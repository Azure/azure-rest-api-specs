--- conflicted
+++ resolved
@@ -1023,9 +1023,6 @@
             ]
         },
         {
-<<<<<<< HEAD
-            "filename": "**/specification/batch/data-plane/Azure.Batch/**/*.json",
-=======
             "filename": "**/specification/purview/data-plane/Azure.Analytics.Purview.DataMap/**/*.json",
             "words": [
                 "timerange"
@@ -1063,7 +1060,13 @@
         },
         {
             "filename": "**/specification/batch/data-plane/Microsoft.Batch/**/*.json",
->>>>>>> 6bec45d6
+            "words": [
+                "upgradingos",
+                "TVMs"
+            ]
+        },
+        {
+            "filename": "**/specification/batch/data-plane/Azure.Batch/**/*.json",
             "words": [
                 "upgradingos",
                 "TVMs"

--- conflicted
+++ resolved
@@ -983,17 +983,17 @@
             ]
         },
         {
-<<<<<<< HEAD
+            "filename": "**/specification/search/data-plane/Azure.Search/**/*.json",
+            "words": [
+                "rerank",
+                "discretizing"
+            ]
+        },
+        {
             "filename": "**/specification/nginx/resource-manager/NGINX.NGINXPLUS/**/*.json",
             "words": [
                 "nginx",
                 "nginxaas"
-=======
-            "filename": "**/specification/search/data-plane/Azure.Search/**/*.json",
-            "words": [
-                "rerank",
-                "discretizing"
->>>>>>> f9f1a6a7
             ]
         }
     ],

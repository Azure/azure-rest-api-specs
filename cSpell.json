{
    "version": "0.1",
    "language": "en",
    "words": [
        "authnotrequired",
        "Creds",
        "fixdate",
        "frontends",
        "partiallycompleted",
        "servicenetworking",
        "subchannel",
        "umls"
    ],
    "dictionaryDefinitions": [
        {
            "name": "custom-words",
            "file": "./custom-words.txt",
            "description": "Project Words"
        }
    ],
    "flagWords": [
        "teh"
    ],
    "ignorePaths": [
        "node_modules/**",
        "**/examples/**",
        "**/package-lock.json"
    ],
    "ignoreRegExpList": [
        "v\\d",
        "email",
        "Base64"
    ],
    "minWordLength": 4,
    "dictionaries": [
        "companies",
        "csharp",
        "custom-words",
        "go",
        "html",
        "java",
        "node",
        "python",
        "softwareTerms",
        "typescript"
    ],
    "overrides": [
        {
            "filename": "**/specification/batch/**/*.json",
            "words": [
                "TVMs"
            ]
        },
        {
            "filename": "**/specification/databox/resource-manager/Microsoft.DataBox/stable/2018-01-01/databox.json",
            "words": [
                "Tera"
            ]
        },
        {
            "filename": "**/specification/databox/resource-manager/Microsoft.DataBox/stable/2019-09-01/databox.json",
            "words": [
                "Tera"
            ]
        },
        {
            "filename": "**/specification/databox/resource-manager/Microsoft.DataBox/stable/2020-04-01/databox.json",
            "words": [
                "Tera"
            ]
        },
        {
            "filename": "**/specification/databox/resource-manager/Microsoft.DataBox/stable/2020-11-01/databox.json",
            "words": [
                "Tera"
            ]
        },
        {
            "filename": "**/specification/databox/resource-manager/Microsoft.DataBox/stable/2021-03-01/databox.json",
            "words": [
                "Tera"
            ]
        },
        {
            "filename": "**/specification/databox/resource-manager/Microsoft.DataBox/stable/2021-05-01/databox.json",
            "words": [
                "Tera"
            ]
        },
        {
            "filename": "**/specification/databox/resource-manager/Microsoft.DataBox/preview/2021-08-01-preview/databox.json",
            "words": [
                "Tera"
            ]
        },
        {
            "filename": "**/specification/databox/resource-manager/Microsoft.DataBox/stable/2021-12-01/databox.json",
            "words": [
                "Tera"
            ]
        },
        {
            "filename": "**/specification/databox/resource-manager/Microsoft.DataBox/stable/2022-02-01/databox.json",
            "words": [
                "Tera"
            ]
        },
        {
            "filename": "**/specification/databox/resource-manager/Microsoft.DataBox/stable/2022-09-01/databox.json",
            "words": [
                "Tera"
            ]
        },
        {
            "filename": "**/specification/databox/resource-manager/Microsoft.DataBox/stable/2022-12-01/databox.json",
            "words": [
                "Tera"
            ]
        },
        {
            "filename": "**/specification/servicebus/resource-manager/Microsoft.ServiceBus/stable/2017-04-01/Rules.json",
            "words": [
                "Ruleproperties"
            ]
        },
        {
            "filename": "**/specification/servicebus/resource-manager/Microsoft.ServiceBus/preview/2018-01-01-preview/Rules.json",
            "words": [
                "Ruleproperties"
            ]
        },
        {
            "filename": "**/specification/servicebus/resource-manager/Microsoft.ServiceBus/preview/2021-01-01-preview/Rules.json",
            "words": [
                "Ruleproperties"
            ]
        },
        {
            "filename": "**/specification/servicebus/resource-manager/Microsoft.ServiceBus/stable/2014-09-01/servicebus.json",
            "words": [
                "Planproperties"
            ]
        },
        {
            "filename": "**/specification/logic/resource-manager/Microsoft.Logic/preview/2015-02-01-preview/logic.json",
            "words": [
                "Accesskey"
            ]
        },
        {
            "filename": "**/specification/compute/resource-manager/Microsoft.ContainerService/preview/2015-11-01-preview/containerService.json",
            "words": [
                "Ochestrator"
            ]
        },
        {
            "filename": "**/specification/compute/resource-manager/Microsoft.ContainerService/stable/2016-03-30/containerService.json",
            "words": [
                "Ochestrator"
            ]
        },
        {
            "filename": "**/specification/compute/resource-manager/Microsoft.ContainerService/stable/2016-09-30/containerService.json",
            "words": [
                "Ochestrator"
            ]
        },
        {
            "filename": "**/specification/containerservice/resource-manager/Microsoft.ContainerService/stable/2016-03-30/containerService.json",
            "words": [
                "Ochestrator"
            ]
        },
        {
            "filename": "**/specification/containerservice/resource-manager/Microsoft.ContainerService/stable/2016-09-30/containerService.json",
            "words": [
                "Ochestrator"
            ]
        },
        {
            "filename": "**/specification/containerservice/resource-manager/Microsoft.ContainerInstance/stable/2021-10-01/containerInstance.json",
            "words": [
                "Noreuse"
            ]
        },
        {
            "filename": "**/specification/containerservice/resource-manager/Microsoft.ContainerService/aks/**/*json",
            "words": [
                "vtpm",
                "trustedlaunch",
                "aksadvancednetworking"
            ]
        },
        {
            "filename": "**/specification/containerregistry/data-plane/Microsoft.ContainerRegistry/preview/2018-08-10/containerregistry.json",
            "words": [
                "WGXM",
                "EYWQ",
                "EYWQ",
                "LQUP",
                "BCWG",
                "VMQS",
                "WWKZ",
                "EWDG",
                "Ywhk",
                "Vfyc",
                "Lfot",
                "Sllb",
                "EYWQ",
                "LQUP",
                "BCWG",
                "VMQS",
                "WWKZ",
                "EWDG",
                "Ywhk",
                "Vfyc",
                "Lfot",
                "Sllb"
            ]
        },
        {
            "filename": "**/specification/automation/resource-manager/Microsoft.Automation/preview/2017-05-15-preview/softwareUpdateConfigurationRun.json",
            "words": [
                "softare"
            ]
        },
        {
            "filename": "**/specification/datacatalog/resource-manager/Microsoft.DataCatalog/stable/2016-03-30/datacatalog.json",
            "words": [
                "Listt"
            ]
        },
        {
            "filename": "**/specification/applicationinsights/resource-manager/Microsoft.Insights/stable/2015-05-01/componentFeaturesAndPricing_API.json",
            "words": [
                "Resouce"
            ]
        },
        {
            "filename": "**/specification/app/resource-manager/Microsoft.App/preview/2023-11-02-preview/ManagedEnvironments.json",
            "words": [
                "otlp"
            ]
        },
        {
            "filename": "**/specification/servicefabric/data-plane/Microsoft.ServiceFabric/stable/6.2/servicefabric.json",
            "words": [
                "Qurum",
                "Milli",
                "Fautls"
            ]
        },
        {
            "filename": "**/specification/servicefabric/data-plane/Microsoft.ServiceFabric/stable/6.3/servicefabric.json",
            "words": [
                "Qurum",
                "Milli",
                "Fautls"
            ]
        },
        {
            "filename": "**/specification/servicefabric/data-plane/Microsoft.ServiceFabric/stable/6.4/servicefabric.json",
            "words": [
                "Qurum",
                "Milli",
                "Fautls"
            ]
        },
        {
            "filename": "**/specification/storsimple8000series/resource-manager/Microsoft.StorSimple/stable/2017-06-01/storsimple.json",
            "words": [
                "Availablity",
                "Remotemanagement"
            ]
        },
        {
            "filename": "**/specification/applicationinsights/resource-manager/Microsoft.Insights/preview/2017-10-01/eaSubscriptionMigration_API.json",
            "words": [
                "Migrationdate"
            ]
        },
        {
            "filename": "**/specification/sql/resource-manager/Microsoft.Sql/stable/2014-04-01/backups.json",
            "words": [
                "Droppeded"
            ]
        },
        {
            "filename": "**/specification/sql/resource-manager/Microsoft.Sql/preview/2023-08-01-preview/DistributedAvailabilityGroups.json",
            "words": [
                "freemium"
            ]
        },
        {
            "filename": "**/specification/sql/resource-manager/Microsoft.Sql/preview/2023-02-01-preview/ManagedInstances.json",
            "words": [
                "freemium"
            ]
        },
        {
            "filename": "**/specification/sql/resource-manager/Microsoft.Sql/preview/2023-05-01-preview/ManagedInstances.json",
            "words": [
                "freemium"
            ]
        },
        {
            "filename": "**/specification/sql/resource-manager/Microsoft.Sql/preview/2023-08-01-preview/ManagedInstances.json",
            "words": [
                "freemium"
            ]
        },
        {
            "filename": "**/specification/sql/resource-manager/Microsoft.Sql/preview/2023-08-01-preview/ServerTrustCertificates.json",
            "words": [
                "freemium"
            ]
        },
        {
            "filename": "**/specification/sql/resource-manager/Microsoft.Sql/preview/2023-08-01-preview/ManagedInstanceDtcs.json",
            "words": [
                "msdtcdns",
                "msdtc's"
            ]
        },
        {
            "filename": "**/specification/sql/resource-manager/Microsoft.Sql/preview/2023-08-01-preview/TimeZones.json",
            "words": [
                "freemium"
            ]
        },
        {
            "filename": "**/specification/datafactory/resource-manager/Microsoft.DataFactory/preview/2017-09-01-preview/entityTypes/IntegrationRuntime.json",
            "words": [
                "Exprired"
            ]
        },
        {
            "filename": "**/specification/synapse/resource-manager/Microsoft.Synapse/preview/2019-06-01-preview/integrationRuntime.json",
            "words": [
                "Exprired"
            ]
        },
        {
            "filename": "**/specification/synapse/resource-manager/Microsoft.Synapse/preview/2021-04-01-preview/integrationRuntime.json",
            "words": [
                "Exprired"
            ]
        },
        {
            "filename": "**/specification/datamigration/resource-manager/Microsoft.DataMigration/preview/2018-07-15-preview/definitions/TasksCommon.json",
            "words": [
                "Miliseconds",
                "INITIALIAZING"
            ]
        },
        {
            "filename": "**/specification/resourcehealth/resource-manager/Microsoft.ResourceHealth/stable/2015-01-01/resourcehealth.json",
            "words": [
                "occured"
            ]
        },
        {
            "filename": "**/specification/storSimple1200Series/resource-manager/Microsoft.StorSimple/stable/2016-10-01/StorSimple.json",
            "words": [
                "Availablity",
                "Requestrequest"
            ]
        },
        {
            "filename": "**/specification/keyvault/data-plane/Microsoft.KeyVault/**/keyvault.json",
            "words": [
                "Regenerte"
            ]
        },
        {
            "filename": "**/specification/eventgrid/data-plane/Microsoft.EventGrid/stable/2018-01-01/SystemEvents.json",
            "words": [
                "clientsession"
            ]
        },
        {
            "filename": "**/specification/eventgrid/data-plane/Microsoft.EventGrid/**/EventGrid.json",
            "words": [
                "renewlock"
            ]
        },
        {
            "filename": "**/specification/keyvault/data-plane/Microsoft.KeyVault/**/storage.json",
            "words": [
                "Regenerte"
            ]
        },
        {
            "filename": "**/specification/adhybridhealthservice/resource-manager/Microsoft.ADHybridHealthService/stable/2014-01-01/ADHybridHealthService.json",
            "words": [
                "Availibility",
                "Mpping",
                "Occured",
                "modififed",
                "Addomain"
            ]
        },
        {
            "filename": "**/specification/apimanagement/resource-manager/Microsoft.ApiManagement/stable/2017-03-01/apimapis.json",
            "words": [
                "Commentss",
                "Issu",
                "Attachmentss"
            ]
        },
        {
            "filename": "**/specification/storagesync/resource-manager/Microsoft.StorageSync/stable/2018-07-01/storagesync.json",
            "words": [
                "Managementt"
            ]
        },
        {
            "filename": "**/specification/netapp/**/*.json",
            "words": [
                "SVMs"
            ]
        },
        {
            "filename": "**/specification/frontdoor/resource-manager/Microsoft.Network/preview/2018-08-01-preview/webapplicationfirewall.json",
            "words": [
                "Firewal"
            ]
        },
        {
            "filename": "**/specification/web/resource-manager/Microsoft.Web/stable/2016-08-01/WebApps.json",
            "words": [
                "priviledged"
            ]
        },
        {
            "filename": "**/specification/web/resource-manager/Microsoft.Web/stable/2018-02-01/WebApps.json",
            "words": [
                "priviledged"
            ]
        },
        {
            "filename": "**/specification/web/resource-manager/Microsoft.Web/stable/2018-11-01/WebApps.json",
            "words": [
                "priviledged"
            ]
        },
        {
            "filename": "**/specification/web/resource-manager/Microsoft.Web/stable/2023-12-01/WebApps.json",
            "words": [
                "sitecontainers"
            ]
        },
        {
            "filename": "**/specification/web/resource-manager/Microsoft.Web/stable/2015-08-01/service.json",
            "words": [
                "Defintions",
                "Availablility",
                "Availabilily",
                "diagnosics"
            ]
        },
        {
            "filename": "**/specification/customer-insights/resource-manager/Microsoft.CustomerInsights/stable/2017-04-26/customer-insights.json",
            "words": [
                "thres"
            ]
        },
        {
            "filename": "**/specification/keyvault/data-plane/Microsoft.KeyVault/stable/2016-10-01/keyvault.json",
            "words": [
                "Regenerte"
            ]
        },
        {
            "filename": "**/specification/customer-insights/resource-manager/Microsoft.CustomerInsights/stable/2017-01-01/customer-insights.json",
            "words": [
                "thres"
            ]
        },
        {
            "filename": "**/specification/monitor/resource-manager/Microsoft.Insights/stable/2018-09-01/baseline_API.json",
            "words": [
                "metdata"
            ]
        },
        {
            "filename": "**/specification/storagesync/resource-manager/Microsoft.StorageSync/stable/2018-04-02/storagesync.json",
            "words": [
                "Managementt"
            ]
        },
        {
            "filename": "**/specification/migrate/resource-manager/**/*.json",
            "words": [
                "Occured",
                "Assessible",
                "sqlcollectors",
                "Reasonings",
                "Overcommit",
                "overcommit",
                "SSDE",
                "Recieved",
                "Ebds",
                "idms",
                "Idms",
                "Cluter",
                "Mfamily",
                "Datacentre"
            ]
        },
        {
            "filename": "**/specification/resourcehealth/resource-manager/Microsoft.ResourceHealth/preview/2018-08-01/ResourceHealth.json",
            "words": [
                "occured"
            ]
        },
        {
            "filename": "**/specification/storageimportexport/resource-manager/Microsoft.ImportExport/stable/2016-11-01/storageimportexport.json",
            "words": [
                "Infomation"
            ]
        },
        {
            "filename": "**/specification/web/resource-manager/Microsoft.DomainRegistration/stable/2015-04-01/Domains.json",
            "words": [
                "Availablility"
            ]
        },
        {
            "filename": "**/specification/web/resource-manager/Microsoft.DomainRegistration/stable/2018-02-01/Domains.json",
            "words": [
                "Availablility"
            ]
        },
        {
            "filename": "**/specification/cost-management/resource-manager/Microsoft.CostManagement/preview/2018-12-01-preview/costmanagement.json",
            "words": [
                "Managment"
            ]
        },
        {
            "filename": "**/specification/cost-management/resource-manager/Microsoft.CostManagement/stable/2018-08-31/costmanagement.json",
            "words": [
                "Managment"
            ]
        },
        {
            "filename": "**/specification/deviceprovisioningservices/resource-manager/Microsoft.Devices/preview/2017-08-21-preview/iotdps.json",
            "words": [
                "Messsage"
            ]
        },
        {
            "filename": "**/specification/deviceprovisioningservices/resource-manager/Microsoft.Devices/stable/2017-11-15/iotdps.json",
            "words": [
                "Messsage"
            ]
        },
        {
            "filename": "**/specification/deviceprovisioningservices/resource-manager/Microsoft.Devices/stable/2018-01-22/iotdps.json",
            "words": [
                "Messsage"
            ]
        },
        {
            "filename": "**/specification/deviceprovisioningservices/resource-manager/Microsoft.Devices/preview/2020-09-01-preview/iotdps.json",
            "words": [
                "Messsage"
            ]
        },
        {
            "filename": "**/specification/deviceprovisioningservices/resource-manager/Microsoft.Devices/stable/2020-01-01/iotdps.json",
            "words": [
                "Messsage"
            ]
        },
        {
            "filename": "**/specification/deviceprovisioningservices/resource-manager/Microsoft.Devices/stable/2020-03-01/iotdps.json",
            "words": [
                "Messsage"
            ]
        },
        {
            "filename": "**/specification/storagesync/resource-manager/Microsoft.StorageSync/preview/2017-06-05-preview/storagesync.json",
            "words": [
                "Managementt"
            ]
        },
        {
            "filename": "**/specification/web/resource-manager/Microsoft.Web/stable/2018-02-01/AppServiceEnvironments.json",
            "words": [
                "diagnosics",
                "Availabilily",
                "Accessable"
            ]
        },
        {
            "filename": "**/specification/notificationhubs/resource-manager/Microsoft.NotificationHubs/stable/2017-04-01/notificationhubs.json",
            "words": [
                "Availiable",
                "Regenrate"
            ]
        },
        {
            "filename": "**/specification/web/resource-manager/Microsoft.Web/stable/2016-09-01/AppServiceEnvironments.json",
            "words": [
                "diagnosics",
                "Availabilily"
            ]
        },
        {
            "filename": "**/specification/web/resource-manager/Microsoft.Web/stable/2018-02-01/AppServicePlans.json",
            "words": [
                "Defintions"
            ]
        },
        {
            "filename": "**/specification/web/resource-manager/Microsoft.Web/stable/2016-09-01/AppServicePlans.json",
            "words": [
                "Defintions"
            ]
        },
        {
            "filename": "**/specification/resourcehealth/resource-manager/Microsoft.ResourceHealth/stable/2017-07-01/resourcehealth.json",
            "words": [
                "occured"
            ]
        },
        {
            "filename": "**/specification/notificationhubs/resource-manager/Microsoft.NotificationHubs/stable/2014-09-01/notificationhubs.json",
            "words": [
                "Availiable"
            ]
        },
        {
            "filename": "**/specification/notificationhubs/resource-manager/Microsoft.NotificationHubs/stable/2016-03-01/notificationhubs.json",
            "words": [
                "Availiable"
            ]
        },
        {
            "filename": "**/specification/datafactory/resource-manager/Microsoft.DataFactory/stable/2018-06-01/entityTypes/IntegrationRuntime.json",
            "words": [
                "Exprired"
            ]
        },
        {
            "filename": "**/specification/synapse/resource-manager/Microsoft.Synapse/stable/2020-12-01/integrationRuntime.json",
            "words": [
                "Exprired"
            ]
        },
        {
            "filename": "**/specification/synapse/resource-manager/Microsoft.Synapse/stable/2021-03-01/integrationRuntime.json",
            "words": [
                "Exprired"
            ]
        },
        {
            "filename": "**/specification/datamigration/resource-manager/Microsoft.DataMigration/stable/2018-04-19/definitions/TasksCommon.json",
            "words": [
                "Miliseconds",
                "INITIALIAZING"
            ]
        },
        {
            "filename": "**/specification/cognitiveservices/data-plane/EntitySearch/stable/v1.0/EntitySearch.json",
            "words": [
                "Speciality"
            ]
        },
        {
            "filename": "**/specification/cognitiveservices/data-plane/Face/stable/v1.0/Face.json",
            "words": [
                "addfacefromurl",
                "deleteface",
                "detectwithstream",
                "detectwithurl",
                "facelist",
                "findsimilar",
                "getface",
                "largefacelist",
                "largepersongroup",
                "largepersongroupperson",
                "persongroup",
                "persongroupperson",
                "verifyfacetoface"
            ]
        },
        {
            "filename": "**/specification/storageimportexport/resource-manager/Microsoft.ImportExport/stable/2016-11-01/storageimportexport.json",
            "words": [
                "Listblob"
            ]
        },
        {
            "filename": "**/specification/cognitiveservices/data-plane/TextAnalytics/preview/v2.1/TextAnalytics.json",
            "words": [
                "carretera",
                "estaba",
                "atascada",
                "Había",
                "mucho",
                "tráfico",
                "ayer",
                "carretera",
                "estaba",
                "atascada",
                "Había",
                "mucho",
                "tráfico",
                "ayer"
            ]
        },
        {
            "filename": "**/specification/cognitiveservices/data-plane/TextAnalytics/stable/v2.0/TextAnalytics.json",
            "words": [
                "carretera",
                "estaba",
                "atascada",
                "Había",
                "mucho",
                "tráfico",
                "ayer",
                "carretera",
                "estaba",
                "atascada",
                "Había",
                "mucho",
                "tráfico",
                "ayer"
            ]
        },
        {
            "filename": "**/specification/network/resource-manager/Microsoft.Network/stable/2018-02-01/networkWatcher.json",
            "words": [
                "Uknown"
            ]
        },
        {
            "filename": "**/specification/network/resource-manager/Microsoft.Network/stable/2018-04-01/networkWatcher.json",
            "words": [
                "Uknown"
            ]
        },
        {
            "filename": "**/specification/network/resource-manager/Microsoft.Network/stable/2018-06-01/networkWatcher.json",
            "words": [
                "Uknown"
            ]
        },
        {
            "filename": "**/specification/network/resource-manager/Microsoft.Network/stable/2018-07-01/networkWatcher.json",
            "words": [
                "Uknown"
            ]
        },
        {
            "filename": "**/specification/network/resource-manager/Microsoft.Network/stable/2018-08-01/networkWatcher.json",
            "words": [
                "Uknown"
            ]
        },
        {
            "filename": "**/specification/network/resource-manager/Microsoft.Network/stable/2018-10-01/networkWatcher.json",
            "words": [
                "Uknown"
            ]
        },
        {
            "filename": "**/specification/network/resource-manager/Microsoft.Network/stable/2018-11-01/networkWatcher.json",
            "words": [
                "Uknown"
            ]
        },
        {
            "filename": "**/specification/databoxedge/resource-manager/Microsoft.DataBoxEdge/stable/2019-03-01/databoxedge.json",
            "words": [
                "Fulfilment"
            ]
        },
        {
            "filename": "**/specification/databoxedge/resource-manager/Microsoft.DataBoxEdge/stable/2019-07-01/databoxedge.json",
            "words": [
                "Fulfilment"
            ]
        },
        {
            "filename": "**/specification/databoxedge/resource-manager/Microsoft.DataBoxEdge/stable/2019-08-01/databoxedge.json",
            "words": [
                "Fulfilment"
            ]
        },
        {
            "filename": "**/specification/databoxedge/resource-manager/Microsoft.DataBoxEdge/stable/2020-09-01/databoxedge.json",
            "words": [
                "Fulfilment"
            ]
        },
        {
            "filename": "**/specification/databoxedge/resource-manager/Microsoft.DataBoxEdge/preview/2020-05-01-preview/databoxedge.json",
            "words": [
                "Fulfilment"
            ]
        },
        {
            "filename": "**/specification/databoxedge/resource-manager/Microsoft.DataBoxEdge/preview/2020-09-01-preview/databoxedge.json",
            "words": [
                "Fulfilment"
            ]
        },
        {
            "filename": "**/specification/databoxedge/resource-manager/Microsoft.DataBoxEdge/stable/2020-12-01/databoxedge.json",
            "words": [
                "Fulfilment"
            ]
        },
        {
            "filename": "**/specification/cognitiveservices/data-plane/TranslatorText/stable/v3.0/TranslatorText.json",
            "words": [
                "mosca",
                "Jpan",
                "konnichiha",
                "nein",
                "bicho"
            ]
        },
        {
            "filename": "**/specification/network/resource-manager/Microsoft.Network/stable/**/webapplicationfirewall.json",
            "words": [
                "Conditon"
            ]
        },
        {
            "filename": "**/specification/relay/resource-manager/Microsoft.Relay/stable/2016-07-01/relay.json",
            "words": [
                "successfuly",
                "Autorization",
                "retirve",
                "Regenrate",
                "usermetadata",
                "Relaytype",
                "reponse",
                "namespce"
            ]
        },
        {
            "filename": "**/specification/relay/resource-manager/Microsoft.Relay/stable/2017-04-01/relay.json",
            "words": [
                "successfuly",
                "Autorization",
                "retirve",
                "butthe",
                "Regenrate",
                "usermetadata",
                "Relaytype",
                "neeeds",
                "reponse"
            ]
        },
        {
            "filename": "**/specification/machinelearningservices/resource-manager/Microsoft.MachineLearningServices/preview/2020-05-01-preview/machineLearningServices.json",
            "words": [
                "mysqldb",
                "psqldb"
            ]
        },

        {
            "filename": "**/specification/maps/data-plane/Weather/stable/1.1/weather.json",
            "words": [
                "locationally",
                "unittype"
            ]
        },

        {
            "filename": "**/specification/maps/data-plane/Microsoft.Maps/Render/preview/1.0/render.json",
            "words": [
                "Chttp",
                "Fcontoso",
                "Fpushpins"
            ]
        },
        {
            "filename": "**/specification/maps/data-plane/Render/preview/1.0/render.json",
            "words": [
                "Chttp",
                "Fcontoso",
                "Fpushpins"
            ]
        },
        {
            "filename": "**/specification/maps/data-plane/Render/stable/2022-08-01/render.json",
            "words": [
                "maptileset"
            ]
        },
        {
            "filename": "**/specification/maps/data-plane/Spatial/stable/2022-08-01/spatial.json",
            "words": [
                "postbuffer",
                "getbuffer",
                "postclosestpoint",
                "getclosestpoint"
            ]
        },
        {
            "filename": "**/specification/maps/data-plane/Search/**",
            "words": [
                "geocodingresponse",
                "searchaddressresult",
                "searchaddressreverseresponse"
            ]
        },
        {
            "filename": "**/specification/communication/data-plane/Chat/**/communicationserviceschat.json",
            "words": [
                "readreceipts",
                "heic",
                "webp"
            ]
        },
        {
            "filename": "**/specification/saas/resource-manager/Microsoft.SaaS/preview/2018-03-01-beta/saas.json",
            "words": [
                "saasresources"
            ]
        },
        {
            "filename": "**/specification/hdinsight/hdinsight-kafka-rest-proxy/proxy.json",
            "words": [
                "Metada"
            ]
        },
        {
            "filename": "**/specification/hdinsight/resource-manager/Microsoft.HDInsight/preview/2015-03-01-preview/cluster.json",
            "words": [
                "saskey"
            ]
        },
        {
            "filename": "**/specification/hdinsight/resource-manager/Microsoft.HDInsight/preview/2015-03-01-preview/locations.json",
            "words": [
                "vmsize",
                "vmsizes"
            ]
        },
        {
            "filename": "**/specification/hdinsight/resource-manager/Microsoft.HDInsight/stable/2018-06-01-preview/cluster.json",
            "words": [
                "azureasyncoperations",
                "saskey"
            ]
        },
        {
            "filename": "**/specification/hdinsight/resource-manager/Microsoft.HDInsight/stable/2018-06-01-preview/locations.json",
            "words": [
                "vmsize",
                "vmsizes"
            ]
        },
        {
            "filename": "**/specification/web/resource-manager/Microsoft.Web/**/CommonDefinitions.json",
            "words": [
                "Guage"
            ]
        },
        {
            "filename": "**/specification/confluent/resource-manager/Microsoft.Confluent/**/confluent.json",
            "words": [
                "orgvalidate"
            ]
        },
        {
            "filename": "**/specification/recoveryservicessiterecovery/resource-manager/Microsoft.RecoveryServices/**/service.json",
            "words": [
                "Orignal",
                "Seleted",
                "targetvCenterId",
                "esxi"
            ]
        },
        {
            "filename": "**/specification/recoveryservicessiterecovery/resource-manager/Microsoft.RecoveryServices/**/bms.json",
            "words": [
                "xcool"
            ]
        },
        {
            "filename": "**/specification/deviceprovisioningservices/resource-manager/Microsoft.Devices/stable/2021-10-15/iotdps.json",
            "words": [
                "Messsage"
            ]
        },
        {
            "filename": "**/specification/cognitiveservices/data-plane/FormRecognizer/**/FormRecognizer.json",
            "words": [
                "heif",
                "spreadsheetml",
                "presentationml",
                "barcodes",
                "UPCA",
                "UPCE",
                "Codabar",
                "rrggbb"
            ]
        },
        {
            "filename": "**/specification/ai/data-plane/DocumentIntelligence/**/DocumentIntelligence.json",
            "words": [
                "documentintelligence",
                "heif",
                "spreadsheetml",
                "presentationml",
                "barcodes",
                "UPCA",
                "UPCE",
                "Codabar",
                "rrggbb"
            ]
        },
        {
            "filename": "**/specification/cognitiveservices/data-plane/UnifiedVision/**/UnifiedVision.json",
            "words": [
                "planogram",
                "Planogram",
                "productrecognition",
                "imagecomposition",
                "planogramcompliance"
            ]
        },
        {
            "filename": "**/specification/machinelearningservices/data-plane/Microsoft.MachineLearningServices/preview/2019-*/modelManagement.json",
            "words": [
                "UNKNOWON"
            ]
        },
        {
            "filename": "**/specification/machinelearningservices/data-plane/Microsoft.MachineLearningServices/preview/2022-*-preview/machineLearningServices.json",
            "words": [
                "Tmpfs",
                "tmpfs",
                "npipe"
            ]
        },
        {
            "filename": "**/specification/machinelearningservices/data-plane/Microsoft.MachineLearningServices/preview/20*-preview/azure-ai-assets.json",
            "words": [
                "genericasset"
            ]
        },
        {
            "filename": "**/specification/dataprotection/resource-manager/Microsoft.DataProtection/**/dataprotection.json",
            "words": [
                "PrepareTimedout",
                "CommitTimedout"
            ]
        },
        {
            "filename": "**/specification/purview/data-plane/Azure.Analytics.Purview.Workflow/preview/**/purviewWorkflow.json",
            "words": [
                "userrequests",
                "DSAR",
                "dsar",
                "workflowruns",
                "workflowtasks"
            ]
        },
        {
            "filename": "**/specification/translation/data-plane/**/*.json",
            "words": [
                "autodetection",
                "breaksentence",
                "mosca",
                "Transliterable",
                "translitered"
            ]
        },
        {
            "filename": "**/specification/machinelearningservices/resource-manager/Microsoft.MachineLearningServices/**/*.json",
            "words": [
                "datareferences",
                "Groundedness",
                "AOAI",
                "testconnection",
                "aoai"
            ]
        },
        {
            "filename": "**/specification/fist/resource-manager/Microsoft.IoTFirmwareDefense/**/*.json",
            "words": [
                "RELRO",
                "relro",
                "rpath",
                "runpath",
                "SBOM",
                "Sbom",
                "sbom"
            ]
        },
        {
            "filename": "**/specification/securityinsights/resource-manager/Microsoft.SecurityInsights/preview/**/*.json",
            "words": [
                "Criterias",
                "nwrfc",
                "Abap",
                "AGRTCODES",
                "AGRUSERS",
                "AGRPROF",
                "ADCP",
                "USGRPUSER",
                "USERADDR",
                "DEVACCESS",
                "AGRDEFINE",
                "PAHI",
                "AGRAGRS",
                "USRSTAMP",
                "AGRFLAGS",
                "SNCSYSACL",
                "USRACL"
            ]
        },
        {
            "filename": "**/specification/cognitiveservices/data-plane/AzureOpenAI/inference/preview/**/*.json",
            "words": [
                "flac",
                "mpga"
            ]
        },
        {
            "filename": "**/specification/appplatform/resource-manager/Microsoft.AppPlatform/preview/2024-01-01-preview/appplatform.json",
            "words": [
                "springboot"
            ]
        },
        {
            "filename": "**/specification/cosmos-db/resource-manager/Microsoft.DocumentDB/**/*.json",
            "words": [
                "throughputpool"
            ]
        },
        {
            "filename": "**/specification/purview/data-plane/Azure.Analytics.Purview.DataMap/**/*.json",
            "words": [
                "timerange"
            ]
        },
        {
            "filename": "**/specification/search/data-plane/Azure.Search/**/*.json",
            "words": [
                "rerank",
                "discretizing",
                "subscores",
                "vectorizing",
                "onelake"
            ]
        },
        {
            "filename": "**/specification/vi/resource-manager/Microsoft.VideoIndexer/**/*.json",
            "words": [
                "videoindexer",
                "viopenai"
            ]
        },
        {
            "filename": "**/specification/nginx/resource-manager/NGINX.NGINXPLUS/**/*.json",
            "words": [
                "nginx",
                "nginxaas",
                "NCUs",
                "autoscaled",
                "Autoupgrade",
                "autoupgrade"
            ]
        },
        {
            "filename": "**/specification/mobilenetwork/resource-manager/Microsoft.MobileNetwork/stable/**/*.json",
            "words": [
                "suci"
            ]
        },
        {
            "filename": "**/specification/containerservice/resource-manager/Microsoft.ContainerService/**/*.json",
            "words": [
                "containerd"
            ]
        },

        {
            "filename": "**/specification/batch/data-plane/Microsoft.Batch/**/*.json",
            "words": [
                "upgradingos",
                "TVMs"
            ]
        },
        {
            "filename": "**/specification/batch/data-plane/Azure.Batch/**/*.json",
            "words": [
                "upgradingos",
                "TVMs"
            ]
        },
        {
            "filename": "**/specification/awsconnector/resource-manager/Microsoft.AwsConnector/**/*.json",
            "words": [
                "ACUs",
                "AWSRDS",
                "DCERPC",
                "Dsse",
                "dsse",
                "dualstack",
                "ENIs",
                "Fargate",
                "multimaster",
                "nodegroup",
                "Nodegroups",
                "nondefault",
                "ONEZONE",
                "parallelquery",
                "preconfigures",
                "tierings",
                "VPC's",
                "wihtin"
            ]
        },
        {
            "filename": "**/specification/confidentialledger/data-plane/Microsoft.CodeTransparency/preview/**/*.json",
            "words": [
                "cbor",
                "txids",
                "operationid",
                "scitt"
            ]
        },
        {
            "filename": "**/specification/applicationinsights/data-plane/LiveMetrics/preview/2024-04-01-preview/livemetrics.json",
            "words": [
                "LiveMetrics",
                "QuickPulse",
                "ikey",
                "apikey",
                "Comparand",
                "SDK"
            ]
        },
        {
            "filename": "**/specification/cognitiveservices/data-plane/ContentSafety/**/*.json",
            "words": [
                "Groundedness",
                "ungroundedness"
            ]
        },
        {
            "filename": "**/specification/sqlvirtualmachine/resource-manager/Microsoft.SqlVirtualMachine/**/*.json",
            "words": [
                "WUMU",
                "WSUS"
            ]
        },
        {
            "filename": "**/specification/monitor/resource-manager/Microsoft.Insights/**/actionGroups_API.json",
            "words": [
                "occurringlocation",
                "routingid",
                "automitigationenabled",
                "monitorid",
                "tsgid",
                "correlationid"
            ]
        },
        {
            "filename": "**/specification/ai/data-plane/Face/**/*.json",
            "words": [
                "headwear",
                "realface",
                "spoofface"
            ]
        },
        {
            "filename": "**/specification/securityinsights/data-plane/Microsoft.SecurityInsights/**/*.json",
            "words": [
                "threatintelligencestixobjects",
                "stixobjects"
            ]
        },
        {
<<<<<<< HEAD
            "filename": "**/specification/communication/data-plane/CallAutomation/**/*.json",
            "words": [
                "unhold",
                "Unhold",
                "transferor's"
=======
            "filename": "**/specification/cognitiveservices/data-plane/AzureOpenAI/inference/preview/**/*.json",
            "words": [
                "rerank"
>>>>>>> 15bffa2a
            ]
        }
    ],
    "enableFiletypes": [
        "cadl"
    ],
    "ignoreWords": [
        "trafficcontrollerspec"
    ]
}<|MERGE_RESOLUTION|>--- conflicted
+++ resolved
@@ -1285,17 +1285,17 @@
             ]
         },
         {
-<<<<<<< HEAD
+            "filename": "**/specification/cognitiveservices/data-plane/AzureOpenAI/inference/preview/**/*.json",
+            "words": [
+                "rerank"
+            ]
+        },
+        {
             "filename": "**/specification/communication/data-plane/CallAutomation/**/*.json",
             "words": [
                 "unhold",
                 "Unhold",
                 "transferor's"
-=======
-            "filename": "**/specification/cognitiveservices/data-plane/AzureOpenAI/inference/preview/**/*.json",
-            "words": [
-                "rerank"
->>>>>>> 15bffa2a
             ]
         }
     ],

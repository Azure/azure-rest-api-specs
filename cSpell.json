--- conflicted
+++ resolved
@@ -1181,19 +1181,19 @@
             ]
         },
         {
-<<<<<<< HEAD
+            "filename": "**/specification/cognitiveservices/data-plane/ContentSafety/**/*.json",
+            "words": [
+                "Groundedness",
+                "ungroundedness"
+            ]
+        },
+        {
             "filename": "**/specification/developerhub/resource-manager/Microsoft.DevHub/**/*.json",
             "words": [
                 "adoOAuth",
                 "ADOO"
-=======
-            "filename": "**/specification/cognitiveservices/data-plane/ContentSafety/**/*.json",
-            "words": [
-                "Groundedness",
-                "ungroundedness"
->>>>>>> ba1995b9
-            ]
-        }
+            ]
+        },
     ],
     "enableFiletypes": [
         "cadl"

{
    "version": "0.1",
    "language": "en",
    "words": [
        "authnotrequired",
        "Creds",
        "fixdate",
        "frontends",
        "partiallycompleted",
        "servicenetworking",
        "subchannel",
        "umls"
    ],
    "dictionaryDefinitions": [
        {
            "name": "custom-words",
            "file": "./custom-words.txt",
            "description": "Project Words"
        }
    ],
    "flagWords": [
        "teh"
    ],
    "ignorePaths": [
        "node_modules/**",
        "**/examples/**",
        "**/package-lock.json"
    ],
    "ignoreRegExpList": [
        "v\\d",
        "email",
        "Base64"
    ],
    "minWordLength": 4,
    "dictionaries": [
        "companies",
        "csharp",
        "custom-words",
        "go",
        "html",
        "java",
        "node",
        "python",
        "softwareTerms",
        "typescript"
    ],
    "overrides": [
        {
            "filename": "**/specification/batch/**/*.json",
            "words": [
                "TVMs"
            ]
        },
        {
            "filename": "**/specification/databox/resource-manager/Microsoft.DataBox/stable/2018-01-01/databox.json",
            "words": [
                "Tera"
            ]
        },
        {
            "filename": "**/specification/databox/resource-manager/Microsoft.DataBox/stable/2019-09-01/databox.json",
            "words": [
                "Tera"
            ]
        },
        {
            "filename": "**/specification/databox/resource-manager/Microsoft.DataBox/stable/2020-04-01/databox.json",
            "words": [
                "Tera"
            ]
        },
        {
            "filename": "**/specification/databox/resource-manager/Microsoft.DataBox/stable/2020-11-01/databox.json",
            "words": [
                "Tera"
            ]
        },
        {
            "filename": "**/specification/databox/resource-manager/Microsoft.DataBox/stable/2021-03-01/databox.json",
            "words": [
                "Tera"
            ]
        },
        {
            "filename": "**/specification/databox/resource-manager/Microsoft.DataBox/stable/2021-05-01/databox.json",
            "words": [
                "Tera"
            ]
        },
        {
            "filename": "**/specification/databox/resource-manager/Microsoft.DataBox/preview/2021-08-01-preview/databox.json",
            "words": [
                "Tera"
            ]
        },
        {
            "filename": "**/specification/databox/resource-manager/Microsoft.DataBox/stable/2021-12-01/databox.json",
            "words": [
                "Tera"
            ]
        },
        {
            "filename": "**/specification/databox/resource-manager/Microsoft.DataBox/stable/2022-02-01/databox.json",
            "words": [
                "Tera"
            ]
        },
        {
            "filename": "**/specification/databox/resource-manager/Microsoft.DataBox/stable/2022-09-01/databox.json",
            "words": [
                "Tera"
            ]
        },
        {
            "filename": "**/specification/databox/resource-manager/Microsoft.DataBox/stable/2022-12-01/databox.json",
            "words": [
                "Tera"
            ]
        },
        {
            "filename": "**/specification/servicebus/resource-manager/Microsoft.ServiceBus/stable/2017-04-01/Rules.json",
            "words": [
                "Ruleproperties"
            ]
        },
        {
            "filename": "**/specification/servicebus/resource-manager/Microsoft.ServiceBus/preview/2018-01-01-preview/Rules.json",
            "words": [
                "Ruleproperties"
            ]
        },
        {
            "filename": "**/specification/servicebus/resource-manager/Microsoft.ServiceBus/preview/2021-01-01-preview/Rules.json",
            "words": [
                "Ruleproperties"
            ]
        },
        {
            "filename": "**/specification/servicebus/resource-manager/Microsoft.ServiceBus/stable/2014-09-01/servicebus.json",
            "words": [
                "Planproperties"
            ]
        },
        {
            "filename": "**/specification/logic/resource-manager/Microsoft.Logic/preview/2015-02-01-preview/logic.json",
            "words": [
                "Accesskey"
            ]
        },
        {
            "filename": "**/specification/compute/resource-manager/Microsoft.ContainerService/preview/2015-11-01-preview/containerService.json",
            "words": [
                "Ochestrator"
            ]
        },
        {
            "filename": "**/specification/compute/resource-manager/Microsoft.ContainerService/stable/2016-03-30/containerService.json",
            "words": [
                "Ochestrator"
            ]
        },
        {
            "filename": "**/specification/compute/resource-manager/Microsoft.ContainerService/stable/2016-09-30/containerService.json",
            "words": [
                "Ochestrator"
            ]
        },
        {
            "filename": "**/specification/containerservice/resource-manager/Microsoft.ContainerService/stable/2016-03-30/containerService.json",
            "words": [
                "Ochestrator"
            ]
        },
        {
            "filename": "**/specification/containerservice/resource-manager/Microsoft.ContainerService/stable/2016-09-30/containerService.json",
            "words": [
                "Ochestrator"
            ]
        },
        {
            "filename": "**/specification/containerservice/resource-manager/Microsoft.ContainerInstance/stable/2021-10-01/containerInstance.json",
            "words": [
                "Noreuse"
            ]
        },
        {
            "filename": "**/specification/containerservice/resource-manager/Microsoft.ContainerService/aks/**/*json",
            "words": [
                "vtpm",
                "trustedlaunch"
            ]
        },
        {
            "filename": "**/specification/containerregistry/data-plane/Microsoft.ContainerRegistry/preview/2018-08-10/containerregistry.json",
            "words": [
                "WGXM",
                "EYWQ",
                "EYWQ",
                "LQUP",
                "BCWG",
                "VMQS",
                "WWKZ",
                "EWDG",
                "Ywhk",
                "Vfyc",
                "Lfot",
                "Sllb",
                "EYWQ",
                "LQUP",
                "BCWG",
                "VMQS",
                "WWKZ",
                "EWDG",
                "Ywhk",
                "Vfyc",
                "Lfot",
                "Sllb"
            ]
        },
        {
            "filename": "**/specification/automation/resource-manager/Microsoft.Automation/preview/2017-05-15-preview/softwareUpdateConfigurationRun.json",
            "words": [
                "softare"
            ]
        },
        {
            "filename": "**/specification/datacatalog/resource-manager/Microsoft.DataCatalog/stable/2016-03-30/datacatalog.json",
            "words": [
                "Listt"
            ]
        },
        {
            "filename": "**/specification/applicationinsights/resource-manager/Microsoft.Insights/stable/2015-05-01/componentFeaturesAndPricing_API.json",
            "words": [
                "Resouce"
            ]
        },
        {
            "filename": "**/specification/app/resource-manager/Microsoft.App/preview/2023-11-02-preview/ManagedEnvironments.json",
            "words": [
                "otlp"
            ]
        },
        {
            "filename": "**/specification/servicefabric/data-plane/Microsoft.ServiceFabric/stable/6.2/servicefabric.json",
            "words": [
                "Qurum",
                "Milli",
                "Fautls"
            ]
        },
        {
            "filename": "**/specification/servicefabric/data-plane/Microsoft.ServiceFabric/stable/6.3/servicefabric.json",
            "words": [
                "Qurum",
                "Milli",
                "Fautls"
            ]
        },
        {
            "filename": "**/specification/servicefabric/data-plane/Microsoft.ServiceFabric/stable/6.4/servicefabric.json",
            "words": [
                "Qurum",
                "Milli",
                "Fautls"
            ]
        },
        {
            "filename": "**/specification/storsimple8000series/resource-manager/Microsoft.StorSimple/stable/2017-06-01/storsimple.json",
            "words": [
                "Availablity",
                "Remotemanagement"
            ]
        },
        {
            "filename": "**/specification/applicationinsights/resource-manager/Microsoft.Insights/preview/2017-10-01/eaSubscriptionMigration_API.json",
            "words": [
                "Migrationdate"
            ]
        },
        {
            "filename": "**/specification/sql/resource-manager/Microsoft.Sql/stable/2014-04-01/backups.json",
            "words": [
                "Droppeded"
            ]
        },
        {
            "filename": "**/specification/sql/resource-manager/Microsoft.Sql/preview/2023-08-01-preview/DistributedAvailabilityGroups.json",
            "words": [
                "freemium"
            ]
        },
		{
            "filename": "**/specification/sql/resource-manager/Microsoft.Sql/preview/2023-02-01-preview/ManagedInstances.json",
            "words": [
                "freemium"
            ]
        },
		{
            "filename": "**/specification/sql/resource-manager/Microsoft.Sql/preview/2023-05-01-preview/ManagedInstances.json",
            "words": [
                "freemium"
            ]
        },
		{
            "filename": "**/specification/sql/resource-manager/Microsoft.Sql/preview/2023-08-01-preview/ManagedInstances.json",
            "words": [
                "freemium"
            ]
        },
		{
            "filename": "**/specification/sql/resource-manager/Microsoft.Sql/preview/2023-08-01-preview/ServerTrustCertificates.json",
            "words": [
                "freemium"
            ]
        },
		{
            "filename": "**/specification/sql/resource-manager/Microsoft.Sql/preview/2023-08-01-preview/ManagedInstanceDtcs.json",
            "words": [
                "msdtcdns",
                "msdtc's"
            ]
        },
		{
            "filename": "**/specification/sql/resource-manager/Microsoft.Sql/preview/2023-08-01-preview/TimeZones.json",
            "words": [
                "freemium"
            ]
        },
        {
            "filename": "**/specification/datafactory/resource-manager/Microsoft.DataFactory/preview/2017-09-01-preview/entityTypes/IntegrationRuntime.json",
            "words": [
                "Exprired"
            ]
        },
        {
            "filename": "**/specification/synapse/resource-manager/Microsoft.Synapse/preview/2019-06-01-preview/integrationRuntime.json",
            "words": [
                "Exprired"
            ]
        },
        {
            "filename": "**/specification/synapse/resource-manager/Microsoft.Synapse/preview/2021-04-01-preview/integrationRuntime.json",
            "words": [
                "Exprired"
            ]
        },
        {
            "filename": "**/specification/datamigration/resource-manager/Microsoft.DataMigration/preview/2018-07-15-preview/definitions/TasksCommon.json",
            "words": [
                "Miliseconds",
                "INITIALIAZING"
            ]
        },
        {
            "filename": "**/specification/resourcehealth/resource-manager/Microsoft.ResourceHealth/stable/2015-01-01/resourcehealth.json",
            "words": [
                "occured"
            ]
        },
        {
            "filename": "**/specification/storSimple1200Series/resource-manager/Microsoft.StorSimple/stable/2016-10-01/StorSimple.json",
            "words": [
                "Availablity",
                "Requestrequest"
            ]
        },
        {
            "filename": "**/specification/keyvault/data-plane/Microsoft.KeyVault/**/keyvault.json",
            "words": [
                "Regenerte"
            ]
        },
        {
            "filename": "**/specification/keyvault/data-plane/Microsoft.KeyVault/**/storage.json",
            "words": [
                "Regenerte"
            ]
        },
        {
            "filename": "**/specification/adhybridhealthservice/resource-manager/Microsoft.ADHybridHealthService/stable/2014-01-01/ADHybridHealthService.json",
            "words": [
                "Availibility",
                "Mpping",
                "Occured",
                "modififed",
                "Addomain"
            ]
        },
        {
            "filename": "**/specification/apimanagement/resource-manager/Microsoft.ApiManagement/stable/2017-03-01/apimapis.json",
            "words": [
                "Commentss",
                "Issu",
                "Attachmentss"
            ]
        },
        {
            "filename": "**/specification/storagesync/resource-manager/Microsoft.StorageSync/stable/2018-07-01/storagesync.json",
            "words": [
                "Managementt"
            ]
        },
        {
            "filename": "**/specification/frontdoor/resource-manager/Microsoft.Network/preview/2018-08-01-preview/webapplicationfirewall.json",
            "words": [
                "Firewal"
            ]
        },
        {
            "filename": "**/specification/web/resource-manager/Microsoft.Web/stable/2016-08-01/WebApps.json",
            "words": [
                "priviledged"
            ]
        },
        {
            "filename": "**/specification/web/resource-manager/Microsoft.Web/stable/2018-02-01/WebApps.json",
            "words": [
                "priviledged"
            ]
        },
        {
            "filename": "**/specification/web/resource-manager/Microsoft.Web/stable/2018-11-01/WebApps.json",
            "words": [
                "priviledged"
            ]
        },
        {
            "filename": "**/specification/web/resource-manager/Microsoft.Web/stable/2015-08-01/service.json",
            "words": [
                "Defintions",
                "Availablility",
                "Availabilily",
                "diagnosics"
            ]
        },
        {
            "filename": "**/specification/customer-insights/resource-manager/Microsoft.CustomerInsights/stable/2017-04-26/customer-insights.json",
            "words": [
                "thres"
            ]
        },
        {
            "filename": "**/specification/keyvault/data-plane/Microsoft.KeyVault/stable/2016-10-01/keyvault.json",
            "words": [
                "Regenerte"
            ]
        },
        {
            "filename": "**/specification/customer-insights/resource-manager/Microsoft.CustomerInsights/stable/2017-01-01/customer-insights.json",
            "words": [
                "thres"
            ]
        },
        {
            "filename": "**/specification/monitor/resource-manager/Microsoft.Insights/stable/2018-09-01/baseline_API.json",
            "words": [
                "metdata"
            ]
        },
        {
            "filename": "**/specification/storagesync/resource-manager/Microsoft.StorageSync/stable/2018-04-02/storagesync.json",
            "words": [
                "Managementt"
            ]
        },
        {
            "filename": "**/specification/migrate/resource-manager/**/*.json",
            "words": [
                "Occured",
                "Assessible",
                "sqlcollectors",
                "Reasonings",
                "Overcommit",
                "overcommit",
                "SSDE",
                "Recieved",
                "Ebds",
                "idms",
                "Idms",
                "Cluter",
                "Mfamily",
				"Datacentre"
            ]
        },
        {
            "filename": "**/specification/resourcehealth/resource-manager/Microsoft.ResourceHealth/preview/2018-08-01/ResourceHealth.json",
            "words": [
                "occured"
            ]
        },
        {
            "filename": "**/specification/storageimportexport/resource-manager/Microsoft.ImportExport/stable/2016-11-01/storageimportexport.json",
            "words": [
                "Infomation"
            ]
        },
        {
            "filename": "**/specification/web/resource-manager/Microsoft.DomainRegistration/stable/2015-04-01/Domains.json",
            "words": [
                "Availablility"
            ]
        },
        {
            "filename": "**/specification/web/resource-manager/Microsoft.DomainRegistration/stable/2018-02-01/Domains.json",
            "words": [
                "Availablility"
            ]
        },
        {
            "filename": "**/specification/cost-management/resource-manager/Microsoft.CostManagement/preview/2018-12-01-preview/costmanagement.json",
            "words": [
                "Managment"
            ]
        },
        {
            "filename": "**/specification/cost-management/resource-manager/Microsoft.CostManagement/stable/2018-08-31/costmanagement.json",
            "words": [
                "Managment"
            ]
        },
        {
            "filename": "**/specification/deviceprovisioningservices/resource-manager/Microsoft.Devices/preview/2017-08-21-preview/iotdps.json",
            "words": [
                "Messsage"
            ]
        },
        {
            "filename": "**/specification/deviceprovisioningservices/resource-manager/Microsoft.Devices/stable/2017-11-15/iotdps.json",
            "words": [
                "Messsage"
            ]
        },
        {
            "filename": "**/specification/deviceprovisioningservices/resource-manager/Microsoft.Devices/stable/2018-01-22/iotdps.json",
            "words": [
                "Messsage"
            ]
        },
        {
            "filename": "**/specification/deviceprovisioningservices/resource-manager/Microsoft.Devices/preview/2020-09-01-preview/iotdps.json",
            "words": [
                "Messsage"
            ]
        },
        {
            "filename": "**/specification/deviceprovisioningservices/resource-manager/Microsoft.Devices/stable/2020-01-01/iotdps.json",
            "words": [
                "Messsage"
            ]
        },
        {
            "filename": "**/specification/deviceprovisioningservices/resource-manager/Microsoft.Devices/stable/2020-03-01/iotdps.json",
            "words": [
                "Messsage"
            ]
        },
        {
            "filename": "**/specification/storagesync/resource-manager/Microsoft.StorageSync/preview/2017-06-05-preview/storagesync.json",
            "words": [
                "Managementt"
            ]
        },
        {
            "filename": "**/specification/web/resource-manager/Microsoft.Web/stable/2018-02-01/AppServiceEnvironments.json",
            "words": [
                "diagnosics",
                "Availabilily",
                "Accessable"
            ]
        },
        {
            "filename": "**/specification/notificationhubs/resource-manager/Microsoft.NotificationHubs/stable/2017-04-01/notificationhubs.json",
            "words": [
                "Availiable",
                "Regenrate"
            ]
        },
        {
            "filename": "**/specification/web/resource-manager/Microsoft.Web/stable/2016-09-01/AppServiceEnvironments.json",
            "words": [
                "diagnosics",
                "Availabilily"
            ]
        },
        {
            "filename": "**/specification/web/resource-manager/Microsoft.Web/stable/2018-02-01/AppServicePlans.json",
            "words": [
                "Defintions"
            ]
        },
        {
            "filename": "**/specification/web/resource-manager/Microsoft.Web/stable/2016-09-01/AppServicePlans.json",
            "words": [
                "Defintions"
            ]
        },
        {
            "filename": "**/specification/resourcehealth/resource-manager/Microsoft.ResourceHealth/stable/2017-07-01/resourcehealth.json",
            "words": [
                "occured"
            ]
        },
        {
            "filename": "**/specification/notificationhubs/resource-manager/Microsoft.NotificationHubs/stable/2014-09-01/notificationhubs.json",
            "words": [
                "Availiable"
            ]
        },
        {
            "filename": "**/specification/notificationhubs/resource-manager/Microsoft.NotificationHubs/stable/2016-03-01/notificationhubs.json",
            "words": [
                "Availiable"
            ]
        },
        {
            "filename": "**/specification/datafactory/resource-manager/Microsoft.DataFactory/stable/2018-06-01/entityTypes/IntegrationRuntime.json",
            "words": [
                "Exprired"
            ]
        },
        {
            "filename": "**/specification/synapse/resource-manager/Microsoft.Synapse/stable/2020-12-01/integrationRuntime.json",
            "words": [
                "Exprired"
            ]
        },
        {
            "filename": "**/specification/synapse/resource-manager/Microsoft.Synapse/stable/2021-03-01/integrationRuntime.json",
            "words": [
                "Exprired"
            ]
        },
        {
            "filename": "**/specification/datamigration/resource-manager/Microsoft.DataMigration/stable/2018-04-19/definitions/TasksCommon.json",
            "words": [
                "Miliseconds",
                "INITIALIAZING"
            ]
        },
        {
            "filename": "**/specification/cognitiveservices/data-plane/EntitySearch/stable/v1.0/EntitySearch.json",
            "words": [
                "Speciality"
            ]
        },
        {
            "filename": "**/specification/cognitiveservices/data-plane/Face/stable/v1.0/Face.json",
            "words": [
                "addfacefromurl",
                "deleteface",
                "detectwithstream",
                "detectwithurl",
                "facelist",
                "findsimilar",
                "getface",
                "largefacelist",
                "largepersongroup",
                "largepersongroupperson",
                "persongroup",
                "persongroupperson",
                "verifyfacetoface"
            ]
        },
        {
            "filename": "**/specification/storageimportexport/resource-manager/Microsoft.ImportExport/stable/2016-11-01/storageimportexport.json",
            "words": [
                "Listblob"
            ]
        },
        {
            "filename": "**/specification/cognitiveservices/data-plane/TextAnalytics/preview/v2.1/TextAnalytics.json",
            "words": [
                "carretera",
                "estaba",
                "atascada",
                "Había",
                "mucho",
                "tráfico",
                "ayer",
                "carretera",
                "estaba",
                "atascada",
                "Había",
                "mucho",
                "tráfico",
                "ayer"
            ]
        },
        {
            "filename": "**/specification/cognitiveservices/data-plane/TextAnalytics/stable/v2.0/TextAnalytics.json",
            "words": [
                "carretera",
                "estaba",
                "atascada",
                "Había",
                "mucho",
                "tráfico",
                "ayer",
                "carretera",
                "estaba",
                "atascada",
                "Había",
                "mucho",
                "tráfico",
                "ayer"
            ]
        },
        {
            "filename": "**/specification/network/resource-manager/Microsoft.Network/stable/2018-02-01/networkWatcher.json",
            "words": [
                "Uknown"
            ]
        },
        {
            "filename": "**/specification/network/resource-manager/Microsoft.Network/stable/2018-04-01/networkWatcher.json",
            "words": [
                "Uknown"
            ]
        },
        {
            "filename": "**/specification/network/resource-manager/Microsoft.Network/stable/2018-06-01/networkWatcher.json",
            "words": [
                "Uknown"
            ]
        },
        {
            "filename": "**/specification/network/resource-manager/Microsoft.Network/stable/2018-07-01/networkWatcher.json",
            "words": [
                "Uknown"
            ]
        },
        {
            "filename": "**/specification/network/resource-manager/Microsoft.Network/stable/2018-08-01/networkWatcher.json",
            "words": [
                "Uknown"
            ]
        },
        {
            "filename": "**/specification/network/resource-manager/Microsoft.Network/stable/2018-10-01/networkWatcher.json",
            "words": [
                "Uknown"
            ]
        },
        {
            "filename": "**/specification/network/resource-manager/Microsoft.Network/stable/2018-11-01/networkWatcher.json",
            "words": [
                "Uknown"
            ]
        },
        {
            "filename": "**/specification/databoxedge/resource-manager/Microsoft.DataBoxEdge/stable/2019-03-01/databoxedge.json",
            "words": [
                "Fulfilment"
            ]
        },
        {
            "filename": "**/specification/databoxedge/resource-manager/Microsoft.DataBoxEdge/stable/2019-07-01/databoxedge.json",
            "words": [
                "Fulfilment"
            ]
        },
        {
            "filename": "**/specification/databoxedge/resource-manager/Microsoft.DataBoxEdge/stable/2019-08-01/databoxedge.json",
            "words": [
                "Fulfilment"
            ]
        },
        {
            "filename": "**/specification/databoxedge/resource-manager/Microsoft.DataBoxEdge/stable/2020-09-01/databoxedge.json",
            "words": [
                "Fulfilment"
            ]
        },
        {
            "filename": "**/specification/databoxedge/resource-manager/Microsoft.DataBoxEdge/preview/2020-05-01-preview/databoxedge.json",
            "words": [
                "Fulfilment"
            ]
        },
        {
            "filename": "**/specification/databoxedge/resource-manager/Microsoft.DataBoxEdge/preview/2020-09-01-preview/databoxedge.json",
            "words": [
                "Fulfilment"
            ]
        },
        {
            "filename": "**/specification/databoxedge/resource-manager/Microsoft.DataBoxEdge/stable/2020-12-01/databoxedge.json",
            "words": [
                "Fulfilment"
            ]
        },
        {
            "filename": "**/specification/cognitiveservices/data-plane/TranslatorText/stable/v3.0/TranslatorText.json",
            "words": [
                "mosca",
                "Jpan",
                "konnichiha",
                "nein",
                "bicho"
            ]
        },
        {
            "filename": "**/specification/network/resource-manager/Microsoft.Network/stable/**/webapplicationfirewall.json",
            "words": [
                "Conditon"
            ]
        },
        {
            "filename": "**/specification/relay/resource-manager/Microsoft.Relay/stable/2016-07-01/relay.json",
            "words": [
                "successfuly",
                "Autorization",
                "retirve",
                "Regenrate",
                "usermetadata",
                "Relaytype",
                "reponse",
                "namespce"
            ]
        },
        {
            "filename": "**/specification/relay/resource-manager/Microsoft.Relay/stable/2017-04-01/relay.json",
            "words": [
                "successfuly",
                "Autorization",
                "retirve",
                "butthe",
                "Regenrate",
                "usermetadata",
                "Relaytype",
                "neeeds",
                "reponse"
            ]
        },
        {
            "filename": "**/specification/machinelearningservices/resource-manager/Microsoft.MachineLearningServices/preview/2020-05-01-preview/machineLearningServices.json",
            "words": [
                "mysqldb",
                "psqldb"
            ]
        },

        {
            "filename": "**/specification/maps/data-plane/Microsoft.Maps/Render/preview/1.0/render.json",
            "words": [
                "Chttp",
                "Fcontoso",
                "Fpushpins"
            ]
        },
        {
            "filename": "**/specification/maps/data-plane/Render/preview/1.0/render.json",
            "words": [
                "Chttp",
                "Fcontoso",
                "Fpushpins"
            ]
        },
        {
            "filename": "**/specification/maps/data-plane/Spatial/stable/2022-08-01/spatial.json",
            "words": [
                "postbuffer",
                "getbuffer",
                "postclosestpoint",
                "getclosestpoint"
            ]
        },
        {
            "filename": "**/specification/maps/data-plane/Search/stable/2023-06-01/search.json",
            "words": [
                "geocodingresponse"
            ]
        },
        {
            "filename": "**/specification/maps/data-plane/Search/preview/1.0/search.json",
            "words": [
                "searchaddressresult",
                "searchaddressreverseresponse"
            ]
        },
        {
            "filename": "**/specification/communication/data-plane/Chat/preview/2020-09-21-preview2/communicationserviceschat.json",
            "words": [
                "readreceipts"
            ]
        },
        {
            "filename": "**/specification/saas/resource-manager/Microsoft.SaaS/preview/2018-03-01-beta/saas.json",
            "words": [
                "saasresources"
            ]
        },
        {
            "filename": "**/specification/hdinsight/hdinsight-kafka-rest-proxy/proxy.json",
            "words": [
                "Metada"
            ]
        },
        {
            "filename": "**/specification/hdinsight/resource-manager/Microsoft.HDInsight/preview/2015-03-01-preview/cluster.json",
            "words": [
                "saskey"
            ]
        },
        {
            "filename": "**/specification/hdinsight/resource-manager/Microsoft.HDInsight/preview/2015-03-01-preview/locations.json",
            "words": [
                "vmsize",
                "vmsizes"
            ]
        },
        {
            "filename": "**/specification/hdinsight/resource-manager/Microsoft.HDInsight/stable/2018-06-01-preview/cluster.json",
            "words": [
                "azureasyncoperations",
                "saskey"
            ]
        },
        {
            "filename": "**/specification/hdinsight/resource-manager/Microsoft.HDInsight/stable/2018-06-01-preview/locations.json",
            "words": [
                "vmsize",
                "vmsizes"
            ]
        },
        {
            "filename": "**/specification/web/resource-manager/Microsoft.Web/**/CommonDefinitions.json",
            "words": [
                "Guage"
            ]
        },
        {
            "filename": "**/specification/confluent/resource-manager/Microsoft.Confluent/**/confluent.json",
            "words": [
                "orgvalidate"
            ]
        },
        {
            "filename": "**/specification/recoveryservicessiterecovery/resource-manager/Microsoft.RecoveryServices/**/service.json",
            "words": [
                "Orignal",
                "Seleted",
                "targetvCenterId"
            ]
        },
        {
            "filename": "**/specification/recoveryservicessiterecovery/resource-manager/Microsoft.RecoveryServices/**/bms.json",
            "words": [
                "xcool"
            ]
        },
        {
            "filename": "**/specification/deviceprovisioningservices/resource-manager/Microsoft.Devices/stable/2021-10-15/iotdps.json",
            "words": [
                "Messsage"
            ]
        },
        {
            "filename": "**/specification/cognitiveservices/data-plane/FormRecognizer/**/FormRecognizer.json",
            "words": [
                "heif",
                "spreadsheetml",
                "presentationml",
                "barcodes",
                "UPCA",
                "UPCE",
                "Codabar",
                "rrggbb"
            ]
        },
        {
            "filename": "**/specification/ai/data-plane/DocumentIntelligence/**/DocumentIntelligence.json",
            "words": [
                "documentintelligence",
                "heif",
                "spreadsheetml",
                "presentationml",
                "barcodes",
                "UPCA",
                "UPCE",
                "Codabar",
                "rrggbb"
            ]
        },
        {
            "filename": "**/specification/machinelearningservices/data-plane/Microsoft.MachineLearningServices/preview/2019-*/modelManagement.json",
            "words": [
                "UNKNOWON"
            ]
        },
        {
            "filename": "**/specification/machinelearningservices/data-plane/Microsoft.MachineLearningServices/preview/2022-*-preview/machineLearningServices.json",
            "words": [
                "Tmpfs",
                "tmpfs",
                "npipe"
            ]
        },
        {
            "filename": "**/specification/dataprotection/resource-manager/Microsoft.DataProtection/**/dataprotection.json",
            "words": [
                "PrepareTimedout",
                "CommitTimedout"
            ]
        },
        {
            "filename": "**/specification/purview/data-plane/Azure.Analytics.Purview.Workflow/preview/**/purviewWorkflow.json",
            "words": [
                "userrequests",
                "DSAR",
                "dsar",
                "workflowruns",
                "workflowtasks"
            ]
        },
        {
            "filename": "**/specification/translation/data-plane/**/*.json",
            "words": [
                "autodetection",
                "breaksentence",
                "mosca",
                "Transliterable",
                "translitered"
            ]
        },
        {
            "filename": "**/specification/machinelearningservices/resource-manager/Microsoft.MachineLearningServices/**/*.json",
            "words": [
                "datareferences",
                "Groundedness",
                "AOAI",
                "testconnection",
                "aoai"
            ]
        },
        {
            "filename": "**/specification/fist/resource-manager/Microsoft.IoTFirmwareDefense/**/*.json",
            "words": [
                "RELRO",
                "relro",
                "rpath",
                "runpath",
                "SBOM",
                "Sbom",
                "sbom"
            ]
        },
        {
            "filename": "**/specification/securityinsights/resource-manager/Microsoft.SecurityInsights/preview/**/*.json",
            "words": [
                "Criterias",
                "nwrfc",
                "Abap",
                "AGRTCODES",
                "AGRUSERS",
                "AGRPROF",
                "ADCP",
                "USGRPUSER",
                "USERADDR",
                "DEVACCESS",
                "AGRDEFINE",
                "PAHI",
                "AGRAGRS",
                "USRSTAMP",
                "AGRFLAGS",
                "SNCSYSACL",
                "USRACL"
            ]
        },
        {
            "filename": "**/specification/cognitiveservices/data-plane/AzureOpenAI/inference/preview/**/*.json",
            "words": [
                "flac",
                "mpga"
            ]
        },
        {
            "filename": "**/specification/appplatform/resource-manager/Microsoft.AppPlatform/preview/2024-01-01-preview/appplatform.json",
            "words": [
                "springboot"
            ]
        },
        {
            "filename": "**/specification/cosmos-db/resource-manager/Microsoft.DocumentDB/**/*.json",
            "words": [
                "throughputpool"
            ]
        },
        {
            "filename": "**/specification/purview/data-plane/Azure.Analytics.Purview.DataMap/**/*.json",
            "words": [
                "timerange"
            ]
        },
        {
            "filename": "**/specification/search/data-plane/Azure.Search/**/*.json",
            "words": [
                "rerank",
                "discretizing"
            ]
        },
        {
            "filename": "**/specification/nginx/resource-manager/NGINX.NGINXPLUS/**/*.json",
            "words": [
                "nginx",
                "nginxaas",
                "NCUs",
                "autoscaled",
                "Autoupgrade",
                "autoupgrade"
            ]
        },
        {
            "filename": "**/specification/mobilenetwork/resource-manager/Microsoft.MobileNetwork/stable/**/*.json",
            "words": [
                "suci"
            ]
        },
        {
            "filename": "**/specification/containerservice/resource-manager/Microsoft.ContainerService/**/*.json",
            "words": [
                 "containerd"
            ]
        },
        {
<<<<<<< HEAD
            "filename": "**/specification/ai/data-plane/Face/**/*.json",
            "words": [
                "headwear"
=======
            "filename": "**/specification/batch/data-plane/Microsoft.Batch/**/*.json",
            "words": [
                "upgradingos",
                "TVMs"
            ]
        },
        {
            "filename": "**/specification/batch/data-plane/Azure.Batch/**/*.json",
            "words": [
                "upgradingos",
                "TVMs"
            ]
        },
        {
            "filename": "**/specification/awsconnector/resource-manager/Microsoft.AwsConnector/**/*.json",
            "words": [
                "ACUs",
                "AWSRDS",
                "DCERPC",
                "Dsse",
                "dsse",
                "dualstack",
                "ENIs",
                "Fargate",
                "multimaster",
                "nodegroup",
                "Nodegroups",
                "nondefault",
                "ONEZONE",
                "parallelquery",
                "preconfigures",
                "tierings",
                "VPC's",
                "wihtin"
>>>>>>> 01a71545
            ]
        }
    ],
    "enableFiletypes": [
        "cadl"
    ],
    "ignoreWords": [
        "trafficcontrollerspec"
    ]
}<|MERGE_RESOLUTION|>--- conflicted
+++ resolved
@@ -1124,11 +1124,6 @@
             ]
         },
         {
-<<<<<<< HEAD
-            "filename": "**/specification/ai/data-plane/Face/**/*.json",
-            "words": [
-                "headwear"
-=======
             "filename": "**/specification/batch/data-plane/Microsoft.Batch/**/*.json",
             "words": [
                 "upgradingos",
@@ -1163,7 +1158,12 @@
                 "tierings",
                 "VPC's",
                 "wihtin"
->>>>>>> 01a71545
+            ]
+        },
+        {
+            "filename": "**/specification/ai/data-plane/Face/**/*.json",
+            "words": [
+                "headwear"
             ]
         }
     ],

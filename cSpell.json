{
    "version": "0.1",
    "language": "en",
    "words": [
    ],
    "dictionaryDefinitions": [
        {
            "name": "custom-words",
            "file": "./custom-words.txt",
            "description": "Project Words"
        }
    ],
    "flagWords": [],
    "ignorePaths": [
        "node_modules/**",
        "**/examples/**"
    ],
    "ignoreRegExpList": [
        "v\\d",
        "email",
        "Base64"
    ],
    "minWordLength": 4,
    "dictionaries": [
        "companies",
        "csharp",
        "custom-words",
        "go",
        "html",
        "java",
        "node",
        "python",
        "softwareTerms",
        "typescript"
    ],
    "overrides": [
        {
            "filename": "**/specification/databox/resource-manager/Microsoft.DataBox/stable/2018-01-01/databox.json",
            "words": [
                "Tera"
            ]
        },
        {
            "filename": "**/specification/servicebus/resource-manager/Microsoft.ServiceBus/stable/2017-04-01/servicebus.json",
            "words": [
                "Ruleproperties"
            ]
        },
        {
            "filename": "**/specification/servicebus/resource-manager/Microsoft.ServiceBus/stable/2014-09-01/servicebus.json",
            "words": [
                "Planproperties"
            ]
        },
        {
            "filename": "**/specification/logic/resource-manager/Microsoft.Logic/preview/2015-02-01-preview/logic.json",
            "words": [
                "Accesskey"
            ]
        },
        {
            "filename": "**/specification/compute/resource-manager/Microsoft.ContainerService/preview/2015-11-01-preview/containerService.json",
            "words": [
                "Ochestrator"
            ]
        },
        {
            "filename": "**/specification/compute/resource-manager/Microsoft.ContainerService/stable/2016-03-30/containerService.json",
            "words": [
                "Ochestrator"
            ]
        },
        {
            "filename": "**/specification/compute/resource-manager/Microsoft.ContainerService/stable/2016-09-30/containerService.json",
            "words": [
                "Ochestrator"
            ]
        },
        {
            "filename": "**/specification/containerservice/resource-manager/Microsoft.ContainerService/stable/2016-03-30/containerService.json",
            "words": [
                "Ochestrator"
            ]
        },
        {
            "filename": "**/specification/containerservice/resource-manager/Microsoft.ContainerService/stable/2016-09-30/containerService.json",
            "words": [
                "Ochestrator"
            ]
        },
        {
            "filename": "**/specification/containerregistry/data-plane/Microsoft.ContainerRegistry/preview/2018-08-10/containerregistry.json",
            "words": [
                "WGXM",
                "EYWQ",
                "EYWQ",
                "LQUP",
                "BCWG",
                "VMQS",
                "WWKZ",
                "EWDG",
                "Ywhk",
                "Vfyc",
                "Lfot",
                "Sllb",
                "EYWQ",
                "LQUP",
                "BCWG",
                "VMQS",
                "WWKZ",
                "EWDG",
                "Ywhk",
                "Vfyc",
                "Lfot",
                "Sllb"
            ]
        },
        {
            "filename": "**/specification/automation/resource-manager/Microsoft.Automation/preview/2017-05-15-preview/softwareUpdateConfigurationRun.json",
            "words": [
                "softare"
            ]
        },
        {
            "filename": "**/specification/azsadmin/resource-manager/storage/Microsoft.Storage.Admin/preview/2015-12-01/quotas.json",
            "words": [
                "Storge"
            ]
        },
        {
            "filename": "**/specification/datacatalog/resource-manager/Microsoft.DataCatalog/stable/2016-03-30/datacatalog.json",
            "words": [
                "Listt"
            ]
        },
        {
            "filename": "**/specification/applicationinsights/resource-manager/Microsoft.Insights/stable/2015-05-01/componentFeaturesAndPricing_API.json",
            "words": [
                "Resouce"
            ]
        },
        {
            "filename": "**/specification/servicefabric/data-plane/Microsoft.ServiceFabric/stable/6.2/servicefabric.json",
            "words": [
                "Qurum",
                "Milli",
                "Fautls"
            ]
        },
        {
            "filename": "**/specification/servicefabric/data-plane/Microsoft.ServiceFabric/stable/6.3/servicefabric.json",
            "words": [
                "Qurum",
                "Milli",
                "Fautls"
            ]
        },
        {
            "filename": "**/specification/servicefabric/data-plane/Microsoft.ServiceFabric/stable/6.4/servicefabric.json",
            "words": [
                "Qurum",
                "Milli",
                "Fautls"
            ]
        },
        {
            "filename": "**/specification/storsimple8000series/resource-manager/Microsoft.StorSimple/stable/2017-06-01/storsimple.json",
            "words": [
                "Availablity",
                "Remotemanagement"
            ]
        },
        {
            "filename": "**/specification/applicationinsights/resource-manager/Microsoft.Insights/preview/2017-10-01/eaSubscriptionMigration_API.json",
            "words": [
                "Migrationdate"
            ]
        },
        {
            "filename": "**/specification/sql/resource-manager/Microsoft.Sql/stable/2014-04-01/backups.json",
            "words": [
                "Droppeded"
            ]
        },
        {
            "filename": "**/specification/datafactory/resource-manager/Microsoft.DataFactory/preview/2017-09-01-preview/entityTypes/IntegrationRuntime.json",
            "words": [
                "Exprired"
            ]
        },
        {
            "filename": "**/specification/datamigration/resource-manager/Microsoft.DataMigration/preview/2018-07-15-preview/definitions/TasksCommon.json",
            "words": [
                "Miliseconds",
                "Eligibile",
                "INITIALIAZING"
            ]
        },
        {
            "filename": "**/specification/resourcehealth/resource-manager/Microsoft.ResourceHealth/stable/2015-01-01/resourcehealth.json",
            "words": [
                "occured"
            ]
        },
        {
            "filename": "**/specification/storSimple1200Series/resource-manager/Microsoft.StorSimple/stable/2016-10-01/StorSimple.json",
            "words": [
                "Availablity",
                "Requestrequest"
            ]
        },
        {
            "filename": "**/specification/keyvault/data-plane/Microsoft.KeyVault/stable/7.0/keyvault.json",
            "words": [
                "Regenerte"
            ]
        },
        {
            "filename": "**/specification/keyvault/data-plane/Microsoft.KeyVault/preview/7.0/keyvault.json",
            "words": [
                "Regenerte"
            ]
        },
        {
            "filename": "**/specification/adhybridhealthservice/resource-manager/Microsoft.ADHybridHealthService/stable/2014-01-01/ADHybridHealthService.json",
            "words": [
                "Availibility",
                "Mpping",
                "Occured",
                "modififed",
                "Addomain"
            ]
        },
        {
            "filename": "**/specification/apimanagement/resource-manager/Microsoft.ApiManagement/stable/2017-03-01/apimapis.json",
            "words": [
                "Commentss",
                "Issu",
                "Attachmentss"
            ]
        },
        {
            "filename": "**/specification/storagesync/resource-manager/Microsoft.StorageSync/stable/2018-07-01/storagesync.json",
            "words": [
                "Managementt"
            ]
        },
        {
            "filename": "**/specification/datamigration/resource-manager/Microsoft.DataMigration/preview/2018-03-31-preview/definitions/TasksCommon.json",
            "words": [
                "Eligibile"
            ]
        },
        {
            "filename": "**/specification/datamigration/resource-manager/Microsoft.DataMigration/stable/2018-04-19/definitions/TasksCommon.json",
            "words": [
                "Eligibile"
            ]
        },
        {
            "filename": "**/specification/frontdoor/resource-manager/Microsoft.Network/preview/2018-08-01-preview/webapplicationfirewall.json",
            "words": [
                "Firewal"
            ]
        },
        {
            "filename": "**/specification/web/resource-manager/Microsoft.Web/stable/2016-08-01/WebApps.json",
            "words": [
                "priviledged"
            ]
        },
        {
            "filename": "**/specification/web/resource-manager/Microsoft.Web/stable/2018-02-01/WebApps.json",
            "words": [
                "priviledged"
            ]
        },
        {
            "filename": "**/specification/web/resource-manager/Microsoft.Web/stable/2018-11-01/WebApps.json",
            "words": [
                "priviledged"
            ]
        },
        {
            "filename": "**/specification/web/resource-manager/Microsoft.Web/stable/2015-08-01/service.json",
            "words": [
                "Defintions",
                "Availablility",
                "Availabilily",
                "diagnosics"
            ]
        },
        {
            "filename": "**/specification/customer-insights/resource-manager/Microsoft.CustomerInsights/stable/2017-04-26/customer-insights.json",
            "words": [
                "thres"
            ]
        },
        {
            "filename": "**/specification/keyvault/data-plane/Microsoft.KeyVault/stable/2016-10-01/keyvault.json",
            "words": [
                "Regenerte"
            ]
        },
        {
            "filename": "**/specification/customer-insights/resource-manager/Microsoft.CustomerInsights/stable/2017-01-01/customer-insights.json",
            "words": [
                "thres"
            ]
        },
        {
            "filename": "**/specification/storagesync/resource-manager/Microsoft.StorageSync/stable/2018-04-02/storagesync.json",
            "words": [
                "Managementt"
            ]
        },
        {
            "filename": "**/specification/migrate/resource-manager/Microsoft.Migrate/stable/2018-02-02/migrate.json",
            "words": [
                "Occured"
            ]
        },
        {
            "filename": "**/specification/resourcehealth/resource-manager/Microsoft.ResourceHealth/preview/2018-08-01/ResourceHealth.json",
            "words": [
                "occured"
            ]
        },
        {
            "filename": "**/specification/storageimportexport/resource-manager/Microsoft.ImportExport/stable/2016-11-01/storageimportexport.json",
            "words": [
                "Infomation"
            ]
        },
        {
            "filename": "**/specification/web/resource-manager/Microsoft.DomainRegistration/stable/2015-04-01/Domains.json",
            "words": [
                "Availablility"
            ]
        },
        {
            "filename": "**/specification/web/resource-manager/Microsoft.DomainRegistration/stable/2018-02-01/Domains.json",
            "words": [
                "Availablility"
            ]
        },
        {
            "filename": "**/specification/cost-management/resource-manager/Microsoft.CostManagement/preview/2018-12-01-preview/costmanagement.json",
            "words": [
                "Managment"
            ]
        },
        {
            "filename": "**/specification/cost-management/resource-manager/Microsoft.CostManagement/stable/2018-08-31/costmanagement.json",
            "words": [
                "Managment"
            ]
        },
        {
            "filename": "**/specification/deviceprovisioningservices/resource-manager/Microsoft.Devices/preview/2017-08-21-preview/iotdps.json",
            "words": [
                "Messsage"
            ]
        },
        {
            "filename": "**/specification/deviceprovisioningservices/resource-manager/Microsoft.Devices/stable/2017-11-15/iotdps.json",
            "words": [
                "Messsage"
            ]
        },
        {
            "filename": "**/specification/deviceprovisioningservices/resource-manager/Microsoft.Devices/stable/2018-01-22/iotdps.json",
            "words": [
                "Messsage"
            ]
        },
        {
            "filename": "**/specification/storagesync/resource-manager/Microsoft.StorageSync/preview/2017-06-05-preview/storagesync.json",
            "words": [
                "Managementt"
            ]
        },
        {
            "filename": "**/specification/web/resource-manager/Microsoft.Web/stable/2018-02-01/AppServiceEnvironments.json",
            "words": [
                "diagnosics",
                "Availabilily",
                "Accessable"
            ]
        },
        {
            "filename": "**/specification/notificationhubs/resource-manager/Microsoft.NotificationHubs/stable/2017-04-01/notificationhubs.json",
            "words": [
                "Availiable",
                "Regenrate"
            ]
        },
        {
            "filename": "**/specification/web/resource-manager/Microsoft.Web/stable/2016-09-01/AppServiceEnvironments.json",
            "words": [
                "diagnosics",
                "Availabilily"
            ]
        },
        {
            "filename": "**/specification/eventhub/resource-manager/Microsoft.EventHub/stable/2015-08-01/EventHub.json",
            "words": [
                "Postt"
            ]
        },
        {
            "filename": "**/specification/web/resource-manager/Microsoft.Web/stable/2018-02-01/AppServicePlans.json",
            "words": [
                "Defintions"
            ]
        },
        {
            "filename": "**/specification/web/resource-manager/Microsoft.Web/stable/2016-09-01/AppServicePlans.json",
            "words": [
                "Defintions"
            ]
        },
        {
            "filename": "**/specification/resourcehealth/resource-manager/Microsoft.ResourceHealth/stable/2017-07-01/resourcehealth.json",
            "words": [
                "occured"
            ]
        },
        {
            "filename": "**/specification/notificationhubs/resource-manager/Microsoft.NotificationHubs/stable/2014-09-01/notificationhubs.json",
            "words": [
                "Availiable"
            ]
        },
        {
            "filename": "**/specification/notificationhubs/resource-manager/Microsoft.NotificationHubs/stable/2016-03-01/notificationhubs.json",
            "words": [
                "Availiable"
            ]
        },
        {
            "filename": "**/specification/cosmos-db/resource-manager/Microsoft.DocumentDB/stable/2015-04-08/cosmos-db.json",
            "words": [
                "Minimimum"
            ]
        },
        {
            "filename": "**/specification/datafactory/resource-manager/Microsoft.DataFactory/stable/2018-06-01/entityTypes/IntegrationRuntime.json",
            "words": [
                "Exprired"
            ]
        },
        {
            "filename": "**/specification/datamigration/resource-manager/Microsoft.DataMigration/stable/2018-04-19/definitions/TasksCommon.json",
            "words": [
                "Miliseconds",
                "INITIALIAZING"
            ]
        },
        {
            "filename": "**/specification/cognitiveservices/data-plane/EntitySearch/stable/v1.0/EntitySearch.json",
            "words": [
                "Speciality"
            ]
        },
        {
            "filename": "**/specification/storageimportexport/resource-manager/Microsoft.ImportExport/stable/2016-11-01/storageimportexport.json",
            "words": [
                "Listblob"
            ]
        },
        {
            "filename": "**/specification/migrate/resource-manager/Microsoft.Migrate/preview/2017-11-11-preview/migrate.json",
            "words": [
                "Occured"
            ]
        },
        {
            "filename": "**/specification/cognitiveservices/data-plane/TextAnalytics/preview/v2.1/TextAnalytics.json",
            "words": [
                "carretera",
                "estaba",
                "atascada",
                "Había",
                "mucho",
                "tráfico",
                "ayer",
                "carretera",
                "estaba",
                "atascada",
                "Había",
                "mucho",
                "tráfico",
                "ayer"
            ]
        },
        {
            "filename": "**/specification/cognitiveservices/data-plane/TextAnalytics/stable/v2.1/TextAnalytics.json",
            "words": [
                "carretera",
                "estaba",
                "atascada",
                "Había",
                "mucho",
                "tráfico",
                "ayer",
                "carretera",
                "estaba",
                "atascada",
                "Había",
                "mucho",
                "tráfico",
                "ayer"
            ]
        },
        {
            "filename": "**/specification/cognitiveservices/data-plane/TextAnalytics/stable/v2.0/TextAnalytics.json",
            "words": [
                "carretera",
                "estaba",
                "atascada",
                "Había",
                "mucho",
                "tráfico",
                "ayer",
                "carretera",
                "estaba",
                "atascada",
                "Había",
                "mucho",
                "tráfico",
                "ayer"
            ]
        },
        {
            "filename": "**/specification/network/resource-manager/Microsoft.Network/stable/2018-02-01/networkWatcher.json",
            "words": [
                "Uknown"
            ]
        },
        {
            "filename": "**/specification/network/resource-manager/Microsoft.Network/stable/2018-04-01/networkWatcher.json",
            "words": [
                "Uknown"
            ]
        },
        {
            "filename": "**/specification/network/resource-manager/Microsoft.Network/stable/2018-06-01/networkWatcher.json",
            "words": [
                "Uknown"
            ]
        },
        {
            "filename": "**/specification/network/resource-manager/Microsoft.Network/stable/2018-07-01/networkWatcher.json",
            "words": [
                "Uknown"
            ]
        },
        {
            "filename": "**/specification/network/resource-manager/Microsoft.Network/stable/2018-08-01/networkWatcher.json",
            "words": [
                "Uknown"
            ]
        },
        {
            "filename": "**/specification/network/resource-manager/Microsoft.Network/stable/2018-10-01/networkWatcher.json",
            "words": [
                "Uknown"
            ]
        },
        {
            "filename": "**/specification/network/resource-manager/Microsoft.Network/stable/2018-11-01/networkWatcher.json",
            "words": [
                "Uknown"
            ]
        },
        {
            "filename": "**/specification/edgegateway/resource-manager/Microsoft.DataBoxEdge/stable/2019-03-01/edgegateway.json",
            "words": [
                "Fulfilment"
            ]
        },
        {
            "filename": "**/specification/cognitiveservices/data-plane/TranslatorText/stable/v3.0/TranslatorText.json",
            "words": [
                "mosca",
                "Jpan",
                "konnichiha",
                "nein",
                "bicho"
            ]
        },
        {
            "filename": "**/specification/servicefabric/resource-manager/Microsoft.ServiceFabric/preview/2016-09-01-preview/servicefabric.json",
            "words": [
                "resouce",
                "mininum",
                "revent",
                "empheral"
            ]
        },
        {
            "filename": "**/specification/servicefabric/resource-manager/Microsoft.ServiceFabric/preview/2017-07-01-preview/application.json",
            "words": [
                "resouce",
                "mininum",
                "revent",
                "empheral"
            ]
        },
        {
            "filename": "**/specification/servicefabric/resource-manager/Microsoft.ServiceFabric/preview/2017-07-01-preview/servicefabric.json",
            "words": [
                "resouce",
                "mininum",
                "revent",
                "empheral"
            ]
        },
        {
            "filename": "**/specification/relay/resource-manager/Microsoft.Relay/stable/2016-07-01/relay.json",
            "words": [
                "successfuly",
                "Autorization",
                "retirve",
                "Regenrate",
                "usermetadata",
                "Relaytype",
                "reponse",
                "namespce"
            ]
        },
        {
            "filename": "**/specification/relay/resource-manager/Microsoft.Relay/stable/2017-04-01/relay.json",
            "words": [
                "successfuly",
                "Autorization",
                "retirve",
                "butthe",
                "Regenrate",
                "usermetadata",
                "Relaytype",
                "neeeds",
                "reponse"
            ]
        },
        {
            "filename": "**/specification/servicefabric/resource-manager/Microsoft.ServiceFabric/stable/2018-02-01/cluster.json",
            "words": [
                "mininum",
                "resouce",
                "revent",
                "empheral"
            ]
        },
        {
            "filename": "**/specification/servicefabric/resource-manager/Microsoft.ServiceFabric/stable/2016-09-01/servicefabric.json",
            "words": [
                "exmaple",
                "Nodetype",
                "assgined",
                "carefull",
                "primay",
                "nodetypes",
                "Dispaly",
                "resouce",
                "mininum",
                "revent",
                "empheral"
            ]
        },
        {
            "filename": "**/specification/servicebus/resource-manager/Microsoft.ServiceBus/preview/2018-01-01-preview/servicebus-preview.json",
            "words": [
                "networkrulesets",
                "Setget"
            ]
        },
        {
            "filename": "**/specification/network/resource-manager/Microsoft.Network/stable/2019-02-01/webapplicationfirewall.json",
            "words": [
                "Conditon"
            ]
        },
        {
<<<<<<< HEAD
            "filename": "**/specification/network/resource-manager/Microsoft.Network/stable/**/webapplicationfirewall.json",
=======
            "filename": "**/specification/network/resource-manager/Microsoft.Network/stable/2019-04-01/webapplicationfirewall.json",
>>>>>>> 46784afb
            "words": [
                "Conditon"
            ]
        }
    ]
}<|MERGE_RESOLUTION|>--- conflicted
+++ resolved
@@ -591,6 +591,12 @@
             ]
         },
         {
+            "filename": "**/specification/network/resource-manager/Microsoft.Network/stable/2018-12-01/webapplicationfirewall.json",
+            "words": [
+                "Conditon"
+            ]
+        },
+        {
             "filename": "**/specification/servicefabric/resource-manager/Microsoft.ServiceFabric/preview/2016-09-01-preview/servicefabric.json",
             "words": [
                 "resouce",
@@ -683,11 +689,7 @@
             ]
         },
         {
-<<<<<<< HEAD
-            "filename": "**/specification/network/resource-manager/Microsoft.Network/stable/**/webapplicationfirewall.json",
-=======
             "filename": "**/specification/network/resource-manager/Microsoft.Network/stable/2019-04-01/webapplicationfirewall.json",
->>>>>>> 46784afb
             "words": [
                 "Conditon"
             ]

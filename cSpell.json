{
    "version": "0.2",
    "language": "en",
    "words": [
        "authnotrequired",
        "azsdk",
        "confidentialledger",
        "Creds",
        "fixdate",
        "frontends",
        "partiallycompleted",
        "servicenetworking",
        "subchannel",
        "umls"
    ],
    "dictionaryDefinitions": [
        {
            "name": "custom-words",
            "file": "./custom-words.txt",
            "description": "Project Words"
        }
    ],
    "flagWords": [
        "teh"
    ],
    "ignorePaths": [
        "**/examples/**",
        "**/package-lock.json",
        "cSpell.json",
        "eng/**",
        "node_modules/**",
        "custom-words.txt"
    ],
    "ignoreRegExpList": [
        "v\\d",
        "email",
        "Base64"
    ],
    "minWordLength": 4,
    "dictionaries": [
        "companies",
        "csharp",
        "custom-words",
        "go",
        "html",
        "java",
        "node",
        "python",
        "softwareTerms",
        "typescript"
    ],
    "overrides": [
        {
            "filename": "**/specification/playwrighttesting/**/*",
            "words": [
                "microsoftplaywrighttesting",
                "playwrighttesting",
            ]
        },
        {
            "filename": "**/specification/azurearcdata/resource-manager/Microsoft.AzureArcData/**/*.json",
            "words": [
                "azurearcdata"
            ]
        },
        {
            "filename": "**/specification/azurearcdata/resource-manager/Microsoft.AzureArcData/preview/**/*.json",
            "words": [
                "SSRS",
                "SSAS",
                "SSIS",
                "PBIRS"
            ]
        },
        {
            "filename": "**/specification/databox/resource-manager/Microsoft.DataBox/stable/2018-01-01/databox.json",
            "words": [
                "Tera"
            ]
        },
        {
            "filename": "**/specification/databox/resource-manager/Microsoft.DataBox/stable/2019-09-01/databox.json",
            "words": [
                "Tera"
            ]
        },
        {
            "filename": "**/specification/databox/resource-manager/Microsoft.DataBox/stable/2020-04-01/databox.json",
            "words": [
                "Tera"
            ]
        },
        {
            "filename": "**/specification/databox/resource-manager/Microsoft.DataBox/stable/2020-11-01/databox.json",
            "words": [
                "Tera"
            ]
        },
        {
            "filename": "**/specification/databox/resource-manager/Microsoft.DataBox/stable/2021-03-01/databox.json",
            "words": [
                "Tera"
            ]
        },
        {
            "filename": "**/specification/databox/resource-manager/Microsoft.DataBox/stable/2021-05-01/databox.json",
            "words": [
                "Tera"
            ]
        },
        {
            "filename": "**/specification/databox/resource-manager/Microsoft.DataBox/preview/2021-08-01-preview/databox.json",
            "words": [
                "Tera"
            ]
        },
        {
            "filename": "**/specification/databox/resource-manager/Microsoft.DataBox/stable/2021-12-01/databox.json",
            "words": [
                "Tera"
            ]
        },
        {
            "filename": "**/specification/databox/resource-manager/Microsoft.DataBox/stable/2022-02-01/databox.json",
            "words": [
                "Tera"
            ]
        },
        {
            "filename": "**/specification/databox/resource-manager/Microsoft.DataBox/stable/2022-09-01/databox.json",
            "words": [
                "Tera"
            ]
        },
        {
            "filename": "**/specification/databox/resource-manager/Microsoft.DataBox/stable/2022-12-01/databox.json",
            "words": [
                "Tera"
            ]
        },
        {
            "filename": "**/specification/servicebus/resource-manager/Microsoft.ServiceBus/stable/2017-04-01/Rules.json",
            "words": [
                "Ruleproperties"
            ]
        },
        {
            "filename": "**/specification/servicebus/resource-manager/Microsoft.ServiceBus/preview/2018-01-01-preview/Rules.json",
            "words": [
                "Ruleproperties"
            ]
        },
        {
            "filename": "**/specification/servicebus/resource-manager/Microsoft.ServiceBus/preview/2021-01-01-preview/Rules.json",
            "words": [
                "Ruleproperties"
            ]
        },
        {
            "filename": "**/specification/servicebus/resource-manager/Microsoft.ServiceBus/stable/2014-09-01/servicebus.json",
            "words": [
                "Planproperties"
            ]
        },
        {
            "filename": "**/specification/logic/resource-manager/Microsoft.Logic/preview/2015-02-01-preview/logic.json",
            "words": [
                "Accesskey"
            ]
        },
        {
          "filename": "**/specification/billing/**/*.json",
          "words": [
              "mosp",
              "resellee",
              "cnpj"
          ]
        },
        {
            "filename": "**/specification/compute/resource-manager/Microsoft.ContainerService/preview/2015-11-01-preview/containerService.json",
            "words": [
                "Ochestrator"
            ]
        },
        {
            "filename": "**/specification/compute/resource-manager/Microsoft.ContainerService/stable/2016-03-30/containerService.json",
            "words": [
                "Ochestrator"
            ]
        },
        {
            "filename": "**/specification/compute/resource-manager/Microsoft.ContainerService/stable/2016-09-30/containerService.json",
            "words": [
                "Ochestrator"
            ]
        },
        {
            "filename": "**/specification/containerservice/resource-manager/Microsoft.ContainerService/stable/2016-03-30/containerService.json",
            "words": [
                "Ochestrator"
            ]
        },
        {
            "filename": "**/specification/containerservice/resource-manager/Microsoft.ContainerService/stable/2016-09-30/containerService.json",
            "words": [
                "Ochestrator"
            ]
        },
        {
            "filename": "**/specification/containerservice/resource-manager/Microsoft.ContainerInstance/stable/2021-10-01/containerInstance.json",
            "words": [
                "Noreuse"
            ]
        },
        {
            "filename": "**/specification/containerinstance/resource-manager/Microsoft.ContainerInstance/preview/**/containerInstance.json",
            "words": [
                "ngroups",
                "TransactionOptimized"
            ]
        },
        {
            "filename": "**/specification/containerservice/resource-manager/Microsoft.ContainerService/aks/**/*json",
            "words": [
                "vtpm",
                "trustedlaunch",
                "aksadvancednetworking",
                "PDBs",
                "undrainable",
                "Undrainable",
                "acnstls",
                "kubeletIdentity",
                "kubeletidentity"
            ]
        },
        {
            "filename": "**/specification/containerregistry/data-plane/Microsoft.ContainerRegistry/preview/2018-08-10/containerregistry.json",
            "words": [
                "WGXM",
                "EYWQ",
                "EYWQ",
                "LQUP",
                "BCWG",
                "VMQS",
                "WWKZ",
                "EWDG",
                "Ywhk",
                "Vfyc",
                "Lfot",
                "Sllb",
                "EYWQ",
                "LQUP",
                "BCWG",
                "VMQS",
                "WWKZ",
                "EWDG",
                "Ywhk",
                "Vfyc",
                "Lfot",
                "Sllb"
            ]
        },
        {
            "filename": "**/specification/automation/resource-manager/Microsoft.Automation/preview/2017-05-15-preview/softwareUpdateConfigurationRun.json",
            "words": [
                "softare"
            ]
        },
        {
            "filename": "**/specification/datacatalog/resource-manager/Microsoft.DataCatalog/stable/2016-03-30/datacatalog.json",
            "words": [
                "Listt"
            ]
        },
        {
            "filename": "**/specification/applicationinsights/resource-manager/Microsoft.Insights/stable/2015-05-01/componentFeaturesAndPricing_API.json",
            "words": [
                "Resouce"
            ]
        },
        {
            "filename": "**/specification/app/resource-manager/Microsoft.App/preview/2023-11-02-preview/ManagedEnvironments.json",
            "words": [
                "otlp"
            ]
        },
        {
            "filename": "**/specification/app/resource-manager/Microsoft.App/**/*.json",
            "words": [
                "workflowapp"
            ]
        },
        {
            "filename": "**/specification/servicefabric/data-plane/Microsoft.ServiceFabric/stable/6.2/servicefabric.json",
            "words": [
                "Qurum",
                "Milli",
                "Fautls"
            ]
        },
        {
            "filename": "**/specification/servicefabric/data-plane/Microsoft.ServiceFabric/stable/6.3/servicefabric.json",
            "words": [
                "Qurum",
                "Milli",
                "Fautls"
            ]
        },
        {
            "filename": "**/specification/servicefabric/data-plane/Microsoft.ServiceFabric/stable/6.4/servicefabric.json",
            "words": [
                "Qurum",
                "Milli",
                "Fautls"
            ]
        },
        {
            "filename": "**/specification/storsimple8000series/resource-manager/Microsoft.StorSimple/stable/2017-06-01/storsimple.json",
            "words": [
                "Availablity",
                "Remotemanagement"
            ]
        },
        {
            "filename": "**/specification/applicationinsights/resource-manager/Microsoft.Insights/preview/2017-10-01/eaSubscriptionMigration_API.json",
            "words": [
                "Migrationdate"
            ]
        },
        {
            "filename": "**/specification/sql/resource-manager/Microsoft.Sql/stable/2014-04-01/backups.json",
            "words": [
                "Droppeded"
            ]
        },
        {
            "filename": "**/specification/sql/resource-manager/Microsoft.Sql/preview/**/DistributedAvailabilityGroups.json",
            "words": [
                "freemium"
            ]
        },
		{
            "filename": "**/specification/sql/resource-manager/Microsoft.Sql/preview/**/ManagedInstances.json",
            "words": [
                "freemium"
            ]
        },
		{
            "filename": "**/specification/sql/resource-manager/Microsoft.Sql/preview/**/ServerTrustCertificates.json",
            "words": [
                "freemium"
            ]
        },
		{
            "filename": "**/specification/sql/resource-manager/Microsoft.Sql/preview/**/ManagedInstanceDtcs.json",
            "words": [
                "msdtcdns",
                "msdtc's"
            ]
        },
		{
            "filename": "**/specification/sql/resource-manager/Microsoft.Sql/preview/**/TimeZones.json",
            "words": [
                "freemium"
            ]
        },
		{
            "filename": "**/specification/sql/resource-manager/Microsoft.Sql/preview/**/ElasticPools.json",
            "words": [
                "PRMS"
            ]
        },
        {
            "filename": "**/specification/datafactory/resource-manager/Microsoft.DataFactory/preview/2017-09-01-preview/entityTypes/IntegrationRuntime.json",
            "words": [
                "Exprired"
            ]
        },
        {
            "filename": "**/specification/synapse/resource-manager/Microsoft.Synapse/preview/2019-06-01-preview/integrationRuntime.json",
            "words": [
                "Exprired"
            ]
        },
        {
            "filename": "**/specification/synapse/resource-manager/Microsoft.Synapse/preview/2021-04-01-preview/integrationRuntime.json",
            "words": [
                "Exprired"
            ]
        },
        {
            "filename": "**/specification/datamigration/resource-manager/Microsoft.DataMigration/preview/2018-07-15-preview/definitions/TasksCommon.json",
            "words": [
                "Miliseconds",
                "INITIALIAZING"
            ]
        },
        {
            "filename": "**/specification/resourcehealth/resource-manager/Microsoft.ResourceHealth/stable/2015-01-01/resourcehealth.json",
            "words": [
                "occured"
            ]
        },
        {
            "filename": "**/specification/storSimple1200Series/resource-manager/Microsoft.StorSimple/stable/2016-10-01/StorSimple.json",
            "words": [
                "Availablity",
                "Requestrequest"
            ]
        },
        {
            "filename": "**/specification/keyvault/data-plane/Microsoft.KeyVault/**/keyvault.json",
            "words": [
                "Regenerte"
            ]
        },
        {
            "filename": "**/specification/keyvault/resource-manager/readme.go.md",
            "words": [
                "modelerfour"
            ]
        },
        {
            "filename": "**/specification/eventgrid/data-plane/Microsoft.Communication/stable/2018-01-01/AzureCommunicationServices.json",
            "words": [
                "whatsapp"
            ]
        },
        {
            "filename": "**/specification/eventgrid/data-plane/Microsoft.EventGrid/stable/2018-01-01/SystemEvents.json",
            "words": [
                "clientsession"
            ]
        },
        {
            "filename": "**/specification/eventgrid/data-plane/Microsoft.EventGrid/stable/2024-01-01/GeneratedSystemEvents.json",
            "words": [
                "whatsapp"
            ]
        },
        {
            "filename": "**/specification/eventgrid/data-plane/Microsoft.EventGrid/stable/2018-01-01/GeneratedSystemEvents.json",
            "words": [
                "whatsapp"
            ]
        },
        {
            "filename": "**/specification/eventgrid/data-plane/Microsoft.EventGrid/**/EventGrid.json",
            "words": [
                "renewlock"
            ]
        },
        {
            "filename": "**/specification/keyvault/data-plane/Microsoft.KeyVault/**/storage.json",
            "words": [
                "Regenerte"
            ]
        },
        {
            "filename": "**/specification/adhybridhealthservice/resource-manager/Microsoft.ADHybridHealthService/stable/2014-01-01/ADHybridHealthService.json",
            "words": [
                "Availibility",
                "Mpping",
                "Occured",
                "modififed",
                "Addomain"
            ]
        },
        {
            "filename": "**/specification/apimanagement/resource-manager/Microsoft.ApiManagement/stable/2017-03-01/apimapis.json",
            "words": [
                "Commentss",
                "Issu",
                "Attachmentss"
            ]
        },
        {
            "filename": "**/specification/storagesync/resource-manager/Microsoft.StorageSync/stable/2018-07-01/storagesync.json",
            "words": [
                "Managementt"
            ]
        },
        {
            "filename": "**/specification/netapp/**/*.json",
            "words": [
                "SVMs",
                "SVM's",
                "kibibytes",
                "transitiontocmk"
            ]
        },
        {
            "filename": "**/specification/frontdoor/resource-manager/Microsoft.Network/preview/2018-08-01-preview/webapplicationfirewall.json",
            "words": [
                "Firewal"
            ]
        },
        {
            "filename": "**/specification/web/resource-manager/Microsoft.Web/stable/2016-08-01/WebApps.json",
            "words": [
                "priviledged"
            ]
        },
        {
            "filename": "**/specification/web/resource-manager/Microsoft.Web/stable/2018-02-01/WebApps.json",
            "words": [
                "priviledged"
            ]
        },
        {
            "filename": "**/specification/web/resource-manager/Microsoft.Web/stable/2018-11-01/WebApps.json",
            "words": [
                "priviledged"
            ]
        },
        {
            "filename": "**/specification/web/resource-manager/Microsoft.Web/stable/**/WebApps.json",
            "words": [
                "sitecontainers",
                "updatemachinekey"
            ]
        },
        {
            "filename": "**/specification/web/resource-manager/Microsoft.Web/stable/2015-08-01/service.json",
            "words": [
                "Defintions",
                "Availablility",
                "Availabilily",
                "diagnosics"
            ]
        },
        {
            "filename": "**/specification/customer-insights/resource-manager/Microsoft.CustomerInsights/stable/2017-04-26/customer-insights.json",
            "words": [
                "thres"
            ]
        },
        {
            "filename": "**/specification/keyvault/data-plane/Microsoft.KeyVault/stable/2016-10-01/keyvault.json",
            "words": [
                "Regenerte"
            ]
        },
        {
            "filename": "**/specification/customer-insights/resource-manager/Microsoft.CustomerInsights/stable/2017-01-01/customer-insights.json",
            "words": [
                "thres"
            ]
        },
        {
            "filename": "**/specification/monitor/resource-manager/Microsoft.Insights/stable/2018-09-01/baseline_API.json",
            "words": [
                "metdata"
            ]
        },
        {
            "filename": "**/specification/storagesync/resource-manager/Microsoft.StorageSync/stable/2018-04-02/storagesync.json",
            "words": [
                "Managementt"
            ]
        },
        {
            "filename": "**/specification/migrate/resource-manager/**/*.json",
            "words": [
                "Occured",
                "Assessible",
                "sqlcollectors",
                "Reasonings",
                "Overcommit",
                "overcommit",
                "SSDE",
                "Recieved",
                "Ebds",
                "idms",
                "Idms",
                "Cluter",
                "Mfamily",
                "Datacentre"
            ]
        },
        {
            "filename": "**/specification/resourcehealth/resource-manager/Microsoft.ResourceHealth/preview/2018-08-01/ResourceHealth.json",
            "words": [
                "occured"
            ]
        },
        {
            "filename": "**/specification/storageimportexport/resource-manager/Microsoft.ImportExport/stable/2016-11-01/storageimportexport.json",
            "words": [
                "Infomation"
            ]
        },
        {
            "filename": "**/specification/web/resource-manager/Microsoft.DomainRegistration/stable/2015-04-01/Domains.json",
            "words": [
                "Availablility"
            ]
        },
        {
            "filename": "**/specification/web/resource-manager/Microsoft.DomainRegistration/stable/2018-02-01/Domains.json",
            "words": [
                "Availablility"
            ]
        },
        {
            "filename": "**/specification/cost-management/resource-manager/Microsoft.CostManagement/preview/2018-12-01-preview/costmanagement.json",
            "words": [
                "Managment"
            ]
        },
        {
            "filename": "**/specification/cost-management/resource-manager/Microsoft.CostManagement/stable/2018-08-31/costmanagement.json",
            "words": [
                "Managment"
            ]
        },
        {
            "filename": "**/specification/cost-management/resource-manager/Microsoft.CostManagement/stable/2024-08-01/costmanagement.pricesheets.json",
            "words": [
                "unitofmeasure"
            ]
        },
        {
            "filename": "**/specification/deviceprovisioningservices/resource-manager/Microsoft.Devices/preview/2017-08-21-preview/iotdps.json",
            "words": [
                "Messsage"
            ]
        },
        {
            "filename": "**/specification/deviceprovisioningservices/resource-manager/Microsoft.Devices/stable/2017-11-15/iotdps.json",
            "words": [
                "Messsage"
            ]
        },
        {
            "filename": "**/specification/deviceprovisioningservices/resource-manager/Microsoft.Devices/stable/2018-01-22/iotdps.json",
            "words": [
                "Messsage"
            ]
        },
        {
            "filename": "**/specification/deviceprovisioningservices/resource-manager/Microsoft.Devices/preview/2020-09-01-preview/iotdps.json",
            "words": [
                "Messsage"
            ]
        },
        {
            "filename": "**/specification/deviceprovisioningservices/resource-manager/Microsoft.Devices/stable/2020-01-01/iotdps.json",
            "words": [
                "Messsage"
            ]
        },
        {
            "filename": "**/specification/deviceprovisioningservices/resource-manager/Microsoft.Devices/stable/2020-03-01/iotdps.json",
            "words": [
                "Messsage"
            ]
        },
        {
            "filename": "**/specification/storagesync/resource-manager/Microsoft.StorageSync/preview/2017-06-05-preview/storagesync.json",
            "words": [
                "Managementt"
            ]
        },
        {
            "filename": "**/specification/web/resource-manager/Microsoft.Web/stable/2018-02-01/AppServiceEnvironments.json",
            "words": [
                "diagnosics",
                "Availabilily",
                "Accessable"
            ]
        },
        {
            "filename": "**/specification/notificationhubs/resource-manager/Microsoft.NotificationHubs/stable/2017-04-01/notificationhubs.json",
            "words": [
                "Availiable",
                "Regenrate"
            ]
        },
        {
            "filename": "**/specification/web/resource-manager/Microsoft.Web/stable/2016-09-01/AppServiceEnvironments.json",
            "words": [
                "diagnosics",
                "Availabilily"
            ]
        },
        {
            "filename": "**/specification/web/resource-manager/Microsoft.Web/stable/2018-02-01/AppServicePlans.json",
            "words": [
                "Defintions"
            ]
        },
        {
            "filename": "**/specification/web/resource-manager/Microsoft.Web/stable/2016-09-01/AppServicePlans.json",
            "words": [
                "Defintions"
            ]
        },
        {
            "filename": "**/specification/resourcehealth/resource-manager/Microsoft.ResourceHealth/stable/2017-07-01/resourcehealth.json",
            "words": [
                "occured"
            ]
        },
        {
            "filename": "**/specification/notificationhubs/resource-manager/Microsoft.NotificationHubs/stable/2014-09-01/notificationhubs.json",
            "words": [
                "Availiable"
            ]
        },
        {
            "filename": "**/specification/notificationhubs/resource-manager/Microsoft.NotificationHubs/stable/2016-03-01/notificationhubs.json",
            "words": [
                "Availiable"
            ]
        },
        {
            "filename": "**/specification/datafactory/resource-manager/Microsoft.DataFactory/stable/2018-06-01/entityTypes/IntegrationRuntime.json",
            "words": [
                "Exprired"
            ]
        },
        {
            "filename": "**/specification/datafactory/resource-manager/Microsoft.DataFactory/stable/2018-06-01/entityTypes/Pipeline.json",
            "words": [
                "Multistatement"
            ]
        },
        {
            "filename": "**/specification/synapse/data-plane/Microsoft.Synapse/stable/2020-12-01/entityTypes/Pipeline.json",
            "words": [
                "Multistatement"
            ]
        },
        {
            "filename": "**/specification/synapse/resource-manager/Microsoft.Synapse/stable/2020-12-01/integrationRuntime.json",
            "words": [
                "Exprired"
            ]
        },
        {
            "filename": "**/specification/synapse/resource-manager/Microsoft.Synapse/stable/2021-03-01/integrationRuntime.json",
            "words": [
                "Exprired"
            ]
        },
        {
            "filename": "**/specification/datamigration/resource-manager/Microsoft.DataMigration/stable/2018-04-19/definitions/TasksCommon.json",
            "words": [
                "Miliseconds",
                "INITIALIAZING"
            ]
        },
        {
            "filename": "**/specification/cognitiveservices/data-plane/EntitySearch/stable/v1.0/EntitySearch.json",
            "words": [
                "Speciality"
            ]
        },
        {
            "filename": "**/specification/cognitiveservices/data-plane/Face/stable/v1.0/Face.json",
            "words": [
                "addfacefromurl",
                "deleteface",
                "detectwithstream",
                "detectwithurl",
                "facelist",
                "findsimilar",
                "getface",
                "largefacelist",
                "largepersongroup",
                "largepersongroupperson",
                "persongroup",
                "persongroupperson",
                "verifyfacetoface"
            ]
        },
        {
            "filename": "**/specification/storageimportexport/resource-manager/Microsoft.ImportExport/stable/2016-11-01/storageimportexport.json",
            "words": [
                "Listblob"
            ]
        },
        {
            "filename": "**/specification/cognitiveservices/data-plane/TextAnalytics/preview/v2.1/TextAnalytics.json",
            "words": [
                "carretera",
                "estaba",
                "atascada",
                "Había",
                "mucho",
                "tráfico",
                "ayer",
                "carretera",
                "estaba",
                "atascada",
                "Había",
                "mucho",
                "tráfico",
                "ayer"
            ]
        },
        {
            "filename": "**/specification/cognitiveservices/data-plane/TextAnalytics/stable/v2.0/TextAnalytics.json",
            "words": [
                "carretera",
                "estaba",
                "atascada",
                "Había",
                "mucho",
                "tráfico",
                "ayer",
                "carretera",
                "estaba",
                "atascada",
                "Había",
                "mucho",
                "tráfico",
                "ayer"
            ]
        },
        {
            "filename": "**/specification/network/resource-manager/Microsoft.Network/stable/2018-02-01/networkWatcher.json",
            "words": [
                "Uknown"
            ]
        },
        {
            "filename": "**/specification/network/resource-manager/Microsoft.Network/stable/2018-04-01/networkWatcher.json",
            "words": [
                "Uknown"
            ]
        },
        {
            "filename": "**/specification/network/resource-manager/Microsoft.Network/stable/2018-06-01/networkWatcher.json",
            "words": [
                "Uknown"
            ]
        },
        {
            "filename": "**/specification/network/resource-manager/Microsoft.Network/stable/2018-07-01/networkWatcher.json",
            "words": [
                "Uknown"
            ]
        },
        {
            "filename": "**/specification/network/resource-manager/Microsoft.Network/stable/2018-08-01/networkWatcher.json",
            "words": [
                "Uknown"
            ]
        },
        {
            "filename": "**/specification/network/resource-manager/Microsoft.Network/stable/2018-10-01/networkWatcher.json",
            "words": [
                "Uknown"
            ]
        },
        {
            "filename": "**/specification/network/resource-manager/Microsoft.Network/stable/2018-11-01/networkWatcher.json",
            "words": [
                "Uknown"
            ]
        },
        {
            "filename": "**/specification/databoxedge/resource-manager/Microsoft.DataBoxEdge/stable/2019-03-01/databoxedge.json",
            "words": [
                "Fulfilment"
            ]
        },
        {
            "filename": "**/specification/databoxedge/resource-manager/Microsoft.DataBoxEdge/stable/2019-07-01/databoxedge.json",
            "words": [
                "Fulfilment"
            ]
        },
        {
            "filename": "**/specification/databoxedge/resource-manager/Microsoft.DataBoxEdge/stable/2019-08-01/databoxedge.json",
            "words": [
                "Fulfilment"
            ]
        },
        {
            "filename": "**/specification/databoxedge/resource-manager/Microsoft.DataBoxEdge/stable/2020-09-01/databoxedge.json",
            "words": [
                "Fulfilment"
            ]
        },
        {
            "filename": "**/specification/databoxedge/resource-manager/Microsoft.DataBoxEdge/preview/2020-05-01-preview/databoxedge.json",
            "words": [
                "Fulfilment"
            ]
        },
        {
            "filename": "**/specification/databoxedge/resource-manager/Microsoft.DataBoxEdge/preview/2020-09-01-preview/databoxedge.json",
            "words": [
                "Fulfilment"
            ]
        },
        {
            "filename": "**/specification/databoxedge/resource-manager/Microsoft.DataBoxEdge/stable/2020-12-01/databoxedge.json",
            "words": [
                "Fulfilment"
            ]
        },
        {
            "filename": "**/specification/cognitiveservices/data-plane/TranslatorText/stable/v3.0/TranslatorText.json",
            "words": [
                "mosca",
                "Jpan",
                "konnichiha",
                "nein",
                "bicho"
            ]
        },
        {
            "filename": "**/specification/cognitiveservices/data-plane/Speech/VideoTranslation/preview/2024-05-20-preview/VideoTranslation.json",
            "words": [
                "videotranslation",
                "webvtt",
                "Webvtt"
            ]
        },
        {
            "filename": "**/specification/network/resource-manager/Microsoft.Network/stable/**/webapplicationfirewall.json",
            "words": [
                "Conditon"
            ]
        },
        {
            "filename": "**/specification/relay/resource-manager/Microsoft.Relay/stable/2016-07-01/relay.json",
            "words": [
                "successfuly",
                "Autorization",
                "retirve",
                "Regenrate",
                "usermetadata",
                "Relaytype",
                "reponse",
                "namespce"
            ]
        },
        {
            "filename": "**/specification/relay/resource-manager/Microsoft.Relay/stable/2017-04-01/relay.json",
            "words": [
                "successfuly",
                "Autorization",
                "retirve",
                "butthe",
                "Regenrate",
                "usermetadata",
                "Relaytype",
                "neeeds",
                "reponse"
            ]
        },
        {
            "filename": "**/specification/machinelearningservices/resource-manager/Microsoft.MachineLearningServices/preview/2020-05-01-preview/machineLearningServices.json",
            "words": [
                "mysqldb",
                "psqldb"
            ]
        },
        {
            "filename": "**/specification/maps/data-plane/Weather/stable/1.1/weather.json",
            "words": [
                "locationally",
                "unittype"
            ]
        },
        {
            "filename": "**/specification/maps/data-plane/Microsoft.Maps/Render/preview/1.0/render.json",
            "words": [
                "Chttp",
                "Fcontoso",
                "Fpushpins"
            ]
        },
        {
            "filename": "**/specification/maps/data-plane/Render/preview/1.0/render.json",
            "words": [
                "Chttp",
                "Fcontoso",
                "Fpushpins"
            ]
        },
        {
            "filename": "**/specification/maps/data-plane/Render/stable/2022-08-01/render.json",
            "words": [
                "maptileset"
            ]
        },
        {
            "filename": "**/specification/maps/data-plane/Spatial/stable/2022-08-01/spatial.json",
            "words": [
                "postbuffer",
                "getbuffer",
                "postclosestpoint",
                "getclosestpoint"
            ]
        },
        {
            "filename": "**/specification/maps/data-plane/Search/**",
            "words": [
                "geocodingresponse",
                "searchaddressresult",
                "searchaddressreverseresponse"
            ]
        },
        {
            "filename": "**/specification/maps/data-plane/Route/**",
            "words": [
                "modelerfour"
            ]
        },
        {
            "filename": "**/specification/communication/data-plane/Chat/**/communicationserviceschat.json",
            "words": [
                "readreceipts",
                "heic",
                "webp"
            ]
        },
        {
            "filename": "**/specification/saas/resource-manager/Microsoft.SaaS/preview/2018-03-01-beta/saas.json",
            "words": [
                "saasresources"
            ]
        },
        {
            "filename": "**/specification/hdinsight/hdinsight-kafka-rest-proxy/proxy.json",
            "words": [
                "Metada"
            ]
        },
        {
            "filename": "**/specification/hdinsight/resource-manager/Microsoft.HDInsight/preview/2015-03-01-preview/cluster.json",
            "words": [
                "saskey"
            ]
        },
        {
            "filename": "**/specification/hdinsight/resource-manager/Microsoft.HDInsight/preview/2015-03-01-preview/locations.json",
            "words": [
                "vmsize",
                "vmsizes"
            ]
        },
        {
            "filename": "**/specification/hdinsight/resource-manager/Microsoft.HDInsight/stable/2018-06-01-preview/cluster.json",
            "words": [
                "azureasyncoperations",
                "saskey"
            ]
        },
        {
            "filename": "**/specification/hdinsight/resource-manager/Microsoft.HDInsight/stable/2018-06-01-preview/locations.json",
            "words": [
                "vmsize",
                "vmsizes"
            ]
        },
        {
            "filename": "**/specification/web/resource-manager/Microsoft.Web/**/CommonDefinitions.json",
            "words": [
                "Guage"
            ]
        },
        {
            "filename": "**/specification/confluent/resource-manager/Microsoft.Confluent/**/confluent.json",
            "words": [
                "orgvalidate",
                "AZUREBLOBSOURCE",
                "AZUREBLOBSINK"
            ]
        },
        {
            "filename": "**/specification/recoveryservicessiterecovery/resource-manager/Microsoft.RecoveryServices/**/service.json",
            "words": [
                "Orignal",
                "Seleted",
                "targetvCenterId",
                "esxi"
            ]
        },
        {
            "filename": "**/specification/recoveryservicessiterecovery/resource-manager/Microsoft.RecoveryServices/**/bms.json",
            "words": [
                "xcool"
            ]
        },
        {
            "filename": "**/specification/recoveryservicesbackup/resource-manager/Microsoft.RecoveryServices/**/bms.json",
            "words": [
                "HanaScaleoutContainer"
            ]
        },
        {
            "filename": "**/specification/deviceprovisioningservices/resource-manager/Microsoft.Devices/stable/2021-10-15/iotdps.json",
            "words": [
                "Messsage"
            ]
        },
        {
            "filename": "**/specification/postgresql/resource-manager/Microsoft.DBforPostgreSQL/preview/**/*json",
            "words": [
                "automigration",
                "apsaradb",
                "supabase"
            ]
        },
        {
            "filename": "**/specification/cognitiveservices/data-plane/FormRecognizer/**/FormRecognizer.json",
            "words": [
                "heif",
                "spreadsheetml",
                "presentationml",
                "barcodes",
                "UPCA",
                "UPCE",
                "Codabar",
                "rrggbb"
            ]
        },
        {
            "filename": "**/specification/ai/data-plane/DocumentIntelligence/**/DocumentIntelligence.json",
            "words": [
                "documentintelligence",
                "heif",
                "spreadsheetml",
                "presentationml",
                "barcodes",
                "UPCA",
                "UPCE",
                "Codabar",
                "rrggbb"
            ]
        },
        {
            "filename": "**/specification/cognitiveservices/data-plane/UnifiedVision/**/UnifiedVision.json",
            "words": [
                "planogram",
                "Planogram",
                "productrecognition",
                "imagecomposition",
                "planogramcompliance"
            ]
        },
        {
            "filename": "**/specification/machinelearningservices/data-plane/Microsoft.MachineLearningServices/preview/2019-*/modelManagement.json",
            "words": [
                "UNKNOWON"
            ]
        },
        {
            "filename": "**/specification/machinelearningservices/data-plane/Microsoft.MachineLearningServices/preview/2022-*-preview/machineLearningServices.json",
            "words": [
                "Tmpfs",
                "tmpfs",
                "npipe"
            ]
        },
        {
            "filename": "**/specification/machinelearningservices/data-plane/Microsoft.MachineLearningServices/preview/20*-preview/azure-ai-assets.json",
            "words": [
                "genericasset"
            ]
        },
        {
            "filename": "**/specification/dataprotection/resource-manager/Microsoft.DataProtection/**/dataprotection.json",
            "words": [
                "PrepareTimedout",
                "CommitTimedout"
            ]
        },
        {
            "filename": "**/specification/purview/data-plane/Azure.Analytics.Purview.Workflow/preview/**/purviewWorkflow.json",
            "words": [
                "userrequests",
                "DSAR",
                "dsar",
                "workflowruns",
                "workflowtasks"
            ]
        },
        {
            "filename": "**/specification/translation/data-plane/**/*.json",
            "words": [
                "autodetection",
                "breaksentence",
                "mosca",
                "Transliterable",
                "translitered"
            ]
        },
        {
            "filename": "**/specification/machinelearningservices/resource-manager/Microsoft.MachineLearningServices/**/*.json",
            "words": [
                "datareferences",
                "Groundedness",
                "AOAI",
                "testconnection",
                "aoai",
                "SecretExpiry",
                "expirableSecret",
                "expireAfterHours",
                "expire",
                "expirable"
            ]
        },
        {
            "filename": "**/specification/fist/resource-manager/Microsoft.IoTFirmwareDefense/**/*.json",
            "words": [
                "RELRO",
                "relro",
                "rpath",
                "runpath",
                "SBOM",
                "Sbom",
                "sbom"
            ]
        },
        {
            "filename": "**/specification/securityinsights/resource-manager/Microsoft.SecurityInsights/preview/**/*.json",
            "words": [
                "Criterias",
                "nwrfc",
                "Abap",
                "AGRTCODES",
                "AGRUSERS",
                "AGRPROF",
                "ADCP",
                "USGRPUSER",
                "USERADDR",
                "DEVACCESS",
                "AGRDEFINE",
                "PAHI",
                "AGRAGRS",
                "USRSTAMP",
                "AGRFLAGS",
                "SNCSYSACL",
                "USRACL"
            ]
        },
        {
            "filename": "**/specification/securityinsights/resource-manager/Microsoft.SecurityInsights/stable/**/*.json",
            "words": [
                "Criterias",
                "Mdti"
            ]
        },
        {
            "filename": "**/specification/cognitiveservices/data-plane/AzureOpenAI/inference/preview/**/*.json",
            "words": [
                "flac",
                "mpga"
            ]
        },
        {
            "filename": "**/specification/cognitiveservices/data-plane/AzureOpenAI/inference/stable/**/*.json",
            "words": [
                "flac",
                "FLAC",
                "mpga",
                "rerank"
            ]
        },
        {
            "filename": "**/specification/appplatform/resource-manager/Microsoft.AppPlatform/preview/2024-01-01-preview/appplatform.json",
            "words": [
                "springboot"
            ]
        },
        {
            "filename": "**/specification/cosmos-db/resource-manager/Microsoft.DocumentDB/**/*.json",
            "words": [
                "keyvaultkeyuri",
                "throughputpool",
                "dotproduct"
            ]
        },
        {
            "filename": "**/specification/purview/data-plane/Azure.Analytics.Purview.DataMap/**/*.json",
            "words": [
                "timerange"
            ]
        },
        {
            "filename": "**/specification/healthdataaiservices/**/*.json",
            "words": [
                "deidentification",
                "deidentify",
                "surrogation"
            ]
        },
        {
            "filename": "**/specification/search/data-plane/Azure.Search/**/*.json",
            "words": [
                "rerank",
                "discretizing",
                "subscores",
                "vectorizing",
                "onelake",
                "tiktoken",
                "Matryoshka",
                "rescore",
                "rescoring",
                "rescored",
                "maxcharlength",
                "submode"
            ]
        },
        {
            "filename": "**/specification/vi/resource-manager/Microsoft.VideoIndexer/**/*.json",
            "words": [
                "videoindexer",
                "viopenai"
            ]
        },
        {
            "filename": "**/specification/nginx/resource-manager/NGINX.NGINXPLUS/**/*.json",
            "words": [
                "nginx",
                "nginxaas",
                "NCUs",
                "autoscaled",
                "Autoupgrade",
                "autoupgrade"
            ]
        },
        {
            "filename": "**/specification/mobilenetwork/resource-manager/Microsoft.MobileNetwork/stable/**/*.json",
            "words": [
                "suci"
            ]
        },
        {
            "filename": "**/specification/containerservice/resource-manager/Microsoft.ContainerService/**/*.json",
            "words": [
                "containerd"
            ]
        },
        {
            "filename": "**/specification/batch/data-plane/Microsoft.Batch/**/*.json",
            "words": [
                "upgradingos",
                "TVMs"
            ]
        },
        {
            "filename": "**/specification/batch/Azure.Batch/**/*.tsp",
            "words": [
                "upgradingos",
                "TVMs"
            ]
        },
        {
            "filename": "**/specification/batch/data-plane/Azure.Batch/**/*.json",
            "words": [
                "upgradingos",
                "TVMs"
            ]
        },
        {
            "filename": "**/specification/awsconnector/resource-manager/Microsoft.AwsConnector/**/*.json",
            "words": [
                "ABAC",
                "ACFP",
                "ACMPCA",
                "ACUs",
                "assemblyline",
                "autoprovision",
                "Aviv",
                "AWSACM",
                "AWSACMPCA",
                "AWSAPS",
                "AWSDMS",
                "AWSEC",
                "AWSECR",
                "AWSECS",
                "AWSEFS",
                "AWSEKS",
                "AWSELB",
                "AWSEMR",
                "awsfirelens",
                "AWSFIS",
                "AWSIAM",
                "AWSIAMSAML",
                "AWSIVS",
                "AWSKMS",
                "awslogs",
                "AWSM",
                "AWSMSK",
                "AWSQLDB",
                "AWSRDS",
                "AWSRDSDB",
                "AWSRUM",
                "AWSS",
                "AWSSES",
                "AWSSNS",
                "AWSSQS",
                "AWSSSM",
                "awsvpc",
                "AWSWAF",
                "AWSX",
                "binpack",
                "buildspec",
                "CFNS",
                "CMAP",
                "CMK's",
                "CODECONNECTIONS",
                "cooldowns",
                "credentialspec",
                "credentialspecdomainless",
                "credspec",
                "daxs",
                "DCERPC",
                "dd'T'HH",
                "desync",
                "diratime",
                "dirsync",
                "domainless",
                "Dsse",
                "dsse",
                "Dtest",
                "Dtestsecret",
                "dualstack",
                "EEZNYKUA",
                "efgyghrtguk",
                "Elong",
                "emaccess",
                "ENCHIPHERMENT",
                "ENIs",
                "FARGAT",
                "Fargate",
                "FDTNDATAQYW",
                "Firelens",
                "firelens",
                "fluentbit",
                "FOWNER",
                "FPGAs",
                "fpgas",
                "FSETID",
                "Fuota",
                "Gelf",
                "gelf",
                "GENEVE",
                "Geoproximity",
                "healthcheck",
                "hostedzone",
                "hypens",
                "IJCEXJP",
                "Ilong",
                "Inferentia",
                "instancegroup",
                "Intlong",
                "IPAM's",
                "Ipams",
                "JDBC",
                "kadmin",
                "keytabs",
                "logentries",
                "lowercased",
                "mand",
                "maxage",
                "MKNOD",
                "mknod",
                "Mlong",
                "mpol",
                "mqueue",
                "mrap",
                "MSAs",
                "msgmax",
                "msgmnb",
                "msgmni",
                "multicloud",
                "multimaster",
                "multivalue",
                "Multivalue",
                "myawslogbucket",
                "mycluster",
                "mydomain",
                "mykeyspace",
                "mymanaged",
                "myprefix",
                "myrepinstance",
                "myselfmanaged",
                "mytable",
                "nfsvers",
                "Ningxia",
                "Nlong",
                "noatime",
                "nodegroup",
                "Nodegroups",
                "nodev",
                "nodiratime",
                "NOERROR",
                "noexec",
                "nohup",
                "nomand",
                "nondefault",
                "norelatime",
                "nostrictatime",
                "nosuid",
                "Nshort",
                "oemagent",
                "ONEZONE",
                "PACCT",
                "parallelquery",
                "Paulo",
                "Plong",
                "preconfigures",
                "PRERELEASED",
                "PTRACE",
                "Radeon",
                "radeon",
                "RAWIO",
                "rbind",
                "RDSCDB",
                "redrive",
                "relatime",
                "resouce",
                "retrans",
                "rmid",
                "Robo",
                "rprivate",
                "rshared",
                "rsize",
                "rslave",
                "runbindable",
                "SETFCAP",
                "SETPCAP",
                "shmall",
                "shmmax",
                "shmmni",
                "SIEXAMPLE",
                "slowquery",
                "Sqli",
                "sqli",
                "sqlserver",
                "ss'Z",
                "strictatime",
                "subdivisioncode",
                "tierings",
                "timeo",
                "ulimits",
                "Ultrawarm",
                "ultrawarm",
                "unbindable",
                "untagging",
                "Useds",
                "VPC's",
                "webacl",
                "whitespaces",
                "wihtin",
                "workdir",
                "wsize",
                "xxdriver",
                "xxlabel",
                "xxopt"
            ]
        },
        {
            "filename": "**/specification/confidentialledger/data-plane/Microsoft.CodeTransparency/preview/**/*.json",
            "words": [
                "cbor",
                "txids",
                "operationid",
                "scitt"
            ]
        },
        {
            "filename": "**/specification/applicationinsights/data-plane/LiveMetrics/preview/2024-04-01-preview/livemetrics.json",
            "words": [
                "LiveMetrics",
                "QuickPulse",
                "ikey",
                "apikey",
                "Comparand",
                "SDK"
            ]
        },
        {
            "filename": "**/specification/cognitiveservices/data-plane/ContentSafety/**/*.json",
            "words": [
                "Groundedness",
                "ungroundedness"
            ]
        },
        {
            "filename": "**/specification/cognitiveservices/data-plane/Language/**/**/*.json",
            "words": [
                "Meitei",
                "Mtei",
                "Olck",
                "Shrd"
            ]
        },
        {
            "filename": "**/specification/sqlvirtualmachine/resource-manager/Microsoft.SqlVirtualMachine/**/*.json",
            "words": [
                "WUMU",
                "WSUS"
            ]
        },
        {
            "filename": "**/specification/riskiq/data-plane/Microsoft.Easm/preview/**/*.json",
            "words": [
                "Cisa",
                "cisa",
                "affected",
                "AUTOCONFIRMED"
            ]
        },
        {
            "filename": "**/specification/hybridcompute/resource-manager/Microsoft.HybridCompute/**/*.json",
            "words": [
                "hotpatch"
            ]
        },
        {
            "filename": "**/specification/monitor/resource-manager/Microsoft.Insights/**/actionGroups_API.json",
            "words": [
                "occurringlocation",
                "routingid",
                "automitigationenabled",
                "monitorid",
                "tsgid",
                "correlationid"
            ]
        },
        {
            "filename": "**/specification/ai/data-plane/Face/**/*.json",
            "words": [
                "headwear",
                "realface",
                "spoofface"
            ]
        },
        {
            "filename": "**/specification/liftrpinecone/**/*.json",
            "words": [
                "organizationname"
            ]
        },
        {
            "filename": "**/specification/developerhub/resource-manager/Microsoft.DevHub/**/*.json",
            "words": [
                "iacProfiles",
                "iacProfile",
                "IacProfiles",
                "IacProfile",
                "HCI",
                "HCIAKS",
                "HCIARCVM"
            ]
        },
        {
            "filename": "**/specification/securityinsights/data-plane/Microsoft.SecurityInsights/**/*.json",
            "words": [
                "threatintelligencestixobjects",
                "stixobjects"
            ]
        },
        {
            "filename": "**/specification/cognitiveservices/data-plane/AzureOpenAI/inference/preview/**/*.json",
            "words": [
                "rerank"
            ]
        },
        {
            "filename": "**/specification/ai/data-plane/HealthInsights/stable/**/openapi.json",
            "words": [
                "Acrad",
		        "acrad",
		        "BIRADS",
				"mednax",
				"frax",
				"extracolonic",
				"ascvd",
				"tyrer",
				"cusick",
				"agatston",
				"ceus",
				"HNPCC",
				"kellgren",
				"tonnis"
            ]
        },
        {
            "filename": "**/specification/cognitiveservices/data-plane/AzureOpenAI/authoring/preview/**/*.json",
            "words": [
                "wandb"
            ]
        },
        {
            "filename": "**/specification/communication/data-plane/CallAutomation/**/*.json",
            "words": [
                "unhold",
                "Unhold",
                "transferor's"
            ]
        },
        {
            "filename": "**/specification/oracle/resource-manager/Oracle.Database/**/*.json",
            "words": [
                "systemversionname"
            ]
        },
        {
            "filename": "**/specification/developerhub/resource-manager/Microsoft.DevHub/preview/**/workflow.json",
            "words": [
                "adooauth",
                "ADOO"
            ]
        },
        {
            "filename": "**/specification/iotoperations/resource-manager/Microsoft.IoTOperations/**/*.json",
            "words": [
                "akri",
                "opcua",
                "websockets",
                "opentelemetry",
                "parquet",
                "mqttbroker",
                "schemaregistry"
            ]
        },
        {
            "filename": "**/specification/servicefabricmanagedclusters/resource-manager/Microsoft.ServiceFabric/**/*.json",
            "words": [
                "sfmc",
                "sfmc's",
                "regionname",
                "sfmcdomain"
            ]
        },
        {
            "filename": "**/specification/terraform/resource-manager/Microsoft.AzureTerraform/**/*.json",
            "words": [
                "azurerm",
                "azapi"
            ]
        },
        {
            "filename": "**/specification/deviceregistry/resource-manager/Microsoft.DeviceRegistry/**/*.json",
            "words": [
                "billables"
            ]
        },
        {
            "filename": "**/specification/storage/data-plane/Microsoft.FileStorage/**/*.json",
            "words": [
                "symboliclink",
                "hardlink"
             ]
        },
        {
            "filename": "**/specification/cost-management/resource-manager/Microsoft.CostManagement/stable/2023-09-01/costmanagement.pricesheets.json",
            "words": [
                "Unitof"
            ]
        },
        {
            "filename": "**/specification/cost-management/resource-manager/Microsoft.CostManagement/stable/2023-11-01/costmanagement.pricesheets.json",
            "words": [
                "Unitof"
              ]
        },
        {
        "filename": "**/specification/azurestackhci/resource-manager/Microsoft.AzureStackHCI/StackHCIVM/**/*.json",
            "words": [
                "SEVSNP"
            ]
        },
        {
            "filename": "**/specification/connectedcache/resource-manager/Microsoft.ConnectedCache/preview/**/*.json",
            "words": [
                "Eflow"
            ]
        },
        {
            "filename": "**/specification/communication/data-plane/Sms/preview/**/*.json",
            "words": [
                "optouts"
            ]
        },
        {
            "filename": "**/specification/azure-kusto/resource-manager/Microsoft.Kusto/**/*.json",
            "words": [
                "webapi",
                "genevametrics"
            ]
        },
        {
<<<<<<< HEAD
            "filename": "**/specification/desktopvirtualization/*",
            "words": [
                "desktopvirtualization"
=======
            "filename": "**/specification/compute/resource-manager/readme.md",
            "words": [
                "Cloudservice"
            ]
        },
        {
            "filename": "**/specification/**/readme.python.md",
            "words": [
                "multiapiscript",
                "modelerfour"
            ]
        },
        {
            "filename": "**/specification/standbypool/StandbyPool.Management/sdk-suppressions.yaml",
            "words": [
                "standbypool"
>>>>>>> a26af9ac
            ]
        }
    ],
    "enableFiletypes": [
        "cadl"
    ],
    "ignoreWords": [
        "trafficcontrollerspec"
    ]

}<|MERGE_RESOLUTION|>--- conflicted
+++ resolved
@@ -1793,11 +1793,6 @@
             ]
         },
         {
-<<<<<<< HEAD
-            "filename": "**/specification/desktopvirtualization/*",
-            "words": [
-                "desktopvirtualization"
-=======
             "filename": "**/specification/compute/resource-manager/readme.md",
             "words": [
                 "Cloudservice"
@@ -1814,7 +1809,12 @@
             "filename": "**/specification/standbypool/StandbyPool.Management/sdk-suppressions.yaml",
             "words": [
                 "standbypool"
->>>>>>> a26af9ac
+            ]
+        },
+        {
+            "filename": "**/specification/desktopvirtualization/*",
+            "words": [
+                "desktopvirtualization"
             ]
         }
     ],

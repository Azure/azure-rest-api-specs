{
    "version": "0.1",
    "language": "en",
<<<<<<< HEAD
    "words": [],
=======
    "words": [
        "authnotrequired",
        "Creds",
        "fixdate",
        "frontends",
        "partiallycompleted",
        "servicenetworking",
        "subchannel",
        "umls"
    ],
>>>>>>> aa68559e
    "dictionaryDefinitions": [
        {
            "name": "custom-words",
            "file": "./custom-words.txt",
            "description": "Project Words"
        }
    ],
    "flagWords": [
        "teh"
    ],
    "ignorePaths": [
        "node_modules/**",
        "**/examples/**",
        "**/package.json"
    ],
    "ignoreRegExpList": [
        "v\\d",
        "email",
        "Base64"
    ],
    "minWordLength": 4,
    "dictionaries": [
        "companies",
        "csharp",
        "custom-words",
        "go",
        "html",
        "java",
        "node",
        "python",
        "softwareTerms",
        "typescript"
    ],
    "overrides": [
        {
            "filename": "**/specification/databox/resource-manager/Microsoft.DataBox/stable/2018-01-01/databox.json",
            "words": [
                "Tera"
            ]
        },
        {
            "filename": "**/specification/databox/resource-manager/Microsoft.DataBox/stable/2019-09-01/databox.json",
            "words": [
                "Tera"
            ]
        },
        {
            "filename": "**/specification/databox/resource-manager/Microsoft.DataBox/stable/2020-04-01/databox.json",
            "words": [
                "Tera"
            ]
        },
        {
            "filename": "**/specification/databox/resource-manager/Microsoft.DataBox/stable/2020-11-01/databox.json",
            "words": [
                "Tera"
            ]
        },
        {
            "filename": "**/specification/databox/resource-manager/Microsoft.DataBox/stable/2021-03-01/databox.json",
            "words": [
                "Tera"
            ]
        },
        {
            "filename": "**/specification/databox/resource-manager/Microsoft.DataBox/stable/2021-05-01/databox.json",
            "words": [
                "Tera"
            ]
        },
        {
            "filename": "**/specification/databox/resource-manager/Microsoft.DataBox/preview/2021-08-01-preview/databox.json",
            "words": [
                "Tera"
            ]
        },
        {
            "filename": "**/specification/databox/resource-manager/Microsoft.DataBox/stable/2021-12-01/databox.json",
            "words": [
                "Tera"
            ]
        },
        {
            "filename": "**/specification/databox/resource-manager/Microsoft.DataBox/stable/2022-02-01/databox.json",
            "words": [
                "Tera"
            ]
        },
        {
            "filename": "**/specification/databox/resource-manager/Microsoft.DataBox/stable/2022-09-01/databox.json",
            "words": [
                "Tera"
            ]
        },
        {
            "filename": "**/specification/databox/resource-manager/Microsoft.DataBox/stable/2022-12-01/databox.json",
            "words": [
                "Tera"
            ]
        },
        {
            "filename": "**/specification/servicebus/resource-manager/Microsoft.ServiceBus/stable/2017-04-01/Rules.json",
            "words": [
                "Ruleproperties"
            ]
        },
        {
            "filename": "**/specification/servicebus/resource-manager/Microsoft.ServiceBus/preview/2018-01-01-preview/Rules.json",
            "words": [
                "Ruleproperties"
            ]
        },
        {
            "filename": "**/specification/servicebus/resource-manager/Microsoft.ServiceBus/preview/2021-01-01-preview/Rules.json",
            "words": [
                "Ruleproperties"
            ]
        },
        {
            "filename": "**/specification/servicebus/resource-manager/Microsoft.ServiceBus/stable/2014-09-01/servicebus.json",
            "words": [
                "Planproperties"
            ]
        },
        {
            "filename": "**/specification/logic/resource-manager/Microsoft.Logic/preview/2015-02-01-preview/logic.json",
            "words": [
                "Accesskey"
            ]
        },
        {
            "filename": "**/specification/compute/resource-manager/Microsoft.ContainerService/preview/2015-11-01-preview/containerService.json",
            "words": [
                "Ochestrator"
            ]
        },
        {
            "filename": "**/specification/compute/resource-manager/Microsoft.ContainerService/stable/2016-03-30/containerService.json",
            "words": [
                "Ochestrator"
            ]
        },
        {
            "filename": "**/specification/compute/resource-manager/Microsoft.ContainerService/stable/2016-09-30/containerService.json",
            "words": [
                "Ochestrator"
            ]
        },
        {
            "filename": "**/specification/containerservice/resource-manager/Microsoft.ContainerService/stable/2016-03-30/containerService.json",
            "words": [
                "Ochestrator"
            ]
        },
        {
            "filename": "**/specification/containerservice/resource-manager/Microsoft.ContainerService/stable/2016-09-30/containerService.json",
            "words": [
                "Ochestrator"
            ]
        },
        {
            "filename": "**/specification/containerservice/resource-manager/Microsoft.ContainerInstance/stable/2021-10-01/containerInstance.json",
            "words": [
                "Noreuse"
            ]
        },
        {
            "filename": "**/specification/containerregistry/data-plane/Microsoft.ContainerRegistry/preview/2018-08-10/containerregistry.json",
            "words": [
                "WGXM",
                "EYWQ",
                "EYWQ",
                "LQUP",
                "BCWG",
                "VMQS",
                "WWKZ",
                "EWDG",
                "Ywhk",
                "Vfyc",
                "Lfot",
                "Sllb",
                "EYWQ",
                "LQUP",
                "BCWG",
                "VMQS",
                "WWKZ",
                "EWDG",
                "Ywhk",
                "Vfyc",
                "Lfot",
                "Sllb"
            ]
        },
        {
            "filename": "**/specification/automation/resource-manager/Microsoft.Automation/preview/2017-05-15-preview/softwareUpdateConfigurationRun.json",
            "words": [
                "softare"
            ]
        },
        {
            "filename": "**/specification/datacatalog/resource-manager/Microsoft.DataCatalog/stable/2016-03-30/datacatalog.json",
            "words": [
                "Listt"
            ]
        },
        {
            "filename": "**/specification/applicationinsights/resource-manager/Microsoft.Insights/stable/2015-05-01/componentFeaturesAndPricing_API.json",
            "words": [
                "Resouce"
            ]
        },
        {
            "filename": "**/specification/servicefabric/data-plane/Microsoft.ServiceFabric/stable/6.2/servicefabric.json",
            "words": [
                "Qurum",
                "Milli",
                "Fautls"
            ]
        },
        {
            "filename": "**/specification/servicefabric/data-plane/Microsoft.ServiceFabric/stable/6.3/servicefabric.json",
            "words": [
                "Qurum",
                "Milli",
                "Fautls"
            ]
        },
        {
            "filename": "**/specification/servicefabric/data-plane/Microsoft.ServiceFabric/stable/6.4/servicefabric.json",
            "words": [
                "Qurum",
                "Milli",
                "Fautls"
            ]
        },
        {
            "filename": "**/specification/storsimple8000series/resource-manager/Microsoft.StorSimple/stable/2017-06-01/storsimple.json",
            "words": [
                "Availablity",
                "Remotemanagement"
            ]
        },
        {
            "filename": "**/specification/applicationinsights/resource-manager/Microsoft.Insights/preview/2017-10-01/eaSubscriptionMigration_API.json",
            "words": [
                "Migrationdate"
            ]
        },
        {
            "filename": "**/specification/sql/resource-manager/Microsoft.Sql/stable/2014-04-01/backups.json",
            "words": [
                "Droppeded"
            ]
        },
        {
            "filename": "**/specification/datafactory/resource-manager/Microsoft.DataFactory/preview/2017-09-01-preview/entityTypes/IntegrationRuntime.json",
            "words": [
                "Exprired"
            ]
        },
        {
            "filename": "**/specification/synapse/resource-manager/Microsoft.Synapse/preview/2019-06-01-preview/integrationRuntime.json",
            "words": [
                "Exprired"
            ]
        },
        {
            "filename": "**/specification/synapse/resource-manager/Microsoft.Synapse/preview/2021-04-01-preview/integrationRuntime.json",
            "words": [
                "Exprired"
            ]
        },
        {
            "filename": "**/specification/datamigration/resource-manager/Microsoft.DataMigration/preview/2018-07-15-preview/definitions/TasksCommon.json",
            "words": [
                "Miliseconds",
                "INITIALIAZING"
            ]
        },
        {
            "filename": "**/specification/resourcehealth/resource-manager/Microsoft.ResourceHealth/stable/2015-01-01/resourcehealth.json",
            "words": [
                "occured"
            ]
        },
        {
            "filename": "**/specification/storSimple1200Series/resource-manager/Microsoft.StorSimple/stable/2016-10-01/StorSimple.json",
            "words": [
                "Availablity",
                "Requestrequest"
            ]
        },
        {
            "filename": "**/specification/keyvault/data-plane/Microsoft.KeyVault/**/keyvault.json",
            "words": [
                "Regenerte"
            ]
        },
        {
            "filename": "**/specification/keyvault/data-plane/Microsoft.KeyVault/**/storage.json",
            "words": [
                "Regenerte"
            ]
        },
        {
            "filename": "**/specification/adhybridhealthservice/resource-manager/Microsoft.ADHybridHealthService/stable/2014-01-01/ADHybridHealthService.json",
            "words": [
                "Availibility",
                "Mpping",
                "Occured",
                "modififed",
                "Addomain"
            ]
        },
        {
            "filename": "**/specification/apimanagement/resource-manager/Microsoft.ApiManagement/stable/2017-03-01/apimapis.json",
            "words": [
                "Commentss",
                "Issu",
                "Attachmentss"
            ]
        },
        {
            "filename": "**/specification/storagesync/resource-manager/Microsoft.StorageSync/stable/2018-07-01/storagesync.json",
            "words": [
                "Managementt"
            ]
        },
        {
            "filename": "**/specification/frontdoor/resource-manager/Microsoft.Network/preview/2018-08-01-preview/webapplicationfirewall.json",
            "words": [
                "Firewal"
            ]
        },
        {
            "filename": "**/specification/web/resource-manager/Microsoft.Web/stable/2016-08-01/WebApps.json",
            "words": [
                "priviledged"
            ]
        },
        {
            "filename": "**/specification/web/resource-manager/Microsoft.Web/stable/2018-02-01/WebApps.json",
            "words": [
                "priviledged"
            ]
        },
        {
            "filename": "**/specification/web/resource-manager/Microsoft.Web/stable/2018-11-01/WebApps.json",
            "words": [
                "priviledged"
            ]
        },
        {
            "filename": "**/specification/web/resource-manager/Microsoft.Web/stable/2015-08-01/service.json",
            "words": [
                "Defintions",
                "Availablility",
                "Availabilily",
                "diagnosics"
            ]
        },
        {
            "filename": "**/specification/customer-insights/resource-manager/Microsoft.CustomerInsights/stable/2017-04-26/customer-insights.json",
            "words": [
                "thres"
            ]
        },
        {
            "filename": "**/specification/keyvault/data-plane/Microsoft.KeyVault/stable/2016-10-01/keyvault.json",
            "words": [
                "Regenerte"
            ]
        },
        {
            "filename": "**/specification/customer-insights/resource-manager/Microsoft.CustomerInsights/stable/2017-01-01/customer-insights.json",
            "words": [
                "thres"
            ]
        },
        {
            "filename": "**/specification/monitor/resource-manager/Microsoft.Insights/stable/2018-09-01/baseline_API.json",
            "words": [
                "metdata"
            ]
        },
        {
            "filename": "**/specification/storagesync/resource-manager/Microsoft.StorageSync/stable/2018-04-02/storagesync.json",
            "words": [
                "Managementt"
            ]
        },
        {
            "filename": "**/specification/migrate/resource-manager/Microsoft.Migrate/stable/2018-02-02/migrate.json",
            "words": [
                "Occured"
            ]
        },
        {
            "filename": "**/specification/resourcehealth/resource-manager/Microsoft.ResourceHealth/preview/2018-08-01/ResourceHealth.json",
            "words": [
                "occured"
            ]
        },
        {
            "filename": "**/specification/storageimportexport/resource-manager/Microsoft.ImportExport/stable/2016-11-01/storageimportexport.json",
            "words": [
                "Infomation"
            ]
        },
        {
            "filename": "**/specification/web/resource-manager/Microsoft.DomainRegistration/stable/2015-04-01/Domains.json",
            "words": [
                "Availablility"
            ]
        },
        {
            "filename": "**/specification/web/resource-manager/Microsoft.DomainRegistration/stable/2018-02-01/Domains.json",
            "words": [
                "Availablility"
            ]
        },
        {
            "filename": "**/specification/cost-management/resource-manager/Microsoft.CostManagement/preview/2018-12-01-preview/costmanagement.json",
            "words": [
                "Managment"
            ]
        },
        {
            "filename": "**/specification/cost-management/resource-manager/Microsoft.CostManagement/stable/2018-08-31/costmanagement.json",
            "words": [
                "Managment"
            ]
        },
        {
            "filename": "**/specification/deviceprovisioningservices/resource-manager/Microsoft.Devices/preview/2017-08-21-preview/iotdps.json",
            "words": [
                "Messsage"
            ]
        },
        {
            "filename": "**/specification/deviceprovisioningservices/resource-manager/Microsoft.Devices/stable/2017-11-15/iotdps.json",
            "words": [
                "Messsage"
            ]
        },
        {
            "filename": "**/specification/deviceprovisioningservices/resource-manager/Microsoft.Devices/stable/2018-01-22/iotdps.json",
            "words": [
                "Messsage"
            ]
        },
        {
            "filename": "**/specification/deviceprovisioningservices/resource-manager/Microsoft.Devices/preview/2020-09-01-preview/iotdps.json",
            "words": [
                "Messsage"
            ]
        },
        {
            "filename": "**/specification/deviceprovisioningservices/resource-manager/Microsoft.Devices/stable/2020-01-01/iotdps.json",
            "words": [
                "Messsage"
            ]
        },
        {
            "filename": "**/specification/deviceprovisioningservices/resource-manager/Microsoft.Devices/stable/2020-03-01/iotdps.json",
            "words": [
                "Messsage"
            ]
        },
        {
            "filename": "**/specification/storagesync/resource-manager/Microsoft.StorageSync/preview/2017-06-05-preview/storagesync.json",
            "words": [
                "Managementt"
            ]
        },
        {
            "filename": "**/specification/web/resource-manager/Microsoft.Web/stable/2018-02-01/AppServiceEnvironments.json",
            "words": [
                "diagnosics",
                "Availabilily",
                "Accessable"
            ]
        },
        {
            "filename": "**/specification/notificationhubs/resource-manager/Microsoft.NotificationHubs/stable/2017-04-01/notificationhubs.json",
            "words": [
                "Availiable",
                "Regenrate"
            ]
        },
        {
            "filename": "**/specification/web/resource-manager/Microsoft.Web/stable/2016-09-01/AppServiceEnvironments.json",
            "words": [
                "diagnosics",
                "Availabilily"
            ]
        },
        {
            "filename": "**/specification/web/resource-manager/Microsoft.Web/stable/2018-02-01/AppServicePlans.json",
            "words": [
                "Defintions"
            ]
        },
        {
            "filename": "**/specification/web/resource-manager/Microsoft.Web/stable/2016-09-01/AppServicePlans.json",
            "words": [
                "Defintions"
            ]
        },
        {
            "filename": "**/specification/resourcehealth/resource-manager/Microsoft.ResourceHealth/stable/2017-07-01/resourcehealth.json",
            "words": [
                "occured"
            ]
        },
        {
            "filename": "**/specification/notificationhubs/resource-manager/Microsoft.NotificationHubs/stable/2014-09-01/notificationhubs.json",
            "words": [
                "Availiable"
            ]
        },
        {
            "filename": "**/specification/notificationhubs/resource-manager/Microsoft.NotificationHubs/stable/2016-03-01/notificationhubs.json",
            "words": [
                "Availiable"
            ]
        },
        {
            "filename": "**/specification/datafactory/resource-manager/Microsoft.DataFactory/stable/2018-06-01/entityTypes/IntegrationRuntime.json",
            "words": [
                "Exprired"
            ]
        },
        {
            "filename": "**/specification/synapse/resource-manager/Microsoft.Synapse/stable/2020-12-01/integrationRuntime.json",
            "words": [
                "Exprired"
            ]
        },
        {
            "filename": "**/specification/synapse/resource-manager/Microsoft.Synapse/stable/2021-03-01/integrationRuntime.json",
            "words": [
                "Exprired"
            ]
        },
        {
            "filename": "**/specification/datamigration/resource-manager/Microsoft.DataMigration/stable/2018-04-19/definitions/TasksCommon.json",
            "words": [
                "Miliseconds",
                "INITIALIAZING"
            ]
        },
        {
            "filename": "**/specification/cognitiveservices/data-plane/EntitySearch/stable/v1.0/EntitySearch.json",
            "words": [
                "Speciality"
            ]
        },
        {
            "filename": "**/specification/cognitiveservices/data-plane/Face/stable/v1.0/Face.json",
            "words": [
                "addfacefromurl",
                "deleteface",
                "detectwithstream",
                "detectwithurl",
                "facelist",
                "findsimilar",
                "getface",
                "largefacelist",
                "largepersongroup",
                "largepersongroupperson",
                "persongroup",
                "persongroupperson",
                "verifyfacetoface"
            ]
        },
        {
            "filename": "**/specification/storageimportexport/resource-manager/Microsoft.ImportExport/stable/2016-11-01/storageimportexport.json",
            "words": [
                "Listblob"
            ]
        },
        {
            "filename": "**/specification/migrate/resource-manager/Microsoft.Migrate/preview/2017-11-11-preview/migrate.json",
            "words": [
                "Occured"
            ]
        },
        {
            "filename": "**/specification/cognitiveservices/data-plane/TextAnalytics/preview/v2.1/TextAnalytics.json",
            "words": [
                "carretera",
                "estaba",
                "atascada",
                "Había",
                "mucho",
                "tráfico",
                "ayer",
                "carretera",
                "estaba",
                "atascada",
                "Había",
                "mucho",
                "tráfico",
                "ayer"
            ]
        },
        {
            "filename": "**/specification/cognitiveservices/data-plane/TextAnalytics/stable/v2.0/TextAnalytics.json",
            "words": [
                "carretera",
                "estaba",
                "atascada",
                "Había",
                "mucho",
                "tráfico",
                "ayer",
                "carretera",
                "estaba",
                "atascada",
                "Había",
                "mucho",
                "tráfico",
                "ayer"
            ]
        },
        {
            "filename": "**/specification/network/resource-manager/Microsoft.Network/stable/2018-02-01/networkWatcher.json",
            "words": [
                "Uknown"
            ]
        },
        {
            "filename": "**/specification/network/resource-manager/Microsoft.Network/stable/2018-04-01/networkWatcher.json",
            "words": [
                "Uknown"
            ]
        },
        {
            "filename": "**/specification/network/resource-manager/Microsoft.Network/stable/2018-06-01/networkWatcher.json",
            "words": [
                "Uknown"
            ]
        },
        {
            "filename": "**/specification/network/resource-manager/Microsoft.Network/stable/2018-07-01/networkWatcher.json",
            "words": [
                "Uknown"
            ]
        },
        {
            "filename": "**/specification/network/resource-manager/Microsoft.Network/stable/2018-08-01/networkWatcher.json",
            "words": [
                "Uknown"
            ]
        },
        {
            "filename": "**/specification/network/resource-manager/Microsoft.Network/stable/2018-10-01/networkWatcher.json",
            "words": [
                "Uknown"
            ]
        },
        {
            "filename": "**/specification/network/resource-manager/Microsoft.Network/stable/2018-11-01/networkWatcher.json",
            "words": [
                "Uknown"
            ]
        },
        {
            "filename": "**/specification/databoxedge/resource-manager/Microsoft.DataBoxEdge/stable/2019-03-01/databoxedge.json",
            "words": [
                "Fulfilment"
            ]
        },
        {
            "filename": "**/specification/databoxedge/resource-manager/Microsoft.DataBoxEdge/stable/2019-07-01/databoxedge.json",
            "words": [
                "Fulfilment"
            ]
        },
        {
            "filename": "**/specification/databoxedge/resource-manager/Microsoft.DataBoxEdge/stable/2019-08-01/databoxedge.json",
            "words": [
                "Fulfilment"
            ]
        },
        {
            "filename": "**/specification/databoxedge/resource-manager/Microsoft.DataBoxEdge/stable/2020-09-01/databoxedge.json",
            "words": [
                "Fulfilment"
            ]
        },
        {
            "filename": "**/specification/databoxedge/resource-manager/Microsoft.DataBoxEdge/preview/2020-05-01-preview/databoxedge.json",
            "words": [
                "Fulfilment"
            ]
        },
        {
            "filename": "**/specification/databoxedge/resource-manager/Microsoft.DataBoxEdge/preview/2020-09-01-preview/databoxedge.json",
            "words": [
                "Fulfilment"
            ]
        },
        {
            "filename": "**/specification/databoxedge/resource-manager/Microsoft.DataBoxEdge/stable/2020-12-01/databoxedge.json",
            "words": [
                "Fulfilment"
            ]
        },
        {
            "filename": "**/specification/cognitiveservices/data-plane/TranslatorText/stable/v3.0/TranslatorText.json",
            "words": [
                "mosca",
                "Jpan",
                "konnichiha",
                "nein",
                "bicho"
            ]
        },
        {
            "filename": "**/specification/network/resource-manager/Microsoft.Network/stable/**/webapplicationfirewall.json",
            "words": [
                "Conditon"
            ]
        },
        {
            "filename": "**/specification/relay/resource-manager/Microsoft.Relay/stable/2016-07-01/relay.json",
            "words": [
                "successfuly",
                "Autorization",
                "retirve",
                "Regenrate",
                "usermetadata",
                "Relaytype",
                "reponse",
                "namespce"
            ]
        },
        {
            "filename": "**/specification/relay/resource-manager/Microsoft.Relay/stable/2017-04-01/relay.json",
            "words": [
                "successfuly",
                "Autorization",
                "retirve",
                "butthe",
                "Regenrate",
                "usermetadata",
                "Relaytype",
                "neeeds",
                "reponse"
            ]
        },
        {
            "filename": "**/specification/machinelearningservices/resource-manager/Microsoft.MachineLearningServices/preview/2020-05-01-preview/machineLearningServices.json",
            "words": [
                "mysqldb",
                "psqldb"
            ]
        },

        {
            "filename": "**/specification/maps/data-plane/Microsoft.Maps/Render/preview/1.0/render.json",
            "words": [
                "Chttp",
                "Fcontoso",
                "Fpushpins"
            ]
        },
        {
<<<<<<< HEAD
            "filename": "**/specification/azurestackhci/resource-manager/Microsoft.AzureStackHCI/preview/2020-11-01-preview/virtualMachines.json",
            "words": [
                "omitempty"
            ]
        },
        {
            "filename": "**/specification/azurestackhci/resource-manager/Microsoft.AzureStackHCI/preview/2020-11-01-preview/virtualHardDisks.json",
            "words": [
                "virtualharddisks"
            ]
        },
        {
            "filename": "**/specification/azurestackhci/resource-manager/Microsoft.AzureStackHCI/preview/2020-11-01-preview/networkInterfaces.json",
            "words": [
                "networkinterfaces"
            ]
        },
        {
            "filename": "**/specification/azurestackhci/resource-manager/Microsoft.AzureStackHCI/preview/2020-11-01-preview/storageContainers.json",
            "words": [
                "storagecontainers"
            ]
        },
        {
          "filename": "**/specification/contoso/resource-manager/Microsoft.Contoso/preview/2021-04-01-preview/cnab.json",
          "words": [
              "CNAB",
              "getporter",
              "ghcr",
              "KMGTPE",
              "numk",
              "MGTPE"
          ]
        },
        {
            "filename": "**/specification/confluent/resource-manager/Microsoft.Confluent/*/*/confluent.json",
=======
            "filename": "**/specification/maps/data-plane/Render/preview/1.0/render.json",
            "words": [
                "Chttp",
                "Fcontoso",
                "Fpushpins"
            ]
        },
        {
            "filename": "**/specification/communication/data-plane/Chat/preview/2020-09-21-preview2/communicationserviceschat.json",
            "words": [
                "readreceipts"
            ]
        },
        {
            "filename": "**/specification/saas/resource-manager/Microsoft.SaaS/preview/2018-03-01-beta/saas.json",
            "words": [
                "saasresources"
            ]
        },
        {
            "filename": "**/specification/hdinsight/hdinsight-kafka-rest-proxy/proxy.json",
            "words": [
                "Metada"
            ]
        },
        {
            "filename": "**/specification/hdinsight/resource-manager/Microsoft.HDInsight/preview/2015-03-01-preview/cluster.json",
            "words": [
                "saskey"
            ]
        },
        {
            "filename": "**/specification/hdinsight/resource-manager/Microsoft.HDInsight/preview/2015-03-01-preview/locations.json",
            "words": [
                "vmsize",
                "vmsizes"
            ]
        },
        {
            "filename": "**/specification/hdinsight/resource-manager/Microsoft.HDInsight/stable/2018-06-01-preview/cluster.json",
            "words": [
                "azureasyncoperations",
                "saskey"
            ]
        },
        {
            "filename": "**/specification/hdinsight/resource-manager/Microsoft.HDInsight/stable/2018-06-01-preview/locations.json",
            "words": [
                "vmsize",
                "vmsizes"
            ]
        },
        {
            "filename": "**/specification/web/resource-manager/Microsoft.Web/**/CommonDefinitions.json",
            "words": [
                "Guage"
            ]
        },
        {
            "filename": "**/specification/confluent/resource-manager/Microsoft.Confluent/**/confluent.json",
>>>>>>> aa68559e
            "words": [
                "orgvalidate"
            ]
        },
        {
<<<<<<< HEAD
            "filename": "**/specification/hdinsight/resource-manager/Microsoft.HDInsight/preview/2021-09-15-preview/hdinsight.json",
            "words": [
                "managedclusters",
                "MANAGEDCLUSTERS",
                "userassignedidentities",
                "USERASSIGNEDIDENTITIES"
            ]
        },
		{
            "filename": "**/specification/workloads/resource-manager/Microsoft.Workloads/preview/2021-12-01-preview/monitors.json",
            "words": [
                "sapworkloads"
			]
		},
        {
            "filename": "**/specification/connectedcache/resource-manager/Microsoft.ConnectedCache/preview/2019-12-04-preview/ConnectedCache.json",
            "words": [
                "Createor"
            ]
        },
        {
            "filename": "**/specification/storagemover/resource-manager/Microsoft.StorageMover/preview/2022-07-01-preview/storagemover.json",
            "words": [
                "NFSauto"
            ]
        },
        {
            "filename": "**/specification/workloads/resource-manager/Microsoft.Workloads/preview/2022-10-15-preview/connectors.json",
            "words": [
                "commoncrypto",
                "sapsrv"
            ]
        },
        {
            "filename": "**/specification/offazurespringboot/resource-manager/Microsoft.OffAzureSpringBoot/preview/2023-01-01-preview/springbootdiscovery.json",
            "words": [
                "springbootsites",
                "springbootservers",
                "springbootapps",
                "RefreshSite",
                "miscs"
=======
            "filename": "**/specification/recoveryservicessiterecovery/resource-manager/Microsoft.RecoveryServices/**/service.json",
            "words": [
                "Orignal",
                "Seleted",
                "targetvCenterId"
            ]
        },
        {
            "filename": "**/specification/recoveryservicessiterecovery/resource-manager/Microsoft.RecoveryServices/**/bms.json",
            "words": [
                "xcool"
            ]
        },
        {
            "filename": "**/specification/deviceprovisioningservices/resource-manager/Microsoft.Devices/stable/2021-10-15/iotdps.json",
            "words": [
                "Messsage"
            ]
        },
        {
            "filename": "**/specification/cognitiveservices/data-plane/FormRecognizer/**/FormRecognizer.json",
            "words": [
                "heif",
                "spreadsheetml",
                "presentationml",
                "barcodes",
                "UPCA",
                "UPCE",
                "Codabar",
                "rrggbb"
            ]
        },
        {
            "filename": "**/specification/machinelearningservices/data-plane/Microsoft.MachineLearningServices/preview/2019-*/modelManagement.json",
            "words": [
                "UNKNOWON"
            ]
        },
        {
            "filename": "**/specification/machinelearningservices/data-plane/Microsoft.MachineLearningServices/preview/2022-*-preview/machineLearningServices.json",
            "words": [
                "Tmpfs",
                "tmpfs",
                "npipe"
            ]
        },
        {
            "filename": "**/specification/dataprotection/resource-manager/Microsoft.DataProtection/**/dataprotection.json",
            "words": [
                "PrepareTimedout",
                "CommitTimedout"
            ]
        },
        {
            "filename": "**/specification/purview/data-plane/Azure.Analytics.Purview.Workflow/preview/2022-05-01-preview/purviewWorkflow.json",
            "words": [
                "userrequests",
                "DSAR",
                "dsar",
                "workflowruns",
                "workflowtasks"
            ]
        },
        {
            "filename": "**/specification/translation/data-plane/**/*.json",
            "words": [
                "autodetection",
                "breaksentence",
                "mosca",
                "Transliterable",
                "translitered"
            ]
        },
        {
            "filename": "**/specification/fist/resource-manager/Microsoft.IoTFirmwareDefense/preview/**/*.json",
            "words": [
                "RELRO",
                "relro",
                "rpath",
                "runpath"
>>>>>>> aa68559e
            ]
        }
    ],
    "enableFiletypes": [
        "cadl"
    ],
    "ignoreWords": [
        "trafficcontrollerspec"
    ]
}<|MERGE_RESOLUTION|>--- conflicted
+++ resolved
@@ -1,9 +1,6 @@
 {
     "version": "0.1",
     "language": "en",
-<<<<<<< HEAD
-    "words": [],
-=======
     "words": [
         "authnotrequired",
         "Creds",
@@ -14,7 +11,6 @@
         "subchannel",
         "umls"
     ],
->>>>>>> aa68559e
     "dictionaryDefinitions": [
         {
             "name": "custom-words",
@@ -27,8 +23,7 @@
     ],
     "ignorePaths": [
         "node_modules/**",
-        "**/examples/**",
-        "**/package.json"
+        "**/examples/**"
     ],
     "ignoreRegExpList": [
         "v\\d",
@@ -785,44 +780,6 @@
             ]
         },
         {
-<<<<<<< HEAD
-            "filename": "**/specification/azurestackhci/resource-manager/Microsoft.AzureStackHCI/preview/2020-11-01-preview/virtualMachines.json",
-            "words": [
-                "omitempty"
-            ]
-        },
-        {
-            "filename": "**/specification/azurestackhci/resource-manager/Microsoft.AzureStackHCI/preview/2020-11-01-preview/virtualHardDisks.json",
-            "words": [
-                "virtualharddisks"
-            ]
-        },
-        {
-            "filename": "**/specification/azurestackhci/resource-manager/Microsoft.AzureStackHCI/preview/2020-11-01-preview/networkInterfaces.json",
-            "words": [
-                "networkinterfaces"
-            ]
-        },
-        {
-            "filename": "**/specification/azurestackhci/resource-manager/Microsoft.AzureStackHCI/preview/2020-11-01-preview/storageContainers.json",
-            "words": [
-                "storagecontainers"
-            ]
-        },
-        {
-          "filename": "**/specification/contoso/resource-manager/Microsoft.Contoso/preview/2021-04-01-preview/cnab.json",
-          "words": [
-              "CNAB",
-              "getporter",
-              "ghcr",
-              "KMGTPE",
-              "numk",
-              "MGTPE"
-          ]
-        },
-        {
-            "filename": "**/specification/confluent/resource-manager/Microsoft.Confluent/*/*/confluent.json",
-=======
             "filename": "**/specification/maps/data-plane/Render/preview/1.0/render.json",
             "words": [
                 "Chttp",
@@ -883,55 +840,11 @@
         },
         {
             "filename": "**/specification/confluent/resource-manager/Microsoft.Confluent/**/confluent.json",
->>>>>>> aa68559e
             "words": [
                 "orgvalidate"
             ]
         },
         {
-<<<<<<< HEAD
-            "filename": "**/specification/hdinsight/resource-manager/Microsoft.HDInsight/preview/2021-09-15-preview/hdinsight.json",
-            "words": [
-                "managedclusters",
-                "MANAGEDCLUSTERS",
-                "userassignedidentities",
-                "USERASSIGNEDIDENTITIES"
-            ]
-        },
-		{
-            "filename": "**/specification/workloads/resource-manager/Microsoft.Workloads/preview/2021-12-01-preview/monitors.json",
-            "words": [
-                "sapworkloads"
-			]
-		},
-        {
-            "filename": "**/specification/connectedcache/resource-manager/Microsoft.ConnectedCache/preview/2019-12-04-preview/ConnectedCache.json",
-            "words": [
-                "Createor"
-            ]
-        },
-        {
-            "filename": "**/specification/storagemover/resource-manager/Microsoft.StorageMover/preview/2022-07-01-preview/storagemover.json",
-            "words": [
-                "NFSauto"
-            ]
-        },
-        {
-            "filename": "**/specification/workloads/resource-manager/Microsoft.Workloads/preview/2022-10-15-preview/connectors.json",
-            "words": [
-                "commoncrypto",
-                "sapsrv"
-            ]
-        },
-        {
-            "filename": "**/specification/offazurespringboot/resource-manager/Microsoft.OffAzureSpringBoot/preview/2023-01-01-preview/springbootdiscovery.json",
-            "words": [
-                "springbootsites",
-                "springbootservers",
-                "springbootapps",
-                "RefreshSite",
-                "miscs"
-=======
             "filename": "**/specification/recoveryservicessiterecovery/resource-manager/Microsoft.RecoveryServices/**/service.json",
             "words": [
                 "Orignal",
@@ -1012,7 +925,6 @@
                 "relro",
                 "rpath",
                 "runpath"
->>>>>>> aa68559e
             ]
         }
     ],

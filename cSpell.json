--- conflicted
+++ resolved
@@ -1823,38 +1823,35 @@
             ]
         },
         {
-<<<<<<< HEAD
+            "filename": "**/specification/compute/resource-manager/readme.md",
+            "words": [
+                "Cloudservice"
+            ]
+        },
+        {
+            "filename": "**/specification/**/readme.python.md",
+            "words": [
+                "multiapiscript",
+                "modelerfour"
+            ]
+        },
+        {
+            "filename": "**/specification/quota/resource-manager/readme.md",
+            "words": [
+                "groupquota",
+                "modelerfour"
+            ]
+        },
+        {
+            "filename": "**/specification/standbypool/StandbyPool.Management/sdk-suppressions.yaml",
+            "words": [
+                "standbypool"
+            ]
+        },
             "filename": "**/specification/liftrpinecone/Pinecone.VectorDb.Management/tspconfig.yaml",
             "words": [
                 "liftrpinecone",
                 "pineconevectordb"
-=======
-            "filename": "**/specification/compute/resource-manager/readme.md",
-            "words": [
-                "Cloudservice"
-            ]
-        },
-        {
-            "filename": "**/specification/**/readme.python.md",
-            "words": [
-                "multiapiscript",
-                "modelerfour"
-            ]
-        },
-        {
-            "filename": "**/specification/quota/resource-manager/readme.md",
-            "words": [
-                "groupquota",
-                "modelerfour"
-            ]
-        },
-        {
-            "filename": "**/specification/standbypool/StandbyPool.Management/sdk-suppressions.yaml",
-            "words": [
-                "standbypool"
->>>>>>> 1b038fc4
-            ]
-        }
     ],
     "enableFiletypes": [
         "cadl"

{
    "version": "0.1",
    "language": "en",
    "words": [
        "authnotrequired",
        "Creds",
        "fixdate",
        "frontends",
        "partiallycompleted",
        "servicenetworking",
        "subchannel",
        "umls"
    ],
    "dictionaryDefinitions": [
        {
            "name": "custom-words",
            "file": "./custom-words.txt",
            "description": "Project Words"
        }
    ],
    "flagWords": [
        "teh"
    ],
    "ignorePaths": [
        "node_modules/**",
        "**/examples/**",
        "**/package-lock.json"
    ],
    "ignoreRegExpList": [
        "v\\d",
        "email",
        "Base64"
    ],
    "minWordLength": 4,
    "dictionaries": [
        "companies",
        "csharp",
        "custom-words",
        "go",
        "html",
        "java",
        "node",
        "python",
        "softwareTerms",
        "typescript"
    ],
    "overrides": [
        {
            "filename": "**/specification/batch/**/*.json",
            "words": [
                "TVMs"
            ]
        },
        {
            "filename": "**/specification/databox/resource-manager/Microsoft.DataBox/stable/2018-01-01/databox.json",
            "words": [
                "Tera"
            ]
        },
        {
            "filename": "**/specification/databox/resource-manager/Microsoft.DataBox/stable/2019-09-01/databox.json",
            "words": [
                "Tera"
            ]
        },
        {
            "filename": "**/specification/databox/resource-manager/Microsoft.DataBox/stable/2020-04-01/databox.json",
            "words": [
                "Tera"
            ]
        },
        {
            "filename": "**/specification/databox/resource-manager/Microsoft.DataBox/stable/2020-11-01/databox.json",
            "words": [
                "Tera"
            ]
        },
        {
            "filename": "**/specification/databox/resource-manager/Microsoft.DataBox/stable/2021-03-01/databox.json",
            "words": [
                "Tera"
            ]
        },
        {
            "filename": "**/specification/databox/resource-manager/Microsoft.DataBox/stable/2021-05-01/databox.json",
            "words": [
                "Tera"
            ]
        },
        {
            "filename": "**/specification/databox/resource-manager/Microsoft.DataBox/preview/2021-08-01-preview/databox.json",
            "words": [
                "Tera"
            ]
        },
        {
            "filename": "**/specification/databox/resource-manager/Microsoft.DataBox/stable/2021-12-01/databox.json",
            "words": [
                "Tera"
            ]
        },
        {
            "filename": "**/specification/databox/resource-manager/Microsoft.DataBox/stable/2022-02-01/databox.json",
            "words": [
                "Tera"
            ]
        },
        {
            "filename": "**/specification/databox/resource-manager/Microsoft.DataBox/stable/2022-09-01/databox.json",
            "words": [
                "Tera"
            ]
        },
        {
            "filename": "**/specification/databox/resource-manager/Microsoft.DataBox/stable/2022-12-01/databox.json",
            "words": [
                "Tera"
            ]
        },
        {
            "filename": "**/specification/servicebus/resource-manager/Microsoft.ServiceBus/stable/2017-04-01/Rules.json",
            "words": [
                "Ruleproperties"
            ]
        },
        {
            "filename": "**/specification/servicebus/resource-manager/Microsoft.ServiceBus/preview/2018-01-01-preview/Rules.json",
            "words": [
                "Ruleproperties"
            ]
        },
        {
            "filename": "**/specification/servicebus/resource-manager/Microsoft.ServiceBus/preview/2021-01-01-preview/Rules.json",
            "words": [
                "Ruleproperties"
            ]
        },
        {
            "filename": "**/specification/servicebus/resource-manager/Microsoft.ServiceBus/stable/2014-09-01/servicebus.json",
            "words": [
                "Planproperties"
            ]
        },
        {
            "filename": "**/specification/logic/resource-manager/Microsoft.Logic/preview/2015-02-01-preview/logic.json",
            "words": [
                "Accesskey"
            ]
        },
        {
            "filename": "**/specification/compute/resource-manager/Microsoft.ContainerService/preview/2015-11-01-preview/containerService.json",
            "words": [
                "Ochestrator"
            ]
        },
        {
            "filename": "**/specification/compute/resource-manager/Microsoft.ContainerService/stable/2016-03-30/containerService.json",
            "words": [
                "Ochestrator"
            ]
        },
        {
            "filename": "**/specification/compute/resource-manager/Microsoft.ContainerService/stable/2016-09-30/containerService.json",
            "words": [
                "Ochestrator"
            ]
        },
        {
            "filename": "**/specification/containerservice/resource-manager/Microsoft.ContainerService/stable/2016-03-30/containerService.json",
            "words": [
                "Ochestrator"
            ]
        },
        {
            "filename": "**/specification/containerservice/resource-manager/Microsoft.ContainerService/stable/2016-09-30/containerService.json",
            "words": [
                "Ochestrator"
            ]
        },
        {
            "filename": "**/specification/containerservice/resource-manager/Microsoft.ContainerInstance/stable/2021-10-01/containerInstance.json",
            "words": [
                "Noreuse"
            ]
        },
        {
            "filename": "**/specification/containerservice/resource-manager/Microsoft.ContainerService/aks/**/*json",
            "words": [
                "vtpm",
                "trustedlaunch",
                "aksadvancednetworking"
            ]
        },
        {
            "filename": "**/specification/containerregistry/data-plane/Microsoft.ContainerRegistry/preview/2018-08-10/containerregistry.json",
            "words": [
                "WGXM",
                "EYWQ",
                "EYWQ",
                "LQUP",
                "BCWG",
                "VMQS",
                "WWKZ",
                "EWDG",
                "Ywhk",
                "Vfyc",
                "Lfot",
                "Sllb",
                "EYWQ",
                "LQUP",
                "BCWG",
                "VMQS",
                "WWKZ",
                "EWDG",
                "Ywhk",
                "Vfyc",
                "Lfot",
                "Sllb"
            ]
        },
        {
            "filename": "**/specification/automation/resource-manager/Microsoft.Automation/preview/2017-05-15-preview/softwareUpdateConfigurationRun.json",
            "words": [
                "softare"
            ]
        },
        {
            "filename": "**/specification/datacatalog/resource-manager/Microsoft.DataCatalog/stable/2016-03-30/datacatalog.json",
            "words": [
                "Listt"
            ]
        },
        {
            "filename": "**/specification/applicationinsights/resource-manager/Microsoft.Insights/stable/2015-05-01/componentFeaturesAndPricing_API.json",
            "words": [
                "Resouce"
            ]
        },
        {
            "filename": "**/specification/app/resource-manager/Microsoft.App/preview/2023-11-02-preview/ManagedEnvironments.json",
            "words": [
                "otlp"
            ]
        },
        {
            "filename": "**/specification/servicefabric/data-plane/Microsoft.ServiceFabric/stable/6.2/servicefabric.json",
            "words": [
                "Qurum",
                "Milli",
                "Fautls"
            ]
        },
        {
            "filename": "**/specification/servicefabric/data-plane/Microsoft.ServiceFabric/stable/6.3/servicefabric.json",
            "words": [
                "Qurum",
                "Milli",
                "Fautls"
            ]
        },
        {
            "filename": "**/specification/servicefabric/data-plane/Microsoft.ServiceFabric/stable/6.4/servicefabric.json",
            "words": [
                "Qurum",
                "Milli",
                "Fautls"
            ]
        },
        {
            "filename": "**/specification/storsimple8000series/resource-manager/Microsoft.StorSimple/stable/2017-06-01/storsimple.json",
            "words": [
                "Availablity",
                "Remotemanagement"
            ]
        },
        {
            "filename": "**/specification/applicationinsights/resource-manager/Microsoft.Insights/preview/2017-10-01/eaSubscriptionMigration_API.json",
            "words": [
                "Migrationdate"
            ]
        },
        {
            "filename": "**/specification/sql/resource-manager/Microsoft.Sql/stable/2014-04-01/backups.json",
            "words": [
                "Droppeded"
            ]
        },
        {
            "filename": "**/specification/sql/resource-manager/Microsoft.Sql/preview/2023-08-01-preview/DistributedAvailabilityGroups.json",
            "words": [
                "freemium"
            ]
        },
        {
            "filename": "**/specification/sql/resource-manager/Microsoft.Sql/preview/2023-02-01-preview/ManagedInstances.json",
            "words": [
                "freemium"
            ]
        },
        {
            "filename": "**/specification/sql/resource-manager/Microsoft.Sql/preview/2023-05-01-preview/ManagedInstances.json",
            "words": [
                "freemium"
            ]
        },
        {
            "filename": "**/specification/sql/resource-manager/Microsoft.Sql/preview/2023-08-01-preview/ManagedInstances.json",
            "words": [
                "freemium"
            ]
        },
        {
            "filename": "**/specification/sql/resource-manager/Microsoft.Sql/preview/2023-08-01-preview/ServerTrustCertificates.json",
            "words": [
                "freemium"
            ]
        },
        {
            "filename": "**/specification/sql/resource-manager/Microsoft.Sql/preview/2023-08-01-preview/ManagedInstanceDtcs.json",
            "words": [
                "msdtcdns",
                "msdtc's"
            ]
        },
        {
            "filename": "**/specification/sql/resource-manager/Microsoft.Sql/preview/2023-08-01-preview/TimeZones.json",
            "words": [
                "freemium"
            ]
        },
        {
            "filename": "**/specification/datafactory/resource-manager/Microsoft.DataFactory/preview/2017-09-01-preview/entityTypes/IntegrationRuntime.json",
            "words": [
                "Exprired"
            ]
        },
        {
            "filename": "**/specification/synapse/resource-manager/Microsoft.Synapse/preview/2019-06-01-preview/integrationRuntime.json",
            "words": [
                "Exprired"
            ]
        },
        {
            "filename": "**/specification/synapse/resource-manager/Microsoft.Synapse/preview/2021-04-01-preview/integrationRuntime.json",
            "words": [
                "Exprired"
            ]
        },
        {
            "filename": "**/specification/datamigration/resource-manager/Microsoft.DataMigration/preview/2018-07-15-preview/definitions/TasksCommon.json",
            "words": [
                "Miliseconds",
                "INITIALIAZING"
            ]
        },
        {
            "filename": "**/specification/resourcehealth/resource-manager/Microsoft.ResourceHealth/stable/2015-01-01/resourcehealth.json",
            "words": [
                "occured"
            ]
        },
        {
            "filename": "**/specification/storSimple1200Series/resource-manager/Microsoft.StorSimple/stable/2016-10-01/StorSimple.json",
            "words": [
                "Availablity",
                "Requestrequest"
            ]
        },
        {
            "filename": "**/specification/keyvault/data-plane/Microsoft.KeyVault/**/keyvault.json",
            "words": [
                "Regenerte"
            ]
        },
        {
            "filename": "**/specification/eventgrid/data-plane/Microsoft.EventGrid/stable/2018-01-01/SystemEvents.json",
            "words": [
                "clientsession"
            ]
        },
        {
            "filename": "**/specification/eventgrid/data-plane/Microsoft.EventGrid/**/EventGrid.json",
            "words": [
                "renewlock"
            ]
        },
        {
            "filename": "**/specification/keyvault/data-plane/Microsoft.KeyVault/**/storage.json",
            "words": [
                "Regenerte"
            ]
        },
        {
            "filename": "**/specification/adhybridhealthservice/resource-manager/Microsoft.ADHybridHealthService/stable/2014-01-01/ADHybridHealthService.json",
            "words": [
                "Availibility",
                "Mpping",
                "Occured",
                "modififed",
                "Addomain"
            ]
        },
        {
            "filename": "**/specification/apimanagement/resource-manager/Microsoft.ApiManagement/stable/2017-03-01/apimapis.json",
            "words": [
                "Commentss",
                "Issu",
                "Attachmentss"
            ]
        },
        {
            "filename": "**/specification/storagesync/resource-manager/Microsoft.StorageSync/stable/2018-07-01/storagesync.json",
            "words": [
                "Managementt"
            ]
        },
        {
            "filename": "**/specification/netapp/**/*.json",
            "words": [
                "SVMs"
            ]
        },
        {
            "filename": "**/specification/frontdoor/resource-manager/Microsoft.Network/preview/2018-08-01-preview/webapplicationfirewall.json",
            "words": [
                "Firewal"
            ]
        },
        {
            "filename": "**/specification/web/resource-manager/Microsoft.Web/stable/2016-08-01/WebApps.json",
            "words": [
                "priviledged"
            ]
        },
        {
            "filename": "**/specification/web/resource-manager/Microsoft.Web/stable/2018-02-01/WebApps.json",
            "words": [
                "priviledged"
            ]
        },
        {
            "filename": "**/specification/web/resource-manager/Microsoft.Web/stable/2018-11-01/WebApps.json",
            "words": [
                "priviledged"
            ]
        },
        {
            "filename": "**/specification/web/resource-manager/Microsoft.Web/stable/2023-12-01/WebApps.json",
            "words": [
                "sitecontainers"
            ]
        },
        {
            "filename": "**/specification/web/resource-manager/Microsoft.Web/stable/2015-08-01/service.json",
            "words": [
                "Defintions",
                "Availablility",
                "Availabilily",
                "diagnosics"
            ]
        },
        {
            "filename": "**/specification/customer-insights/resource-manager/Microsoft.CustomerInsights/stable/2017-04-26/customer-insights.json",
            "words": [
                "thres"
            ]
        },
        {
            "filename": "**/specification/keyvault/data-plane/Microsoft.KeyVault/stable/2016-10-01/keyvault.json",
            "words": [
                "Regenerte"
            ]
        },
        {
            "filename": "**/specification/customer-insights/resource-manager/Microsoft.CustomerInsights/stable/2017-01-01/customer-insights.json",
            "words": [
                "thres"
            ]
        },
        {
            "filename": "**/specification/monitor/resource-manager/Microsoft.Insights/stable/2018-09-01/baseline_API.json",
            "words": [
                "metdata"
            ]
        },
        {
            "filename": "**/specification/storagesync/resource-manager/Microsoft.StorageSync/stable/2018-04-02/storagesync.json",
            "words": [
                "Managementt"
            ]
        },
        {
            "filename": "**/specification/migrate/resource-manager/**/*.json",
            "words": [
                "Occured",
                "Assessible",
                "sqlcollectors",
                "Reasonings",
                "Overcommit",
                "overcommit",
                "SSDE",
                "Recieved",
                "Ebds",
                "idms",
                "Idms",
                "Cluter",
                "Mfamily",
                "Datacentre"
            ]
        },
        {
            "filename": "**/specification/resourcehealth/resource-manager/Microsoft.ResourceHealth/preview/2018-08-01/ResourceHealth.json",
            "words": [
                "occured"
            ]
        },
        {
            "filename": "**/specification/storageimportexport/resource-manager/Microsoft.ImportExport/stable/2016-11-01/storageimportexport.json",
            "words": [
                "Infomation"
            ]
        },
        {
            "filename": "**/specification/web/resource-manager/Microsoft.DomainRegistration/stable/2015-04-01/Domains.json",
            "words": [
                "Availablility"
            ]
        },
        {
            "filename": "**/specification/web/resource-manager/Microsoft.DomainRegistration/stable/2018-02-01/Domains.json",
            "words": [
                "Availablility"
            ]
        },
        {
            "filename": "**/specification/cost-management/resource-manager/Microsoft.CostManagement/preview/2018-12-01-preview/costmanagement.json",
            "words": [
                "Managment"
            ]
        },
        {
            "filename": "**/specification/cost-management/resource-manager/Microsoft.CostManagement/stable/2018-08-31/costmanagement.json",
            "words": [
                "Managment"
            ]
        },
        {
            "filename": "**/specification/deviceprovisioningservices/resource-manager/Microsoft.Devices/preview/2017-08-21-preview/iotdps.json",
            "words": [
                "Messsage"
            ]
        },
        {
            "filename": "**/specification/deviceprovisioningservices/resource-manager/Microsoft.Devices/stable/2017-11-15/iotdps.json",
            "words": [
                "Messsage"
            ]
        },
        {
            "filename": "**/specification/deviceprovisioningservices/resource-manager/Microsoft.Devices/stable/2018-01-22/iotdps.json",
            "words": [
                "Messsage"
            ]
        },
        {
            "filename": "**/specification/deviceprovisioningservices/resource-manager/Microsoft.Devices/preview/2020-09-01-preview/iotdps.json",
            "words": [
                "Messsage"
            ]
        },
        {
            "filename": "**/specification/deviceprovisioningservices/resource-manager/Microsoft.Devices/stable/2020-01-01/iotdps.json",
            "words": [
                "Messsage"
            ]
        },
        {
            "filename": "**/specification/deviceprovisioningservices/resource-manager/Microsoft.Devices/stable/2020-03-01/iotdps.json",
            "words": [
                "Messsage"
            ]
        },
        {
            "filename": "**/specification/storagesync/resource-manager/Microsoft.StorageSync/preview/2017-06-05-preview/storagesync.json",
            "words": [
                "Managementt"
            ]
        },
        {
            "filename": "**/specification/web/resource-manager/Microsoft.Web/stable/2018-02-01/AppServiceEnvironments.json",
            "words": [
                "diagnosics",
                "Availabilily",
                "Accessable"
            ]
        },
        {
            "filename": "**/specification/notificationhubs/resource-manager/Microsoft.NotificationHubs/stable/2017-04-01/notificationhubs.json",
            "words": [
                "Availiable",
                "Regenrate"
            ]
        },
        {
            "filename": "**/specification/web/resource-manager/Microsoft.Web/stable/2016-09-01/AppServiceEnvironments.json",
            "words": [
                "diagnosics",
                "Availabilily"
            ]
        },
        {
            "filename": "**/specification/web/resource-manager/Microsoft.Web/stable/2018-02-01/AppServicePlans.json",
            "words": [
                "Defintions"
            ]
        },
        {
            "filename": "**/specification/web/resource-manager/Microsoft.Web/stable/2016-09-01/AppServicePlans.json",
            "words": [
                "Defintions"
            ]
        },
        {
            "filename": "**/specification/resourcehealth/resource-manager/Microsoft.ResourceHealth/stable/2017-07-01/resourcehealth.json",
            "words": [
                "occured"
            ]
        },
        {
            "filename": "**/specification/notificationhubs/resource-manager/Microsoft.NotificationHubs/stable/2014-09-01/notificationhubs.json",
            "words": [
                "Availiable"
            ]
        },
        {
            "filename": "**/specification/notificationhubs/resource-manager/Microsoft.NotificationHubs/stable/2016-03-01/notificationhubs.json",
            "words": [
                "Availiable"
            ]
        },
        {
            "filename": "**/specification/datafactory/resource-manager/Microsoft.DataFactory/stable/2018-06-01/entityTypes/IntegrationRuntime.json",
            "words": [
                "Exprired"
            ]
        },
        {
            "filename": "**/specification/synapse/resource-manager/Microsoft.Synapse/stable/2020-12-01/integrationRuntime.json",
            "words": [
                "Exprired"
            ]
        },
        {
            "filename": "**/specification/synapse/resource-manager/Microsoft.Synapse/stable/2021-03-01/integrationRuntime.json",
            "words": [
                "Exprired"
            ]
        },
        {
            "filename": "**/specification/datamigration/resource-manager/Microsoft.DataMigration/stable/2018-04-19/definitions/TasksCommon.json",
            "words": [
                "Miliseconds",
                "INITIALIAZING"
            ]
        },
        {
            "filename": "**/specification/cognitiveservices/data-plane/EntitySearch/stable/v1.0/EntitySearch.json",
            "words": [
                "Speciality"
            ]
        },
        {
            "filename": "**/specification/cognitiveservices/data-plane/Face/stable/v1.0/Face.json",
            "words": [
                "addfacefromurl",
                "deleteface",
                "detectwithstream",
                "detectwithurl",
                "facelist",
                "findsimilar",
                "getface",
                "largefacelist",
                "largepersongroup",
                "largepersongroupperson",
                "persongroup",
                "persongroupperson",
                "verifyfacetoface"
            ]
        },
        {
            "filename": "**/specification/storageimportexport/resource-manager/Microsoft.ImportExport/stable/2016-11-01/storageimportexport.json",
            "words": [
                "Listblob"
            ]
        },
        {
            "filename": "**/specification/cognitiveservices/data-plane/TextAnalytics/preview/v2.1/TextAnalytics.json",
            "words": [
                "carretera",
                "estaba",
                "atascada",
                "Había",
                "mucho",
                "tráfico",
                "ayer",
                "carretera",
                "estaba",
                "atascada",
                "Había",
                "mucho",
                "tráfico",
                "ayer"
            ]
        },
        {
            "filename": "**/specification/cognitiveservices/data-plane/TextAnalytics/stable/v2.0/TextAnalytics.json",
            "words": [
                "carretera",
                "estaba",
                "atascada",
                "Había",
                "mucho",
                "tráfico",
                "ayer",
                "carretera",
                "estaba",
                "atascada",
                "Había",
                "mucho",
                "tráfico",
                "ayer"
            ]
        },
        {
            "filename": "**/specification/network/resource-manager/Microsoft.Network/stable/2018-02-01/networkWatcher.json",
            "words": [
                "Uknown"
            ]
        },
        {
            "filename": "**/specification/network/resource-manager/Microsoft.Network/stable/2018-04-01/networkWatcher.json",
            "words": [
                "Uknown"
            ]
        },
        {
            "filename": "**/specification/network/resource-manager/Microsoft.Network/stable/2018-06-01/networkWatcher.json",
            "words": [
                "Uknown"
            ]
        },
        {
            "filename": "**/specification/network/resource-manager/Microsoft.Network/stable/2018-07-01/networkWatcher.json",
            "words": [
                "Uknown"
            ]
        },
        {
            "filename": "**/specification/network/resource-manager/Microsoft.Network/stable/2018-08-01/networkWatcher.json",
            "words": [
                "Uknown"
            ]
        },
        {
            "filename": "**/specification/network/resource-manager/Microsoft.Network/stable/2018-10-01/networkWatcher.json",
            "words": [
                "Uknown"
            ]
        },
        {
            "filename": "**/specification/network/resource-manager/Microsoft.Network/stable/2018-11-01/networkWatcher.json",
            "words": [
                "Uknown"
            ]
        },
        {
            "filename": "**/specification/databoxedge/resource-manager/Microsoft.DataBoxEdge/stable/2019-03-01/databoxedge.json",
            "words": [
                "Fulfilment"
            ]
        },
        {
            "filename": "**/specification/databoxedge/resource-manager/Microsoft.DataBoxEdge/stable/2019-07-01/databoxedge.json",
            "words": [
                "Fulfilment"
            ]
        },
        {
            "filename": "**/specification/databoxedge/resource-manager/Microsoft.DataBoxEdge/stable/2019-08-01/databoxedge.json",
            "words": [
                "Fulfilment"
            ]
        },
        {
            "filename": "**/specification/databoxedge/resource-manager/Microsoft.DataBoxEdge/stable/2020-09-01/databoxedge.json",
            "words": [
                "Fulfilment"
            ]
        },
        {
            "filename": "**/specification/databoxedge/resource-manager/Microsoft.DataBoxEdge/preview/2020-05-01-preview/databoxedge.json",
            "words": [
                "Fulfilment"
            ]
        },
        {
            "filename": "**/specification/databoxedge/resource-manager/Microsoft.DataBoxEdge/preview/2020-09-01-preview/databoxedge.json",
            "words": [
                "Fulfilment"
            ]
        },
        {
            "filename": "**/specification/databoxedge/resource-manager/Microsoft.DataBoxEdge/stable/2020-12-01/databoxedge.json",
            "words": [
                "Fulfilment"
            ]
        },
        {
            "filename": "**/specification/cognitiveservices/data-plane/TranslatorText/stable/v3.0/TranslatorText.json",
            "words": [
                "mosca",
                "Jpan",
                "konnichiha",
                "nein",
                "bicho"
            ]
        },
        {
            "filename": "**/specification/network/resource-manager/Microsoft.Network/stable/**/webapplicationfirewall.json",
            "words": [
                "Conditon"
            ]
        },
        {
            "filename": "**/specification/relay/resource-manager/Microsoft.Relay/stable/2016-07-01/relay.json",
            "words": [
                "successfuly",
                "Autorization",
                "retirve",
                "Regenrate",
                "usermetadata",
                "Relaytype",
                "reponse",
                "namespce"
            ]
        },
        {
            "filename": "**/specification/relay/resource-manager/Microsoft.Relay/stable/2017-04-01/relay.json",
            "words": [
                "successfuly",
                "Autorization",
                "retirve",
                "butthe",
                "Regenrate",
                "usermetadata",
                "Relaytype",
                "neeeds",
                "reponse"
            ]
        },
        {
            "filename": "**/specification/machinelearningservices/resource-manager/Microsoft.MachineLearningServices/preview/2020-05-01-preview/machineLearningServices.json",
            "words": [
                "mysqldb",
                "psqldb"
            ]
        },
        {
            "filename": "**/specification/maps/data-plane/Weather/stable/1.1/weather.json",
            "words": [
                "locationally",
                "unittype"
            ]
        },

        {
            "filename": "**/specification/maps/data-plane/Microsoft.Maps/Render/preview/1.0/render.json",
            "words": [
                "Chttp",
                "Fcontoso",
                "Fpushpins"
            ]
        },
        {
            "filename": "**/specification/maps/data-plane/Render/preview/1.0/render.json",
            "words": [
                "Chttp",
                "Fcontoso",
                "Fpushpins"
            ]
        },
        {
            "filename": "**/specification/maps/data-plane/Render/stable/2022-08-01/render.json",
            "words": [
                "maptileset"
            ]
        },
        {
            "filename": "**/specification/maps/data-plane/Spatial/stable/2022-08-01/spatial.json",
            "words": [
                "postbuffer",
                "getbuffer",
                "postclosestpoint",
                "getclosestpoint"
            ]
        },
        {
            "filename": "**/specification/maps/data-plane/Search/**",
            "words": [
                "geocodingresponse",
                "searchaddressresult",
                "searchaddressreverseresponse"
            ]
        },
        {
            "filename": "**/specification/communication/data-plane/Chat/**/communicationserviceschat.json",
            "words": [
                "readreceipts",
                "heic",
                "webp"
            ]
        },
        {
            "filename": "**/specification/saas/resource-manager/Microsoft.SaaS/preview/2018-03-01-beta/saas.json",
            "words": [
                "saasresources"
            ]
        },
        {
            "filename": "**/specification/hdinsight/hdinsight-kafka-rest-proxy/proxy.json",
            "words": [
                "Metada"
            ]
        },
        {
            "filename": "**/specification/hdinsight/resource-manager/Microsoft.HDInsight/preview/2015-03-01-preview/cluster.json",
            "words": [
                "saskey"
            ]
        },
        {
            "filename": "**/specification/hdinsight/resource-manager/Microsoft.HDInsight/preview/2015-03-01-preview/locations.json",
            "words": [
                "vmsize",
                "vmsizes"
            ]
        },
        {
            "filename": "**/specification/hdinsight/resource-manager/Microsoft.HDInsight/stable/2018-06-01-preview/cluster.json",
            "words": [
                "azureasyncoperations",
                "saskey"
            ]
        },
        {
            "filename": "**/specification/hdinsight/resource-manager/Microsoft.HDInsight/stable/2018-06-01-preview/locations.json",
            "words": [
                "vmsize",
                "vmsizes"
            ]
        },
        {
            "filename": "**/specification/web/resource-manager/Microsoft.Web/**/CommonDefinitions.json",
            "words": [
                "Guage"
            ]
        },
        {
            "filename": "**/specification/confluent/resource-manager/Microsoft.Confluent/**/confluent.json",
            "words": [
                "orgvalidate"
            ]
        },
        {
            "filename": "**/specification/recoveryservicessiterecovery/resource-manager/Microsoft.RecoveryServices/**/service.json",
            "words": [
                "Orignal",
                "Seleted",
                "targetvCenterId",
                "esxi"
            ]
        },
        {
            "filename": "**/specification/recoveryservicessiterecovery/resource-manager/Microsoft.RecoveryServices/**/bms.json",
            "words": [
                "xcool"
            ]
        },
        {
            "filename": "**/specification/deviceprovisioningservices/resource-manager/Microsoft.Devices/stable/2021-10-15/iotdps.json",
            "words": [
                "Messsage"
            ]
        },
        {
            "filename": "**/specification/cognitiveservices/data-plane/FormRecognizer/**/FormRecognizer.json",
            "words": [
                "heif",
                "spreadsheetml",
                "presentationml",
                "barcodes",
                "UPCA",
                "UPCE",
                "Codabar",
                "rrggbb"
            ]
        },
        {
            "filename": "**/specification/ai/data-plane/DocumentIntelligence/**/DocumentIntelligence.json",
            "words": [
                "documentintelligence",
                "heif",
                "spreadsheetml",
                "presentationml",
                "barcodes",
                "UPCA",
                "UPCE",
                "Codabar",
                "rrggbb"
            ]
        },
        {
            "filename": "**/specification/cognitiveservices/data-plane/UnifiedVision/**/UnifiedVision.json",
            "words": [
                "planogram",
                "Planogram",
                "productrecognition",
                "imagecomposition",
                "planogramcompliance"
            ]
        },
        {
            "filename": "**/specification/machinelearningservices/data-plane/Microsoft.MachineLearningServices/preview/2019-*/modelManagement.json",
            "words": [
                "UNKNOWON"
            ]
        },
        {
            "filename": "**/specification/machinelearningservices/data-plane/Microsoft.MachineLearningServices/preview/2022-*-preview/machineLearningServices.json",
            "words": [
                "Tmpfs",
                "tmpfs",
                "npipe"
            ]
        },
        {
            "filename": "**/specification/machinelearningservices/data-plane/Microsoft.MachineLearningServices/preview/20*-preview/azure-ai-assets.json",
            "words": [
                "genericasset"
            ]
        },
        {
            "filename": "**/specification/dataprotection/resource-manager/Microsoft.DataProtection/**/dataprotection.json",
            "words": [
                "PrepareTimedout",
                "CommitTimedout"
            ]
        },
        {
            "filename": "**/specification/purview/data-plane/Azure.Analytics.Purview.Workflow/preview/**/purviewWorkflow.json",
            "words": [
                "userrequests",
                "DSAR",
                "dsar",
                "workflowruns",
                "workflowtasks"
            ]
        },
        {
            "filename": "**/specification/translation/data-plane/**/*.json",
            "words": [
                "autodetection",
                "breaksentence",
                "mosca",
                "Transliterable",
                "translitered"
            ]
        },
        {
            "filename": "**/specification/machinelearningservices/resource-manager/Microsoft.MachineLearningServices/**/*.json",
            "words": [
                "datareferences",
                "Groundedness",
                "AOAI",
                "testconnection",
                "aoai"
            ]
        },
        {
            "filename": "**/specification/fist/resource-manager/Microsoft.IoTFirmwareDefense/**/*.json",
            "words": [
                "RELRO",
                "relro",
                "rpath",
                "runpath",
                "SBOM",
                "Sbom",
                "sbom"
            ]
        },
        {
            "filename": "**/specification/securityinsights/resource-manager/Microsoft.SecurityInsights/preview/**/*.json",
            "words": [
                "Criterias",
                "nwrfc",
                "Abap",
                "AGRTCODES",
                "AGRUSERS",
                "AGRPROF",
                "ADCP",
                "USGRPUSER",
                "USERADDR",
                "DEVACCESS",
                "AGRDEFINE",
                "PAHI",
                "AGRAGRS",
                "USRSTAMP",
                "AGRFLAGS",
                "SNCSYSACL",
                "USRACL"
            ]
        },
        {
            "filename": "**/specification/cognitiveservices/data-plane/AzureOpenAI/inference/preview/**/*.json",
            "words": [
                "flac",
                "mpga"
            ]
        },
        {
            "filename": "**/specification/appplatform/resource-manager/Microsoft.AppPlatform/preview/2024-01-01-preview/appplatform.json",
            "words": [
                "springboot"
            ]
        },
        {
            "filename": "**/specification/cosmos-db/resource-manager/Microsoft.DocumentDB/**/*.json",
            "words": [
                "throughputpool"
            ]
        },
        {
            "filename": "**/specification/purview/data-plane/Azure.Analytics.Purview.DataMap/**/*.json",
            "words": [
                "timerange"
            ]
        },
        {
            "filename": "**/specification/search/data-plane/Azure.Search/**/*.json",
            "words": [
                "rerank",
                "discretizing",
                "subscores",
                "vectorizing",
                "onelake"
            ]
        },
        {
            "filename": "**/specification/vi/resource-manager/Microsoft.VideoIndexer/**/*.json",
            "words": [
                "videoindexer",
                "viopenai"
            ]
        },
        {
            "filename": "**/specification/nginx/resource-manager/NGINX.NGINXPLUS/**/*.json",
            "words": [
                "nginx",
                "nginxaas",
                "NCUs",
                "autoscaled",
                "Autoupgrade",
                "autoupgrade"
            ]
        },
        {
            "filename": "**/specification/mobilenetwork/resource-manager/Microsoft.MobileNetwork/stable/**/*.json",
            "words": [
                "suci"
            ]
        },
        {
            "filename": "**/specification/containerservice/resource-manager/Microsoft.ContainerService/**/*.json",
            "words": [
                "containerd"
            ]
        },

        {
            "filename": "**/specification/batch/data-plane/Microsoft.Batch/**/*.json",
            "words": [
                "upgradingos",
                "TVMs"
            ]
        },
        {
            "filename": "**/specification/batch/data-plane/Azure.Batch/**/*.json",
            "words": [
                "upgradingos",
                "TVMs"
            ]
        },
        {
            "filename": "**/specification/awsconnector/resource-manager/Microsoft.AwsConnector/**/*.json",
            "words": [
                "ACUs",
                "AWSRDS",
                "DCERPC",
                "Dsse",
                "dsse",
                "dualstack",
                "ENIs",
                "Fargate",
                "multimaster",
                "nodegroup",
                "Nodegroups",
                "nondefault",
                "ONEZONE",
                "parallelquery",
                "preconfigures",
                "tierings",
                "VPC's",
                "wihtin"
            ]
        },
        {
            "filename": "**/specification/confidentialledger/data-plane/Microsoft.CodeTransparency/preview/**/*.json",
            "words": [
                "cbor",
                "txids",
                "operationid",
                "scitt"
            ]
        },
        {
            "filename": "**/specification/applicationinsights/data-plane/LiveMetrics/preview/2024-04-01-preview/livemetrics.json",
            "words": [
                "LiveMetrics",
                "QuickPulse",
                "ikey",
                "apikey",
                "Comparand",
                "SDK"
            ]
        },
        {
            "filename": "**/specification/cognitiveservices/data-plane/ContentSafety/**/*.json",
            "words": [
                "Groundedness",
                "ungroundedness"
            ]
        },
        {
            "filename": "**/specification/sqlvirtualmachine/resource-manager/Microsoft.SqlVirtualMachine/**/*.json",
            "words": [
                "WUMU",
                "WSUS"
            ]
        },
        {
            "filename": "**/specification/riskiq/data-plane/Microsoft.Easm/preview/2024-03-01-preview/easm.json",
            "words": [
                 "Cisa",
                 "cisa",
                 "affected",
                 "AUTOCONFIRMED"
            ]
        },
        {
            "filename": "**/specification/monitor/resource-manager/Microsoft.Insights/**/actionGroups_API.json",
            "words": [
                "occurringlocation",
                "routingid",
                "automitigationenabled",
                "monitorid",
                "tsgid",
                "correlationid"
            ]
        },
        {
            "filename": "**/specification/ai/data-plane/Face/**/*.json",
            "words": [
                "headwear",
                "realface",
                "spoofface"
            ]
        },
        {
            "filename": "**/specification/securityinsights/data-plane/Microsoft.SecurityInsights/**/*.json",
            "words": [
                "threatintelligencestixobjects",
                "stixobjects"
            ]
        },
        {
            "filename": "**/specification/cognitiveservices/data-plane/AzureOpenAI/inference/preview/**/*.json",
            "words": [
                "rerank"
            ]
        },
        {
<<<<<<< HEAD
          "filename": "**/specification/hardwaresecuritymodules/**/*.json",
          "words": [
            "Chsm"
          ]
=======
            "filename": "**/specification/communication/data-plane/CallAutomation/**/*.json",
            "words": [
                "unhold",
                "Unhold",
                "transferor's"
            ]
>>>>>>> 7605afe8
        }
    ],
    "enableFiletypes": [
        "cadl"
    ],
    "ignoreWords": [
        "trafficcontrollerspec"
    ]
}<|MERGE_RESOLUTION|>--- conflicted
+++ resolved
@@ -1299,19 +1299,18 @@
             ]
         },
         {
-<<<<<<< HEAD
+            "filename": "**/specification/communication/data-plane/CallAutomation/**/*.json",
+            "words": [
+                "unhold",
+                "Unhold",
+                "transferor's"
+            ]
+        },
+        {
           "filename": "**/specification/hardwaresecuritymodules/**/*.json",
           "words": [
             "Chsm"
           ]
-=======
-            "filename": "**/specification/communication/data-plane/CallAutomation/**/*.json",
-            "words": [
-                "unhold",
-                "Unhold",
-                "transferor's"
-            ]
->>>>>>> 7605afe8
         }
     ],
     "enableFiletypes": [

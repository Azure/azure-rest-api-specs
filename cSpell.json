{
    "version": "0.1",
    "language": "en",
    "words": [
        "authnotrequired",
        "Creds",
        "fixdate",
        "frontends",
        "partiallycompleted",
        "servicenetworking",
        "subchannel",
        "umls"
    ],
    "dictionaryDefinitions": [
        {
            "name": "custom-words",
            "file": "./custom-words.txt",
            "description": "Project Words"
        }
    ],
    "flagWords": [
        "teh"
    ],
    "ignorePaths": [
        "node_modules/**",
        "**/examples/**",
        "**/package-lock.json"
    ],
    "ignoreRegExpList": [
        "v\\d",
        "email",
        "Base64"
    ],
    "minWordLength": 4,
    "dictionaries": [
        "companies",
        "csharp",
        "custom-words",
        "go",
        "html",
        "java",
        "node",
        "python",
        "softwareTerms",
        "typescript"
    ],
    "overrides": [
        {
            "filename": "**/specification/batch/**/*.json",
            "words": [
                "TVMs"
            ]
        },
        {
            "filename": "**/specification/databox/resource-manager/Microsoft.DataBox/stable/2018-01-01/databox.json",
            "words": [
                "Tera"
            ]
        },
        {
            "filename": "**/specification/databox/resource-manager/Microsoft.DataBox/stable/2019-09-01/databox.json",
            "words": [
                "Tera"
            ]
        },
        {
            "filename": "**/specification/databox/resource-manager/Microsoft.DataBox/stable/2020-04-01/databox.json",
            "words": [
                "Tera"
            ]
        },
        {
            "filename": "**/specification/databox/resource-manager/Microsoft.DataBox/stable/2020-11-01/databox.json",
            "words": [
                "Tera"
            ]
        },
        {
            "filename": "**/specification/databox/resource-manager/Microsoft.DataBox/stable/2021-03-01/databox.json",
            "words": [
                "Tera"
            ]
        },
        {
            "filename": "**/specification/databox/resource-manager/Microsoft.DataBox/stable/2021-05-01/databox.json",
            "words": [
                "Tera"
            ]
        },
        {
            "filename": "**/specification/databox/resource-manager/Microsoft.DataBox/preview/2021-08-01-preview/databox.json",
            "words": [
                "Tera"
            ]
        },
        {
            "filename": "**/specification/databox/resource-manager/Microsoft.DataBox/stable/2021-12-01/databox.json",
            "words": [
                "Tera"
            ]
        },
        {
            "filename": "**/specification/databox/resource-manager/Microsoft.DataBox/stable/2022-02-01/databox.json",
            "words": [
                "Tera"
            ]
        },
        {
            "filename": "**/specification/databox/resource-manager/Microsoft.DataBox/stable/2022-09-01/databox.json",
            "words": [
                "Tera"
            ]
        },
        {
            "filename": "**/specification/databox/resource-manager/Microsoft.DataBox/stable/2022-12-01/databox.json",
            "words": [
                "Tera"
            ]
        },
        {
            "filename": "**/specification/servicebus/resource-manager/Microsoft.ServiceBus/stable/2017-04-01/Rules.json",
            "words": [
                "Ruleproperties"
            ]
        },
        {
            "filename": "**/specification/servicebus/resource-manager/Microsoft.ServiceBus/preview/2018-01-01-preview/Rules.json",
            "words": [
                "Ruleproperties"
            ]
        },
        {
            "filename": "**/specification/servicebus/resource-manager/Microsoft.ServiceBus/preview/2021-01-01-preview/Rules.json",
            "words": [
                "Ruleproperties"
            ]
        },
        {
            "filename": "**/specification/servicebus/resource-manager/Microsoft.ServiceBus/stable/2014-09-01/servicebus.json",
            "words": [
                "Planproperties"
            ]
        },
        {
            "filename": "**/specification/logic/resource-manager/Microsoft.Logic/preview/2015-02-01-preview/logic.json",
            "words": [
                "Accesskey"
            ]
        },
        {
            "filename": "**/specification/compute/resource-manager/Microsoft.ContainerService/preview/2015-11-01-preview/containerService.json",
            "words": [
                "Ochestrator"
            ]
        },
        {
            "filename": "**/specification/compute/resource-manager/Microsoft.ContainerService/stable/2016-03-30/containerService.json",
            "words": [
                "Ochestrator"
            ]
        },
        {
            "filename": "**/specification/compute/resource-manager/Microsoft.ContainerService/stable/2016-09-30/containerService.json",
            "words": [
                "Ochestrator"
            ]
        },
        {
            "filename": "**/specification/containerservice/resource-manager/Microsoft.ContainerService/stable/2016-03-30/containerService.json",
            "words": [
                "Ochestrator"
            ]
        },
        {
            "filename": "**/specification/containerservice/resource-manager/Microsoft.ContainerService/stable/2016-09-30/containerService.json",
            "words": [
                "Ochestrator"
            ]
        },
        {
            "filename": "**/specification/containerservice/resource-manager/Microsoft.ContainerInstance/stable/2021-10-01/containerInstance.json",
            "words": [
                "Noreuse"
            ]
        },
        {
            "filename": "**/specification/containerservice/resource-manager/Microsoft.ContainerService/aks/**/*json",
            "words": [
                "vtpm",
                "trustedlaunch"
            ]
        },
        {
            "filename": "**/specification/containerregistry/data-plane/Microsoft.ContainerRegistry/preview/2018-08-10/containerregistry.json",
            "words": [
                "WGXM",
                "EYWQ",
                "EYWQ",
                "LQUP",
                "BCWG",
                "VMQS",
                "WWKZ",
                "EWDG",
                "Ywhk",
                "Vfyc",
                "Lfot",
                "Sllb",
                "EYWQ",
                "LQUP",
                "BCWG",
                "VMQS",
                "WWKZ",
                "EWDG",
                "Ywhk",
                "Vfyc",
                "Lfot",
                "Sllb"
            ]
        },
        {
            "filename": "**/specification/automation/resource-manager/Microsoft.Automation/preview/2017-05-15-preview/softwareUpdateConfigurationRun.json",
            "words": [
                "softare"
            ]
        },
        {
            "filename": "**/specification/datacatalog/resource-manager/Microsoft.DataCatalog/stable/2016-03-30/datacatalog.json",
            "words": [
                "Listt"
            ]
        },
        {
            "filename": "**/specification/applicationinsights/resource-manager/Microsoft.Insights/stable/2015-05-01/componentFeaturesAndPricing_API.json",
            "words": [
                "Resouce"
            ]
        },
        {
            "filename": "**/specification/app/resource-manager/Microsoft.App/preview/2023-11-02-preview/ManagedEnvironments.json",
            "words": [
                "otlp"
            ]
        },
        {
            "filename": "**/specification/servicefabric/data-plane/Microsoft.ServiceFabric/stable/6.2/servicefabric.json",
            "words": [
                "Qurum",
                "Milli",
                "Fautls"
            ]
        },
        {
            "filename": "**/specification/servicefabric/data-plane/Microsoft.ServiceFabric/stable/6.3/servicefabric.json",
            "words": [
                "Qurum",
                "Milli",
                "Fautls"
            ]
        },
        {
            "filename": "**/specification/servicefabric/data-plane/Microsoft.ServiceFabric/stable/6.4/servicefabric.json",
            "words": [
                "Qurum",
                "Milli",
                "Fautls"
            ]
        },
        {
            "filename": "**/specification/storsimple8000series/resource-manager/Microsoft.StorSimple/stable/2017-06-01/storsimple.json",
            "words": [
                "Availablity",
                "Remotemanagement"
            ]
        },
        {
            "filename": "**/specification/applicationinsights/resource-manager/Microsoft.Insights/preview/2017-10-01/eaSubscriptionMigration_API.json",
            "words": [
                "Migrationdate"
            ]
        },
        {
            "filename": "**/specification/sql/resource-manager/Microsoft.Sql/stable/2014-04-01/backups.json",
            "words": [
                "Droppeded"
            ]
        },
        {
            "filename": "**/specification/sql/resource-manager/Microsoft.Sql/preview/2023-08-01-preview/DistributedAvailabilityGroups.json",
            "words": [
                "freemium"
            ]
        },
        {
            "filename": "**/specification/sql/resource-manager/Microsoft.Sql/preview/2023-02-01-preview/ManagedInstances.json",
            "words": [
                "freemium"
            ]
        },
        {
            "filename": "**/specification/sql/resource-manager/Microsoft.Sql/preview/2023-05-01-preview/ManagedInstances.json",
            "words": [
                "freemium"
            ]
        },
        {
            "filename": "**/specification/sql/resource-manager/Microsoft.Sql/preview/2023-08-01-preview/ManagedInstances.json",
            "words": [
                "freemium"
            ]
        },
        {
            "filename": "**/specification/sql/resource-manager/Microsoft.Sql/preview/2023-08-01-preview/ServerTrustCertificates.json",
            "words": [
                "freemium"
            ]
        },
        {
            "filename": "**/specification/sql/resource-manager/Microsoft.Sql/preview/2023-08-01-preview/ManagedInstanceDtcs.json",
            "words": [
                "msdtcdns",
                "msdtc's"
            ]
        },
        {
            "filename": "**/specification/sql/resource-manager/Microsoft.Sql/preview/2023-08-01-preview/TimeZones.json",
            "words": [
                "freemium"
            ]
        },
        {
            "filename": "**/specification/datafactory/resource-manager/Microsoft.DataFactory/preview/2017-09-01-preview/entityTypes/IntegrationRuntime.json",
            "words": [
                "Exprired"
            ]
        },
        {
            "filename": "**/specification/synapse/resource-manager/Microsoft.Synapse/preview/2019-06-01-preview/integrationRuntime.json",
            "words": [
                "Exprired"
            ]
        },
        {
            "filename": "**/specification/synapse/resource-manager/Microsoft.Synapse/preview/2021-04-01-preview/integrationRuntime.json",
            "words": [
                "Exprired"
            ]
        },
        {
            "filename": "**/specification/datamigration/resource-manager/Microsoft.DataMigration/preview/2018-07-15-preview/definitions/TasksCommon.json",
            "words": [
                "Miliseconds",
                "INITIALIAZING"
            ]
        },
        {
            "filename": "**/specification/resourcehealth/resource-manager/Microsoft.ResourceHealth/stable/2015-01-01/resourcehealth.json",
            "words": [
                "occured"
            ]
        },
        {
            "filename": "**/specification/storSimple1200Series/resource-manager/Microsoft.StorSimple/stable/2016-10-01/StorSimple.json",
            "words": [
                "Availablity",
                "Requestrequest"
            ]
        },
        {
            "filename": "**/specification/keyvault/data-plane/Microsoft.KeyVault/**/keyvault.json",
            "words": [
                "Regenerte"
            ]
        },
        {
            "filename": "**/specification/keyvault/data-plane/Microsoft.KeyVault/**/storage.json",
            "words": [
                "Regenerte"
            ]
        },
        {
            "filename": "**/specification/adhybridhealthservice/resource-manager/Microsoft.ADHybridHealthService/stable/2014-01-01/ADHybridHealthService.json",
            "words": [
                "Availibility",
                "Mpping",
                "Occured",
                "modififed",
                "Addomain"
            ]
        },
        {
            "filename": "**/specification/apimanagement/resource-manager/Microsoft.ApiManagement/stable/2017-03-01/apimapis.json",
            "words": [
                "Commentss",
                "Issu",
                "Attachmentss"
            ]
        },
        {
            "filename": "**/specification/storagesync/resource-manager/Microsoft.StorageSync/stable/2018-07-01/storagesync.json",
            "words": [
                "Managementt"
            ]
        },
        {
            "filename": "**/specification/frontdoor/resource-manager/Microsoft.Network/preview/2018-08-01-preview/webapplicationfirewall.json",
            "words": [
                "Firewal"
            ]
        },
        {
            "filename": "**/specification/web/resource-manager/Microsoft.Web/stable/2016-08-01/WebApps.json",
            "words": [
                "priviledged"
            ]
        },
        {
            "filename": "**/specification/web/resource-manager/Microsoft.Web/stable/2018-02-01/WebApps.json",
            "words": [
                "priviledged"
            ]
        },
        {
            "filename": "**/specification/web/resource-manager/Microsoft.Web/stable/2018-11-01/WebApps.json",
            "words": [
                "priviledged"
            ]
        },
        {
            "filename": "**/specification/web/resource-manager/Microsoft.Web/stable/2015-08-01/service.json",
            "words": [
                "Defintions",
                "Availablility",
                "Availabilily",
                "diagnosics"
            ]
        },
        {
            "filename": "**/specification/customer-insights/resource-manager/Microsoft.CustomerInsights/stable/2017-04-26/customer-insights.json",
            "words": [
                "thres"
            ]
        },
        {
            "filename": "**/specification/keyvault/data-plane/Microsoft.KeyVault/stable/2016-10-01/keyvault.json",
            "words": [
                "Regenerte"
            ]
        },
        {
            "filename": "**/specification/customer-insights/resource-manager/Microsoft.CustomerInsights/stable/2017-01-01/customer-insights.json",
            "words": [
                "thres"
            ]
        },
        {
            "filename": "**/specification/monitor/resource-manager/Microsoft.Insights/stable/2018-09-01/baseline_API.json",
            "words": [
                "metdata"
            ]
        },
        {
            "filename": "**/specification/storagesync/resource-manager/Microsoft.StorageSync/stable/2018-04-02/storagesync.json",
            "words": [
                "Managementt"
            ]
        },
        {
            "filename": "**/specification/migrate/resource-manager/**/*.json",
            "words": [
                "Occured",
                "Assessible",
                "sqlcollectors",
                "Reasonings",
                "Overcommit",
                "overcommit",
                "SSDE",
                "Recieved",
                "Ebds",
                "idms",
                "Idms",
                "Cluter",
                "Mfamily",
                "Datacentre"
            ]
        },
        {
            "filename": "**/specification/resourcehealth/resource-manager/Microsoft.ResourceHealth/preview/2018-08-01/ResourceHealth.json",
            "words": [
                "occured"
            ]
        },
        {
            "filename": "**/specification/storageimportexport/resource-manager/Microsoft.ImportExport/stable/2016-11-01/storageimportexport.json",
            "words": [
                "Infomation"
            ]
        },
        {
            "filename": "**/specification/web/resource-manager/Microsoft.DomainRegistration/stable/2015-04-01/Domains.json",
            "words": [
                "Availablility"
            ]
        },
        {
            "filename": "**/specification/web/resource-manager/Microsoft.DomainRegistration/stable/2018-02-01/Domains.json",
            "words": [
                "Availablility"
            ]
        },
        {
            "filename": "**/specification/cost-management/resource-manager/Microsoft.CostManagement/preview/2018-12-01-preview/costmanagement.json",
            "words": [
                "Managment"
            ]
        },
        {
            "filename": "**/specification/cost-management/resource-manager/Microsoft.CostManagement/stable/2018-08-31/costmanagement.json",
            "words": [
                "Managment"
            ]
        },
        {
            "filename": "**/specification/deviceprovisioningservices/resource-manager/Microsoft.Devices/preview/2017-08-21-preview/iotdps.json",
            "words": [
                "Messsage"
            ]
        },
        {
            "filename": "**/specification/deviceprovisioningservices/resource-manager/Microsoft.Devices/stable/2017-11-15/iotdps.json",
            "words": [
                "Messsage"
            ]
        },
        {
            "filename": "**/specification/deviceprovisioningservices/resource-manager/Microsoft.Devices/stable/2018-01-22/iotdps.json",
            "words": [
                "Messsage"
            ]
        },
        {
            "filename": "**/specification/deviceprovisioningservices/resource-manager/Microsoft.Devices/preview/2020-09-01-preview/iotdps.json",
            "words": [
                "Messsage"
            ]
        },
        {
            "filename": "**/specification/deviceprovisioningservices/resource-manager/Microsoft.Devices/stable/2020-01-01/iotdps.json",
            "words": [
                "Messsage"
            ]
        },
        {
            "filename": "**/specification/deviceprovisioningservices/resource-manager/Microsoft.Devices/stable/2020-03-01/iotdps.json",
            "words": [
                "Messsage"
            ]
        },
        {
            "filename": "**/specification/storagesync/resource-manager/Microsoft.StorageSync/preview/2017-06-05-preview/storagesync.json",
            "words": [
                "Managementt"
            ]
        },
        {
            "filename": "**/specification/web/resource-manager/Microsoft.Web/stable/2018-02-01/AppServiceEnvironments.json",
            "words": [
                "diagnosics",
                "Availabilily",
                "Accessable"
            ]
        },
        {
            "filename": "**/specification/notificationhubs/resource-manager/Microsoft.NotificationHubs/stable/2017-04-01/notificationhubs.json",
            "words": [
                "Availiable",
                "Regenrate"
            ]
        },
        {
            "filename": "**/specification/web/resource-manager/Microsoft.Web/stable/2016-09-01/AppServiceEnvironments.json",
            "words": [
                "diagnosics",
                "Availabilily"
            ]
        },
        {
            "filename": "**/specification/web/resource-manager/Microsoft.Web/stable/2018-02-01/AppServicePlans.json",
            "words": [
                "Defintions"
            ]
        },
        {
            "filename": "**/specification/web/resource-manager/Microsoft.Web/stable/2016-09-01/AppServicePlans.json",
            "words": [
                "Defintions"
            ]
        },
        {
            "filename": "**/specification/resourcehealth/resource-manager/Microsoft.ResourceHealth/stable/2017-07-01/resourcehealth.json",
            "words": [
                "occured"
            ]
        },
        {
            "filename": "**/specification/notificationhubs/resource-manager/Microsoft.NotificationHubs/stable/2014-09-01/notificationhubs.json",
            "words": [
                "Availiable"
            ]
        },
        {
            "filename": "**/specification/notificationhubs/resource-manager/Microsoft.NotificationHubs/stable/2016-03-01/notificationhubs.json",
            "words": [
                "Availiable"
            ]
        },
        {
            "filename": "**/specification/datafactory/resource-manager/Microsoft.DataFactory/stable/2018-06-01/entityTypes/IntegrationRuntime.json",
            "words": [
                "Exprired"
            ]
        },
        {
            "filename": "**/specification/synapse/resource-manager/Microsoft.Synapse/stable/2020-12-01/integrationRuntime.json",
            "words": [
                "Exprired"
            ]
        },
        {
            "filename": "**/specification/synapse/resource-manager/Microsoft.Synapse/stable/2021-03-01/integrationRuntime.json",
            "words": [
                "Exprired"
            ]
        },
        {
            "filename": "**/specification/datamigration/resource-manager/Microsoft.DataMigration/stable/2018-04-19/definitions/TasksCommon.json",
            "words": [
                "Miliseconds",
                "INITIALIAZING"
            ]
        },
        {
            "filename": "**/specification/cognitiveservices/data-plane/EntitySearch/stable/v1.0/EntitySearch.json",
            "words": [
                "Speciality"
            ]
        },
        {
            "filename": "**/specification/cognitiveservices/data-plane/Face/stable/v1.0/Face.json",
            "words": [
                "addfacefromurl",
                "deleteface",
                "detectwithstream",
                "detectwithurl",
                "facelist",
                "findsimilar",
                "getface",
                "largefacelist",
                "largepersongroup",
                "largepersongroupperson",
                "persongroup",
                "persongroupperson",
                "verifyfacetoface"
            ]
        },
        {
            "filename": "**/specification/storageimportexport/resource-manager/Microsoft.ImportExport/stable/2016-11-01/storageimportexport.json",
            "words": [
                "Listblob"
            ]
        },
        {
            "filename": "**/specification/cognitiveservices/data-plane/TextAnalytics/preview/v2.1/TextAnalytics.json",
            "words": [
                "carretera",
                "estaba",
                "atascada",
                "Había",
                "mucho",
                "tráfico",
                "ayer",
                "carretera",
                "estaba",
                "atascada",
                "Había",
                "mucho",
                "tráfico",
                "ayer"
            ]
        },
        {
            "filename": "**/specification/cognitiveservices/data-plane/TextAnalytics/stable/v2.0/TextAnalytics.json",
            "words": [
                "carretera",
                "estaba",
                "atascada",
                "Había",
                "mucho",
                "tráfico",
                "ayer",
                "carretera",
                "estaba",
                "atascada",
                "Había",
                "mucho",
                "tráfico",
                "ayer"
            ]
        },
        {
            "filename": "**/specification/network/resource-manager/Microsoft.Network/stable/2018-02-01/networkWatcher.json",
            "words": [
                "Uknown"
            ]
        },
        {
            "filename": "**/specification/network/resource-manager/Microsoft.Network/stable/2018-04-01/networkWatcher.json",
            "words": [
                "Uknown"
            ]
        },
        {
            "filename": "**/specification/network/resource-manager/Microsoft.Network/stable/2018-06-01/networkWatcher.json",
            "words": [
                "Uknown"
            ]
        },
        {
            "filename": "**/specification/network/resource-manager/Microsoft.Network/stable/2018-07-01/networkWatcher.json",
            "words": [
                "Uknown"
            ]
        },
        {
            "filename": "**/specification/network/resource-manager/Microsoft.Network/stable/2018-08-01/networkWatcher.json",
            "words": [
                "Uknown"
            ]
        },
        {
            "filename": "**/specification/network/resource-manager/Microsoft.Network/stable/2018-10-01/networkWatcher.json",
            "words": [
                "Uknown"
            ]
        },
        {
            "filename": "**/specification/network/resource-manager/Microsoft.Network/stable/2018-11-01/networkWatcher.json",
            "words": [
                "Uknown"
            ]
        },
        {
            "filename": "**/specification/databoxedge/resource-manager/Microsoft.DataBoxEdge/stable/2019-03-01/databoxedge.json",
            "words": [
                "Fulfilment"
            ]
        },
        {
            "filename": "**/specification/databoxedge/resource-manager/Microsoft.DataBoxEdge/stable/2019-07-01/databoxedge.json",
            "words": [
                "Fulfilment"
            ]
        },
        {
            "filename": "**/specification/databoxedge/resource-manager/Microsoft.DataBoxEdge/stable/2019-08-01/databoxedge.json",
            "words": [
                "Fulfilment"
            ]
        },
        {
            "filename": "**/specification/databoxedge/resource-manager/Microsoft.DataBoxEdge/stable/2020-09-01/databoxedge.json",
            "words": [
                "Fulfilment"
            ]
        },
        {
            "filename": "**/specification/databoxedge/resource-manager/Microsoft.DataBoxEdge/preview/2020-05-01-preview/databoxedge.json",
            "words": [
                "Fulfilment"
            ]
        },
        {
            "filename": "**/specification/databoxedge/resource-manager/Microsoft.DataBoxEdge/preview/2020-09-01-preview/databoxedge.json",
            "words": [
                "Fulfilment"
            ]
        },
        {
            "filename": "**/specification/databoxedge/resource-manager/Microsoft.DataBoxEdge/stable/2020-12-01/databoxedge.json",
            "words": [
                "Fulfilment"
            ]
        },
        {
            "filename": "**/specification/cognitiveservices/data-plane/TranslatorText/stable/v3.0/TranslatorText.json",
            "words": [
                "mosca",
                "Jpan",
                "konnichiha",
                "nein",
                "bicho"
            ]
        },
        {
            "filename": "**/specification/network/resource-manager/Microsoft.Network/stable/**/webapplicationfirewall.json",
            "words": [
                "Conditon"
            ]
        },
        {
            "filename": "**/specification/relay/resource-manager/Microsoft.Relay/stable/2016-07-01/relay.json",
            "words": [
                "successfuly",
                "Autorization",
                "retirve",
                "Regenrate",
                "usermetadata",
                "Relaytype",
                "reponse",
                "namespce"
            ]
        },
        {
            "filename": "**/specification/relay/resource-manager/Microsoft.Relay/stable/2017-04-01/relay.json",
            "words": [
                "successfuly",
                "Autorization",
                "retirve",
                "butthe",
                "Regenrate",
                "usermetadata",
                "Relaytype",
                "neeeds",
                "reponse"
            ]
        },
        {
            "filename": "**/specification/machinelearningservices/resource-manager/Microsoft.MachineLearningServices/preview/2020-05-01-preview/machineLearningServices.json",
            "words": [
                "mysqldb",
                "psqldb"
            ]
        },
        {
            "filename": "**/specification/maps/data-plane/Microsoft.Maps/Render/preview/1.0/render.json",
            "words": [
                "Chttp",
                "Fcontoso",
                "Fpushpins"
            ]
        },
        {
            "filename": "**/specification/maps/data-plane/Render/preview/1.0/render.json",
            "words": [
                "Chttp",
                "Fcontoso",
                "Fpushpins"
            ]
        },
        {
            "filename": "**/specification/maps/data-plane/Spatial/stable/2022-08-01/spatial.json",
            "words": [
                "postbuffer",
                "getbuffer",
                "postclosestpoint",
                "getclosestpoint"
            ]
        },
        {
            "filename": "**/specification/maps/data-plane/Search/stable/2023-06-01/search.json",
            "words": [
                "geocodingresponse"
            ]
        },
        {
            "filename": "**/specification/maps/data-plane/Search/preview/1.0/search.json",
            "words": [
                "searchaddressresult",
                "searchaddressreverseresponse"
            ]
        },
        {
            "filename": "**/specification/communication/data-plane/Chat/**/communicationserviceschat.json",
            "words": [
                "readreceipts",
                "heic",
                "webp"
            ]
        },
        {
            "filename": "**/specification/saas/resource-manager/Microsoft.SaaS/preview/2018-03-01-beta/saas.json",
            "words": [
                "saasresources"
            ]
        },
        {
            "filename": "**/specification/hdinsight/hdinsight-kafka-rest-proxy/proxy.json",
            "words": [
                "Metada"
            ]
        },
        {
            "filename": "**/specification/hdinsight/resource-manager/Microsoft.HDInsight/preview/2015-03-01-preview/cluster.json",
            "words": [
                "saskey"
            ]
        },
        {
            "filename": "**/specification/hdinsight/resource-manager/Microsoft.HDInsight/preview/2015-03-01-preview/locations.json",
            "words": [
                "vmsize",
                "vmsizes"
            ]
        },
        {
            "filename": "**/specification/hdinsight/resource-manager/Microsoft.HDInsight/stable/2018-06-01-preview/cluster.json",
            "words": [
                "azureasyncoperations",
                "saskey"
            ]
        },
        {
            "filename": "**/specification/hdinsight/resource-manager/Microsoft.HDInsight/stable/2018-06-01-preview/locations.json",
            "words": [
                "vmsize",
                "vmsizes"
            ]
        },
        {
            "filename": "**/specification/web/resource-manager/Microsoft.Web/**/CommonDefinitions.json",
            "words": [
                "Guage"
            ]
        },
        {
            "filename": "**/specification/confluent/resource-manager/Microsoft.Confluent/**/confluent.json",
            "words": [
                "orgvalidate"
            ]
        },
        {
            "filename": "**/specification/recoveryservicessiterecovery/resource-manager/Microsoft.RecoveryServices/**/service.json",
            "words": [
                "Orignal",
                "Seleted",
                "targetvCenterId",
                "esxi"
            ]
        },
        {
            "filename": "**/specification/recoveryservicessiterecovery/resource-manager/Microsoft.RecoveryServices/**/bms.json",
            "words": [
                "xcool"
            ]
        },
        {
            "filename": "**/specification/deviceprovisioningservices/resource-manager/Microsoft.Devices/stable/2021-10-15/iotdps.json",
            "words": [
                "Messsage"
            ]
        },
        {
            "filename": "**/specification/cognitiveservices/data-plane/FormRecognizer/**/FormRecognizer.json",
            "words": [
                "heif",
                "spreadsheetml",
                "presentationml",
                "barcodes",
                "UPCA",
                "UPCE",
                "Codabar",
                "rrggbb"
            ]
        },
        {
            "filename": "**/specification/ai/data-plane/DocumentIntelligence/**/DocumentIntelligence.json",
            "words": [
                "documentintelligence",
                "heif",
                "spreadsheetml",
                "presentationml",
                "barcodes",
                "UPCA",
                "UPCE",
                "Codabar",
                "rrggbb"
            ]
        },
        {
            "filename": "**/specification/machinelearningservices/data-plane/Microsoft.MachineLearningServices/preview/2019-*/modelManagement.json",
            "words": [
                "UNKNOWON"
            ]
        },
        {
            "filename": "**/specification/machinelearningservices/data-plane/Microsoft.MachineLearningServices/preview/2022-*-preview/machineLearningServices.json",
            "words": [
                "Tmpfs",
                "tmpfs",
                "npipe"
            ]
        },
        {
            "filename": "**/specification/machinelearningservices/data-plane/Microsoft.MachineLearningServices/preview/20*-preview/azure-ai-assets.json",
            "words": [
                "genericasset"
            ]
        },
        {
            "filename": "**/specification/dataprotection/resource-manager/Microsoft.DataProtection/**/dataprotection.json",
            "words": [
                "PrepareTimedout",
                "CommitTimedout"
            ]
        },
        {
            "filename": "**/specification/purview/data-plane/Azure.Analytics.Purview.Workflow/preview/**/purviewWorkflow.json",
            "words": [
                "userrequests",
                "DSAR",
                "dsar",
                "workflowruns",
                "workflowtasks"
            ]
        },
        {
            "filename": "**/specification/translation/data-plane/**/*.json",
            "words": [
                "autodetection",
                "breaksentence",
                "mosca",
                "Transliterable",
                "translitered"
            ]
        },
        {
            "filename": "**/specification/machinelearningservices/resource-manager/Microsoft.MachineLearningServices/**/*.json",
            "words": [
                "datareferences",
                "Groundedness",
                "AOAI",
                "testconnection",
                "aoai"
            ]
        },
        {
            "filename": "**/specification/fist/resource-manager/Microsoft.IoTFirmwareDefense/**/*.json",
            "words": [
                "RELRO",
                "relro",
                "rpath",
                "runpath",
                "SBOM",
                "Sbom",
                "sbom"
            ]
        },
        {
            "filename": "**/specification/securityinsights/resource-manager/Microsoft.SecurityInsights/preview/**/*.json",
            "words": [
                "Criterias",
                "nwrfc",
                "Abap",
                "AGRTCODES",
                "AGRUSERS",
                "AGRPROF",
                "ADCP",
                "USGRPUSER",
                "USERADDR",
                "DEVACCESS",
                "AGRDEFINE",
                "PAHI",
                "AGRAGRS",
                "USRSTAMP",
                "AGRFLAGS",
                "SNCSYSACL",
                "USRACL"
            ]
        },
        {
            "filename": "**/specification/cognitiveservices/data-plane/AzureOpenAI/inference/preview/**/*.json",
            "words": [
                "flac",
                "mpga"
            ]
        },
        {
            "filename": "**/specification/appplatform/resource-manager/Microsoft.AppPlatform/preview/2024-01-01-preview/appplatform.json",
            "words": [
                "springboot"
            ]
        },
        {
            "filename": "**/specification/cosmos-db/resource-manager/Microsoft.DocumentDB/**/*.json",
            "words": [
                "throughputpool"
            ]
        },
        {
            "filename": "**/specification/purview/data-plane/Azure.Analytics.Purview.DataMap/**/*.json",
            "words": [
                "timerange"
            ]
        },
        {
            "filename": "**/specification/search/data-plane/Azure.Search/**/*.json",
            "words": [
                "rerank",
                "discretizing"
            ]
        },
        {
            "filename": "**/specification/nginx/resource-manager/NGINX.NGINXPLUS/**/*.json",
            "words": [
                "nginx",
                "nginxaas",
                "NCUs",
                "autoscaled",
                "Autoupgrade",
                "autoupgrade"
            ]
        },
        {
            "filename": "**/specification/mobilenetwork/resource-manager/Microsoft.MobileNetwork/stable/**/*.json",
            "words": [
                "suci"
            ]
        },
        {
            "filename": "**/specification/containerservice/resource-manager/Microsoft.ContainerService/**/*.json",
            "words": [
                "containerd"
            ]
        },
        {
            "filename": "**/specification/batch/data-plane/Microsoft.Batch/**/*.json",
            "words": [
                "upgradingos",
                "TVMs"
            ]
        },
        {
            "filename": "**/specification/batch/data-plane/Azure.Batch/**/*.json",
            "words": [
                "upgradingos",
                "TVMs"
            ]
        },
        {
            "filename": "**/specification/awsconnector/resource-manager/Microsoft.AwsConnector/**/*.json",
            "words": [
                "ACUs",
                "AWSRDS",
                "DCERPC",
                "Dsse",
                "dsse",
                "dualstack",
                "ENIs",
                "Fargate",
                "multimaster",
                "nodegroup",
                "Nodegroups",
                "nondefault",
                "ONEZONE",
                "parallelquery",
                "preconfigures",
                "tierings",
                "VPC's",
                "wihtin"
            ]
        },
        {
            "filename": "**/specification/applicationinsights/data-plane/LiveMetrics/preview/2024-04-01-preview/livemetrics.json",
            "words": [
                "LiveMetrics",
                "QuickPulse",
                "ikey",
                "apikey",
                "Comparand",
                "SDK"
            ]
        },
        {
<<<<<<< HEAD
            "filename": "**/specification/riskiq/data-plane/Microsoft.Easm/preview/2024-03-01-preview/easm.json",
            "words": [
                "Cisa",
                "cisa",
                "affected",
                "AUTOCONFIRMED"
=======
            "filename": "**/specification/cognitiveservices/data-plane/ContentSafety/**/*.json",
            "words": [
                "Groundedness",
                "ungroundedness"
>>>>>>> ba1995b9
            ]
        }
    ],
    "enableFiletypes": [
        "cadl"
    ],
    "ignoreWords": [
        "trafficcontrollerspec"
    ]
}<|MERGE_RESOLUTION|>--- conflicted
+++ resolved
@@ -1180,22 +1180,21 @@
             ]
         },
         {
-<<<<<<< HEAD
-            "filename": "**/specification/riskiq/data-plane/Microsoft.Easm/preview/2024-03-01-preview/easm.json",
+            "filename": "**/specification/cognitiveservices/data-plane/ContentSafety/**/*.json",
+            "words": [
+                "Groundedness",
+                "ungroundedness"
+            ]
+        },
+      {
+         "filename": "**/specification/riskiq/data-plane/Microsoft.Easm/preview/2024-03-01-preview/easm.json",
             "words": [
                 "Cisa",
                 "cisa",
                 "affected",
                 "AUTOCONFIRMED"
-=======
-            "filename": "**/specification/cognitiveservices/data-plane/ContentSafety/**/*.json",
-            "words": [
-                "Groundedness",
-                "ungroundedness"
->>>>>>> ba1995b9
-            ]
-        }
-    ],
+              ]
+      },
     "enableFiletypes": [
         "cadl"
     ],

--- conflicted
+++ resolved
@@ -1251,11 +1251,6 @@
             ]
         },
         {
-<<<<<<< HEAD
-            "filename": "**/specification/hardwaresecuritymodules/**/*.json",
-            "words": [
-                "Chsm"
-=======
             "filename": "**/specification/sqlvirtualmachine/resource-manager/Microsoft.SqlVirtualMachine/**/*.json",
             "words": [
                 "WUMU",
@@ -1309,8 +1304,13 @@
                 "unhold",
                 "Unhold",
                 "transferor's"
->>>>>>> 7605afe8
-            ]
+            ]
+        },
+        {
+          "filename": "**/specification/hardwaresecuritymodules/**/*.json",
+          "words": [
+            "Chsm"
+          ]
         }
     ],
     "enableFiletypes": [

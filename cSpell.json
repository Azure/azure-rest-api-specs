--- conflicted
+++ resolved
@@ -1310,14 +1310,6 @@
             ]
         },
         {
-<<<<<<< HEAD
-            "filename": "**/specification/developerhub/resource-manager/Microsoft.DevHub/**/*.json",
-            "words": [
-                "adooauth",
-                "ADOO"
-            ]
-        },
-=======
             "filename": "**/specification/sqlvirtualmachine/resource-manager/Microsoft.SqlVirtualMachine/**/*.json",
             "words": [
                 "WUMU",
@@ -1396,8 +1388,14 @@
             "words": [
                 "systemversionname"
             ]
+        },
+        {
+            "filename": "**/specification/developerhub/resource-manager/Microsoft.DevHub/**/*.json",
+            "words": [
+                "adooauth",
+                "ADOO"
+            ]
         }
->>>>>>> 6996c526
     ],
     "enableFiletypes": [
         "cadl"

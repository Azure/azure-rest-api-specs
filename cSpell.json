--- conflicted
+++ resolved
@@ -1814,17 +1814,17 @@
             ]
         },
         {
-<<<<<<< HEAD
             "filename": "**/specification/quota/resource-manager/readme.md",
             "words": [
                 "groupquota",
                 "modelerfour",
                 "suppressions"
-=======
+            ]
+        },
+        {
             "filename": "**/specification/standbypool/StandbyPool.Management/sdk-suppressions.yaml",
             "words": [
                 "standbypool"
->>>>>>> ca2053cf
             ]
         }
     ],

--- conflicted
+++ resolved
@@ -1167,14 +1167,15 @@
             ]
         },
         {
-<<<<<<< HEAD
-            "filename": "**/specification/confidentialledger/data-plane/Microsoft.CodeTransparency/preview/**/*.json",
-            "words": [
+           "filename": "**/specification/confidentialledger/data-plane/Microsoft.CodeTransparency/preview/**/*.json",
+           "words": [
                 "cbor",
                 "txids",
                 "operationid",
                 "scitt"
-=======
+            ]
+        },
+        {
             "filename": "**/specification/applicationinsights/data-plane/LiveMetrics/preview/2024-04-01-preview/livemetrics.json",
             "words": [
                 "LiveMetrics",
@@ -1183,7 +1184,6 @@
                 "apikey",
                 "Comparand",
                 "SDK"
->>>>>>> 59718dd9
             ]
         }
     ],

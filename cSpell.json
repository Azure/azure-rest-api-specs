{
    "version": "0.1",
    "language": "en",
    "words": [
        "authnotrequired",
        "Creds",
        "fixdate",
        "frontends",
        "partiallycompleted",
        "servicenetworking",
        "subchannel",
        "umls"
    ],
    "dictionaryDefinitions": [
        {
            "name": "custom-words",
            "file": "./custom-words.txt",
            "description": "Project Words"
        }
    ],
    "flagWords": [
        "teh"
    ],
    "ignorePaths": [
        "node_modules/**",
        "**/examples/**",
        "**/package-lock.json"
    ],
    "ignoreRegExpList": [
        "v\\d",
        "email",
        "Base64"
    ],
    "minWordLength": 4,
    "dictionaries": [
        "companies",
        "csharp",
        "custom-words",
        "go",
        "html",
        "java",
        "node",
        "python",
        "softwareTerms",
        "typescript"
    ],
    "overrides": [
        {
            "filename": "**/specification/batch/**/*.json",
            "words": [
                "TVMs"
            ]
        },
        {
            "filename": "**/specification/databox/resource-manager/Microsoft.DataBox/stable/2018-01-01/databox.json",
            "words": [
                "Tera"
            ]
        },
        {
            "filename": "**/specification/databox/resource-manager/Microsoft.DataBox/stable/2019-09-01/databox.json",
            "words": [
                "Tera"
            ]
        },
        {
            "filename": "**/specification/databox/resource-manager/Microsoft.DataBox/stable/2020-04-01/databox.json",
            "words": [
                "Tera"
            ]
        },
        {
            "filename": "**/specification/databox/resource-manager/Microsoft.DataBox/stable/2020-11-01/databox.json",
            "words": [
                "Tera"
            ]
        },
        {
            "filename": "**/specification/databox/resource-manager/Microsoft.DataBox/stable/2021-03-01/databox.json",
            "words": [
                "Tera"
            ]
        },
        {
            "filename": "**/specification/databox/resource-manager/Microsoft.DataBox/stable/2021-05-01/databox.json",
            "words": [
                "Tera"
            ]
        },
        {
            "filename": "**/specification/databox/resource-manager/Microsoft.DataBox/preview/2021-08-01-preview/databox.json",
            "words": [
                "Tera"
            ]
        },
        {
            "filename": "**/specification/databox/resource-manager/Microsoft.DataBox/stable/2021-12-01/databox.json",
            "words": [
                "Tera"
            ]
        },
        {
            "filename": "**/specification/databox/resource-manager/Microsoft.DataBox/stable/2022-02-01/databox.json",
            "words": [
                "Tera"
            ]
        },
        {
            "filename": "**/specification/databox/resource-manager/Microsoft.DataBox/stable/2022-09-01/databox.json",
            "words": [
                "Tera"
            ]
        },
        {
            "filename": "**/specification/databox/resource-manager/Microsoft.DataBox/stable/2022-12-01/databox.json",
            "words": [
                "Tera"
            ]
        },
        {
            "filename": "**/specification/servicebus/resource-manager/Microsoft.ServiceBus/stable/2017-04-01/Rules.json",
            "words": [
                "Ruleproperties"
            ]
        },
        {
            "filename": "**/specification/servicebus/resource-manager/Microsoft.ServiceBus/preview/2018-01-01-preview/Rules.json",
            "words": [
                "Ruleproperties"
            ]
        },
        {
            "filename": "**/specification/servicebus/resource-manager/Microsoft.ServiceBus/preview/2021-01-01-preview/Rules.json",
            "words": [
                "Ruleproperties"
            ]
        },
        {
            "filename": "**/specification/servicebus/resource-manager/Microsoft.ServiceBus/stable/2014-09-01/servicebus.json",
            "words": [
                "Planproperties"
            ]
        },
        {
            "filename": "**/specification/logic/resource-manager/Microsoft.Logic/preview/2015-02-01-preview/logic.json",
            "words": [
                "Accesskey"
            ]
        },
        {
            "filename": "**/specification/compute/resource-manager/Microsoft.ContainerService/preview/2015-11-01-preview/containerService.json",
            "words": [
                "Ochestrator"
            ]
        },
        {
            "filename": "**/specification/compute/resource-manager/Microsoft.ContainerService/stable/2016-03-30/containerService.json",
            "words": [
                "Ochestrator"
            ]
        },
        {
            "filename": "**/specification/compute/resource-manager/Microsoft.ContainerService/stable/2016-09-30/containerService.json",
            "words": [
                "Ochestrator"
            ]
        },
        {
            "filename": "**/specification/containerservice/resource-manager/Microsoft.ContainerService/stable/2016-03-30/containerService.json",
            "words": [
                "Ochestrator"
            ]
        },
        {
            "filename": "**/specification/containerservice/resource-manager/Microsoft.ContainerService/stable/2016-09-30/containerService.json",
            "words": [
                "Ochestrator"
            ]
        },
        {
            "filename": "**/specification/containerservice/resource-manager/Microsoft.ContainerInstance/stable/2021-10-01/containerInstance.json",
            "words": [
                "Noreuse"
            ]
        },
        {
            "filename": "**/specification/containerservice/resource-manager/Microsoft.ContainerService/aks/**/*json",
            "words": [
                "vtpm",
                "trustedlaunch"
            ]
        },
        {
            "filename": "**/specification/containerregistry/data-plane/Microsoft.ContainerRegistry/preview/2018-08-10/containerregistry.json",
            "words": [
                "WGXM",
                "EYWQ",
                "EYWQ",
                "LQUP",
                "BCWG",
                "VMQS",
                "WWKZ",
                "EWDG",
                "Ywhk",
                "Vfyc",
                "Lfot",
                "Sllb",
                "EYWQ",
                "LQUP",
                "BCWG",
                "VMQS",
                "WWKZ",
                "EWDG",
                "Ywhk",
                "Vfyc",
                "Lfot",
                "Sllb"
            ]
        },
        {
            "filename": "**/specification/automation/resource-manager/Microsoft.Automation/preview/2017-05-15-preview/softwareUpdateConfigurationRun.json",
            "words": [
                "softare"
            ]
        },
        {
            "filename": "**/specification/datacatalog/resource-manager/Microsoft.DataCatalog/stable/2016-03-30/datacatalog.json",
            "words": [
                "Listt"
            ]
        },
        {
            "filename": "**/specification/applicationinsights/resource-manager/Microsoft.Insights/stable/2015-05-01/componentFeaturesAndPricing_API.json",
            "words": [
                "Resouce"
            ]
        },
        {
            "filename": "**/specification/app/resource-manager/Microsoft.App/preview/2023-11-02-preview/ManagedEnvironments.json",
            "words": [
                "otlp"
            ]
        },
        {
            "filename": "**/specification/servicefabric/data-plane/Microsoft.ServiceFabric/stable/6.2/servicefabric.json",
            "words": [
                "Qurum",
                "Milli",
                "Fautls"
            ]
        },
        {
            "filename": "**/specification/servicefabric/data-plane/Microsoft.ServiceFabric/stable/6.3/servicefabric.json",
            "words": [
                "Qurum",
                "Milli",
                "Fautls"
            ]
        },
        {
            "filename": "**/specification/servicefabric/data-plane/Microsoft.ServiceFabric/stable/6.4/servicefabric.json",
            "words": [
                "Qurum",
                "Milli",
                "Fautls"
            ]
        },
        {
            "filename": "**/specification/storsimple8000series/resource-manager/Microsoft.StorSimple/stable/2017-06-01/storsimple.json",
            "words": [
                "Availablity",
                "Remotemanagement"
            ]
        },
        {
            "filename": "**/specification/applicationinsights/resource-manager/Microsoft.Insights/preview/2017-10-01/eaSubscriptionMigration_API.json",
            "words": [
                "Migrationdate"
            ]
        },
        {
            "filename": "**/specification/sql/resource-manager/Microsoft.Sql/stable/2014-04-01/backups.json",
            "words": [
                "Droppeded"
            ]
        },
        {
            "filename": "**/specification/sql/resource-manager/Microsoft.Sql/preview/2023-08-01-preview/DistributedAvailabilityGroups.json",
            "words": [
                "freemium"
            ]
        },
        {
            "filename": "**/specification/sql/resource-manager/Microsoft.Sql/preview/2023-02-01-preview/ManagedInstances.json",
            "words": [
                "freemium"
            ]
        },
        {
            "filename": "**/specification/sql/resource-manager/Microsoft.Sql/preview/2023-05-01-preview/ManagedInstances.json",
            "words": [
                "freemium"
            ]
        },
        {
            "filename": "**/specification/sql/resource-manager/Microsoft.Sql/preview/2023-08-01-preview/ManagedInstances.json",
            "words": [
                "freemium"
            ]
        },
        {
            "filename": "**/specification/sql/resource-manager/Microsoft.Sql/preview/2023-08-01-preview/ServerTrustCertificates.json",
            "words": [
                "freemium"
            ]
        },
        {
            "filename": "**/specification/sql/resource-manager/Microsoft.Sql/preview/2023-08-01-preview/ManagedInstanceDtcs.json",
            "words": [
                "msdtcdns",
                "msdtc's"
            ]
        },
        {
            "filename": "**/specification/sql/resource-manager/Microsoft.Sql/preview/2023-08-01-preview/TimeZones.json",
            "words": [
                "freemium"
            ]
        },
        {
            "filename": "**/specification/datafactory/resource-manager/Microsoft.DataFactory/preview/2017-09-01-preview/entityTypes/IntegrationRuntime.json",
            "words": [
                "Exprired"
            ]
        },
        {
            "filename": "**/specification/synapse/resource-manager/Microsoft.Synapse/preview/2019-06-01-preview/integrationRuntime.json",
            "words": [
                "Exprired"
            ]
        },
        {
            "filename": "**/specification/synapse/resource-manager/Microsoft.Synapse/preview/2021-04-01-preview/integrationRuntime.json",
            "words": [
                "Exprired"
            ]
        },
        {
            "filename": "**/specification/datamigration/resource-manager/Microsoft.DataMigration/preview/2018-07-15-preview/definitions/TasksCommon.json",
            "words": [
                "Miliseconds",
                "INITIALIAZING"
            ]
        },
        {
            "filename": "**/specification/resourcehealth/resource-manager/Microsoft.ResourceHealth/stable/2015-01-01/resourcehealth.json",
            "words": [
                "occured"
            ]
        },
        {
            "filename": "**/specification/storSimple1200Series/resource-manager/Microsoft.StorSimple/stable/2016-10-01/StorSimple.json",
            "words": [
                "Availablity",
                "Requestrequest"
            ]
        },
        {
            "filename": "**/specification/keyvault/data-plane/Microsoft.KeyVault/**/keyvault.json",
            "words": [
                "Regenerte"
            ]
        },
        {
            "filename": "**/specification/keyvault/data-plane/Microsoft.KeyVault/**/storage.json",
            "words": [
                "Regenerte"
            ]
        },
        {
            "filename": "**/specification/adhybridhealthservice/resource-manager/Microsoft.ADHybridHealthService/stable/2014-01-01/ADHybridHealthService.json",
            "words": [
                "Availibility",
                "Mpping",
                "Occured",
                "modififed",
                "Addomain"
            ]
        },
        {
            "filename": "**/specification/apimanagement/resource-manager/Microsoft.ApiManagement/stable/2017-03-01/apimapis.json",
            "words": [
                "Commentss",
                "Issu",
                "Attachmentss"
            ]
        },
        {
            "filename": "**/specification/storagesync/resource-manager/Microsoft.StorageSync/stable/2018-07-01/storagesync.json",
            "words": [
                "Managementt"
            ]
        },
        {
            "filename": "**/specification/netapp/**/*.json",
            "words": [
                "SVMs"
            ]
        },
        {
            "filename": "**/specification/frontdoor/resource-manager/Microsoft.Network/preview/2018-08-01-preview/webapplicationfirewall.json",
            "words": [
                "Firewal"
            ]
        },
        {
            "filename": "**/specification/web/resource-manager/Microsoft.Web/stable/2016-08-01/WebApps.json",
            "words": [
                "priviledged"
            ]
        },
        {
            "filename": "**/specification/web/resource-manager/Microsoft.Web/stable/2018-02-01/WebApps.json",
            "words": [
                "priviledged"
            ]
        },
        {
            "filename": "**/specification/web/resource-manager/Microsoft.Web/stable/2018-11-01/WebApps.json",
            "words": [
                "priviledged"
            ]
        },
        {
            "filename": "**/specification/web/resource-manager/Microsoft.Web/stable/2023-12-01/WebApps.json",
            "words": [
                "sitecontainers"
            ]
        },
        {
            "filename": "**/specification/web/resource-manager/Microsoft.Web/stable/2015-08-01/service.json",
            "words": [
                "Defintions",
                "Availablility",
                "Availabilily",
                "diagnosics"
            ]
        },
        {
            "filename": "**/specification/customer-insights/resource-manager/Microsoft.CustomerInsights/stable/2017-04-26/customer-insights.json",
            "words": [
                "thres"
            ]
        },
        {
            "filename": "**/specification/keyvault/data-plane/Microsoft.KeyVault/stable/2016-10-01/keyvault.json",
            "words": [
                "Regenerte"
            ]
        },
        {
            "filename": "**/specification/customer-insights/resource-manager/Microsoft.CustomerInsights/stable/2017-01-01/customer-insights.json",
            "words": [
                "thres"
            ]
        },
        {
            "filename": "**/specification/monitor/resource-manager/Microsoft.Insights/stable/2018-09-01/baseline_API.json",
            "words": [
                "metdata"
            ]
        },
        {
            "filename": "**/specification/storagesync/resource-manager/Microsoft.StorageSync/stable/2018-04-02/storagesync.json",
            "words": [
                "Managementt"
            ]
        },
        {
            "filename": "**/specification/migrate/resource-manager/**/*.json",
            "words": [
                "Occured",
                "Assessible",
                "sqlcollectors",
                "Reasonings",
                "Overcommit",
                "overcommit",
                "SSDE",
                "Recieved",
                "Ebds",
                "idms",
                "Idms",
                "Cluter",
                "Mfamily",
                "Datacentre"
            ]
        },
        {
            "filename": "**/specification/resourcehealth/resource-manager/Microsoft.ResourceHealth/preview/2018-08-01/ResourceHealth.json",
            "words": [
                "occured"
            ]
        },
        {
            "filename": "**/specification/storageimportexport/resource-manager/Microsoft.ImportExport/stable/2016-11-01/storageimportexport.json",
            "words": [
                "Infomation"
            ]
        },
        {
            "filename": "**/specification/web/resource-manager/Microsoft.DomainRegistration/stable/2015-04-01/Domains.json",
            "words": [
                "Availablility"
            ]
        },
        {
            "filename": "**/specification/web/resource-manager/Microsoft.DomainRegistration/stable/2018-02-01/Domains.json",
            "words": [
                "Availablility"
            ]
        },
        {
            "filename": "**/specification/cost-management/resource-manager/Microsoft.CostManagement/preview/2018-12-01-preview/costmanagement.json",
            "words": [
                "Managment"
            ]
        },
        {
            "filename": "**/specification/cost-management/resource-manager/Microsoft.CostManagement/stable/2018-08-31/costmanagement.json",
            "words": [
                "Managment"
            ]
        },
        {
            "filename": "**/specification/deviceprovisioningservices/resource-manager/Microsoft.Devices/preview/2017-08-21-preview/iotdps.json",
            "words": [
                "Messsage"
            ]
        },
        {
            "filename": "**/specification/deviceprovisioningservices/resource-manager/Microsoft.Devices/stable/2017-11-15/iotdps.json",
            "words": [
                "Messsage"
            ]
        },
        {
            "filename": "**/specification/deviceprovisioningservices/resource-manager/Microsoft.Devices/stable/2018-01-22/iotdps.json",
            "words": [
                "Messsage"
            ]
        },
        {
            "filename": "**/specification/deviceprovisioningservices/resource-manager/Microsoft.Devices/preview/2020-09-01-preview/iotdps.json",
            "words": [
                "Messsage"
            ]
        },
        {
            "filename": "**/specification/deviceprovisioningservices/resource-manager/Microsoft.Devices/stable/2020-01-01/iotdps.json",
            "words": [
                "Messsage"
            ]
        },
        {
            "filename": "**/specification/deviceprovisioningservices/resource-manager/Microsoft.Devices/stable/2020-03-01/iotdps.json",
            "words": [
                "Messsage"
            ]
        },
        {
            "filename": "**/specification/storagesync/resource-manager/Microsoft.StorageSync/preview/2017-06-05-preview/storagesync.json",
            "words": [
                "Managementt"
            ]
        },
        {
            "filename": "**/specification/web/resource-manager/Microsoft.Web/stable/2018-02-01/AppServiceEnvironments.json",
            "words": [
                "diagnosics",
                "Availabilily",
                "Accessable"
            ]
        },
        {
            "filename": "**/specification/notificationhubs/resource-manager/Microsoft.NotificationHubs/stable/2017-04-01/notificationhubs.json",
            "words": [
                "Availiable",
                "Regenrate"
            ]
        },
        {
            "filename": "**/specification/web/resource-manager/Microsoft.Web/stable/2016-09-01/AppServiceEnvironments.json",
            "words": [
                "diagnosics",
                "Availabilily"
            ]
        },
        {
            "filename": "**/specification/web/resource-manager/Microsoft.Web/stable/2018-02-01/AppServicePlans.json",
            "words": [
                "Defintions"
            ]
        },
        {
            "filename": "**/specification/web/resource-manager/Microsoft.Web/stable/2016-09-01/AppServicePlans.json",
            "words": [
                "Defintions"
            ]
        },
        {
            "filename": "**/specification/resourcehealth/resource-manager/Microsoft.ResourceHealth/stable/2017-07-01/resourcehealth.json",
            "words": [
                "occured"
            ]
        },
        {
            "filename": "**/specification/notificationhubs/resource-manager/Microsoft.NotificationHubs/stable/2014-09-01/notificationhubs.json",
            "words": [
                "Availiable"
            ]
        },
        {
            "filename": "**/specification/notificationhubs/resource-manager/Microsoft.NotificationHubs/stable/2016-03-01/notificationhubs.json",
            "words": [
                "Availiable"
            ]
        },
        {
            "filename": "**/specification/datafactory/resource-manager/Microsoft.DataFactory/stable/2018-06-01/entityTypes/IntegrationRuntime.json",
            "words": [
                "Exprired"
            ]
        },
        {
            "filename": "**/specification/synapse/resource-manager/Microsoft.Synapse/stable/2020-12-01/integrationRuntime.json",
            "words": [
                "Exprired"
            ]
        },
        {
            "filename": "**/specification/synapse/resource-manager/Microsoft.Synapse/stable/2021-03-01/integrationRuntime.json",
            "words": [
                "Exprired"
            ]
        },
        {
            "filename": "**/specification/datamigration/resource-manager/Microsoft.DataMigration/stable/2018-04-19/definitions/TasksCommon.json",
            "words": [
                "Miliseconds",
                "INITIALIAZING"
            ]
        },
        {
            "filename": "**/specification/cognitiveservices/data-plane/EntitySearch/stable/v1.0/EntitySearch.json",
            "words": [
                "Speciality"
            ]
        },
        {
            "filename": "**/specification/cognitiveservices/data-plane/Face/stable/v1.0/Face.json",
            "words": [
                "addfacefromurl",
                "deleteface",
                "detectwithstream",
                "detectwithurl",
                "facelist",
                "findsimilar",
                "getface",
                "largefacelist",
                "largepersongroup",
                "largepersongroupperson",
                "persongroup",
                "persongroupperson",
                "verifyfacetoface"
            ]
        },
        {
            "filename": "**/specification/storageimportexport/resource-manager/Microsoft.ImportExport/stable/2016-11-01/storageimportexport.json",
            "words": [
                "Listblob"
            ]
        },
        {
            "filename": "**/specification/cognitiveservices/data-plane/TextAnalytics/preview/v2.1/TextAnalytics.json",
            "words": [
                "carretera",
                "estaba",
                "atascada",
                "Había",
                "mucho",
                "tráfico",
                "ayer",
                "carretera",
                "estaba",
                "atascada",
                "Había",
                "mucho",
                "tráfico",
                "ayer"
            ]
        },
        {
            "filename": "**/specification/cognitiveservices/data-plane/TextAnalytics/stable/v2.0/TextAnalytics.json",
            "words": [
                "carretera",
                "estaba",
                "atascada",
                "Había",
                "mucho",
                "tráfico",
                "ayer",
                "carretera",
                "estaba",
                "atascada",
                "Había",
                "mucho",
                "tráfico",
                "ayer"
            ]
        },
        {
            "filename": "**/specification/network/resource-manager/Microsoft.Network/stable/2018-02-01/networkWatcher.json",
            "words": [
                "Uknown"
            ]
        },
        {
            "filename": "**/specification/network/resource-manager/Microsoft.Network/stable/2018-04-01/networkWatcher.json",
            "words": [
                "Uknown"
            ]
        },
        {
            "filename": "**/specification/network/resource-manager/Microsoft.Network/stable/2018-06-01/networkWatcher.json",
            "words": [
                "Uknown"
            ]
        },
        {
            "filename": "**/specification/network/resource-manager/Microsoft.Network/stable/2018-07-01/networkWatcher.json",
            "words": [
                "Uknown"
            ]
        },
        {
            "filename": "**/specification/network/resource-manager/Microsoft.Network/stable/2018-08-01/networkWatcher.json",
            "words": [
                "Uknown"
            ]
        },
        {
            "filename": "**/specification/network/resource-manager/Microsoft.Network/stable/2018-10-01/networkWatcher.json",
            "words": [
                "Uknown"
            ]
        },
        {
            "filename": "**/specification/network/resource-manager/Microsoft.Network/stable/2018-11-01/networkWatcher.json",
            "words": [
                "Uknown"
            ]
        },
        {
            "filename": "**/specification/databoxedge/resource-manager/Microsoft.DataBoxEdge/stable/2019-03-01/databoxedge.json",
            "words": [
                "Fulfilment"
            ]
        },
        {
            "filename": "**/specification/databoxedge/resource-manager/Microsoft.DataBoxEdge/stable/2019-07-01/databoxedge.json",
            "words": [
                "Fulfilment"
            ]
        },
        {
            "filename": "**/specification/databoxedge/resource-manager/Microsoft.DataBoxEdge/stable/2019-08-01/databoxedge.json",
            "words": [
                "Fulfilment"
            ]
        },
        {
            "filename": "**/specification/databoxedge/resource-manager/Microsoft.DataBoxEdge/stable/2020-09-01/databoxedge.json",
            "words": [
                "Fulfilment"
            ]
        },
        {
            "filename": "**/specification/databoxedge/resource-manager/Microsoft.DataBoxEdge/preview/2020-05-01-preview/databoxedge.json",
            "words": [
                "Fulfilment"
            ]
        },
        {
            "filename": "**/specification/databoxedge/resource-manager/Microsoft.DataBoxEdge/preview/2020-09-01-preview/databoxedge.json",
            "words": [
                "Fulfilment"
            ]
        },
        {
            "filename": "**/specification/databoxedge/resource-manager/Microsoft.DataBoxEdge/stable/2020-12-01/databoxedge.json",
            "words": [
                "Fulfilment"
            ]
        },
        {
            "filename": "**/specification/cognitiveservices/data-plane/TranslatorText/stable/v3.0/TranslatorText.json",
            "words": [
                "mosca",
                "Jpan",
                "konnichiha",
                "nein",
                "bicho"
            ]
        },
        {
            "filename": "**/specification/network/resource-manager/Microsoft.Network/stable/**/webapplicationfirewall.json",
            "words": [
                "Conditon"
            ]
        },
        {
            "filename": "**/specification/relay/resource-manager/Microsoft.Relay/stable/2016-07-01/relay.json",
            "words": [
                "successfuly",
                "Autorization",
                "retirve",
                "Regenrate",
                "usermetadata",
                "Relaytype",
                "reponse",
                "namespce"
            ]
        },
        {
            "filename": "**/specification/relay/resource-manager/Microsoft.Relay/stable/2017-04-01/relay.json",
            "words": [
                "successfuly",
                "Autorization",
                "retirve",
                "butthe",
                "Regenrate",
                "usermetadata",
                "Relaytype",
                "neeeds",
                "reponse"
            ]
        },
        {
            "filename": "**/specification/machinelearningservices/resource-manager/Microsoft.MachineLearningServices/preview/2020-05-01-preview/machineLearningServices.json",
            "words": [
                "mysqldb",
                "psqldb"
            ]
        },
        {
            "filename": "**/specification/maps/data-plane/Weather/stable/1.1/weather.json",
            "words": [
                "locationally",
                "unittype"
            ]
        },

        {
            "filename": "**/specification/maps/data-plane/Microsoft.Maps/Render/preview/1.0/render.json",
            "words": [
                "Chttp",
                "Fcontoso",
                "Fpushpins"
            ]
        },
        {
            "filename": "**/specification/maps/data-plane/Render/preview/1.0/render.json",
            "words": [
                "Chttp",
                "Fcontoso",
                "Fpushpins"
            ]
        },
        {
            "filename": "**/specification/maps/data-plane/Render/stable/2022-08-01/render.json",
            "words": [
                "maptileset"
            ]
        },
        {
            "filename": "**/specification/maps/data-plane/Spatial/stable/2022-08-01/spatial.json",
            "words": [
                "postbuffer",
                "getbuffer",
                "postclosestpoint",
                "getclosestpoint"
            ]
        },
        {
            "filename": "**/specification/maps/data-plane/Search/stable/2023-06-01/search.json",
            "words": [
                "geocodingresponse"
            ]
        },
        {
            "filename": "**/specification/maps/data-plane/Search/preview/1.0/search.json",
            "words": [
                "searchaddressresult",
                "searchaddressreverseresponse"
            ]
        },
        {
            "filename": "**/specification/communication/data-plane/Chat/**/communicationserviceschat.json",
            "words": [
                "readreceipts",
                "heic",
                "webp"
            ]
        },
        {
            "filename": "**/specification/saas/resource-manager/Microsoft.SaaS/preview/2018-03-01-beta/saas.json",
            "words": [
                "saasresources"
            ]
        },
        {
            "filename": "**/specification/hdinsight/hdinsight-kafka-rest-proxy/proxy.json",
            "words": [
                "Metada"
            ]
        },
        {
            "filename": "**/specification/hdinsight/resource-manager/Microsoft.HDInsight/preview/2015-03-01-preview/cluster.json",
            "words": [
                "saskey"
            ]
        },
        {
            "filename": "**/specification/hdinsight/resource-manager/Microsoft.HDInsight/preview/2015-03-01-preview/locations.json",
            "words": [
                "vmsize",
                "vmsizes"
            ]
        },
        {
            "filename": "**/specification/hdinsight/resource-manager/Microsoft.HDInsight/stable/2018-06-01-preview/cluster.json",
            "words": [
                "azureasyncoperations",
                "saskey"
            ]
        },
        {
            "filename": "**/specification/hdinsight/resource-manager/Microsoft.HDInsight/stable/2018-06-01-preview/locations.json",
            "words": [
                "vmsize",
                "vmsizes"
            ]
        },
        {
            "filename": "**/specification/web/resource-manager/Microsoft.Web/**/CommonDefinitions.json",
            "words": [
                "Guage"
            ]
        },
        {
            "filename": "**/specification/confluent/resource-manager/Microsoft.Confluent/**/confluent.json",
            "words": [
                "orgvalidate"
            ]
        },
        {
            "filename": "**/specification/recoveryservicessiterecovery/resource-manager/Microsoft.RecoveryServices/**/service.json",
            "words": [
                "Orignal",
                "Seleted",
                "targetvCenterId",
                "esxi"
            ]
        },
        {
            "filename": "**/specification/recoveryservicessiterecovery/resource-manager/Microsoft.RecoveryServices/**/bms.json",
            "words": [
                "xcool"
            ]
        },
        {
            "filename": "**/specification/deviceprovisioningservices/resource-manager/Microsoft.Devices/stable/2021-10-15/iotdps.json",
            "words": [
                "Messsage"
            ]
        },
        {
            "filename": "**/specification/cognitiveservices/data-plane/FormRecognizer/**/FormRecognizer.json",
            "words": [
                "heif",
                "spreadsheetml",
                "presentationml",
                "barcodes",
                "UPCA",
                "UPCE",
                "Codabar",
                "rrggbb"
            ]
        },
        {
            "filename": "**/specification/ai/data-plane/DocumentIntelligence/**/DocumentIntelligence.json",
            "words": [
                "documentintelligence",
                "heif",
                "spreadsheetml",
                "presentationml",
                "barcodes",
                "UPCA",
                "UPCE",
                "Codabar",
                "rrggbb"
            ]
        },
        {
            "filename": "**/specification/machinelearningservices/data-plane/Microsoft.MachineLearningServices/preview/2019-*/modelManagement.json",
            "words": [
                "UNKNOWON"
            ]
        },
        {
            "filename": "**/specification/machinelearningservices/data-plane/Microsoft.MachineLearningServices/preview/2022-*-preview/machineLearningServices.json",
            "words": [
                "Tmpfs",
                "tmpfs",
                "npipe"
            ]
        },
        {
            "filename": "**/specification/machinelearningservices/data-plane/Microsoft.MachineLearningServices/preview/20*-preview/azure-ai-assets.json",
            "words": [
                "genericasset"
            ]
        },
        {
            "filename": "**/specification/dataprotection/resource-manager/Microsoft.DataProtection/**/dataprotection.json",
            "words": [
                "PrepareTimedout",
                "CommitTimedout"
            ]
        },
        {
            "filename": "**/specification/purview/data-plane/Azure.Analytics.Purview.Workflow/preview/**/purviewWorkflow.json",
            "words": [
                "userrequests",
                "DSAR",
                "dsar",
                "workflowruns",
                "workflowtasks"
            ]
        },
        {
            "filename": "**/specification/translation/data-plane/**/*.json",
            "words": [
                "autodetection",
                "breaksentence",
                "mosca",
                "Transliterable",
                "translitered"
            ]
        },
        {
            "filename": "**/specification/machinelearningservices/resource-manager/Microsoft.MachineLearningServices/**/*.json",
            "words": [
                "datareferences",
                "Groundedness",
                "AOAI",
                "testconnection",
                "aoai"
            ]
        },
        {
            "filename": "**/specification/fist/resource-manager/Microsoft.IoTFirmwareDefense/**/*.json",
            "words": [
                "RELRO",
                "relro",
                "rpath",
                "runpath",
                "SBOM",
                "Sbom",
                "sbom"
            ]
        },
        {
            "filename": "**/specification/securityinsights/resource-manager/Microsoft.SecurityInsights/preview/**/*.json",
            "words": [
                "Criterias",
                "nwrfc",
                "Abap",
                "AGRTCODES",
                "AGRUSERS",
                "AGRPROF",
                "ADCP",
                "USGRPUSER",
                "USERADDR",
                "DEVACCESS",
                "AGRDEFINE",
                "PAHI",
                "AGRAGRS",
                "USRSTAMP",
                "AGRFLAGS",
                "SNCSYSACL",
                "USRACL"
            ]
        },
        {
            "filename": "**/specification/cognitiveservices/data-plane/AzureOpenAI/inference/preview/**/*.json",
            "words": [
                "flac",
                "mpga"
            ]
        },
        {
            "filename": "**/specification/appplatform/resource-manager/Microsoft.AppPlatform/preview/2024-01-01-preview/appplatform.json",
            "words": [
                "springboot"
            ]
        },
        {
            "filename": "**/specification/cosmos-db/resource-manager/Microsoft.DocumentDB/**/*.json",
            "words": [
                "throughputpool"
            ]
        },
        {
            "filename": "**/specification/purview/data-plane/Azure.Analytics.Purview.DataMap/**/*.json",
            "words": [
                "timerange"
            ]
        },
        {
            "filename": "**/specification/search/data-plane/Azure.Search/**/*.json",
            "words": [
                "rerank",
                "discretizing",
                "subscores",
                "vectorizing",
                "onelake"
            ]
        },
        {
            "filename": "**/specification/vi/resource-manager/Microsoft.VideoIndexer/**/*.json",
            "words": [
                "videoindexer",
                "viopenai"
            ]
        },
        {
            "filename": "**/specification/nginx/resource-manager/NGINX.NGINXPLUS/**/*.json",
            "words": [
                "nginx",
                "nginxaas",
                "NCUs",
                "autoscaled",
                "Autoupgrade",
                "autoupgrade"
            ]
        },
        {
            "filename": "**/specification/mobilenetwork/resource-manager/Microsoft.MobileNetwork/stable/**/*.json",
            "words": [
                "suci"
            ]
        },
        {
            "filename": "**/specification/containerservice/resource-manager/Microsoft.ContainerService/**/*.json",
            "words": [
                "containerd"
            ]
        },

        {
            "filename": "**/specification/batch/data-plane/Microsoft.Batch/**/*.json",
            "words": [
                "upgradingos",
                "TVMs"
            ]
        },
        {
            "filename": "**/specification/batch/data-plane/Azure.Batch/**/*.json",
            "words": [
                "upgradingos",
                "TVMs"
            ]
        },
        {
            "filename": "**/specification/awsconnector/resource-manager/Microsoft.AwsConnector/**/*.json",
            "words": [
                "ACUs",
                "AWSRDS",
                "DCERPC",
                "Dsse",
                "dsse",
                "dualstack",
                "ENIs",
                "Fargate",
                "multimaster",
                "nodegroup",
                "Nodegroups",
                "nondefault",
                "ONEZONE",
                "parallelquery",
                "preconfigures",
                "tierings",
                "VPC's",
                "wihtin"
            ]
        },
        {
           "filename": "**/specification/confidentialledger/data-plane/Microsoft.CodeTransparency/preview/**/*.json",
           "words": [
                "cbor",
                "txids",
                "operationid",
                "scitt"
            ]
        },
        {
            "filename": "**/specification/applicationinsights/data-plane/LiveMetrics/preview/2024-04-01-preview/livemetrics.json",
            "words": [
                "LiveMetrics",
                "QuickPulse",
                "ikey",
                "apikey",
                "Comparand",
                "SDK"
            ]
        },
        {
            "filename": "**/specification/cognitiveservices/data-plane/ContentSafety/**/*.json",
            "words": [
                "Groundedness",
                "ungroundedness"
            ]
        },
        {
<<<<<<< HEAD
            "filename": "**/specification/riskiq/data-plane/Microsoft.Easm/preview/2024-03-01-preview/easm.json",
            "words": [
                "Cisa",
                "cisa",
                "affected",
                "AUTOCONFIRMED"
=======
            "filename": "**/specification/sqlvirtualmachine/resource-manager/Microsoft.SqlVirtualMachine/**/*.json",
            "words": [
                 "WUMU",
                 "WSUS"
>>>>>>> ec10d1c1
            ]
        }
    ],
    "enableFiletypes": [
        "cadl"
    ],
    "ignoreWords": [
        "trafficcontrollerspec"
    ]
}<|MERGE_RESOLUTION|>--- conflicted
+++ resolved
@@ -1233,19 +1233,10 @@
             ]
         },
         {
-<<<<<<< HEAD
-            "filename": "**/specification/riskiq/data-plane/Microsoft.Easm/preview/2024-03-01-preview/easm.json",
-            "words": [
-                "Cisa",
-                "cisa",
-                "affected",
-                "AUTOCONFIRMED"
-=======
             "filename": "**/specification/sqlvirtualmachine/resource-manager/Microsoft.SqlVirtualMachine/**/*.json",
             "words": [
                  "WUMU",
                  "WSUS"
->>>>>>> ec10d1c1
             ]
         }
     ],

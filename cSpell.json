--- conflicted
+++ resolved
@@ -178,6 +178,13 @@
             ]
         },
         {
+            "filename": "**/specification/containerservice/resource-manager/Microsoft.ContainerService/aks/**/*json",
+            "words": [
+                "vtpm",
+                "trustedlaunch"
+            ]
+        },
+        {
             "filename": "**/specification/containerregistry/data-plane/Microsoft.ContainerRegistry/preview/2018-08-10/containerregistry.json",
             "words": [
                 "WGXM",
@@ -988,15 +995,15 @@
             ]
         },
         {
+            "filename": "**/specification/appplatform/resource-manager/Microsoft.AppPlatform/preview/2024-01-01-preview/appplatform.json",
+            "words": [
+                "springboot"
+            ]
+        },
+        {
             "filename": "**/specification/cosmos-db/resource-manager/Microsoft.DocumentDB/**/*.json",
             "words": [
                 "throughputpool"
-            ]
-        },
-        {
-            "filename": "**/specification/vi/resource-manager/Microsoft.VideoIndexer/**/*.json",
-            "words": [
-                "videoindexer"
             ]
         },
         {
@@ -1020,15 +1027,9 @@
             ]
         },
         {
-<<<<<<< HEAD
-            "filename": "**/specification/programmableconnectivity/resource-manager/Microsoft.ProgrammableConnectivity/**/*.json",
-            "words": [
-                "camara"
-=======
             "filename": "**/specification/containerservice/resource-manager/Microsoft.ContainerService/**/*.json",
             "words": [
                  "containerd"
->>>>>>> ecc0170a
             ]
         }
     ],

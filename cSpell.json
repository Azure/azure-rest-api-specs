{
    "version": "0.1",
    "language": "en",
    "words": [
        "authnotrequired",
        "Creds",
        "fixdate",
        "frontends",
        "partiallycompleted",
        "servicenetworking",
        "subchannel",
        "umls"
    ],
    "dictionaryDefinitions": [
        {
            "name": "custom-words",
            "file": "./custom-words.txt",
            "description": "Project Words"
        }
    ],
    "flagWords": [
        "teh"
    ],
    "ignorePaths": [
        "node_modules/**",
        "**/examples/**",
        "**/package-lock.json"
    ],
    "ignoreRegExpList": [
        "v\\d",
        "email",
        "Base64"
    ],
    "minWordLength": 4,
    "dictionaries": [
        "companies",
        "csharp",
        "custom-words",
        "go",
        "html",
        "java",
        "node",
        "python",
        "softwareTerms",
        "typescript"
    ],
    "overrides": [
        {
            "filename": "**/specification/batch/**/*.json",
            "words": [
                "TVMs"
            ]
        },
        {
            "filename": "**/specification/databox/resource-manager/Microsoft.DataBox/stable/2018-01-01/databox.json",
            "words": [
                "Tera"
            ]
        },
        {
            "filename": "**/specification/databox/resource-manager/Microsoft.DataBox/stable/2019-09-01/databox.json",
            "words": [
                "Tera"
            ]
        },
        {
            "filename": "**/specification/databox/resource-manager/Microsoft.DataBox/stable/2020-04-01/databox.json",
            "words": [
                "Tera"
            ]
        },
        {
            "filename": "**/specification/databox/resource-manager/Microsoft.DataBox/stable/2020-11-01/databox.json",
            "words": [
                "Tera"
            ]
        },
        {
            "filename": "**/specification/databox/resource-manager/Microsoft.DataBox/stable/2021-03-01/databox.json",
            "words": [
                "Tera"
            ]
        },
        {
            "filename": "**/specification/databox/resource-manager/Microsoft.DataBox/stable/2021-05-01/databox.json",
            "words": [
                "Tera"
            ]
        },
        {
            "filename": "**/specification/databox/resource-manager/Microsoft.DataBox/preview/2021-08-01-preview/databox.json",
            "words": [
                "Tera"
            ]
        },
        {
            "filename": "**/specification/databox/resource-manager/Microsoft.DataBox/stable/2021-12-01/databox.json",
            "words": [
                "Tera"
            ]
        },
        {
            "filename": "**/specification/databox/resource-manager/Microsoft.DataBox/stable/2022-02-01/databox.json",
            "words": [
                "Tera"
            ]
        },
        {
            "filename": "**/specification/databox/resource-manager/Microsoft.DataBox/stable/2022-09-01/databox.json",
            "words": [
                "Tera"
            ]
        },
        {
            "filename": "**/specification/databox/resource-manager/Microsoft.DataBox/stable/2022-12-01/databox.json",
            "words": [
                "Tera"
            ]
        },
        {
            "filename": "**/specification/servicebus/resource-manager/Microsoft.ServiceBus/stable/2017-04-01/Rules.json",
            "words": [
                "Ruleproperties"
            ]
        },
        {
            "filename": "**/specification/servicebus/resource-manager/Microsoft.ServiceBus/preview/2018-01-01-preview/Rules.json",
            "words": [
                "Ruleproperties"
            ]
        },
        {
            "filename": "**/specification/servicebus/resource-manager/Microsoft.ServiceBus/preview/2021-01-01-preview/Rules.json",
            "words": [
                "Ruleproperties"
            ]
        },
        {
            "filename": "**/specification/servicebus/resource-manager/Microsoft.ServiceBus/stable/2014-09-01/servicebus.json",
            "words": [
                "Planproperties"
            ]
        },
        {
            "filename": "**/specification/logic/resource-manager/Microsoft.Logic/preview/2015-02-01-preview/logic.json",
            "words": [
                "Accesskey"
            ]
        },
        {
            "filename": "**/specification/compute/resource-manager/Microsoft.ContainerService/preview/2015-11-01-preview/containerService.json",
            "words": [
                "Ochestrator"
            ]
        },
        {
            "filename": "**/specification/compute/resource-manager/Microsoft.ContainerService/stable/2016-03-30/containerService.json",
            "words": [
                "Ochestrator"
            ]
        },
        {
            "filename": "**/specification/compute/resource-manager/Microsoft.ContainerService/stable/2016-09-30/containerService.json",
            "words": [
                "Ochestrator"
            ]
        },
        {
            "filename": "**/specification/containerservice/resource-manager/Microsoft.ContainerService/stable/2016-03-30/containerService.json",
            "words": [
                "Ochestrator"
            ]
        },
        {
            "filename": "**/specification/containerservice/resource-manager/Microsoft.ContainerService/stable/2016-09-30/containerService.json",
            "words": [
                "Ochestrator"
            ]
        },
        {
            "filename": "**/specification/containerservice/resource-manager/Microsoft.ContainerInstance/stable/2021-10-01/containerInstance.json",
            "words": [
                "Noreuse"
            ]
        },
        {
            "filename": "**/specification/containerservice/resource-manager/Microsoft.ContainerService/aks/**/*json",
            "words": [
                "vtpm",
                "trustedlaunch"
            ]
        },
        {
            "filename": "**/specification/containerregistry/data-plane/Microsoft.ContainerRegistry/preview/2018-08-10/containerregistry.json",
            "words": [
                "WGXM",
                "EYWQ",
                "EYWQ",
                "LQUP",
                "BCWG",
                "VMQS",
                "WWKZ",
                "EWDG",
                "Ywhk",
                "Vfyc",
                "Lfot",
                "Sllb",
                "EYWQ",
                "LQUP",
                "BCWG",
                "VMQS",
                "WWKZ",
                "EWDG",
                "Ywhk",
                "Vfyc",
                "Lfot",
                "Sllb"
            ]
        },
        {
            "filename": "**/specification/automation/resource-manager/Microsoft.Automation/preview/2017-05-15-preview/softwareUpdateConfigurationRun.json",
            "words": [
                "softare"
            ]
        },
        {
            "filename": "**/specification/datacatalog/resource-manager/Microsoft.DataCatalog/stable/2016-03-30/datacatalog.json",
            "words": [
                "Listt"
            ]
        },
        {
            "filename": "**/specification/applicationinsights/resource-manager/Microsoft.Insights/stable/2015-05-01/componentFeaturesAndPricing_API.json",
            "words": [
                "Resouce"
            ]
        },
        {
            "filename": "**/specification/app/resource-manager/Microsoft.App/preview/2023-11-02-preview/ManagedEnvironments.json",
            "words": [
                "otlp"
            ]
        },
        {
            "filename": "**/specification/servicefabric/data-plane/Microsoft.ServiceFabric/stable/6.2/servicefabric.json",
            "words": [
                "Qurum",
                "Milli",
                "Fautls"
            ]
        },
        {
            "filename": "**/specification/servicefabric/data-plane/Microsoft.ServiceFabric/stable/6.3/servicefabric.json",
            "words": [
                "Qurum",
                "Milli",
                "Fautls"
            ]
        },
        {
            "filename": "**/specification/servicefabric/data-plane/Microsoft.ServiceFabric/stable/6.4/servicefabric.json",
            "words": [
                "Qurum",
                "Milli",
                "Fautls"
            ]
        },
        {
            "filename": "**/specification/storsimple8000series/resource-manager/Microsoft.StorSimple/stable/2017-06-01/storsimple.json",
            "words": [
                "Availablity",
                "Remotemanagement"
            ]
        },
        {
            "filename": "**/specification/applicationinsights/resource-manager/Microsoft.Insights/preview/2017-10-01/eaSubscriptionMigration_API.json",
            "words": [
                "Migrationdate"
            ]
        },
        {
            "filename": "**/specification/sql/resource-manager/Microsoft.Sql/stable/2014-04-01/backups.json",
            "words": [
                "Droppeded"
            ]
        },
        {
            "filename": "**/specification/sql/resource-manager/Microsoft.Sql/preview/2023-08-01-preview/DistributedAvailabilityGroups.json",
            "words": [
                "freemium"
            ]
        },
		{
            "filename": "**/specification/sql/resource-manager/Microsoft.Sql/preview/2023-02-01-preview/ManagedInstances.json",
            "words": [
                "freemium"
            ]
        },
		{
            "filename": "**/specification/sql/resource-manager/Microsoft.Sql/preview/2023-05-01-preview/ManagedInstances.json",
            "words": [
                "freemium"
            ]
        },
		{
            "filename": "**/specification/sql/resource-manager/Microsoft.Sql/preview/2023-08-01-preview/ManagedInstances.json",
            "words": [
                "freemium"
            ]
        },
		{
            "filename": "**/specification/sql/resource-manager/Microsoft.Sql/preview/2023-08-01-preview/ServerTrustCertificates.json",
            "words": [
                "freemium"
            ]
        },
		{
            "filename": "**/specification/sql/resource-manager/Microsoft.Sql/preview/2023-08-01-preview/ManagedInstanceDtcs.json",
            "words": [
                "msdtcdns",
                "msdtc's"
            ]
        },
		{
            "filename": "**/specification/sql/resource-manager/Microsoft.Sql/preview/2023-08-01-preview/TimeZones.json",
            "words": [
                "freemium"
            ]
        },
        {
            "filename": "**/specification/datafactory/resource-manager/Microsoft.DataFactory/preview/2017-09-01-preview/entityTypes/IntegrationRuntime.json",
            "words": [
                "Exprired"
            ]
        },
        {
            "filename": "**/specification/synapse/resource-manager/Microsoft.Synapse/preview/2019-06-01-preview/integrationRuntime.json",
            "words": [
                "Exprired"
            ]
        },
        {
            "filename": "**/specification/synapse/resource-manager/Microsoft.Synapse/preview/2021-04-01-preview/integrationRuntime.json",
            "words": [
                "Exprired"
            ]
        },
        {
            "filename": "**/specification/datamigration/resource-manager/Microsoft.DataMigration/preview/2018-07-15-preview/definitions/TasksCommon.json",
            "words": [
                "Miliseconds",
                "INITIALIAZING"
            ]
        },
        {
            "filename": "**/specification/resourcehealth/resource-manager/Microsoft.ResourceHealth/stable/2015-01-01/resourcehealth.json",
            "words": [
                "occured"
            ]
        },
        {
            "filename": "**/specification/storSimple1200Series/resource-manager/Microsoft.StorSimple/stable/2016-10-01/StorSimple.json",
            "words": [
                "Availablity",
                "Requestrequest"
            ]
        },
        {
            "filename": "**/specification/keyvault/data-plane/Microsoft.KeyVault/**/keyvault.json",
            "words": [
                "Regenerte"
            ]
        },
        {
            "filename": "**/specification/keyvault/data-plane/Microsoft.KeyVault/**/storage.json",
            "words": [
                "Regenerte"
            ]
        },
        {
            "filename": "**/specification/adhybridhealthservice/resource-manager/Microsoft.ADHybridHealthService/stable/2014-01-01/ADHybridHealthService.json",
            "words": [
                "Availibility",
                "Mpping",
                "Occured",
                "modififed",
                "Addomain"
            ]
        },
        {
            "filename": "**/specification/apimanagement/resource-manager/Microsoft.ApiManagement/stable/2017-03-01/apimapis.json",
            "words": [
                "Commentss",
                "Issu",
                "Attachmentss"
            ]
        },
        {
            "filename": "**/specification/storagesync/resource-manager/Microsoft.StorageSync/stable/2018-07-01/storagesync.json",
            "words": [
                "Managementt"
            ]
        },
        {
            "filename": "**/specification/frontdoor/resource-manager/Microsoft.Network/preview/2018-08-01-preview/webapplicationfirewall.json",
            "words": [
                "Firewal"
            ]
        },
        {
            "filename": "**/specification/web/resource-manager/Microsoft.Web/stable/2016-08-01/WebApps.json",
            "words": [
                "priviledged"
            ]
        },
        {
            "filename": "**/specification/web/resource-manager/Microsoft.Web/stable/2018-02-01/WebApps.json",
            "words": [
                "priviledged"
            ]
        },
        {
            "filename": "**/specification/web/resource-manager/Microsoft.Web/stable/2018-11-01/WebApps.json",
            "words": [
                "priviledged"
            ]
        },
        {
            "filename": "**/specification/web/resource-manager/Microsoft.Web/stable/2015-08-01/service.json",
            "words": [
                "Defintions",
                "Availablility",
                "Availabilily",
                "diagnosics"
            ]
        },
        {
            "filename": "**/specification/customer-insights/resource-manager/Microsoft.CustomerInsights/stable/2017-04-26/customer-insights.json",
            "words": [
                "thres"
            ]
        },
        {
            "filename": "**/specification/keyvault/data-plane/Microsoft.KeyVault/stable/2016-10-01/keyvault.json",
            "words": [
                "Regenerte"
            ]
        },
        {
            "filename": "**/specification/customer-insights/resource-manager/Microsoft.CustomerInsights/stable/2017-01-01/customer-insights.json",
            "words": [
                "thres"
            ]
        },
        {
            "filename": "**/specification/monitor/resource-manager/Microsoft.Insights/stable/2018-09-01/baseline_API.json",
            "words": [
                "metdata"
            ]
        },
        {
            "filename": "**/specification/storagesync/resource-manager/Microsoft.StorageSync/stable/2018-04-02/storagesync.json",
            "words": [
                "Managementt"
            ]
        },
        {
            "filename": "**/specification/migrate/resource-manager/**/*.json",
            "words": [
                "Occured",
                "Assessible",
                "sqlcollectors",
                "Reasonings",
                "Overcommit",
                "overcommit",
                "SSDE",
                "Recieved",
                "Ebds",
                "idms",
                "Idms",
                "Cluter",
                "Mfamily",
				"Datacentre"
            ]
        },
        {
            "filename": "**/specification/resourcehealth/resource-manager/Microsoft.ResourceHealth/preview/2018-08-01/ResourceHealth.json",
            "words": [
                "occured"
            ]
        },
        {
            "filename": "**/specification/storageimportexport/resource-manager/Microsoft.ImportExport/stable/2016-11-01/storageimportexport.json",
            "words": [
                "Infomation"
            ]
        },
        {
            "filename": "**/specification/web/resource-manager/Microsoft.DomainRegistration/stable/2015-04-01/Domains.json",
            "words": [
                "Availablility"
            ]
        },
        {
            "filename": "**/specification/web/resource-manager/Microsoft.DomainRegistration/stable/2018-02-01/Domains.json",
            "words": [
                "Availablility"
            ]
        },
        {
            "filename": "**/specification/cost-management/resource-manager/Microsoft.CostManagement/preview/2018-12-01-preview/costmanagement.json",
            "words": [
                "Managment"
            ]
        },
        {
            "filename": "**/specification/cost-management/resource-manager/Microsoft.CostManagement/stable/2018-08-31/costmanagement.json",
            "words": [
                "Managment"
            ]
        },
        {
            "filename": "**/specification/deviceprovisioningservices/resource-manager/Microsoft.Devices/preview/2017-08-21-preview/iotdps.json",
            "words": [
                "Messsage"
            ]
        },
        {
            "filename": "**/specification/deviceprovisioningservices/resource-manager/Microsoft.Devices/stable/2017-11-15/iotdps.json",
            "words": [
                "Messsage"
            ]
        },
        {
            "filename": "**/specification/deviceprovisioningservices/resource-manager/Microsoft.Devices/stable/2018-01-22/iotdps.json",
            "words": [
                "Messsage"
            ]
        },
        {
            "filename": "**/specification/deviceprovisioningservices/resource-manager/Microsoft.Devices/preview/2020-09-01-preview/iotdps.json",
            "words": [
                "Messsage"
            ]
        },
        {
            "filename": "**/specification/deviceprovisioningservices/resource-manager/Microsoft.Devices/stable/2020-01-01/iotdps.json",
            "words": [
                "Messsage"
            ]
        },
        {
            "filename": "**/specification/deviceprovisioningservices/resource-manager/Microsoft.Devices/stable/2020-03-01/iotdps.json",
            "words": [
                "Messsage"
            ]
        },
        {
            "filename": "**/specification/storagesync/resource-manager/Microsoft.StorageSync/preview/2017-06-05-preview/storagesync.json",
            "words": [
                "Managementt"
            ]
        },
        {
            "filename": "**/specification/web/resource-manager/Microsoft.Web/stable/2018-02-01/AppServiceEnvironments.json",
            "words": [
                "diagnosics",
                "Availabilily",
                "Accessable"
            ]
        },
        {
            "filename": "**/specification/notificationhubs/resource-manager/Microsoft.NotificationHubs/stable/2017-04-01/notificationhubs.json",
            "words": [
                "Availiable",
                "Regenrate"
            ]
        },
        {
            "filename": "**/specification/web/resource-manager/Microsoft.Web/stable/2016-09-01/AppServiceEnvironments.json",
            "words": [
                "diagnosics",
                "Availabilily"
            ]
        },
        {
            "filename": "**/specification/web/resource-manager/Microsoft.Web/stable/2018-02-01/AppServicePlans.json",
            "words": [
                "Defintions"
            ]
        },
        {
            "filename": "**/specification/web/resource-manager/Microsoft.Web/stable/2016-09-01/AppServicePlans.json",
            "words": [
                "Defintions"
            ]
        },
        {
            "filename": "**/specification/resourcehealth/resource-manager/Microsoft.ResourceHealth/stable/2017-07-01/resourcehealth.json",
            "words": [
                "occured"
            ]
        },
        {
            "filename": "**/specification/notificationhubs/resource-manager/Microsoft.NotificationHubs/stable/2014-09-01/notificationhubs.json",
            "words": [
                "Availiable"
            ]
        },
        {
            "filename": "**/specification/notificationhubs/resource-manager/Microsoft.NotificationHubs/stable/2016-03-01/notificationhubs.json",
            "words": [
                "Availiable"
            ]
        },
        {
            "filename": "**/specification/datafactory/resource-manager/Microsoft.DataFactory/stable/2018-06-01/entityTypes/IntegrationRuntime.json",
            "words": [
                "Exprired"
            ]
        },
        {
            "filename": "**/specification/synapse/resource-manager/Microsoft.Synapse/stable/2020-12-01/integrationRuntime.json",
            "words": [
                "Exprired"
            ]
        },
        {
            "filename": "**/specification/synapse/resource-manager/Microsoft.Synapse/stable/2021-03-01/integrationRuntime.json",
            "words": [
                "Exprired"
            ]
        },
        {
            "filename": "**/specification/datamigration/resource-manager/Microsoft.DataMigration/stable/2018-04-19/definitions/TasksCommon.json",
            "words": [
                "Miliseconds",
                "INITIALIAZING"
            ]
        },
        {
            "filename": "**/specification/cognitiveservices/data-plane/EntitySearch/stable/v1.0/EntitySearch.json",
            "words": [
                "Speciality"
            ]
        },
        {
            "filename": "**/specification/cognitiveservices/data-plane/Face/stable/v1.0/Face.json",
            "words": [
                "addfacefromurl",
                "deleteface",
                "detectwithstream",
                "detectwithurl",
                "facelist",
                "findsimilar",
                "getface",
                "largefacelist",
                "largepersongroup",
                "largepersongroupperson",
                "persongroup",
                "persongroupperson",
                "verifyfacetoface"
            ]
        },
        {
            "filename": "**/specification/storageimportexport/resource-manager/Microsoft.ImportExport/stable/2016-11-01/storageimportexport.json",
            "words": [
                "Listblob"
            ]
        },
        {
            "filename": "**/specification/cognitiveservices/data-plane/TextAnalytics/preview/v2.1/TextAnalytics.json",
            "words": [
                "carretera",
                "estaba",
                "atascada",
                "Había",
                "mucho",
                "tráfico",
                "ayer",
                "carretera",
                "estaba",
                "atascada",
                "Había",
                "mucho",
                "tráfico",
                "ayer"
            ]
        },
        {
            "filename": "**/specification/cognitiveservices/data-plane/TextAnalytics/stable/v2.0/TextAnalytics.json",
            "words": [
                "carretera",
                "estaba",
                "atascada",
                "Había",
                "mucho",
                "tráfico",
                "ayer",
                "carretera",
                "estaba",
                "atascada",
                "Había",
                "mucho",
                "tráfico",
                "ayer"
            ]
        },
        {
            "filename": "**/specification/network/resource-manager/Microsoft.Network/stable/2018-02-01/networkWatcher.json",
            "words": [
                "Uknown"
            ]
        },
        {
            "filename": "**/specification/network/resource-manager/Microsoft.Network/stable/2018-04-01/networkWatcher.json",
            "words": [
                "Uknown"
            ]
        },
        {
            "filename": "**/specification/network/resource-manager/Microsoft.Network/stable/2018-06-01/networkWatcher.json",
            "words": [
                "Uknown"
            ]
        },
        {
            "filename": "**/specification/network/resource-manager/Microsoft.Network/stable/2018-07-01/networkWatcher.json",
            "words": [
                "Uknown"
            ]
        },
        {
            "filename": "**/specification/network/resource-manager/Microsoft.Network/stable/2018-08-01/networkWatcher.json",
            "words": [
                "Uknown"
            ]
        },
        {
            "filename": "**/specification/network/resource-manager/Microsoft.Network/stable/2018-10-01/networkWatcher.json",
            "words": [
                "Uknown"
            ]
        },
        {
            "filename": "**/specification/network/resource-manager/Microsoft.Network/stable/2018-11-01/networkWatcher.json",
            "words": [
                "Uknown"
            ]
        },
        {
            "filename": "**/specification/databoxedge/resource-manager/Microsoft.DataBoxEdge/stable/2019-03-01/databoxedge.json",
            "words": [
                "Fulfilment"
            ]
        },
        {
            "filename": "**/specification/databoxedge/resource-manager/Microsoft.DataBoxEdge/stable/2019-07-01/databoxedge.json",
            "words": [
                "Fulfilment"
            ]
        },
        {
            "filename": "**/specification/databoxedge/resource-manager/Microsoft.DataBoxEdge/stable/2019-08-01/databoxedge.json",
            "words": [
                "Fulfilment"
            ]
        },
        {
            "filename": "**/specification/databoxedge/resource-manager/Microsoft.DataBoxEdge/stable/2020-09-01/databoxedge.json",
            "words": [
                "Fulfilment"
            ]
        },
        {
            "filename": "**/specification/databoxedge/resource-manager/Microsoft.DataBoxEdge/preview/2020-05-01-preview/databoxedge.json",
            "words": [
                "Fulfilment"
            ]
        },
        {
            "filename": "**/specification/databoxedge/resource-manager/Microsoft.DataBoxEdge/preview/2020-09-01-preview/databoxedge.json",
            "words": [
                "Fulfilment"
            ]
        },
        {
            "filename": "**/specification/databoxedge/resource-manager/Microsoft.DataBoxEdge/stable/2020-12-01/databoxedge.json",
            "words": [
                "Fulfilment"
            ]
        },
        {
            "filename": "**/specification/cognitiveservices/data-plane/TranslatorText/stable/v3.0/TranslatorText.json",
            "words": [
                "mosca",
                "Jpan",
                "konnichiha",
                "nein",
                "bicho"
            ]
        },
        {
            "filename": "**/specification/network/resource-manager/Microsoft.Network/stable/**/webapplicationfirewall.json",
            "words": [
                "Conditon"
            ]
        },
        {
            "filename": "**/specification/relay/resource-manager/Microsoft.Relay/stable/2016-07-01/relay.json",
            "words": [
                "successfuly",
                "Autorization",
                "retirve",
                "Regenrate",
                "usermetadata",
                "Relaytype",
                "reponse",
                "namespce"
            ]
        },
        {
            "filename": "**/specification/relay/resource-manager/Microsoft.Relay/stable/2017-04-01/relay.json",
            "words": [
                "successfuly",
                "Autorization",
                "retirve",
                "butthe",
                "Regenrate",
                "usermetadata",
                "Relaytype",
                "neeeds",
                "reponse"
            ]
        },
        {
            "filename": "**/specification/machinelearningservices/resource-manager/Microsoft.MachineLearningServices/preview/2020-05-01-preview/machineLearningServices.json",
            "words": [
                "mysqldb",
                "psqldb"
            ]
        },

        {
            "filename": "**/specification/maps/data-plane/Microsoft.Maps/Render/preview/1.0/render.json",
            "words": [
                "Chttp",
                "Fcontoso",
                "Fpushpins"
            ]
        },
        {
            "filename": "**/specification/maps/data-plane/Render/preview/1.0/render.json",
            "words": [
                "Chttp",
                "Fcontoso",
                "Fpushpins"
            ]
        },
        {
            "filename": "**/specification/maps/data-plane/Spatial/stable/2022-08-01/spatial.json",
            "words": [
                "postbuffer",
                "getbuffer",
                "postclosestpoint",
                "getclosestpoint"
            ]
        },
        {
            "filename": "**/specification/maps/data-plane/Search/stable/2023-06-01/search.json",
            "words": [
                "geocodingresponse"
            ]
        },
        {
            "filename": "**/specification/maps/data-plane/Search/preview/1.0/search.json",
            "words": [
                "searchaddressresult",
                "searchaddressreverseresponse"
            ]
        },
        {
            "filename": "**/specification/communication/data-plane/Chat/preview/2020-09-21-preview2/communicationserviceschat.json",
            "words": [
                "readreceipts"
            ]
        },
        {
            "filename": "**/specification/saas/resource-manager/Microsoft.SaaS/preview/2018-03-01-beta/saas.json",
            "words": [
                "saasresources"
            ]
        },
        {
            "filename": "**/specification/hdinsight/hdinsight-kafka-rest-proxy/proxy.json",
            "words": [
                "Metada"
            ]
        },
        {
            "filename": "**/specification/hdinsight/resource-manager/Microsoft.HDInsight/preview/2015-03-01-preview/cluster.json",
            "words": [
                "saskey"
            ]
        },
        {
            "filename": "**/specification/hdinsight/resource-manager/Microsoft.HDInsight/preview/2015-03-01-preview/locations.json",
            "words": [
                "vmsize",
                "vmsizes"
            ]
        },
        {
            "filename": "**/specification/hdinsight/resource-manager/Microsoft.HDInsight/stable/2018-06-01-preview/cluster.json",
            "words": [
                "azureasyncoperations",
                "saskey"
            ]
        },
        {
            "filename": "**/specification/hdinsight/resource-manager/Microsoft.HDInsight/stable/2018-06-01-preview/locations.json",
            "words": [
                "vmsize",
                "vmsizes"
            ]
        },
        {
            "filename": "**/specification/web/resource-manager/Microsoft.Web/**/CommonDefinitions.json",
            "words": [
                "Guage"
            ]
        },
        {
            "filename": "**/specification/confluent/resource-manager/Microsoft.Confluent/**/confluent.json",
            "words": [
                "orgvalidate"
            ]
        },
        {
            "filename": "**/specification/recoveryservicessiterecovery/resource-manager/Microsoft.RecoveryServices/**/service.json",
            "words": [
                "Orignal",
                "Seleted",
                "targetvCenterId"
            ]
        },
        {
            "filename": "**/specification/recoveryservicessiterecovery/resource-manager/Microsoft.RecoveryServices/**/bms.json",
            "words": [
                "xcool"
            ]
        },
        {
            "filename": "**/specification/deviceprovisioningservices/resource-manager/Microsoft.Devices/stable/2021-10-15/iotdps.json",
            "words": [
                "Messsage"
            ]
        },
        {
            "filename": "**/specification/cognitiveservices/data-plane/FormRecognizer/**/FormRecognizer.json",
            "words": [
                "heif",
                "spreadsheetml",
                "presentationml",
                "barcodes",
                "UPCA",
                "UPCE",
                "Codabar",
                "rrggbb"
            ]
        },
        {
            "filename": "**/specification/ai/data-plane/DocumentIntelligence/**/DocumentIntelligence.json",
            "words": [
                "documentintelligence",
                "heif",
                "spreadsheetml",
                "presentationml",
                "barcodes",
                "UPCA",
                "UPCE",
                "Codabar",
                "rrggbb"
            ]
        },
        {
            "filename": "**/specification/machinelearningservices/data-plane/Microsoft.MachineLearningServices/preview/2019-*/modelManagement.json",
            "words": [
                "UNKNOWON"
            ]
        },
        {
            "filename": "**/specification/machinelearningservices/data-plane/Microsoft.MachineLearningServices/preview/2022-*-preview/machineLearningServices.json",
            "words": [
                "Tmpfs",
                "tmpfs",
                "npipe"
            ]
        },
        {
            "filename": "**/specification/dataprotection/resource-manager/Microsoft.DataProtection/**/dataprotection.json",
            "words": [
                "PrepareTimedout",
                "CommitTimedout"
            ]
        },
        {
            "filename": "**/specification/purview/data-plane/Azure.Analytics.Purview.Workflow/preview/**/purviewWorkflow.json",
            "words": [
                "userrequests",
                "DSAR",
                "dsar",
                "workflowruns",
                "workflowtasks"
            ]
        },
        {
            "filename": "**/specification/translation/data-plane/**/*.json",
            "words": [
                "autodetection",
                "breaksentence",
                "mosca",
                "Transliterable",
                "translitered"
            ]
        },
        {
            "filename": "**/specification/machinelearningservices/resource-manager/Microsoft.MachineLearningServices/**/*.json",
            "words": [
                "datareferences",
                "Groundedness",
                "AOAI",
                "testconnection",
                "aoai"
            ]
        },
        {
            "filename": "**/specification/fist/resource-manager/Microsoft.IoTFirmwareDefense/**/*.json",
            "words": [
                "RELRO",
                "relro",
                "rpath",
                "runpath",
                "SBOM",
                "Sbom",
                "sbom"
            ]
        },
        {
            "filename": "**/specification/securityinsights/resource-manager/Microsoft.SecurityInsights/preview/**/*.json",
            "words": [
                "Criterias",
                "nwrfc",
                "Abap",
                "AGRTCODES",
                "AGRUSERS",
                "AGRPROF",
                "ADCP",
                "USGRPUSER",
                "USERADDR",
                "DEVACCESS",
                "AGRDEFINE",
                "PAHI",
                "AGRAGRS",
                "USRSTAMP",
                "AGRFLAGS",
                "SNCSYSACL",
                "USRACL"
            ]
        },
        {
            "filename": "**/specification/cognitiveservices/data-plane/AzureOpenAI/inference/preview/**/*.json",
            "words": [
                "flac",
                "mpga"
            ]
        },
        {
            "filename": "**/specification/appplatform/resource-manager/Microsoft.AppPlatform/preview/2024-01-01-preview/appplatform.json",
            "words": [
                "springboot"
            ]
        },
        {
            "filename": "**/specification/cosmos-db/resource-manager/Microsoft.DocumentDB/**/*.json",
            "words": [
                "throughputpool"
            ]
        },
        {
            "filename": "**/specification/purview/data-plane/Azure.Analytics.Purview.DataMap/**/*.json",
            "words": [
                "timerange"
            ]
        },
        {
            "filename": "**/specification/search/data-plane/Azure.Search/**/*.json",
            "words": [
                "rerank",
                "discretizing"
            ]
        },
        {
            "filename": "**/specification/nginx/resource-manager/NGINX.NGINXPLUS/**/*.json",
            "words": [
                "nginx",
                "nginxaas",
                "NCUs",
                "autoscaled",
                "Autoupgrade",
                "autoupgrade"
            ]
        },
        {
            "filename": "**/specification/mobilenetwork/resource-manager/Microsoft.MobileNetwork/stable/**/*.json",
            "words": [
                "suci"
            ]
        },
        {
            "filename": "**/specification/containerservice/resource-manager/Microsoft.ContainerService/**/*.json",
            "words": [
                 "containerd"
            ]
        },
        {
<<<<<<< HEAD
            "filename": "**/specification/sqlvirtualmachine/resource-manager/Microsoft.SqlVirtualMachine/**/*.json",
            "words": [
                 "WUMU",
                 "WSUS"
=======
            "filename": "**/specification/batch/data-plane/Microsoft.Batch/**/*.json",
            "words": [
                "upgradingos",
                "TVMs"
            ]
        },
        {
            "filename": "**/specification/batch/data-plane/Azure.Batch/**/*.json",
            "words": [
                "upgradingos",
                "TVMs"
            ]
        },
        {
            "filename": "**/specification/awsconnector/resource-manager/Microsoft.AwsConnector/**/*.json",
            "words": [
                "ACUs",
                "AWSRDS",
                "DCERPC",
                "Dsse",
                "dsse",
                "dualstack",
                "ENIs",
                "Fargate",
                "multimaster",
                "nodegroup",
                "Nodegroups",
                "nondefault",
                "ONEZONE",
                "parallelquery",
                "preconfigures",
                "tierings",
                "VPC's",
                "wihtin"
>>>>>>> cf5ad193
            ]
        }
    ],
    "enableFiletypes": [
        "cadl"
    ],
    "ignoreWords": [
        "trafficcontrollerspec"
    ]
}<|MERGE_RESOLUTION|>--- conflicted
+++ resolved
@@ -1124,12 +1124,6 @@
             ]
         },
         {
-<<<<<<< HEAD
-            "filename": "**/specification/sqlvirtualmachine/resource-manager/Microsoft.SqlVirtualMachine/**/*.json",
-            "words": [
-                 "WUMU",
-                 "WSUS"
-=======
             "filename": "**/specification/batch/data-plane/Microsoft.Batch/**/*.json",
             "words": [
                 "upgradingos",
@@ -1164,7 +1158,13 @@
                 "tierings",
                 "VPC's",
                 "wihtin"
->>>>>>> cf5ad193
+            ]
+        },
+        {
+         "filename": "**/specification/sqlvirtualmachine/resource-manager/Microsoft.SqlVirtualMachine/**/*.json",
+            "words": [
+                 "WUMU",
+                 "WSUS"
             ]
         }
     ],

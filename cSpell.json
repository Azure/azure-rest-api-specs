--- conflicted
+++ resolved
@@ -1806,15 +1806,15 @@
             ]
         },
         {
-<<<<<<< HEAD
             "filename": "**/specification/communication/resource-manager/readme.md",
             "words": [
                 "vsonline"
-=======
+            ]
+        },
+        {
             "filename": "**/specification/standbypool/StandbyPool.Management/sdk-suppressions.yaml",
             "words": [
                 "standbypool"
->>>>>>> b262fe5a
             ]
         }
     ],

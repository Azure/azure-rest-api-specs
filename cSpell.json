{
    "version": "0.1",
    "language": "en",
    "words": [
        "authnotrequired",
        "azsdk",
        "confidentialledger",
        "Creds",
        "fixdate",
        "frontends",
        "partiallycompleted",
        "servicenetworking",
        "subchannel",
        "umls"
    ],
    "dictionaryDefinitions": [
        {
            "name": "custom-words",
            "file": "./custom-words.txt",
            "description": "Project Words"
        }
    ],
    "flagWords": [
        "teh"
    ],
    "ignorePaths": [
        "node_modules/**",
        "**/examples/**",
        "**/package-lock.json"
    ],
    "ignoreRegExpList": [
        "v\\d",
        "email",
        "Base64"
    ],
    "minWordLength": 4,
    "dictionaries": [
        "companies",
        "csharp",
        "custom-words",
        "go",
        "html",
        "java",
        "node",
        "python",
        "softwareTerms",
        "typescript"
    ],
    "overrides": [
        {
            "filename": "**/specification/batch/**/*.json",
            "words": [
                "TVMs"
            ]
        },
        {
            "filename": "**/specification/databox/resource-manager/Microsoft.DataBox/stable/2018-01-01/databox.json",
            "words": [
                "Tera"
            ]
        },
        {
            "filename": "**/specification/databox/resource-manager/Microsoft.DataBox/stable/2019-09-01/databox.json",
            "words": [
                "Tera"
            ]
        },
        {
            "filename": "**/specification/databox/resource-manager/Microsoft.DataBox/stable/2020-04-01/databox.json",
            "words": [
                "Tera"
            ]
        },
        {
            "filename": "**/specification/databox/resource-manager/Microsoft.DataBox/stable/2020-11-01/databox.json",
            "words": [
                "Tera"
            ]
        },
        {
            "filename": "**/specification/databox/resource-manager/Microsoft.DataBox/stable/2021-03-01/databox.json",
            "words": [
                "Tera"
            ]
        },
        {
            "filename": "**/specification/databox/resource-manager/Microsoft.DataBox/stable/2021-05-01/databox.json",
            "words": [
                "Tera"
            ]
        },
        {
            "filename": "**/specification/databox/resource-manager/Microsoft.DataBox/preview/2021-08-01-preview/databox.json",
            "words": [
                "Tera"
            ]
        },
        {
            "filename": "**/specification/databox/resource-manager/Microsoft.DataBox/stable/2021-12-01/databox.json",
            "words": [
                "Tera"
            ]
        },
        {
            "filename": "**/specification/databox/resource-manager/Microsoft.DataBox/stable/2022-02-01/databox.json",
            "words": [
                "Tera"
            ]
        },
        {
            "filename": "**/specification/databox/resource-manager/Microsoft.DataBox/stable/2022-09-01/databox.json",
            "words": [
                "Tera"
            ]
        },
        {
            "filename": "**/specification/databox/resource-manager/Microsoft.DataBox/stable/2022-12-01/databox.json",
            "words": [
                "Tera"
            ]
        },
        {
            "filename": "**/specification/servicebus/resource-manager/Microsoft.ServiceBus/stable/2017-04-01/Rules.json",
            "words": [
                "Ruleproperties"
            ]
        },
        {
            "filename": "**/specification/servicebus/resource-manager/Microsoft.ServiceBus/preview/2018-01-01-preview/Rules.json",
            "words": [
                "Ruleproperties"
            ]
        },
        {
            "filename": "**/specification/servicebus/resource-manager/Microsoft.ServiceBus/preview/2021-01-01-preview/Rules.json",
            "words": [
                "Ruleproperties"
            ]
        },
        {
            "filename": "**/specification/servicebus/resource-manager/Microsoft.ServiceBus/stable/2014-09-01/servicebus.json",
            "words": [
                "Planproperties"
            ]
        },
        {
            "filename": "**/specification/logic/resource-manager/Microsoft.Logic/preview/2015-02-01-preview/logic.json",
            "words": [
                "Accesskey"
            ]
        },
        {
          "filename": "**/specification/billing/**/*.json",
          "words": [
              "mosp",
              "resellee",
              "cnpj"
          ]
        },
        {
            "filename": "**/specification/compute/resource-manager/Microsoft.ContainerService/preview/2015-11-01-preview/containerService.json",
            "words": [
                "Ochestrator"
            ]
        },
        {
            "filename": "**/specification/compute/resource-manager/Microsoft.ContainerService/stable/2016-03-30/containerService.json",
            "words": [
                "Ochestrator"
            ]
        },
        {
            "filename": "**/specification/compute/resource-manager/Microsoft.ContainerService/stable/2016-09-30/containerService.json",
            "words": [
                "Ochestrator"
            ]
        },
        {
            "filename": "**/specification/containerservice/resource-manager/Microsoft.ContainerService/stable/2016-03-30/containerService.json",
            "words": [
                "Ochestrator"
            ]
        },
        {
            "filename": "**/specification/containerservice/resource-manager/Microsoft.ContainerService/stable/2016-09-30/containerService.json",
            "words": [
                "Ochestrator"
            ]
        },
        {
            "filename": "**/specification/containerservice/resource-manager/Microsoft.ContainerInstance/stable/2021-10-01/containerInstance.json",
            "words": [
                "Noreuse"
            ]
        },
        {
            "filename": "**/specification/containerservice/resource-manager/Microsoft.ContainerService/aks/**/*json",
            "words": [
                "vtpm",
                "trustedlaunch",
                "aksadvancednetworking",
                "PDBs",
                "undrainable",
                "Undrainable",
                "acnstls"
            ]
        },
        {
            "filename": "**/specification/containerregistry/data-plane/Microsoft.ContainerRegistry/preview/2018-08-10/containerregistry.json",
            "words": [
                "WGXM",
                "EYWQ",
                "EYWQ",
                "LQUP",
                "BCWG",
                "VMQS",
                "WWKZ",
                "EWDG",
                "Ywhk",
                "Vfyc",
                "Lfot",
                "Sllb",
                "EYWQ",
                "LQUP",
                "BCWG",
                "VMQS",
                "WWKZ",
                "EWDG",
                "Ywhk",
                "Vfyc",
                "Lfot",
                "Sllb"
            ]
        },
        {
            "filename": "**/specification/automation/resource-manager/Microsoft.Automation/preview/2017-05-15-preview/softwareUpdateConfigurationRun.json",
            "words": [
                "softare"
            ]
        },
        {
            "filename": "**/specification/datacatalog/resource-manager/Microsoft.DataCatalog/stable/2016-03-30/datacatalog.json",
            "words": [
                "Listt"
            ]
        },
        {
            "filename": "**/specification/applicationinsights/resource-manager/Microsoft.Insights/stable/2015-05-01/componentFeaturesAndPricing_API.json",
            "words": [
                "Resouce"
            ]
        },
        {
            "filename": "**/specification/app/resource-manager/Microsoft.App/preview/2023-11-02-preview/ManagedEnvironments.json",
            "words": [
                "otlp"
            ]
        },
        {
            "filename": "**/specification/app/resource-manager/Microsoft.App/preview/2024-02-02-preview/ContainerApps.json",
            "words": [
                "workflowapp"
            ]
        },
        {
            "filename": "**/specification/servicefabric/data-plane/Microsoft.ServiceFabric/stable/6.2/servicefabric.json",
            "words": [
                "Qurum",
                "Milli",
                "Fautls"
            ]
        },
        {
            "filename": "**/specification/servicefabric/data-plane/Microsoft.ServiceFabric/stable/6.3/servicefabric.json",
            "words": [
                "Qurum",
                "Milli",
                "Fautls"
            ]
        },
        {
            "filename": "**/specification/servicefabric/data-plane/Microsoft.ServiceFabric/stable/6.4/servicefabric.json",
            "words": [
                "Qurum",
                "Milli",
                "Fautls"
            ]
        },
        {
            "filename": "**/specification/storsimple8000series/resource-manager/Microsoft.StorSimple/stable/2017-06-01/storsimple.json",
            "words": [
                "Availablity",
                "Remotemanagement"
            ]
        },
        {
            "filename": "**/specification/applicationinsights/resource-manager/Microsoft.Insights/preview/2017-10-01/eaSubscriptionMigration_API.json",
            "words": [
                "Migrationdate"
            ]
        },
        {
            "filename": "**/specification/sql/resource-manager/Microsoft.Sql/stable/2014-04-01/backups.json",
            "words": [
                "Droppeded"
            ]
        },
        {
            "filename": "**/specification/sql/resource-manager/Microsoft.Sql/preview/2023-08-01-preview/DistributedAvailabilityGroups.json",
            "words": [
                "freemium"
            ]
        },
        {
            "filename": "**/specification/sql/resource-manager/Microsoft.Sql/preview/2023-02-01-preview/ManagedInstances.json",
            "words": [
                "freemium"
            ]
        },
        {
            "filename": "**/specification/sql/resource-manager/Microsoft.Sql/preview/2023-05-01-preview/ManagedInstances.json",
            "words": [
                "freemium"
            ]
        },
        {
            "filename": "**/specification/sql/resource-manager/Microsoft.Sql/preview/2023-08-01-preview/ManagedInstances.json",
            "words": [
                "freemium"
            ]
        },
        {
            "filename": "**/specification/sql/resource-manager/Microsoft.Sql/preview/2023-08-01-preview/ServerTrustCertificates.json",
            "words": [
                "freemium"
            ]
        },
        {
            "filename": "**/specification/sql/resource-manager/Microsoft.Sql/preview/2023-08-01-preview/ManagedInstanceDtcs.json",
            "words": [
                "msdtcdns",
                "msdtc's"
            ]
        },
        {
            "filename": "**/specification/sql/resource-manager/Microsoft.Sql/preview/2023-08-01-preview/TimeZones.json",
            "words": [
                "freemium"
            ]
        },
        {
            "filename": "**/specification/datafactory/resource-manager/Microsoft.DataFactory/preview/2017-09-01-preview/entityTypes/IntegrationRuntime.json",
            "words": [
                "Exprired"
            ]
        },
        {
            "filename": "**/specification/synapse/resource-manager/Microsoft.Synapse/preview/2019-06-01-preview/integrationRuntime.json",
            "words": [
                "Exprired"
            ]
        },
        {
            "filename": "**/specification/synapse/resource-manager/Microsoft.Synapse/preview/2021-04-01-preview/integrationRuntime.json",
            "words": [
                "Exprired"
            ]
        },
        {
            "filename": "**/specification/datamigration/resource-manager/Microsoft.DataMigration/preview/2018-07-15-preview/definitions/TasksCommon.json",
            "words": [
                "Miliseconds",
                "INITIALIAZING"
            ]
        },
        {
            "filename": "**/specification/resourcehealth/resource-manager/Microsoft.ResourceHealth/stable/2015-01-01/resourcehealth.json",
            "words": [
                "occured"
            ]
        },
        {
            "filename": "**/specification/storSimple1200Series/resource-manager/Microsoft.StorSimple/stable/2016-10-01/StorSimple.json",
            "words": [
                "Availablity",
                "Requestrequest"
            ]
        },
        {
            "filename": "**/specification/keyvault/data-plane/Microsoft.KeyVault/**/keyvault.json",
            "words": [
                "Regenerte"
            ]
        },
        {
            "filename": "**/specification/eventgrid/data-plane/Microsoft.EventGrid/stable/2018-01-01/SystemEvents.json",
            "words": [
                "clientsession"
            ]
        },
        {
            "filename": "**/specification/eventgrid/data-plane/Microsoft.EventGrid/stable/2024-01-01/GeneratedSystemEvents.json",
            "words": [
                "whatsapp"
            ]
        },
        {
            "filename": "**/specification/eventgrid/data-plane/Microsoft.EventGrid/stable/2018-01-01/GeneratedSystemEvents.json",
            "words": [
                "whatsapp"
            ]
        },
        {
            "filename": "**/specification/eventgrid/data-plane/Microsoft.EventGrid/**/EventGrid.json",
            "words": [
                "renewlock"
            ]
        },
        {
            "filename": "**/specification/keyvault/data-plane/Microsoft.KeyVault/**/storage.json",
            "words": [
                "Regenerte"
            ]
        },
        {
            "filename": "**/specification/adhybridhealthservice/resource-manager/Microsoft.ADHybridHealthService/stable/2014-01-01/ADHybridHealthService.json",
            "words": [
                "Availibility",
                "Mpping",
                "Occured",
                "modififed",
                "Addomain"
            ]
        },
        {
            "filename": "**/specification/apimanagement/resource-manager/Microsoft.ApiManagement/stable/2017-03-01/apimapis.json",
            "words": [
                "Commentss",
                "Issu",
                "Attachmentss"
            ]
        },
        {
            "filename": "**/specification/storagesync/resource-manager/Microsoft.StorageSync/stable/2018-07-01/storagesync.json",
            "words": [
                "Managementt"
            ]
        },
        {
            "filename": "**/specification/netapp/**/*.json",
            "words": [
                "SVMs",
                "kibibytes"
            ]
        },
        {
            "filename": "**/specification/frontdoor/resource-manager/Microsoft.Network/preview/2018-08-01-preview/webapplicationfirewall.json",
            "words": [
                "Firewal"
            ]
        },
        {
            "filename": "**/specification/web/resource-manager/Microsoft.Web/stable/2016-08-01/WebApps.json",
            "words": [
                "priviledged"
            ]
        },
        {
            "filename": "**/specification/web/resource-manager/Microsoft.Web/stable/2018-02-01/WebApps.json",
            "words": [
                "priviledged"
            ]
        },
        {
            "filename": "**/specification/web/resource-manager/Microsoft.Web/stable/2018-11-01/WebApps.json",
            "words": [
                "priviledged"
            ]
        },
        {
            "filename": "**/specification/web/resource-manager/Microsoft.Web/stable/2023-12-01/WebApps.json",
            "words": [
                "sitecontainers"
            ]
        },
        {
            "filename": "**/specification/web/resource-manager/Microsoft.Web/stable/2015-08-01/service.json",
            "words": [
                "Defintions",
                "Availablility",
                "Availabilily",
                "diagnosics"
            ]
        },
        {
            "filename": "**/specification/customer-insights/resource-manager/Microsoft.CustomerInsights/stable/2017-04-26/customer-insights.json",
            "words": [
                "thres"
            ]
        },
        {
            "filename": "**/specification/keyvault/data-plane/Microsoft.KeyVault/stable/2016-10-01/keyvault.json",
            "words": [
                "Regenerte"
            ]
        },
        {
            "filename": "**/specification/customer-insights/resource-manager/Microsoft.CustomerInsights/stable/2017-01-01/customer-insights.json",
            "words": [
                "thres"
            ]
        },
        {
            "filename": "**/specification/monitor/resource-manager/Microsoft.Insights/stable/2018-09-01/baseline_API.json",
            "words": [
                "metdata"
            ]
        },
        {
            "filename": "**/specification/storagesync/resource-manager/Microsoft.StorageSync/stable/2018-04-02/storagesync.json",
            "words": [
                "Managementt"
            ]
        },
        {
            "filename": "**/specification/migrate/resource-manager/**/*.json",
            "words": [
                "Occured",
                "Assessible",
                "sqlcollectors",
                "Reasonings",
                "Overcommit",
                "overcommit",
                "SSDE",
                "Recieved",
                "Ebds",
                "idms",
                "Idms",
                "Cluter",
                "Mfamily",
                "Datacentre"
            ]
        },
        {
            "filename": "**/specification/resourcehealth/resource-manager/Microsoft.ResourceHealth/preview/2018-08-01/ResourceHealth.json",
            "words": [
                "occured"
            ]
        },
        {
            "filename": "**/specification/storageimportexport/resource-manager/Microsoft.ImportExport/stable/2016-11-01/storageimportexport.json",
            "words": [
                "Infomation"
            ]
        },
        {
            "filename": "**/specification/web/resource-manager/Microsoft.DomainRegistration/stable/2015-04-01/Domains.json",
            "words": [
                "Availablility"
            ]
        },
        {
            "filename": "**/specification/web/resource-manager/Microsoft.DomainRegistration/stable/2018-02-01/Domains.json",
            "words": [
                "Availablility"
            ]
        },
        {
            "filename": "**/specification/cost-management/resource-manager/Microsoft.CostManagement/preview/2018-12-01-preview/costmanagement.json",
            "words": [
                "Managment"
            ]
        },
        {
            "filename": "**/specification/cost-management/resource-manager/Microsoft.CostManagement/stable/2018-08-31/costmanagement.json",
            "words": [
                "Managment"
            ]
        },
        {
            "filename": "**/specification/deviceprovisioningservices/resource-manager/Microsoft.Devices/preview/2017-08-21-preview/iotdps.json",
            "words": [
                "Messsage"
            ]
        },
        {
            "filename": "**/specification/deviceprovisioningservices/resource-manager/Microsoft.Devices/stable/2017-11-15/iotdps.json",
            "words": [
                "Messsage"
            ]
        },
        {
            "filename": "**/specification/deviceprovisioningservices/resource-manager/Microsoft.Devices/stable/2018-01-22/iotdps.json",
            "words": [
                "Messsage"
            ]
        },
        {
            "filename": "**/specification/deviceprovisioningservices/resource-manager/Microsoft.Devices/preview/2020-09-01-preview/iotdps.json",
            "words": [
                "Messsage"
            ]
        },
        {
            "filename": "**/specification/deviceprovisioningservices/resource-manager/Microsoft.Devices/stable/2020-01-01/iotdps.json",
            "words": [
                "Messsage"
            ]
        },
        {
            "filename": "**/specification/deviceprovisioningservices/resource-manager/Microsoft.Devices/stable/2020-03-01/iotdps.json",
            "words": [
                "Messsage"
            ]
        },
        {
            "filename": "**/specification/storagesync/resource-manager/Microsoft.StorageSync/preview/2017-06-05-preview/storagesync.json",
            "words": [
                "Managementt"
            ]
        },
        {
            "filename": "**/specification/web/resource-manager/Microsoft.Web/stable/2018-02-01/AppServiceEnvironments.json",
            "words": [
                "diagnosics",
                "Availabilily",
                "Accessable"
            ]
        },
        {
            "filename": "**/specification/notificationhubs/resource-manager/Microsoft.NotificationHubs/stable/2017-04-01/notificationhubs.json",
            "words": [
                "Availiable",
                "Regenrate"
            ]
        },
        {
            "filename": "**/specification/web/resource-manager/Microsoft.Web/stable/2016-09-01/AppServiceEnvironments.json",
            "words": [
                "diagnosics",
                "Availabilily"
            ]
        },
        {
            "filename": "**/specification/web/resource-manager/Microsoft.Web/stable/2018-02-01/AppServicePlans.json",
            "words": [
                "Defintions"
            ]
        },
        {
            "filename": "**/specification/web/resource-manager/Microsoft.Web/stable/2016-09-01/AppServicePlans.json",
            "words": [
                "Defintions"
            ]
        },
        {
            "filename": "**/specification/resourcehealth/resource-manager/Microsoft.ResourceHealth/stable/2017-07-01/resourcehealth.json",
            "words": [
                "occured"
            ]
        },
        {
            "filename": "**/specification/notificationhubs/resource-manager/Microsoft.NotificationHubs/stable/2014-09-01/notificationhubs.json",
            "words": [
                "Availiable"
            ]
        },
        {
            "filename": "**/specification/notificationhubs/resource-manager/Microsoft.NotificationHubs/stable/2016-03-01/notificationhubs.json",
            "words": [
                "Availiable"
            ]
        },
        {
            "filename": "**/specification/datafactory/resource-manager/Microsoft.DataFactory/stable/2018-06-01/entityTypes/IntegrationRuntime.json",
            "words": [
                "Exprired"
            ]
        },
        {
            "filename": "**/specification/synapse/resource-manager/Microsoft.Synapse/stable/2020-12-01/integrationRuntime.json",
            "words": [
                "Exprired"
            ]
        },
        {
            "filename": "**/specification/synapse/resource-manager/Microsoft.Synapse/stable/2021-03-01/integrationRuntime.json",
            "words": [
                "Exprired"
            ]
        },
        {
            "filename": "**/specification/datamigration/resource-manager/Microsoft.DataMigration/stable/2018-04-19/definitions/TasksCommon.json",
            "words": [
                "Miliseconds",
                "INITIALIAZING"
            ]
        },
        {
            "filename": "**/specification/cognitiveservices/data-plane/EntitySearch/stable/v1.0/EntitySearch.json",
            "words": [
                "Speciality"
            ]
        },
        {
            "filename": "**/specification/cognitiveservices/data-plane/Face/stable/v1.0/Face.json",
            "words": [
                "addfacefromurl",
                "deleteface",
                "detectwithstream",
                "detectwithurl",
                "facelist",
                "findsimilar",
                "getface",
                "largefacelist",
                "largepersongroup",
                "largepersongroupperson",
                "persongroup",
                "persongroupperson",
                "verifyfacetoface"
            ]
        },
        {
            "filename": "**/specification/storageimportexport/resource-manager/Microsoft.ImportExport/stable/2016-11-01/storageimportexport.json",
            "words": [
                "Listblob"
            ]
        },
        {
            "filename": "**/specification/cognitiveservices/data-plane/TextAnalytics/preview/v2.1/TextAnalytics.json",
            "words": [
                "carretera",
                "estaba",
                "atascada",
                "Había",
                "mucho",
                "tráfico",
                "ayer",
                "carretera",
                "estaba",
                "atascada",
                "Había",
                "mucho",
                "tráfico",
                "ayer"
            ]
        },
        {
            "filename": "**/specification/cognitiveservices/data-plane/TextAnalytics/stable/v2.0/TextAnalytics.json",
            "words": [
                "carretera",
                "estaba",
                "atascada",
                "Había",
                "mucho",
                "tráfico",
                "ayer",
                "carretera",
                "estaba",
                "atascada",
                "Había",
                "mucho",
                "tráfico",
                "ayer"
            ]
        },
        {
            "filename": "**/specification/network/resource-manager/Microsoft.Network/stable/2018-02-01/networkWatcher.json",
            "words": [
                "Uknown"
            ]
        },
        {
            "filename": "**/specification/network/resource-manager/Microsoft.Network/stable/2018-04-01/networkWatcher.json",
            "words": [
                "Uknown"
            ]
        },
        {
            "filename": "**/specification/network/resource-manager/Microsoft.Network/stable/2018-06-01/networkWatcher.json",
            "words": [
                "Uknown"
            ]
        },
        {
            "filename": "**/specification/network/resource-manager/Microsoft.Network/stable/2018-07-01/networkWatcher.json",
            "words": [
                "Uknown"
            ]
        },
        {
            "filename": "**/specification/network/resource-manager/Microsoft.Network/stable/2018-08-01/networkWatcher.json",
            "words": [
                "Uknown"
            ]
        },
        {
            "filename": "**/specification/network/resource-manager/Microsoft.Network/stable/2018-10-01/networkWatcher.json",
            "words": [
                "Uknown"
            ]
        },
        {
            "filename": "**/specification/network/resource-manager/Microsoft.Network/stable/2018-11-01/networkWatcher.json",
            "words": [
                "Uknown"
            ]
        },
        {
            "filename": "**/specification/databoxedge/resource-manager/Microsoft.DataBoxEdge/stable/2019-03-01/databoxedge.json",
            "words": [
                "Fulfilment"
            ]
        },
        {
            "filename": "**/specification/databoxedge/resource-manager/Microsoft.DataBoxEdge/stable/2019-07-01/databoxedge.json",
            "words": [
                "Fulfilment"
            ]
        },
        {
            "filename": "**/specification/databoxedge/resource-manager/Microsoft.DataBoxEdge/stable/2019-08-01/databoxedge.json",
            "words": [
                "Fulfilment"
            ]
        },
        {
            "filename": "**/specification/databoxedge/resource-manager/Microsoft.DataBoxEdge/stable/2020-09-01/databoxedge.json",
            "words": [
                "Fulfilment"
            ]
        },
        {
            "filename": "**/specification/databoxedge/resource-manager/Microsoft.DataBoxEdge/preview/2020-05-01-preview/databoxedge.json",
            "words": [
                "Fulfilment"
            ]
        },
        {
            "filename": "**/specification/databoxedge/resource-manager/Microsoft.DataBoxEdge/preview/2020-09-01-preview/databoxedge.json",
            "words": [
                "Fulfilment"
            ]
        },
        {
            "filename": "**/specification/databoxedge/resource-manager/Microsoft.DataBoxEdge/stable/2020-12-01/databoxedge.json",
            "words": [
                "Fulfilment"
            ]
        },
        {
            "filename": "**/specification/cognitiveservices/data-plane/TranslatorText/stable/v3.0/TranslatorText.json",
            "words": [
                "mosca",
                "Jpan",
                "konnichiha",
                "nein",
                "bicho"
            ]
        },
        {
            "filename": "**/specification/network/resource-manager/Microsoft.Network/stable/**/webapplicationfirewall.json",
            "words": [
                "Conditon"
            ]
        },
        {
            "filename": "**/specification/relay/resource-manager/Microsoft.Relay/stable/2016-07-01/relay.json",
            "words": [
                "successfuly",
                "Autorization",
                "retirve",
                "Regenrate",
                "usermetadata",
                "Relaytype",
                "reponse",
                "namespce"
            ]
        },
        {
            "filename": "**/specification/relay/resource-manager/Microsoft.Relay/stable/2017-04-01/relay.json",
            "words": [
                "successfuly",
                "Autorization",
                "retirve",
                "butthe",
                "Regenrate",
                "usermetadata",
                "Relaytype",
                "neeeds",
                "reponse"
            ]
        },
        {
            "filename": "**/specification/machinelearningservices/resource-manager/Microsoft.MachineLearningServices/preview/2020-05-01-preview/machineLearningServices.json",
            "words": [
                "mysqldb",
                "psqldb"
            ]
        },
        {
            "filename": "**/specification/maps/data-plane/Weather/stable/1.1/weather.json",
            "words": [
                "locationally",
                "unittype"
            ]
        },
        {
            "filename": "**/specification/maps/data-plane/Microsoft.Maps/Render/preview/1.0/render.json",
            "words": [
                "Chttp",
                "Fcontoso",
                "Fpushpins"
            ]
        },
        {
            "filename": "**/specification/maps/data-plane/Render/preview/1.0/render.json",
            "words": [
                "Chttp",
                "Fcontoso",
                "Fpushpins"
            ]
        },
        {
            "filename": "**/specification/maps/data-plane/Render/stable/2022-08-01/render.json",
            "words": [
                "maptileset"
            ]
        },
        {
            "filename": "**/specification/maps/data-plane/Spatial/stable/2022-08-01/spatial.json",
            "words": [
                "postbuffer",
                "getbuffer",
                "postclosestpoint",
                "getclosestpoint"
            ]
        },
        {
            "filename": "**/specification/maps/data-plane/Search/**",
            "words": [
                "geocodingresponse",
                "searchaddressresult",
                "searchaddressreverseresponse"
            ]
        },
        {
            "filename": "**/specification/communication/data-plane/Chat/**/communicationserviceschat.json",
            "words": [
                "readreceipts",
                "heic",
                "webp"
            ]
        },
        {
            "filename": "**/specification/saas/resource-manager/Microsoft.SaaS/preview/2018-03-01-beta/saas.json",
            "words": [
                "saasresources"
            ]
        },
        {
            "filename": "**/specification/hdinsight/hdinsight-kafka-rest-proxy/proxy.json",
            "words": [
                "Metada"
            ]
        },
        {
            "filename": "**/specification/hdinsight/resource-manager/Microsoft.HDInsight/preview/2015-03-01-preview/cluster.json",
            "words": [
                "saskey"
            ]
        },
        {
            "filename": "**/specification/hdinsight/resource-manager/Microsoft.HDInsight/preview/2015-03-01-preview/locations.json",
            "words": [
                "vmsize",
                "vmsizes"
            ]
        },
        {
            "filename": "**/specification/hdinsight/resource-manager/Microsoft.HDInsight/stable/2018-06-01-preview/cluster.json",
            "words": [
                "azureasyncoperations",
                "saskey"
            ]
        },
        {
            "filename": "**/specification/hdinsight/resource-manager/Microsoft.HDInsight/stable/2018-06-01-preview/locations.json",
            "words": [
                "vmsize",
                "vmsizes"
            ]
        },
        {
            "filename": "**/specification/web/resource-manager/Microsoft.Web/**/CommonDefinitions.json",
            "words": [
                "Guage"
            ]
        },
        {
            "filename": "**/specification/confluent/resource-manager/Microsoft.Confluent/**/confluent.json",
            "words": [
                "orgvalidate"
            ]
        },
        {
            "filename": "**/specification/recoveryservicessiterecovery/resource-manager/Microsoft.RecoveryServices/**/service.json",
            "words": [
                "Orignal",
                "Seleted",
                "targetvCenterId",
                "esxi"
            ]
        },
        {
            "filename": "**/specification/recoveryservicessiterecovery/resource-manager/Microsoft.RecoveryServices/**/bms.json",
            "words": [
                "xcool"
            ]
        },
        {
            "filename": "**/specification/deviceprovisioningservices/resource-manager/Microsoft.Devices/stable/2021-10-15/iotdps.json",
            "words": [
                "Messsage"
            ]
        },
        {
            "filename": "**/specification/postgresql/resource-manager/Microsoft.DBforPostgreSQL/preview/**/*json",
            "words": [
                "automigration"
            ]
        },
        {
            "filename": "**/specification/cognitiveservices/data-plane/FormRecognizer/**/FormRecognizer.json",
            "words": [
                "heif",
                "spreadsheetml",
                "presentationml",
                "barcodes",
                "UPCA",
                "UPCE",
                "Codabar",
                "rrggbb"
            ]
        },
        {
            "filename": "**/specification/ai/data-plane/DocumentIntelligence/**/DocumentIntelligence.json",
            "words": [
                "documentintelligence",
                "heif",
                "spreadsheetml",
                "presentationml",
                "barcodes",
                "UPCA",
                "UPCE",
                "Codabar",
                "rrggbb"
            ]
        },
        {
            "filename": "**/specification/cognitiveservices/data-plane/UnifiedVision/**/UnifiedVision.json",
            "words": [
                "planogram",
                "Planogram",
                "productrecognition",
                "imagecomposition",
                "planogramcompliance"
            ]
        },
        {
            "filename": "**/specification/machinelearningservices/data-plane/Microsoft.MachineLearningServices/preview/2019-*/modelManagement.json",
            "words": [
                "UNKNOWON"
            ]
        },
        {
            "filename": "**/specification/machinelearningservices/data-plane/Microsoft.MachineLearningServices/preview/2022-*-preview/machineLearningServices.json",
            "words": [
                "Tmpfs",
                "tmpfs",
                "npipe"
            ]
        },
        {
            "filename": "**/specification/machinelearningservices/data-plane/Microsoft.MachineLearningServices/preview/20*-preview/azure-ai-assets.json",
            "words": [
                "genericasset"
            ]
        },
        {
            "filename": "**/specification/dataprotection/resource-manager/Microsoft.DataProtection/**/dataprotection.json",
            "words": [
                "PrepareTimedout",
                "CommitTimedout"
            ]
        },
        {
            "filename": "**/specification/purview/data-plane/Azure.Analytics.Purview.Workflow/preview/**/purviewWorkflow.json",
            "words": [
                "userrequests",
                "DSAR",
                "dsar",
                "workflowruns",
                "workflowtasks"
            ]
        },
        {
            "filename": "**/specification/translation/data-plane/**/*.json",
            "words": [
                "autodetection",
                "breaksentence",
                "mosca",
                "Transliterable",
                "translitered"
            ]
        },
        {
            "filename": "**/specification/machinelearningservices/resource-manager/Microsoft.MachineLearningServices/**/*.json",
            "words": [
                "datareferences",
                "Groundedness",
                "AOAI",
                "testconnection",
                "aoai",
                "SecretExpiry",
                "expirableSecret",
                "expireAfterHours",
                "expire",
                "expirable"
            ]
        },
        {
            "filename": "**/specification/fist/resource-manager/Microsoft.IoTFirmwareDefense/**/*.json",
            "words": [
                "RELRO",
                "relro",
                "rpath",
                "runpath",
                "SBOM",
                "Sbom",
                "sbom"
            ]
        },
        {
            "filename": "**/specification/securityinsights/resource-manager/Microsoft.SecurityInsights/preview/**/*.json",
            "words": [
                "Criterias",
                "nwrfc",
                "Abap",
                "AGRTCODES",
                "AGRUSERS",
                "AGRPROF",
                "ADCP",
                "USGRPUSER",
                "USERADDR",
                "DEVACCESS",
                "AGRDEFINE",
                "PAHI",
                "AGRAGRS",
                "USRSTAMP",
                "AGRFLAGS",
                "SNCSYSACL",
                "USRACL"
            ]
        },
        {
            "filename": "**/specification/cognitiveservices/data-plane/AzureOpenAI/inference/preview/**/*.json",
            "words": [
                "flac",
                "mpga"
            ]
        },
        {
            "filename": "**/specification/cognitiveservices/data-plane/AzureOpenAI/inference/stable/**/*.json",
            "words": [
                "flac",
                "FLAC",
                "mpga",
                "rerank"
            ]
        },
        {
            "filename": "**/specification/appplatform/resource-manager/Microsoft.AppPlatform/preview/2024-01-01-preview/appplatform.json",
            "words": [
                "springboot"
            ]
        },
        {
            "filename": "**/specification/cosmos-db/resource-manager/Microsoft.DocumentDB/**/*.json",
            "words": [
                "keyvaultkeyuri",
                "throughputpool"
            ]
        },
        {
            "filename": "**/specification/purview/data-plane/Azure.Analytics.Purview.DataMap/**/*.json",
            "words": [
                "timerange"
            ]
        },
        {
            "filename": "**/specification/healthdataaiservices/**/*.json",
            "words": [
                "deidentification",
                "deidentify",
                "surrogation"
            ]
        },
        {
            "filename": "**/specification/search/data-plane/Azure.Search/**/*.json",
            "words": [
                "rerank",
                "discretizing",
                "subscores",
                "vectorizing",
                "onelake"
            ]
        },
        {
            "filename": "**/specification/vi/resource-manager/Microsoft.VideoIndexer/**/*.json",
            "words": [
                "videoindexer",
                "viopenai"
            ]
        },
        {
            "filename": "**/specification/nginx/resource-manager/NGINX.NGINXPLUS/**/*.json",
            "words": [
                "nginx",
                "nginxaas",
                "NCUs",
                "autoscaled",
                "Autoupgrade",
                "autoupgrade"
            ]
        },
        {
            "filename": "**/specification/mobilenetwork/resource-manager/Microsoft.MobileNetwork/stable/**/*.json",
            "words": [
                "suci"
            ]
        },
        {
            "filename": "**/specification/containerservice/resource-manager/Microsoft.ContainerService/**/*.json",
            "words": [
                "containerd"
            ]
        },
        {
            "filename": "**/specification/batch/data-plane/Microsoft.Batch/**/*.json",
            "words": [
                "upgradingos",
                "TVMs"
            ]
        },
        {
            "filename": "**/specification/batch/data-plane/Azure.Batch/**/*.json",
            "words": [
                "upgradingos",
                "TVMs"
            ]
        },
        {
            "filename": "**/specification/awsconnector/resource-manager/Microsoft.AwsConnector/**/*.json",
            "words": [
                "ACUs",
                "AWSRDS",
                "DCERPC",
                "Dsse",
                "dsse",
                "dualstack",
                "ENIs",
                "Fargate",
                "multimaster",
                "nodegroup",
                "Nodegroups",
                "nondefault",
                "ONEZONE",
                "parallelquery",
                "preconfigures",
                "tierings",
                "VPC's",
                "wihtin"
            ]
        },
        {
            "filename": "**/specification/confidentialledger/data-plane/Microsoft.CodeTransparency/preview/**/*.json",
            "words": [
                "cbor",
                "txids",
                "operationid",
                "scitt"
            ]
        },
        {
            "filename": "**/specification/applicationinsights/data-plane/LiveMetrics/preview/2024-04-01-preview/livemetrics.json",
            "words": [
                "LiveMetrics",
                "QuickPulse",
                "ikey",
                "apikey",
                "Comparand",
                "SDK"
            ]
        },
        {
            "filename": "**/specification/cognitiveservices/data-plane/ContentSafety/**/*.json",
            "words": [
                "Groundedness",
                "ungroundedness"
            ]
        },
        {
            "filename": "**/specification/sqlvirtualmachine/resource-manager/Microsoft.SqlVirtualMachine/**/*.json",
            "words": [
                "WUMU",
                "WSUS"
            ]
        },
        {
            "filename": "**/specification/riskiq/data-plane/Microsoft.Easm/preview/2024-03-01-preview/easm.json",
            "words": [
                "Cisa",
                "cisa",
                "affected",
                "AUTOCONFIRMED"
            ]
        },
        {
            "filename": "**/specification/hybridcompute/resource-manager/Microsoft.HybridCompute/preview/**/*.json",
            "words": [
                "hotpatch"
            ]
        },
        {
            "filename": "**/specification/monitor/resource-manager/Microsoft.Insights/**/actionGroups_API.json",
            "words": [
                "occurringlocation",
                "routingid",
                "automitigationenabled",
                "monitorid",
                "tsgid",
                "correlationid"
            ]
        },
        {
            "filename": "**/specification/ai/data-plane/Face/**/*.json",
            "words": [
                "headwear",
                "realface",
                "spoofface"
            ]
        },
        {
            "filename": "**/specification/developerhub/resource-manager/Microsoft.DevHub/**/*.json",
            "words": [
                "iacProfiles",
                "iacProfile",
                "IacProfiles",
                "IacProfile",
                "HCI",
                "HCIAKS",
                "HCIARCVM"
            ]
        },
        {
            "filename": "**/specification/securityinsights/data-plane/Microsoft.SecurityInsights/**/*.json",
            "words": [
                "threatintelligencestixobjects",
                "stixobjects"
            ]
        },
        {
            "filename": "**/specification/cognitiveservices/data-plane/AzureOpenAI/inference/preview/**/*.json",
            "words": [
                "rerank"
            ]
        },
        {
            "filename": "**/specification/communication/data-plane/CallAutomation/**/*.json",
            "words": [
                "unhold",
                "Unhold",
                "transferor's"
            ]
        },
        {
            "filename": "**/specification/oracle/resource-manager/Oracle.Database/**/*.json",
            "words": [
                "systemversionname"
            ]
        },
        {
<<<<<<< HEAD
            "filename": "**/specification/developerhub/resource-manager/Microsoft.DevHub/preview/**/workflow.json",
            "words": [
                "adooauth",
                "ADOO"
=======
            "filename": "**/specification/iotoperations/resource-manager/Microsoft.IoTOperations/**/*.json",
            "words": [
                "akri",
                "opcua",
                "websockets",
                "opentelemetry",
                "parquet"
>>>>>>> eb323c0e
            ]
        }
    ],
    "enableFiletypes": [
        "cadl"
    ],
    "ignoreWords": [
        "trafficcontrollerspec"
    ]

}<|MERGE_RESOLUTION|>--- conflicted
+++ resolved
@@ -1391,12 +1391,13 @@
             ]
         },
         {
-<<<<<<< HEAD
             "filename": "**/specification/developerhub/resource-manager/Microsoft.DevHub/preview/**/workflow.json",
             "words": [
                 "adooauth",
                 "ADOO"
-=======
+            ]
+        },
+        {
             "filename": "**/specification/iotoperations/resource-manager/Microsoft.IoTOperations/**/*.json",
             "words": [
                 "akri",
@@ -1404,7 +1405,6 @@
                 "websockets",
                 "opentelemetry",
                 "parquet"
->>>>>>> eb323c0e
             ]
         }
     ],

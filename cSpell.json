--- conflicted
+++ resolved
@@ -1053,7 +1053,7 @@
             "words": [
                 "HanaScaleoutContainer"
             ]
-        },		
+        },
         {
             "filename": "**/specification/deviceprovisioningservices/resource-manager/Microsoft.Devices/stable/2021-10-15/iotdps.json",
             "words": [
@@ -1371,7 +1371,7 @@
                 "efgyghrtguk",
                 "Elong",
                 "emaccess",
-                "ENCHIPHERMENT",  
+                "ENCHIPHERMENT",
                 "ENIs",
                 "FARGAT",
                 "Fargate",
@@ -1655,15 +1655,15 @@
             ]
         },
         {
-<<<<<<< HEAD
+            "filename": "**/specification/azurestackhci/resource-manager/Microsoft.AzureStackHCI/StackHCIVM/**/*.json",
+            "words": [
+                "SEVSNP"
+            ]
+        },
+        {
             "filename": "**/specification/connectedcache/resource-manager/Microsoft.ConnectedCache/preview/**/*.json",
             "words": [
                 "Eflow"
-=======
-            "filename": "**/specification/azurestackhci/resource-manager/Microsoft.AzureStackHCI/StackHCIVM/**/*.json",
-            "words": [
-                "SEVSNP"
->>>>>>> 15b16d1b
             ]
         }
     ],

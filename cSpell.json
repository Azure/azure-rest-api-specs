{
    "version": "0.2",
    "language": "en",
    "words": [
        "authnotrequired",
        "azsdk",
        "confidentialledger",
        "Creds",
        "fixdate",
        "frontends",
        "partiallycompleted",
        "servicenetworking",
        "subchannel",
        "umls"
    ],
    "dictionaryDefinitions": [
        {
            "name": "custom-words",
            "file": "./custom-words.txt",
            "description": "Project Words"
        }
    ],
    "flagWords": [
        "teh"
    ],
    "ignorePaths": [
        "**/examples/**",
        "**/package-lock.json",
        "cSpell.json",
        "eng/**",
        "node_modules/**",
        "custom-words.txt"
    ],
    "ignoreRegExpList": [
        "v\\d",
        "email",
        "Base64"
    ],
    "minWordLength": 4,
    "dictionaries": [
        "companies",
        "csharp",
        "custom-words",
        "go",
        "html",
        "java",
        "node",
        "python",
        "softwareTerms",
        "typescript"
    ],
    "overrides": [
        {
            "filename": "**/specification/playwrighttesting/**/*",
            "words": [
                "microsoftplaywrighttesting",
                "playwrighttesting",
            ]
        },
        {
            "filename": "**/specification/azurearcdata/resource-manager/Microsoft.AzureArcData/**/*.json",
            "words": [
                "azurearcdata"
            ]
        },
        {
            "filename": "**/specification/azurearcdata/resource-manager/Microsoft.AzureArcData/preview/**/*.json",
            "words": [
                "SSRS",
                "SSAS",
                "SSIS",
                "PBIRS"
            ]
        },
        {
            "filename": "**/specification/databox/resource-manager/Microsoft.DataBox/stable/2018-01-01/databox.json",
            "words": [
                "Tera"
            ]
        },
        {
            "filename": "**/specification/databox/resource-manager/Microsoft.DataBox/stable/2019-09-01/databox.json",
            "words": [
                "Tera"
            ]
        },
        {
            "filename": "**/specification/databox/resource-manager/Microsoft.DataBox/stable/2020-04-01/databox.json",
            "words": [
                "Tera"
            ]
        },
        {
            "filename": "**/specification/databox/resource-manager/Microsoft.DataBox/stable/2020-11-01/databox.json",
            "words": [
                "Tera"
            ]
        },
        {
            "filename": "**/specification/databox/resource-manager/Microsoft.DataBox/stable/2021-03-01/databox.json",
            "words": [
                "Tera"
            ]
        },
        {
            "filename": "**/specification/databox/resource-manager/Microsoft.DataBox/stable/2021-05-01/databox.json",
            "words": [
                "Tera"
            ]
        },
        {
            "filename": "**/specification/databox/resource-manager/Microsoft.DataBox/preview/2021-08-01-preview/databox.json",
            "words": [
                "Tera"
            ]
        },
        {
            "filename": "**/specification/databox/resource-manager/Microsoft.DataBox/stable/2021-12-01/databox.json",
            "words": [
                "Tera"
            ]
        },
        {
            "filename": "**/specification/databox/resource-manager/Microsoft.DataBox/stable/2022-02-01/databox.json",
            "words": [
                "Tera"
            ]
        },
        {
            "filename": "**/specification/databox/resource-manager/Microsoft.DataBox/stable/2022-09-01/databox.json",
            "words": [
                "Tera"
            ]
        },
        {
            "filename": "**/specification/databox/resource-manager/Microsoft.DataBox/stable/2022-12-01/databox.json",
            "words": [
                "Tera"
            ]
        },
        {
            "filename": "**/specification/servicebus/resource-manager/Microsoft.ServiceBus/stable/2017-04-01/Rules.json",
            "words": [
                "Ruleproperties"
            ]
        },
        {
            "filename": "**/specification/servicebus/resource-manager/Microsoft.ServiceBus/preview/2018-01-01-preview/Rules.json",
            "words": [
                "Ruleproperties"
            ]
        },
        {
            "filename": "**/specification/servicebus/resource-manager/Microsoft.ServiceBus/preview/2021-01-01-preview/Rules.json",
            "words": [
                "Ruleproperties"
            ]
        },
        {
            "filename": "**/specification/servicebus/resource-manager/Microsoft.ServiceBus/stable/2014-09-01/servicebus.json",
            "words": [
                "Planproperties"
            ]
        },
        {
            "filename": "**/specification/logic/resource-manager/Microsoft.Logic/preview/2015-02-01-preview/logic.json",
            "words": [
                "Accesskey"
            ]
        },
        {
          "filename": "**/specification/billing/**/*.json",
          "words": [
              "mosp",
              "resellee",
              "cnpj"
          ]
        },
        {
            "filename": "**/specification/compute/resource-manager/Microsoft.ContainerService/preview/2015-11-01-preview/containerService.json",
            "words": [
                "Ochestrator"
            ]
        },
        {
            "filename": "**/specification/compute/resource-manager/Microsoft.ContainerService/stable/2016-03-30/containerService.json",
            "words": [
                "Ochestrator"
            ]
        },
        {
            "filename": "**/specification/compute/resource-manager/Microsoft.ContainerService/stable/2016-09-30/containerService.json",
            "words": [
                "Ochestrator"
            ]
        },
        {
            "filename": "**/specification/containerservice/resource-manager/Microsoft.ContainerService/stable/2016-03-30/containerService.json",
            "words": [
                "Ochestrator"
            ]
        },
        {
            "filename": "**/specification/containerservice/resource-manager/Microsoft.ContainerService/stable/2016-09-30/containerService.json",
            "words": [
                "Ochestrator"
            ]
        },
        {
            "filename": "**/specification/containerservice/resource-manager/Microsoft.ContainerInstance/stable/2021-10-01/containerInstance.json",
            "words": [
                "Noreuse"
            ]
        },
        {
            "filename": "**/specification/containerinstance/resource-manager/Microsoft.ContainerInstance/preview/**/containerInstance.json",
            "words": [
                "ngroups",
                "TransactionOptimized"
            ]
        },
        {
            "filename": "**/specification/containerservice/resource-manager/Microsoft.ContainerService/aks/**/*json",
            "words": [
                "vtpm",
                "trustedlaunch",
                "aksadvancednetworking",
                "PDBs",
                "undrainable",
                "Undrainable",
                "acnstls",
                "kubeletIdentity",
                "kubeletidentity"
            ]
        },
        {
            "filename": "**/specification/containerregistry/data-plane/Microsoft.ContainerRegistry/preview/2018-08-10/containerregistry.json",
            "words": [
                "WGXM",
                "EYWQ",
                "EYWQ",
                "LQUP",
                "BCWG",
                "VMQS",
                "WWKZ",
                "EWDG",
                "Ywhk",
                "Vfyc",
                "Lfot",
                "Sllb",
                "EYWQ",
                "LQUP",
                "BCWG",
                "VMQS",
                "WWKZ",
                "EWDG",
                "Ywhk",
                "Vfyc",
                "Lfot",
                "Sllb"
            ]
        },
        {
            "filename": "**/specification/automation/resource-manager/Microsoft.Automation/preview/2017-05-15-preview/softwareUpdateConfigurationRun.json",
            "words": [
                "softare"
            ]
        },
        {
            "filename": "**/specification/datacatalog/resource-manager/Microsoft.DataCatalog/stable/2016-03-30/datacatalog.json",
            "words": [
                "Listt"
            ]
        },
        {
            "filename": "**/specification/applicationinsights/resource-manager/Microsoft.Insights/stable/2015-05-01/componentFeaturesAndPricing_API.json",
            "words": [
                "Resouce"
            ]
        },
        {
            "filename": "**/specification/app/resource-manager/Microsoft.App/preview/2023-11-02-preview/ManagedEnvironments.json",
            "words": [
                "otlp"
            ]
        },
        {
            "filename": "**/specification/app/resource-manager/Microsoft.App/**/*.json",
            "words": [
                "workflowapp"
            ]
        },
        {
            "filename": "**/specification/servicefabric/data-plane/Microsoft.ServiceFabric/stable/6.2/servicefabric.json",
            "words": [
                "Qurum",
                "Milli",
                "Fautls"
            ]
        },
        {
            "filename": "**/specification/servicefabric/data-plane/Microsoft.ServiceFabric/stable/6.3/servicefabric.json",
            "words": [
                "Qurum",
                "Milli",
                "Fautls"
            ]
        },
        {
            "filename": "**/specification/servicefabric/data-plane/Microsoft.ServiceFabric/stable/6.4/servicefabric.json",
            "words": [
                "Qurum",
                "Milli",
                "Fautls"
            ]
        },
        {
            "filename": "**/specification/storsimple8000series/resource-manager/Microsoft.StorSimple/stable/2017-06-01/storsimple.json",
            "words": [
                "Availablity",
                "Remotemanagement"
            ]
        },
        {
            "filename": "**/specification/applicationinsights/resource-manager/Microsoft.Insights/preview/2017-10-01/eaSubscriptionMigration_API.json",
            "words": [
                "Migrationdate"
            ]
        },
        {
            "filename": "**/specification/sql/resource-manager/Microsoft.Sql/stable/2014-04-01/backups.json",
            "words": [
                "Droppeded"
            ]
        },
        {
            "filename": "**/specification/sql/resource-manager/Microsoft.Sql/preview/**/DistributedAvailabilityGroups.json",
            "words": [
                "freemium"
            ]
        },
		{
            "filename": "**/specification/sql/resource-manager/Microsoft.Sql/preview/**/ManagedInstances.json",
            "words": [
                "freemium"
            ]
        },
		{
            "filename": "**/specification/sql/resource-manager/Microsoft.Sql/preview/**/ServerTrustCertificates.json",
            "words": [
                "freemium"
            ]
        },
		{
            "filename": "**/specification/sql/resource-manager/Microsoft.Sql/preview/**/ManagedInstanceDtcs.json",
            "words": [
                "msdtcdns",
                "msdtc's"
            ]
        },
		{
            "filename": "**/specification/sql/resource-manager/Microsoft.Sql/preview/**/TimeZones.json",
            "words": [
                "freemium"
            ]
        },
		{
            "filename": "**/specification/sql/resource-manager/Microsoft.Sql/preview/**/ElasticPools.json",
            "words": [
                "PRMS"
            ]
        },
        {
            "filename": "**/specification/datafactory/resource-manager/Microsoft.DataFactory/preview/2017-09-01-preview/entityTypes/IntegrationRuntime.json",
            "words": [
                "Exprired"
            ]
        },
        {
            "filename": "**/specification/synapse/resource-manager/Microsoft.Synapse/preview/2019-06-01-preview/integrationRuntime.json",
            "words": [
                "Exprired"
            ]
        },
        {
            "filename": "**/specification/synapse/resource-manager/Microsoft.Synapse/preview/2021-04-01-preview/integrationRuntime.json",
            "words": [
                "Exprired"
            ]
        },
        {
            "filename": "**/specification/datamigration/resource-manager/Microsoft.DataMigration/preview/2018-07-15-preview/definitions/TasksCommon.json",
            "words": [
                "Miliseconds",
                "INITIALIAZING"
            ]
        },
        {
            "filename": "**/specification/resourcehealth/resource-manager/Microsoft.ResourceHealth/stable/2015-01-01/resourcehealth.json",
            "words": [
                "occured"
            ]
        },
        {
            "filename": "**/specification/storSimple1200Series/resource-manager/Microsoft.StorSimple/stable/2016-10-01/StorSimple.json",
            "words": [
                "Availablity",
                "Requestrequest"
            ]
        },
        {
            "filename": "**/specification/keyvault/data-plane/Microsoft.KeyVault/**/keyvault.json",
            "words": [
                "Regenerte"
            ]
        },
        {
            "filename": "**/specification/keyvault/resource-manager/readme.go.md",
            "words": [
                "modelerfour"
            ]
        },
        {
            "filename": "**/specification/eventgrid/data-plane/Microsoft.Communication/stable/2018-01-01/AzureCommunicationServices.json",
            "words": [
                "whatsapp"
            ]
        },
        {
            "filename": "**/specification/eventgrid/data-plane/Microsoft.EventGrid/stable/2018-01-01/SystemEvents.json",
            "words": [
                "clientsession"
            ]
        },
        {
            "filename": "**/specification/eventgrid/data-plane/Microsoft.EventGrid/stable/2024-01-01/GeneratedSystemEvents.json",
            "words": [
                "whatsapp"
            ]
        },
        {
            "filename": "**/specification/eventgrid/data-plane/Microsoft.EventGrid/stable/2018-01-01/GeneratedSystemEvents.json",
            "words": [
                "whatsapp"
            ]
        },
        {
            "filename": "**/specification/eventgrid/data-plane/Microsoft.EventGrid/**/EventGrid.json",
            "words": [
                "renewlock"
            ]
        },
        {
            "filename": "**/specification/keyvault/data-plane/Microsoft.KeyVault/**/storage.json",
            "words": [
                "Regenerte"
            ]
        },
        {
            "filename": "**/specification/adhybridhealthservice/resource-manager/Microsoft.ADHybridHealthService/stable/2014-01-01/ADHybridHealthService.json",
            "words": [
                "Availibility",
                "Mpping",
                "Occured",
                "modififed",
                "Addomain"
            ]
        },
        {
            "filename": "**/specification/apimanagement/resource-manager/Microsoft.ApiManagement/stable/2017-03-01/apimapis.json",
            "words": [
                "Commentss",
                "Issu",
                "Attachmentss"
            ]
        },
        {
            "filename": "**/specification/storagesync/resource-manager/Microsoft.StorageSync/stable/2018-07-01/storagesync.json",
            "words": [
                "Managementt"
            ]
        },
        {
            "filename": "**/specification/netapp/**/*.json",
            "words": [
                "SVMs",
                "SVM's",
                "kibibytes",
                "transitiontocmk"
            ]
        },
        {
            "filename": "**/specification/frontdoor/resource-manager/Microsoft.Network/preview/2018-08-01-preview/webapplicationfirewall.json",
            "words": [
                "Firewal"
            ]
        },
        {
            "filename": "**/specification/web/resource-manager/Microsoft.Web/stable/2016-08-01/WebApps.json",
            "words": [
                "priviledged"
            ]
        },
        {
            "filename": "**/specification/web/resource-manager/Microsoft.Web/stable/2018-02-01/WebApps.json",
            "words": [
                "priviledged"
            ]
        },
        {
            "filename": "**/specification/web/resource-manager/Microsoft.Web/stable/2018-11-01/WebApps.json",
            "words": [
                "priviledged"
            ]
        },
        {
            "filename": "**/specification/web/resource-manager/Microsoft.Web/stable/**/WebApps.json",
            "words": [
                "sitecontainers",
                "updatemachinekey"
            ]
        },
        {
            "filename": "**/specification/web/resource-manager/Microsoft.Web/stable/2015-08-01/service.json",
            "words": [
                "Defintions",
                "Availablility",
                "Availabilily",
                "diagnosics"
            ]
        },
        {
            "filename": "**/specification/customer-insights/resource-manager/Microsoft.CustomerInsights/stable/2017-04-26/customer-insights.json",
            "words": [
                "thres"
            ]
        },
        {
            "filename": "**/specification/keyvault/data-plane/Microsoft.KeyVault/stable/2016-10-01/keyvault.json",
            "words": [
                "Regenerte"
            ]
        },
        {
            "filename": "**/specification/customer-insights/resource-manager/Microsoft.CustomerInsights/stable/2017-01-01/customer-insights.json",
            "words": [
                "thres"
            ]
        },
        {
            "filename": "**/specification/monitor/resource-manager/Microsoft.Insights/stable/2018-09-01/baseline_API.json",
            "words": [
                "metdata"
            ]
        },
        {
            "filename": "**/specification/storagesync/resource-manager/Microsoft.StorageSync/stable/2018-04-02/storagesync.json",
            "words": [
                "Managementt"
            ]
        },
        {
            "filename": "**/specification/migrate/resource-manager/**/*.json",
            "words": [
                "Occured",
                "Assessible",
                "sqlcollectors",
                "Reasonings",
                "Overcommit",
                "overcommit",
                "SSDE",
                "Recieved",
                "Ebds",
                "idms",
                "Idms",
                "Cluter",
                "Mfamily",
                "Datacentre"
            ]
        },
        {
            "filename": "**/specification/resourcehealth/resource-manager/Microsoft.ResourceHealth/preview/2018-08-01/ResourceHealth.json",
            "words": [
                "occured"
            ]
        },
        {
            "filename": "**/specification/storageimportexport/resource-manager/Microsoft.ImportExport/stable/2016-11-01/storageimportexport.json",
            "words": [
                "Infomation"
            ]
        },
        {
            "filename": "**/specification/web/resource-manager/Microsoft.DomainRegistration/stable/2015-04-01/Domains.json",
            "words": [
                "Availablility"
            ]
        },
        {
            "filename": "**/specification/web/resource-manager/Microsoft.DomainRegistration/stable/2018-02-01/Domains.json",
            "words": [
                "Availablility"
            ]
        },
        {
            "filename": "**/specification/cost-management/resource-manager/Microsoft.CostManagement/preview/2018-12-01-preview/costmanagement.json",
            "words": [
                "Managment"
            ]
        },
        {
            "filename": "**/specification/cost-management/resource-manager/Microsoft.CostManagement/stable/2018-08-31/costmanagement.json",
            "words": [
                "Managment"
            ]
        },
        {
            "filename": "**/specification/cost-management/resource-manager/Microsoft.CostManagement/stable/2024-08-01/costmanagement.pricesheets.json",
            "words": [
                "unitofmeasure"
            ]
        },
        {
            "filename": "**/specification/deviceprovisioningservices/resource-manager/Microsoft.Devices/preview/2017-08-21-preview/iotdps.json",
            "words": [
                "Messsage"
            ]
        },
        {
            "filename": "**/specification/deviceprovisioningservices/resource-manager/Microsoft.Devices/stable/2017-11-15/iotdps.json",
            "words": [
                "Messsage"
            ]
        },
        {
            "filename": "**/specification/deviceprovisioningservices/resource-manager/Microsoft.Devices/stable/2018-01-22/iotdps.json",
            "words": [
                "Messsage"
            ]
        },
        {
            "filename": "**/specification/deviceprovisioningservices/resource-manager/Microsoft.Devices/preview/2020-09-01-preview/iotdps.json",
            "words": [
                "Messsage"
            ]
        },
        {
            "filename": "**/specification/deviceprovisioningservices/resource-manager/Microsoft.Devices/stable/2020-01-01/iotdps.json",
            "words": [
                "Messsage"
            ]
        },
        {
            "filename": "**/specification/deviceprovisioningservices/resource-manager/Microsoft.Devices/stable/2020-03-01/iotdps.json",
            "words": [
                "Messsage"
            ]
        },
        {
            "filename": "**/specification/storagesync/resource-manager/Microsoft.StorageSync/preview/2017-06-05-preview/storagesync.json",
            "words": [
                "Managementt"
            ]
        },
        {
            "filename": "**/specification/web/resource-manager/Microsoft.Web/stable/2018-02-01/AppServiceEnvironments.json",
            "words": [
                "diagnosics",
                "Availabilily",
                "Accessable"
            ]
        },
        {
            "filename": "**/specification/notificationhubs/resource-manager/Microsoft.NotificationHubs/stable/2017-04-01/notificationhubs.json",
            "words": [
                "Availiable",
                "Regenrate"
            ]
        },
        {
            "filename": "**/specification/web/resource-manager/Microsoft.Web/stable/2016-09-01/AppServiceEnvironments.json",
            "words": [
                "diagnosics",
                "Availabilily"
            ]
        },
        {
            "filename": "**/specification/web/resource-manager/Microsoft.Web/stable/2018-02-01/AppServicePlans.json",
            "words": [
                "Defintions"
            ]
        },
        {
            "filename": "**/specification/web/resource-manager/Microsoft.Web/stable/2016-09-01/AppServicePlans.json",
            "words": [
                "Defintions"
            ]
        },
        {
            "filename": "**/specification/resourcehealth/resource-manager/Microsoft.ResourceHealth/stable/2017-07-01/resourcehealth.json",
            "words": [
                "occured"
            ]
        },
        {
            "filename": "**/specification/notificationhubs/resource-manager/Microsoft.NotificationHubs/stable/2014-09-01/notificationhubs.json",
            "words": [
                "Availiable"
            ]
        },
        {
            "filename": "**/specification/notificationhubs/resource-manager/Microsoft.NotificationHubs/stable/2016-03-01/notificationhubs.json",
            "words": [
                "Availiable"
            ]
        },
        {
            "filename": "**/specification/datafactory/resource-manager/Microsoft.DataFactory/stable/2018-06-01/entityTypes/IntegrationRuntime.json",
            "words": [
                "Exprired"
            ]
        },
        {
            "filename": "**/specification/datafactory/resource-manager/Microsoft.DataFactory/stable/2018-06-01/entityTypes/Pipeline.json",
            "words": [
                "Multistatement"
            ]
        },
        {
            "filename": "**/specification/synapse/data-plane/Microsoft.Synapse/stable/2020-12-01/entityTypes/Pipeline.json",
            "words": [
                "Multistatement"
            ]
        },
        {
            "filename": "**/specification/synapse/resource-manager/Microsoft.Synapse/stable/2020-12-01/integrationRuntime.json",
            "words": [
                "Exprired"
            ]
        },
        {
            "filename": "**/specification/synapse/resource-manager/Microsoft.Synapse/stable/2021-03-01/integrationRuntime.json",
            "words": [
                "Exprired"
            ]
        },
        {
            "filename": "**/specification/datamigration/resource-manager/Microsoft.DataMigration/stable/2018-04-19/definitions/TasksCommon.json",
            "words": [
                "Miliseconds",
                "INITIALIAZING"
            ]
        },
        {
            "filename": "**/specification/cognitiveservices/data-plane/EntitySearch/stable/v1.0/EntitySearch.json",
            "words": [
                "Speciality"
            ]
        },
        {
            "filename": "**/specification/cognitiveservices/data-plane/Face/stable/v1.0/Face.json",
            "words": [
                "addfacefromurl",
                "deleteface",
                "detectwithstream",
                "detectwithurl",
                "facelist",
                "findsimilar",
                "getface",
                "largefacelist",
                "largepersongroup",
                "largepersongroupperson",
                "persongroup",
                "persongroupperson",
                "verifyfacetoface"
            ]
        },
        {
            "filename": "**/specification/storageimportexport/resource-manager/Microsoft.ImportExport/stable/2016-11-01/storageimportexport.json",
            "words": [
                "Listblob"
            ]
        },
        {
            "filename": "**/specification/cognitiveservices/data-plane/TextAnalytics/preview/v2.1/TextAnalytics.json",
            "words": [
                "carretera",
                "estaba",
                "atascada",
                "Había",
                "mucho",
                "tráfico",
                "ayer",
                "carretera",
                "estaba",
                "atascada",
                "Había",
                "mucho",
                "tráfico",
                "ayer"
            ]
        },
        {
            "filename": "**/specification/cognitiveservices/data-plane/TextAnalytics/stable/v2.0/TextAnalytics.json",
            "words": [
                "carretera",
                "estaba",
                "atascada",
                "Había",
                "mucho",
                "tráfico",
                "ayer",
                "carretera",
                "estaba",
                "atascada",
                "Había",
                "mucho",
                "tráfico",
                "ayer"
            ]
        },
        {
            "filename": "**/specification/network/resource-manager/Microsoft.Network/stable/2018-02-01/networkWatcher.json",
            "words": [
                "Uknown"
            ]
        },
        {
            "filename": "**/specification/network/resource-manager/Microsoft.Network/stable/2018-04-01/networkWatcher.json",
            "words": [
                "Uknown"
            ]
        },
        {
            "filename": "**/specification/network/resource-manager/Microsoft.Network/stable/2018-06-01/networkWatcher.json",
            "words": [
                "Uknown"
            ]
        },
        {
            "filename": "**/specification/network/resource-manager/Microsoft.Network/stable/2018-07-01/networkWatcher.json",
            "words": [
                "Uknown"
            ]
        },
        {
            "filename": "**/specification/network/resource-manager/Microsoft.Network/stable/2018-08-01/networkWatcher.json",
            "words": [
                "Uknown"
            ]
        },
        {
            "filename": "**/specification/network/resource-manager/Microsoft.Network/stable/2018-10-01/networkWatcher.json",
            "words": [
                "Uknown"
            ]
        },
        {
            "filename": "**/specification/network/resource-manager/Microsoft.Network/stable/2018-11-01/networkWatcher.json",
            "words": [
                "Uknown"
            ]
        },
        {
            "filename": "**/specification/databoxedge/resource-manager/Microsoft.DataBoxEdge/stable/2019-03-01/databoxedge.json",
            "words": [
                "Fulfilment"
            ]
        },
        {
            "filename": "**/specification/databoxedge/resource-manager/Microsoft.DataBoxEdge/stable/2019-07-01/databoxedge.json",
            "words": [
                "Fulfilment"
            ]
        },
        {
            "filename": "**/specification/databoxedge/resource-manager/Microsoft.DataBoxEdge/stable/2019-08-01/databoxedge.json",
            "words": [
                "Fulfilment"
            ]
        },
        {
            "filename": "**/specification/databoxedge/resource-manager/Microsoft.DataBoxEdge/stable/2020-09-01/databoxedge.json",
            "words": [
                "Fulfilment"
            ]
        },
        {
            "filename": "**/specification/databoxedge/resource-manager/Microsoft.DataBoxEdge/preview/2020-05-01-preview/databoxedge.json",
            "words": [
                "Fulfilment"
            ]
        },
        {
            "filename": "**/specification/databoxedge/resource-manager/Microsoft.DataBoxEdge/preview/2020-09-01-preview/databoxedge.json",
            "words": [
                "Fulfilment"
            ]
        },
        {
            "filename": "**/specification/databoxedge/resource-manager/Microsoft.DataBoxEdge/stable/2020-12-01/databoxedge.json",
            "words": [
                "Fulfilment"
            ]
        },
        {
            "filename": "**/specification/cognitiveservices/data-plane/TranslatorText/stable/v3.0/TranslatorText.json",
            "words": [
                "mosca",
                "Jpan",
                "konnichiha",
                "nein",
                "bicho"
            ]
        },
        {
            "filename": "**/specification/cognitiveservices/data-plane/Speech/VideoTranslation/preview/2024-05-20-preview/VideoTranslation.json",
            "words": [
                "videotranslation",
                "webvtt",
                "Webvtt"
            ]
        },
        {
            "filename": "**/specification/network/resource-manager/Microsoft.Network/stable/**/webapplicationfirewall.json",
            "words": [
                "Conditon"
            ]
        },
        {
            "filename": "**/specification/relay/resource-manager/Microsoft.Relay/stable/2016-07-01/relay.json",
            "words": [
                "successfuly",
                "Autorization",
                "retirve",
                "Regenrate",
                "usermetadata",
                "Relaytype",
                "reponse",
                "namespce"
            ]
        },
        {
            "filename": "**/specification/relay/resource-manager/Microsoft.Relay/stable/2017-04-01/relay.json",
            "words": [
                "successfuly",
                "Autorization",
                "retirve",
                "butthe",
                "Regenrate",
                "usermetadata",
                "Relaytype",
                "neeeds",
                "reponse"
            ]
        },
        {
            "filename": "**/specification/machinelearningservices/resource-manager/Microsoft.MachineLearningServices/preview/2020-05-01-preview/machineLearningServices.json",
            "words": [
                "mysqldb",
                "psqldb"
            ]
        },
        {
            "filename": "**/specification/maps/data-plane/Weather/stable/1.1/weather.json",
            "words": [
                "locationally",
                "unittype"
            ]
        },
        {
            "filename": "**/specification/maps/data-plane/Microsoft.Maps/Render/preview/1.0/render.json",
            "words": [
                "Chttp",
                "Fcontoso",
                "Fpushpins"
            ]
        },
        {
            "filename": "**/specification/maps/data-plane/Render/preview/1.0/render.json",
            "words": [
                "Chttp",
                "Fcontoso",
                "Fpushpins"
            ]
        },
        {
            "filename": "**/specification/maps/data-plane/Render/stable/2022-08-01/render.json",
            "words": [
                "maptileset"
            ]
        },
        {
            "filename": "**/specification/maps/data-plane/Spatial/stable/2022-08-01/spatial.json",
            "words": [
                "postbuffer",
                "getbuffer",
                "postclosestpoint",
                "getclosestpoint"
            ]
        },
        {
            "filename": "**/specification/maps/data-plane/Search/**",
            "words": [
                "geocodingresponse",
                "searchaddressresult",
                "searchaddressreverseresponse"
            ]
        },
        {
            "filename": "**/specification/maps/data-plane/Route/**",
            "words": [
                "modelerfour"
            ]
        },
        {
            "filename": "**/specification/communication/data-plane/Chat/**/communicationserviceschat.json",
            "words": [
                "readreceipts",
                "heic",
                "webp"
            ]
        },
        {
            "filename": "**/specification/saas/resource-manager/Microsoft.SaaS/preview/2018-03-01-beta/saas.json",
            "words": [
                "saasresources"
            ]
        },
        {
            "filename": "**/specification/hdinsight/hdinsight-kafka-rest-proxy/proxy.json",
            "words": [
                "Metada"
            ]
        },
        {
            "filename": "**/specification/hdinsight/resource-manager/Microsoft.HDInsight/preview/2015-03-01-preview/cluster.json",
            "words": [
                "saskey"
            ]
        },
        {
            "filename": "**/specification/hdinsight/resource-manager/Microsoft.HDInsight/preview/2015-03-01-preview/locations.json",
            "words": [
                "vmsize",
                "vmsizes"
            ]
        },
        {
            "filename": "**/specification/hdinsight/resource-manager/Microsoft.HDInsight/stable/2018-06-01-preview/cluster.json",
            "words": [
                "azureasyncoperations",
                "saskey"
            ]
        },
        {
            "filename": "**/specification/hdinsight/resource-manager/Microsoft.HDInsight/stable/2018-06-01-preview/locations.json",
            "words": [
                "vmsize",
                "vmsizes"
            ]
        },
        {
            "filename": "**/specification/web/resource-manager/Microsoft.Web/**/CommonDefinitions.json",
            "words": [
                "Guage"
            ]
        },
        {
            "filename": "**/specification/confluent/resource-manager/Microsoft.Confluent/**/confluent.json",
            "words": [
                "orgvalidate",
                "AZUREBLOBSOURCE",
                "AZUREBLOBSINK"
            ]
        },
        {
            "filename": "**/specification/recoveryservicessiterecovery/resource-manager/Microsoft.RecoveryServices/**/service.json",
            "words": [
                "Orignal",
                "Seleted",
                "targetvCenterId",
                "esxi"
            ]
        },
        {
            "filename": "**/specification/recoveryservicessiterecovery/resource-manager/Microsoft.RecoveryServices/**/bms.json",
            "words": [
                "xcool"
            ]
        },
        {
            "filename": "**/specification/recoveryservicesbackup/resource-manager/Microsoft.RecoveryServices/**/bms.json",
            "words": [
                "HanaScaleoutContainer"
            ]
        },
        {
            "filename": "**/specification/deviceprovisioningservices/resource-manager/Microsoft.Devices/stable/2021-10-15/iotdps.json",
            "words": [
                "Messsage"
            ]
        },
        {
            "filename": "**/specification/postgresql/resource-manager/Microsoft.DBforPostgreSQL/preview/**/*json",
            "words": [
                "automigration",
                "apsaradb",
                "supabase"
            ]
        },
        {
            "filename": "**/specification/cognitiveservices/data-plane/FormRecognizer/**/FormRecognizer.json",
            "words": [
                "heif",
                "spreadsheetml",
                "presentationml",
                "barcodes",
                "UPCA",
                "UPCE",
                "Codabar",
                "rrggbb"
            ]
        },
        {
            "filename": "**/specification/ai/data-plane/DocumentIntelligence/**/DocumentIntelligence.json",
            "words": [
                "documentintelligence",
                "heif",
                "spreadsheetml",
                "presentationml",
                "barcodes",
                "UPCA",
                "UPCE",
                "Codabar",
                "rrggbb"
            ]
        },
        {
            "filename": "**/specification/cognitiveservices/data-plane/UnifiedVision/**/UnifiedVision.json",
            "words": [
                "planogram",
                "Planogram",
                "productrecognition",
                "imagecomposition",
                "planogramcompliance"
            ]
        },
        {
            "filename": "**/specification/machinelearningservices/data-plane/Microsoft.MachineLearningServices/preview/2019-*/modelManagement.json",
            "words": [
                "UNKNOWON"
            ]
        },
        {
            "filename": "**/specification/machinelearningservices/data-plane/Microsoft.MachineLearningServices/preview/2022-*-preview/machineLearningServices.json",
            "words": [
                "Tmpfs",
                "tmpfs",
                "npipe"
            ]
        },
        {
            "filename": "**/specification/machinelearningservices/data-plane/Microsoft.MachineLearningServices/preview/20*-preview/azure-ai-assets.json",
            "words": [
                "genericasset"
            ]
        },
        {
            "filename": "**/specification/dataprotection/resource-manager/Microsoft.DataProtection/**/dataprotection.json",
            "words": [
                "PrepareTimedout",
                "CommitTimedout"
            ]
        },
        {
            "filename": "**/specification/purview/data-plane/Azure.Analytics.Purview.Workflow/preview/**/purviewWorkflow.json",
            "words": [
                "userrequests",
                "DSAR",
                "dsar",
                "workflowruns",
                "workflowtasks"
            ]
        },
        {
            "filename": "**/specification/translation/data-plane/**/*.json",
            "words": [
                "autodetection",
                "breaksentence",
                "mosca",
                "Transliterable",
                "translitered"
            ]
        },
        {
            "filename": "**/specification/machinelearningservices/resource-manager/Microsoft.MachineLearningServices/**/*.json",
            "words": [
                "datareferences",
                "Groundedness",
                "AOAI",
                "testconnection",
                "aoai",
                "SecretExpiry",
                "expirableSecret",
                "expireAfterHours",
                "expire",
                "expirable"
            ]
        },
        {
            "filename": "**/specification/fist/resource-manager/Microsoft.IoTFirmwareDefense/**/*.json",
            "words": [
                "RELRO",
                "relro",
                "rpath",
                "runpath",
                "SBOM",
                "Sbom",
                "sbom"
            ]
        },
        {
            "filename": "**/specification/securityinsights/resource-manager/Microsoft.SecurityInsights/preview/**/*.json",
            "words": [
                "Criterias",
                "nwrfc",
                "Abap",
                "AGRTCODES",
                "AGRUSERS",
                "AGRPROF",
                "ADCP",
                "USGRPUSER",
                "USERADDR",
                "DEVACCESS",
                "AGRDEFINE",
                "PAHI",
                "AGRAGRS",
                "USRSTAMP",
                "AGRFLAGS",
                "SNCSYSACL",
                "USRACL"
            ]
        },
        {
            "filename": "**/specification/securityinsights/resource-manager/Microsoft.SecurityInsights/stable/**/*.json",
            "words": [
                "Criterias",
                "Mdti"
            ]
        },
        {
            "filename": "**/specification/cognitiveservices/data-plane/AzureOpenAI/inference/preview/**/*.json",
            "words": [
                "flac",
                "mpga"
            ]
        },
        {
            "filename": "**/specification/cognitiveservices/data-plane/AzureOpenAI/inference/stable/**/*.json",
            "words": [
                "flac",
                "FLAC",
                "mpga",
                "rerank"
            ]
        },
        {
            "filename": "**/specification/appplatform/resource-manager/Microsoft.AppPlatform/preview/2024-01-01-preview/appplatform.json",
            "words": [
                "springboot"
            ]
        },
        {
            "filename": "**/specification/cosmos-db/resource-manager/Microsoft.DocumentDB/**/*.json",
            "words": [
                "keyvaultkeyuri",
                "throughputpool",
                "dotproduct"
            ]
        },
        {
            "filename": "**/specification/purview/data-plane/Azure.Analytics.Purview.DataMap/**/*.json",
            "words": [
                "timerange"
            ]
        },
        {
            "filename": "**/specification/healthdataaiservices/**/*.json",
            "words": [
                "deidentification",
                "deidentify",
                "surrogation"
            ]
        },
        {
            "filename": "**/specification/search/data-plane/Azure.Search/**/*.json",
            "words": [
                "rerank",
                "discretizing",
                "subscores",
                "vectorizing",
                "onelake",
                "tiktoken",
                "Matryoshka",
                "rescore",
                "rescoring",
                "rescored",
                "maxcharlength",
                "submode"
            ]
        },
        {
            "filename": "**/specification/vi/resource-manager/Microsoft.VideoIndexer/**/*.json",
            "words": [
                "videoindexer",
                "viopenai"
            ]
        },
        {
            "filename": "**/specification/nginx/resource-manager/NGINX.NGINXPLUS/**/*.json",
            "words": [
                "nginx",
                "nginxaas",
                "NCUs",
                "autoscaled",
                "Autoupgrade",
                "autoupgrade"
            ]
        },
        {
            "filename": "**/specification/mobilenetwork/resource-manager/Microsoft.MobileNetwork/stable/**/*.json",
            "words": [
                "suci"
            ]
        },
        {
            "filename": "**/specification/containerservice/resource-manager/Microsoft.ContainerService/**/*.json",
            "words": [
                "containerd"
            ]
        },
        {
            "filename": "**/specification/batch/data-plane/Microsoft.Batch/**/*.json",
            "words": [
                "upgradingos",
                "TVMs"
            ]
        },
        {
            "filename": "**/specification/batch/Azure.Batch/**/*.tsp",
            "words": [
                "upgradingos",
                "TVMs"
            ]
        },
        {
            "filename": "**/specification/batch/data-plane/Azure.Batch/**/*.json",
            "words": [
                "upgradingos",
                "TVMs"
            ]
        },
        {
            "filename": "**/specification/awsconnector/resource-manager/Microsoft.AwsConnector/**/*.json",
            "words": [
                "ABAC",
                "ACFP",
                "ACMPCA",
                "ACUs",
                "assemblyline",
                "autoprovision",
                "Aviv",
                "AWSACM",
                "AWSACMPCA",
                "AWSAPS",
                "AWSDMS",
                "AWSEC",
                "AWSECR",
                "AWSECS",
                "AWSEFS",
                "AWSEKS",
                "AWSELB",
                "AWSEMR",
                "awsfirelens",
                "AWSFIS",
                "AWSIAM",
                "AWSIAMSAML",
                "AWSIVS",
                "AWSKMS",
                "awslogs",
                "AWSM",
                "AWSMSK",
                "AWSQLDB",
                "AWSRDS",
                "AWSRDSDB",
                "AWSRUM",
                "AWSS",
                "AWSSES",
                "AWSSNS",
                "AWSSQS",
                "AWSSSM",
                "awsvpc",
                "AWSWAF",
                "AWSX",
                "binpack",
                "buildspec",
                "CFNS",
                "CMAP",
                "CMK's",
                "CODECONNECTIONS",
                "cooldowns",
                "credentialspec",
                "credentialspecdomainless",
                "credspec",
                "daxs",
                "DCERPC",
                "dd'T'HH",
                "desync",
                "diratime",
                "dirsync",
                "domainless",
                "Dsse",
                "dsse",
                "Dtest",
                "Dtestsecret",
                "dualstack",
                "EEZNYKUA",
                "efgyghrtguk",
                "Elong",
                "emaccess",
                "ENCHIPHERMENT",
                "ENIs",
                "FARGAT",
                "Fargate",
                "FDTNDATAQYW",
                "Firelens",
                "firelens",
                "fluentbit",
                "FOWNER",
                "FPGAs",
                "fpgas",
                "FSETID",
                "Fuota",
                "Gelf",
                "gelf",
                "GENEVE",
                "Geoproximity",
                "healthcheck",
                "hostedzone",
                "hypens",
                "IJCEXJP",
                "Ilong",
                "Inferentia",
                "instancegroup",
                "Intlong",
                "IPAM's",
                "Ipams",
                "JDBC",
                "kadmin",
                "keytabs",
                "logentries",
                "lowercased",
                "mand",
                "maxage",
                "MKNOD",
                "mknod",
                "Mlong",
                "mpol",
                "mqueue",
                "mrap",
                "MSAs",
                "msgmax",
                "msgmnb",
                "msgmni",
                "multicloud",
                "multimaster",
                "multivalue",
                "Multivalue",
                "myawslogbucket",
                "mycluster",
                "mydomain",
                "mykeyspace",
                "mymanaged",
                "myprefix",
                "myrepinstance",
                "myselfmanaged",
                "mytable",
                "nfsvers",
                "Ningxia",
                "Nlong",
                "noatime",
                "nodegroup",
                "Nodegroups",
                "nodev",
                "nodiratime",
                "NOERROR",
                "noexec",
                "nohup",
                "nomand",
                "nondefault",
                "norelatime",
                "nostrictatime",
                "nosuid",
                "Nshort",
                "oemagent",
                "ONEZONE",
                "PACCT",
                "parallelquery",
                "Paulo",
                "Plong",
                "preconfigures",
                "PRERELEASED",
                "PTRACE",
                "Radeon",
                "radeon",
                "RAWIO",
                "rbind",
                "RDSCDB",
                "redrive",
                "relatime",
                "resouce",
                "retrans",
                "rmid",
                "Robo",
                "rprivate",
                "rshared",
                "rsize",
                "rslave",
                "runbindable",
                "SETFCAP",
                "SETPCAP",
                "shmall",
                "shmmax",
                "shmmni",
                "SIEXAMPLE",
                "slowquery",
                "Sqli",
                "sqli",
                "sqlserver",
                "ss'Z",
                "strictatime",
                "subdivisioncode",
                "tierings",
                "timeo",
                "ulimits",
                "Ultrawarm",
                "ultrawarm",
                "unbindable",
                "untagging",
                "Useds",
                "VPC's",
                "webacl",
                "whitespaces",
                "wihtin",
                "workdir",
                "wsize",
                "xxdriver",
                "xxlabel",
                "xxopt"
            ]
        },
        {
            "filename": "**/specification/confidentialledger/data-plane/Microsoft.CodeTransparency/preview/**/*.json",
            "words": [
                "cbor",
                "txids",
                "operationid",
                "scitt"
            ]
        },
        {
            "filename": "**/specification/applicationinsights/data-plane/LiveMetrics/preview/2024-04-01-preview/livemetrics.json",
            "words": [
                "LiveMetrics",
                "QuickPulse",
                "ikey",
                "apikey",
                "Comparand",
                "SDK"
            ]
        },
        {
            "filename": "**/specification/cognitiveservices/data-plane/ContentSafety/**/*.json",
            "words": [
                "Groundedness",
                "ungroundedness"
            ]
        },
        {
            "filename": "**/specification/cognitiveservices/data-plane/Language/**/**/*.json",
            "words": [
                "Meitei",
                "Mtei",
                "Olck",
                "Shrd"
            ]
        },
        {
            "filename": "**/specification/sqlvirtualmachine/resource-manager/Microsoft.SqlVirtualMachine/**/*.json",
            "words": [
                "WUMU",
                "WSUS"
            ]
        },
        {
            "filename": "**/specification/riskiq/data-plane/Microsoft.Easm/preview/**/*.json",
            "words": [
                "Cisa",
                "cisa",
                "affected",
                "AUTOCONFIRMED"
            ]
        },
        {
            "filename": "**/specification/hybridcompute/resource-manager/Microsoft.HybridCompute/**/*.json",
            "words": [
                "hotpatch"
            ]
        },
        {
            "filename": "**/specification/monitor/resource-manager/Microsoft.Insights/**/actionGroups_API.json",
            "words": [
                "occurringlocation",
                "routingid",
                "automitigationenabled",
                "monitorid",
                "tsgid",
                "correlationid"
            ]
        },
        {
            "filename": "**/specification/ai/data-plane/Face/**/*.json",
            "words": [
                "headwear",
                "realface",
                "spoofface"
            ]
        },
        {
            "filename": "**/specification/liftrpinecone/**/*.json",
            "words": [
                "organizationname"
            ]
        },
        {
            "filename": "**/specification/developerhub/resource-manager/Microsoft.DevHub/**/*.json",
            "words": [
                "iacProfiles",
                "iacProfile",
                "IacProfiles",
                "IacProfile",
                "HCI",
                "HCIAKS",
                "HCIARCVM"
            ]
        },
        {
            "filename": "**/specification/securityinsights/data-plane/Microsoft.SecurityInsights/**/*.json",
            "words": [
                "threatintelligencestixobjects",
                "stixobjects"
            ]
        },
        {
            "filename": "**/specification/cognitiveservices/data-plane/AzureOpenAI/inference/preview/**/*.json",
            "words": [
                "rerank"
            ]
        },
        {
            "filename": "**/specification/ai/data-plane/HealthInsights/stable/**/openapi.json",
            "words": [
                "Acrad",
		        "acrad",
		        "BIRADS",
				"mednax",
				"frax",
				"extracolonic",
				"ascvd",
				"tyrer",
				"cusick",
				"agatston",
				"ceus",
				"HNPCC",
				"kellgren",
				"tonnis"
            ]
        },
        {
            "filename": "**/specification/cognitiveservices/data-plane/AzureOpenAI/authoring/preview/**/*.json",
            "words": [
                "wandb"
            ]
        },
        {
            "filename": "**/specification/communication/data-plane/CallAutomation/**/*.json",
            "words": [
                "unhold",
                "Unhold",
                "transferor's"
            ]
        },
        {
            "filename": "**/specification/oracle/resource-manager/Oracle.Database/**/*.json",
            "words": [
                "systemversionname"
            ]
        },
        {
            "filename": "**/specification/developerhub/resource-manager/Microsoft.DevHub/preview/**/workflow.json",
            "words": [
                "adooauth",
                "ADOO"
            ]
        },
        {
            "filename": "**/specification/iotoperations/resource-manager/Microsoft.IoTOperations/**/*.json",
            "words": [
                "akri",
                "opcua",
                "websockets",
                "opentelemetry",
                "parquet",
                "mqttbroker",
                "schemaregistry"
            ]
        },
        {
            "filename": "**/specification/servicefabricmanagedclusters/resource-manager/Microsoft.ServiceFabric/**/*.json",
            "words": [
                "sfmc",
                "sfmc's",
                "regionname",
                "sfmcdomain"
            ]
        },
        {
            "filename": "**/specification/terraform/resource-manager/Microsoft.AzureTerraform/**/*.json",
            "words": [
                "azurerm",
                "azapi"
            ]
        },
        {
            "filename": "**/specification/deviceregistry/resource-manager/Microsoft.DeviceRegistry/**/*.json",
            "words": [
                "billables"
            ]
        },
        {
            "filename": "**/specification/storage/data-plane/Microsoft.FileStorage/**/*.json",
            "words": [
                "symboliclink",
                "hardlink"
             ]
        },
        {
            "filename": "**/specification/cost-management/resource-manager/Microsoft.CostManagement/stable/2023-09-01/costmanagement.pricesheets.json",
            "words": [
                "Unitof"
            ]
        },
        {
            "filename": "**/specification/cost-management/resource-manager/Microsoft.CostManagement/stable/2023-11-01/costmanagement.pricesheets.json",
            "words": [
                "Unitof"
              ]
        },
        {
        "filename": "**/specification/azurestackhci/resource-manager/Microsoft.AzureStackHCI/StackHCIVM/**/*.json",
            "words": [
                "SEVSNP"
            ]
        },
        {
            "filename": "**/specification/connectedcache/resource-manager/Microsoft.ConnectedCache/preview/**/*.json",
            "words": [
                "Eflow"
            ]
        },
        {
            "filename": "**/specification/communication/data-plane/Sms/preview/**/*.json",
            "words": [
                "optouts"
            ]
        },
        {
            "filename": "**/specification/azure-kusto/resource-manager/Microsoft.Kusto/**/*.json",
            "words": [
                "webapi",
                "genevametrics"
            ]
        },
        {
<<<<<<< HEAD
            "filename": "**/specification/liftrpinecone/Pinecone.VectorDb.Management/tspconfig.yaml",
            "words": [
                "liftrpinecone",
                "pineconevectordb"
            ]
        },
        {
            "filename": "**/specification/postgresql/resource-manager/readme.typescript.md",
            "words": [
                "flexibleserver"
            ]
        },
        {
            "filename": "**/specification/workloads/Workloads.SAPVirtualInstance.Management/tspconfig.yaml",
            "words": [
                "workloadssapvirtualinstance"
=======
            "filename": "**/specification/compute/resource-manager/readme.md",
            "words": [
                "Cloudservice"
            ]
        },
        {
            "filename": "**/specification/**/readme.python.md",
            "words": [
                "multiapiscript",
                "modelerfour"
            ]
        },
        {
            "filename": "**/specification/standbypool/StandbyPool.Management/sdk-suppressions.yaml",
            "words": [
                "standbypool"
>>>>>>> a26af9ac
            ]
        }
    ],
    "enableFiletypes": [
        "cadl"
    ],
    "ignoreWords": [
        "trafficcontrollerspec"
    ]

}<|MERGE_RESOLUTION|>--- conflicted
+++ resolved
@@ -1793,7 +1793,25 @@
             ]
         },
         {
-<<<<<<< HEAD
+            "filename": "**/specification/compute/resource-manager/readme.md",
+            "words": [
+                "Cloudservice"
+            ]
+        },
+        {
+            "filename": "**/specification/**/readme.python.md",
+            "words": [
+                "multiapiscript",
+                "modelerfour"
+            ]
+        },
+        {
+            "filename": "**/specification/standbypool/StandbyPool.Management/sdk-suppressions.yaml",
+            "words": [
+                "standbypool"
+            ]
+        },
+        {
             "filename": "**/specification/liftrpinecone/Pinecone.VectorDb.Management/tspconfig.yaml",
             "words": [
                 "liftrpinecone",
@@ -1810,24 +1828,6 @@
             "filename": "**/specification/workloads/Workloads.SAPVirtualInstance.Management/tspconfig.yaml",
             "words": [
                 "workloadssapvirtualinstance"
-=======
-            "filename": "**/specification/compute/resource-manager/readme.md",
-            "words": [
-                "Cloudservice"
-            ]
-        },
-        {
-            "filename": "**/specification/**/readme.python.md",
-            "words": [
-                "multiapiscript",
-                "modelerfour"
-            ]
-        },
-        {
-            "filename": "**/specification/standbypool/StandbyPool.Management/sdk-suppressions.yaml",
-            "words": [
-                "standbypool"
->>>>>>> a26af9ac
             ]
         }
     ],

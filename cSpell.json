{
    "version": "0.1",
    "language": "en",
    "words": [
        "authnotrequired",
        "azsdk",
        "confidentialledger",
        "Creds",
        "fixdate",
        "frontends",
        "partiallycompleted",
        "servicenetworking",
        "subchannel",
        "umls"
    ],
    "dictionaryDefinitions": [
        {
            "name": "custom-words",
            "file": "./custom-words.txt",
            "description": "Project Words"
        }
    ],
    "flagWords": [
        "teh"
    ],
    "ignorePaths": [
        "node_modules/**",
        "**/examples/**",
        "**/package-lock.json"
    ],
    "ignoreRegExpList": [
        "v\\d",
        "email",
        "Base64"
    ],
    "minWordLength": 4,
    "dictionaries": [
        "companies",
        "csharp",
        "custom-words",
        "go",
        "html",
        "java",
        "node",
        "python",
        "softwareTerms",
        "typescript"
    ],
    "overrides": [
        {
            "filename": "**/specification/azurearcdata/resource-manager/Microsoft.AzureArcData/**/*.json",
            "words": [
                "azurearcdata"
            ]
        },
        {
            "filename": "**/specification/azurearcdata/resource-manager/Microsoft.AzureArcData/preview/**/*.json",
            "words": [
                "SSRS",
                "SSAS",
                "SSIS",
                "PBIRS"
            ]
        },
        {
            "filename": "**/specification/batch/**/*.json",
            "words": [
                "TVMs"
            ]
        },
        {
            "filename": "**/specification/databox/resource-manager/Microsoft.DataBox/stable/2018-01-01/databox.json",
            "words": [
                "Tera"
            ]
        },
        {
            "filename": "**/specification/databox/resource-manager/Microsoft.DataBox/stable/2019-09-01/databox.json",
            "words": [
                "Tera"
            ]
        },
        {
            "filename": "**/specification/databox/resource-manager/Microsoft.DataBox/stable/2020-04-01/databox.json",
            "words": [
                "Tera"
            ]
        },
        {
            "filename": "**/specification/databox/resource-manager/Microsoft.DataBox/stable/2020-11-01/databox.json",
            "words": [
                "Tera"
            ]
        },
        {
            "filename": "**/specification/databox/resource-manager/Microsoft.DataBox/stable/2021-03-01/databox.json",
            "words": [
                "Tera"
            ]
        },
        {
            "filename": "**/specification/databox/resource-manager/Microsoft.DataBox/stable/2021-05-01/databox.json",
            "words": [
                "Tera"
            ]
        },
        {
            "filename": "**/specification/databox/resource-manager/Microsoft.DataBox/preview/2021-08-01-preview/databox.json",
            "words": [
                "Tera"
            ]
        },
        {
            "filename": "**/specification/databox/resource-manager/Microsoft.DataBox/stable/2021-12-01/databox.json",
            "words": [
                "Tera"
            ]
        },
        {
            "filename": "**/specification/databox/resource-manager/Microsoft.DataBox/stable/2022-02-01/databox.json",
            "words": [
                "Tera"
            ]
        },
        {
            "filename": "**/specification/databox/resource-manager/Microsoft.DataBox/stable/2022-09-01/databox.json",
            "words": [
                "Tera"
            ]
        },
        {
            "filename": "**/specification/databox/resource-manager/Microsoft.DataBox/stable/2022-12-01/databox.json",
            "words": [
                "Tera"
            ]
        },
        {
            "filename": "**/specification/servicebus/resource-manager/Microsoft.ServiceBus/stable/2017-04-01/Rules.json",
            "words": [
                "Ruleproperties"
            ]
        },
        {
            "filename": "**/specification/servicebus/resource-manager/Microsoft.ServiceBus/preview/2018-01-01-preview/Rules.json",
            "words": [
                "Ruleproperties"
            ]
        },
        {
            "filename": "**/specification/servicebus/resource-manager/Microsoft.ServiceBus/preview/2021-01-01-preview/Rules.json",
            "words": [
                "Ruleproperties"
            ]
        },
        {
            "filename": "**/specification/servicebus/resource-manager/Microsoft.ServiceBus/stable/2014-09-01/servicebus.json",
            "words": [
                "Planproperties"
            ]
        },
        {
            "filename": "**/specification/logic/resource-manager/Microsoft.Logic/preview/2015-02-01-preview/logic.json",
            "words": [
                "Accesskey"
            ]
        },
        {
          "filename": "**/specification/billing/**/*.json",
          "words": [
              "mosp",
              "resellee",
              "cnpj"
          ]
        },
        {
            "filename": "**/specification/compute/resource-manager/Microsoft.ContainerService/preview/2015-11-01-preview/containerService.json",
            "words": [
                "Ochestrator"
            ]
        },
        {
            "filename": "**/specification/compute/resource-manager/Microsoft.ContainerService/stable/2016-03-30/containerService.json",
            "words": [
                "Ochestrator"
            ]
        },
        {
            "filename": "**/specification/compute/resource-manager/Microsoft.ContainerService/stable/2016-09-30/containerService.json",
            "words": [
                "Ochestrator"
            ]
        },
        {
            "filename": "**/specification/containerservice/resource-manager/Microsoft.ContainerService/stable/2016-03-30/containerService.json",
            "words": [
                "Ochestrator"
            ]
        },
        {
            "filename": "**/specification/containerservice/resource-manager/Microsoft.ContainerService/stable/2016-09-30/containerService.json",
            "words": [
                "Ochestrator"
            ]
        },
        {
            "filename": "**/specification/containerservice/resource-manager/Microsoft.ContainerInstance/stable/2021-10-01/containerInstance.json",
            "words": [
                "Noreuse"
            ]
        },
        {
            "filename": "**/specification/containerinstance/resource-manager/Microsoft.ContainerInstance/preview/**/containerInstance.json",
            "words": [
                "ngroups"
            ]
        },
        {
            "filename": "**/specification/containerservice/resource-manager/Microsoft.ContainerService/aks/**/*json",
            "words": [
                "vtpm",
                "trustedlaunch",
                "aksadvancednetworking",
                "PDBs",
                "undrainable",
                "Undrainable",
                "acnstls"
            ]
        },
        {
            "filename": "**/specification/containerregistry/data-plane/Microsoft.ContainerRegistry/preview/2018-08-10/containerregistry.json",
            "words": [
                "WGXM",
                "EYWQ",
                "EYWQ",
                "LQUP",
                "BCWG",
                "VMQS",
                "WWKZ",
                "EWDG",
                "Ywhk",
                "Vfyc",
                "Lfot",
                "Sllb",
                "EYWQ",
                "LQUP",
                "BCWG",
                "VMQS",
                "WWKZ",
                "EWDG",
                "Ywhk",
                "Vfyc",
                "Lfot",
                "Sllb"
            ]
        },
        {
            "filename": "**/specification/automation/resource-manager/Microsoft.Automation/preview/2017-05-15-preview/softwareUpdateConfigurationRun.json",
            "words": [
                "softare"
            ]
        },
        {
            "filename": "**/specification/datacatalog/resource-manager/Microsoft.DataCatalog/stable/2016-03-30/datacatalog.json",
            "words": [
                "Listt"
            ]
        },
        {
            "filename": "**/specification/applicationinsights/resource-manager/Microsoft.Insights/stable/2015-05-01/componentFeaturesAndPricing_API.json",
            "words": [
                "Resouce"
            ]
        },
        {
            "filename": "**/specification/app/resource-manager/Microsoft.App/preview/2023-11-02-preview/ManagedEnvironments.json",
            "words": [
                "otlp"
            ]
        },
        {
            "filename": "**/specification/app/resource-manager/Microsoft.App/**/*.json",
            "words": [
                "workflowapp"
            ]
        },
        {
            "filename": "**/specification/servicefabric/data-plane/Microsoft.ServiceFabric/stable/6.2/servicefabric.json",
            "words": [
                "Qurum",
                "Milli",
                "Fautls"
            ]
        },
        {
            "filename": "**/specification/servicefabric/data-plane/Microsoft.ServiceFabric/stable/6.3/servicefabric.json",
            "words": [
                "Qurum",
                "Milli",
                "Fautls"
            ]
        },
        {
            "filename": "**/specification/servicefabric/data-plane/Microsoft.ServiceFabric/stable/6.4/servicefabric.json",
            "words": [
                "Qurum",
                "Milli",
                "Fautls"
            ]
        },
        {
            "filename": "**/specification/storsimple8000series/resource-manager/Microsoft.StorSimple/stable/2017-06-01/storsimple.json",
            "words": [
                "Availablity",
                "Remotemanagement"
            ]
        },
        {
            "filename": "**/specification/applicationinsights/resource-manager/Microsoft.Insights/preview/2017-10-01/eaSubscriptionMigration_API.json",
            "words": [
                "Migrationdate"
            ]
        },
        {
            "filename": "**/specification/sql/resource-manager/Microsoft.Sql/stable/2014-04-01/backups.json",
            "words": [
                "Droppeded"
            ]
        },
        {
            "filename": "**/specification/sql/resource-manager/Microsoft.Sql/preview/**/DistributedAvailabilityGroups.json",
            "words": [
                "freemium"
            ]
        },
		{
            "filename": "**/specification/sql/resource-manager/Microsoft.Sql/preview/**/ManagedInstances.json",
            "words": [
                "freemium"
            ]
        },
		{
            "filename": "**/specification/sql/resource-manager/Microsoft.Sql/preview/**/ServerTrustCertificates.json",
            "words": [
                "freemium"
            ]
        },
		{
            "filename": "**/specification/sql/resource-manager/Microsoft.Sql/preview/**/ManagedInstanceDtcs.json",
            "words": [
                "msdtcdns",
                "msdtc's"
            ]
        },
		{
            "filename": "**/specification/sql/resource-manager/Microsoft.Sql/preview/**/TimeZones.json",
            "words": [
                "freemium"
            ]
        },
		{
            "filename": "**/specification/sql/resource-manager/Microsoft.Sql/preview/**/ElasticPools.json",
            "words": [
                "PRMS"
            ]
        },
        {
            "filename": "**/specification/datafactory/resource-manager/Microsoft.DataFactory/preview/2017-09-01-preview/entityTypes/IntegrationRuntime.json",
            "words": [
                "Exprired"
            ]
        },
        {
            "filename": "**/specification/synapse/resource-manager/Microsoft.Synapse/preview/2019-06-01-preview/integrationRuntime.json",
            "words": [
                "Exprired"
            ]
        },
        {
            "filename": "**/specification/synapse/resource-manager/Microsoft.Synapse/preview/2021-04-01-preview/integrationRuntime.json",
            "words": [
                "Exprired"
            ]
        },
        {
            "filename": "**/specification/datamigration/resource-manager/Microsoft.DataMigration/preview/2018-07-15-preview/definitions/TasksCommon.json",
            "words": [
                "Miliseconds",
                "INITIALIAZING"
            ]
        },
        {
            "filename": "**/specification/resourcehealth/resource-manager/Microsoft.ResourceHealth/stable/2015-01-01/resourcehealth.json",
            "words": [
                "occured"
            ]
        },
        {
            "filename": "**/specification/storSimple1200Series/resource-manager/Microsoft.StorSimple/stable/2016-10-01/StorSimple.json",
            "words": [
                "Availablity",
                "Requestrequest"
            ]
        },
        {
            "filename": "**/specification/keyvault/data-plane/Microsoft.KeyVault/**/keyvault.json",
            "words": [
                "Regenerte"
            ]
        },
        {
            "filename": "**/specification/eventgrid/data-plane/Microsoft.Communication/stable/2018-01-01/AzureCommunicationServices.json",
            "words": [
                "whatsapp"
            ]
        },
        {
            "filename": "**/specification/eventgrid/data-plane/Microsoft.EventGrid/stable/2018-01-01/SystemEvents.json",
            "words": [
                "clientsession"
            ]
        },
        {
            "filename": "**/specification/eventgrid/data-plane/Microsoft.EventGrid/stable/2024-01-01/GeneratedSystemEvents.json",
            "words": [
                "whatsapp"
            ]
        },
        {
            "filename": "**/specification/eventgrid/data-plane/Microsoft.EventGrid/stable/2018-01-01/GeneratedSystemEvents.json",
            "words": [
                "whatsapp"
            ]
        },
        {
            "filename": "**/specification/eventgrid/data-plane/Microsoft.EventGrid/**/EventGrid.json",
            "words": [
                "renewlock"
            ]
        },
        {
            "filename": "**/specification/keyvault/data-plane/Microsoft.KeyVault/**/storage.json",
            "words": [
                "Regenerte"
            ]
        },
        {
            "filename": "**/specification/adhybridhealthservice/resource-manager/Microsoft.ADHybridHealthService/stable/2014-01-01/ADHybridHealthService.json",
            "words": [
                "Availibility",
                "Mpping",
                "Occured",
                "modififed",
                "Addomain"
            ]
        },
        {
            "filename": "**/specification/apimanagement/resource-manager/Microsoft.ApiManagement/stable/2017-03-01/apimapis.json",
            "words": [
                "Commentss",
                "Issu",
                "Attachmentss"
            ]
        },
        {
            "filename": "**/specification/storagesync/resource-manager/Microsoft.StorageSync/stable/2018-07-01/storagesync.json",
            "words": [
                "Managementt"
            ]
        },
        {
            "filename": "**/specification/netapp/**/*.json",
            "words": [
                "SVMs",
                "kibibytes"
            ]
        },
        {
            "filename": "**/specification/frontdoor/resource-manager/Microsoft.Network/preview/2018-08-01-preview/webapplicationfirewall.json",
            "words": [
                "Firewal"
            ]
        },
        {
            "filename": "**/specification/web/resource-manager/Microsoft.Web/stable/2016-08-01/WebApps.json",
            "words": [
                "priviledged"
            ]
        },
        {
            "filename": "**/specification/web/resource-manager/Microsoft.Web/stable/2018-02-01/WebApps.json",
            "words": [
                "priviledged"
            ]
        },
        {
            "filename": "**/specification/web/resource-manager/Microsoft.Web/stable/2018-11-01/WebApps.json",
            "words": [
                "priviledged"
            ]
        },
        {
            "filename": "**/specification/web/resource-manager/Microsoft.Web/stable/**/WebApps.json",
            "words": [
                "sitecontainers",
                "updatemachinekey"
            ]
        },
        {
            "filename": "**/specification/web/resource-manager/Microsoft.Web/stable/2015-08-01/service.json",
            "words": [
                "Defintions",
                "Availablility",
                "Availabilily",
                "diagnosics"
            ]
        },
        {
            "filename": "**/specification/customer-insights/resource-manager/Microsoft.CustomerInsights/stable/2017-04-26/customer-insights.json",
            "words": [
                "thres"
            ]
        },
        {
            "filename": "**/specification/keyvault/data-plane/Microsoft.KeyVault/stable/2016-10-01/keyvault.json",
            "words": [
                "Regenerte"
            ]
        },
        {
            "filename": "**/specification/customer-insights/resource-manager/Microsoft.CustomerInsights/stable/2017-01-01/customer-insights.json",
            "words": [
                "thres"
            ]
        },
        {
            "filename": "**/specification/monitor/resource-manager/Microsoft.Insights/stable/2018-09-01/baseline_API.json",
            "words": [
                "metdata"
            ]
        },
        {
            "filename": "**/specification/storagesync/resource-manager/Microsoft.StorageSync/stable/2018-04-02/storagesync.json",
            "words": [
                "Managementt"
            ]
        },
        {
            "filename": "**/specification/migrate/resource-manager/**/*.json",
            "words": [
                "Occured",
                "Assessible",
                "sqlcollectors",
                "Reasonings",
                "Overcommit",
                "overcommit",
                "SSDE",
                "Recieved",
                "Ebds",
                "idms",
                "Idms",
                "Cluter",
                "Mfamily",
                "Datacentre"
            ]
        },
        {
            "filename": "**/specification/resourcehealth/resource-manager/Microsoft.ResourceHealth/preview/2018-08-01/ResourceHealth.json",
            "words": [
                "occured"
            ]
        },
        {
            "filename": "**/specification/storageimportexport/resource-manager/Microsoft.ImportExport/stable/2016-11-01/storageimportexport.json",
            "words": [
                "Infomation"
            ]
        },
        {
            "filename": "**/specification/web/resource-manager/Microsoft.DomainRegistration/stable/2015-04-01/Domains.json",
            "words": [
                "Availablility"
            ]
        },
        {
            "filename": "**/specification/web/resource-manager/Microsoft.DomainRegistration/stable/2018-02-01/Domains.json",
            "words": [
                "Availablility"
            ]
        },
        {
            "filename": "**/specification/cost-management/resource-manager/Microsoft.CostManagement/preview/2018-12-01-preview/costmanagement.json",
            "words": [
                "Managment"
            ]
        },
        {
            "filename": "**/specification/cost-management/resource-manager/Microsoft.CostManagement/stable/2018-08-31/costmanagement.json",
            "words": [
                "Managment"
            ]
        },
        {
            "filename": "**/specification/deviceprovisioningservices/resource-manager/Microsoft.Devices/preview/2017-08-21-preview/iotdps.json",
            "words": [
                "Messsage"
            ]
        },
        {
            "filename": "**/specification/deviceprovisioningservices/resource-manager/Microsoft.Devices/stable/2017-11-15/iotdps.json",
            "words": [
                "Messsage"
            ]
        },
        {
            "filename": "**/specification/deviceprovisioningservices/resource-manager/Microsoft.Devices/stable/2018-01-22/iotdps.json",
            "words": [
                "Messsage"
            ]
        },
        {
            "filename": "**/specification/deviceprovisioningservices/resource-manager/Microsoft.Devices/preview/2020-09-01-preview/iotdps.json",
            "words": [
                "Messsage"
            ]
        },
        {
            "filename": "**/specification/deviceprovisioningservices/resource-manager/Microsoft.Devices/stable/2020-01-01/iotdps.json",
            "words": [
                "Messsage"
            ]
        },
        {
            "filename": "**/specification/deviceprovisioningservices/resource-manager/Microsoft.Devices/stable/2020-03-01/iotdps.json",
            "words": [
                "Messsage"
            ]
        },
        {
            "filename": "**/specification/storagesync/resource-manager/Microsoft.StorageSync/preview/2017-06-05-preview/storagesync.json",
            "words": [
                "Managementt"
            ]
        },
        {
            "filename": "**/specification/web/resource-manager/Microsoft.Web/stable/2018-02-01/AppServiceEnvironments.json",
            "words": [
                "diagnosics",
                "Availabilily",
                "Accessable"
            ]
        },
        {
            "filename": "**/specification/notificationhubs/resource-manager/Microsoft.NotificationHubs/stable/2017-04-01/notificationhubs.json",
            "words": [
                "Availiable",
                "Regenrate"
            ]
        },
        {
            "filename": "**/specification/web/resource-manager/Microsoft.Web/stable/2016-09-01/AppServiceEnvironments.json",
            "words": [
                "diagnosics",
                "Availabilily"
            ]
        },
        {
            "filename": "**/specification/web/resource-manager/Microsoft.Web/stable/2018-02-01/AppServicePlans.json",
            "words": [
                "Defintions"
            ]
        },
        {
            "filename": "**/specification/web/resource-manager/Microsoft.Web/stable/2016-09-01/AppServicePlans.json",
            "words": [
                "Defintions"
            ]
        },
        {
            "filename": "**/specification/resourcehealth/resource-manager/Microsoft.ResourceHealth/stable/2017-07-01/resourcehealth.json",
            "words": [
                "occured"
            ]
        },
        {
            "filename": "**/specification/notificationhubs/resource-manager/Microsoft.NotificationHubs/stable/2014-09-01/notificationhubs.json",
            "words": [
                "Availiable"
            ]
        },
        {
            "filename": "**/specification/notificationhubs/resource-manager/Microsoft.NotificationHubs/stable/2016-03-01/notificationhubs.json",
            "words": [
                "Availiable"
            ]
        },
        {
            "filename": "**/specification/datafactory/resource-manager/Microsoft.DataFactory/stable/2018-06-01/entityTypes/IntegrationRuntime.json",
            "words": [
                "Exprired"
            ]
        },
        {
            "filename": "**/specification/synapse/resource-manager/Microsoft.Synapse/stable/2020-12-01/integrationRuntime.json",
            "words": [
                "Exprired"
            ]
        },
        {
            "filename": "**/specification/synapse/resource-manager/Microsoft.Synapse/stable/2021-03-01/integrationRuntime.json",
            "words": [
                "Exprired"
            ]
        },
        {
            "filename": "**/specification/datamigration/resource-manager/Microsoft.DataMigration/stable/2018-04-19/definitions/TasksCommon.json",
            "words": [
                "Miliseconds",
                "INITIALIAZING"
            ]
        },
        {
            "filename": "**/specification/cognitiveservices/data-plane/EntitySearch/stable/v1.0/EntitySearch.json",
            "words": [
                "Speciality"
            ]
        },
        {
            "filename": "**/specification/cognitiveservices/data-plane/Face/stable/v1.0/Face.json",
            "words": [
                "addfacefromurl",
                "deleteface",
                "detectwithstream",
                "detectwithurl",
                "facelist",
                "findsimilar",
                "getface",
                "largefacelist",
                "largepersongroup",
                "largepersongroupperson",
                "persongroup",
                "persongroupperson",
                "verifyfacetoface"
            ]
        },
        {
            "filename": "**/specification/storageimportexport/resource-manager/Microsoft.ImportExport/stable/2016-11-01/storageimportexport.json",
            "words": [
                "Listblob"
            ]
        },
        {
            "filename": "**/specification/cognitiveservices/data-plane/TextAnalytics/preview/v2.1/TextAnalytics.json",
            "words": [
                "carretera",
                "estaba",
                "atascada",
                "Había",
                "mucho",
                "tráfico",
                "ayer",
                "carretera",
                "estaba",
                "atascada",
                "Había",
                "mucho",
                "tráfico",
                "ayer"
            ]
        },
        {
            "filename": "**/specification/cognitiveservices/data-plane/TextAnalytics/stable/v2.0/TextAnalytics.json",
            "words": [
                "carretera",
                "estaba",
                "atascada",
                "Había",
                "mucho",
                "tráfico",
                "ayer",
                "carretera",
                "estaba",
                "atascada",
                "Había",
                "mucho",
                "tráfico",
                "ayer"
            ]
        },
        {
            "filename": "**/specification/network/resource-manager/Microsoft.Network/stable/2018-02-01/networkWatcher.json",
            "words": [
                "Uknown"
            ]
        },
        {
            "filename": "**/specification/network/resource-manager/Microsoft.Network/stable/2018-04-01/networkWatcher.json",
            "words": [
                "Uknown"
            ]
        },
        {
            "filename": "**/specification/network/resource-manager/Microsoft.Network/stable/2018-06-01/networkWatcher.json",
            "words": [
                "Uknown"
            ]
        },
        {
            "filename": "**/specification/network/resource-manager/Microsoft.Network/stable/2018-07-01/networkWatcher.json",
            "words": [
                "Uknown"
            ]
        },
        {
            "filename": "**/specification/network/resource-manager/Microsoft.Network/stable/2018-08-01/networkWatcher.json",
            "words": [
                "Uknown"
            ]
        },
        {
            "filename": "**/specification/network/resource-manager/Microsoft.Network/stable/2018-10-01/networkWatcher.json",
            "words": [
                "Uknown"
            ]
        },
        {
            "filename": "**/specification/network/resource-manager/Microsoft.Network/stable/2018-11-01/networkWatcher.json",
            "words": [
                "Uknown"
            ]
        },
        {
            "filename": "**/specification/databoxedge/resource-manager/Microsoft.DataBoxEdge/stable/2019-03-01/databoxedge.json",
            "words": [
                "Fulfilment"
            ]
        },
        {
            "filename": "**/specification/databoxedge/resource-manager/Microsoft.DataBoxEdge/stable/2019-07-01/databoxedge.json",
            "words": [
                "Fulfilment"
            ]
        },
        {
            "filename": "**/specification/databoxedge/resource-manager/Microsoft.DataBoxEdge/stable/2019-08-01/databoxedge.json",
            "words": [
                "Fulfilment"
            ]
        },
        {
            "filename": "**/specification/databoxedge/resource-manager/Microsoft.DataBoxEdge/stable/2020-09-01/databoxedge.json",
            "words": [
                "Fulfilment"
            ]
        },
        {
            "filename": "**/specification/databoxedge/resource-manager/Microsoft.DataBoxEdge/preview/2020-05-01-preview/databoxedge.json",
            "words": [
                "Fulfilment"
            ]
        },
        {
            "filename": "**/specification/databoxedge/resource-manager/Microsoft.DataBoxEdge/preview/2020-09-01-preview/databoxedge.json",
            "words": [
                "Fulfilment"
            ]
        },
        {
            "filename": "**/specification/databoxedge/resource-manager/Microsoft.DataBoxEdge/stable/2020-12-01/databoxedge.json",
            "words": [
                "Fulfilment"
            ]
        },
        {
            "filename": "**/specification/cognitiveservices/data-plane/TranslatorText/stable/v3.0/TranslatorText.json",
            "words": [
                "mosca",
                "Jpan",
                "konnichiha",
                "nein",
                "bicho"
            ]
        },
        {
            "filename": "**/specification/cognitiveservices/data-plane/Speech/VideoTranslation/preview/2024-05-20-preview/VideoTranslation.json",
            "words": [
                "videotranslation",
                "webvtt",
                "Webvtt"
            ]
        },
        {
            "filename": "**/specification/network/resource-manager/Microsoft.Network/stable/**/webapplicationfirewall.json",
            "words": [
                "Conditon"
            ]
        },
        {
            "filename": "**/specification/relay/resource-manager/Microsoft.Relay/stable/2016-07-01/relay.json",
            "words": [
                "successfuly",
                "Autorization",
                "retirve",
                "Regenrate",
                "usermetadata",
                "Relaytype",
                "reponse",
                "namespce"
            ]
        },
        {
            "filename": "**/specification/relay/resource-manager/Microsoft.Relay/stable/2017-04-01/relay.json",
            "words": [
                "successfuly",
                "Autorization",
                "retirve",
                "butthe",
                "Regenrate",
                "usermetadata",
                "Relaytype",
                "neeeds",
                "reponse"
            ]
        },
        {
            "filename": "**/specification/machinelearningservices/resource-manager/Microsoft.MachineLearningServices/preview/2020-05-01-preview/machineLearningServices.json",
            "words": [
                "mysqldb",
                "psqldb"
            ]
        },
        {
            "filename": "**/specification/maps/data-plane/Weather/stable/1.1/weather.json",
            "words": [
                "locationally",
                "unittype"
            ]
        },
        {
            "filename": "**/specification/maps/data-plane/Microsoft.Maps/Render/preview/1.0/render.json",
            "words": [
                "Chttp",
                "Fcontoso",
                "Fpushpins"
            ]
        },
        {
            "filename": "**/specification/maps/data-plane/Render/preview/1.0/render.json",
            "words": [
                "Chttp",
                "Fcontoso",
                "Fpushpins"
            ]
        },
        {
            "filename": "**/specification/maps/data-plane/Render/stable/2022-08-01/render.json",
            "words": [
                "maptileset"
            ]
        },
        {
            "filename": "**/specification/maps/data-plane/Spatial/stable/2022-08-01/spatial.json",
            "words": [
                "postbuffer",
                "getbuffer",
                "postclosestpoint",
                "getclosestpoint"
            ]
        },
        {
            "filename": "**/specification/maps/data-plane/Search/**",
            "words": [
                "geocodingresponse",
                "searchaddressresult",
                "searchaddressreverseresponse"
            ]
        },
        {
            "filename": "**/specification/communication/data-plane/Chat/**/communicationserviceschat.json",
            "words": [
                "readreceipts",
                "heic",
                "webp"
            ]
        },
        {
            "filename": "**/specification/saas/resource-manager/Microsoft.SaaS/preview/2018-03-01-beta/saas.json",
            "words": [
                "saasresources"
            ]
        },
        {
            "filename": "**/specification/hdinsight/hdinsight-kafka-rest-proxy/proxy.json",
            "words": [
                "Metada"
            ]
        },
        {
            "filename": "**/specification/hdinsight/resource-manager/Microsoft.HDInsight/preview/2015-03-01-preview/cluster.json",
            "words": [
                "saskey"
            ]
        },
        {
            "filename": "**/specification/hdinsight/resource-manager/Microsoft.HDInsight/preview/2015-03-01-preview/locations.json",
            "words": [
                "vmsize",
                "vmsizes"
            ]
        },
        {
            "filename": "**/specification/hdinsight/resource-manager/Microsoft.HDInsight/stable/2018-06-01-preview/cluster.json",
            "words": [
                "azureasyncoperations",
                "saskey"
            ]
        },
        {
            "filename": "**/specification/hdinsight/resource-manager/Microsoft.HDInsight/stable/2018-06-01-preview/locations.json",
            "words": [
                "vmsize",
                "vmsizes"
            ]
        },
        {
            "filename": "**/specification/web/resource-manager/Microsoft.Web/**/CommonDefinitions.json",
            "words": [
                "Guage"
            ]
        },
        {
            "filename": "**/specification/confluent/resource-manager/Microsoft.Confluent/**/confluent.json",
            "words": [
                "orgvalidate"
            ]
        },
        {
            "filename": "**/specification/recoveryservicessiterecovery/resource-manager/Microsoft.RecoveryServices/**/service.json",
            "words": [
                "Orignal",
                "Seleted",
                "targetvCenterId",
                "esxi"
            ]
        },
        {
            "filename": "**/specification/recoveryservicessiterecovery/resource-manager/Microsoft.RecoveryServices/**/bms.json",
            "words": [
                "xcool"
            ]
        },
        {
            "filename": "**/specification/recoveryservicesbackup/resource-manager/Microsoft.RecoveryServices/**/bms.json",
            "words": [
                "HanaScaleoutContainer"
            ]
        },		
        {
            "filename": "**/specification/deviceprovisioningservices/resource-manager/Microsoft.Devices/stable/2021-10-15/iotdps.json",
            "words": [
                "Messsage"
            ]
        },
        {
            "filename": "**/specification/postgresql/resource-manager/Microsoft.DBforPostgreSQL/preview/**/*json",
            "words": [
                "automigration"
            ]
        },
        {
            "filename": "**/specification/cognitiveservices/data-plane/FormRecognizer/**/FormRecognizer.json",
            "words": [
                "heif",
                "spreadsheetml",
                "presentationml",
                "barcodes",
                "UPCA",
                "UPCE",
                "Codabar",
                "rrggbb"
            ]
        },
        {
            "filename": "**/specification/ai/data-plane/DocumentIntelligence/**/DocumentIntelligence.json",
            "words": [
                "documentintelligence",
                "heif",
                "spreadsheetml",
                "presentationml",
                "barcodes",
                "UPCA",
                "UPCE",
                "Codabar",
                "rrggbb"
            ]
        },
        {
            "filename": "**/specification/cognitiveservices/data-plane/UnifiedVision/**/UnifiedVision.json",
            "words": [
                "planogram",
                "Planogram",
                "productrecognition",
                "imagecomposition",
                "planogramcompliance"
            ]
        },
        {
            "filename": "**/specification/machinelearningservices/data-plane/Microsoft.MachineLearningServices/preview/2019-*/modelManagement.json",
            "words": [
                "UNKNOWON"
            ]
        },
        {
            "filename": "**/specification/machinelearningservices/data-plane/Microsoft.MachineLearningServices/preview/2022-*-preview/machineLearningServices.json",
            "words": [
                "Tmpfs",
                "tmpfs",
                "npipe"
            ]
        },
        {
            "filename": "**/specification/machinelearningservices/data-plane/Microsoft.MachineLearningServices/preview/20*-preview/azure-ai-assets.json",
            "words": [
                "genericasset"
            ]
        },
        {
            "filename": "**/specification/dataprotection/resource-manager/Microsoft.DataProtection/**/dataprotection.json",
            "words": [
                "PrepareTimedout",
                "CommitTimedout"
            ]
        },
        {
            "filename": "**/specification/purview/data-plane/Azure.Analytics.Purview.Workflow/preview/**/purviewWorkflow.json",
            "words": [
                "userrequests",
                "DSAR",
                "dsar",
                "workflowruns",
                "workflowtasks"
            ]
        },
        {
            "filename": "**/specification/translation/data-plane/**/*.json",
            "words": [
                "autodetection",
                "breaksentence",
                "mosca",
                "Transliterable",
                "translitered"
            ]
        },
        {
            "filename": "**/specification/machinelearningservices/resource-manager/Microsoft.MachineLearningServices/**/*.json",
            "words": [
                "datareferences",
                "Groundedness",
                "AOAI",
                "testconnection",
                "aoai",
                "SecretExpiry",
                "expirableSecret",
                "expireAfterHours",
                "expire",
                "expirable"
            ]
        },
        {
            "filename": "**/specification/fist/resource-manager/Microsoft.IoTFirmwareDefense/**/*.json",
            "words": [
                "RELRO",
                "relro",
                "rpath",
                "runpath",
                "SBOM",
                "Sbom",
                "sbom"
            ]
        },
        {
            "filename": "**/specification/securityinsights/resource-manager/Microsoft.SecurityInsights/preview/**/*.json",
            "words": [
                "Criterias",
                "nwrfc",
                "Abap",
                "AGRTCODES",
                "AGRUSERS",
                "AGRPROF",
                "ADCP",
                "USGRPUSER",
                "USERADDR",
                "DEVACCESS",
                "AGRDEFINE",
                "PAHI",
                "AGRAGRS",
                "USRSTAMP",
                "AGRFLAGS",
                "SNCSYSACL",
                "USRACL"
            ]
        },
        {
            "filename": "**/specification/cognitiveservices/data-plane/AzureOpenAI/inference/preview/**/*.json",
            "words": [
                "flac",
                "mpga"
            ]
        },
        {
            "filename": "**/specification/cognitiveservices/data-plane/AzureOpenAI/inference/stable/**/*.json",
            "words": [
                "flac",
                "FLAC",
                "mpga",
                "rerank"
            ]
        },
        {
            "filename": "**/specification/appplatform/resource-manager/Microsoft.AppPlatform/preview/2024-01-01-preview/appplatform.json",
            "words": [
                "springboot"
            ]
        },
        {
            "filename": "**/specification/cosmos-db/resource-manager/Microsoft.DocumentDB/**/*.json",
            "words": [
                "keyvaultkeyuri",
                "throughputpool"
            ]
        },
        {
            "filename": "**/specification/purview/data-plane/Azure.Analytics.Purview.DataMap/**/*.json",
            "words": [
                "timerange"
            ]
        },
        {
            "filename": "**/specification/healthdataaiservices/**/*.json",
            "words": [
                "deidentification",
                "deidentify",
                "surrogation"
            ]
        },
        {
            "filename": "**/specification/search/data-plane/Azure.Search/**/*.json",
            "words": [
                "rerank",
                "discretizing",
                "subscores",
                "vectorizing",
                "onelake",
                "tiktoken",
                "Matryoshka",
                "rescore",
                "rescoring",
                "rescored",
                "maxcharlength",
                "submode"
            ]
        },
        {
            "filename": "**/specification/vi/resource-manager/Microsoft.VideoIndexer/**/*.json",
            "words": [
                "videoindexer",
                "viopenai"
            ]
        },
        {
            "filename": "**/specification/nginx/resource-manager/NGINX.NGINXPLUS/**/*.json",
            "words": [
                "nginx",
                "nginxaas",
                "NCUs",
                "autoscaled",
                "Autoupgrade",
                "autoupgrade"
            ]
        },
        {
            "filename": "**/specification/mobilenetwork/resource-manager/Microsoft.MobileNetwork/stable/**/*.json",
            "words": [
                "suci"
            ]
        },
        {
            "filename": "**/specification/containerservice/resource-manager/Microsoft.ContainerService/**/*.json",
            "words": [
                "containerd"
            ]
        },
        {
            "filename": "**/specification/batch/data-plane/Microsoft.Batch/**/*.json",
            "words": [
                "upgradingos",
                "TVMs"
            ]
        },
        {
            "filename": "**/specification/batch/data-plane/Azure.Batch/**/*.json",
            "words": [
                "upgradingos",
                "TVMs"
            ]
        },
        {
            "filename": "**/specification/awsconnector/resource-manager/Microsoft.AwsConnector/**/*.json",
            "words": [
                "ABAC",
                "ACFP",
                "ACMPCA",
                "ACUs",
                "assemblyline",
                "autoprovision",
                "Aviv",
                "AWSACM",
                "AWSACMPCA",
                "AWSAPS",
                "AWSDMS",
                "AWSEC",
                "AWSECR",
                "AWSECS",
                "AWSEFS",
                "AWSEKS",
                "AWSELB",
                "AWSEMR",
                "awsfirelens",
                "AWSFIS",
                "AWSIAM",
                "AWSIAMSAML",
                "AWSIVS",
                "AWSKMS",
                "awslogs",
                "AWSM",
                "AWSMSK",
                "AWSQLDB",
                "AWSRDS",
                "AWSRDSDB",
                "AWSRUM",
                "AWSS",
                "AWSSES",
                "AWSSNS",
                "AWSSQS",
                "AWSSSM",
                "awsvpc",
                "AWSWAF",
                "AWSX",
                "binpack",
                "buildspec",
                "CFNS",
                "CMAP",
                "CMK's",
                "CODECONNECTIONS",
                "cooldowns",
                "credentialspec",
                "credentialspecdomainless",
                "credspec",
                "daxs",
                "DCERPC",
                "dd'T'HH",
                "desync",
                "diratime",
                "dirsync",
                "domainless",
                "Dsse",
                "dsse",
                "Dtest",
                "Dtestsecret",
                "dualstack",
                "EEZNYKUA",
                "efgyghrtguk",
                "Elong",
                "emaccess",
                "ENCHIPHERMENT",  
                "ENIs",
                "FARGAT",
                "Fargate",
                "FDTNDATAQYW",
                "Firelens",
                "firelens",
                "fluentbit",
                "FOWNER",
                "FPGAs",
                "fpgas",
                "FSETID",
                "Fuota",
                "Gelf",
                "gelf",
                "GENEVE",
                "Geoproximity",
                "healthcheck",
                "hostedzone",
                "hypens",
                "IJCEXJP",
                "Ilong",
                "Inferentia",
                "instancegroup",
                "Intlong",
                "IPAM's",
                "Ipams",
                "JDBC",
                "kadmin",
                "keytabs",
                "logentries",
                "lowercased",
                "mand",
                "maxage",
                "MKNOD",
                "mknod",
                "Mlong",
                "mpol",
                "mqueue",
                "mrap",
                "MSAs",
                "msgmax",
                "msgmnb",
                "msgmni",
                "multicloud",
                "multimaster",
                "multivalue",
                "Multivalue",
                "myawslogbucket",
                "mycluster",
                "mydomain",
                "mykeyspace",
                "mymanaged",
                "myprefix",
                "myrepinstance",
                "myselfmanaged",
                "mytable",
                "nfsvers",
                "Ningxia",
                "Nlong",
                "noatime",
                "nodegroup",
                "Nodegroups",
                "nodev",
                "nodiratime",
                "NOERROR",
                "noexec",
                "nohup",
                "nomand",
                "nondefault",
                "norelatime",
                "nostrictatime",
                "nosuid",
                "Nshort",
                "oemagent",
                "ONEZONE",
                "PACCT",
                "parallelquery",
                "Paulo",
                "Plong",
                "preconfigures",
                "PRERELEASED",
                "PTRACE",
                "Radeon",
                "radeon",
                "RAWIO",
                "rbind",
                "RDSCDB",
                "redrive",
                "relatime",
                "resouce",
                "retrans",
                "rmid",
                "Robo",
                "rprivate",
                "rshared",
                "rsize",
                "rslave",
                "runbindable",
                "SETFCAP",
                "SETPCAP",
                "shmall",
                "shmmax",
                "shmmni",
                "SIEXAMPLE",
                "slowquery",
                "Sqli",
                "sqli",
                "sqlserver",
                "ss'Z",
                "strictatime",
                "subdivisioncode",
                "tierings",
                "timeo",
                "ulimits",
                "Ultrawarm",
                "ultrawarm",
                "unbindable",
                "untagging",
                "Useds",
                "VPC's",
                "webacl",
                "whitespaces",
                "wihtin",
                "workdir",
                "wsize",
                "xxdriver",
                "xxlabel",
                "xxopt"
            ]
        },
        {
            "filename": "**/specification/confidentialledger/data-plane/Microsoft.CodeTransparency/preview/**/*.json",
            "words": [
                "cbor",
                "txids",
                "operationid",
                "scitt"
            ]
        },
        {
            "filename": "**/specification/applicationinsights/data-plane/LiveMetrics/preview/2024-04-01-preview/livemetrics.json",
            "words": [
                "LiveMetrics",
                "QuickPulse",
                "ikey",
                "apikey",
                "Comparand",
                "SDK"
            ]
        },
        {
            "filename": "**/specification/cognitiveservices/data-plane/ContentSafety/**/*.json",
            "words": [
                "Groundedness",
                "ungroundedness"
            ]
        },
        {
            "filename": "**/specification/sqlvirtualmachine/resource-manager/Microsoft.SqlVirtualMachine/**/*.json",
            "words": [
                "WUMU",
                "WSUS"
            ]
        },
        {
            "filename": "**/specification/riskiq/data-plane/Microsoft.Easm/preview/2024-03-01-preview/easm.json",
            "words": [
                "Cisa",
                "cisa",
                "affected",
                "AUTOCONFIRMED"
            ]
        },
        {
            "filename": "**/specification/hybridcompute/resource-manager/Microsoft.HybridCompute/**/*.json",
            "words": [
                "hotpatch"
            ]
        },
        {
            "filename": "**/specification/monitor/resource-manager/Microsoft.Insights/**/actionGroups_API.json",
            "words": [
                "occurringlocation",
                "routingid",
                "automitigationenabled",
                "monitorid",
                "tsgid",
                "correlationid"
            ]
        },
        {
            "filename": "**/specification/ai/data-plane/Face/**/*.json",
            "words": [
                "headwear",
                "realface",
                "spoofface"
            ]
        },
        {
            "filename": "**/specification/developerhub/resource-manager/Microsoft.DevHub/**/*.json",
            "words": [
                "iacProfiles",
                "iacProfile",
                "IacProfiles",
                "IacProfile",
                "HCI",
                "HCIAKS",
                "HCIARCVM"
            ]
        },
        {
            "filename": "**/specification/securityinsights/data-plane/Microsoft.SecurityInsights/**/*.json",
            "words": [
                "threatintelligencestixobjects",
                "stixobjects"
            ]
        },
        {
            "filename": "**/specification/cognitiveservices/data-plane/AzureOpenAI/inference/preview/**/*.json",
            "words": [
                "rerank"
            ]
        },
        {
            "filename": "**/specification/cognitiveservices/data-plane/AzureOpenAI/authoring/preview/**/*.json",
            "words": [
                "wandb"
            ]
        },
        {
            "filename": "**/specification/communication/data-plane/CallAutomation/**/*.json",
            "words": [
                "unhold",
                "Unhold",
                "transferor's"
            ]
        },
        {
            "filename": "**/specification/oracle/resource-manager/Oracle.Database/**/*.json",
            "words": [
                "systemversionname"
            ]
        },
        {
            "filename": "**/specification/developerhub/resource-manager/Microsoft.DevHub/preview/**/workflow.json",
            "words": [
                "adooauth",
                "ADOO"
            ]
        },
        {
            "filename": "**/specification/iotoperations/resource-manager/Microsoft.IoTOperations/**/*.json",
            "words": [
                "akri",
                "opcua",
                "websockets",
                "opentelemetry",
                "parquet",
                "mqttbroker",
                "schemaregistry"
            ]
        },
        {
            "filename": "**/specification/servicefabricmanagedclusters/resource-manager/Microsoft.ServiceFabric/**/*.json",
            "words": [
                "sfmc",
                "sfmc's"
            ]
        },
        {
            "filename": "**/specification/terraform/resource-manager/Microsoft.AzureTerraform/**/*.json",
            "words": [
                "azurerm",
                "azapi"
            ]
        },
        {
            "filename": "**/specification/deviceregistry/resource-manager/Microsoft.DeviceRegistry/**/*.json",
            "words": [
                "billables"
            ]
        },
        {
<<<<<<< HEAD
            "filename": "**/specification/cost-management/resource-manager/Microsoft.CostManagement/stable/2023-09-01/costmanagement.pricesheets.json",
            "words": [
                "Unitof"
            ]
        },
        {
            "filename": "**/specification/cost-management/resource-manager/Microsoft.CostManagement/stable/2023-11-01/costmanagement.pricesheets.json",
            "words": [
                "Unitof"
=======
            "filename": "**/specification/azurestackhci/resource-manager/Microsoft.AzureStackHCI/StackHCIVM/**/*.json",
            "words": [
                "SEVSNP"
>>>>>>> 9ce76c4f
            ]
        }
    ],
    "enableFiletypes": [
        "cadl"
    ],
    "ignoreWords": [
        "trafficcontrollerspec"
    ]

}<|MERGE_RESOLUTION|>--- conflicted
+++ resolved
@@ -1655,7 +1655,6 @@
             ]
         },
         {
-<<<<<<< HEAD
             "filename": "**/specification/cost-management/resource-manager/Microsoft.CostManagement/stable/2023-09-01/costmanagement.pricesheets.json",
             "words": [
                 "Unitof"
@@ -1665,11 +1664,12 @@
             "filename": "**/specification/cost-management/resource-manager/Microsoft.CostManagement/stable/2023-11-01/costmanagement.pricesheets.json",
             "words": [
                 "Unitof"
-=======
-            "filename": "**/specification/azurestackhci/resource-manager/Microsoft.AzureStackHCI/StackHCIVM/**/*.json",
+              ]
+        },
+        {
+        "filename": "**/specification/azurestackhci/resource-manager/Microsoft.AzureStackHCI/StackHCIVM/**/*.json",
             "words": [
                 "SEVSNP"
->>>>>>> 9ce76c4f
             ]
         }
     ],

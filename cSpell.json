--- conflicted
+++ resolved
@@ -55,13 +55,9 @@
             "filename": "**/specification/playwrighttesting/**/*",
             "words": [
                 "microsoftplaywrighttesting",
-<<<<<<< HEAD
                 "playwrighttesting",
                 "MSTEST",
                 "NUNIT"
-=======
-                "playwrighttesting"
->>>>>>> aa4ba9eb
             ]
         },
         {

{
    "version": "0.1",
    "language": "en",
    "words": [
        "authnotrequired",
        "Creds",
        "fixdate",
        "frontends",
        "partiallycompleted",
        "servicenetworking",
        "subchannel",
        "umls"
    ],
    "dictionaryDefinitions": [
        {
            "name": "custom-words",
            "file": "./custom-words.txt",
            "description": "Project Words"
        }
    ],
    "flagWords": [
        "teh"
    ],
    "ignorePaths": [
        "node_modules/**",
        "**/examples/**",
        "**/package-lock.json"
    ],
    "ignoreRegExpList": [
        "v\\d",
        "email",
        "Base64"
    ],
    "minWordLength": 4,
    "dictionaries": [
        "companies",
        "csharp",
        "custom-words",
        "go",
        "html",
        "java",
        "node",
        "python",
        "softwareTerms",
        "typescript"
    ],
    "overrides": [
        {
            "filename": "**/specification/batch/**/*.json",
            "words": [
                "TVMs"
            ]
        },
        {
            "filename": "**/specification/databox/resource-manager/Microsoft.DataBox/stable/2018-01-01/databox.json",
            "words": [
                "Tera"
            ]
        },
        {
            "filename": "**/specification/databox/resource-manager/Microsoft.DataBox/stable/2019-09-01/databox.json",
            "words": [
                "Tera"
            ]
        },
        {
            "filename": "**/specification/databox/resource-manager/Microsoft.DataBox/stable/2020-04-01/databox.json",
            "words": [
                "Tera"
            ]
        },
        {
            "filename": "**/specification/databox/resource-manager/Microsoft.DataBox/stable/2020-11-01/databox.json",
            "words": [
                "Tera"
            ]
        },
        {
            "filename": "**/specification/databox/resource-manager/Microsoft.DataBox/stable/2021-03-01/databox.json",
            "words": [
                "Tera"
            ]
        },
        {
            "filename": "**/specification/databox/resource-manager/Microsoft.DataBox/stable/2021-05-01/databox.json",
            "words": [
                "Tera"
            ]
        },
        {
            "filename": "**/specification/databox/resource-manager/Microsoft.DataBox/preview/2021-08-01-preview/databox.json",
            "words": [
                "Tera"
            ]
        },
        {
            "filename": "**/specification/databox/resource-manager/Microsoft.DataBox/stable/2021-12-01/databox.json",
            "words": [
                "Tera"
            ]
        },
        {
            "filename": "**/specification/databox/resource-manager/Microsoft.DataBox/stable/2022-02-01/databox.json",
            "words": [
                "Tera"
            ]
        },
        {
            "filename": "**/specification/databox/resource-manager/Microsoft.DataBox/stable/2022-09-01/databox.json",
            "words": [
                "Tera"
            ]
        },
        {
            "filename": "**/specification/databox/resource-manager/Microsoft.DataBox/stable/2022-12-01/databox.json",
            "words": [
                "Tera"
            ]
        },
        {
            "filename": "**/specification/servicebus/resource-manager/Microsoft.ServiceBus/stable/2017-04-01/Rules.json",
            "words": [
                "Ruleproperties"
            ]
        },
        {
            "filename": "**/specification/servicebus/resource-manager/Microsoft.ServiceBus/preview/2018-01-01-preview/Rules.json",
            "words": [
                "Ruleproperties"
            ]
        },
        {
            "filename": "**/specification/servicebus/resource-manager/Microsoft.ServiceBus/preview/2021-01-01-preview/Rules.json",
            "words": [
                "Ruleproperties"
            ]
        },
        {
            "filename": "**/specification/servicebus/resource-manager/Microsoft.ServiceBus/stable/2014-09-01/servicebus.json",
            "words": [
                "Planproperties"
            ]
        },
        {
            "filename": "**/specification/logic/resource-manager/Microsoft.Logic/preview/2015-02-01-preview/logic.json",
            "words": [
                "Accesskey"
            ]
        },
        {
            "filename": "**/specification/compute/resource-manager/Microsoft.ContainerService/preview/2015-11-01-preview/containerService.json",
            "words": [
                "Ochestrator"
            ]
        },
        {
            "filename": "**/specification/compute/resource-manager/Microsoft.ContainerService/stable/2016-03-30/containerService.json",
            "words": [
                "Ochestrator"
            ]
        },
        {
            "filename": "**/specification/compute/resource-manager/Microsoft.ContainerService/stable/2016-09-30/containerService.json",
            "words": [
                "Ochestrator"
            ]
        },
        {
            "filename": "**/specification/containerservice/resource-manager/Microsoft.ContainerService/stable/2016-03-30/containerService.json",
            "words": [
                "Ochestrator"
            ]
        },
        {
            "filename": "**/specification/containerservice/resource-manager/Microsoft.ContainerService/stable/2016-09-30/containerService.json",
            "words": [
                "Ochestrator"
            ]
        },
        {
            "filename": "**/specification/containerservice/resource-manager/Microsoft.ContainerInstance/stable/2021-10-01/containerInstance.json",
            "words": [
                "Noreuse"
            ]
        },
        {
            "filename": "**/specification/containerservice/resource-manager/Microsoft.ContainerService/aks/**/*json",
            "words": [
                "vtpm",
                "trustedlaunch"
            ]
        },
        {
            "filename": "**/specification/containerregistry/data-plane/Microsoft.ContainerRegistry/preview/2018-08-10/containerregistry.json",
            "words": [
                "WGXM",
                "EYWQ",
                "EYWQ",
                "LQUP",
                "BCWG",
                "VMQS",
                "WWKZ",
                "EWDG",
                "Ywhk",
                "Vfyc",
                "Lfot",
                "Sllb",
                "EYWQ",
                "LQUP",
                "BCWG",
                "VMQS",
                "WWKZ",
                "EWDG",
                "Ywhk",
                "Vfyc",
                "Lfot",
                "Sllb"
            ]
        },
        {
            "filename": "**/specification/automation/resource-manager/Microsoft.Automation/preview/2017-05-15-preview/softwareUpdateConfigurationRun.json",
            "words": [
                "softare"
            ]
        },
        {
            "filename": "**/specification/datacatalog/resource-manager/Microsoft.DataCatalog/stable/2016-03-30/datacatalog.json",
            "words": [
                "Listt"
            ]
        },
        {
            "filename": "**/specification/applicationinsights/resource-manager/Microsoft.Insights/stable/2015-05-01/componentFeaturesAndPricing_API.json",
            "words": [
                "Resouce"
            ]
        },
        {
            "filename": "**/specification/app/resource-manager/Microsoft.App/preview/2023-11-02-preview/ManagedEnvironments.json",
            "words": [
                "otlp"
            ]
        },
        {
            "filename": "**/specification/servicefabric/data-plane/Microsoft.ServiceFabric/stable/6.2/servicefabric.json",
            "words": [
                "Qurum",
                "Milli",
                "Fautls"
            ]
        },
        {
            "filename": "**/specification/servicefabric/data-plane/Microsoft.ServiceFabric/stable/6.3/servicefabric.json",
            "words": [
                "Qurum",
                "Milli",
                "Fautls"
            ]
        },
        {
            "filename": "**/specification/servicefabric/data-plane/Microsoft.ServiceFabric/stable/6.4/servicefabric.json",
            "words": [
                "Qurum",
                "Milli",
                "Fautls"
            ]
        },
        {
            "filename": "**/specification/storsimple8000series/resource-manager/Microsoft.StorSimple/stable/2017-06-01/storsimple.json",
            "words": [
                "Availablity",
                "Remotemanagement"
            ]
        },
        {
            "filename": "**/specification/applicationinsights/resource-manager/Microsoft.Insights/preview/2017-10-01/eaSubscriptionMigration_API.json",
            "words": [
                "Migrationdate"
            ]
        },
        {
            "filename": "**/specification/sql/resource-manager/Microsoft.Sql/stable/2014-04-01/backups.json",
            "words": [
                "Droppeded"
            ]
        },
        {
            "filename": "**/specification/sql/resource-manager/Microsoft.Sql/preview/2023-08-01-preview/DistributedAvailabilityGroups.json",
            "words": [
                "freemium"
            ]
        },
		{
            "filename": "**/specification/sql/resource-manager/Microsoft.Sql/preview/2023-02-01-preview/ManagedInstances.json",
            "words": [
                "freemium"
            ]
        },
		{
            "filename": "**/specification/sql/resource-manager/Microsoft.Sql/preview/2023-05-01-preview/ManagedInstances.json",
            "words": [
                "freemium"
            ]
        },
		{
            "filename": "**/specification/sql/resource-manager/Microsoft.Sql/preview/2023-08-01-preview/ManagedInstances.json",
            "words": [
                "freemium"
            ]
        },
		{
            "filename": "**/specification/sql/resource-manager/Microsoft.Sql/preview/2023-08-01-preview/ServerTrustCertificates.json",
            "words": [
                "freemium"
            ]
        },
		{
            "filename": "**/specification/sql/resource-manager/Microsoft.Sql/preview/2023-08-01-preview/ManagedInstanceDtcs.json",
            "words": [
                "msdtcdns",
                "msdtc's"
            ]
        },
		{
            "filename": "**/specification/sql/resource-manager/Microsoft.Sql/preview/2023-08-01-preview/TimeZones.json",
            "words": [
                "freemium"
            ]
        },
        {
            "filename": "**/specification/datafactory/resource-manager/Microsoft.DataFactory/preview/2017-09-01-preview/entityTypes/IntegrationRuntime.json",
            "words": [
                "Exprired"
            ]
        },
        {
            "filename": "**/specification/synapse/resource-manager/Microsoft.Synapse/preview/2019-06-01-preview/integrationRuntime.json",
            "words": [
                "Exprired"
            ]
        },
        {
            "filename": "**/specification/synapse/resource-manager/Microsoft.Synapse/preview/2021-04-01-preview/integrationRuntime.json",
            "words": [
                "Exprired"
            ]
        },
        {
            "filename": "**/specification/datamigration/resource-manager/Microsoft.DataMigration/preview/2018-07-15-preview/definitions/TasksCommon.json",
            "words": [
                "Miliseconds",
                "INITIALIAZING"
            ]
        },
        {
            "filename": "**/specification/resourcehealth/resource-manager/Microsoft.ResourceHealth/stable/2015-01-01/resourcehealth.json",
            "words": [
                "occured"
            ]
        },
        {
            "filename": "**/specification/storSimple1200Series/resource-manager/Microsoft.StorSimple/stable/2016-10-01/StorSimple.json",
            "words": [
                "Availablity",
                "Requestrequest"
            ]
        },
        {
            "filename": "**/specification/keyvault/data-plane/Microsoft.KeyVault/**/keyvault.json",
            "words": [
                "Regenerte"
            ]
        },
        {
            "filename": "**/specification/keyvault/data-plane/Microsoft.KeyVault/**/storage.json",
            "words": [
                "Regenerte"
            ]
        },
        {
            "filename": "**/specification/adhybridhealthservice/resource-manager/Microsoft.ADHybridHealthService/stable/2014-01-01/ADHybridHealthService.json",
            "words": [
                "Availibility",
                "Mpping",
                "Occured",
                "modififed",
                "Addomain"
            ]
        },
        {
            "filename": "**/specification/apimanagement/resource-manager/Microsoft.ApiManagement/stable/2017-03-01/apimapis.json",
            "words": [
                "Commentss",
                "Issu",
                "Attachmentss"
            ]
        },
        {
            "filename": "**/specification/storagesync/resource-manager/Microsoft.StorageSync/stable/2018-07-01/storagesync.json",
            "words": [
                "Managementt"
            ]
        },
        {
            "filename": "**/specification/frontdoor/resource-manager/Microsoft.Network/preview/2018-08-01-preview/webapplicationfirewall.json",
            "words": [
                "Firewal"
            ]
        },
        {
            "filename": "**/specification/web/resource-manager/Microsoft.Web/stable/2016-08-01/WebApps.json",
            "words": [
                "priviledged"
            ]
        },
        {
            "filename": "**/specification/web/resource-manager/Microsoft.Web/stable/2018-02-01/WebApps.json",
            "words": [
                "priviledged"
            ]
        },
        {
            "filename": "**/specification/web/resource-manager/Microsoft.Web/stable/2018-11-01/WebApps.json",
            "words": [
                "priviledged"
            ]
        },
        {
            "filename": "**/specification/web/resource-manager/Microsoft.Web/stable/2015-08-01/service.json",
            "words": [
                "Defintions",
                "Availablility",
                "Availabilily",
                "diagnosics"
            ]
        },
        {
            "filename": "**/specification/customer-insights/resource-manager/Microsoft.CustomerInsights/stable/2017-04-26/customer-insights.json",
            "words": [
                "thres"
            ]
        },
        {
            "filename": "**/specification/keyvault/data-plane/Microsoft.KeyVault/stable/2016-10-01/keyvault.json",
            "words": [
                "Regenerte"
            ]
        },
        {
            "filename": "**/specification/customer-insights/resource-manager/Microsoft.CustomerInsights/stable/2017-01-01/customer-insights.json",
            "words": [
                "thres"
            ]
        },
        {
            "filename": "**/specification/monitor/resource-manager/Microsoft.Insights/stable/2018-09-01/baseline_API.json",
            "words": [
                "metdata"
            ]
        },
        {
            "filename": "**/specification/storagesync/resource-manager/Microsoft.StorageSync/stable/2018-04-02/storagesync.json",
            "words": [
                "Managementt"
            ]
        },
        {
            "filename": "**/specification/migrate/resource-manager/**/*.json",
            "words": [
                "Occured",
                "Assessible",
                "sqlcollectors",
                "Reasonings",
                "Overcommit",
                "overcommit",
                "SSDE",
                "Recieved",
                "Ebds",
                "idms",
                "Idms",
                "Cluter",
                "Mfamily",
				"Datacentre"
            ]
        },
        {
            "filename": "**/specification/resourcehealth/resource-manager/Microsoft.ResourceHealth/preview/2018-08-01/ResourceHealth.json",
            "words": [
                "occured"
            ]
        },
        {
            "filename": "**/specification/storageimportexport/resource-manager/Microsoft.ImportExport/stable/2016-11-01/storageimportexport.json",
            "words": [
                "Infomation"
            ]
        },
        {
            "filename": "**/specification/web/resource-manager/Microsoft.DomainRegistration/stable/2015-04-01/Domains.json",
            "words": [
                "Availablility"
            ]
        },
        {
            "filename": "**/specification/web/resource-manager/Microsoft.DomainRegistration/stable/2018-02-01/Domains.json",
            "words": [
                "Availablility"
            ]
        },
        {
            "filename": "**/specification/cost-management/resource-manager/Microsoft.CostManagement/preview/2018-12-01-preview/costmanagement.json",
            "words": [
                "Managment"
            ]
        },
        {
            "filename": "**/specification/cost-management/resource-manager/Microsoft.CostManagement/stable/2018-08-31/costmanagement.json",
            "words": [
                "Managment"
            ]
        },
        {
            "filename": "**/specification/deviceprovisioningservices/resource-manager/Microsoft.Devices/preview/2017-08-21-preview/iotdps.json",
            "words": [
                "Messsage"
            ]
        },
        {
            "filename": "**/specification/deviceprovisioningservices/resource-manager/Microsoft.Devices/stable/2017-11-15/iotdps.json",
            "words": [
                "Messsage"
            ]
        },
        {
            "filename": "**/specification/deviceprovisioningservices/resource-manager/Microsoft.Devices/stable/2018-01-22/iotdps.json",
            "words": [
                "Messsage"
            ]
        },
        {
            "filename": "**/specification/deviceprovisioningservices/resource-manager/Microsoft.Devices/preview/2020-09-01-preview/iotdps.json",
            "words": [
                "Messsage"
            ]
        },
        {
            "filename": "**/specification/deviceprovisioningservices/resource-manager/Microsoft.Devices/stable/2020-01-01/iotdps.json",
            "words": [
                "Messsage"
            ]
        },
        {
            "filename": "**/specification/deviceprovisioningservices/resource-manager/Microsoft.Devices/stable/2020-03-01/iotdps.json",
            "words": [
                "Messsage"
            ]
        },
        {
            "filename": "**/specification/storagesync/resource-manager/Microsoft.StorageSync/preview/2017-06-05-preview/storagesync.json",
            "words": [
                "Managementt"
            ]
        },
        {
            "filename": "**/specification/web/resource-manager/Microsoft.Web/stable/2018-02-01/AppServiceEnvironments.json",
            "words": [
                "diagnosics",
                "Availabilily",
                "Accessable"
            ]
        },
        {
            "filename": "**/specification/notificationhubs/resource-manager/Microsoft.NotificationHubs/stable/2017-04-01/notificationhubs.json",
            "words": [
                "Availiable",
                "Regenrate"
            ]
        },
        {
            "filename": "**/specification/web/resource-manager/Microsoft.Web/stable/2016-09-01/AppServiceEnvironments.json",
            "words": [
                "diagnosics",
                "Availabilily"
            ]
        },
        {
            "filename": "**/specification/web/resource-manager/Microsoft.Web/stable/2018-02-01/AppServicePlans.json",
            "words": [
                "Defintions"
            ]
        },
        {
            "filename": "**/specification/web/resource-manager/Microsoft.Web/stable/2016-09-01/AppServicePlans.json",
            "words": [
                "Defintions"
            ]
        },
        {
            "filename": "**/specification/resourcehealth/resource-manager/Microsoft.ResourceHealth/stable/2017-07-01/resourcehealth.json",
            "words": [
                "occured"
            ]
        },
        {
            "filename": "**/specification/notificationhubs/resource-manager/Microsoft.NotificationHubs/stable/2014-09-01/notificationhubs.json",
            "words": [
                "Availiable"
            ]
        },
        {
            "filename": "**/specification/notificationhubs/resource-manager/Microsoft.NotificationHubs/stable/2016-03-01/notificationhubs.json",
            "words": [
                "Availiable"
            ]
        },
        {
            "filename": "**/specification/datafactory/resource-manager/Microsoft.DataFactory/stable/2018-06-01/entityTypes/IntegrationRuntime.json",
            "words": [
                "Exprired"
            ]
        },
        {
            "filename": "**/specification/synapse/resource-manager/Microsoft.Synapse/stable/2020-12-01/integrationRuntime.json",
            "words": [
                "Exprired"
            ]
        },
        {
            "filename": "**/specification/synapse/resource-manager/Microsoft.Synapse/stable/2021-03-01/integrationRuntime.json",
            "words": [
                "Exprired"
            ]
        },
        {
            "filename": "**/specification/datamigration/resource-manager/Microsoft.DataMigration/stable/2018-04-19/definitions/TasksCommon.json",
            "words": [
                "Miliseconds",
                "INITIALIAZING"
            ]
        },
        {
            "filename": "**/specification/cognitiveservices/data-plane/EntitySearch/stable/v1.0/EntitySearch.json",
            "words": [
                "Speciality"
            ]
        },
        {
            "filename": "**/specification/cognitiveservices/data-plane/Face/stable/v1.0/Face.json",
            "words": [
                "addfacefromurl",
                "deleteface",
                "detectwithstream",
                "detectwithurl",
                "facelist",
                "findsimilar",
                "getface",
                "largefacelist",
                "largepersongroup",
                "largepersongroupperson",
                "persongroup",
                "persongroupperson",
                "verifyfacetoface"
            ]
        },
        {
            "filename": "**/specification/storageimportexport/resource-manager/Microsoft.ImportExport/stable/2016-11-01/storageimportexport.json",
            "words": [
                "Listblob"
            ]
        },
        {
            "filename": "**/specification/cognitiveservices/data-plane/TextAnalytics/preview/v2.1/TextAnalytics.json",
            "words": [
                "carretera",
                "estaba",
                "atascada",
                "Había",
                "mucho",
                "tráfico",
                "ayer",
                "carretera",
                "estaba",
                "atascada",
                "Había",
                "mucho",
                "tráfico",
                "ayer"
            ]
        },
        {
            "filename": "**/specification/cognitiveservices/data-plane/TextAnalytics/stable/v2.0/TextAnalytics.json",
            "words": [
                "carretera",
                "estaba",
                "atascada",
                "Había",
                "mucho",
                "tráfico",
                "ayer",
                "carretera",
                "estaba",
                "atascada",
                "Había",
                "mucho",
                "tráfico",
                "ayer"
            ]
        },
        {
            "filename": "**/specification/network/resource-manager/Microsoft.Network/stable/2018-02-01/networkWatcher.json",
            "words": [
                "Uknown"
            ]
        },
        {
            "filename": "**/specification/network/resource-manager/Microsoft.Network/stable/2018-04-01/networkWatcher.json",
            "words": [
                "Uknown"
            ]
        },
        {
            "filename": "**/specification/network/resource-manager/Microsoft.Network/stable/2018-06-01/networkWatcher.json",
            "words": [
                "Uknown"
            ]
        },
        {
            "filename": "**/specification/network/resource-manager/Microsoft.Network/stable/2018-07-01/networkWatcher.json",
            "words": [
                "Uknown"
            ]
        },
        {
            "filename": "**/specification/network/resource-manager/Microsoft.Network/stable/2018-08-01/networkWatcher.json",
            "words": [
                "Uknown"
            ]
        },
        {
            "filename": "**/specification/network/resource-manager/Microsoft.Network/stable/2018-10-01/networkWatcher.json",
            "words": [
                "Uknown"
            ]
        },
        {
            "filename": "**/specification/network/resource-manager/Microsoft.Network/stable/2018-11-01/networkWatcher.json",
            "words": [
                "Uknown"
            ]
        },
        {
            "filename": "**/specification/databoxedge/resource-manager/Microsoft.DataBoxEdge/stable/2019-03-01/databoxedge.json",
            "words": [
                "Fulfilment"
            ]
        },
        {
            "filename": "**/specification/databoxedge/resource-manager/Microsoft.DataBoxEdge/stable/2019-07-01/databoxedge.json",
            "words": [
                "Fulfilment"
            ]
        },
        {
            "filename": "**/specification/databoxedge/resource-manager/Microsoft.DataBoxEdge/stable/2019-08-01/databoxedge.json",
            "words": [
                "Fulfilment"
            ]
        },
        {
            "filename": "**/specification/databoxedge/resource-manager/Microsoft.DataBoxEdge/stable/2020-09-01/databoxedge.json",
            "words": [
                "Fulfilment"
            ]
        },
        {
            "filename": "**/specification/databoxedge/resource-manager/Microsoft.DataBoxEdge/preview/2020-05-01-preview/databoxedge.json",
            "words": [
                "Fulfilment"
            ]
        },
        {
            "filename": "**/specification/databoxedge/resource-manager/Microsoft.DataBoxEdge/preview/2020-09-01-preview/databoxedge.json",
            "words": [
                "Fulfilment"
            ]
        },
        {
            "filename": "**/specification/databoxedge/resource-manager/Microsoft.DataBoxEdge/stable/2020-12-01/databoxedge.json",
            "words": [
                "Fulfilment"
            ]
        },
        {
            "filename": "**/specification/cognitiveservices/data-plane/TranslatorText/stable/v3.0/TranslatorText.json",
            "words": [
                "mosca",
                "Jpan",
                "konnichiha",
                "nein",
                "bicho"
            ]
        },
        {
            "filename": "**/specification/network/resource-manager/Microsoft.Network/stable/**/webapplicationfirewall.json",
            "words": [
                "Conditon"
            ]
        },
        {
            "filename": "**/specification/relay/resource-manager/Microsoft.Relay/stable/2016-07-01/relay.json",
            "words": [
                "successfuly",
                "Autorization",
                "retirve",
                "Regenrate",
                "usermetadata",
                "Relaytype",
                "reponse",
                "namespce"
            ]
        },
        {
            "filename": "**/specification/relay/resource-manager/Microsoft.Relay/stable/2017-04-01/relay.json",
            "words": [
                "successfuly",
                "Autorization",
                "retirve",
                "butthe",
                "Regenrate",
                "usermetadata",
                "Relaytype",
                "neeeds",
                "reponse"
            ]
        },
        {
            "filename": "**/specification/machinelearningservices/resource-manager/Microsoft.MachineLearningServices/preview/2020-05-01-preview/machineLearningServices.json",
            "words": [
                "mysqldb",
                "psqldb"
            ]
        },

        {
            "filename": "**/specification/maps/data-plane/Microsoft.Maps/Render/preview/1.0/render.json",
            "words": [
                "Chttp",
                "Fcontoso",
                "Fpushpins"
            ]
        },
        {
            "filename": "**/specification/maps/data-plane/Render/preview/1.0/render.json",
            "words": [
                "Chttp",
                "Fcontoso",
                "Fpushpins"
            ]
        },
        {
            "filename": "**/specification/maps/data-plane/Spatial/stable/2022-08-01/spatial.json",
            "words": [
                "postbuffer",
                "getbuffer",
                "postclosestpoint",
                "getclosestpoint"
            ]
        },
        {
            "filename": "**/specification/maps/data-plane/Search/stable/2023-06-01/search.json",
            "words": [
                "geocodingresponse"
            ]
        },
        {
            "filename": "**/specification/maps/data-plane/Search/preview/1.0/search.json",
            "words": [
                "searchaddressresult",
                "searchaddressreverseresponse"
            ]
        },
        {
            "filename": "**/specification/communication/data-plane/Chat/preview/2020-09-21-preview2/communicationserviceschat.json",
            "words": [
                "readreceipts"
            ]
        },
        {
            "filename": "**/specification/saas/resource-manager/Microsoft.SaaS/preview/2018-03-01-beta/saas.json",
            "words": [
                "saasresources"
            ]
        },
        {
            "filename": "**/specification/hdinsight/hdinsight-kafka-rest-proxy/proxy.json",
            "words": [
                "Metada"
            ]
        },
        {
            "filename": "**/specification/hdinsight/resource-manager/Microsoft.HDInsight/preview/2015-03-01-preview/cluster.json",
            "words": [
                "saskey"
            ]
        },
        {
            "filename": "**/specification/hdinsight/resource-manager/Microsoft.HDInsight/preview/2015-03-01-preview/locations.json",
            "words": [
                "vmsize",
                "vmsizes"
            ]
        },
        {
            "filename": "**/specification/hdinsight/resource-manager/Microsoft.HDInsight/stable/2018-06-01-preview/cluster.json",
            "words": [
                "azureasyncoperations",
                "saskey"
            ]
        },
        {
            "filename": "**/specification/hdinsight/resource-manager/Microsoft.HDInsight/stable/2018-06-01-preview/locations.json",
            "words": [
                "vmsize",
                "vmsizes"
            ]
        },
        {
            "filename": "**/specification/web/resource-manager/Microsoft.Web/**/CommonDefinitions.json",
            "words": [
                "Guage"
            ]
        },
        {
            "filename": "**/specification/confluent/resource-manager/Microsoft.Confluent/**/confluent.json",
            "words": [
                "orgvalidate"
            ]
        },
        {
            "filename": "**/specification/recoveryservicessiterecovery/resource-manager/Microsoft.RecoveryServices/**/service.json",
            "words": [
                "Orignal",
                "Seleted",
                "targetvCenterId"
            ]
        },
        {
            "filename": "**/specification/recoveryservicessiterecovery/resource-manager/Microsoft.RecoveryServices/**/bms.json",
            "words": [
                "xcool"
            ]
        },
        {
            "filename": "**/specification/deviceprovisioningservices/resource-manager/Microsoft.Devices/stable/2021-10-15/iotdps.json",
            "words": [
                "Messsage"
            ]
        },
        {
            "filename": "**/specification/cognitiveservices/data-plane/FormRecognizer/**/FormRecognizer.json",
            "words": [
                "heif",
                "spreadsheetml",
                "presentationml",
                "barcodes",
                "UPCA",
                "UPCE",
                "Codabar",
                "rrggbb"
            ]
        },
        {
            "filename": "**/specification/ai/data-plane/DocumentIntelligence/**/DocumentIntelligence.json",
            "words": [
                "documentintelligence",
                "heif",
                "spreadsheetml",
                "presentationml",
                "barcodes",
                "UPCA",
                "UPCE",
                "Codabar",
                "rrggbb"
            ]
        },
        {
            "filename": "**/specification/machinelearningservices/data-plane/Microsoft.MachineLearningServices/preview/2019-*/modelManagement.json",
            "words": [
                "UNKNOWON"
            ]
        },
        {
            "filename": "**/specification/machinelearningservices/data-plane/Microsoft.MachineLearningServices/preview/2022-*-preview/machineLearningServices.json",
            "words": [
                "Tmpfs",
                "tmpfs",
                "npipe"
            ]
        },
        {
            "filename": "**/specification/machinelearningservices/data-plane/Microsoft.MachineLearningServices/preview/20*-preview/azure-ai-assets.json",
            "words": [
                "genericasset"
            ]
        },
        {
            "filename": "**/specification/dataprotection/resource-manager/Microsoft.DataProtection/**/dataprotection.json",
            "words": [
                "PrepareTimedout",
                "CommitTimedout"
            ]
        },
        {
            "filename": "**/specification/purview/data-plane/Azure.Analytics.Purview.Workflow/preview/**/purviewWorkflow.json",
            "words": [
                "userrequests",
                "DSAR",
                "dsar",
                "workflowruns",
                "workflowtasks"
            ]
        },
        {
            "filename": "**/specification/translation/data-plane/**/*.json",
            "words": [
                "autodetection",
                "breaksentence",
                "mosca",
                "Transliterable",
                "translitered"
            ]
        },
        {
            "filename": "**/specification/machinelearningservices/resource-manager/Microsoft.MachineLearningServices/**/*.json",
            "words": [
                "datareferences",
                "Groundedness",
                "AOAI",
                "testconnection",
                "aoai"
            ]
        },
        {
            "filename": "**/specification/fist/resource-manager/Microsoft.IoTFirmwareDefense/**/*.json",
            "words": [
                "RELRO",
                "relro",
                "rpath",
                "runpath",
                "SBOM",
                "Sbom",
                "sbom"
            ]
        },
        {
            "filename": "**/specification/securityinsights/resource-manager/Microsoft.SecurityInsights/preview/**/*.json",
            "words": [
                "Criterias",
                "nwrfc",
                "Abap",
                "AGRTCODES",
                "AGRUSERS",
                "AGRPROF",
                "ADCP",
                "USGRPUSER",
                "USERADDR",
                "DEVACCESS",
                "AGRDEFINE",
                "PAHI",
                "AGRAGRS",
                "USRSTAMP",
                "AGRFLAGS",
                "SNCSYSACL",
                "USRACL"
            ]
        },
        {
            "filename": "**/specification/cognitiveservices/data-plane/AzureOpenAI/inference/preview/**/*.json",
            "words": [
                "flac",
                "mpga"
            ]
        },
        {
            "filename": "**/specification/appplatform/resource-manager/Microsoft.AppPlatform/preview/2024-01-01-preview/appplatform.json",
            "words": [
                "springboot"
            ]
        },
        {
            "filename": "**/specification/cosmos-db/resource-manager/Microsoft.DocumentDB/**/*.json",
            "words": [
                "throughputpool"
            ]
        },
        {
            "filename": "**/specification/purview/data-plane/Azure.Analytics.Purview.DataMap/**/*.json",
            "words": [
                "timerange"
            ]
        },
        {
            "filename": "**/specification/search/data-plane/Azure.Search/**/*.json",
            "words": [
                "rerank",
                "discretizing"
            ]
        },
        {
            "filename": "**/specification/nginx/resource-manager/NGINX.NGINXPLUS/**/*.json",
            "words": [
                "nginx",
                "nginxaas",
                "NCUs",
                "autoscaled",
                "Autoupgrade",
                "autoupgrade"
            ]
        },
        {
            "filename": "**/specification/mobilenetwork/resource-manager/Microsoft.MobileNetwork/stable/**/*.json",
            "words": [
                "suci"
            ]
        },
        {
            "filename": "**/specification/containerservice/resource-manager/Microsoft.ContainerService/**/*.json",
            "words": [
                 "containerd"
            ]
        },
        {
            "filename": "**/specification/batch/data-plane/Microsoft.Batch/**/*.json",
            "words": [
                "upgradingos",
                "TVMs"
            ]
        },
        {
            "filename": "**/specification/batch/data-plane/Azure.Batch/**/*.json",
            "words": [
                "upgradingos",
                "TVMs"
            ]
        },
        {
            "filename": "**/specification/awsconnector/resource-manager/Microsoft.AwsConnector/**/*.json",
            "words": [
                "ACUs",
                "AWSRDS",
                "DCERPC",
                "Dsse",
                "dsse",
                "dualstack",
                "ENIs",
                "Fargate",
                "multimaster",
                "nodegroup",
                "Nodegroups",
                "nondefault",
                "ONEZONE",
                "parallelquery",
                "preconfigures",
                "tierings",
                "VPC's",
                "wihtin"
            ]
        },
        {
<<<<<<< HEAD
         "filename": "**/specification/sqlvirtualmachine/resource-manager/Microsoft.SqlVirtualMachine/**/*.json",
            "words": [
                 "WUMU",
                 "WSUS"
=======
            "filename": "**/specification/applicationinsights/data-plane/LiveMetrics/preview/2024-04-01-preview/livemetrics.json",
            "words": [
                "LiveMetrics",
                "QuickPulse",
                "ikey",
                "apikey",
                "Comparand",
                "SDK"
>>>>>>> b5a069b5
            ]
        }
    ],
    "enableFiletypes": [
        "cadl"
    ],
    "ignoreWords": [
        "trafficcontrollerspec"
    ]
}<|MERGE_RESOLUTION|>--- conflicted
+++ resolved
@@ -1167,12 +1167,6 @@
             ]
         },
         {
-<<<<<<< HEAD
-         "filename": "**/specification/sqlvirtualmachine/resource-manager/Microsoft.SqlVirtualMachine/**/*.json",
-            "words": [
-                 "WUMU",
-                 "WSUS"
-=======
             "filename": "**/specification/applicationinsights/data-plane/LiveMetrics/preview/2024-04-01-preview/livemetrics.json",
             "words": [
                 "LiveMetrics",
@@ -1181,7 +1175,13 @@
                 "apikey",
                 "Comparand",
                 "SDK"
->>>>>>> b5a069b5
+            ]
+        },
+        {
+            "filename": "**/specification/sqlvirtualmachine/resource-manager/Microsoft.SqlVirtualMachine/**/*.json",
+            "words": [
+                 "WUMU",
+                 "WSUS"
             ]
         }
     ],

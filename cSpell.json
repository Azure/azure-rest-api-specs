{
    "version": "0.1",
    "language": "en",
    "words": [
        "authnotrequired",
        "Creds",
        "fixdate",
        "frontends",
        "partiallycompleted",
        "servicenetworking",
        "subchannel",
        "umls"
    ],
    "dictionaryDefinitions": [
        {
            "name": "custom-words",
            "file": "./custom-words.txt",
            "description": "Project Words"
        }
    ],
    "flagWords": [
        "teh"
    ],
    "ignorePaths": [
        "node_modules/**",
        "**/examples/**",
        "**/package-lock.json"
    ],
    "ignoreRegExpList": [
        "v\\d",
        "email",
        "Base64"
    ],
    "minWordLength": 4,
    "dictionaries": [
        "companies",
        "csharp",
        "custom-words",
        "go",
        "html",
        "java",
        "node",
        "python",
        "softwareTerms",
        "typescript"
    ],
    "overrides": [
        {
            "filename": "**/specification/batch/**/*.json",
            "words": [
                "TVMs"
            ]
        },
        {
            "filename": "**/specification/databox/resource-manager/Microsoft.DataBox/stable/2018-01-01/databox.json",
            "words": [
                "Tera"
            ]
        },
        {
            "filename": "**/specification/databox/resource-manager/Microsoft.DataBox/stable/2019-09-01/databox.json",
            "words": [
                "Tera"
            ]
        },
        {
            "filename": "**/specification/databox/resource-manager/Microsoft.DataBox/stable/2020-04-01/databox.json",
            "words": [
                "Tera"
            ]
        },
        {
            "filename": "**/specification/databox/resource-manager/Microsoft.DataBox/stable/2020-11-01/databox.json",
            "words": [
                "Tera"
            ]
        },
        {
            "filename": "**/specification/databox/resource-manager/Microsoft.DataBox/stable/2021-03-01/databox.json",
            "words": [
                "Tera"
            ]
        },
        {
            "filename": "**/specification/databox/resource-manager/Microsoft.DataBox/stable/2021-05-01/databox.json",
            "words": [
                "Tera"
            ]
        },
        {
            "filename": "**/specification/databox/resource-manager/Microsoft.DataBox/preview/2021-08-01-preview/databox.json",
            "words": [
                "Tera"
            ]
        },
        {
            "filename": "**/specification/databox/resource-manager/Microsoft.DataBox/stable/2021-12-01/databox.json",
            "words": [
                "Tera"
            ]
        },
        {
            "filename": "**/specification/databox/resource-manager/Microsoft.DataBox/stable/2022-02-01/databox.json",
            "words": [
                "Tera"
            ]
        },
        {
            "filename": "**/specification/databox/resource-manager/Microsoft.DataBox/stable/2022-09-01/databox.json",
            "words": [
                "Tera"
            ]
        },
        {
            "filename": "**/specification/databox/resource-manager/Microsoft.DataBox/stable/2022-12-01/databox.json",
            "words": [
                "Tera"
            ]
        },
        {
            "filename": "**/specification/servicebus/resource-manager/Microsoft.ServiceBus/stable/2017-04-01/Rules.json",
            "words": [
                "Ruleproperties"
            ]
        },
        {
            "filename": "**/specification/servicebus/resource-manager/Microsoft.ServiceBus/preview/2018-01-01-preview/Rules.json",
            "words": [
                "Ruleproperties"
            ]
        },
        {
            "filename": "**/specification/servicebus/resource-manager/Microsoft.ServiceBus/preview/2021-01-01-preview/Rules.json",
            "words": [
                "Ruleproperties"
            ]
        },
        {
            "filename": "**/specification/servicebus/resource-manager/Microsoft.ServiceBus/stable/2014-09-01/servicebus.json",
            "words": [
                "Planproperties"
            ]
        },
        {
            "filename": "**/specification/logic/resource-manager/Microsoft.Logic/preview/2015-02-01-preview/logic.json",
            "words": [
                "Accesskey"
            ]
        },
        {
            "filename": "**/specification/compute/resource-manager/Microsoft.ContainerService/preview/2015-11-01-preview/containerService.json",
            "words": [
                "Ochestrator"
            ]
        },
        {
            "filename": "**/specification/compute/resource-manager/Microsoft.ContainerService/stable/2016-03-30/containerService.json",
            "words": [
                "Ochestrator"
            ]
        },
        {
            "filename": "**/specification/compute/resource-manager/Microsoft.ContainerService/stable/2016-09-30/containerService.json",
            "words": [
                "Ochestrator"
            ]
        },
        {
            "filename": "**/specification/containerservice/resource-manager/Microsoft.ContainerService/stable/2016-03-30/containerService.json",
            "words": [
                "Ochestrator"
            ]
        },
        {
            "filename": "**/specification/containerservice/resource-manager/Microsoft.ContainerService/stable/2016-09-30/containerService.json",
            "words": [
                "Ochestrator"
            ]
        },
        {
            "filename": "**/specification/containerservice/resource-manager/Microsoft.ContainerInstance/stable/2021-10-01/containerInstance.json",
            "words": [
                "Noreuse"
            ]
        },
        {
            "filename": "**/specification/containerservice/resource-manager/Microsoft.ContainerService/aks/**/*json",
            "words": [
                "vtpm",
                "trustedlaunch"
            ]
        },
        {
            "filename": "**/specification/containerregistry/data-plane/Microsoft.ContainerRegistry/preview/2018-08-10/containerregistry.json",
            "words": [
                "WGXM",
                "EYWQ",
                "EYWQ",
                "LQUP",
                "BCWG",
                "VMQS",
                "WWKZ",
                "EWDG",
                "Ywhk",
                "Vfyc",
                "Lfot",
                "Sllb",
                "EYWQ",
                "LQUP",
                "BCWG",
                "VMQS",
                "WWKZ",
                "EWDG",
                "Ywhk",
                "Vfyc",
                "Lfot",
                "Sllb"
            ]
        },
        {
            "filename": "**/specification/automation/resource-manager/Microsoft.Automation/preview/2017-05-15-preview/softwareUpdateConfigurationRun.json",
            "words": [
                "softare"
            ]
        },
        {
            "filename": "**/specification/datacatalog/resource-manager/Microsoft.DataCatalog/stable/2016-03-30/datacatalog.json",
            "words": [
                "Listt"
            ]
        },
        {
            "filename": "**/specification/applicationinsights/resource-manager/Microsoft.Insights/stable/2015-05-01/componentFeaturesAndPricing_API.json",
            "words": [
                "Resouce"
            ]
        },
        {
            "filename": "**/specification/app/resource-manager/Microsoft.App/preview/2023-11-02-preview/ManagedEnvironments.json",
            "words": [
                "otlp"
            ]
        },
        {
            "filename": "**/specification/servicefabric/data-plane/Microsoft.ServiceFabric/stable/6.2/servicefabric.json",
            "words": [
                "Qurum",
                "Milli",
                "Fautls"
            ]
        },
        {
            "filename": "**/specification/servicefabric/data-plane/Microsoft.ServiceFabric/stable/6.3/servicefabric.json",
            "words": [
                "Qurum",
                "Milli",
                "Fautls"
            ]
        },
        {
            "filename": "**/specification/servicefabric/data-plane/Microsoft.ServiceFabric/stable/6.4/servicefabric.json",
            "words": [
                "Qurum",
                "Milli",
                "Fautls"
            ]
        },
        {
            "filename": "**/specification/storsimple8000series/resource-manager/Microsoft.StorSimple/stable/2017-06-01/storsimple.json",
            "words": [
                "Availablity",
                "Remotemanagement"
            ]
        },
        {
            "filename": "**/specification/applicationinsights/resource-manager/Microsoft.Insights/preview/2017-10-01/eaSubscriptionMigration_API.json",
            "words": [
                "Migrationdate"
            ]
        },
        {
            "filename": "**/specification/sql/resource-manager/Microsoft.Sql/stable/2014-04-01/backups.json",
            "words": [
                "Droppeded"
            ]
        },
        {
            "filename": "**/specification/sql/resource-manager/Microsoft.Sql/preview/2023-08-01-preview/DistributedAvailabilityGroups.json",
            "words": [
                "freemium"
            ]
        },
		{
            "filename": "**/specification/sql/resource-manager/Microsoft.Sql/preview/2023-02-01-preview/ManagedInstances.json",
            "words": [
                "freemium"
            ]
        },
		{
            "filename": "**/specification/sql/resource-manager/Microsoft.Sql/preview/2023-05-01-preview/ManagedInstances.json",
            "words": [
                "freemium"
            ]
        },
		{
            "filename": "**/specification/sql/resource-manager/Microsoft.Sql/preview/2023-08-01-preview/ManagedInstances.json",
            "words": [
                "freemium"
            ]
        },
		{
            "filename": "**/specification/sql/resource-manager/Microsoft.Sql/preview/2023-08-01-preview/ServerTrustCertificates.json",
            "words": [
                "freemium"
            ]
        },
		{
            "filename": "**/specification/sql/resource-manager/Microsoft.Sql/preview/2023-08-01-preview/ManagedInstanceDtcs.json",
            "words": [
                "msdtcdns",
                "msdtc's"
            ]
        },
		{
            "filename": "**/specification/sql/resource-manager/Microsoft.Sql/preview/2023-08-01-preview/TimeZones.json",
            "words": [
                "freemium"
            ]
        },
        {
            "filename": "**/specification/datafactory/resource-manager/Microsoft.DataFactory/preview/2017-09-01-preview/entityTypes/IntegrationRuntime.json",
            "words": [
                "Exprired"
            ]
        },
        {
            "filename": "**/specification/synapse/resource-manager/Microsoft.Synapse/preview/2019-06-01-preview/integrationRuntime.json",
            "words": [
                "Exprired"
            ]
        },
        {
            "filename": "**/specification/synapse/resource-manager/Microsoft.Synapse/preview/2021-04-01-preview/integrationRuntime.json",
            "words": [
                "Exprired"
            ]
        },
        {
            "filename": "**/specification/datamigration/resource-manager/Microsoft.DataMigration/preview/2018-07-15-preview/definitions/TasksCommon.json",
            "words": [
                "Miliseconds",
                "INITIALIAZING"
            ]
        },
        {
            "filename": "**/specification/resourcehealth/resource-manager/Microsoft.ResourceHealth/stable/2015-01-01/resourcehealth.json",
            "words": [
                "occured"
            ]
        },
        {
            "filename": "**/specification/storSimple1200Series/resource-manager/Microsoft.StorSimple/stable/2016-10-01/StorSimple.json",
            "words": [
                "Availablity",
                "Requestrequest"
            ]
        },
        {
            "filename": "**/specification/keyvault/data-plane/Microsoft.KeyVault/**/keyvault.json",
            "words": [
                "Regenerte"
            ]
        },
        {
            "filename": "**/specification/keyvault/data-plane/Microsoft.KeyVault/**/storage.json",
            "words": [
                "Regenerte"
            ]
        },
        {
            "filename": "**/specification/adhybridhealthservice/resource-manager/Microsoft.ADHybridHealthService/stable/2014-01-01/ADHybridHealthService.json",
            "words": [
                "Availibility",
                "Mpping",
                "Occured",
                "modififed",
                "Addomain"
            ]
        },
        {
            "filename": "**/specification/apimanagement/resource-manager/Microsoft.ApiManagement/stable/2017-03-01/apimapis.json",
            "words": [
                "Commentss",
                "Issu",
                "Attachmentss"
            ]
        },
        {
            "filename": "**/specification/storagesync/resource-manager/Microsoft.StorageSync/stable/2018-07-01/storagesync.json",
            "words": [
                "Managementt"
            ]
        },
        {
            "filename": "**/specification/frontdoor/resource-manager/Microsoft.Network/preview/2018-08-01-preview/webapplicationfirewall.json",
            "words": [
                "Firewal"
            ]
        },
        {
            "filename": "**/specification/web/resource-manager/Microsoft.Web/stable/2016-08-01/WebApps.json",
            "words": [
                "priviledged"
            ]
        },
        {
            "filename": "**/specification/web/resource-manager/Microsoft.Web/stable/2018-02-01/WebApps.json",
            "words": [
                "priviledged"
            ]
        },
        {
            "filename": "**/specification/web/resource-manager/Microsoft.Web/stable/2018-11-01/WebApps.json",
            "words": [
                "priviledged"
            ]
        },
        {
            "filename": "**/specification/web/resource-manager/Microsoft.Web/stable/2015-08-01/service.json",
            "words": [
                "Defintions",
                "Availablility",
                "Availabilily",
                "diagnosics"
            ]
        },
        {
            "filename": "**/specification/customer-insights/resource-manager/Microsoft.CustomerInsights/stable/2017-04-26/customer-insights.json",
            "words": [
                "thres"
            ]
        },
        {
            "filename": "**/specification/keyvault/data-plane/Microsoft.KeyVault/stable/2016-10-01/keyvault.json",
            "words": [
                "Regenerte"
            ]
        },
        {
            "filename": "**/specification/customer-insights/resource-manager/Microsoft.CustomerInsights/stable/2017-01-01/customer-insights.json",
            "words": [
                "thres"
            ]
        },
        {
            "filename": "**/specification/monitor/resource-manager/Microsoft.Insights/stable/2018-09-01/baseline_API.json",
            "words": [
                "metdata"
            ]
        },
        {
            "filename": "**/specification/storagesync/resource-manager/Microsoft.StorageSync/stable/2018-04-02/storagesync.json",
            "words": [
                "Managementt"
            ]
        },
        {
            "filename": "**/specification/migrate/resource-manager/**/*.json",
            "words": [
                "Occured",
                "Assessible",
                "sqlcollectors",
                "Reasonings",
                "Overcommit",
                "overcommit",
                "SSDE",
                "Recieved",
                "Ebds",
                "idms",
                "Idms",
                "Cluter",
                "Mfamily",
				"Datacentre"
            ]
        },
        {
            "filename": "**/specification/resourcehealth/resource-manager/Microsoft.ResourceHealth/preview/2018-08-01/ResourceHealth.json",
            "words": [
                "occured"
            ]
        },
        {
            "filename": "**/specification/storageimportexport/resource-manager/Microsoft.ImportExport/stable/2016-11-01/storageimportexport.json",
            "words": [
                "Infomation"
            ]
        },
        {
            "filename": "**/specification/web/resource-manager/Microsoft.DomainRegistration/stable/2015-04-01/Domains.json",
            "words": [
                "Availablility"
            ]
        },
        {
            "filename": "**/specification/web/resource-manager/Microsoft.DomainRegistration/stable/2018-02-01/Domains.json",
            "words": [
                "Availablility"
            ]
        },
        {
            "filename": "**/specification/cost-management/resource-manager/Microsoft.CostManagement/preview/2018-12-01-preview/costmanagement.json",
            "words": [
                "Managment"
            ]
        },
        {
            "filename": "**/specification/cost-management/resource-manager/Microsoft.CostManagement/stable/2018-08-31/costmanagement.json",
            "words": [
                "Managment"
            ]
        },
        {
            "filename": "**/specification/deviceprovisioningservices/resource-manager/Microsoft.Devices/preview/2017-08-21-preview/iotdps.json",
            "words": [
                "Messsage"
            ]
        },
        {
            "filename": "**/specification/deviceprovisioningservices/resource-manager/Microsoft.Devices/stable/2017-11-15/iotdps.json",
            "words": [
                "Messsage"
            ]
        },
        {
            "filename": "**/specification/deviceprovisioningservices/resource-manager/Microsoft.Devices/stable/2018-01-22/iotdps.json",
            "words": [
                "Messsage"
            ]
        },
        {
            "filename": "**/specification/deviceprovisioningservices/resource-manager/Microsoft.Devices/preview/2020-09-01-preview/iotdps.json",
            "words": [
                "Messsage"
            ]
        },
        {
            "filename": "**/specification/deviceprovisioningservices/resource-manager/Microsoft.Devices/stable/2020-01-01/iotdps.json",
            "words": [
                "Messsage"
            ]
        },
        {
            "filename": "**/specification/deviceprovisioningservices/resource-manager/Microsoft.Devices/stable/2020-03-01/iotdps.json",
            "words": [
                "Messsage"
            ]
        },
        {
            "filename": "**/specification/storagesync/resource-manager/Microsoft.StorageSync/preview/2017-06-05-preview/storagesync.json",
            "words": [
                "Managementt"
            ]
        },
        {
            "filename": "**/specification/web/resource-manager/Microsoft.Web/stable/2018-02-01/AppServiceEnvironments.json",
            "words": [
                "diagnosics",
                "Availabilily",
                "Accessable"
            ]
        },
        {
            "filename": "**/specification/notificationhubs/resource-manager/Microsoft.NotificationHubs/stable/2017-04-01/notificationhubs.json",
            "words": [
                "Availiable",
                "Regenrate"
            ]
        },
        {
            "filename": "**/specification/web/resource-manager/Microsoft.Web/stable/2016-09-01/AppServiceEnvironments.json",
            "words": [
                "diagnosics",
                "Availabilily"
            ]
        },
        {
            "filename": "**/specification/web/resource-manager/Microsoft.Web/stable/2018-02-01/AppServicePlans.json",
            "words": [
                "Defintions"
            ]
        },
        {
            "filename": "**/specification/web/resource-manager/Microsoft.Web/stable/2016-09-01/AppServicePlans.json",
            "words": [
                "Defintions"
            ]
        },
        {
            "filename": "**/specification/resourcehealth/resource-manager/Microsoft.ResourceHealth/stable/2017-07-01/resourcehealth.json",
            "words": [
                "occured"
            ]
        },
        {
            "filename": "**/specification/notificationhubs/resource-manager/Microsoft.NotificationHubs/stable/2014-09-01/notificationhubs.json",
            "words": [
                "Availiable"
            ]
        },
        {
            "filename": "**/specification/notificationhubs/resource-manager/Microsoft.NotificationHubs/stable/2016-03-01/notificationhubs.json",
            "words": [
                "Availiable"
            ]
        },
        {
            "filename": "**/specification/datafactory/resource-manager/Microsoft.DataFactory/stable/2018-06-01/entityTypes/IntegrationRuntime.json",
            "words": [
                "Exprired"
            ]
        },
        {
            "filename": "**/specification/synapse/resource-manager/Microsoft.Synapse/stable/2020-12-01/integrationRuntime.json",
            "words": [
                "Exprired"
            ]
        },
        {
            "filename": "**/specification/synapse/resource-manager/Microsoft.Synapse/stable/2021-03-01/integrationRuntime.json",
            "words": [
                "Exprired"
            ]
        },
        {
            "filename": "**/specification/datamigration/resource-manager/Microsoft.DataMigration/stable/2018-04-19/definitions/TasksCommon.json",
            "words": [
                "Miliseconds",
                "INITIALIAZING"
            ]
        },
        {
            "filename": "**/specification/cognitiveservices/data-plane/EntitySearch/stable/v1.0/EntitySearch.json",
            "words": [
                "Speciality"
            ]
        },
        {
            "filename": "**/specification/cognitiveservices/data-plane/Face/stable/v1.0/Face.json",
            "words": [
                "addfacefromurl",
                "deleteface",
                "detectwithstream",
                "detectwithurl",
                "facelist",
                "findsimilar",
                "getface",
                "largefacelist",
                "largepersongroup",
                "largepersongroupperson",
                "persongroup",
                "persongroupperson",
                "verifyfacetoface"
            ]
        },
        {
            "filename": "**/specification/storageimportexport/resource-manager/Microsoft.ImportExport/stable/2016-11-01/storageimportexport.json",
            "words": [
                "Listblob"
            ]
        },
        {
            "filename": "**/specification/cognitiveservices/data-plane/TextAnalytics/preview/v2.1/TextAnalytics.json",
            "words": [
                "carretera",
                "estaba",
                "atascada",
                "Había",
                "mucho",
                "tráfico",
                "ayer",
                "carretera",
                "estaba",
                "atascada",
                "Había",
                "mucho",
                "tráfico",
                "ayer"
            ]
        },
        {
            "filename": "**/specification/cognitiveservices/data-plane/TextAnalytics/stable/v2.0/TextAnalytics.json",
            "words": [
                "carretera",
                "estaba",
                "atascada",
                "Había",
                "mucho",
                "tráfico",
                "ayer",
                "carretera",
                "estaba",
                "atascada",
                "Había",
                "mucho",
                "tráfico",
                "ayer"
            ]
        },
        {
            "filename": "**/specification/network/resource-manager/Microsoft.Network/stable/2018-02-01/networkWatcher.json",
            "words": [
                "Uknown"
            ]
        },
        {
            "filename": "**/specification/network/resource-manager/Microsoft.Network/stable/2018-04-01/networkWatcher.json",
            "words": [
                "Uknown"
            ]
        },
        {
            "filename": "**/specification/network/resource-manager/Microsoft.Network/stable/2018-06-01/networkWatcher.json",
            "words": [
                "Uknown"
            ]
        },
        {
            "filename": "**/specification/network/resource-manager/Microsoft.Network/stable/2018-07-01/networkWatcher.json",
            "words": [
                "Uknown"
            ]
        },
        {
            "filename": "**/specification/network/resource-manager/Microsoft.Network/stable/2018-08-01/networkWatcher.json",
            "words": [
                "Uknown"
            ]
        },
        {
            "filename": "**/specification/network/resource-manager/Microsoft.Network/stable/2018-10-01/networkWatcher.json",
            "words": [
                "Uknown"
            ]
        },
        {
            "filename": "**/specification/network/resource-manager/Microsoft.Network/stable/2018-11-01/networkWatcher.json",
            "words": [
                "Uknown"
            ]
        },
        {
            "filename": "**/specification/databoxedge/resource-manager/Microsoft.DataBoxEdge/stable/2019-03-01/databoxedge.json",
            "words": [
                "Fulfilment"
            ]
        },
        {
            "filename": "**/specification/databoxedge/resource-manager/Microsoft.DataBoxEdge/stable/2019-07-01/databoxedge.json",
            "words": [
                "Fulfilment"
            ]
        },
        {
            "filename": "**/specification/databoxedge/resource-manager/Microsoft.DataBoxEdge/stable/2019-08-01/databoxedge.json",
            "words": [
                "Fulfilment"
            ]
        },
        {
            "filename": "**/specification/databoxedge/resource-manager/Microsoft.DataBoxEdge/stable/2020-09-01/databoxedge.json",
            "words": [
                "Fulfilment"
            ]
        },
        {
            "filename": "**/specification/databoxedge/resource-manager/Microsoft.DataBoxEdge/preview/2020-05-01-preview/databoxedge.json",
            "words": [
                "Fulfilment"
            ]
        },
        {
            "filename": "**/specification/databoxedge/resource-manager/Microsoft.DataBoxEdge/preview/2020-09-01-preview/databoxedge.json",
            "words": [
                "Fulfilment"
            ]
        },
        {
            "filename": "**/specification/databoxedge/resource-manager/Microsoft.DataBoxEdge/stable/2020-12-01/databoxedge.json",
            "words": [
                "Fulfilment"
            ]
        },
        {
            "filename": "**/specification/cognitiveservices/data-plane/TranslatorText/stable/v3.0/TranslatorText.json",
            "words": [
                "mosca",
                "Jpan",
                "konnichiha",
                "nein",
                "bicho"
            ]
        },
        {
            "filename": "**/specification/network/resource-manager/Microsoft.Network/stable/**/webapplicationfirewall.json",
            "words": [
                "Conditon"
            ]
        },
        {
            "filename": "**/specification/relay/resource-manager/Microsoft.Relay/stable/2016-07-01/relay.json",
            "words": [
                "successfuly",
                "Autorization",
                "retirve",
                "Regenrate",
                "usermetadata",
                "Relaytype",
                "reponse",
                "namespce"
            ]
        },
        {
            "filename": "**/specification/relay/resource-manager/Microsoft.Relay/stable/2017-04-01/relay.json",
            "words": [
                "successfuly",
                "Autorization",
                "retirve",
                "butthe",
                "Regenrate",
                "usermetadata",
                "Relaytype",
                "neeeds",
                "reponse"
            ]
        },
        {
            "filename": "**/specification/machinelearningservices/resource-manager/Microsoft.MachineLearningServices/preview/2020-05-01-preview/machineLearningServices.json",
            "words": [
                "mysqldb",
                "psqldb"
            ]
        },

        {
            "filename": "**/specification/maps/data-plane/Microsoft.Maps/Render/preview/1.0/render.json",
            "words": [
                "Chttp",
                "Fcontoso",
                "Fpushpins"
            ]
        },
        {
            "filename": "**/specification/maps/data-plane/Render/preview/1.0/render.json",
            "words": [
                "Chttp",
                "Fcontoso",
                "Fpushpins"
            ]
        },
        {
            "filename": "**/specification/maps/data-plane/Spatial/stable/2022-08-01/spatial.json",
            "words": [
                "postbuffer",
                "getbuffer",
                "postclosestpoint",
                "getclosestpoint"
            ]
        },
        {
            "filename": "**/specification/maps/data-plane/Search/stable/2023-06-01/search.json",
            "words": [
                "geocodingresponse"
            ]
        },
        {
            "filename": "**/specification/maps/data-plane/Search/preview/1.0/search.json",
            "words": [
                "searchaddressresult",
                "searchaddressreverseresponse"
            ]
        },
        {
            "filename": "**/specification/communication/data-plane/Chat/**/communicationserviceschat.json",
            "words": [
                "readreceipts",
                "heic",
                "webp"
            ]
        },
        {
            "filename": "**/specification/saas/resource-manager/Microsoft.SaaS/preview/2018-03-01-beta/saas.json",
            "words": [
                "saasresources"
            ]
        },
        {
            "filename": "**/specification/hdinsight/hdinsight-kafka-rest-proxy/proxy.json",
            "words": [
                "Metada"
            ]
        },
        {
            "filename": "**/specification/hdinsight/resource-manager/Microsoft.HDInsight/preview/2015-03-01-preview/cluster.json",
            "words": [
                "saskey"
            ]
        },
        {
            "filename": "**/specification/hdinsight/resource-manager/Microsoft.HDInsight/preview/2015-03-01-preview/locations.json",
            "words": [
                "vmsize",
                "vmsizes"
            ]
        },
        {
            "filename": "**/specification/hdinsight/resource-manager/Microsoft.HDInsight/stable/2018-06-01-preview/cluster.json",
            "words": [
                "azureasyncoperations",
                "saskey"
            ]
        },
        {
            "filename": "**/specification/hdinsight/resource-manager/Microsoft.HDInsight/stable/2018-06-01-preview/locations.json",
            "words": [
                "vmsize",
                "vmsizes"
            ]
        },
        {
            "filename": "**/specification/web/resource-manager/Microsoft.Web/**/CommonDefinitions.json",
            "words": [
                "Guage"
            ]
        },
        {
            "filename": "**/specification/confluent/resource-manager/Microsoft.Confluent/**/confluent.json",
            "words": [
                "orgvalidate"
            ]
        },
        {
            "filename": "**/specification/recoveryservicessiterecovery/resource-manager/Microsoft.RecoveryServices/**/service.json",
            "words": [
                "Orignal",
                "Seleted",
                "targetvCenterId",
                "esxi"
            ]
        },
        {
            "filename": "**/specification/recoveryservicessiterecovery/resource-manager/Microsoft.RecoveryServices/**/bms.json",
            "words": [
                "xcool"
            ]
        },
        {
            "filename": "**/specification/deviceprovisioningservices/resource-manager/Microsoft.Devices/stable/2021-10-15/iotdps.json",
            "words": [
                "Messsage"
            ]
        },
        {
            "filename": "**/specification/cognitiveservices/data-plane/FormRecognizer/**/FormRecognizer.json",
            "words": [
                "heif",
                "spreadsheetml",
                "presentationml",
                "barcodes",
                "UPCA",
                "UPCE",
                "Codabar",
                "rrggbb"
            ]
        },
        {
            "filename": "**/specification/ai/data-plane/DocumentIntelligence/**/DocumentIntelligence.json",
            "words": [
                "documentintelligence",
                "heif",
                "spreadsheetml",
                "presentationml",
                "barcodes",
                "UPCA",
                "UPCE",
                "Codabar",
                "rrggbb"
            ]
        },
        {
            "filename": "**/specification/machinelearningservices/data-plane/Microsoft.MachineLearningServices/preview/2019-*/modelManagement.json",
            "words": [
                "UNKNOWON"
            ]
        },
        {
            "filename": "**/specification/machinelearningservices/data-plane/Microsoft.MachineLearningServices/preview/2022-*-preview/machineLearningServices.json",
            "words": [
                "Tmpfs",
                "tmpfs",
                "npipe"
            ]
        },
        {
            "filename": "**/specification/machinelearningservices/data-plane/Microsoft.MachineLearningServices/preview/20*-preview/azure-ai-assets.json",
            "words": [
                "genericasset"
            ]
        },
        {
            "filename": "**/specification/dataprotection/resource-manager/Microsoft.DataProtection/**/dataprotection.json",
            "words": [
                "PrepareTimedout",
                "CommitTimedout"
            ]
        },
        {
            "filename": "**/specification/purview/data-plane/Azure.Analytics.Purview.Workflow/preview/**/purviewWorkflow.json",
            "words": [
                "userrequests",
                "DSAR",
                "dsar",
                "workflowruns",
                "workflowtasks"
            ]
        },
        {
            "filename": "**/specification/translation/data-plane/**/*.json",
            "words": [
                "autodetection",
                "breaksentence",
                "mosca",
                "Transliterable",
                "translitered"
            ]
        },
        {
            "filename": "**/specification/machinelearningservices/resource-manager/Microsoft.MachineLearningServices/**/*.json",
            "words": [
                "datareferences",
                "Groundedness",
                "AOAI",
                "testconnection",
                "aoai"
            ]
        },
        {
            "filename": "**/specification/fist/resource-manager/Microsoft.IoTFirmwareDefense/**/*.json",
            "words": [
                "RELRO",
                "relro",
                "rpath",
                "runpath",
                "SBOM",
                "Sbom",
                "sbom"
            ]
        },
        {
            "filename": "**/specification/securityinsights/resource-manager/Microsoft.SecurityInsights/preview/**/*.json",
            "words": [
                "Criterias",
                "nwrfc",
                "Abap",
                "AGRTCODES",
                "AGRUSERS",
                "AGRPROF",
                "ADCP",
                "USGRPUSER",
                "USERADDR",
                "DEVACCESS",
                "AGRDEFINE",
                "PAHI",
                "AGRAGRS",
                "USRSTAMP",
                "AGRFLAGS",
                "SNCSYSACL",
                "USRACL"
            ]
        },
        {
            "filename": "**/specification/cognitiveservices/data-plane/AzureOpenAI/inference/preview/**/*.json",
            "words": [
                "flac",
                "mpga"
            ]
        },
        {
            "filename": "**/specification/appplatform/resource-manager/Microsoft.AppPlatform/preview/2024-01-01-preview/appplatform.json",
            "words": [
                "springboot"
            ]
        },
        {
            "filename": "**/specification/cosmos-db/resource-manager/Microsoft.DocumentDB/**/*.json",
            "words": [
                "throughputpool"
            ]
        },
        {
            "filename": "**/specification/purview/data-plane/Azure.Analytics.Purview.DataMap/**/*.json",
            "words": [
                "timerange"
            ]
        },
        {
            "filename": "**/specification/search/data-plane/Azure.Search/**/*.json",
            "words": [
                "rerank",
                "discretizing"
            ]
        },
        {
            "filename": "**/specification/nginx/resource-manager/NGINX.NGINXPLUS/**/*.json",
            "words": [
                "nginx",
                "nginxaas",
                "NCUs",
                "autoscaled",
                "Autoupgrade",
                "autoupgrade"
            ]
        },
        {
            "filename": "**/specification/mobilenetwork/resource-manager/Microsoft.MobileNetwork/stable/**/*.json",
            "words": [
                "suci"
            ]
        },
        {
            "filename": "**/specification/containerservice/resource-manager/Microsoft.ContainerService/**/*.json",
            "words": [
                 "containerd"
            ]
        },
        {
            "filename": "**/specification/batch/data-plane/Microsoft.Batch/**/*.json",
            "words": [
                "upgradingos",
                "TVMs"
            ]
        },
        {
            "filename": "**/specification/batch/data-plane/Azure.Batch/**/*.json",
            "words": [
                "upgradingos",
                "TVMs"
            ]
        },
        {
            "filename": "**/specification/awsconnector/resource-manager/Microsoft.AwsConnector/**/*.json",
            "words": [
                "ACUs",
                "AWSRDS",
                "DCERPC",
                "Dsse",
                "dsse",
                "dualstack",
                "ENIs",
                "Fargate",
                "multimaster",
                "nodegroup",
                "Nodegroups",
                "nondefault",
                "ONEZONE",
                "parallelquery",
                "preconfigures",
                "tierings",
                "VPC's",
                "wihtin"
            ]
        },
        {
           "filename": "**/specification/confidentialledger/data-plane/Microsoft.CodeTransparency/preview/**/*.json",
           "words": [
                "cbor",
                "txids",
                "operationid",
                "scitt"
            ]
        },
        {
            "filename": "**/specification/applicationinsights/data-plane/LiveMetrics/preview/2024-04-01-preview/livemetrics.json",
            "words": [
                "LiveMetrics",
                "QuickPulse",
                "ikey",
                "apikey",
                "Comparand",
                "SDK"
            ]
        },
        {
<<<<<<< HEAD
            "filename": "**/specification/sqlvirtualmachine/resource-manager/Microsoft.SqlVirtualMachine/**/*.json",
            "words": [
                 "WUMU",
                 "WSUS"
=======
            "filename": "**/specification/cognitiveservices/data-plane/ContentSafety/**/*.json",
            "words": [
                "Groundedness",
                "ungroundedness"
>>>>>>> 589cb3af
            ]
        }
    ],
    "enableFiletypes": [
        "cadl"
    ],
    "ignoreWords": [
        "trafficcontrollerspec"
    ]
}<|MERGE_RESOLUTION|>--- conflicted
+++ resolved
@@ -1190,17 +1190,17 @@
             ]
         },
         {
-<<<<<<< HEAD
+            "filename": "**/specification/cognitiveservices/data-plane/ContentSafety/**/*.json",
+            "words": [
+                "Groundedness",
+                "ungroundedness"
+            ]
+        },
+        {
             "filename": "**/specification/sqlvirtualmachine/resource-manager/Microsoft.SqlVirtualMachine/**/*.json",
             "words": [
                  "WUMU",
                  "WSUS"
-=======
-            "filename": "**/specification/cognitiveservices/data-plane/ContentSafety/**/*.json",
-            "words": [
-                "Groundedness",
-                "ungroundedness"
->>>>>>> 589cb3af
             ]
         }
     ],

{
    "version": "0.2",
    "language": "en",
    "words": [
        "authnotrequired",
        "azsdk",
        "communicationservices",
        "confidentialledger",
        "Creds",
        "fixdate",
        "frontends",
        "partiallycompleted",
        "servicenetworking",
        "subchannel",
        "umls"
    ],
    "allowCompoundWords": true,
    "dictionaryDefinitions": [
        {
            "name": "custom-words",
            "file": "./custom-words.txt",
            "description": "Project Words"
        }
    ],
    "flagWords": [
        "teh"
    ],
    "ignorePaths": [
        "**/examples/**",
        "**/package-lock.json",
        ".github/**",
        "cSpell.json",
        "eng/**",
        "node_modules/**",
        "custom-words.txt"
    ],
    "ignoreRegExpList": [
        "v\\d",
        "email",
        "Base64"
    ],
    "minWordLength": 4,
    "dictionaries": [
        "companies",
        "csharp",
        "custom-words",
        "go",
        "html",
        "java",
        "node",
        "python",
        "softwareTerms",
        "typescript"
    ],
    "overrides": [
        {
            "filename": "**/specification/playwrighttesting/**/*",
            "words": [
                "microsoftplaywrighttesting",
                "playwrighttesting"
            ]
        },
        {
            "filename": "**/specification/azurearcdata/resource-manager/Microsoft.AzureArcData/**/*.json",
            "words": [
                "azurearcdata"
            ]
        },
        {
            "filename": "**/specification/azurearcdata/resource-manager/Microsoft.AzureArcData/preview/**/*.json",
            "words": [
                "SSRS",
                "SSAS",
                "SSIS",
                "PBIRS"
            ]
        },
        {
            "filename": "**/specification/databox/resource-manager/Microsoft.DataBox/stable/2018-01-01/databox.json",
            "words": [
                "Tera"
            ]
        },
        {
            "filename": "**/specification/databox/resource-manager/Microsoft.DataBox/stable/2019-09-01/databox.json",
            "words": [
                "Tera"
            ]
        },
        {
            "filename": "**/specification/databox/resource-manager/Microsoft.DataBox/stable/2020-04-01/databox.json",
            "words": [
                "Tera"
            ]
        },
        {
            "filename": "**/specification/databox/resource-manager/Microsoft.DataBox/stable/2020-11-01/databox.json",
            "words": [
                "Tera"
            ]
        },
        {
            "filename": "**/specification/databox/resource-manager/Microsoft.DataBox/stable/2021-03-01/databox.json",
            "words": [
                "Tera"
            ]
        },
        {
            "filename": "**/specification/databox/resource-manager/Microsoft.DataBox/stable/2021-05-01/databox.json",
            "words": [
                "Tera"
            ]
        },
        {
            "filename": "**/specification/databox/resource-manager/Microsoft.DataBox/preview/2021-08-01-preview/databox.json",
            "words": [
                "Tera"
            ]
        },
        {
            "filename": "**/specification/databox/resource-manager/Microsoft.DataBox/stable/2021-12-01/databox.json",
            "words": [
                "Tera"
            ]
        },
        {
            "filename": "**/specification/databox/resource-manager/Microsoft.DataBox/stable/2022-02-01/databox.json",
            "words": [
                "Tera"
            ]
        },
        {
            "filename": "**/specification/databox/resource-manager/Microsoft.DataBox/stable/2022-09-01/databox.json",
            "words": [
                "Tera"
            ]
        },
        {
            "filename": "**/specification/databox/resource-manager/Microsoft.DataBox/stable/2022-12-01/databox.json",
            "words": [
                "Tera"
            ]
        },
        {
            "filename": "**/specification/servicebus/resource-manager/Microsoft.ServiceBus/stable/2017-04-01/Rules.json",
            "words": [
                "Ruleproperties"
            ]
        },
        {
            "filename": "**/specification/servicebus/resource-manager/Microsoft.ServiceBus/preview/2018-01-01-preview/Rules.json",
            "words": [
                "Ruleproperties"
            ]
        },
        {
            "filename": "**/specification/servicebus/resource-manager/Microsoft.ServiceBus/preview/2021-01-01-preview/Rules.json",
            "words": [
                "Ruleproperties"
            ]
        },
        {
            "filename": "**/specification/servicebus/resource-manager/Microsoft.ServiceBus/stable/2014-09-01/servicebus.json",
            "words": [
                "Planproperties"
            ]
        },
        {
            "filename": "**/specification/logic/resource-manager/Microsoft.Logic/preview/2015-02-01-preview/logic.json",
            "words": [
                "Accesskey"
            ]
        },
        {
            "filename": "**/specification/billing/**/*.json",
            "words": [
                "mosp",
                "resellee",
                "cnpj"
            ]
        },
        {
            "filename": "**/specification/compute/resource-manager/Microsoft.ContainerService/preview/2015-11-01-preview/containerService.json",
            "words": [
                "Ochestrator"
            ]
        },
        {
            "filename": "**/specification/compute/resource-manager/Microsoft.ContainerService/stable/2016-03-30/containerService.json",
            "words": [
                "Ochestrator"
            ]
        },
        {
            "filename": "**/specification/compute/resource-manager/Microsoft.ContainerService/stable/2016-09-30/containerService.json",
            "words": [
                "Ochestrator"
            ]
        },
        {
            "filename": "**/specification/containerservice/resource-manager/Microsoft.ContainerService/stable/2016-03-30/containerService.json",
            "words": [
                "Ochestrator"
            ]
        },
        {
            "filename": "**/specification/containerservice/resource-manager/Microsoft.ContainerService/stable/2016-09-30/containerService.json",
            "words": [
                "Ochestrator"
            ]
        },
        {
            "filename": "**/specification/containerservice/resource-manager/Microsoft.ContainerInstance/stable/2021-10-01/containerInstance.json",
            "words": [
                "Noreuse"
            ]
        },
        {
            "filename": "**/specification/containerinstance/resource-manager/Microsoft.ContainerInstance/preview/**/containerInstance.json",
            "words": [
                "ngroups",
                "TransactionOptimized"
            ]
        },
        {
            "filename": "**/specification/containerservice/resource-manager/Microsoft.ContainerService/aks/**/*json",
            "words": [
                "vtpm",
                "trustedlaunch",
                "aksadvancednetworking",
                "PDBs",
                "undrainable",
                "Undrainable",
                "acnstls",
                "kubeletIdentity",
                "kubeletidentity"
            ]
        },
        {
            "filename": "**/specification/containerregistry/data-plane/Microsoft.ContainerRegistry/preview/2018-08-10/containerregistry.json",
            "words": [
                "WGXM",
                "EYWQ",
                "EYWQ",
                "LQUP",
                "BCWG",
                "VMQS",
                "WWKZ",
                "EWDG",
                "Ywhk",
                "Vfyc",
                "Lfot",
                "Sllb",
                "EYWQ",
                "LQUP",
                "BCWG",
                "VMQS",
                "WWKZ",
                "EWDG",
                "Ywhk",
                "Vfyc",
                "Lfot",
                "Sllb"
            ]
        },
        {
            "filename": "**/specification/automation/resource-manager/Microsoft.Automation/preview/2017-05-15-preview/softwareUpdateConfigurationRun.json",
            "words": [
                "softare"
            ]
        },
        {
            "filename": "**/specification/datacatalog/resource-manager/Microsoft.DataCatalog/stable/2016-03-30/datacatalog.json",
            "words": [
                "Listt"
            ]
        },
        {
            "filename": "**/specification/applicationinsights/resource-manager/Microsoft.Insights/stable/2015-05-01/componentFeaturesAndPricing_API.json",
            "words": [
                "Resouce"
            ]
        },
        {
            "filename": "**/specification/app/resource-manager/Microsoft.App/preview/2023-11-02-preview/ManagedEnvironments.json",
            "words": [
                "otlp"
            ]
        },
        {
            "filename": "**/specification/app/resource-manager/Microsoft.App/**/*.json",
            "words": [
                "workflowapp"
            ]
        },
        {
            "filename": "**/specification/servicefabric/data-plane/Microsoft.ServiceFabric/stable/6.2/servicefabric.json",
            "words": [
                "Qurum",
                "Milli",
                "Fautls"
            ]
        },
        {
            "filename": "**/specification/servicefabric/data-plane/Microsoft.ServiceFabric/stable/6.3/servicefabric.json",
            "words": [
                "Qurum",
                "Milli",
                "Fautls"
            ]
        },
        {
            "filename": "**/specification/servicefabric/data-plane/Microsoft.ServiceFabric/stable/6.4/servicefabric.json",
            "words": [
                "Qurum",
                "Milli",
                "Fautls"
            ]
        },
        {
            "filename": "**/specification/storsimple8000series/resource-manager/Microsoft.StorSimple/stable/2017-06-01/storsimple.json",
            "words": [
                "Availablity",
                "Remotemanagement"
            ]
        },
        {
            "filename": "**/specification/applicationinsights/resource-manager/Microsoft.Insights/preview/2017-10-01/eaSubscriptionMigration_API.json",
            "words": [
                "Migrationdate"
            ]
        },
        {
            "filename": "**/specification/sql/resource-manager/Microsoft.Sql/stable/2014-04-01/backups.json",
            "words": [
                "Droppeded"
            ]
        },
        {
            "filename": "**/specification/sql/resource-manager/Microsoft.Sql/**/DistributedAvailabilityGroups.json",
            "words": [
                "freemium"
            ]
        },
<<<<<<< HEAD
        {
            "filename": "**/specification/sql/resource-manager/Microsoft.Sql/preview/**/ManagedInstances.json",
=======
		{
            "filename": "**/specification/sql/resource-manager/Microsoft.Sql/**/ManagedInstances.json",
>>>>>>> 279b2806
            "words": [
                "freemium"
            ]
        },
<<<<<<< HEAD
        {
            "filename": "**/specification/sql/resource-manager/Microsoft.Sql/preview/**/ServerTrustCertificates.json",
=======
		{
            "filename": "**/specification/sql/resource-manager/Microsoft.Sql/**/ServerTrustCertificates.json",
>>>>>>> 279b2806
            "words": [
                "freemium"
            ]
        },
<<<<<<< HEAD
        {
            "filename": "**/specification/sql/resource-manager/Microsoft.Sql/preview/**/ManagedInstanceDtcs.json",
=======
		{
            "filename": "**/specification/sql/resource-manager/Microsoft.Sql/**/ManagedInstanceDtcs.json",
>>>>>>> 279b2806
            "words": [
                "msdtcdns",
                "msdtc's"
            ]
        },
<<<<<<< HEAD
        {
            "filename": "**/specification/sql/resource-manager/Microsoft.Sql/preview/**/TimeZones.json",
=======
		{
            "filename": "**/specification/sql/resource-manager/Microsoft.Sql/**/TimeZones.json",
>>>>>>> 279b2806
            "words": [
                "freemium"
            ]
        },
<<<<<<< HEAD
        {
            "filename": "**/specification/sql/resource-manager/Microsoft.Sql/preview/**/ElasticPools.json",
=======
		{
            "filename": "**/specification/sql/resource-manager/Microsoft.Sql/**/ElasticPools.json",
>>>>>>> 279b2806
            "words": [
                "PRMS"
            ]
        },
        {
            "filename": "**/specification/datafactory/resource-manager/Microsoft.DataFactory/preview/2017-09-01-preview/entityTypes/IntegrationRuntime.json",
            "words": [
                "Exprired"
            ]
        },
        {
            "filename": "**/specification/synapse/resource-manager/Microsoft.Synapse/preview/2019-06-01-preview/integrationRuntime.json",
            "words": [
                "Exprired"
            ]
        },
        {
            "filename": "**/specification/synapse/resource-manager/Microsoft.Synapse/preview/2021-04-01-preview/integrationRuntime.json",
            "words": [
                "Exprired"
            ]
        },
        {
            "filename": "**/specification/datamigration/resource-manager/Microsoft.DataMigration/preview/2018-07-15-preview/definitions/TasksCommon.json",
            "words": [
                "Miliseconds",
                "INITIALIAZING"
            ]
        },
        {
            "filename": "**/specification/resourcehealth/resource-manager/Microsoft.ResourceHealth/stable/2015-01-01/resourcehealth.json",
            "words": [
                "occured"
            ]
        },
        {
            "filename": "**/specification/storSimple1200Series/resource-manager/Microsoft.StorSimple/stable/2016-10-01/StorSimple.json",
            "words": [
                "Availablity",
                "Requestrequest"
            ]
        },
        {
            "filename": "**/specification/keyvault/data-plane/Microsoft.KeyVault/**/keyvault.json",
            "words": [
                "Regenerte"
            ]
        },
        {
            "filename": "**/specification/keyvault/resource-manager/readme.go.md",
            "words": [
                "modelerfour"
            ]
        },
        {
            "filename": "**/specification/keyvault/Security.KeyVault.Administration/README.md",
            "words": [
                "subservices",
                "subservice",
                "renamings",
                "tspconfig",
                "backuprestore"
            ]
        },
        {
            "filename": "**/specification/keyvault/Security.KeyVault.Administration/tspconfig.yaml",
            "words": [
                "subpackage"
            ]
        },
        {
            "filename": "**/specification/keyvault/Security.KeyVault.BackupRestore/tspconfig.yaml",
            "words": [
                "backuprestore"
            ]
        },
        {
            "filename": "**/specification/eventgrid/data-plane/Microsoft.Communication/stable/2018-01-01/AzureCommunicationServices.json",
            "words": [
                "whatsapp"
            ]
        },
        {
            "filename": "**/specification/eventgrid/data-plane/Microsoft.EventGrid/stable/2018-01-01/SystemEvents.json",
            "words": [
                "clientsession"
            ]
        },
        {
            "filename": "**/specification/eventgrid/data-plane/Microsoft.EventGrid/stable/2024-01-01/GeneratedSystemEvents.json",
            "words": [
                "whatsapp"
            ]
        },
        {
            "filename": "**/specification/eventgrid/data-plane/Microsoft.EventGrid/stable/2018-01-01/GeneratedSystemEvents.json",
            "words": [
                "whatsapp"
            ]
        },
        {
            "filename": "**/specification/eventgrid/data-plane/Microsoft.EventGrid/**/EventGrid.json",
            "words": [
                "renewlock"
            ]
        },
        {
            "filename": "**/specification/keyvault/data-plane/Microsoft.KeyVault/**/storage.json",
            "words": [
                "Regenerte"
            ]
        },
        {
            "filename": "**/specification/adhybridhealthservice/resource-manager/Microsoft.ADHybridHealthService/stable/2014-01-01/ADHybridHealthService.json",
            "words": [
                "Availibility",
                "Mpping",
                "Occured",
                "modififed",
                "Addomain"
            ]
        },
        {
            "filename": "**/specification/apimanagement/resource-manager/Microsoft.ApiManagement/stable/2017-03-01/apimapis.json",
            "words": [
                "Commentss",
                "Issu",
                "Attachmentss"
            ]
        },
        {
            "filename": "**/specification/storagesync/resource-manager/Microsoft.StorageSync/stable/2018-07-01/storagesync.json",
            "words": [
                "Managementt"
            ]
        },
        {
            "filename": "**/specification/netapp/**/*.json",
            "words": [
                "SVMs",
                "SVM's",
                "kibibytes",
                "transitiontocmk"
            ]
        },
        {
            "filename": "**/specification/frontdoor/resource-manager/Microsoft.Network/preview/2018-08-01-preview/webapplicationfirewall.json",
            "words": [
                "Firewal"
            ]
        },
        {
            "filename": "**/specification/web/resource-manager/Microsoft.Web/stable/2016-08-01/WebApps.json",
            "words": [
                "priviledged"
            ]
        },
        {
            "filename": "**/specification/web/resource-manager/Microsoft.Web/stable/2018-02-01/WebApps.json",
            "words": [
                "priviledged"
            ]
        },
        {
            "filename": "**/specification/web/resource-manager/Microsoft.Web/stable/2018-11-01/WebApps.json",
            "words": [
                "priviledged"
            ]
        },
        {
            "filename": "**/specification/web/resource-manager/Microsoft.Web/stable/**/WebApps.json",
            "words": [
                "sitecontainers",
                "updatemachinekey"
            ]
        },
        {
            "filename": "**/specification/web/resource-manager/Microsoft.Web/stable/2015-08-01/service.json",
            "words": [
                "Defintions",
                "Availablility",
                "Availabilily",
                "diagnosics"
            ]
        },
        {
            "filename": "**/specification/customer-insights/resource-manager/Microsoft.CustomerInsights/stable/2017-04-26/customer-insights.json",
            "words": [
                "thres"
            ]
        },
        {
            "filename": "**/specification/keyvault/data-plane/Microsoft.KeyVault/stable/2016-10-01/keyvault.json",
            "words": [
                "Regenerte"
            ]
        },
        {
            "filename": "**/specification/customer-insights/resource-manager/Microsoft.CustomerInsights/stable/2017-01-01/customer-insights.json",
            "words": [
                "thres"
            ]
        },
        {
            "filename": "**/specification/monitor/resource-manager/Microsoft.Insights/stable/2018-09-01/baseline_API.json",
            "words": [
                "metdata"
            ]
        },
        {
            "filename": "**/specification/storagesync/resource-manager/Microsoft.StorageSync/stable/2018-04-02/storagesync.json",
            "words": [
                "Managementt"
            ]
        },
        {
            "filename": "**/specification/migrate/resource-manager/**/*.json",
            "words": [
                "Occured",
                "Assessible",
                "sqlcollectors",
                "Reasonings",
                "Overcommit",
                "overcommit",
                "SSDE",
                "Recieved",
                "Ebds",
                "idms",
                "Idms",
                "Cluter",
                "Mfamily",
                "Datacentre"
            ]
        },
        {
            "filename": "**/specification/resourcehealth/resource-manager/Microsoft.ResourceHealth/preview/2018-08-01/ResourceHealth.json",
            "words": [
                "occured"
            ]
        },
        {
            "filename": "**/specification/storageimportexport/resource-manager/Microsoft.ImportExport/stable/2016-11-01/storageimportexport.json",
            "words": [
                "Infomation"
            ]
        },
        {
            "filename": "**/specification/web/resource-manager/Microsoft.DomainRegistration/stable/2015-04-01/Domains.json",
            "words": [
                "Availablility"
            ]
        },
        {
            "filename": "**/specification/web/resource-manager/Microsoft.DomainRegistration/stable/2018-02-01/Domains.json",
            "words": [
                "Availablility"
            ]
        },
        {
            "filename": "**/specification/cost-management/resource-manager/Microsoft.CostManagement/preview/2018-12-01-preview/costmanagement.json",
            "words": [
                "Managment"
            ]
        },
        {
            "filename": "**/specification/cost-management/resource-manager/Microsoft.CostManagement/stable/2018-08-31/costmanagement.json",
            "words": [
                "Managment"
            ]
        },
        {
            "filename": "**/specification/cost-management/resource-manager/Microsoft.CostManagement/stable/2024-08-01/costmanagement.pricesheets.json",
            "words": [
                "unitofmeasure"
            ]
        },
        {
            "filename": "**/specification/deviceprovisioningservices/resource-manager/Microsoft.Devices/preview/2017-08-21-preview/iotdps.json",
            "words": [
                "Messsage"
            ]
        },
        {
            "filename": "**/specification/deviceprovisioningservices/resource-manager/Microsoft.Devices/stable/2017-11-15/iotdps.json",
            "words": [
                "Messsage"
            ]
        },
        {
            "filename": "**/specification/deviceprovisioningservices/resource-manager/Microsoft.Devices/stable/2018-01-22/iotdps.json",
            "words": [
                "Messsage"
            ]
        },
        {
            "filename": "**/specification/deviceprovisioningservices/resource-manager/Microsoft.Devices/preview/2020-09-01-preview/iotdps.json",
            "words": [
                "Messsage"
            ]
        },
        {
            "filename": "**/specification/deviceprovisioningservices/resource-manager/Microsoft.Devices/stable/2020-01-01/iotdps.json",
            "words": [
                "Messsage"
            ]
        },
        {
            "filename": "**/specification/deviceprovisioningservices/resource-manager/Microsoft.Devices/stable/2020-03-01/iotdps.json",
            "words": [
                "Messsage"
            ]
        },
        {
            "filename": "**/specification/storagesync/resource-manager/Microsoft.StorageSync/preview/2017-06-05-preview/storagesync.json",
            "words": [
                "Managementt"
            ]
        },
        {
            "filename": "**/specification/web/resource-manager/Microsoft.Web/stable/2018-02-01/AppServiceEnvironments.json",
            "words": [
                "diagnosics",
                "Availabilily",
                "Accessable"
            ]
        },
        {
            "filename": "**/specification/notificationhubs/resource-manager/Microsoft.NotificationHubs/stable/2017-04-01/notificationhubs.json",
            "words": [
                "Availiable",
                "Regenrate"
            ]
        },
        {
            "filename": "**/specification/web/resource-manager/Microsoft.Web/stable/2016-09-01/AppServiceEnvironments.json",
            "words": [
                "diagnosics",
                "Availabilily"
            ]
        },
        {
            "filename": "**/specification/web/resource-manager/Microsoft.Web/stable/2018-02-01/AppServicePlans.json",
            "words": [
                "Defintions"
            ]
        },
        {
            "filename": "**/specification/web/resource-manager/Microsoft.Web/stable/2016-09-01/AppServicePlans.json",
            "words": [
                "Defintions"
            ]
        },
        {
            "filename": "**/specification/resourcehealth/resource-manager/Microsoft.ResourceHealth/stable/2017-07-01/resourcehealth.json",
            "words": [
                "occured"
            ]
        },
        {
            "filename": "**/specification/notificationhubs/resource-manager/Microsoft.NotificationHubs/stable/2014-09-01/notificationhubs.json",
            "words": [
                "Availiable"
            ]
        },
        {
            "filename": "**/specification/notificationhubs/resource-manager/Microsoft.NotificationHubs/stable/2016-03-01/notificationhubs.json",
            "words": [
                "Availiable"
            ]
        },
        {
            "filename": "**/specification/datafactory/resource-manager/Microsoft.DataFactory/stable/2018-06-01/entityTypes/IntegrationRuntime.json",
            "words": [
                "Exprired"
            ]
        },
        {
            "filename": "**/specification/datafactory/resource-manager/Microsoft.DataFactory/stable/2018-06-01/entityTypes/Pipeline.json",
            "words": [
                "Multistatement"
            ]
        },
        {
            "filename": "**/specification/synapse/data-plane/Microsoft.Synapse/stable/2020-12-01/entityTypes/Pipeline.json",
            "words": [
                "Multistatement"
            ]
        },
        {
            "filename": "**/specification/synapse/resource-manager/Microsoft.Synapse/stable/2020-12-01/integrationRuntime.json",
            "words": [
                "Exprired"
            ]
        },
        {
            "filename": "**/specification/synapse/resource-manager/Microsoft.Synapse/stable/2021-03-01/integrationRuntime.json",
            "words": [
                "Exprired"
            ]
        },
        {
            "filename": "**/specification/datamigration/resource-manager/Microsoft.DataMigration/stable/2018-04-19/definitions/TasksCommon.json",
            "words": [
                "Miliseconds",
                "INITIALIAZING"
            ]
        },
        {
            "filename": "**/specification/cognitiveservices/data-plane/EntitySearch/stable/v1.0/EntitySearch.json",
            "words": [
                "Speciality"
            ]
        },
        {
            "filename": "**/specification/cognitiveservices/data-plane/Face/stable/v1.0/Face.json",
            "words": [
                "addfacefromurl",
                "deleteface",
                "detectwithstream",
                "detectwithurl",
                "facelist",
                "findsimilar",
                "getface",
                "largefacelist",
                "largepersongroup",
                "largepersongroupperson",
                "persongroup",
                "persongroupperson",
                "verifyfacetoface"
            ]
        },
        {
            "filename": "**/specification/storageimportexport/resource-manager/Microsoft.ImportExport/stable/2016-11-01/storageimportexport.json",
            "words": [
                "Listblob"
            ]
        },
        {
            "filename": "**/specification/cognitiveservices/data-plane/TextAnalytics/preview/v2.1/TextAnalytics.json",
            "words": [
                "carretera",
                "estaba",
                "atascada",
                "Había",
                "mucho",
                "tráfico",
                "ayer",
                "carretera",
                "estaba",
                "atascada",
                "Había",
                "mucho",
                "tráfico",
                "ayer"
            ]
        },
        {
            "filename": "**/specification/cognitiveservices/data-plane/TextAnalytics/stable/v2.0/TextAnalytics.json",
            "words": [
                "carretera",
                "estaba",
                "atascada",
                "Había",
                "mucho",
                "tráfico",
                "ayer",
                "carretera",
                "estaba",
                "atascada",
                "Había",
                "mucho",
                "tráfico",
                "ayer"
            ]
        },
        {
            "filename": "**/specification/network/resource-manager/Microsoft.Network/stable/2018-02-01/networkWatcher.json",
            "words": [
                "Uknown"
            ]
        },
        {
            "filename": "**/specification/network/resource-manager/Microsoft.Network/stable/2018-04-01/networkWatcher.json",
            "words": [
                "Uknown"
            ]
        },
        {
            "filename": "**/specification/network/resource-manager/Microsoft.Network/stable/2018-06-01/networkWatcher.json",
            "words": [
                "Uknown"
            ]
        },
        {
            "filename": "**/specification/network/resource-manager/Microsoft.Network/stable/2018-07-01/networkWatcher.json",
            "words": [
                "Uknown"
            ]
        },
        {
            "filename": "**/specification/network/resource-manager/Microsoft.Network/stable/2018-08-01/networkWatcher.json",
            "words": [
                "Uknown"
            ]
        },
        {
            "filename": "**/specification/network/resource-manager/Microsoft.Network/stable/2018-10-01/networkWatcher.json",
            "words": [
                "Uknown"
            ]
        },
        {
            "filename": "**/specification/network/resource-manager/Microsoft.Network/stable/2018-11-01/networkWatcher.json",
            "words": [
                "Uknown"
            ]
        },
        {
            "filename": "**/specification/databoxedge/resource-manager/Microsoft.DataBoxEdge/stable/2019-03-01/databoxedge.json",
            "words": [
                "Fulfilment"
            ]
        },
        {
            "filename": "**/specification/databoxedge/resource-manager/Microsoft.DataBoxEdge/stable/2019-07-01/databoxedge.json",
            "words": [
                "Fulfilment"
            ]
        },
        {
            "filename": "**/specification/databoxedge/resource-manager/Microsoft.DataBoxEdge/stable/2019-08-01/databoxedge.json",
            "words": [
                "Fulfilment"
            ]
        },
        {
            "filename": "**/specification/databoxedge/resource-manager/Microsoft.DataBoxEdge/stable/2020-09-01/databoxedge.json",
            "words": [
                "Fulfilment"
            ]
        },
        {
            "filename": "**/specification/databoxedge/resource-manager/Microsoft.DataBoxEdge/preview/2020-05-01-preview/databoxedge.json",
            "words": [
                "Fulfilment"
            ]
        },
        {
            "filename": "**/specification/databoxedge/resource-manager/Microsoft.DataBoxEdge/preview/2020-09-01-preview/databoxedge.json",
            "words": [
                "Fulfilment"
            ]
        },
        {
            "filename": "**/specification/databoxedge/resource-manager/Microsoft.DataBoxEdge/stable/2020-12-01/databoxedge.json",
            "words": [
                "Fulfilment"
            ]
        },
        {
            "filename": "**/specification/cognitiveservices/data-plane/TranslatorText/stable/v3.0/TranslatorText.json",
            "words": [
                "mosca",
                "Jpan",
                "konnichiha",
                "nein",
                "bicho"
            ]
        },
        {
            "filename": "**/specification/cognitiveservices/data-plane/Speech/VideoTranslation/preview/2024-05-20-preview/VideoTranslation.json",
            "words": [
                "videotranslation",
                "webvtt",
                "Webvtt"
            ]
        },
        {
            "filename": "**/specification/network/resource-manager/Microsoft.Network/stable/**/webapplicationfirewall.json",
            "words": [
                "Conditon"
            ]
        },
        {
            "filename": "**/specification/relay/resource-manager/Microsoft.Relay/stable/2016-07-01/relay.json",
            "words": [
                "successfuly",
                "Autorization",
                "retirve",
                "Regenrate",
                "usermetadata",
                "Relaytype",
                "reponse",
                "namespce"
            ]
        },
        {
            "filename": "**/specification/relay/resource-manager/Microsoft.Relay/stable/2017-04-01/relay.json",
            "words": [
                "successfuly",
                "Autorization",
                "retirve",
                "butthe",
                "Regenrate",
                "usermetadata",
                "Relaytype",
                "neeeds",
                "reponse"
            ]
        },
        {
            "filename": "**/specification/machinelearningservices/resource-manager/Microsoft.MachineLearningServices/preview/2020-05-01-preview/machineLearningServices.json",
            "words": [
                "mysqldb",
                "psqldb"
            ]
        },
        {
            "filename": "**/specification/maps/data-plane/Weather/stable/1.1/weather.json",
            "words": [
                "locationally",
                "unittype"
            ]
        },
        {
            "filename": "**/specification/maps/data-plane/Microsoft.Maps/Render/preview/1.0/render.json",
            "words": [
                "Chttp",
                "Fcontoso",
                "Fpushpins"
            ]
        },
        {
            "filename": "**/specification/maps/data-plane/Render/preview/1.0/render.json",
            "words": [
                "Chttp",
                "Fcontoso",
                "Fpushpins"
            ]
        },
        {
            "filename": "**/specification/maps/data-plane/Render/stable/2022-08-01/render.json",
            "words": [
                "maptileset"
            ]
        },
        {
            "filename": "**/specification/maps/data-plane/Spatial/stable/2022-08-01/spatial.json",
            "words": [
                "postbuffer",
                "getbuffer",
                "postclosestpoint",
                "getclosestpoint"
            ]
        },
        {
            "filename": "**/specification/maps/data-plane/Search/**",
            "words": [
                "geocodingresponse",
                "searchaddressresult",
                "searchaddressreverseresponse"
            ]
        },
        {
            "filename": "**/specification/maps/data-plane/Route/**",
            "words": [
                "modelerfour"
            ]
        },
        {
            "filename": "**/specification/communication/data-plane/Chat/**/communicationserviceschat.json",
            "words": [
                "readreceipts",
                "heic",
                "webp"
            ]
        },
        {
            "filename": "**/specification/saas/resource-manager/Microsoft.SaaS/preview/2018-03-01-beta/saas.json",
            "words": [
                "saasresources"
            ]
        },
        {
            "filename": "**/specification/hdinsight/hdinsight-kafka-rest-proxy/proxy.json",
            "words": [
                "Metada"
            ]
        },
        {
            "filename": "**/specification/hdinsight/resource-manager/Microsoft.HDInsight/preview/2015-03-01-preview/cluster.json",
            "words": [
                "saskey"
            ]
        },
        {
            "filename": "**/specification/hdinsight/resource-manager/Microsoft.HDInsight/preview/2015-03-01-preview/locations.json",
            "words": [
                "vmsize",
                "vmsizes"
            ]
        },
        {
            "filename": "**/specification/hdinsight/resource-manager/Microsoft.HDInsight/stable/2018-06-01-preview/cluster.json",
            "words": [
                "azureasyncoperations",
                "saskey"
            ]
        },
        {
            "filename": "**/specification/hdinsight/resource-manager/Microsoft.HDInsight/stable/2018-06-01-preview/locations.json",
            "words": [
                "vmsize",
                "vmsizes"
            ]
        },
        {
            "filename": "**/specification/web/resource-manager/Microsoft.Web/**/CommonDefinitions.json",
            "words": [
                "Guage"
            ]
        },
        {
            "filename": "**/specification/confluent/resource-manager/Microsoft.Confluent/**/confluent.json",
            "words": [
                "orgvalidate",
                "AZUREBLOBSOURCE",
                "AZUREBLOBSINK"
            ]
        },
        {
            "filename": "**/specification/recoveryservicessiterecovery/resource-manager/Microsoft.RecoveryServices/**/service.json",
            "words": [
                "Orignal",
                "Seleted",
                "targetvCenterId",
                "esxi"
            ]
        },
        {
            "filename": "**/specification/recoveryservicessiterecovery/resource-manager/Microsoft.RecoveryServices/**/bms.json",
            "words": [
                "xcool"
            ]
        },
        {
            "filename": "**/specification/recoveryservicesbackup/resource-manager/Microsoft.RecoveryServices/**/bms.json",
            "words": [
                "HanaScaleoutContainer"
            ]
        },
        {
            "filename": "**/specification/deviceprovisioningservices/resource-manager/Microsoft.Devices/stable/2021-10-15/iotdps.json",
            "words": [
                "Messsage"
            ]
        },
        {
            "filename": "**/specification/postgresql/resource-manager/Microsoft.DBforPostgreSQL/preview/**/*json",
            "words": [
                "automigration",
                "apsaradb",
                "supabase"
            ]
        },
        {
            "filename": "**/specification/cognitiveservices/data-plane/FormRecognizer/**/FormRecognizer.json",
            "words": [
                "heif",
                "spreadsheetml",
                "presentationml",
                "barcodes",
                "UPCA",
                "UPCE",
                "Codabar",
                "rrggbb"
            ]
        },
        {
            "filename": "**/specification/ai/data-plane/DocumentIntelligence/**/DocumentIntelligence.json",
            "words": [
                "documentintelligence",
                "heif",
                "spreadsheetml",
                "presentationml",
                "barcodes",
                "UPCA",
                "UPCE",
                "Codabar",
                "rrggbb"
            ]
        },
        {
            "filename": "**/specification/cognitiveservices/data-plane/UnifiedVision/**/UnifiedVision.json",
            "words": [
                "planogram",
                "Planogram",
                "productrecognition",
                "imagecomposition",
                "planogramcompliance"
            ]
        },
        {
            "filename": "**/specification/machinelearningservices/data-plane/Microsoft.MachineLearningServices/preview/2019-*/modelManagement.json",
            "words": [
                "UNKNOWON"
            ]
        },
        {
            "filename": "**/specification/machinelearningservices/data-plane/Microsoft.MachineLearningServices/preview/2022-*-preview/machineLearningServices.json",
            "words": [
                "Tmpfs",
                "tmpfs",
                "npipe"
            ]
        },
        {
            "filename": "**/specification/machinelearningservices/data-plane/Microsoft.MachineLearningServices/preview/20*-preview/azure-ai-assets.json",
            "words": [
                "genericasset"
            ]
        },
        {
            "filename": "**/specification/dataprotection/resource-manager/Microsoft.DataProtection/**/dataprotection.json",
            "words": [
                "PrepareTimedout",
                "CommitTimedout"
            ]
        },
        {
            "filename": "**/specification/purview/data-plane/Azure.Analytics.Purview.Workflow/preview/**/purviewWorkflow.json",
            "words": [
                "userrequests",
                "DSAR",
                "dsar",
                "workflowruns",
                "workflowtasks"
            ]
        },
        {
            "filename": "**/specification/translation/data-plane/**/*.json",
            "words": [
                "autodetection",
                "breaksentence",
                "mosca",
                "Transliterable",
                "translitered"
            ]
        },
        {
            "filename": "**/specification/machinelearningservices/resource-manager/Microsoft.MachineLearningServices/**/*.json",
            "words": [
                "datareferences",
                "Groundedness",
                "AOAI",
                "testconnection",
                "aoai",
                "SecretExpiry",
                "expirableSecret",
                "expireAfterHours",
                "expire",
                "expirable"
            ]
        },
        {
            "filename": "**/specification/fist/resource-manager/Microsoft.IoTFirmwareDefense/**/*.json",
            "words": [
                "RELRO",
                "relro",
                "rpath",
                "runpath",
                "SBOM",
                "Sbom",
                "sbom"
            ]
        },
        {
            "filename": "**/specification/securityinsights/resource-manager/Microsoft.SecurityInsights/preview/**/*.json",
            "words": [
                "Criterias",
                "nwrfc",
                "Abap",
                "AGRTCODES",
                "AGRUSERS",
                "AGRPROF",
                "ADCP",
                "USGRPUSER",
                "USERADDR",
                "DEVACCESS",
                "AGRDEFINE",
                "PAHI",
                "AGRAGRS",
                "USRSTAMP",
                "AGRFLAGS",
                "SNCSYSACL",
                "USRACL"
            ]
        },
        {
            "filename": "**/specification/securityinsights/resource-manager/Microsoft.SecurityInsights/stable/**/*.json",
            "words": [
                "Criterias",
                "Mdti"
            ]
        },
        {
            "filename": "**/specification/cognitiveservices/data-plane/AzureOpenAI/inference/preview/**/*.json",
            "words": [
                "flac",
                "mpga"
            ]
        },
        {
            "filename": "**/specification/cognitiveservices/data-plane/AzureOpenAI/inference/stable/**/*.json",
            "words": [
                "flac",
                "FLAC",
                "mpga",
                "rerank"
            ]
        },
        {
            "filename": "**/specification/appplatform/resource-manager/Microsoft.AppPlatform/preview/2024-01-01-preview/appplatform.json",
            "words": [
                "springboot"
            ]
        },
        {
            "filename": "**/specification/cosmos-db/resource-manager/Microsoft.DocumentDB/**/*.json",
            "words": [
                "keyvaultkeyuri",
                "throughputpool",
                "dotproduct"
            ]
        },
        {
            "filename": "**/specification/purview/data-plane/Azure.Analytics.Purview.DataMap/**/*.json",
            "words": [
                "timerange"
            ]
        },
        {
            "filename": "**/specification/healthdataaiservices/**/*.json",
            "words": [
                "deidentification",
                "deidentify",
                "surrogation"
            ]
        },
        {
            "filename": "**/specification/search/data-plane/Azure.Search/**/*.json",
            "words": [
                "rerank",
                "discretizing",
                "subscores",
                "vectorizing",
                "onelake",
                "tiktoken",
                "Matryoshka",
                "rescore",
                "rescoring",
                "rescored",
                "maxcharlength",
                "submode"
            ]
        },
        {
            "filename": "**/specification/vi/resource-manager/Microsoft.VideoIndexer/**/*.json",
            "words": [
                "videoindexer",
                "viopenai"
            ]
        },
        {
            "filename": "**/specification/nginx/resource-manager/NGINX.NGINXPLUS/**/*.json",
            "words": [
                "nginx",
                "nginxaas",
                "NCUs",
                "autoscaled",
                "Autoupgrade",
                "autoupgrade"
            ]
        },
        {
            "filename": "**/specification/mobilenetwork/resource-manager/Microsoft.MobileNetwork/stable/**/*.json",
            "words": [
                "suci"
            ]
        },
        {
            "filename": "**/specification/containerservice/resource-manager/Microsoft.ContainerService/**/*.json",
            "words": [
                "containerd"
            ]
        },
        {
            "filename": "**/specification/batch/data-plane/Microsoft.Batch/**/*.json",
            "words": [
                "upgradingos",
                "TVMs"
            ]
        },
        {
            "filename": "**/specification/batch/Azure.Batch/**/*.tsp",
            "words": [
                "upgradingos",
                "TVMs"
            ]
        },
        {
            "filename": "**/specification/batch/data-plane/Azure.Batch/**/*.json",
            "words": [
                "upgradingos",
                "TVMs"
            ]
        },
        {
            "filename": "**/specification/awsconnector/resource-manager/Microsoft.AwsConnector/**/*.json",
            "words": [
                "ABAC",
                "ACFP",
                "ACMPCA",
                "ACUs",
                "assemblyline",
                "autoprovision",
                "Aviv",
                "AWSACM",
                "AWSACMPCA",
                "AWSAPS",
                "AWSDMS",
                "AWSEC",
                "AWSECR",
                "AWSECS",
                "AWSEFS",
                "AWSEKS",
                "AWSELB",
                "AWSEMR",
                "awsfirelens",
                "AWSFIS",
                "AWSIAM",
                "AWSIAMSAML",
                "AWSIVS",
                "AWSKMS",
                "awslogs",
                "AWSM",
                "AWSMSK",
                "AWSQLDB",
                "AWSRDS",
                "AWSRDSDB",
                "AWSRUM",
                "AWSS",
                "AWSSES",
                "AWSSNS",
                "AWSSQS",
                "AWSSSM",
                "awsvpc",
                "AWSWAF",
                "AWSX",
                "binpack",
                "buildspec",
                "CFNS",
                "CMAP",
                "CMK's",
                "CODECONNECTIONS",
                "cooldowns",
                "credentialspec",
                "credentialspecdomainless",
                "credspec",
                "daxs",
                "DCERPC",
                "dd'T'HH",
                "desync",
                "diratime",
                "dirsync",
                "domainless",
                "Dsse",
                "dsse",
                "Dtest",
                "Dtestsecret",
                "dualstack",
                "EEZNYKUA",
                "efgyghrtguk",
                "Elong",
                "emaccess",
                "ENCHIPHERMENT",
                "ENIs",
                "FARGAT",
                "Fargate",
                "FDTNDATAQYW",
                "Firelens",
                "firelens",
                "fluentbit",
                "FOWNER",
                "FPGAs",
                "fpgas",
                "FSETID",
                "Fuota",
                "Gelf",
                "gelf",
                "GENEVE",
                "Geoproximity",
                "healthcheck",
                "hostedzone",
                "hypens",
                "IJCEXJP",
                "Ilong",
                "Inferentia",
                "instancegroup",
                "Intlong",
                "IPAM's",
                "Ipams",
                "JDBC",
                "kadmin",
                "keytabs",
                "logentries",
                "lowercased",
                "mand",
                "maxage",
                "MKNOD",
                "mknod",
                "Mlong",
                "mpol",
                "mqueue",
                "mrap",
                "MSAs",
                "msgmax",
                "msgmnb",
                "msgmni",
                "multicloud",
                "multimaster",
                "multivalue",
                "Multivalue",
                "myawslogbucket",
                "mycluster",
                "mydomain",
                "mykeyspace",
                "mymanaged",
                "myprefix",
                "myrepinstance",
                "myselfmanaged",
                "mytable",
                "nfsvers",
                "Ningxia",
                "Nlong",
                "noatime",
                "nodegroup",
                "Nodegroups",
                "nodev",
                "nodiratime",
                "NOERROR",
                "noexec",
                "nohup",
                "nomand",
                "nondefault",
                "norelatime",
                "nostrictatime",
                "nosuid",
                "Nshort",
                "oemagent",
                "ONEZONE",
                "PACCT",
                "parallelquery",
                "Paulo",
                "Plong",
                "preconfigures",
                "PRERELEASED",
                "PTRACE",
                "Radeon",
                "radeon",
                "RAWIO",
                "rbind",
                "RDSCDB",
                "redrive",
                "relatime",
                "resouce",
                "retrans",
                "rmid",
                "Robo",
                "rprivate",
                "rshared",
                "rsize",
                "rslave",
                "runbindable",
                "SETFCAP",
                "SETPCAP",
                "shmall",
                "shmmax",
                "shmmni",
                "SIEXAMPLE",
                "slowquery",
                "Sqli",
                "sqli",
                "sqlserver",
                "ss'Z",
                "strictatime",
                "subdivisioncode",
                "tierings",
                "timeo",
                "ulimits",
                "Ultrawarm",
                "ultrawarm",
                "unbindable",
                "untagging",
                "Useds",
                "VPC's",
                "webacl",
                "whitespaces",
                "wihtin",
                "workdir",
                "wsize",
                "xxdriver",
                "xxlabel",
                "xxopt"
            ]
        },
        {
            "filename": "**/specification/confidentialledger/data-plane/Microsoft.CodeTransparency/preview/**/*.json",
            "words": [
                "cbor",
                "txids",
                "operationid",
                "scitt"
            ]
        },
        {
            "filename": "**/specification/applicationinsights/data-plane/LiveMetrics/preview/2024-04-01-preview/livemetrics.json",
            "words": [
                "LiveMetrics",
                "QuickPulse",
                "ikey",
                "apikey",
                "Comparand",
                "SDK"
            ]
        },
        {
            "filename": "**/specification/cognitiveservices/data-plane/ContentSafety/**/*.json",
            "words": [
                "Groundedness",
                "ungroundedness"
            ]
        },
        {
            "filename": "**/specification/cognitiveservices/data-plane/Language/**/**/*.json",
            "words": [
                "Meitei",
                "Mtei",
                "Olck",
                "Shrd"
            ]
        },
        {
            "filename": "**/specification/sqlvirtualmachine/resource-manager/Microsoft.SqlVirtualMachine/**/*.json",
            "words": [
                "WUMU",
                "WSUS"
            ]
        },
        {
            "filename": "**/specification/riskiq/data-plane/Microsoft.Easm/preview/**/*.json",
            "words": [
                "Cisa",
                "cisa",
                "affected",
                "AUTOCONFIRMED"
            ]
        },
        {
            "filename": "**/specification/hybridcompute/resource-manager/Microsoft.HybridCompute/**/*.json",
            "words": [
                "hotpatch"
            ]
        },
        {
            "filename": "**/specification/monitor/resource-manager/Microsoft.Insights/**/actionGroups_API.json",
            "words": [
                "occurringlocation",
                "routingid",
                "automitigationenabled",
                "monitorid",
                "tsgid",
                "correlationid"
            ]
        },
        {
            "filename": "**/specification/ai/data-plane/Face/**/*.json",
            "words": [
                "headwear",
                "realface",
                "spoofface"
            ]
        },
        {
            "filename": "**/specification/liftrpinecone/**/*.json",
            "words": [
                "organizationname"
            ]
        },
        {
            "filename": "**/specification/developerhub/resource-manager/Microsoft.DevHub/**/*.json",
            "words": [
                "iacProfiles",
                "iacProfile",
                "IacProfiles",
                "IacProfile",
                "HCI",
                "HCIAKS",
                "HCIARCVM"
            ]
        },
        {
            "filename": "**/specification/securityinsights/data-plane/Microsoft.SecurityInsights/**/*.json",
            "words": [
                "threatintelligencestixobjects",
                "stixobjects"
            ]
        },
        {
            "filename": "**/specification/cognitiveservices/data-plane/AzureOpenAI/inference/preview/**/*.json",
            "words": [
                "rerank"
            ]
        },
        {
            "filename": "**/specification/ai/data-plane/HealthInsights/stable/**/openapi.json",
            "words": [
                "Acrad",
                "acrad",
                "BIRADS",
                "mednax",
                "frax",
                "extracolonic",
                "ascvd",
                "tyrer",
                "cusick",
                "agatston",
                "ceus",
                "HNPCC",
                "kellgren",
                "tonnis"
            ]
        },
        {
            "filename": "**/specification/cognitiveservices/data-plane/AzureOpenAI/authoring/preview/**/*.json",
            "words": [
                "wandb"
            ]
        },
        {
            "filename": "**/specification/communication/data-plane/CallAutomation/**/*.json",
            "words": [
                "unhold",
                "Unhold",
                "transferor's"
            ]
        },
        {
            "filename": "**/specification/oracle/resource-manager/Oracle.Database/**/*.json",
            "words": [
                "systemversionname"
            ]
        },
        {
            "filename": "**/specification/developerhub/resource-manager/Microsoft.DevHub/preview/**/workflow.json",
            "words": [
                "adooauth",
                "ADOO"
            ]
        },
        {
            "filename": "**/specification/iotoperations/resource-manager/Microsoft.IoTOperations/**/*.json",
            "words": [
                "akri",
                "opcua",
                "websockets",
                "opentelemetry",
                "parquet",
                "mqttbroker",
                "schemaregistry"
            ]
        },
        {
            "filename": "**/specification/servicefabricmanagedclusters/resource-manager/Microsoft.ServiceFabric/**/*.json",
            "words": [
                "sfmc",
                "sfmc's",
                "regionname",
                "sfmcdomain"
            ]
        },
        {
            "filename": "**/specification/terraform/resource-manager/Microsoft.AzureTerraform/**/*.json",
            "words": [
                "azurerm",
                "azapi"
            ]
        },
        {
            "filename": "**/specification/terraform/Microsoft.AzureTerraform.Management/**/*.tsp",
            "words": [
                "azurerm",
                "azapi"
            ]
        },
        {
            "filename": "**/specification/deviceregistry/resource-manager/Microsoft.DeviceRegistry/**/*.json",
            "words": [
                "billables"
            ]
        },
        {
            "filename": "**/specification/storage/data-plane/Microsoft.FileStorage/**/*.json",
            "words": [
                "symboliclink",
                "hardlink"
            ]
        },
        {
            "filename": "**/specification/cost-management/resource-manager/Microsoft.CostManagement/stable/2023-09-01/costmanagement.pricesheets.json",
            "words": [
                "Unitof"
            ]
        },
        {
            "filename": "**/specification/cost-management/resource-manager/Microsoft.CostManagement/stable/2023-11-01/costmanagement.pricesheets.json",
            "words": [
                "Unitof"
            ]
        },
        {
            "filename": "**/specification/azurestackhci/resource-manager/Microsoft.AzureStackHCI/StackHCIVM/**/*.json",
            "words": [
                "SEVSNP"
            ]
        },
        {
            "filename": "**/specification/connectedcache/resource-manager/Microsoft.ConnectedCache/preview/**/*.json",
            "words": [
                "Eflow"
            ]
        },
        {
            "filename": "**/specification/communication/data-plane/Sms/preview/**/*.json",
            "words": [
                "optouts"
            ]
        },
        {
            "filename": "**/specification/azure-kusto/resource-manager/Microsoft.Kusto/**/*.json",
            "words": [
                "webapi",
                "genevametrics"
            ]
        },
        {
            "filename": "**/specification/compute/resource-manager/readme.md",
            "words": [
                "Cloudservice"
            ]
        },
        {
            "filename": "**/specification/**/readme.python.md",
            "words": [
                "multiapiscript",
                "modelerfour"
            ]
        },
        {
            "filename": "**/specification/quota/resource-manager/readme.md",
            "words": [
                "groupquota",
                "modelerfour"
            ]
        },
        {
            "filename": "**/specification/standbypool/StandbyPool.Management/sdk-suppressions.yaml",
            "words": [
                "standbypool"
            ]
        },
        {
<<<<<<< HEAD
            "filename": "**/specification/desktopvirtualization/*",
            "words": [
                "desktopvirtualization",
                "applicationgroup",
                "Applicationgroup",
                "deregistration"
=======
            "filename": "**/specification/liftrpinecone/Pinecone.VectorDb.Management/tspconfig.yaml",
            "words": [
                "liftrpinecone",
                "pineconevectordb"
>>>>>>> 279b2806
            ]
        }
    ],
    "enableFiletypes": [
        "cadl"
    ],
    "ignoreWords": [
        "RDDAM",
        "trafficcontrollerspec"
    ]
}<|MERGE_RESOLUTION|>--- conflicted
+++ resolved
@@ -342,58 +342,35 @@
                 "freemium"
             ]
         },
-<<<<<<< HEAD
-        {
-            "filename": "**/specification/sql/resource-manager/Microsoft.Sql/preview/**/ManagedInstances.json",
-=======
-		{
+
+        {
             "filename": "**/specification/sql/resource-manager/Microsoft.Sql/**/ManagedInstances.json",
->>>>>>> 279b2806
             "words": [
                 "freemium"
             ]
         },
-<<<<<<< HEAD
-        {
-            "filename": "**/specification/sql/resource-manager/Microsoft.Sql/preview/**/ServerTrustCertificates.json",
-=======
-		{
+
+        {
             "filename": "**/specification/sql/resource-manager/Microsoft.Sql/**/ServerTrustCertificates.json",
->>>>>>> 279b2806
             "words": [
                 "freemium"
             ]
         },
-<<<<<<< HEAD
-        {
-            "filename": "**/specification/sql/resource-manager/Microsoft.Sql/preview/**/ManagedInstanceDtcs.json",
-=======
-		{
+        {
             "filename": "**/specification/sql/resource-manager/Microsoft.Sql/**/ManagedInstanceDtcs.json",
->>>>>>> 279b2806
             "words": [
                 "msdtcdns",
                 "msdtc's"
             ]
         },
-<<<<<<< HEAD
-        {
-            "filename": "**/specification/sql/resource-manager/Microsoft.Sql/preview/**/TimeZones.json",
-=======
-		{
+        {
             "filename": "**/specification/sql/resource-manager/Microsoft.Sql/**/TimeZones.json",
->>>>>>> 279b2806
             "words": [
                 "freemium"
             ]
         },
-<<<<<<< HEAD
-        {
-            "filename": "**/specification/sql/resource-manager/Microsoft.Sql/preview/**/ElasticPools.json",
-=======
-		{
+        {
             "filename": "**/specification/sql/resource-manager/Microsoft.Sql/**/ElasticPools.json",
->>>>>>> 279b2806
             "words": [
                 "PRMS"
             ]
@@ -1876,19 +1853,19 @@
             ]
         },
         {
-<<<<<<< HEAD
+        "filename": "**/specification/liftrpinecone/Pinecone.VectorDb.Management/tspconfig.yaml",
+            "words": [
+                "liftrpinecone",
+                "pineconevectordb"
+              ]
+        },
+        {
             "filename": "**/specification/desktopvirtualization/*",
             "words": [
                 "desktopvirtualization",
                 "applicationgroup",
                 "Applicationgroup",
                 "deregistration"
-=======
-            "filename": "**/specification/liftrpinecone/Pinecone.VectorDb.Management/tspconfig.yaml",
-            "words": [
-                "liftrpinecone",
-                "pineconevectordb"
->>>>>>> 279b2806
             ]
         }
     ],

{
    "version": "0.1",
    "language": "en",
    "words": [
        "authnotrequired",
        "azsdk",
        "confidentialledger",
        "Creds",
        "fixdate",
        "frontends",
        "partiallycompleted",
        "servicenetworking",
        "subchannel",
        "umls"
    ],
    "dictionaryDefinitions": [
        {
            "name": "custom-words",
            "file": "./custom-words.txt",
            "description": "Project Words"
        }
    ],
    "flagWords": [
        "teh"
    ],
    "ignorePaths": [
        "node_modules/**",
        "**/examples/**",
        "**/package-lock.json"
    ],
    "ignoreRegExpList": [
        "v\\d",
        "email",
        "Base64"
    ],
    "minWordLength": 4,
    "dictionaries": [
        "companies",
        "csharp",
        "custom-words",
        "go",
        "html",
        "java",
        "node",
        "python",
        "softwareTerms",
        "typescript"
    ],
    "overrides": [
        {
            "filename": "**/specification/batch/**/*.json",
            "words": [
                "TVMs"
            ]
        },
        {
            "filename": "**/specification/databox/resource-manager/Microsoft.DataBox/stable/2018-01-01/databox.json",
            "words": [
                "Tera"
            ]
        },
        {
            "filename": "**/specification/databox/resource-manager/Microsoft.DataBox/stable/2019-09-01/databox.json",
            "words": [
                "Tera"
            ]
        },
        {
            "filename": "**/specification/databox/resource-manager/Microsoft.DataBox/stable/2020-04-01/databox.json",
            "words": [
                "Tera"
            ]
        },
        {
            "filename": "**/specification/databox/resource-manager/Microsoft.DataBox/stable/2020-11-01/databox.json",
            "words": [
                "Tera"
            ]
        },
        {
            "filename": "**/specification/databox/resource-manager/Microsoft.DataBox/stable/2021-03-01/databox.json",
            "words": [
                "Tera"
            ]
        },
        {
            "filename": "**/specification/databox/resource-manager/Microsoft.DataBox/stable/2021-05-01/databox.json",
            "words": [
                "Tera"
            ]
        },
        {
            "filename": "**/specification/databox/resource-manager/Microsoft.DataBox/preview/2021-08-01-preview/databox.json",
            "words": [
                "Tera"
            ]
        },
        {
            "filename": "**/specification/databox/resource-manager/Microsoft.DataBox/stable/2021-12-01/databox.json",
            "words": [
                "Tera"
            ]
        },
        {
            "filename": "**/specification/databox/resource-manager/Microsoft.DataBox/stable/2022-02-01/databox.json",
            "words": [
                "Tera"
            ]
        },
        {
            "filename": "**/specification/databox/resource-manager/Microsoft.DataBox/stable/2022-09-01/databox.json",
            "words": [
                "Tera"
            ]
        },
        {
            "filename": "**/specification/databox/resource-manager/Microsoft.DataBox/stable/2022-12-01/databox.json",
            "words": [
                "Tera"
            ]
        },
        {
            "filename": "**/specification/servicebus/resource-manager/Microsoft.ServiceBus/stable/2017-04-01/Rules.json",
            "words": [
                "Ruleproperties"
            ]
        },
        {
            "filename": "**/specification/servicebus/resource-manager/Microsoft.ServiceBus/preview/2018-01-01-preview/Rules.json",
            "words": [
                "Ruleproperties"
            ]
        },
        {
            "filename": "**/specification/servicebus/resource-manager/Microsoft.ServiceBus/preview/2021-01-01-preview/Rules.json",
            "words": [
                "Ruleproperties"
            ]
        },
        {
            "filename": "**/specification/servicebus/resource-manager/Microsoft.ServiceBus/stable/2014-09-01/servicebus.json",
            "words": [
                "Planproperties"
            ]
        },
        {
            "filename": "**/specification/logic/resource-manager/Microsoft.Logic/preview/2015-02-01-preview/logic.json",
            "words": [
                "Accesskey"
            ]
        },
        {
            "filename": "**/specification/compute/resource-manager/Microsoft.ContainerService/preview/2015-11-01-preview/containerService.json",
            "words": [
                "Ochestrator"
            ]
        },
        {
            "filename": "**/specification/compute/resource-manager/Microsoft.ContainerService/stable/2016-03-30/containerService.json",
            "words": [
                "Ochestrator"
            ]
        },
        {
            "filename": "**/specification/compute/resource-manager/Microsoft.ContainerService/stable/2016-09-30/containerService.json",
            "words": [
                "Ochestrator"
            ]
        },
        {
            "filename": "**/specification/containerservice/resource-manager/Microsoft.ContainerService/stable/2016-03-30/containerService.json",
            "words": [
                "Ochestrator"
            ]
        },
        {
            "filename": "**/specification/containerservice/resource-manager/Microsoft.ContainerService/stable/2016-09-30/containerService.json",
            "words": [
                "Ochestrator"
            ]
        },
        {
            "filename": "**/specification/containerservice/resource-manager/Microsoft.ContainerInstance/stable/2021-10-01/containerInstance.json",
            "words": [
                "Noreuse"
            ]
        },
        {
            "filename": "**/specification/containerservice/resource-manager/Microsoft.ContainerService/aks/**/*json",
            "words": [
                "vtpm",
                "trustedlaunch",
                "aksadvancednetworking",
                "PDBs",
                "undrainable",
                "Undrainable"
            ]
        },
        {
            "filename": "**/specification/containerregistry/data-plane/Microsoft.ContainerRegistry/preview/2018-08-10/containerregistry.json",
            "words": [
                "WGXM",
                "EYWQ",
                "EYWQ",
                "LQUP",
                "BCWG",
                "VMQS",
                "WWKZ",
                "EWDG",
                "Ywhk",
                "Vfyc",
                "Lfot",
                "Sllb",
                "EYWQ",
                "LQUP",
                "BCWG",
                "VMQS",
                "WWKZ",
                "EWDG",
                "Ywhk",
                "Vfyc",
                "Lfot",
                "Sllb"
            ]
        },
        {
            "filename": "**/specification/automation/resource-manager/Microsoft.Automation/preview/2017-05-15-preview/softwareUpdateConfigurationRun.json",
            "words": [
                "softare"
            ]
        },
        {
            "filename": "**/specification/datacatalog/resource-manager/Microsoft.DataCatalog/stable/2016-03-30/datacatalog.json",
            "words": [
                "Listt"
            ]
        },
        {
            "filename": "**/specification/applicationinsights/resource-manager/Microsoft.Insights/stable/2015-05-01/componentFeaturesAndPricing_API.json",
            "words": [
                "Resouce"
            ]
        },
        {
            "filename": "**/specification/app/resource-manager/Microsoft.App/preview/2023-11-02-preview/ManagedEnvironments.json",
            "words": [
                "otlp"
            ]
        },
        {
            "filename": "**/specification/servicefabric/data-plane/Microsoft.ServiceFabric/stable/6.2/servicefabric.json",
            "words": [
                "Qurum",
                "Milli",
                "Fautls"
            ]
        },
        {
            "filename": "**/specification/servicefabric/data-plane/Microsoft.ServiceFabric/stable/6.3/servicefabric.json",
            "words": [
                "Qurum",
                "Milli",
                "Fautls"
            ]
        },
        {
            "filename": "**/specification/servicefabric/data-plane/Microsoft.ServiceFabric/stable/6.4/servicefabric.json",
            "words": [
                "Qurum",
                "Milli",
                "Fautls"
            ]
        },
        {
            "filename": "**/specification/storsimple8000series/resource-manager/Microsoft.StorSimple/stable/2017-06-01/storsimple.json",
            "words": [
                "Availablity",
                "Remotemanagement"
            ]
        },
        {
            "filename": "**/specification/applicationinsights/resource-manager/Microsoft.Insights/preview/2017-10-01/eaSubscriptionMigration_API.json",
            "words": [
                "Migrationdate"
            ]
        },
        {
            "filename": "**/specification/sql/resource-manager/Microsoft.Sql/stable/2014-04-01/backups.json",
            "words": [
                "Droppeded"
            ]
        },
        {
            "filename": "**/specification/sql/resource-manager/Microsoft.Sql/preview/2023-08-01-preview/DistributedAvailabilityGroups.json",
            "words": [
                "freemium"
            ]
        },
        {
            "filename": "**/specification/sql/resource-manager/Microsoft.Sql/preview/2023-02-01-preview/ManagedInstances.json",
            "words": [
                "freemium"
            ]
        },
        {
            "filename": "**/specification/sql/resource-manager/Microsoft.Sql/preview/2023-05-01-preview/ManagedInstances.json",
            "words": [
                "freemium"
            ]
        },
        {
            "filename": "**/specification/sql/resource-manager/Microsoft.Sql/preview/2023-08-01-preview/ManagedInstances.json",
            "words": [
                "freemium"
            ]
        },
        {
            "filename": "**/specification/sql/resource-manager/Microsoft.Sql/preview/2023-08-01-preview/ServerTrustCertificates.json",
            "words": [
                "freemium"
            ]
        },
        {
            "filename": "**/specification/sql/resource-manager/Microsoft.Sql/preview/2023-08-01-preview/ManagedInstanceDtcs.json",
            "words": [
                "msdtcdns",
                "msdtc's"
            ]
        },
        {
            "filename": "**/specification/sql/resource-manager/Microsoft.Sql/preview/2023-08-01-preview/TimeZones.json",
            "words": [
                "freemium"
            ]
        },
        {
            "filename": "**/specification/datafactory/resource-manager/Microsoft.DataFactory/preview/2017-09-01-preview/entityTypes/IntegrationRuntime.json",
            "words": [
                "Exprired"
            ]
        },
        {
            "filename": "**/specification/synapse/resource-manager/Microsoft.Synapse/preview/2019-06-01-preview/integrationRuntime.json",
            "words": [
                "Exprired"
            ]
        },
        {
            "filename": "**/specification/synapse/resource-manager/Microsoft.Synapse/preview/2021-04-01-preview/integrationRuntime.json",
            "words": [
                "Exprired"
            ]
        },
        {
            "filename": "**/specification/datamigration/resource-manager/Microsoft.DataMigration/preview/2018-07-15-preview/definitions/TasksCommon.json",
            "words": [
                "Miliseconds",
                "INITIALIAZING"
            ]
        },
        {
            "filename": "**/specification/resourcehealth/resource-manager/Microsoft.ResourceHealth/stable/2015-01-01/resourcehealth.json",
            "words": [
                "occured"
            ]
        },
        {
            "filename": "**/specification/storSimple1200Series/resource-manager/Microsoft.StorSimple/stable/2016-10-01/StorSimple.json",
            "words": [
                "Availablity",
                "Requestrequest"
            ]
        },
        {
            "filename": "**/specification/keyvault/data-plane/Microsoft.KeyVault/**/keyvault.json",
            "words": [
                "Regenerte"
            ]
        },
        {
            "filename": "**/specification/eventgrid/data-plane/Microsoft.EventGrid/stable/2018-01-01/SystemEvents.json",
            "words": [
                "clientsession"
            ]
        },
        {
            "filename": "**/specification/eventgrid/data-plane/Microsoft.EventGrid/stable/2024-01-01/SystemEvents.json",
            "words": [
                "whatsapp"
            ]
        },
        {
            "filename": "**/specification/eventgrid/data-plane/Microsoft.EventGrid/**/EventGrid.json",
            "words": [
                "renewlock"
            ]
        },
        {
            "filename": "**/specification/keyvault/data-plane/Microsoft.KeyVault/**/storage.json",
            "words": [
                "Regenerte"
            ]
        },
        {
            "filename": "**/specification/adhybridhealthservice/resource-manager/Microsoft.ADHybridHealthService/stable/2014-01-01/ADHybridHealthService.json",
            "words": [
                "Availibility",
                "Mpping",
                "Occured",
                "modififed",
                "Addomain"
            ]
        },
        {
            "filename": "**/specification/apimanagement/resource-manager/Microsoft.ApiManagement/stable/2017-03-01/apimapis.json",
            "words": [
                "Commentss",
                "Issu",
                "Attachmentss"
            ]
        },
        {
            "filename": "**/specification/storagesync/resource-manager/Microsoft.StorageSync/stable/2018-07-01/storagesync.json",
            "words": [
                "Managementt"
            ]
        },
        {
            "filename": "**/specification/netapp/**/*.json",
            "words": [
                "SVMs"
            ]
        },
        {
            "filename": "**/specification/frontdoor/resource-manager/Microsoft.Network/preview/2018-08-01-preview/webapplicationfirewall.json",
            "words": [
                "Firewal"
            ]
        },
        {
            "filename": "**/specification/web/resource-manager/Microsoft.Web/stable/2016-08-01/WebApps.json",
            "words": [
                "priviledged"
            ]
        },
        {
            "filename": "**/specification/web/resource-manager/Microsoft.Web/stable/2018-02-01/WebApps.json",
            "words": [
                "priviledged"
            ]
        },
        {
            "filename": "**/specification/web/resource-manager/Microsoft.Web/stable/2018-11-01/WebApps.json",
            "words": [
                "priviledged"
            ]
        },
        {
            "filename": "**/specification/web/resource-manager/Microsoft.Web/stable/2023-12-01/WebApps.json",
            "words": [
                "sitecontainers"
            ]
        },
        {
            "filename": "**/specification/web/resource-manager/Microsoft.Web/stable/2015-08-01/service.json",
            "words": [
                "Defintions",
                "Availablility",
                "Availabilily",
                "diagnosics"
            ]
        },
        {
            "filename": "**/specification/customer-insights/resource-manager/Microsoft.CustomerInsights/stable/2017-04-26/customer-insights.json",
            "words": [
                "thres"
            ]
        },
        {
            "filename": "**/specification/keyvault/data-plane/Microsoft.KeyVault/stable/2016-10-01/keyvault.json",
            "words": [
                "Regenerte"
            ]
        },
        {
            "filename": "**/specification/customer-insights/resource-manager/Microsoft.CustomerInsights/stable/2017-01-01/customer-insights.json",
            "words": [
                "thres"
            ]
        },
        {
            "filename": "**/specification/monitor/resource-manager/Microsoft.Insights/stable/2018-09-01/baseline_API.json",
            "words": [
                "metdata"
            ]
        },
        {
            "filename": "**/specification/storagesync/resource-manager/Microsoft.StorageSync/stable/2018-04-02/storagesync.json",
            "words": [
                "Managementt"
            ]
        },
        {
            "filename": "**/specification/migrate/resource-manager/**/*.json",
            "words": [
                "Occured",
                "Assessible",
                "sqlcollectors",
                "Reasonings",
                "Overcommit",
                "overcommit",
                "SSDE",
                "Recieved",
                "Ebds",
                "idms",
                "Idms",
                "Cluter",
                "Mfamily",
                "Datacentre"
            ]
        },
        {
            "filename": "**/specification/resourcehealth/resource-manager/Microsoft.ResourceHealth/preview/2018-08-01/ResourceHealth.json",
            "words": [
                "occured"
            ]
        },
        {
            "filename": "**/specification/storageimportexport/resource-manager/Microsoft.ImportExport/stable/2016-11-01/storageimportexport.json",
            "words": [
                "Infomation"
            ]
        },
        {
            "filename": "**/specification/web/resource-manager/Microsoft.DomainRegistration/stable/2015-04-01/Domains.json",
            "words": [
                "Availablility"
            ]
        },
        {
            "filename": "**/specification/web/resource-manager/Microsoft.DomainRegistration/stable/2018-02-01/Domains.json",
            "words": [
                "Availablility"
            ]
        },
        {
            "filename": "**/specification/cost-management/resource-manager/Microsoft.CostManagement/preview/2018-12-01-preview/costmanagement.json",
            "words": [
                "Managment"
            ]
        },
        {
            "filename": "**/specification/cost-management/resource-manager/Microsoft.CostManagement/stable/2018-08-31/costmanagement.json",
            "words": [
                "Managment"
            ]
        },
        {
            "filename": "**/specification/deviceprovisioningservices/resource-manager/Microsoft.Devices/preview/2017-08-21-preview/iotdps.json",
            "words": [
                "Messsage"
            ]
        },
        {
            "filename": "**/specification/deviceprovisioningservices/resource-manager/Microsoft.Devices/stable/2017-11-15/iotdps.json",
            "words": [
                "Messsage"
            ]
        },
        {
            "filename": "**/specification/deviceprovisioningservices/resource-manager/Microsoft.Devices/stable/2018-01-22/iotdps.json",
            "words": [
                "Messsage"
            ]
        },
        {
            "filename": "**/specification/deviceprovisioningservices/resource-manager/Microsoft.Devices/preview/2020-09-01-preview/iotdps.json",
            "words": [
                "Messsage"
            ]
        },
        {
            "filename": "**/specification/deviceprovisioningservices/resource-manager/Microsoft.Devices/stable/2020-01-01/iotdps.json",
            "words": [
                "Messsage"
            ]
        },
        {
            "filename": "**/specification/deviceprovisioningservices/resource-manager/Microsoft.Devices/stable/2020-03-01/iotdps.json",
            "words": [
                "Messsage"
            ]
        },
        {
            "filename": "**/specification/storagesync/resource-manager/Microsoft.StorageSync/preview/2017-06-05-preview/storagesync.json",
            "words": [
                "Managementt"
            ]
        },
        {
            "filename": "**/specification/web/resource-manager/Microsoft.Web/stable/2018-02-01/AppServiceEnvironments.json",
            "words": [
                "diagnosics",
                "Availabilily",
                "Accessable"
            ]
        },
        {
            "filename": "**/specification/notificationhubs/resource-manager/Microsoft.NotificationHubs/stable/2017-04-01/notificationhubs.json",
            "words": [
                "Availiable",
                "Regenrate"
            ]
        },
        {
            "filename": "**/specification/web/resource-manager/Microsoft.Web/stable/2016-09-01/AppServiceEnvironments.json",
            "words": [
                "diagnosics",
                "Availabilily"
            ]
        },
        {
            "filename": "**/specification/web/resource-manager/Microsoft.Web/stable/2018-02-01/AppServicePlans.json",
            "words": [
                "Defintions"
            ]
        },
        {
            "filename": "**/specification/web/resource-manager/Microsoft.Web/stable/2016-09-01/AppServicePlans.json",
            "words": [
                "Defintions"
            ]
        },
        {
            "filename": "**/specification/resourcehealth/resource-manager/Microsoft.ResourceHealth/stable/2017-07-01/resourcehealth.json",
            "words": [
                "occured"
            ]
        },
        {
            "filename": "**/specification/notificationhubs/resource-manager/Microsoft.NotificationHubs/stable/2014-09-01/notificationhubs.json",
            "words": [
                "Availiable"
            ]
        },
        {
            "filename": "**/specification/notificationhubs/resource-manager/Microsoft.NotificationHubs/stable/2016-03-01/notificationhubs.json",
            "words": [
                "Availiable"
            ]
        },
        {
            "filename": "**/specification/datafactory/resource-manager/Microsoft.DataFactory/stable/2018-06-01/entityTypes/IntegrationRuntime.json",
            "words": [
                "Exprired"
            ]
        },
        {
            "filename": "**/specification/synapse/resource-manager/Microsoft.Synapse/stable/2020-12-01/integrationRuntime.json",
            "words": [
                "Exprired"
            ]
        },
        {
            "filename": "**/specification/synapse/resource-manager/Microsoft.Synapse/stable/2021-03-01/integrationRuntime.json",
            "words": [
                "Exprired"
            ]
        },
        {
            "filename": "**/specification/datamigration/resource-manager/Microsoft.DataMigration/stable/2018-04-19/definitions/TasksCommon.json",
            "words": [
                "Miliseconds",
                "INITIALIAZING"
            ]
        },
        {
            "filename": "**/specification/cognitiveservices/data-plane/EntitySearch/stable/v1.0/EntitySearch.json",
            "words": [
                "Speciality"
            ]
        },
        {
            "filename": "**/specification/cognitiveservices/data-plane/Face/stable/v1.0/Face.json",
            "words": [
                "addfacefromurl",
                "deleteface",
                "detectwithstream",
                "detectwithurl",
                "facelist",
                "findsimilar",
                "getface",
                "largefacelist",
                "largepersongroup",
                "largepersongroupperson",
                "persongroup",
                "persongroupperson",
                "verifyfacetoface"
            ]
        },
        {
            "filename": "**/specification/storageimportexport/resource-manager/Microsoft.ImportExport/stable/2016-11-01/storageimportexport.json",
            "words": [
                "Listblob"
            ]
        },
        {
            "filename": "**/specification/cognitiveservices/data-plane/TextAnalytics/preview/v2.1/TextAnalytics.json",
            "words": [
                "carretera",
                "estaba",
                "atascada",
                "Había",
                "mucho",
                "tráfico",
                "ayer",
                "carretera",
                "estaba",
                "atascada",
                "Había",
                "mucho",
                "tráfico",
                "ayer"
            ]
        },
        {
            "filename": "**/specification/cognitiveservices/data-plane/TextAnalytics/stable/v2.0/TextAnalytics.json",
            "words": [
                "carretera",
                "estaba",
                "atascada",
                "Había",
                "mucho",
                "tráfico",
                "ayer",
                "carretera",
                "estaba",
                "atascada",
                "Había",
                "mucho",
                "tráfico",
                "ayer"
            ]
        },
        {
            "filename": "**/specification/network/resource-manager/Microsoft.Network/stable/2018-02-01/networkWatcher.json",
            "words": [
                "Uknown"
            ]
        },
        {
            "filename": "**/specification/network/resource-manager/Microsoft.Network/stable/2018-04-01/networkWatcher.json",
            "words": [
                "Uknown"
            ]
        },
        {
            "filename": "**/specification/network/resource-manager/Microsoft.Network/stable/2018-06-01/networkWatcher.json",
            "words": [
                "Uknown"
            ]
        },
        {
            "filename": "**/specification/network/resource-manager/Microsoft.Network/stable/2018-07-01/networkWatcher.json",
            "words": [
                "Uknown"
            ]
        },
        {
            "filename": "**/specification/network/resource-manager/Microsoft.Network/stable/2018-08-01/networkWatcher.json",
            "words": [
                "Uknown"
            ]
        },
        {
            "filename": "**/specification/network/resource-manager/Microsoft.Network/stable/2018-10-01/networkWatcher.json",
            "words": [
                "Uknown"
            ]
        },
        {
            "filename": "**/specification/network/resource-manager/Microsoft.Network/stable/2018-11-01/networkWatcher.json",
            "words": [
                "Uknown"
            ]
        },
        {
            "filename": "**/specification/databoxedge/resource-manager/Microsoft.DataBoxEdge/stable/2019-03-01/databoxedge.json",
            "words": [
                "Fulfilment"
            ]
        },
        {
            "filename": "**/specification/databoxedge/resource-manager/Microsoft.DataBoxEdge/stable/2019-07-01/databoxedge.json",
            "words": [
                "Fulfilment"
            ]
        },
        {
            "filename": "**/specification/databoxedge/resource-manager/Microsoft.DataBoxEdge/stable/2019-08-01/databoxedge.json",
            "words": [
                "Fulfilment"
            ]
        },
        {
            "filename": "**/specification/databoxedge/resource-manager/Microsoft.DataBoxEdge/stable/2020-09-01/databoxedge.json",
            "words": [
                "Fulfilment"
            ]
        },
        {
            "filename": "**/specification/databoxedge/resource-manager/Microsoft.DataBoxEdge/preview/2020-05-01-preview/databoxedge.json",
            "words": [
                "Fulfilment"
            ]
        },
        {
            "filename": "**/specification/databoxedge/resource-manager/Microsoft.DataBoxEdge/preview/2020-09-01-preview/databoxedge.json",
            "words": [
                "Fulfilment"
            ]
        },
        {
            "filename": "**/specification/databoxedge/resource-manager/Microsoft.DataBoxEdge/stable/2020-12-01/databoxedge.json",
            "words": [
                "Fulfilment"
            ]
        },
        {
            "filename": "**/specification/cognitiveservices/data-plane/TranslatorText/stable/v3.0/TranslatorText.json",
            "words": [
                "mosca",
                "Jpan",
                "konnichiha",
                "nein",
                "bicho"
            ]
        },
        {
            "filename": "**/specification/network/resource-manager/Microsoft.Network/stable/**/webapplicationfirewall.json",
            "words": [
                "Conditon"
            ]
        },
        {
            "filename": "**/specification/relay/resource-manager/Microsoft.Relay/stable/2016-07-01/relay.json",
            "words": [
                "successfuly",
                "Autorization",
                "retirve",
                "Regenrate",
                "usermetadata",
                "Relaytype",
                "reponse",
                "namespce"
            ]
        },
        {
            "filename": "**/specification/relay/resource-manager/Microsoft.Relay/stable/2017-04-01/relay.json",
            "words": [
                "successfuly",
                "Autorization",
                "retirve",
                "butthe",
                "Regenrate",
                "usermetadata",
                "Relaytype",
                "neeeds",
                "reponse"
            ]
        },
        {
            "filename": "**/specification/machinelearningservices/resource-manager/Microsoft.MachineLearningServices/preview/2020-05-01-preview/machineLearningServices.json",
            "words": [
                "mysqldb",
                "psqldb"
            ]
        },
        {
            "filename": "**/specification/maps/data-plane/Weather/stable/1.1/weather.json",
            "words": [
                "locationally",
                "unittype"
            ]
        },
        {
            "filename": "**/specification/maps/data-plane/Microsoft.Maps/Render/preview/1.0/render.json",
            "words": [
                "Chttp",
                "Fcontoso",
                "Fpushpins"
            ]
        },
        {
            "filename": "**/specification/maps/data-plane/Render/preview/1.0/render.json",
            "words": [
                "Chttp",
                "Fcontoso",
                "Fpushpins"
            ]
        },
        {
            "filename": "**/specification/maps/data-plane/Render/stable/2022-08-01/render.json",
            "words": [
                "maptileset"
            ]
        },
        {
            "filename": "**/specification/maps/data-plane/Spatial/stable/2022-08-01/spatial.json",
            "words": [
                "postbuffer",
                "getbuffer",
                "postclosestpoint",
                "getclosestpoint"
            ]
        },
        {
            "filename": "**/specification/maps/data-plane/Search/**",
            "words": [
                "geocodingresponse",
                "searchaddressresult",
                "searchaddressreverseresponse"
            ]
        },
        {
            "filename": "**/specification/communication/data-plane/Chat/**/communicationserviceschat.json",
            "words": [
                "readreceipts",
                "heic",
                "webp"
            ]
        },
        {
            "filename": "**/specification/saas/resource-manager/Microsoft.SaaS/preview/2018-03-01-beta/saas.json",
            "words": [
                "saasresources"
            ]
        },
        {
            "filename": "**/specification/hdinsight/hdinsight-kafka-rest-proxy/proxy.json",
            "words": [
                "Metada"
            ]
        },
        {
            "filename": "**/specification/hdinsight/resource-manager/Microsoft.HDInsight/preview/2015-03-01-preview/cluster.json",
            "words": [
                "saskey"
            ]
        },
        {
            "filename": "**/specification/hdinsight/resource-manager/Microsoft.HDInsight/preview/2015-03-01-preview/locations.json",
            "words": [
                "vmsize",
                "vmsizes"
            ]
        },
        {
            "filename": "**/specification/hdinsight/resource-manager/Microsoft.HDInsight/stable/2018-06-01-preview/cluster.json",
            "words": [
                "azureasyncoperations",
                "saskey"
            ]
        },
        {
            "filename": "**/specification/hdinsight/resource-manager/Microsoft.HDInsight/stable/2018-06-01-preview/locations.json",
            "words": [
                "vmsize",
                "vmsizes"
            ]
        },
        {
            "filename": "**/specification/web/resource-manager/Microsoft.Web/**/CommonDefinitions.json",
            "words": [
                "Guage"
            ]
        },
        {
            "filename": "**/specification/confluent/resource-manager/Microsoft.Confluent/**/confluent.json",
            "words": [
                "orgvalidate"
            ]
        },
        {
            "filename": "**/specification/recoveryservicessiterecovery/resource-manager/Microsoft.RecoveryServices/**/service.json",
            "words": [
                "Orignal",
                "Seleted",
                "targetvCenterId",
                "esxi"
            ]
        },
        {
            "filename": "**/specification/recoveryservicessiterecovery/resource-manager/Microsoft.RecoveryServices/**/bms.json",
            "words": [
                "xcool"
            ]
        },
        {
            "filename": "**/specification/deviceprovisioningservices/resource-manager/Microsoft.Devices/stable/2021-10-15/iotdps.json",
            "words": [
                "Messsage"
            ]
        },
        {
            "filename": "**/specification/cognitiveservices/data-plane/FormRecognizer/**/FormRecognizer.json",
            "words": [
                "heif",
                "spreadsheetml",
                "presentationml",
                "barcodes",
                "UPCA",
                "UPCE",
                "Codabar",
                "rrggbb"
            ]
        },
        {
            "filename": "**/specification/ai/data-plane/DocumentIntelligence/**/DocumentIntelligence.json",
            "words": [
                "documentintelligence",
                "heif",
                "spreadsheetml",
                "presentationml",
                "barcodes",
                "UPCA",
                "UPCE",
                "Codabar",
                "rrggbb"
            ]
        },
        {
            "filename": "**/specification/cognitiveservices/data-plane/UnifiedVision/**/UnifiedVision.json",
            "words": [
                "planogram",
                "Planogram",
                "productrecognition",
                "imagecomposition",
                "planogramcompliance"
            ]
        },
        {
            "filename": "**/specification/machinelearningservices/data-plane/Microsoft.MachineLearningServices/preview/2019-*/modelManagement.json",
            "words": [
                "UNKNOWON"
            ]
        },
        {
            "filename": "**/specification/machinelearningservices/data-plane/Microsoft.MachineLearningServices/preview/2022-*-preview/machineLearningServices.json",
            "words": [
                "Tmpfs",
                "tmpfs",
                "npipe"
            ]
        },
        {
            "filename": "**/specification/machinelearningservices/data-plane/Microsoft.MachineLearningServices/preview/20*-preview/azure-ai-assets.json",
            "words": [
                "genericasset"
            ]
        },
        {
            "filename": "**/specification/dataprotection/resource-manager/Microsoft.DataProtection/**/dataprotection.json",
            "words": [
                "PrepareTimedout",
                "CommitTimedout"
            ]
        },
        {
            "filename": "**/specification/purview/data-plane/Azure.Analytics.Purview.Workflow/preview/**/purviewWorkflow.json",
            "words": [
                "userrequests",
                "DSAR",
                "dsar",
                "workflowruns",
                "workflowtasks"
            ]
        },
        {
            "filename": "**/specification/translation/data-plane/**/*.json",
            "words": [
                "autodetection",
                "breaksentence",
                "mosca",
                "Transliterable",
                "translitered"
            ]
        },
        {
            "filename": "**/specification/machinelearningservices/resource-manager/Microsoft.MachineLearningServices/**/*.json",
            "words": [
                "datareferences",
                "Groundedness",
                "AOAI",
                "testconnection",
                "aoai"
            ]
        },
        {
            "filename": "**/specification/fist/resource-manager/Microsoft.IoTFirmwareDefense/**/*.json",
            "words": [
                "RELRO",
                "relro",
                "rpath",
                "runpath",
                "SBOM",
                "Sbom",
                "sbom"
            ]
        },
        {
            "filename": "**/specification/securityinsights/resource-manager/Microsoft.SecurityInsights/preview/**/*.json",
            "words": [
                "Criterias",
                "nwrfc",
                "Abap",
                "AGRTCODES",
                "AGRUSERS",
                "AGRPROF",
                "ADCP",
                "USGRPUSER",
                "USERADDR",
                "DEVACCESS",
                "AGRDEFINE",
                "PAHI",
                "AGRAGRS",
                "USRSTAMP",
                "AGRFLAGS",
                "SNCSYSACL",
                "USRACL"
            ]
        },
        {
            "filename": "**/specification/cognitiveservices/data-plane/AzureOpenAI/inference/preview/**/*.json",
            "words": [
                "flac",
                "mpga"
            ]
        },
        {
            "filename": "**/specification/appplatform/resource-manager/Microsoft.AppPlatform/preview/2024-01-01-preview/appplatform.json",
            "words": [
                "springboot"
            ]
        },
        {
            "filename": "**/specification/cosmos-db/resource-manager/Microsoft.DocumentDB/**/*.json",
            "words": [
                "throughputpool"
            ]
        },
        {
            "filename": "**/specification/purview/data-plane/Azure.Analytics.Purview.DataMap/**/*.json",
            "words": [
                "timerange"
            ]
        },
        {
            "filename": "**/specification/search/data-plane/Azure.Search/**/*.json",
            "words": [
                "rerank",
                "discretizing",
                "subscores",
                "vectorizing",
                "onelake"
            ]
        },
        {
            "filename": "**/specification/vi/resource-manager/Microsoft.VideoIndexer/**/*.json",
            "words": [
                "videoindexer",
                "viopenai"
            ]
        },
        {
            "filename": "**/specification/nginx/resource-manager/NGINX.NGINXPLUS/**/*.json",
            "words": [
                "nginx",
                "nginxaas",
                "NCUs",
                "autoscaled",
                "Autoupgrade",
                "autoupgrade"
            ]
        },
        {
            "filename": "**/specification/mobilenetwork/resource-manager/Microsoft.MobileNetwork/stable/**/*.json",
            "words": [
                "suci"
            ]
        },
        {
            "filename": "**/specification/containerservice/resource-manager/Microsoft.ContainerService/**/*.json",
            "words": [
                "containerd"
            ]
        },
        {
            "filename": "**/specification/batch/data-plane/Microsoft.Batch/**/*.json",
            "words": [
                "upgradingos",
                "TVMs"
            ]
        },
        {
            "filename": "**/specification/batch/data-plane/Azure.Batch/**/*.json",
            "words": [
                "upgradingos",
                "TVMs"
            ]
        },
        {
            "filename": "**/specification/awsconnector/resource-manager/Microsoft.AwsConnector/**/*.json",
            "words": [
                "ACUs",
                "AWSRDS",
                "DCERPC",
                "Dsse",
                "dsse",
                "dualstack",
                "ENIs",
                "Fargate",
                "multimaster",
                "nodegroup",
                "Nodegroups",
                "nondefault",
                "ONEZONE",
                "parallelquery",
                "preconfigures",
                "tierings",
                "VPC's",
                "wihtin"
            ]
        },
        {
            "filename": "**/specification/confidentialledger/data-plane/Microsoft.CodeTransparency/preview/**/*.json",
            "words": [
                "cbor",
                "txids",
                "operationid",
                "scitt"
            ]
        },
        {
            "filename": "**/specification/applicationinsights/data-plane/LiveMetrics/preview/2024-04-01-preview/livemetrics.json",
            "words": [
                "LiveMetrics",
                "QuickPulse",
                "ikey",
                "apikey",
                "Comparand",
                "SDK"
            ]
        },
        {
            "filename": "**/specification/cognitiveservices/data-plane/ContentSafety/**/*.json",
            "words": [
                "Groundedness",
                "ungroundedness"
            ]
        },
        {
            "filename": "**/specification/sqlvirtualmachine/resource-manager/Microsoft.SqlVirtualMachine/**/*.json",
            "words": [
                "WUMU",
                "WSUS"
            ]
        },
        {
            "filename": "**/specification/riskiq/data-plane/Microsoft.Easm/preview/2024-03-01-preview/easm.json",
            "words": [
                "Cisa",
                "cisa",
                "affected",
                "AUTOCONFIRMED"
            ]
        },
        {
            "filename": "**/specification/hybridcompute/resource-manager/Microsoft.HybridCompute/preview/**/*.json",
            "words": [
                "hotpatch"
            ]
        },
        {
            "filename": "**/specification/monitor/resource-manager/Microsoft.Insights/**/actionGroups_API.json",
            "words": [
                "occurringlocation",
                "routingid",
                "automitigationenabled",
                "monitorid",
                "tsgid",
                "correlationid"
            ]
        },
        {
            "filename": "**/specification/ai/data-plane/Face/**/*.json",
            "words": [
                "headwear",
                "realface",
                "spoofface"
            ]
        },
        {
            "filename": "**/specification/developerhub/resource-manager/Microsoft.DevHub/**/*.json",
            "words": [
                "iacProfiles",
                "iacProfile",
                "IacProfiles",
                "IacProfile",
                "HCI",
                "HCIAKS",
                "HCIARCVM"
            ]
        },
        {
            "filename": "**/specification/securityinsights/data-plane/Microsoft.SecurityInsights/**/*.json",
            "words": [
                "threatintelligencestixobjects",
                "stixobjects"
            ]
        },
        {
            "filename": "**/specification/cognitiveservices/data-plane/AzureOpenAI/inference/preview/**/*.json",
            "words": [
                "rerank"
            ]
        },
        {
            "filename": "**/specification/communication/data-plane/CallAutomation/**/*.json",
            "words": [
                "unhold",
                "Unhold",
                "transferor's"
            ]
        },
        {
<<<<<<< HEAD
          "filename": "**/specification/hardwaresecuritymodules/**/*.json",
          "words": [
            "Chsm"
          ]
=======
            "filename": "**/specification/oracle/resource-manager/Oracle.Database/**/*.json",
            "words": [
                "systemversionname"
            ]
>>>>>>> d1bbbb3d
        }
    ],
    "enableFiletypes": [
        "cadl"
    ],
    "ignoreWords": [
        "trafficcontrollerspec"
    ]
}<|MERGE_RESOLUTION|>--- conflicted
+++ resolved
@@ -1334,17 +1334,16 @@
             ]
         },
         {
-<<<<<<< HEAD
+            "filename": "**/specification/oracle/resource-manager/Oracle.Database/**/*.json",
+            "words": [
+                "systemversionname"
+            ]
+        },
+        {
           "filename": "**/specification/hardwaresecuritymodules/**/*.json",
           "words": [
             "Chsm"
           ]
-=======
-            "filename": "**/specification/oracle/resource-manager/Oracle.Database/**/*.json",
-            "words": [
-                "systemversionname"
-            ]
->>>>>>> d1bbbb3d
         }
     ],
     "enableFiletypes": [

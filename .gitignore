--- conflicted
+++ resolved
@@ -149,10 +149,8 @@
 **/terraform/**/.terraform
 !**/terraform/**/*.tf
 
-<<<<<<< HEAD
 # Eclipse project files.
 **/.project
-=======
-# No canonical swagger files should be commited
-canonical/
->>>>>>> 040184cd
+
+# No canonical swagger files should be committed
+canonical/
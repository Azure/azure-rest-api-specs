--- conflicted
+++ resolved
@@ -41,11 +41,7 @@
         ],
         "operationId": "Operations_List",
         "x-ms-examples": {
-<<<<<<< HEAD
-          "OperationList": { "$ref": "../examples/EHOperations_List.json" }
-=======
           "EHOperations_List": { "$ref": "../examples/NameSpaces/EHOperations_List.json" }
->>>>>>> c17ae7b2
         },
         "description": "Lists all of the available event hub REST API operations.",
         "parameters": [
@@ -73,11 +69,7 @@
         ],
         "operationId": "Namespaces_CheckNameAvailability",
         "x-ms-examples": {
-<<<<<<< HEAD
-          "CheckNameAvailability": { "$ref": "../examples/NameSpaces/EHNameSpaceCheckNameAvailability.json" }
-=======
           "NamespacesCheckNameAvailability": { "$ref": "../examples/NameSpaces/EHNameSpaceCheckNameAvailability.json" }
->>>>>>> c17ae7b2
         },
         "description": "Check the give namespace name availability.",
         "parameters": [
@@ -114,11 +106,7 @@
         ],
         "operationId": "Namespaces_ListBySubscription",
         "x-ms-examples": {
-<<<<<<< HEAD
-          "NamespaceListBySubscription": { "$ref": "../examples/NameSpaces/EHNameSpaceList.json" }
-=======
           "NamespacesListBySubscription": { "$ref": "../examples/NameSpaces/EHNameSpaceAutorizationRuleListAll.json" }
->>>>>>> c17ae7b2
         },
         "description": "Lists all the available namespaces within a subscription, irrespective of the resource groups.",
         "parameters": [
@@ -154,17 +142,7 @@
         "description": "Lists the available namespaces within a resource group.",
         "parameters": [
           {
-<<<<<<< HEAD
-            "name": "resourceGroupName",
-            "in": "path",
-            "required": true,
-            "type": "string",
-            "minLength": 1,
-            "maxLength": 90,
-            "description": "Name of the Resource group within the Azure subscription."
-=======
-            "$ref": "#/parameters/resourceGroupNameParameter"
->>>>>>> c17ae7b2
+            "$ref": "#/parameters/resourceGroupNameParameter"
           },
           {
             "$ref": "#/parameters/ApiVersionParameter"
@@ -193,26 +171,12 @@
         ],
         "operationId": "Namespaces_CreateOrUpdate",
         "x-ms-examples": {
-<<<<<<< HEAD
-          "NameSpaceCreate": { "$ref": "../examples/NameSpaces/EHNameSpaceCreate.json" }
-=======
           "NamespaceCreate": { "$ref": "../examples/NameSpaces/EHNameSpaceCreate.json" }
->>>>>>> c17ae7b2
         },
         "description": "Creates or updates a namespace. Once created, this namespace's resource manifest is immutable. This operation is idempotent.",
         "parameters": [
           {
-<<<<<<< HEAD
-            "name": "resourceGroupName",
-            "in": "path",
-            "required": true,
-            "type": "string",
-            "minLength": 1,
-            "maxLength": 90,
-            "description": "Name of the Resource group within the Azure subscription."
-=======
-            "$ref": "#/parameters/resourceGroupNameParameter"
->>>>>>> c17ae7b2
+            "$ref": "#/parameters/resourceGroupNameParameter"
           },
           {
             "$ref": "#/parameters/namespaceNameParameter"
@@ -263,17 +227,7 @@
         "description": "Deletes an existing namespace. This operation also removes all associated resources under the namespace.",
         "parameters": [
           {
-<<<<<<< HEAD
-            "name": "resourceGroupName",
-            "in": "path",
-            "required": true,
-            "type": "string",
-            "minLength": 1,
-            "maxLength": 90,
-            "description": "Name of the Resource group within the Azure subscription."
-=======
-            "$ref": "#/parameters/resourceGroupNameParameter"
->>>>>>> c17ae7b2
+            "$ref": "#/parameters/resourceGroupNameParameter"
           },
           {
             "$ref": "#/parameters/namespaceNameParameter"
@@ -309,31 +263,33 @@
         "description": "Gets the description of the specified namespace.",
         "parameters": [
           {
-<<<<<<< HEAD
-            "name": "resourceGroupName",
-            "in": "path",
-            "required": true,
-            "type": "string",
-            "minLength": 1,
-            "maxLength": 90,
-            "description": "Name of the Resource group within the Azure subscription."
-          },
-          {
-            "$ref": "#/parameters/namespaceNameParameter"
-          },
-          {
-            "$ref": "#/parameters/ApiVersionParameter"
-          },
-          {
-            "$ref": "#/parameters/SubscriptionIdParameter"
-          }
-        ],
-        "responses": {
-          "200": {
-            "description": "Namespace returned successfully.",
+            "$ref": "#/parameters/resourceGroupNameParameter"
+          },
+          {
+            "$ref": "#/parameters/namespaceNameParameter"
+          },
+          {
+            "$ref": "#/parameters/ApiVersionParameter"
+          },
+          {
+            "$ref": "#/parameters/SubscriptionIdParameter"
+          }
+        ],
+        "responses": {
+          "201": {
+            "description": "Namespace update request accepted.",
             "schema": {
               "$ref": "#/definitions/NamespaceResource"
             }
+          },
+          "200": {
+            "description": "Namespace successfuly updated.",
+            "schema": {
+              "$ref": "#/definitions/NamespaceResource"
+            }
+          },
+          "202": {
+            "description": "Namespace create or update request accepted."
           }
         }
       },
@@ -343,18 +299,12 @@
         ],
         "operationId": "Namespaces_Update",
         "x-ms-examples": {
-          "NameSpaceUpdate": { "$ref": "../examples/NameSpaces/EHNameSpaceUpdate.json" }
+          "NamespacesUpdate": { "$ref": "../examples/NameSpaces/EHNameSpaceUpdate.json" }
         },
         "description": "Creates or updates a namespace. Once created, this namespace's resource manifest is immutable. This operation is idempotent.",
         "parameters": [
           {
-            "name": "resourceGroupName",
-            "in": "path",
-            "required": true,
-            "type": "string",
-            "minLength": 1,
-            "maxLength": 90,
-            "description": "Name of the Resource group within the Azure subscription."
+            "$ref": "#/parameters/resourceGroupNameParameter"
           },
           {
             "$ref": "#/parameters/namespaceNameParameter"
@@ -367,13 +317,6 @@
               "$ref": "#/definitions/NamespaceUpdateParameter"
             },
             "description": "Parameters for updating a namespace resource."
-=======
-            "$ref": "#/parameters/resourceGroupNameParameter"
-
-          },
-          {
-            "$ref": "#/parameters/namespaceNameParameter"
->>>>>>> c17ae7b2
           },
           {
             "$ref": "#/parameters/ApiVersionParameter"
@@ -399,128 +342,211 @@
             "description": "Namespace create or update request accepted."
           }
         }
-      },
-      "patch": {
+      }
+    },
+    "/subscriptions/{subscriptionId}/resourceGroups/{resourceGroupName}/providers/Microsoft.EventHub/namespaces/{namespaceName}/AuthorizationRules": {
+      "get": {
         "tags": [
           "Namespaces"
         ],
-        "operationId": "Namespaces_Update",
-        "x-ms-examples": {
-          "NamespacesUpdate": { "$ref": "../examples/NameSpaces/EHNameSpaceUpdate.json" }
-        },
-        "description": "Creates or updates a namespace. Once created, this namespace's resource manifest is immutable. This operation is idempotent.",
-        "parameters": [
-          {
-            "$ref": "#/parameters/resourceGroupNameParameter"
-          },
-          {
-            "$ref": "#/parameters/namespaceNameParameter"
+        "operationId": "Namespaces_ListAuthorizationRules",
+        "x-ms-examples": {
+          "ListAuthorizationRules": { "$ref": "../examples/NameSpaces/EHNameSpaceAutorizationRuleListAll.json" }
+        },
+        "description": "Gets a list of authorization rules for a namespace.",
+        "parameters": [
+          {
+            "$ref": "#/parameters/resourceGroupNameParameter"
+          },
+          {
+            "$ref": "#/parameters/namespaceNameParameter"
+          },
+          {
+            "$ref": "#/parameters/ApiVersionParameter"
+          },
+          {
+            "$ref": "#/parameters/SubscriptionIdParameter"
+          }
+        ],
+        "responses": {
+          "200": {
+            "description": "Namespace authorization rule successfully returned.",
+            "schema": {
+              "$ref": "#/definitions/SharedAccessAuthorizationRuleListResult"
+            }
+          }
+        },
+        "x-ms-pageable": {
+          "nextLinkName": "nextLink"
+        }
+      }
+    },
+    "/subscriptions/{subscriptionId}/resourceGroups/{resourceGroupName}/providers/Microsoft.EventHub/namespaces/{namespaceName}/AuthorizationRules/{authorizationRuleName}": {
+      "put": {
+        "tags": [
+          "Namespaces"
+        ],
+        "operationId": "Namespaces_CreateOrUpdateAuthorizationRule",
+        "x-ms-examples": {
+          "NameSpaceAuthorizationRuleCreate": { "$ref": "../examples/NameSpaces/EHNameSpaceAuthorizationRuleCreate.json" }
+        },
+        "description": "Creates or updates an authorization rule for a namespace.",
+        "parameters": [
+          {
+            "$ref": "#/parameters/resourceGroupNameParameter"
+          },
+          {
+            "$ref": "#/parameters/namespaceNameParameter"
+          },
+          {
+            "$ref": "#/parameters/authorizationRuleNameParameter"
           },
           {
             "name": "parameters",
             "in": "body",
             "required": true,
             "schema": {
-              "$ref": "#/definitions/NamespaceUpdateParameter"
+              "$ref": "#/definitions/SharedAccessAuthorizationRuleCreateOrUpdateParameters"
             },
-            "description": "Parameters for updating a namespace resource."
-          },
-          {
-            "$ref": "#/parameters/ApiVersionParameter"
-          },
-          {
-            "$ref": "#/parameters/SubscriptionIdParameter"
-          }
-        ],
-        "responses": {
-          "201": {
-            "description": "Namespace update request accepted.",
-            "schema": {
-              "$ref": "#/definitions/NamespaceResource"
-            }
-          },
-          "200": {
-            "description": "Namespace successfuly updated.",
-            "schema": {
-              "$ref": "#/definitions/NamespaceResource"
-            }
-          },
-          "202": {
-            "description": "Namespace create or update request accepted."
-          }
-        }
-      }
-    },
-    "/subscriptions/{subscriptionId}/resourceGroups/{resourceGroupName}/providers/Microsoft.EventHub/namespaces/{namespaceName}/AuthorizationRules": {
+            "description": "The shared access authorization rule."
+          },
+          {
+            "$ref": "#/parameters/ApiVersionParameter"
+          },
+          {
+            "$ref": "#/parameters/SubscriptionIdParameter"
+          }
+        ],
+        "responses": {
+          "200": {
+            "description": "Namespace authorization rule created",
+            "schema": {
+              "$ref": "#/definitions/SharedAccessAuthorizationRuleResource"
+            }
+          }
+        }
+      },
+      "delete": {
+        "tags": [
+          "Namespaces"
+        ],
+        "operationId": "Namespaces_DeleteAuthorizationRule",
+        "x-ms-examples": {
+          "NameSpaceAutorizationRuleDelete": { "$ref": "../examples/NameSpaces/EHNameSpaceAutorizationRuleDelete.json" }
+        },
+        "description": "Deletes an authorization rule for a namespace.",
+        "parameters": [
+          {
+            "$ref": "#/parameters/resourceGroupNameParameter"
+          },
+          {
+            "$ref": "#/parameters/namespaceNameParameter"
+          },
+          {
+            "$ref": "#/parameters/authorizationRuleNameParameter"
+          },
+          {
+            "$ref": "#/parameters/ApiVersionParameter"
+          },
+          {
+            "$ref": "#/parameters/SubscriptionIdParameter"
+          }
+        ],
+        "responses": {
+          "204": {
+            "description": "No content."
+          },
+          "200": {
+            "description": "Namespace authorization rule successfully deleted."
+          }
+        }
+      },
       "get": {
         "tags": [
           "Namespaces"
         ],
-        "operationId": "Namespaces_ListAuthorizationRules",
-        "x-ms-examples": {
-          "ListAuthorizationRules": { "$ref": "../examples/NameSpaces/EHNameSpaceAutorizationRuleListAll.json" }
-        },
-        "description": "Gets a list of authorization rules for a namespace.",
-        "parameters": [
-          {
-<<<<<<< HEAD
-            "name": "resourceGroupName",
-            "in": "path",
-            "required": true,
-            "type": "string",
-            "minLength": 1,
-            "maxLength": 90,
-            "description": "Name of the Resource group within the Azure subscription."
-=======
-            "$ref": "#/parameters/resourceGroupNameParameter"
->>>>>>> c17ae7b2
-          },
-          {
-            "$ref": "#/parameters/namespaceNameParameter"
-          },
-          {
-            "$ref": "#/parameters/ApiVersionParameter"
-          },
-          {
-            "$ref": "#/parameters/SubscriptionIdParameter"
-          }
-        ],
-        "responses": {
-          "200": {
-            "description": "Namespace authorization rule successfully returned.",
-            "schema": {
-              "$ref": "#/definitions/SharedAccessAuthorizationRuleListResult"
-            }
-          }
-        },
-        "x-ms-pageable": {
-          "nextLinkName": "nextLink"
-        }
-      }
-    },
-    "/subscriptions/{subscriptionId}/resourceGroups/{resourceGroupName}/providers/Microsoft.EventHub/namespaces/{namespaceName}/AuthorizationRules/{authorizationRuleName}": {
-      "put": {
+        "operationId": "Namespaces_GetAuthorizationRule",
+        "x-ms-examples": {
+          "NameSpaceAutorizationRuleGet": { "$ref": "../examples/NameSpaces/EHNameSpaceAutorizationRuleGet.json" }
+        },
+        "description": "Gets an authorization rule for a namespace by rule name.",
+        "parameters": [
+          {
+            "$ref": "#/parameters/resourceGroupNameParameter"
+          },
+          {
+            "$ref": "#/parameters/namespaceNameParameter"
+          },
+          {
+            "$ref": "#/parameters/authorizationRuleNameParameter"
+          },
+          {
+            "$ref": "#/parameters/ApiVersionParameter"
+          },
+          {
+            "$ref": "#/parameters/SubscriptionIdParameter"
+          }
+        ],
+        "responses": {
+          "200": {
+            "description": "Namespace authorization rule returned successfully.",
+            "schema": {
+              "$ref": "#/definitions/SharedAccessAuthorizationRuleResource"
+            }
+          }
+        }
+      }
+    },
+    "/subscriptions/{subscriptionId}/resourceGroups/{resourceGroupName}/providers/Microsoft.EventHub/namespaces/{namespaceName}/AuthorizationRules/{authorizationRuleName}/listKeys": {
+      "post": {
         "tags": [
           "Namespaces"
         ],
-        "operationId": "Namespaces_CreateOrUpdateAuthorizationRule",
-        "x-ms-examples": {
-          "NameSpaceAuthorizationRuleCreate": { "$ref": "../examples/NameSpaces/EHNameSpaceAuthorizationRuleCreate.json" }
-        },
-        "description": "Creates or updates an authorization rule for a namespace.",
-        "parameters": [
-          {
-<<<<<<< HEAD
-            "name": "resourceGroupName",
-            "in": "path",
-            "required": true,
-            "type": "string",
-            "minLength": 1,
-            "maxLength": 90,
-            "description": "Name of the Resource group within the Azure subscription."
-=======
-            "$ref": "#/parameters/resourceGroupNameParameter"
->>>>>>> c17ae7b2
+        "operationId": "Namespaces_ListKeys",
+        "x-ms-examples": {
+          "NameSpaceAuthorizationRuleListKey": { "$ref": "../examples/NameSpaces/EHNameSpaceAuthorizationRuleListKey.json" }
+        },
+        "description": "Gets the primary and secondary connection strings for the namespace.",
+        "parameters": [
+          {
+            "$ref": "#/parameters/resourceGroupNameParameter"
+          },
+          {
+            "$ref": "#/parameters/namespaceNameParameter"
+          },
+          {
+            "$ref": "#/parameters/authorizationRuleNameParameter"
+          },
+          {
+            "$ref": "#/parameters/ApiVersionParameter"
+          },
+          {
+            "$ref": "#/parameters/SubscriptionIdParameter"
+          }
+        ],
+        "responses": {
+          "200": {
+            "description": "Connection strings returned successfully.",
+            "schema": {
+              "$ref": "#/definitions/ResourceListKeys"
+            }
+          }
+        }
+      }
+    },
+    "/subscriptions/{subscriptionId}/resourceGroups/{resourceGroupName}/providers/Microsoft.EventHub/namespaces/{namespaceName}/AuthorizationRules/{authorizationRuleName}/regenerateKeys": {
+      "post": {
+        "tags": [
+          "Namespaces"
+        ],
+        "operationId": "Namespaces_RegenerateKeys",
+        "x-ms-examples": {
+          "NameSpaceAuthorizationRuleRegenrateKey": { "$ref": "../examples/NameSpaces/EHNameSpaceAuthorizationRuleRegenrateKey.json" }
+        },
+        "description": "Regenerates the primary or secondary connection strings for the specified namespace.",
+        "parameters": [
+          {
+            "$ref": "#/parameters/resourceGroupNameParameter"
           },
           {
             "$ref": "#/parameters/namespaceNameParameter"
@@ -533,6 +559,263 @@
             "in": "body",
             "required": true,
             "schema": {
+              "$ref": "#/definitions/RegenerateKeysParameters"
+            },
+            "description": "Parameters required to regenerate the connection string."
+          },
+          {
+            "$ref": "#/parameters/ApiVersionParameter"
+          },
+          {
+            "$ref": "#/parameters/SubscriptionIdParameter"
+          }
+        ],
+        "responses": {
+          "200": {
+            "description": "Connection strings regenerated successfully.",
+            "schema": {
+              "$ref": "#/definitions/ResourceListKeys"
+            }
+          }
+        }
+      }
+    },
+    "/subscriptions/{subscriptionId}/resourceGroups/{resourceGroupName}/providers/Microsoft.EventHub/namespaces/{namespaceName}/eventhubs": {
+      "get": {
+        "tags": [
+          "EventHubs"
+        ],
+        "operationId": "EventHubs_ListAll",
+        "x-ms-examples": {
+          "EventHubsListAll": { "$ref": "../examples/NameSpaces/EHEventHubListByNameSpace.json" }
+        },
+        "description": "Gets all the Event Hubs in a namespace.",
+        "externalDocs": {
+          "url": "https://msdn.microsoft.com/en-us/library/azure/mt639493.aspx"
+        },
+        "parameters": [
+          {
+            "$ref": "#/parameters/resourceGroupNameParameter"
+          },
+          {
+            "$ref": "#/parameters/namespaceNameParameter"
+          },
+          {
+            "$ref": "#/parameters/ApiVersionParameter"
+          },
+          {
+            "$ref": "#/parameters/SubscriptionIdParameter"
+          }
+        ],
+        "responses": {
+          "200": {
+            "description": "Successfully retrieved the list of Event Hubs.",
+            "schema": {
+              "$ref": "#/definitions/EventHubListResult"
+            }
+          }
+        },
+        "x-ms-pageable": {
+          "nextLinkName": "nextLink"
+        }
+      }
+    },
+    "/subscriptions/{subscriptionId}/resourceGroups/{resourceGroupName}/providers/Microsoft.EventHub/namespaces/{namespaceName}/eventhubs/{eventHubName}": {
+      "put": {
+        "tags": [
+          "EventHubs"
+        ],
+        "operationId": "EventHubs_CreateOrUpdate",
+        "x-ms-examples": {
+          "EventHubCreate": { "$ref": "../examples/EventHubs/EHEventHubCreate.json" }
+        },
+        "description": "Creates or updates a new Event Hub as a nested resource within a namespace.",
+        "externalDocs": {
+          "url": "https://msdn.microsoft.com/en-us/library/azure/mt639497.aspx"
+        },
+        "parameters": [
+          {
+            "$ref": "#/parameters/resourceGroupNameParameter"
+          },
+          {
+            "$ref": "#/parameters/namespaceNameParameter"
+          },
+          {
+            "$ref": "#/parameters/eventHubNameParameter"
+          },
+          {
+            "name": "parameters",
+            "in": "body",
+            "required": true,
+            "schema": {
+              "$ref": "#/definitions/EventHubCreateOrUpdateParameters"
+            },
+            "description": "Parameters supplied to create an Event Hub resource."
+          },
+          {
+            "$ref": "#/parameters/ApiVersionParameter"
+          },
+          {
+            "$ref": "#/parameters/SubscriptionIdParameter"
+          }
+        ],
+        "responses": {
+          "200": {
+            "description": "Event Hub successfully created.",
+            "schema": {
+              "$ref": "#/definitions/EventHubResource"
+            }
+          }
+        }
+      },
+      "delete": {
+        "tags": [
+          "EventHubs"
+        ],
+        "operationId": "EventHubs_Delete",
+        "x-ms-examples": {
+          "EventHubDelete": { "$ref": "../examples/EventHubs/EHEventHubDelete.json" }
+        },
+        "description": "Deletes an Event Hub from the specified namespace and resource group.",
+        "externalDocs": {
+          "url": "https://msdn.microsoft.com/en-us/library/azure/mt639496.aspx"
+        },
+        "parameters": [
+          {
+            "$ref": "#/parameters/resourceGroupNameParameter"
+          },
+          {
+            "$ref": "#/parameters/namespaceNameParameter"
+          },
+          {
+            "$ref": "#/parameters/eventHubNameParameter"
+          },
+          {
+            "$ref": "#/parameters/ApiVersionParameter"
+          },
+          {
+            "$ref": "#/parameters/SubscriptionIdParameter"
+          }
+        ],
+        "responses": {
+          "204": {
+            "description": "No content."
+          },
+          "200": {
+            "description": "Event Hub successfully deleted."
+          }
+        }
+      },
+      "get": {
+        "tags": [
+          "EventHubs"
+        ],
+        "operationId": "EventHubs_Get",
+        "x-ms-examples": {
+          "EventHubGet": { "$ref": "../examples/EventHubs/EHEventHubGet.json" }
+        },
+        "description": "Gets an Event Hubs description for the specified Event Hub.",
+        "externalDocs": {
+          "url": "https://msdn.microsoft.com/en-us/library/azure/mt639501.aspx"
+        },
+        "parameters": [
+          {
+            "$ref": "#/parameters/resourceGroupNameParameter"
+          },
+          {
+            "$ref": "#/parameters/namespaceNameParameter"
+          },
+          {
+            "$ref": "#/parameters/eventHubNameParameter"
+          },
+          {
+            "$ref": "#/parameters/ApiVersionParameter"
+          },
+          {
+            "$ref": "#/parameters/SubscriptionIdParameter"
+          }
+        ],
+        "responses": {
+          "200": {
+            "description": "Successfully retrieved the Event Hub description.",
+            "schema": {
+              "$ref": "#/definitions/EventHubResource"
+            }
+          }
+        }
+      }
+    },
+    "/subscriptions/{subscriptionId}/resourceGroups/{resourceGroupName}/providers/Microsoft.EventHub/namespaces/{namespaceName}/eventhubs/{eventHubName}/authorizationRules": {
+      "get": {
+        "tags": [
+          "EventHubs"
+        ],
+        "operationId": "EventHubs_ListAuthorizationRules",
+        "x-ms-examples": {
+          "EventHubAutorizationRuleListAll": { "$ref": "../examples/EventHubs/EHEventHubAutorizationRuleListAll.json" }
+        },
+        "description": "Gets the authorization rules for an Event Hub.",
+        "parameters": [
+          {
+            "$ref": "#/parameters/resourceGroupNameParameter"
+          },
+          {
+            "$ref": "#/parameters/namespaceNameParameter"
+          },
+          {
+            "$ref": "#/parameters/eventHubNameParameter"
+          },
+          {
+            "$ref": "#/parameters/ApiVersionParameter"
+          },
+          {
+            "$ref": "#/parameters/SubscriptionIdParameter"
+          }
+        ],
+        "responses": {
+          "200": {
+            "description": "Event Hub authorization rule returned successfully.",
+            "schema": {
+              "$ref": "#/definitions/SharedAccessAuthorizationRuleListResult"
+            }
+          }
+        },
+        "x-ms-pageable": {
+          "nextLinkName": "nextLink"
+        }
+      }
+    },
+    "/subscriptions/{subscriptionId}/resourceGroups/{resourceGroupName}/providers/Microsoft.EventHub/namespaces/{namespaceName}/eventhubs/{eventHubName}/authorizationRules/{authorizationRuleName}": {
+      "put": {
+        "tags": [
+          "EventHubs"
+        ],
+        "operationId": "EventHubs_CreateOrUpdateAuthorizationRule",
+        "x-ms-examples": {
+          "EventHubAuthorizationRuleCreate": { "$ref": "../examples/EventHubs/EHEventHubAuthorizationRuleCreate.json" }
+        },
+        "description": "Creates or updates an authorization rule for the specified Event Hub.",
+        "externalDocs": {
+          "url": "https://msdn.microsoft.com/en-us/library/azure/mt706096.aspx"
+        },
+        "parameters": [
+          {
+            "$ref": "#/parameters/resourceGroupNameParameter"
+          },
+          {
+            "$ref": "#/parameters/namespaceNameParameter"
+          },
+          {
+            "$ref": "#/parameters/eventHubNameParameter"
+          },
+          {
+            "$ref": "#/parameters/authorizationRuleNameParameter"
+          },
+          {
+            "name": "parameters",
+            "in": "body",
+            "required": true,
+            "schema": {
               "$ref": "#/definitions/SharedAccessAuthorizationRuleCreateOrUpdateParameters"
             },
             "description": "The shared access authorization rule."
@@ -546,38 +829,75 @@
         ],
         "responses": {
           "200": {
-            "description": "Namespace authorization rule created",
+            "description": "Event Hubs authorization rule successfully created.",
             "schema": {
               "$ref": "#/definitions/SharedAccessAuthorizationRuleResource"
             }
           }
         }
       },
+      "get": {
+        "tags": [
+          "EventHubs"
+        ],
+        "operationId": "EventHubs_GetAuthorizationRule",
+        "x-ms-examples": {
+          "EventHubAutorizationRuleGet": { "$ref": "../examples/EventHubs/EHEventHubAutorizationRuleGet.json" }
+        },
+        "description": "Gets an authorization rule for an Event Hub by rule name.",
+        "externalDocs": {
+          "url": "https://msdn.microsoft.com/en-us/library/azure/mt706097.aspx"
+        },
+        "parameters": [
+          {
+            "$ref": "#/parameters/resourceGroupNameParameter"
+          },
+          {
+            "$ref": "#/parameters/namespaceNameParameter"
+          },
+          {
+            "$ref": "#/parameters/eventHubNameParameter"
+          },
+          {
+            "$ref": "#/parameters/authorizationRuleNameParameter"
+          },
+          {
+            "$ref": "#/parameters/ApiVersionParameter"
+          },
+          {
+            "$ref": "#/parameters/SubscriptionIdParameter"
+          }
+        ],
+        "responses": {
+          "200": {
+            "description": "Event Hub authorization rule successfully returned.",
+            "schema": {
+              "$ref": "#/definitions/SharedAccessAuthorizationRuleResource"
+            }
+          }
+        }
+      },
       "delete": {
         "tags": [
-          "Namespaces"
-        ],
-        "operationId": "Namespaces_DeleteAuthorizationRule",
-        "x-ms-examples": {
-          "NameSpaceAutorizationRuleDelete": { "$ref": "../examples/NameSpaces/EHNameSpaceAutorizationRuleDelete.json" }
-        },
-        "description": "Deletes an authorization rule for a namespace.",
-        "parameters": [
-          {
-<<<<<<< HEAD
-            "name": "resourceGroupName",
-            "in": "path",
-            "required": true,
-            "type": "string",
-            "minLength": 1,
-            "maxLength": 90,
-            "description": "Name of the Resource group within the Azure subscription."
-=======
-            "$ref": "#/parameters/resourceGroupNameParameter"
->>>>>>> c17ae7b2
-          },
-          {
-            "$ref": "#/parameters/namespaceNameParameter"
+          "EventHubs"
+        ],
+        "operationId": "EventHubs_DeleteAuthorizationRule",
+        "x-ms-examples": {
+          "EventHubAutorizationRuleDelete": { "$ref": "../examples/EventHubs/EHEventHubAutorizationRuleDelete.json" }
+        },
+        "description": "Deletes an Event Hubs authorization rule.",
+        "externalDocs": {
+          "url": "https://msdn.microsoft.com/en-us/library/azure/mt706100.aspx"
+        },
+        "parameters": [
+          {
+            "$ref": "#/parameters/resourceGroupNameParameter"
+          },
+          {
+            "$ref": "#/parameters/namespaceNameParameter"
+          },
+          {
+            "$ref": "#/parameters/eventHubNameParameter"
           },
           {
             "$ref": "#/parameters/authorizationRuleNameParameter"
@@ -594,35 +914,33 @@
             "description": "No content."
           },
           "200": {
-            "description": "Namespace authorization rule successfully deleted."
-          }
-        }
-      },
-      "get": {
-        "tags": [
-          "Namespaces"
-        ],
-        "operationId": "Namespaces_GetAuthorizationRule",
-        "x-ms-examples": {
-          "NameSpaceAutorizationRuleGet": { "$ref": "../examples/NameSpaces/EHNameSpaceAutorizationRuleGet.json" }
-        },
-        "description": "Gets an authorization rule for a namespace by rule name.",
-        "parameters": [
-          {
-<<<<<<< HEAD
-            "name": "resourceGroupName",
-            "in": "path",
-            "required": true,
-            "type": "string",
-            "minLength": 1,
-            "maxLength": 90,
-            "description": "Name of the Resource group within the Azure subscription."
-=======
-            "$ref": "#/parameters/resourceGroupNameParameter"
->>>>>>> c17ae7b2
-          },
-          {
-            "$ref": "#/parameters/namespaceNameParameter"
+            "description": "Event Hub authorization rule successfully deleted."
+          }
+        }
+      }
+    },
+    "/subscriptions/{subscriptionId}/resourceGroups/{resourceGroupName}/providers/Microsoft.EventHub/namespaces/{namespaceName}/eventhubs/{eventHubName}/authorizationRules/{authorizationRuleName}/ListKeys": {
+      "post": {
+        "tags": [
+          "EventHubs"
+        ],
+        "operationId": "EventHubs_ListKeys",
+        "x-ms-examples": {
+          "EventHubAuthorizationRuleListKey": { "$ref": "../examples/EventHubs/EHEventHubAuthorizationRuleListKey.json" }
+        },
+        "description": "Gets the ACS and SAS connection strings for the Event Hub.",
+        "externalDocs": {
+          "url": "https://msdn.microsoft.com/en-us/library/azure/mt706098.aspx"
+        },
+        "parameters": [
+          {
+            "$ref": "#/parameters/resourceGroupNameParameter"
+          },
+          {
+            "$ref": "#/parameters/namespaceNameParameter"
+          },
+          {
+            "$ref": "#/parameters/eventHubNameParameter"
           },
           {
             "$ref": "#/parameters/authorizationRuleNameParameter"
@@ -636,87 +954,36 @@
         ],
         "responses": {
           "200": {
-            "description": "Namespace authorization rule returned successfully.",
-            "schema": {
-              "$ref": "#/definitions/SharedAccessAuthorizationRuleResource"
-            }
-          }
-        }
-      }
-    },
-    "/subscriptions/{subscriptionId}/resourceGroups/{resourceGroupName}/providers/Microsoft.EventHub/namespaces/{namespaceName}/AuthorizationRules/{authorizationRuleName}/listKeys": {
+            "description": "Connection strings successfully returned.",
+            "schema": {
+              "$ref": "#/definitions/ResourceListKeys"
+            }
+          }
+        }
+      }
+    },
+    "/subscriptions/{subscriptionId}/resourceGroups/{resourceGroupName}/providers/Microsoft.EventHub/namespaces/{namespaceName}/eventhubs/{eventHubName}/authorizationRules/{authorizationRuleName}/regenerateKeys": {
       "post": {
         "tags": [
-          "Namespaces"
-        ],
-        "operationId": "Namespaces_ListKeys",
-        "x-ms-examples": {
-          "NameSpaceAuthorizationRuleListKey": { "$ref": "../examples/NameSpaces/EHNameSpaceAuthorizationRuleListKey.json" }
-        },
-        "description": "Gets the primary and secondary connection strings for the namespace.",
-        "parameters": [
-          {
-<<<<<<< HEAD
-            "name": "resourceGroupName",
-            "in": "path",
-            "required": true,
-            "type": "string",
-            "minLength": 1,
-            "maxLength": 90,
-            "description": "Name of the Resource group within the Azure subscription."
-=======
-            "$ref": "#/parameters/resourceGroupNameParameter"
->>>>>>> c17ae7b2
-          },
-          {
-            "$ref": "#/parameters/namespaceNameParameter"
-          },
-          {
-            "$ref": "#/parameters/authorizationRuleNameParameter"
-          },
-          {
-            "$ref": "#/parameters/ApiVersionParameter"
-          },
-          {
-            "$ref": "#/parameters/SubscriptionIdParameter"
-          }
-        ],
-        "responses": {
-          "200": {
-            "description": "Connection strings returned successfully.",
-            "schema": {
-              "$ref": "#/definitions/ResourceListKeys"
-            }
-          }
-        }
-      }
-    },
-    "/subscriptions/{subscriptionId}/resourceGroups/{resourceGroupName}/providers/Microsoft.EventHub/namespaces/{namespaceName}/AuthorizationRules/{authorizationRuleName}/regenerateKeys": {
-      "post": {
-        "tags": [
-          "Namespaces"
-        ],
-        "operationId": "Namespaces_RegenerateKeys",
-        "x-ms-examples": {
-          "NameSpaceAuthorizationRuleRegenrateKey": { "$ref": "../examples/NameSpaces/EHNameSpaceAuthorizationRuleRegenrateKey.json" }
-        },
-        "description": "Regenerates the primary or secondary connection strings for the specified namespace.",
-        "parameters": [
-          {
-<<<<<<< HEAD
-            "name": "resourceGroupName",
-            "in": "path",
-            "required": true,
-            "type": "string",
-            "minLength": 1,
-            "maxLength": 90,
-            "description": "Name of the Resource group within the Azure subscription."
-=======
-            "$ref": "#/parameters/resourceGroupNameParameter"
->>>>>>> c17ae7b2
-          },
-          {
-            "$ref": "#/parameters/namespaceNameParameter"
+          "EventHubs"
+        ],
+        "operationId": "EventHubs_RegenerateKeys",
+        "x-ms-examples": {
+          "EventHubAuthorizationRuleRegenrateKey": { "$ref": "../examples/EventHubs/EHEventHubAuthorizationRuleRegenrateKey.json" }
+        },
+        "description": "Regenerates the ACS and SAS connection strings for the Event Hub.",
+        "externalDocs": {
+          "url": "https://msdn.microsoft.com/en-us/library/azure/mt706099.aspx"
+        },
+        "parameters": [
+          {
+            "$ref": "#/parameters/resourceGroupNameParameter"
+          },
+          {
+            "$ref": "#/parameters/namespaceNameParameter"
+          },
+          {
+            "$ref": "#/parameters/eventHubNameParameter"
           },
           {
             "$ref": "#/parameters/authorizationRuleNameParameter"
@@ -728,18 +995,18 @@
             "schema": {
               "$ref": "#/definitions/RegenerateKeysParameters"
             },
-            "description": "Parameters required to regenerate the connection string."
-          },
-          {
-            "$ref": "#/parameters/ApiVersionParameter"
-          },
-          {
-            "$ref": "#/parameters/SubscriptionIdParameter"
-          }
-        ],
-        "responses": {
-          "200": {
-            "description": "Connection strings regenerated successfully.",
+            "description": "Parameters supplied to regenerate the authorization rule."
+          },
+          {
+            "$ref": "#/parameters/ApiVersionParameter"
+          },
+          {
+            "$ref": "#/parameters/SubscriptionIdParameter"
+          }
+        ],
+        "responses": {
+          "200": {
+            "description": "Connection strings successfully regenerated.",
             "schema": {
               "$ref": "#/definitions/ResourceListKeys"
             }
@@ -747,585 +1014,37 @@
         }
       }
     },
-    "/subscriptions/{subscriptionId}/resourceGroups/{resourceGroupName}/providers/Microsoft.EventHub/namespaces/{namespaceName}/eventhubs": {
-      "get": {
-        "tags": [
-          "EventHubs"
-        ],
-        "operationId": "EventHubs_ListAll",
-        "x-ms-examples": {
-<<<<<<< HEAD
-          "EventHubListByNameSpace": { "$ref": "../examples/EventHubs/EHEventHubListByNameSpace.json" }
-=======
-          "EventHubsListAll": { "$ref": "../examples/NameSpaces/EHEventHubListByNameSpace.json" }
->>>>>>> c17ae7b2
-        },
-        "description": "Gets all the Event Hubs in a namespace.",
+    "/subscriptions/{subscriptionId}/resourceGroups/{resourceGroupName}/providers/Microsoft.EventHub/namespaces/{namespaceName}/eventhubs/{eventHubName}/consumergroups/{consumerGroupName}": {
+      "put": {
+        "tags": [
+          "ConsumerGroups"
+        ],
+        "operationId": "ConsumerGroups_CreateOrUpdate",
+        "x-ms-examples": {
+          "ConsumerGroupCreate": { "$ref": "../examples/ConsumerGroup/EHConsumerGroupCreate.json" }
+        },
+        "description": "Creates or updates an Event Hubs consumer group as a nested resource within a namespace.",
         "externalDocs": {
-          "url": "https://msdn.microsoft.com/en-us/library/azure/mt639493.aspx"
-        },
-        "parameters": [
-          {
-<<<<<<< HEAD
-            "name": "resourceGroupName",
-            "in": "path",
-            "required": true,
-            "type": "string",
-            "minLength": 1,
-            "maxLength": 90,
-            "description": "Name of the Resource group within the Azure subscription."
-=======
-            "$ref": "#/parameters/resourceGroupNameParameter"
->>>>>>> c17ae7b2
-          },
-          {
-            "$ref": "#/parameters/namespaceNameParameter"
-          },
-          {
-            "$ref": "#/parameters/ApiVersionParameter"
-          },
-          {
-            "$ref": "#/parameters/SubscriptionIdParameter"
-          }
-        ],
-        "responses": {
-          "200": {
-            "description": "Successfully retrieved the list of Event Hubs.",
-            "schema": {
-              "$ref": "#/definitions/EventHubListResult"
-            }
-          }
-        },
-        "x-ms-pageable": {
-          "nextLinkName": "nextLink"
-        }
-      }
-    },
-    "/subscriptions/{subscriptionId}/resourceGroups/{resourceGroupName}/providers/Microsoft.EventHub/namespaces/{namespaceName}/eventhubs/{eventHubName}": {
-      "put": {
-        "tags": [
-          "EventHubs"
-        ],
-        "operationId": "EventHubs_CreateOrUpdate",
-        "x-ms-examples": {
-          "EventHubCreate": { "$ref": "../examples/EventHubs/EHEventHubCreate.json" }
-        },
-        "description": "Creates or updates a new Event Hub as a nested resource within a namespace.",
-        "externalDocs": {
-          "url": "https://msdn.microsoft.com/en-us/library/azure/mt639497.aspx"
-        },
-        "parameters": [
-          {
-<<<<<<< HEAD
-            "name": "resourceGroupName",
-            "in": "path",
-            "required": true,
-            "type": "string",
-            "minLength": 1,
-            "maxLength": 90,
-            "description": "Name of the Resource group within the Azure subscription."
-=======
-            "$ref": "#/parameters/resourceGroupNameParameter"
->>>>>>> c17ae7b2
+          "url": "https://msdn.microsoft.com/en-us/library/azure/mt639498.aspx"
+        },
+        "parameters": [
+          {
+            "$ref": "#/parameters/resourceGroupNameParameter"
           },
           {
             "$ref": "#/parameters/namespaceNameParameter"
           },
           {
             "$ref": "#/parameters/eventHubNameParameter"
+          },
+          {
+            "$ref": "#/parameters/consumerGroupNameParameter"
           },
           {
             "name": "parameters",
             "in": "body",
             "required": true,
             "schema": {
-              "$ref": "#/definitions/EventHubCreateOrUpdateParameters"
-            },
-            "description": "Parameters supplied to create an Event Hub resource."
-          },
-          {
-            "$ref": "#/parameters/ApiVersionParameter"
-          },
-          {
-            "$ref": "#/parameters/SubscriptionIdParameter"
-          }
-        ],
-        "responses": {
-          "200": {
-            "description": "Event Hub successfully created.",
-            "schema": {
-              "$ref": "#/definitions/EventHubResource"
-            }
-          }
-        }
-      },
-      "delete": {
-        "tags": [
-          "EventHubs"
-        ],
-        "operationId": "EventHubs_Delete",
-        "x-ms-examples": {
-          "EventHubDelete": { "$ref": "../examples/EventHubs/EHEventHubDelete.json" }
-        },
-        "description": "Deletes an Event Hub from the specified namespace and resource group.",
-        "externalDocs": {
-          "url": "https://msdn.microsoft.com/en-us/library/azure/mt639496.aspx"
-        },
-        "parameters": [
-          {
-<<<<<<< HEAD
-            "name": "resourceGroupName",
-            "in": "path",
-            "required": true,
-            "type": "string",
-            "minLength": 1,
-            "maxLength": 90,
-            "description": "Name of the Resource group within the Azure subscription."
-=======
-            "$ref": "#/parameters/resourceGroupNameParameter"
->>>>>>> c17ae7b2
-          },
-          {
-            "$ref": "#/parameters/namespaceNameParameter"
-          },
-          {
-            "$ref": "#/parameters/eventHubNameParameter"
-          },
-          {
-            "$ref": "#/parameters/ApiVersionParameter"
-          },
-          {
-            "$ref": "#/parameters/SubscriptionIdParameter"
-          }
-        ],
-        "responses": {
-          "204": {
-            "description": "No content."
-          },
-          "200": {
-            "description": "Event Hub successfully deleted."
-          }
-        }
-      },
-      "get": {
-        "tags": [
-          "EventHubs"
-        ],
-        "operationId": "EventHubs_Get",
-        "x-ms-examples": {
-          "EventHubGet": { "$ref": "../examples/EventHubs/EHEventHubGet.json" }
-        },
-        "description": "Gets an Event Hubs description for the specified Event Hub.",
-        "externalDocs": {
-          "url": "https://msdn.microsoft.com/en-us/library/azure/mt639501.aspx"
-        },
-        "parameters": [
-          {
-<<<<<<< HEAD
-            "name": "resourceGroupName",
-            "in": "path",
-            "required": true,
-            "type": "string",
-            "minLength": 1,
-            "maxLength": 90,
-            "description": "Name of the Resource group within the Azure subscription."
-=======
-            "$ref": "#/parameters/resourceGroupNameParameter"
->>>>>>> c17ae7b2
-          },
-          {
-            "$ref": "#/parameters/namespaceNameParameter"
-          },
-          {
-            "$ref": "#/parameters/eventHubNameParameter"
-          },
-          {
-            "$ref": "#/parameters/ApiVersionParameter"
-          },
-          {
-            "$ref": "#/parameters/SubscriptionIdParameter"
-          }
-        ],
-        "responses": {
-          "200": {
-            "description": "Successfully retrieved the Event Hub description.",
-            "schema": {
-              "$ref": "#/definitions/EventHubResource"
-            }
-          }
-        }
-      }
-    },
-    "/subscriptions/{subscriptionId}/resourceGroups/{resourceGroupName}/providers/Microsoft.EventHub/namespaces/{namespaceName}/eventhubs/{eventHubName}/authorizationRules": {
-      "get": {
-        "tags": [
-          "EventHubs"
-        ],
-        "operationId": "EventHubs_ListAuthorizationRules",
-        "x-ms-examples": {
-          "EventHubAutorizationRuleListAll": { "$ref": "../examples/EventHubs/EHEventHubAutorizationRuleListAll.json" }
-        },
-        "description": "Gets the authorization rules for an Event Hub.",
-        "parameters": [
-          {
-<<<<<<< HEAD
-            "name": "resourceGroupName",
-            "in": "path",
-            "required": true,
-            "type": "string",
-            "minLength": 1,
-            "maxLength": 90,
-            "description": "Name of the Resource group within the Azure subscription."
-=======
-            "$ref": "#/parameters/resourceGroupNameParameter"
->>>>>>> c17ae7b2
-          },
-          {
-            "$ref": "#/parameters/namespaceNameParameter"
-          },
-          {
-            "$ref": "#/parameters/eventHubNameParameter"
-          },
-          {
-            "$ref": "#/parameters/ApiVersionParameter"
-          },
-          {
-            "$ref": "#/parameters/SubscriptionIdParameter"
-          }
-        ],
-        "responses": {
-          "200": {
-            "description": "Event Hub authorization rule returned successfully.",
-            "schema": {
-              "$ref": "#/definitions/SharedAccessAuthorizationRuleListResult"
-            }
-          }
-        },
-        "x-ms-pageable": {
-          "nextLinkName": "nextLink"
-        }
-      }
-    },
-    "/subscriptions/{subscriptionId}/resourceGroups/{resourceGroupName}/providers/Microsoft.EventHub/namespaces/{namespaceName}/eventhubs/{eventHubName}/authorizationRules/{authorizationRuleName}": {
-      "put": {
-        "tags": [
-          "EventHubs"
-        ],
-        "operationId": "EventHubs_CreateOrUpdateAuthorizationRule",
-        "x-ms-examples": {
-          "EventHubAuthorizationRuleCreate": { "$ref": "../examples/EventHubs/EHEventHubAuthorizationRuleCreate.json" }
-        },
-        "description": "Creates or updates an authorization rule for the specified Event Hub.",
-        "externalDocs": {
-          "url": "https://msdn.microsoft.com/en-us/library/azure/mt706096.aspx"
-        },
-        "parameters": [
-          {
-<<<<<<< HEAD
-            "name": "resourceGroupName",
-            "in": "path",
-            "required": true,
-            "type": "string",
-            "minLength": 1,
-            "maxLength": 90,
-            "description": "Name of the Resource group within the Azure subscription."
-=======
-            "$ref": "#/parameters/resourceGroupNameParameter"
->>>>>>> c17ae7b2
-          },
-          {
-            "$ref": "#/parameters/namespaceNameParameter"
-          },
-          {
-            "$ref": "#/parameters/eventHubNameParameter"
-          },
-          {
-            "$ref": "#/parameters/authorizationRuleNameParameter"
-          },
-          {
-            "name": "parameters",
-            "in": "body",
-            "required": true,
-            "schema": {
-              "$ref": "#/definitions/SharedAccessAuthorizationRuleCreateOrUpdateParameters"
-            },
-            "description": "The shared access authorization rule."
-          },
-          {
-            "$ref": "#/parameters/ApiVersionParameter"
-          },
-          {
-            "$ref": "#/parameters/SubscriptionIdParameter"
-          }
-        ],
-        "responses": {
-          "200": {
-            "description": "Event Hubs authorization rule successfully created.",
-            "schema": {
-              "$ref": "#/definitions/SharedAccessAuthorizationRuleResource"
-            }
-          }
-        }
-      },
-      "get": {
-        "tags": [
-          "EventHubs"
-        ],
-        "operationId": "EventHubs_GetAuthorizationRule",
-        "x-ms-examples": {
-          "EventHubAutorizationRuleGet": { "$ref": "../examples/EventHubs/EHEventHubAutorizationRuleGet.json" }
-        },
-        "description": "Gets an authorization rule for an Event Hub by rule name.",
-        "externalDocs": {
-          "url": "https://msdn.microsoft.com/en-us/library/azure/mt706097.aspx"
-        },
-        "parameters": [
-          {
-<<<<<<< HEAD
-            "name": "resourceGroupName",
-            "in": "path",
-            "required": true,
-            "type": "string",
-            "minLength": 1,
-            "maxLength": 90,
-            "description": "Name of the Resource group within the Azure subscription."
-=======
-            "$ref": "#/parameters/resourceGroupNameParameter"
->>>>>>> c17ae7b2
-          },
-          {
-            "$ref": "#/parameters/namespaceNameParameter"
-          },
-          {
-            "$ref": "#/parameters/eventHubNameParameter"
-          },
-          {
-            "$ref": "#/parameters/authorizationRuleNameParameter"
-          },
-          {
-            "$ref": "#/parameters/ApiVersionParameter"
-          },
-          {
-            "$ref": "#/parameters/SubscriptionIdParameter"
-          }
-        ],
-        "responses": {
-          "200": {
-            "description": "Event Hub authorization rule successfully returned.",
-            "schema": {
-              "$ref": "#/definitions/SharedAccessAuthorizationRuleResource"
-            }
-          }
-        }
-      },
-      "delete": {
-        "tags": [
-          "EventHubs"
-        ],
-        "operationId": "EventHubs_DeleteAuthorizationRule",
-        "x-ms-examples": {
-          "EventHubAutorizationRuleDelete": { "$ref": "../examples/EventHubs/EHEventHubAutorizationRuleDelete.json" }
-        },
-        "description": "Deletes an Event Hubs authorization rule.",
-        "externalDocs": {
-          "url": "https://msdn.microsoft.com/en-us/library/azure/mt706100.aspx"
-        },
-        "parameters": [
-          {
-<<<<<<< HEAD
-            "name": "resourceGroupName",
-            "in": "path",
-            "required": true,
-            "type": "string",
-            "minLength": 1,
-            "maxLength": 90,
-            "description": "Name of the Resource group within the Azure subscription."
-=======
-            "$ref": "#/parameters/resourceGroupNameParameter"
->>>>>>> c17ae7b2
-          },
-          {
-            "$ref": "#/parameters/namespaceNameParameter"
-          },
-          {
-            "$ref": "#/parameters/eventHubNameParameter"
-          },
-          {
-            "$ref": "#/parameters/authorizationRuleNameParameter"
-          },
-          {
-            "$ref": "#/parameters/ApiVersionParameter"
-          },
-          {
-            "$ref": "#/parameters/SubscriptionIdParameter"
-          }
-        ],
-        "responses": {
-          "204": {
-            "description": "No content."
-          },
-          "200": {
-            "description": "Event Hub authorization rule successfully deleted."
-          }
-        }
-      }
-    },
-    "/subscriptions/{subscriptionId}/resourceGroups/{resourceGroupName}/providers/Microsoft.EventHub/namespaces/{namespaceName}/eventhubs/{eventHubName}/authorizationRules/{authorizationRuleName}/ListKeys": {
-      "post": {
-        "tags": [
-          "EventHubs"
-        ],
-        "operationId": "EventHubs_ListKeys",
-        "x-ms-examples": {
-          "EventHubAuthorizationRuleListKey": { "$ref": "../examples/EventHubs/EHEventHubAuthorizationRuleListKey.json" }
-        },
-        "description": "Gets the ACS and SAS connection strings for the Event Hub.",
-        "externalDocs": {
-          "url": "https://msdn.microsoft.com/en-us/library/azure/mt706098.aspx"
-        },
-        "parameters": [
-          {
-<<<<<<< HEAD
-            "name": "resourceGroupName",
-            "in": "path",
-            "required": true,
-            "type": "string",
-            "minLength": 1,
-            "maxLength": 90,
-            "description": "Name of the Resource group within the Azure subscription."
-=======
-            "$ref": "#/parameters/resourceGroupNameParameter"
->>>>>>> c17ae7b2
-          },
-          {
-            "$ref": "#/parameters/namespaceNameParameter"
-          },
-          {
-            "$ref": "#/parameters/eventHubNameParameter"
-          },
-          {
-            "$ref": "#/parameters/authorizationRuleNameParameter"
-          },
-          {
-            "$ref": "#/parameters/ApiVersionParameter"
-          },
-          {
-            "$ref": "#/parameters/SubscriptionIdParameter"
-          }
-        ],
-        "responses": {
-          "200": {
-            "description": "Connection strings successfully returned.",
-            "schema": {
-              "$ref": "#/definitions/ResourceListKeys"
-            }
-          }
-        }
-      }
-    },
-    "/subscriptions/{subscriptionId}/resourceGroups/{resourceGroupName}/providers/Microsoft.EventHub/namespaces/{namespaceName}/eventhubs/{eventHubName}/authorizationRules/{authorizationRuleName}/regenerateKeys": {
-      "post": {
-        "tags": [
-          "EventHubs"
-        ],
-        "operationId": "EventHubs_RegenerateKeys",
-        "x-ms-examples": {
-          "EventHubAuthorizationRuleRegenrateKey": { "$ref": "../examples/EventHubs/EHEventHubAuthorizationRuleRegenrateKey.json" }
-        },
-        "description": "Regenerates the ACS and SAS connection strings for the Event Hub.",
-        "externalDocs": {
-          "url": "https://msdn.microsoft.com/en-us/library/azure/mt706099.aspx"
-        },
-        "parameters": [
-          {
-<<<<<<< HEAD
-            "name": "resourceGroupName",
-            "in": "path",
-            "required": true,
-            "type": "string",
-            "minLength": 1,
-            "maxLength": 90,
-            "description": "Name of the Resource group within the Azure subscription."
-=======
-            "$ref": "#/parameters/resourceGroupNameParameter"
->>>>>>> c17ae7b2
-          },
-          {
-            "$ref": "#/parameters/namespaceNameParameter"
-          },
-          {
-            "$ref": "#/parameters/eventHubNameParameter"
-          },
-          {
-            "$ref": "#/parameters/authorizationRuleNameParameter"
-          },
-          {
-            "name": "parameters",
-            "in": "body",
-            "required": true,
-            "schema": {
-              "$ref": "#/definitions/RegenerateKeysParameters"
-            },
-            "description": "Parameters supplied to regenerate the authorization rule."
-          },
-          {
-            "$ref": "#/parameters/ApiVersionParameter"
-          },
-          {
-            "$ref": "#/parameters/SubscriptionIdParameter"
-          }
-        ],
-        "responses": {
-          "200": {
-            "description": "Connection strings successfully regenerated.",
-            "schema": {
-              "$ref": "#/definitions/ResourceListKeys"
-            }
-          }
-        }
-      }
-    },
-    "/subscriptions/{subscriptionId}/resourceGroups/{resourceGroupName}/providers/Microsoft.EventHub/namespaces/{namespaceName}/eventhubs/{eventHubName}/consumergroups/{consumerGroupName}": {
-      "put": {
-        "tags": [
-          "ConsumerGroups"
-        ],
-        "operationId": "ConsumerGroups_CreateOrUpdate",
-        "x-ms-examples": {
-          "ConsumerGroupCreate": { "$ref": "../examples/ConsumerGroup/EHConsumerGroupCreate.json" }
-        },
-        "description": "Creates or updates an Event Hubs consumer group as a nested resource within a namespace.",
-        "externalDocs": {
-          "url": "https://msdn.microsoft.com/en-us/library/azure/mt639498.aspx"
-        },
-        "parameters": [
-          {
-<<<<<<< HEAD
-            "name": "resourceGroupName",
-            "in": "path",
-            "required": true,
-            "type": "string",
-            "minLength": 1,
-            "maxLength": 90,
-            "description": "Name of the Resource group within the Azure subscription."
-=======
-            "$ref": "#/parameters/resourceGroupNameParameter"
->>>>>>> c17ae7b2
-          },
-          {
-            "$ref": "#/parameters/namespaceNameParameter"
-          },
-          {
-            "$ref": "#/parameters/eventHubNameParameter"
-          },
-          {
-            "$ref": "#/parameters/consumerGroupNameParameter"
-          },
-          {
-            "name": "parameters",
-            "in": "body",
-            "required": true,
-            "schema": {
               "$ref": "#/definitions/ConsumerGroupCreateOrUpdateParameters"
             },
             "description": "Parameters supplied to create a consumer group resource."
@@ -1360,17 +1079,7 @@
         },
         "parameters": [
           {
-<<<<<<< HEAD
-            "name": "resourceGroupName",
-            "in": "path",
-            "required": true,
-            "type": "string",
-            "minLength": 1,
-            "maxLength": 90,
-            "description": "Name of the Resource group within the Azure subscription."
-=======
-            "$ref": "#/parameters/resourceGroupNameParameter"
->>>>>>> c17ae7b2
+            "$ref": "#/parameters/resourceGroupNameParameter"
           },
           {
             "$ref": "#/parameters/namespaceNameParameter"
@@ -1411,17 +1120,7 @@
         },
         "parameters": [
           {
-<<<<<<< HEAD
-            "name": "resourceGroupName",
-            "in": "path",
-            "required": true,
-            "type": "string",
-            "minLength": 1,
-            "maxLength": 90,
-            "description": "Name of the Resource group within the Azure subscription."
-=======
-            "$ref": "#/parameters/resourceGroupNameParameter"
->>>>>>> c17ae7b2
+            "$ref": "#/parameters/resourceGroupNameParameter"
           },
           {
             "$ref": "#/parameters/namespaceNameParameter"
@@ -1456,31 +1155,15 @@
         ],
         "operationId": "ConsumerGroups_ListAll",
         "x-ms-examples": {
-<<<<<<< HEAD
-          "ConsumerGroupListByEventHub": { "$ref": "../examples/ConsumerGroup/EHConsumerGroupListByEventHub.json" }
-        },
-        "description": "Gets all the consumer groups in a eventhub. An empty feed is returned if no consumer group exists in the eventhub.",
-=======
           "ConsumerGroupsListAll": { "$ref": "../examples/NameSpaces/EHConsumerGroupListByEventHub.json" }
         },
         "description": "Gets all the consumer groups in a namespace. An empty feed is returned if no consumer group exists in the namespace.",
->>>>>>> c17ae7b2
         "externalDocs": {
           "url": "https://msdn.microsoft.com/en-us/library/azure/mt639503.aspx"
         },
         "parameters": [
           {
-<<<<<<< HEAD
-            "name": "resourceGroupName",
-            "in": "path",
-            "required": true,
-            "type": "string",
-            "minLength": 1,
-            "maxLength": 90,
-            "description": "Name of the Resource group within the Azure subscription."
-=======
-            "$ref": "#/parameters/resourceGroupNameParameter"
->>>>>>> c17ae7b2
+            "$ref": "#/parameters/resourceGroupNameParameter"
           },
           {
             "$ref": "#/parameters/namespaceNameParameter"
@@ -1585,10 +1268,6 @@
     },
     "Resource": {
       "properties": {
-<<<<<<< HEAD
-=======
-
->>>>>>> c17ae7b2
         "id": {
           "readOnly": true,
           "type": "string",
@@ -1605,11 +1284,7 @@
           "description": "Resource type"
         }
       },
-<<<<<<< HEAD
-      "description": "The Resource definition for other than namespace.",
-=======
       "description": "The Resource definition",
->>>>>>> c17ae7b2
       "x-ms-azure-resource": true
     },
     "NamespaceCreateOrUpdateParameters": {
@@ -1718,47 +1393,14 @@
           "readOnly": true,
           "description": "Endpoint you can use to perform Service Bus operations."
         },
-<<<<<<< HEAD
-        "status": {
-          "type": "string",
-          "description": "State of the namespace.",
-          "enum": [
-            "Unknown",
-            "Creating",
-            "Created",
-            "Activating",
-            "Enabling",
-            "Active",
-            "Disabling",
-            "Disabled",
-            "SoftDeleting",
-            "SoftDeleted",
-            "Removing",
-            "Removed",
-            "Failed"
-          ],
-          "x-ms-enum": {
-            "name": "NamespaceState",
-            "modelAsString": false
-          }
-=======
         "metricId": {
           "type": "string",
           "readOnly": true,
           "description": "Identifier for Azure Insights metrics"
->>>>>>> c17ae7b2
         },
         "enabled": {
           "type": "boolean",
           "description": "Specifies whether this instance is enabled."
-<<<<<<< HEAD
-        },
-        "metricId": {
-          "type": "string",
-          "readOnly": true,
-          "description": "Identifier for Azure Insights metrics"
-=======
->>>>>>> c17ae7b2
         }
       },
       "description": "Properties of the namespace."
@@ -2171,23 +1813,6 @@
         }
       },
       "description": "Parameters supplied to the Patch Namespace operation."
-<<<<<<< HEAD
-    },
-    "ErrorResponse": {
-      "description": "Error reponse indicates EventHub service is not able to process the incoming request. The reason is provided in the error message.",
-      "type": "object",
-      "properties": {
-        "code": {
-          "description": "Error code.",
-          "type": "string"
-        },
-        "message": {
-          "description": "Error message indicating why the operation failed.",
-          "type": "string"
-        }
-      }
-=======
->>>>>>> c17ae7b2
     }
   },
   "parameters": {

--- conflicted
+++ resolved
@@ -13,11 +13,7 @@
         AZURE_SDK_REPO: azure-sdk-for-python
         AZURE_SDK_PARAMS: ''
       cliextension:
-<<<<<<< HEAD
-        AZURE_SDK_REPO: cli-extension-az
-=======
         AZURE_SDK_REPO: azure-cli-extensions
->>>>>>> 0c088083
         AZURE_SDK_PARAMS: ''
       go:
         AZURE_SDK_REPO: azure-sdk-for-go

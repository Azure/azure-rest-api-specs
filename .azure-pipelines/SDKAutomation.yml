--- conflicted
+++ resolved
@@ -16,12 +16,9 @@
   displayName: SDK
   pool:
     vmImage: 'Ubuntu 18.04'
-<<<<<<< HEAD
   # container:
   #   image: azopenapitest.azurecr.io/openapi/sdk-automation:test
   #   endpoint: openapi platform test acr registry
-=======
->>>>>>> 0c088083
   timeoutInMinutes: 180
 
   variables:
@@ -40,11 +37,7 @@
       Python:
         SDK_REPO_NAME: azure-sdk-for-python
       Cliextension:
-<<<<<<< HEAD
-        SDK_REPO_NAME: cli-extension-az
-=======
         SDK_REPO_NAME: azure-cli-extensions
->>>>>>> 0c088083
       Go:
         SDK_REPO_NAME: azure-sdk-for-go
   steps:
@@ -60,19 +53,10 @@
     displayName: Login into ACR
     inputs:
       command: login
-<<<<<<< HEAD
-      containerRegistry: openapi platform test acr registry
-  - script: |
-      docker pull $IMAGE
-      docker tag $IMAGE sdk-automation:latest
-    env:
-      IMAGE: azopenapitest.azurecr.io/openapi/sdk-automation:test
-=======
       containerRegistry: $(REGISTRY_ENDPOINT)
   - script: |
       docker pull $IMAGE
       docker tag $IMAGE sdk-automation:latest
->>>>>>> 0c088083
     displayName: Pull SDK Automation Image
   - script: |
       docker run \

--- conflicted
+++ resolved
@@ -346,12 +346,8 @@
           "Keys"
         ],
         "operationId": "BackupKey",
-<<<<<<< HEAD
-        "description": "Requests that a backup of the specified key be downloaded to the client. Authorization: Requires the keys/backup permission.",
-=======
         "summary": "Requests that a backup of the specified key be downloaded to the client.",
         "description": "The Key Backup operation exports a key from Azure Key Vault in a protected form. Note that this operation does NOT return key material in a form that can be used outside the Azure Key Vault system, the returned key material is either protected to a Azure Key Vault HSM or to Azure Key Vault itself. The intent of this operation is to allow a client to GENERATE a key in one Azure Key Vault instance, BACKUP the key, and then RESTORE it into another Azure Key Vault instance. The BACKUP operation may be used to export, in protected form, any key type from Azure Key Vault. Individual versions of a key cannot be backed up. BACKUP / RESTORE can be performed within geographical boundaries only; meaning that a BACKUP from one geographical area cannot be restored to another geographical area. For example, a backup from the US geographical area cannot be restored in an EU geographical area.",
->>>>>>> 2dc43333
         "parameters": [
           {
             "name": "key-name",
@@ -386,12 +382,8 @@
           "Keys"
         ],
         "operationId": "RestoreKey",
-<<<<<<< HEAD
-        "description": "Restores a backed up key to a vault. Authorization: Requires the keys/restore permission.",
-=======
         "summary": "Restores a backed up key to a vault.",
         "description": "Imports a previously backed up key into Azure Key Vault, restoring the key, its key identifier, attributes and access control policies. The RESTORE operation may be used to import a previously backed up key. Individual versions of a key cannot be restored. The key is restored in its entirety with the same key name as it had when it was backed up. If the key name is not available in the target Key Vault, the RESTORE operation will be rejected. While the key name is retained during restore, the final key identifier will change if the key is restored to a different vault. Restore will restore all versions and preserve version identifiers. The RESTORE operation is subject to security constraints: The target Key Vault must be owned by the same Microsoft Azure Subscription as the source Key Vault The user must have RESTORE permission in the target Key Vault.",
->>>>>>> 2dc43333
         "parameters": [
           {
             "name": "parameters",
@@ -429,12 +421,8 @@
           "Keys"
         ],
         "operationId": "encrypt",
-<<<<<<< HEAD
-        "description": "Encrypts an arbitrary sequence of bytes using an encryption key that is stored in a key vault. Authorization: requires the keys/encrypt permission.",
-=======
         "summary": "Encrypts an arbitrary sequence of bytes using an encryption key that is stored in a key vault.",
         "description": "The ENCRYPT operation encrypts an arbitrary sequence of bytes using an encryption key that is stored in Azure Key Vault. Note that the ENCRYPT operation only supports a single block of data, the size of which is dependent on the target key and the encryption algorithm to be used. The ENCRYPT operation is only strictly necessary for symmetric keys stored in Azure Key Vault since protection with an asymmetric key can be performed using public portion of the key. This operation is supported for asymmetric keys as a convenience for callers that have a key-reference but do not have access to the public key material.",
->>>>>>> 2dc43333
         "parameters": [
           {
             "name": "key-name",
@@ -486,12 +474,8 @@
           "Keys"
         ],
         "operationId": "decrypt",
-<<<<<<< HEAD
-        "description": "Decrypts a single block of encrypted data, using the specified key. Authorization: requires the keys/decrypt permission.",
-=======
         "summary": "Decrypts a single block of encrypted data.",
         "description": "The DECRYPT operation decrypts a well-formed block of ciphertext using the target encryption key and specified algorithm. This operation is the reverse of the ENCRYPT operation; only a single block of data may be decrypted, the size of this block is dependent on the target key and the algorithm to be used. The DECRYPT operation applies to asymmetric and symmetric keys stored in Azure Key Vault since it uses the private portion of the key.",
->>>>>>> 2dc43333
         "parameters": [
           {
             "name": "key-name",
@@ -543,12 +527,8 @@
           "Keys"
         ],
         "operationId": "sign",
-<<<<<<< HEAD
-        "description": "Creates a signature from a digest using the specified key. Authorization: Requires the keys/sign permission.",
-=======
         "summary": "Creates a signature from a digest using the specified key.",
         "description": "The SIGN operation is applicable to asymmetric and symmetric keys stored in Azure Key Vault since this operation uses the private portion of the key.",
->>>>>>> 2dc43333
         "parameters": [
           {
             "name": "key-name",
@@ -600,12 +580,8 @@
           "Keys"
         ],
         "operationId": "verify",
-<<<<<<< HEAD
-        "description": "Verifies a signature using a specified key. Authorization: Requires the keys/verify permission.",
-=======
         "summary": "Verifies a signature using a specified key.",
         "description": "The VERIFY operation is applicable to symmetric keys stored in Azure Key Vault. VERIFY is not strictly necessary for asymmetric keys stored in Azure Key Vault since signature verification can be performed using the public portion of the key but this operation is supported as a convenience for callers that only have a key-reference and not the public portion of the key.",
->>>>>>> 2dc43333
         "parameters": [
           {
             "name": "key-name",
@@ -657,12 +633,8 @@
           "Keys"
         ],
         "operationId": "wrapKey",
-<<<<<<< HEAD
-        "description": "Wraps a symmetric key using a specified key. Authorization: Requires the keys/wrapKey permission.",
-=======
         "summary": "Wraps a symmetric key using a specified key.",
         "description": "The WRAP operation supports encryption of a symmetric key using a key encryption key that has previously been stored in an Azure Key Vault. The WRAP operation is only strictly necessary for symmetric keys stored in Azure Key Vault since protection with an asymmetric key can be performed using the public portion of the key. This operation is supported for asymmetric keys as a convenience for callers that have a key-reference but do not have access to the public key material.",
->>>>>>> 2dc43333
         "parameters": [
           {
             "name": "key-name",
@@ -714,12 +686,8 @@
           "Keys"
         ],
         "operationId": "unwrapKey",
-<<<<<<< HEAD
-        "description": "Unwraps a symmetric key using the specified key that was initially used for wrapping that key. Authorization: Requires the keys/unwrapKey permission.",
-=======
         "summary": "Unwraps a symmetric key using the specified key that was initially used for wrapping that key.",
         "description": "The UNWRAP operation supports decryption of a symmetric key using the target key encryption key. This operation is the reverse of the WRAP operation. The UNWRAP operation applies to asymmetric and symmetric keys stored in Azure Key Vault since it uses the private portion of the key.",
->>>>>>> 2dc43333
         "parameters": [
           {
             "name": "key-name",
@@ -912,12 +880,8 @@
           "Secrets"
         ],
         "operationId": "SetSecret",
-<<<<<<< HEAD
-        "description": "Sets a secret in a specified key vault. Authorization: requires the secrets/set permission.",
-=======
         "summary": "Sets a secret in a specified key vault.",
         "description": " The SET operation adds a secret to the Azure Key Vault. If the named secret already exists, Azure Key Vault creates a new version of that secret.",
->>>>>>> 2dc43333
         "parameters": [
           {
             "name": "secret-name",
@@ -961,12 +925,8 @@
           "Secrets"
         ],
         "operationId": "DeleteSecret",
-<<<<<<< HEAD
-        "description": "Deletes a secret from a specified key vault. Authorization: requires the secrets/delete permission.",
-=======
         "summary": "Deletes a secret from a specified key vault.",
         "description": "The DELETE operation applies to any secret stored in Azure Key Vault. DELETE cannot be applied to an individual version of a secret.",
->>>>>>> 2dc43333
         "parameters": [
           {
             "name": "secret-name",
@@ -1001,12 +961,8 @@
           "Secrets"
         ],
         "operationId": "UpdateSecret",
-<<<<<<< HEAD
-        "description": "Updates the attributes associated with a specified secret in a given key vault.  Authorization: requires the secrets/set permission.",
-=======
         "summary": "Updates the attributes associated with a specified secret in a given key vault.",
         "description": "The UPDATE operation changes specified attributes of an existing stored secret. Attributes that are not specified in the request are left unchanged. The value of a secret itself cannot be changed.",
->>>>>>> 2dc43333
         "parameters": [
           {
             "name": "secret-name",
@@ -1056,12 +1012,8 @@
           "Secrets"
         ],
         "operationId": "GetSecret",
-<<<<<<< HEAD
-        "description": "Get a specified secret from a given key vault. Authorization: requires the secrets/get permission.",
-=======
         "summary": "Get a specified secret from a given key vault.",
         "description": "The GET operation is applicable to any secret stored in Azure Key Vault.",
->>>>>>> 2dc43333
         "parameters": [
           {
             "name": "secret-name",
@@ -1103,12 +1055,8 @@
           "Secrets"
         ],
         "operationId": "GetSecrets",
-<<<<<<< HEAD
-        "description": "List secrets in a specified key vault.  Authorization: requires the secrets/list permission.",
-=======
         "summary": "List secrets in a specified key vault",
         "description": "The LIST operation is applicable to the entire vault, however only the base secret identifier and attributes are provided in the response. Individual secret versions are not listed in the response.",
->>>>>>> 2dc43333
         "parameters": [
           {
             "name": "maxresults",
@@ -1149,12 +1097,8 @@
           "Secrets"
         ],
         "operationId": "GetSecretVersions",
-<<<<<<< HEAD
-        "description": "List the versions of the specified secret. Authorization: requires the secrets/list permission.",
-=======
         "summary": "List the versions of the specified secret.",
         "description": "The LIST VERSIONS operation can be applied to all versions having the same secret name in the same key vault. The full secret identifier and attributes are provided in the response. No values are returned for the secrets and only current versions of a secret are listed.",
->>>>>>> 2dc43333
         "parameters": [
           {
             "name": "secret-name",
@@ -1416,12 +1360,8 @@
           "Certificates"
         ],
         "operationId": "GetCertificates",
-<<<<<<< HEAD
-        "description": "List certificates in a specified key vault. Authorization: requires the certificates/list permission.",
-=======
         "summary": "List certificates in a specified key vault",
         "description": "The GetCertificates operation returns the set of certificates resources in the specified key vault.",
->>>>>>> 2dc43333
         "parameters": [
           {
             "name": "maxresults",
@@ -1462,12 +1402,8 @@
           "Certificates"
         ],
         "operationId": "DeleteCertificate",
-<<<<<<< HEAD
-        "description": "Deletes a certificate from a specified key vault. Authorization: requires the certificates/delete permission.",
-=======
         "summary": "Deletes a certificate from a specified key vault.",
         "description": "Deletes all versions of a certificate object along with its associated policy. Delete certificate cannot be used to remove individual versions of a certificate object.",
->>>>>>> 2dc43333
         "parameters": [
           {
             "name": "certificate-name",
@@ -1502,12 +1438,8 @@
           "Certificates"
         ],
         "operationId": "SetCertificateContacts",
-<<<<<<< HEAD
         "description": "Sets the certificate contacts for the specified key vault. Authorization: requires the certificates/managecontacts permission.",
-=======
         "summary": "Sets the certificate contacts for the specified key vault.",
-        "description": " ",
->>>>>>> 2dc43333
         "parameters": [
           {
             "name": "contacts",
@@ -1542,12 +1474,8 @@
           "Certificates"
         ],
         "operationId": "GetCertificateContacts",
-<<<<<<< HEAD
-        "description": "Lists the certificate contacts for a specified key vault. Authorization: requires the certificates/managecontacts permission.",
-=======
         "summary": "Lists the certificate contacts for a specified key vault.",
         "description": "The GetCertificateContacts operation returns the set of certificate contact resources in the specified key vault.",
->>>>>>> 2dc43333
         "parameters": [
           {
             "$ref": "#/parameters/ApiVersionParameter"
@@ -1573,12 +1501,8 @@
           "Certificates"
         ],
         "operationId": "DeleteCertificateContacts",
-<<<<<<< HEAD
         "description": "Deletes the certificate contacts for a specified key vault certificate. Authorization: requires the certificates/managecontacts permission.",
-=======
         "summary": "Deletes the certificate contacts for a specified key vault.",
-        "description": " ",
->>>>>>> 2dc43333
         "parameters": [
           {
             "$ref": "#/parameters/ApiVersionParameter"
@@ -1606,12 +1530,8 @@
           "Certificates"
         ],
         "operationId": "GetCertificateIssuers",
-<<<<<<< HEAD
-        "description": "List certificate issuers for a specified key vault. Authorization: requires the certificates/listIssuers permission.",
-=======
         "summary": "List certificate issuers for a specified key vault.",
         "description": "The GetCertificateIssuers operation returns the set of certificate issuer resources in the specified key vault",
->>>>>>> 2dc43333
         "parameters": [
           {
             "name": "maxresults",
@@ -1652,12 +1572,8 @@
           "Certificates"
         ],
         "operationId": "SetCertificateIssuer",
-<<<<<<< HEAD
-        "description": "Sets the specified certificate issuer. Authorization: requires the certificates/setIssuers permission.",
-=======
         "summary": "Sets the specified certificate issuer.",
         "description": " ",
->>>>>>> 2dc43333
         "parameters": [
           {
             "name": "issuer-name",
@@ -1700,12 +1616,8 @@
           "Certificates"
         ],
         "operationId": "UpdateCertificateIssuer",
-<<<<<<< HEAD
-        "description": "Updates the specified certificate issuer. Authorization: requires the certificates/setIssuers permission.",
-=======
         "summary": "Updates the specified certificate issuer.",
         "description": " ",
->>>>>>> 2dc43333
         "parameters": [
           {
             "name": "issuer-name",
@@ -1748,12 +1660,8 @@
           "Certificates"
         ],
         "operationId": "GetCertificateIssuer",
-<<<<<<< HEAD
-        "description": "Lists the specified certificate issuer. Authorization: requires the certificates/getIssuers permission.",
-=======
         "summary": "Lists the specified certificate issuer.",
         "description": "The GetCertificateIssuer operation returns the specified certificate issuer resources in the specified key vault",
->>>>>>> 2dc43333
         "parameters": [
           {
             "name": "issuer-name",
@@ -1786,12 +1694,8 @@
           "Certificates"
         ],
         "operationId": "DeleteCertificateIssuer",
-<<<<<<< HEAD
-        "description": "Deletes the specified certificate issuer. Authorization: requires the certificates/deleteIssuers permission.",
-=======
         "summary": "Deletes the specified certificate issuer.",
         "description": " ",
->>>>>>> 2dc43333
         "parameters": [
           {
             "name": "issuer-name",
@@ -1826,12 +1730,8 @@
           "Certificates"
         ],
         "operationId": "CreateCertificate",
-<<<<<<< HEAD
-        "description": "Creates a new certificate. If this is the first version, the certificate resource is created. Authorization: requires the certificates/create permission.",
-=======
         "summary": "Creates a new certificate. ",
         "description": "If this is the first version, the certificate resource is created.",
->>>>>>> 2dc43333
         "parameters": [
           {
             "name": "certificate-name",
@@ -1877,12 +1777,8 @@
           "Certificates"
         ],
         "operationId": "ImportCertificate",
-<<<<<<< HEAD
-        "description": "Imports a certificate into a specified key vault. Authorization: requires the certificates/import permission.",
-=======
         "summary": "Imports a certificate into a specified key vault.",
         "description": "Imports an existing valid certificate, containing a private key, into Azure Key Vault. The certificate to be imported can be in either PFX or PEM format. If the certificate is in PEM format the PEM file must contain the key as well as x509 certificates.",
->>>>>>> 2dc43333
         "parameters": [
           {
             "name": "certificate-name",
@@ -1928,12 +1824,8 @@
           "Certificates"
         ],
         "operationId": "GetCertificateVersions",
-<<<<<<< HEAD
-        "description": "List the versions of a certificate. Authorization: requires the certificates/get permission.",
-=======
         "summary": "List the versions of a certificate.",
         "description": "The GetCertificateVersions operation returns the versions of a certificate in the specified key vault",
->>>>>>> 2dc43333
         "parameters": [
           {
             "name": "certificate-name",
@@ -1981,12 +1873,8 @@
           "Certificates"
         ],
         "operationId": "GetCertificatePolicy",
-<<<<<<< HEAD
-        "description": "Lists the policy for a certificate. Authorization: requires the certificates/get permission.",
-=======
         "summary": "Lists the policy for a certificate.",
         "description": "The GetCertificatePolicy operation returns the specified certificate policy resources in the specified key vault",
->>>>>>> 2dc43333
         "parameters": [
           {
             "name": "certificate-name",
@@ -2019,12 +1907,8 @@
           "Certificates"
         ],
         "operationId": "UpdateCertificatePolicy",
-<<<<<<< HEAD
-        "description": "Updates the policy for a certificate. Set specified members in the certificate policy. Leave others as null. Authorization: requires the certificates/update permission.",
-=======
         "summary": "Updates the policy for a certificate.",
         "description": "Set specified members in the certificate policy. Leave others as null.",
->>>>>>> 2dc43333
         "parameters": [
           {
             "name": "certificate-name",
@@ -2068,12 +1952,8 @@
           "Certificates"
         ],
         "operationId": "UpdateCertificate",
-<<<<<<< HEAD
-        "description": "Updates the specified attributes associated with the given certificate. Authorization: requires the certificates/update permission.",
-=======
         "summary": "Updates the specified attributes associated with the given certificate.",
         "description": " ",
->>>>>>> 2dc43333
         "parameters": [
           {
             "name": "certificate-name",
@@ -2275,14 +2155,9 @@
         "tags": [
           "Certificates"
         ],
-<<<<<<< HEAD
         "operationId": "MergeCertificate",
-        "description": "Merges a certificate or a certificate chain with a key pair existing on the server. Authorization: requires the certificates/update permission.",
-=======
-        "operationId": "GetCertificate",
-        "summary": "Gets information about a specified certificate.",
-        "description": " The GetCertificate operation returns information about a specific certificate in the specified key vault",
->>>>>>> 2dc43333
+        "summary": "Merges a certificate or a certificate chain with a key pair existing on the server.",
+        "description": "The MergeCertificate operation performs the merging of a certificate or certificate chain with a key pair currently available in the service. Authorization: requires the certificates/update permission.",
         "parameters": [
           {
             "name": "certificate-name",
@@ -2326,14 +2201,9 @@
         "tags": [
           "DeletedCertificates"
         ],
-<<<<<<< HEAD
         "operationId": "GetDeletedCertificates",
-        "description": "List deleted certificates in the specified vault. Authorization: requires the certificates/list permission.",
-=======
-        "operationId": "UpdateCertificateOperation",
-        "summary": "Updates a certificate operation.",
-        "description": " ",
->>>>>>> 2dc43333
+        "summary": "Lists the deleted certificates in the specified vault, currently available for recovery.",
+        "description": "",
         "parameters": [
           {
             "name": "maxresults",
@@ -2373,14 +2243,9 @@
         "tags": [
           "DeletedCertificates"
         ],
-<<<<<<< HEAD
         "operationId": "GetDeletedCertificate",
-        "description": "Retrieves the deleted certificate information plus its attributes. Authorization: requires the certificates/get permission.",
-=======
-        "operationId": "GetCertificateOperation",
-        "summary": "Gets the operation associated with a specified certificate.",
-        "description": "The GetCertificateOperation operation returns the certificate operation associated with the certificate.",
->>>>>>> 2dc43333
+        "summary": "Retrieves information about the specified deleted certificate.",
+        "description": "The GetDeletedCertificate operation retrieves the deleted certificate information plus its attributes, such as retention interval, scheduled permanent deletion and the current deletion recovery level.",
         "parameters": [
           {
             "name": "certificate-name",
@@ -2412,14 +2277,9 @@
         "tags": [
           "DeletedCertificates"
         ],
-<<<<<<< HEAD
         "operationId": "PurgeDeletedCertificate",
-        "description": "Permanently deletes the specified certificate. aka purges the certificate. Authorization: requires the certificates/purge permission.",
-=======
-        "operationId": "DeleteCertificateOperation",
-        "summary": "Deletes the operation for a specified certificate.",
-        "description": " ",
->>>>>>> 2dc43333
+        "summary": "Permanently deletes the specified deleted certificate.",
+        "description": "The PurgeDeletedCertificate operation performs an irreversible deletion of the specified certificate, without possibility for recovery. The operation is not available if the recovery level does not specify 'Purgeable'. Requires the explicit granting of the 'purge' permission.",
         "parameters": [
           {
             "name": "certificate-name",
@@ -2450,14 +2310,9 @@
         "tags": [
           "DeletedCertificates"
         ],
-<<<<<<< HEAD
         "operationId": "RecoverDeletedCertificate",
-        "description": "Recovers the deleted certificate back to its current version under /certificates. Authorization: requires the certificates/recover permission.",
-=======
-        "operationId": "MergeCertificate",
-        "summary": "Merges a certificate or a certificate chain with a key pair existing on the server.",
-        "description": " ",
->>>>>>> 2dc43333
+        "summary": "Recovers the deleted certificate back to its current version under /certificates.",
+        "description": "The RecoverDeletedCertificate operation performs the reversal of the Delete operation. The operation is applicable in vaults enabled for soft-delete, and must be issued during the retention interval (available in the deleted certificate's attributes).",
         "parameters": [
           {
             "name": "certificate-name",

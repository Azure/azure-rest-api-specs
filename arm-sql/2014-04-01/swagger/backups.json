--- conflicted
+++ resolved
@@ -57,7 +57,6 @@
                 }
             }
         },
-<<<<<<< HEAD
         "/subscriptions/{subscriptionId}/resourceGroups/{resourceGroupName}/providers/Microsoft.Sql/servers/{serverName}/recoverableDatabases/{databaseName}": {
             "get": {
                 "tags": [
@@ -221,102 +220,6 @@
                     "nextLinkName": null
                 }
             }
-=======
-        "x-ms-pageable": {
-          "nextLinkName": null
-        }
-      }
-    }
-  },
-  "definitions": {
-    "Resource":{
-      "description":"ARM resource.",
-      "properties":{
-        "id":{
-          "readOnly":true,
-          "type":"string",
-          "description":"Resource ID."
-        },
-        "name":{
-          "readOnly":true,
-          "type":"string",
-          "description":"Resource name."
-        },
-        "type":{
-          "readOnly":true,
-          "type":"string",
-          "description":"Resource type."
-        }
-      },
-      "x-ms-azure-resource": true
-    },
-    "TrackedResource":{
-      "description":"ARM tracked top level resource.",
-      "properties":{
-        "tags":{
-          "type":"object",
-          "additionalProperties":{
-            "type":"string"
-          },
-          "x-ms-mutability":[
-            "read",
-            "create",
-            "update"
-          ],
-          "description":"Resource tags."
-        },
-        "location":{
-          "type":"string",
-          "x-ms-mutability":[
-            "read",
-            "create"
-          ],
-          "description":"Resource location."
-        }
-      },
-      "required":[
-        "location"
-      ],
-      "allOf":[
-        {
-          "$ref":"#/definitions/Resource"
-        }
-      ]
-    },
-    "ProxyResource":{
-      "description":"ARM proxy resource.",
-      "allOf":[
-        {
-          "$ref":"#/definitions/Resource"
-        }
-      ]
-    },
-    "RestorePointProperties": {
-      "properties": {
-        "restorePointType": {
-          "readOnly": true,
-          "type": "string",
-          "description": "The restore point type of the database restore point.",
-          "enum": [
-            "DISCRETE",
-            "CONTINUOUS"
-          ],
-          "x-ms-enum": {
-            "name": "RestorePointTypes"
-          }
-        },
-        "restorePointCreationDate": {
-          "readOnly": true,
-          "type": "string",
-          "format": "date-time",
-          "description": "Restore point creation time (ISO8601 format). Populated when restorePointType = CONTINUOUS. Null otherwise."
-        },
-        "earliestRestoreDate": {
-          "readOnly": true,
-          "type": "string",
-          "format": "date-time",
-          "description": "Earliest restore time (ISO8601 format). Populated when restorePointType = DISCRETE. Null otherwise."
->>>>>>> 6e552dfe
         }
     },
     "definitions": {
@@ -608,20 +511,16 @@
             "description": "A comma separated list of child objects to expand in the response. Possible properties: serviceTierAdvisors, transparentDataEncryption.",
             "x-ms-parameter-location": "method"
         }
+    },
+    "securityDefinitions": {
+        "azure_auth": {
+            "type": "oauth2",
+            "description": "Azure Active Directory OAuth2 Flow",
+            "flow": "implicit",
+            "authorizationUrl": "https://login.microsoftonline.com/common/oauth2/authorize",
+            "scopes": {
+                "user_impersonation": "impersonate your user account"
+            }
+        }
     }
-<<<<<<< HEAD
-=======
-  },
-  "securityDefinitions": {
-    "azure_auth": {
-      "type": "oauth2",
-      "description": "Azure Active Directory OAuth2 Flow",
-      "flow": "implicit",
-      "authorizationUrl": "https://login.microsoftonline.com/common/oauth2/authorize",
-      "scopes": {
-        "user_impersonation": "impersonate your user account"
-      }
-    }
-  }
->>>>>>> 6e552dfe
 }
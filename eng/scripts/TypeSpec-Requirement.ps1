--- conflicted
+++ resolved
@@ -26,10 +26,6 @@
   # Cache responses to GitHub web requests, for efficiency and to prevent rate limiting
   $responseCache = @{}
 
-<<<<<<< HEAD
-  # Example: specification/foo/resource-manager/Microsoft.Foo/stable/2023-01-01/Foo.json
-=======
->>>>>>> 84d63eaf
   # - Forward slashes on both Linux and Windows
   # - May be nested 4 or 5 levels deep, perhaps even deeper
   # - Examples
@@ -39,14 +35,6 @@
   foreach ($file in $filesToCheck) {
     LogInfo "Checking $file"
 
-<<<<<<< HEAD
-    $jsonContent = Get-Content (Join-Path $repoPath $file) | ConvertFrom-Json -AsHashtable
-
-    if ($null -ne ${jsonContent}?["info"]?["x-typespec-generated"]) {
-      LogInfo "  OpenAPI was generated from TypeSpec (contains '/info/x-typespec-generated')"
-      # Skip further checks, since spec is already using TypeSpec
-      continue
-=======
     try {
       $jsonContent = Get-Content (Join-Path $repoPath $file) | ConvertFrom-Json -AsHashtable
 
@@ -67,7 +55,6 @@
     # Extract path between "specification/" and "/(preview|stable)"
     if ($file -match "specification/(?<servicePath>[^/]+/(data-plane|resource-manager).*?)/(preview|stable)/[^/]+/[^/]+\.json$") {
       $servicePath = $Matches["servicePath"]
->>>>>>> 84d63eaf
     }
     else {
       LogError "  Path to OpenAPI did not match expected regex.  Unable to extract service path."
@@ -77,16 +64,10 @@
 
     $urlToStableFolder = "https://github.com/Azure/azure-rest-api-specs/tree/main/specification/$servicePath/stable"
 
-<<<<<<< HEAD
-    $urlToStableFolder = "https://github.com/Azure/azure-rest-api-specs/tree/main/$pathToServiceName/stable"
-
-    LogInfo "  Checking $urlToStableFolder"
-=======
     # Avoid conflict with pipeline secret
     $logUrlToStableFolder = $urlToStableFolder -replace '^https://',''
 
     LogInfo "  Checking $logUrlToStableFolder"
->>>>>>> 84d63eaf
 
     $responseStatus = $responseCache[$urlToStableFolder];
     if ($null -ne $responseStatus) {
@@ -100,11 +81,7 @@
         $responseCache[$urlToStableFolder] = $responseStatus
       }
       catch {
-<<<<<<< HEAD
-        LogError "  Exception making web request to ${urlToStableFolder}: $_"
-=======
         LogError "  Exception making web request to ${logUrlToStableFolder}: $_"
->>>>>>> 84d63eaf
         LogJobFailure
         exit 1
       }
@@ -113,16 +90,6 @@
     LogInfo "    Status: $responseStatus"
 
     if ($responseStatus -eq 200) {
-<<<<<<< HEAD
-      LogInfo "  Branch 'main' contains path '$pathToServiceName/stable', so spec already exists and is not required to use TypeSpec"
-    }
-    elseif ($response.StatusCode -eq 404) {
-      LogInfo "  Branch 'main' does not contain path '$pathToServiceName/stable', so spec is new and must use TypeSpec"
-      $pathsWithErrors += $file
-    }
-    else {
-      LogError "Unexpected response from ${urlToStableFolder}: ${response.StatusCode}"
-=======
       LogInfo "  Branch 'main' contains path '$servicePath/stable', so spec already exists and is not required to use TypeSpec"
     }
     elseif ($response.StatusCode -eq 404) {
@@ -131,7 +98,6 @@
     }
     else {
       LogError "Unexpected response from ${logUrlToStableFolder}: ${response.StatusCode}"
->>>>>>> 84d63eaf
       LogJobFailure
       exit 1
     }

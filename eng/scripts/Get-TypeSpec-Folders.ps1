[CmdletBinding()]
param (
  [switch]$IgnoreCoreFiles = $false,
  [switch]$CheckAll = $false,
  [string]$BaseCommitish = "HEAD^",
  [string]$TargetCommitish = "HEAD"
)
Set-StrictMode -Version 3

. $PSScriptRoot/ChangedFiles-Functions.ps1

$repoPath = Resolve-Path "$PSScriptRoot/../.."

$checkAllPath = ((Get-ChildItem "specification" -Directory).Name -replace '^', 'specification/') -replace '$', '/'
$checkedAll = $false

if ($CheckAll) {
  $changedFiles = $checkAllPath
  $checkedAll = $true
}
else {
  $changedFiles = @(Get-ChangedFiles -baseCommitish $BaseCommitish -targetCommitish $TargetCommitish -diffFilter "")
  $coreChangedFiles = Get-ChangedCoreFiles $changedFiles

<<<<<<< HEAD
  if ($coreChangedFiles) {
    Write-host "Found changes to core eng or root files so checking all specs."
=======
  if ($coreChangedFiles -and !$IgnoreCoreFiles) {
    Write-Verbose "Found changes to core eng or root files so checking all specs."
>>>>>>> ed362c92
    $changedFiles = $checkAllPath
    $checkedAll = $true
  }
  else {
    $changedFiles = Get-ChangedFilesUnderSpecification $changedFiles
  }
}

$typespecFolders = @()
$skippedTypespecFolders = @()
foreach ($file in $changedFiles) {
  if ($file -match 'specification(\/[^\/]+\/)+') {
    $path = "$repoPath/$($matches[0])"
    if (Test-Path $path) {
      Write-host "Checking for tspconfig files under $path"
      $typespecFolder = Get-ChildItem -path $path tspconfig.* -Recurse
      if ($typespecFolder) {
        $typespecFolders += $typespecFolder.Directory.FullName
      }
    } else {
      $skippedTypespecFolders += $path
    } 
  }
}
foreach ($skippedTypespecFolder in $skippedTypespecFolders | Select-Object -Unique) {
  Write-Host "Cannot find directory $skippedTypespecFolder"
}

$typespecFolders = $typespecFolders | ForEach-Object { [IO.Path]::GetRelativePath($repoPath, $_) -replace '\\', '/' } | Sort-Object -Unique

return @($typespecFolders, $checkedAll)<|MERGE_RESOLUTION|>--- conflicted
+++ resolved
@@ -22,13 +22,8 @@
   $changedFiles = @(Get-ChangedFiles -baseCommitish $BaseCommitish -targetCommitish $TargetCommitish -diffFilter "")
   $coreChangedFiles = Get-ChangedCoreFiles $changedFiles
 
-<<<<<<< HEAD
-  if ($coreChangedFiles) {
-    Write-host "Found changes to core eng or root files so checking all specs."
-=======
   if ($coreChangedFiles -and !$IgnoreCoreFiles) {
     Write-Verbose "Found changes to core eng or root files so checking all specs."
->>>>>>> ed362c92
     $changedFiles = $checkAllPath
     $checkedAll = $true
   }

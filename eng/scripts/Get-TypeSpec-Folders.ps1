--- conflicted
+++ resolved
@@ -8,32 +8,16 @@
   [string]$SourceBranch
 )
 
-<<<<<<< HEAD
-$tspFiles = @()
-$allTspFiles = (Get-ChildItem -path ./specification tspconfig.yaml -Recurse).FullName -replace "$($pwd.Path)/"
+$changedFiles = @()
+$allChangedFiles = (Get-ChildItem -path ./specification tspconfig.yaml -Recurse).Directory.FullName | ForEach-Object {[IO.Path]::GetRelativePath($($pwd.path), $_)}
+$allChangedFiles = $changedFiles -replace '\\', '/'
+
 if ([string]::IsNullOrEmpty($TargetBranch) -or [string]::IsNullOrEmpty($SourceBranch)) {
-  $tspFiles = $allTspFiles
+  $changedFiles = $allChangedFiles
 }
 else {
-  Write-Host "git -c core.quotepath=off -c i18n.logoutputencoding=utf-8 diff --name-only `"$TargetBranch...$SourceBranch`" -- | Where-Object {`$_.StartsWith('specification')}"
-  $diffFiles = git -c core.quotepath=off -c i18n.logoutputencoding=utf-8 diff --name-only `"$TargetBranch...$SourceBranch`" --
-  $engFiles = $diffFiles | Where-Object {$_.StartsWith('eng')}
-  $repoRootFiles = $diffFiles | Where-Object {$_ -notmatch [Regex]::Escape([IO.Path]::DirectorySeparatorChar)}
-  if ($engFiles -or $repoRootFiles) {
-    $tspFiles = $allTspFiles
-  }
-  else {
-    $tspFiles = $diffFiles | Where-Object {$_.StartsWith('specification')}
-  }
-=======
-$changedFiles = @()
-if ([string]::IsNullOrEmpty($TargetBranch) -or [string]::IsNullOrEmpty($SourceBranch)) {
-  $changedFiles = (Get-ChildItem -path ./specification tspconfig.yaml -Recurse).Directory.FullName | ForEach-Object {[IO.Path]::GetRelativePath($($pwd.path), $_)}
-  $changedFiles = $changedFiles -replace '\\', '/'
-}
-else {
-  Write-Host "git -c core.quotepath=off -c i18n.logoutputencoding=utf-8 diff --name-only `"$TargetBranch...$SourceBranch`" -- | Where-Object {`$_.StartsWith('specification')}"
-  $changedFiles = git -c core.quotepath=off -c i18n.logoutputencoding=utf-8 diff --name-only `"$TargetBranch...$SourceBranch`" -- | Where-Object {$_.StartsWith('specification')}
+  Write-Host "git -c core.quotepath=off -c i18n.logoutputencoding=utf-8 diff --name-only `"$TargetBranch...$SourceBranch`" --"
+  $changedFiles = git -c core.quotepath=off -c i18n.logoutputencoding=utf-8 diff --name-only `"$TargetBranch...$SourceBranch`" --
   $changedFiles = $changedFiles -replace '\\', '/'
 
   Write-Host "changedFiles:"
@@ -41,7 +25,15 @@
     Write-Host "  $changedFile"
   }
   Write-Host
->>>>>>> 971902a5
+
+  $engFiles = $diffFiles | Where-Object {$_.StartsWith('eng')}
+  $repoRootFiles = $diffFiles | Where-Object {$_ -notmatch [Regex]::Escape([IO.Path]::DirectorySeparatorChar)}
+  if ($engFiles -or $repoRootFiles) {
+    $changedFiles = $allChangedFiles
+  }
+  else {
+    $changedFiles = $diffFiles | Where-Object {$_.StartsWith('specification')}
+  }
 }
 
 $typespecFolders = @()

--- conflicted
+++ resolved
@@ -1016,10 +1016,6 @@
     return $true
 }
 
-<<<<<<< HEAD
-
-=======
->>>>>>> 67715ca7
 function Get-LanguageDevOpsName($LanguageShort)
 {
     switch ($LanguageShort.ToLower()) 
@@ -1088,14 +1084,6 @@
     }
 
     $fields = @()
-<<<<<<< HEAD
-    $fields += "`"SDKPullRequestFor$($devopsFieldLanguage)=$pullRequestUrl`""
-    $fields += "`"SDKPullRequestStatusFor$($devopsFieldLanguage)=$status`""
-
-    Write-Host "Updating Release Plan [$releasePlanWorkItemId] with Pull Request URL for language [$languageName]."
-    $workItem = UpdateWorkItem -id $releasePlanWorkItemId -fields $fields
-    Write-Host "Updated Pull Request URL [$pullRequestUrl] for [$languageName] in Release Plan [$releasePlanWorkItemId]"
-=======
     if ($pullRequestUrl)
     {
         $fields += "`"SDKPullRequestFor$($devopsFieldLanguage)=$pullRequestUrl`""
@@ -1105,7 +1093,6 @@
     Write-Host "Updating release plan [$releasePlanWorkItemId] with pull request details for language [$languageName]."
     $workItem = UpdateWorkItem -id $releasePlanWorkItemId -fields $fields
     Write-Host "Updated pull request details for [$languageName] in release plan [$releasePlanWorkItemId]"
->>>>>>> 67715ca7
 }
 
 function Get-ReleasePlan-Link($releasePlanWorkItemId)
@@ -1125,8 +1112,6 @@
       return $null
   }
   return $workItem["fields"]
-<<<<<<< HEAD
-=======
 }
 
 function Get-ReleasePlansForCPEXAttestation($releasePlanWorkItemId = $null, $targetServiceTreeId = $null)
@@ -1214,5 +1199,4 @@
   $workItem = UpdateWorkItem -id $workItemId -fields $fields
   Write-Host "Updated attestation status for [$fieldName] in Work Item [$workItemId]"
   return $true
->>>>>>> 67715ca7
 }
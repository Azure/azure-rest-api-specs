--- conflicted
+++ resolved
@@ -67,11 +67,6 @@
   type: object
   default: []
 
-<<<<<<< HEAD
-- name: EmitterPackageJsonPath
-  type: string
-  default: ""
-=======
 # The path to the emitter package json file.
 - name: EmitterPackageJsonOutputPath
   type: string
@@ -80,7 +75,6 @@
 # The relative path to the emitter package.
 - name: EmitterPackagePath
   type: string
->>>>>>> 5b4d360e
 
 extends:
   template: /eng/pipelines/templates/stages/1es-redirect.yml
@@ -218,22 +212,6 @@
             displayName: Install tsp-client
 
           - pwsh: |
-<<<<<<< HEAD
-              if (Test-Path -Path '$(buildArtifactsPath)/overrides.json') {
-                Write-Host "Using overrides.json to generate emitter-package.json"
-                tsp-client generate-config-files `
-                --package-json '$(buildArtifactsPath)/lock-files/package.json' `
-                --output-dir '$(Build.ArtifactStagingDirectory)' `
-                --emitter-package-json-path  '${{ parameters.EmitterPackageJsonPath }}' `
-                --overrides '$(buildArtifactsPath)/overrides.json'
-              } else {
-                tsp-client generate-config-files `
-                --package-json '$(buildArtifactsPath)/lock-files/package.json' `
-                --output-dir '$(Build.ArtifactStagingDirectory)' `
-                --emitter-package-json-path  '${{ parameters.EmitterPackageJsonPath }}'
-              }
-            displayName: Generate emitter-package.json and emitter-package-lock files
-=======
               Write-Host "Overrides location: $(buildArtifactsPath)/packages/overrides.json"
 
               if (Test-Path -Path '$(buildArtifactsPath)/packages/overrides.json') {
@@ -253,7 +231,6 @@
               }
             displayName: Generate emitter-package.json and emitter-package-lock files
             workingDirectory: $(Build.SourcesDirectory)
->>>>>>> 5b4d360e
 
           - template: /eng/common/pipelines/templates/steps/publish-1es-artifact.yml
             parameters:

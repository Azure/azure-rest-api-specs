--- conflicted
+++ resolved
@@ -38,105 +38,4 @@
 
   - script: npm ls -a
     displayName: npm ls -a
-    condition: succeededOrFailed()
-
-<<<<<<< HEAD
-  - pwsh: |
-      $typespecFolders = @()
-      if ('$(Build.Reason)' -eq 'PullRequest') {
-        $typespecFolders = $(Build.SourcesDirectory)/eng/scripts/Get-Typespec-Folders.ps1 $(Build.SourcesDirectory) "$(System.PullRequest.TargetBranch)" "$(System.PullRequest.SourceBranch)"
-      }
-      else {
-        $typespecFolders = $(Build.SourcesDirectory)/eng/scripts/Get-Typespec-Folders.ps1 $(Build.SourcesDirectory)
-      }
-
-      $exitCode = 0
-      foreach ($typeSpecFolder in $typeSpecFolders) {
-        try {
-          npx --no tsv $typeSpecFolder
-        }
-        catch {
-          $exitCode = 1
-        }
-        git restore .
-        git clean -df
-      }
-
-      exit $exitCode
-    displayName: TypeSpecValidation
-    condition: succeededOrFailed()
-=======
-  - script: npm run build
-    displayName: npm run build
-    condition: succeededOrFailed()
-
-  - template: templates/steps/typespec-ci.yml
-    parameters:
-      Folder: specification/contosowidgetmanager/Contoso.WidgetManager
-      DisplayName: Contoso.WidgetManager
-
-  - template: templates/steps/typespec-ci.yml
-    parameters:
-      Folder: specification/cognitiveservices/AnomalyDetector
-      DisplayName: AnomalyDetector
-      
-  - template: templates/steps/typespec-ci.yml
-    parameters:
-      Folder: specification/cognitiveservices/ContentSafety
-      DisplayName: ContentSafety
-
-  - template: templates/steps/typespec-ci.yml
-    parameters:
-      Folder: specification/cognitiveservices/HealthInsights/healthinsights.openapi
-      DisplayName: healthinsights.openapi
-
-  - template: templates/steps/typespec-ci.yml
-    parameters:
-      Folder: specification/cognitiveservices/HealthInsights/healthinsights.oncophenotype
-      DisplayName: healthinsights.oncophenotype
-
-  - template: templates/steps/typespec-ci.yml
-    parameters:
-      Folder: specification/cognitiveservices/HealthInsights/healthinsights.trialmatcher
-      DisplayName: healthinsights.trialmatcher
-
-  - template: templates/steps/typespec-ci.yml
-    parameters:
-      Folder: specification/cognitiveservices/OpenAI.Inference
-      DisplayName: OpenAI.Inference
-
-  - template: templates/steps/typespec-ci.yml
-    parameters:
-      Folder: specification/confidentialledger/Microsoft.ManagedCcf
-      DisplayName: ManagedCcf
-
-  - template: templates/steps/typespec-ci.yml
-    parameters:
-      Folder: specification/containerservice/Fleet.Management
-      DisplayName: Fleet.Management
-
-  - template: templates/steps/typespec-ci.yml
-    parameters:
-      Folder: specification/containerstorage/ContainerStorage.Management
-      DisplayName: ContainerStorage.Management
-
-  - template: templates/steps/typespec-ci.yml
-    parameters:
-      Folder: specification/eventgrid/Azure.Messaging.EventGrid
-      DisplayName: Messaging.EventGrid
-
-  - template: templates/steps/typespec-ci.yml
-    parameters:
-      Folder: specification/servicenetworking/ServiceNetworking.Management
-      DisplayName: Microsoft.ServiceNetworking
-
-  - template: templates/steps/typespec-ci.yml
-    parameters:
-      Folder: specification/sphere/Sphere.Management
-      DisplayName: Sphere.Management
-
-  - template: templates/steps/typespec-ci.yml
-    parameters:
-      Folder: specification/translation/Azure.AI.TextTranslation
-      DisplayName: AI.TextTranslation
->>>>>>> 26e208d7
+    condition: succeededOrFailed()
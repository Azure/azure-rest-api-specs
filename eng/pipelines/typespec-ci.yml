--- conflicted
+++ resolved
@@ -47,13 +47,12 @@
     displayName: npm ls -a
     condition: succeededOrFailed()
 
-<<<<<<< HEAD
   - script: git restore package-lock.json
     displayName: Revert package-lock.json
-=======
+    condition: succeededOrFailed()
+
   - script: npm run build
     displayName: npm run build
->>>>>>> 26e208d7
     condition: succeededOrFailed()
 
   - template: templates/steps/typespec-ci.yml

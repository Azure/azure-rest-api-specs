trigger:
  branches:
    include:
    - main

pr:
  branches:
    include:
    - main
  paths:
    include:
    - package.json
    - package-lock.json
    - eng/pipelines/typespec-ci.yml
    - eng/pipelines/templates/steps/typespec-ci.yml

jobs:
- job: TypeSpecCI
  pool:
    name: azsdk-pool-mms-ubuntu-2204-general
    vmImage: ubuntu-22.04

  steps:
  - script: npm ci
    displayName: npm ci
  
  - template: templates/steps/typespec-ci.yml
    parameters:
      Folder: specification/contosowidgetmanager/Contoso.WidgetManager
      DisplayName: Contoso.WidgetManager

  - template: templates/steps/typespec-ci.yml
    parameters:
      Folder: specification/cognitiveservices/AnomalyDetector
      DisplayName: AnomalyDetector
      
  - template: templates/steps/typespec-ci.yml
    parameters:
      Folder: specification/cognitiveservices/ContentSafety
      DisplayName: ContentSafety

  - template: templates/steps/typespec-ci.yml
    parameters:
      Folder: specification/cognitiveservices/HealthInsights/healthinsights.openapi
      DisplayName: healthinsights.openapi

  - template: templates/steps/typespec-ci.yml
    parameters:
      Folder: specification/cognitiveservices/OpenAI.Inference
      DisplayName: OpenAI.Inference

  - template: templates/steps/typespec-ci.yml
    parameters:
<<<<<<< HEAD
      Folder: specification/servicenetworking/ServiceNetworking.Management
      DisplayName: Microsoft.ServiceNetworking
=======
      Folder: specification/containerservice/Fleet.Management
      DisplayName: Fleet.Management
>>>>>>> 89ba26d9

  - template: templates/steps/typespec-ci.yml
    parameters:
      Folder: specification/translation/Azure.AI.TextTranslation
      DisplayName: AI.TextTranslation<|MERGE_RESOLUTION|>--- conflicted
+++ resolved
@@ -51,13 +51,13 @@
 
   - template: templates/steps/typespec-ci.yml
     parameters:
-<<<<<<< HEAD
+      Folder: specification/containerservice/Fleet.Management
+      DisplayName: Fleet.Management
+
+  - template: templates/steps/typespec-ci.yml
+    parameters:
       Folder: specification/servicenetworking/ServiceNetworking.Management
       DisplayName: Microsoft.ServiceNetworking
-=======
-      Folder: specification/containerservice/Fleet.Management
-      DisplayName: Fleet.Management
->>>>>>> 89ba26d9
 
   - template: templates/steps/typespec-ci.yml
     parameters:

trigger:
  branches:
    include:
    - main
    - typespec-next

pr: none

jobs:
- job: Validate_All_Specs
  pool:
    name: azsdk-pool-mms-ubuntu-2204-general
    vmImage: ubuntu-22.04

  steps:
  - script: npm ci
    displayName: npm ci

  - script: npm ls -a
    displayName: npm ls -a
    condition: succeededOrFailed()

  - pwsh: |
<<<<<<< HEAD
      $(Build.SourcesDirectory)/eng/scripts/Validate-TypeSpec.ps1 $(Build.SourcesDirectory) -Debug:$(System.Debug)
=======
      $(Build.SourcesDirectory)/eng/scripts/Validate-TypeSpec.ps1 $(Build.SourcesDirectory) -GitClean
>>>>>>> 94144aca
    displayName: Validate All Specs
    condition: succeededOrFailed()<|MERGE_RESOLUTION|>--- conflicted
+++ resolved
@@ -21,10 +21,6 @@
     condition: succeededOrFailed()
 
   - pwsh: |
-<<<<<<< HEAD
-      $(Build.SourcesDirectory)/eng/scripts/Validate-TypeSpec.ps1 $(Build.SourcesDirectory) -Debug:$(System.Debug)
-=======
-      $(Build.SourcesDirectory)/eng/scripts/Validate-TypeSpec.ps1 $(Build.SourcesDirectory) -GitClean
->>>>>>> 94144aca
+      $(Build.SourcesDirectory)/eng/scripts/Validate-TypeSpec.ps1 $(Build.SourcesDirectory) -GitClean -Debug:$(System.Debug)
     displayName: Validate All Specs
     condition: succeededOrFailed()
--- conflicted
+++ resolved
@@ -54,10 +54,6 @@
 
   - template: templates/steps/typespec-ci.yml
     parameters:
-<<<<<<< HEAD
-      Folder: specification/eventgrid/Azure.Messaging.EventGrid
-      DisplayName: Messaging.EventGrid
-=======
       Folder: specification/containerservice/Fleet.Management
       DisplayName: Fleet.Management
 
@@ -65,7 +61,6 @@
     parameters:
       Folder: specification/servicenetworking/ServiceNetworking.Management
       DisplayName: Microsoft.ServiceNetworking
->>>>>>> 89cf9b25
 
   - template: templates/steps/typespec-ci.yml
     parameters:

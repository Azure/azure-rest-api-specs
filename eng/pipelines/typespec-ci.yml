trigger:
  branches:
    include:
    - main
    - typespec-next

pr:
  branches:
    include:
    - main
    - typespec-next
  paths:
    include:
    - package.json
    - package-lock.json
    - eng/pipelines/typespec-ci.yml
    - eng/pipelines/templates/steps/typespec-ci.yml
    - eng/tools/TypeSpecValidation
    - specification/contosowidgetmanager
    - specification/cognitiveservices
    - specification/confidentialledger
    - specification/containerservice
<<<<<<< HEAD
    - specification/liftrqumulo
=======
    - specification/containerstorage
    - specification/eventgrid
>>>>>>> 64efc483
    - specification/servicenetworking
    - specification/sphere
    - specification/translation

jobs:
- job: TypeSpecCI
  pool:
    name: azsdk-pool-mms-ubuntu-2204-general
    vmImage: ubuntu-22.04

  steps:
  - script: npm ci
    displayName: npm ci

  - script: npm ls -a
    displayName: npm ls -a
    condition: succeededOrFailed()

  - template: templates/steps/typespec-ci.yml
    parameters:
      Folder: specification/contosowidgetmanager/Contoso.WidgetManager
      DisplayName: Contoso.WidgetManager

  - template: templates/steps/typespec-ci.yml
    parameters:
      Folder: specification/cognitiveservices/AnomalyDetector
      DisplayName: AnomalyDetector
      
  - template: templates/steps/typespec-ci.yml
    parameters:
      Folder: specification/cognitiveservices/ContentSafety
      DisplayName: ContentSafety

  - template: templates/steps/typespec-ci.yml
    parameters:
      Folder: specification/cognitiveservices/HealthInsights/healthinsights.openapi
      DisplayName: healthinsights.openapi

  - template: templates/steps/typespec-ci.yml
    parameters:
      Folder: specification/cognitiveservices/HealthInsights/healthinsights.oncophenotype
      DisplayName: healthinsights.oncophenotype

  - template: templates/steps/typespec-ci.yml
    parameters:
      Folder: specification/cognitiveservices/HealthInsights/healthinsights.trialmatcher
      DisplayName: healthinsights.trialmatcher

  - template: templates/steps/typespec-ci.yml
    parameters:
      Folder: specification/cognitiveservices/OpenAI.Inference
      DisplayName: OpenAI.Inference

  - template: templates/steps/typespec-ci.yml
    parameters:
      Folder: specification/confidentialledger/Microsoft.ManagedCcf
      DisplayName: ManagedCcf

  - template: templates/steps/typespec-ci.yml
    parameters:
      Folder: specification/containerservice/Fleet.Management
      DisplayName: Fleet.Management

  - template: templates/steps/typespec-ci.yml
    parameters:
<<<<<<< HEAD
      Folder: specification/liftrqumulo/Qumulo.Management
      DisplayName: Qumulo.Management
=======
      Folder: specification/containerstorage/ContainerStorage.Management
      DisplayName: ContainerStorage.Management

  - template: templates/steps/typespec-ci.yml
    parameters:
      Folder: specification/eventgrid/Azure.Messaging.EventGrid
      DisplayName: Messaging.EventGrid
>>>>>>> 64efc483

  - template: templates/steps/typespec-ci.yml
    parameters:
      Folder: specification/servicenetworking/ServiceNetworking.Management
      DisplayName: Microsoft.ServiceNetworking

  - template: templates/steps/typespec-ci.yml
    parameters:
      Folder: specification/sphere/Sphere.Management
      DisplayName: Sphere.Management

  - template: templates/steps/typespec-ci.yml
    parameters:
      Folder: specification/translation/Azure.AI.TextTranslation
      DisplayName: AI.TextTranslation<|MERGE_RESOLUTION|>--- conflicted
+++ resolved
@@ -20,12 +20,9 @@
     - specification/cognitiveservices
     - specification/confidentialledger
     - specification/containerservice
-<<<<<<< HEAD
-    - specification/liftrqumulo
-=======
     - specification/containerstorage
     - specification/eventgrid
->>>>>>> 64efc483
+    - specification/liftrqumulo
     - specification/servicenetworking
     - specification/sphere
     - specification/translation
@@ -91,10 +88,6 @@
 
   - template: templates/steps/typespec-ci.yml
     parameters:
-<<<<<<< HEAD
-      Folder: specification/liftrqumulo/Qumulo.Management
-      DisplayName: Qumulo.Management
-=======
       Folder: specification/containerstorage/ContainerStorage.Management
       DisplayName: ContainerStorage.Management
 
@@ -102,9 +95,13 @@
     parameters:
       Folder: specification/eventgrid/Azure.Messaging.EventGrid
       DisplayName: Messaging.EventGrid
->>>>>>> 64efc483
 
   - template: templates/steps/typespec-ci.yml
+    parameters:
+      Folder: specification/liftrqumulo/Qumulo.Management
+      DisplayName: Qumulo.Management
+
+- template: templates/steps/typespec-ci.yml
     parameters:
       Folder: specification/servicenetworking/ServiceNetworking.Management
       DisplayName: Microsoft.ServiceNetworking

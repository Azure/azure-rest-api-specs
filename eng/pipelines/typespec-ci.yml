--- conflicted
+++ resolved
@@ -47,17 +47,10 @@
     displayName: npm ls -a
     condition: succeededOrFailed()
 
-<<<<<<< HEAD
   - script: git restore package-lock.json
     displayName: Revert package-lock.json
     condition: succeededOrFailed()
 
-  - script: npm run build
-    displayName: npm run build
-    condition: succeededOrFailed()
-
-=======
->>>>>>> db852c3c
   - template: templates/steps/typespec-ci.yml
     parameters:
       Folder: specification/contosowidgetmanager/Contoso.WidgetManager

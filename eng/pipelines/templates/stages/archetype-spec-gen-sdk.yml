--- conflicted
+++ resolved
@@ -53,19 +53,6 @@
           outputParentDirectory: $(System.DefaultWorkingDirectory)/out
           outputs:
             - output: pipelineArtifact
-<<<<<<< HEAD
-              displayName: Publish SDK artifacts to Pipeline Artifacts
-              condition: and(ne(variables['ValidationResult'], ''), eq(variables['HasSDKArtifact'], 'true'))
-              artifactName: $(sdkArtifactName)
-              targetPath: "$(System.DefaultWorkingDirectory)/out/stagedArtifacts"
-            - output: pipelineArtifact
-              displayName: Publish API View artifacts to Pipeline Artifacts
-              condition: and(ne(variables['ValidationResult'], ''), eq(variables['HasApiViewArtifact'], 'true'))
-              artifactName: $(ArtifactName)
-              targetPath: "$(System.DefaultWorkingDirectory)/out/stagedArtifacts"
-            - output: pipelineArtifact
-=======
->>>>>>> e278de5e
               displayName: Publish logs to Pipeline Artifacts
               condition: ne(variables['ValidationResult'], '')
               artifactName: "spec-gen-sdk-logs"

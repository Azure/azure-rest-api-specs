parameters:
- name: NodeVersion
  type: string
  default: 20.x
steps:
  - task: NodeTool@0
    inputs:
      versionSpec: ${{ parameters.NodeVersion }}
    displayName: "Use Node ${{ parameters.NodeVersion }}"

  - script: npm --version --loglevel info
    displayName: npm --version

  - script: npm install --force --no-package-lock
    displayName: npm ci

<<<<<<< HEAD
  # - script: npm ls -a
  #   displayName: npm ls -a
  #   condition: succeededOrFailed()
=======
  - script: npm ls -a
    displayName: npm ls -a
    condition: succeededOrFailed()
    continueOnError: true
>>>>>>> f56fd0ca
<|MERGE_RESOLUTION|>--- conflicted
+++ resolved
@@ -14,13 +14,7 @@
   - script: npm install --force --no-package-lock
     displayName: npm ci
 
-<<<<<<< HEAD
-  # - script: npm ls -a
-  #   displayName: npm ls -a
-  #   condition: succeededOrFailed()
-=======
   - script: npm ls -a
     displayName: npm ls -a
     condition: succeededOrFailed()
-    continueOnError: true
->>>>>>> f56fd0ca
+    continueOnError: true
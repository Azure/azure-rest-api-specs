parameters:
  - name: NodeVersion
    type: string
    default: $(NodeVersion)
  - name: WorkingDirectory
    type: string
    default: $(Build.SourcesDirectory)

steps:
  - template: /eng/pipelines/templates/steps/use-node-version.yml
    parameters:
      NodeVersion: ${{ parameters.NodeVersion }}

<<<<<<< HEAD
  - script: npm install --no-package-lock --force
    displayName: npm install --no-package-lock --force
=======
  - script: npm install --no-package-lock
    displayName: npm install --no-package-lock
    workingDirectory: ${{ parameters.WorkingDirectory }}
>>>>>>> a7fcf401

  - script: npm ls -a || true
    displayName: npm ls -a
    condition: succeededOrFailed()
    workingDirectory: ${{ parameters.WorkingDirectory }}<|MERGE_RESOLUTION|>--- conflicted
+++ resolved
@@ -11,14 +11,9 @@
     parameters:
       NodeVersion: ${{ parameters.NodeVersion }}
 
-<<<<<<< HEAD
   - script: npm install --no-package-lock --force
     displayName: npm install --no-package-lock --force
-=======
-  - script: npm install --no-package-lock
-    displayName: npm install --no-package-lock
     workingDirectory: ${{ parameters.WorkingDirectory }}
->>>>>>> a7fcf401
 
   - script: npm ls -a || true
     displayName: npm ls -a

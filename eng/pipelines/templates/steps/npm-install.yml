parameters:
  - name: NodeVersion
    type: string
    default: $(NodeVersion)
  - name: WorkingDirectory
    type: string
    default: $(Build.SourcesDirectory)

steps:
  - template: /eng/pipelines/templates/steps/use-node-version.yml
    parameters:
      NodeVersion: ${{ parameters.NodeVersion }}

  - script: npm install --no-package-lock
    displayName: npm install --no-package-lock
<<<<<<< HEAD
=======
    workingDirectory: ${{ parameters.WorkingDirectory }}
>>>>>>> b475e394

  - script: npm ls -a || true
    displayName: npm ls -a
    condition: succeededOrFailed()
    workingDirectory: ${{ parameters.WorkingDirectory }}<|MERGE_RESOLUTION|>--- conflicted
+++ resolved
@@ -13,10 +13,7 @@
 
   - script: npm install --no-package-lock
     displayName: npm install --no-package-lock
-<<<<<<< HEAD
-=======
     workingDirectory: ${{ parameters.WorkingDirectory }}
->>>>>>> b475e394
 
   - script: npm ls -a || true
     displayName: npm ls -a

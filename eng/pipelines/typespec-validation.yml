trigger: none

pr:
  branches:
    include:
    - '*'

jobs:
- job: Validate_Impacted_Specs
  pool:
    name: azsdk-pool-mms-ubuntu-2204-general
    vmImage: ubuntu-22.04

  steps:
<<<<<<< HEAD
  - script: git -c user.name="azure-sdk" -c user.email="azuresdk@microsoft.com" merge origin/main
    displayName: git merge origin/main

  # Remove lockfile to update all packages to latest "next" version
  - script: rm package-lock.json
    displayName: rm package-lock.json

  - script: npm install
    displayName: npm install
=======
  - script: npm --version --loglevel info
    displayName: npm --version

  - script: npm ci
    displayName: npm ci
>>>>>>> 449d8411

  - script: npm ls -a
    displayName: npm ls -a
    condition: succeededOrFailed()

  - script: git restore package-lock.json
    displayName: Revert package-lock.json
    condition: succeededOrFailed()

  - pwsh: |
      $(Build.SourcesDirectory)/eng/scripts/Validate-TypeSpec.ps1 `
        $(Build.SourcesDirectory) `
        "origin/${env:SYSTEM_PULLREQUEST_TARGETBRANCH}" `
        "${env:SYSTEM_PULLREQUEST_SOURCECOMMITID}" `
        -GitClean
    displayName: Validate Impacted Specs
    condition: succeededOrFailed()<|MERGE_RESOLUTION|>--- conflicted
+++ resolved
@@ -12,7 +12,6 @@
     vmImage: ubuntu-22.04
 
   steps:
-<<<<<<< HEAD
   - script: git -c user.name="azure-sdk" -c user.email="azuresdk@microsoft.com" merge origin/main
     displayName: git merge origin/main
 
@@ -20,15 +19,11 @@
   - script: rm package-lock.json
     displayName: rm package-lock.json
 
-  - script: npm install
-    displayName: npm install
-=======
   - script: npm --version --loglevel info
     displayName: npm --version
 
-  - script: npm ci
-    displayName: npm ci
->>>>>>> 449d8411
+  - script: npm install
+    displayName: npm install
 
   - script: npm ls -a
     displayName: npm ls -a

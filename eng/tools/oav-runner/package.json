{
  "name": "@azure-tools/oav-runner",
  "private": true,
  "type": "module",
  "main": "dist/src/main.js",
  "bin": {
    "oav-runner": "cmd/oav-runner.js"
  },
  "scripts": {
    "build": "tsc --build",
    "format": "prettier . --ignore-path ../.prettierignore --write",
    "format:check": "prettier . --ignore-path ../.prettierignore --check",
    "format:check:ci": "prettier . --ignore-path ../.prettierignore --check --log-level debug",
    "test": "vitest",
    "test:ci": "vitest run --coverage --reporter=verbose"
  },
  "dependencies": {
    "@azure-tools/specs-shared": "file:../../../.github/shared",
    "js-yaml": "^4.1.0",
<<<<<<< HEAD
    "oav": "^4.0.0",
=======
    "oav": "4.0.0",
>>>>>>> 959652ac
    "simple-git": "^3.27.0"
  },
  "devDependencies": {
    "@types/node": "^20.0.0",
    "prettier": "~3.6.2",
    "prettier-plugin-organize-imports": "^4.2.0",
    "typescript": "~5.8.2",
    "vitest": "^3.1.2"
  },
  "engines": {
    "node": ">=20.0.0"
  }
}<|MERGE_RESOLUTION|>--- conflicted
+++ resolved
@@ -17,11 +17,7 @@
   "dependencies": {
     "@azure-tools/specs-shared": "file:../../../.github/shared",
     "js-yaml": "^4.1.0",
-<<<<<<< HEAD
-    "oav": "^4.0.0",
-=======
     "oav": "4.0.0",
->>>>>>> 959652ac
     "simple-git": "^3.27.0"
   },
   "devDependencies": {

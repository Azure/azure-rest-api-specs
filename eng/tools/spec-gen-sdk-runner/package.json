{
  "name": "@azure-tools/spec-gen-sdk-runner",
  "private": true,
  "type": "module",
  "main": "dist/src/index.js",
  "version": "0.0.1",
  "bin": {
    "spec-gen-sdk-runner": "cmd/spec-gen-sdk-runner.js"
  },
  "scripts": {
    "build": "tsc --build",
    "format": "prettier . --ignore-path ../.prettierignore --write",
    "format:check": "prettier . --ignore-path ../.prettierignore --check",
    "format:check:ci": "prettier . --ignore-path ../.prettierignore --check --log-level debug",
    "lint": "eslint . -c eslint.config.js --report-unused-disable-directives --max-warnings 0",
    "lint:fix": "eslint . -c eslint.config.js --fix",
    "test": "vitest run",
    "test:update": "vitest --update",
    "test:ci": "vitest run --coverage --reporter=verbose"
  },
  "engines": {
    "node": ">=20.0.0"
  },
  "devDependencies": {
    "@eslint/js": "^9.21.0",
    "@types/node": "^20.0.0",
    "@vitest/coverage-v8": "^3.1.2",
    "eslint": "^9.21.0",
<<<<<<< HEAD
    "eslint-plugin-unicorn": "^60.0.0",
    "prettier": "~3.6.2",
    "prettier-plugin-organize-imports": "^4.2.0",
    "typescript": "~5.8.2",
    "typescript-eslint": "^8.26.0",
    "vitest": "^3.1.2"
=======
    "eslint-plugin-unicorn": "^61.0.2",
    "prettier": "~3.6.2",
    "prettier-plugin-organize-imports": "^4.2.0",
    "typescript": "~5.9.2",
    "typescript-eslint": "^8.45.0",
    "vitest": "^3.2.4"
>>>>>>> 67715ca7
  }
}<|MERGE_RESOLUTION|>--- conflicted
+++ resolved
@@ -26,20 +26,11 @@
     "@types/node": "^20.0.0",
     "@vitest/coverage-v8": "^3.1.2",
     "eslint": "^9.21.0",
-<<<<<<< HEAD
-    "eslint-plugin-unicorn": "^60.0.0",
-    "prettier": "~3.6.2",
-    "prettier-plugin-organize-imports": "^4.2.0",
-    "typescript": "~5.8.2",
-    "typescript-eslint": "^8.26.0",
-    "vitest": "^3.1.2"
-=======
     "eslint-plugin-unicorn": "^61.0.2",
     "prettier": "~3.6.2",
     "prettier-plugin-organize-imports": "^4.2.0",
     "typescript": "~5.9.2",
     "typescript-eslint": "^8.45.0",
     "vitest": "^3.2.4"
->>>>>>> 67715ca7
   }
 }
--- conflicted
+++ resolved
@@ -1,12 +1,8 @@
 import path from "node:path";
-<<<<<<< HEAD
-import { readmeMdRegex, typespecProjectRegex } from "../../src/spec-helpers.js";
-=======
 import { fileURLToPath } from "node:url";
 import { describe, expect, test } from "vitest";
 import { readmeMdRegex, typespecProjectRegex } from "../../src/spec-helpers.js";
 import { searchRelatedParentFolders } from "../../src/utils.js";
->>>>>>> 9aefcb48
 
 describe("searchRelatedParentFolders", () => {
   // Get the absolute path to the repo root

import path from "node:path";
<<<<<<< HEAD
import { typespecProjectRegex } from "../../src/spec-helpers.js";
=======
import { fileURLToPath } from "node:url";
import { describe, expect, test } from "vitest";
import { typespecProjectRegex } from "../../src/spec-helpers.js";
import { findParentWithFile } from "../../src/utils.js";
>>>>>>> 9aefcb48

describe("findParentWithFile", () => {
  // Get the absolute path to the repo root
  const currentFilePath = fileURLToPath(import.meta.url);
  const repoRoot = path.resolve(path.dirname(currentFilePath), "../fixtures/");

  test("finds file in current directory", () => {
    const result = findParentWithFile(
      "specification/contosowidgetmanager/Contoso.WidgetManager",
      typespecProjectRegex,
      repoRoot,
    );
    expect(result).toBe("specification/contosowidgetmanager/Contoso.WidgetManager");
  });

  test("finds file in parent directory", () => {
    const result = findParentWithFile(
      "specification/contosowidgetmanager/Contoso.WidgetManager/examples/2022-11-01-preview",
      typespecProjectRegex,
      repoRoot,
    );
    expect(result).toBe("specification/contosowidgetmanager/Contoso.WidgetManager");
  });

  test("handles single segment path", () => {
    const result = findParentWithFile(".", typespecProjectRegex, repoRoot);
    expect(result).toBeUndefined();
  });

  test("stops at specified boundary", () => {
    const result = findParentWithFile(
      "specification/contosowidgetmanager/Contoso.WidgetManager",
      /^config\.json$/,
      repoRoot,
      "specification",
    );
    expect(result).toBeUndefined();
  });

  test("handles non-existent path", () => {
    const result = findParentWithFile("specification/nonexistent/path", /^readme\.md$/i, repoRoot);
    expect(result).toBeUndefined();
  });
});<|MERGE_RESOLUTION|>--- conflicted
+++ resolved
@@ -1,12 +1,8 @@
 import path from "node:path";
-<<<<<<< HEAD
-import { typespecProjectRegex } from "../../src/spec-helpers.js";
-=======
 import { fileURLToPath } from "node:url";
 import { describe, expect, test } from "vitest";
 import { typespecProjectRegex } from "../../src/spec-helpers.js";
 import { findParentWithFile } from "../../src/utils.js";
->>>>>>> 9aefcb48
 
 describe("findParentWithFile", () => {
   // Get the absolute path to the repo root

import path from "node:path";
<<<<<<< HEAD
import { typespecProjectSharedLibraryRegex } from "../../src/spec-helpers.js";
=======
import { fileURLToPath } from "node:url";
import { describe, expect, test } from "vitest";
import { typespecProjectSharedLibraryRegex } from "../../src/spec-helpers.js";
import { searchSharedLibrary } from "../../src/utils.js";
>>>>>>> 9aefcb48

describe("searchSharedLibrary", () => {
  // Get the absolute path to the repo root
  const currentFilePath = fileURLToPath(import.meta.url);
  const repoRoot = path.resolve(path.dirname(currentFilePath), "../fixtures/");

  test("identifies shared library files", () => {
    const files = [
      "specification/contosowidgetmanager/Contoso.WidgetManager.Shared/main.tsp",
      "specification/contosowidgetmanager/Contoso.WidgetManager.Shared/examples/a.json",
      "specification/contosowidgetmanager/Contoso.Management/main.tsp",
      "specification/contosowidgetmanager/resource-manager/Microsoft.Contoso/preview/2021-10-01-preview/contoso.json",
    ];

    const result = searchSharedLibrary(files, {
      searchFileRegex: typespecProjectSharedLibraryRegex,
      specRepoFolder: repoRoot,
    });

    expect(result).toHaveLength(2);
    expect(result).toContain(
      "specification/contosowidgetmanager/Contoso.WidgetManager.Shared/main.tsp",
    );
    expect(result).toContain(
      "specification/contosowidgetmanager/Contoso.WidgetManager.Shared/examples/a.json",
    );
  });

  test("handles empty file list", () => {
    const result = searchSharedLibrary([], {
      searchFileRegex: typespecProjectSharedLibraryRegex,
      specRepoFolder: repoRoot,
    });

    expect(result).toHaveLength(0);
  });

  test("handles case sensitivity correctly", () => {
    const files = [
      "specification/storage/Storage.Shared/main.tsp",
      "specification/compute/Compute.SHARED/types.tsp",
    ];

    const result = searchSharedLibrary(files, {
      searchFileRegex: typespecProjectSharedLibraryRegex,
      specRepoFolder: repoRoot,
    });

    expect(result).toHaveLength(1);
  });
});<|MERGE_RESOLUTION|>--- conflicted
+++ resolved
@@ -1,12 +1,8 @@
 import path from "node:path";
-<<<<<<< HEAD
-import { typespecProjectSharedLibraryRegex } from "../../src/spec-helpers.js";
-=======
 import { fileURLToPath } from "node:url";
 import { describe, expect, test } from "vitest";
 import { typespecProjectSharedLibraryRegex } from "../../src/spec-helpers.js";
 import { searchSharedLibrary } from "../../src/utils.js";
->>>>>>> 9aefcb48
 
 describe("searchSharedLibrary", () => {
   // Get the absolute path to the repo root

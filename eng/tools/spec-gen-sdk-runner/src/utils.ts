import { spawn, spawnSync, exec } from "node:child_process";
import path from "node:path";
import fs from "node:fs";
import { LogLevel, logMessage } from "./log.js";
import { promisify } from "node:util";

type Dirent = fs.Dirent;

export const execAsync = promisify(exec);

/**
 * Reset unstaged changes in a git repository
 * @param repoPath The path to the git repository
 * @returns A promise that resolves when the reset is complete
 */
export async function resetGitRepo(repoPath: string): Promise<void> {
  try {
    const { stderr } = await execAsync("git clean -fdx && git reset --hard HEAD", {
      cwd: repoPath,
    });
    if (stderr) {
      logMessage(`Warning during git reset: ${stderr}`, LogLevel.Warn);
    } else {
      logMessage(`Successfully reset git repo at ${repoPath}`, LogLevel.Info);
    }
  } catch (error) {
    throw new Error(`Failed to reset git repo at ${repoPath}: ${error}`);
  }
}

/*
 * Common function to find files recursively with case-insensitive matching
 */
export function findFilesRecursive(directory: string, fileName: string): string[] {
  let results: string[] = [];
  const list: Dirent[] = fs.readdirSync(directory, { withFileTypes: true });

  for (const dirent of list) {
    const filePath = path.join(directory, dirent.name);
    if (dirent.isDirectory()) {
      results = [...results, ...findFilesRecursive(filePath, fileName)];
    } else if (dirent.isFile() && dirent.name.toLowerCase() === fileName.toLowerCase()) {
      results.push(getRelativePathFromSpecification(filePath));
    }
  }

  return results;
}

export function findReadmeFiles(directory: string): string[] {
  return findFilesRecursive(directory, "readme.md");
}

export function getArgumentValue(args: string[], flag: string, defaultValue: string): string {
  const index = args.indexOf(flag);
  return index !== -1 && args[index + 1] ? args[index + 1] : defaultValue;
}

/*
 * Get the relative path from the specification folder
 */
export function getRelativePathFromSpecification(absolutePath: string): string {
  const specificationIndex = absolutePath.indexOf(path.normalize("specification/"));
  if (specificationIndex !== -1) {
    return absolutePath.slice(Math.max(0, specificationIndex));
  }
  return absolutePath;
}

/*
 * Run the spec-gen-sdk command
 */
export async function runSpecGenSdkCommand(specGenSdkCommand: string[]): Promise<void> {
  return new Promise((resolve, reject) => {
    const childProcess = spawn("npx", specGenSdkCommand, {
      shell: false,
      stdio: "inherit",
      env: process.env,
    });
    childProcess.on("error", (error) => {
      reject(new Error(`Failed to start process: ${error.message}`));
    });
    childProcess.on("exit", (code) => {
      if (code === 0) {
        resolve();
      } else {
        reject(new Error(`Process exited with code ${code}`));
      }
    });
  });
}

/*
 * Get the list of all type spec project folder paths
 */
export function getAllTypeSpecPaths(specRepoPath: string): string[] {
  const scriptPath = path.resolve(specRepoPath, "eng/scripts/Get-TypeSpec-Folders.ps1");
  const args = [
    "-NoProfile",
    "-ExecutionPolicy",
    "Bypass",
    "-File",
    scriptPath,
    "-CheckAll",
    "$true",
  ];
  const output = runPowerShellScript(args);
  if (!output) {
    logMessage("Error getting type spec paths", LogLevel.Error);
    return [];
  }
  try {
    const specConfigPaths = output.split("\n").map((line) => path.join(line, "tspconfig.yaml"));
    //remove the last element which is 'true' or 'false'
    specConfigPaths.pop();
    return specConfigPaths;
  } catch (error) {
    logMessage(`Error parsing PowerShell output:${error}`, LogLevel.Error);
    return [];
  }
}

/*
 * Run the PowerShell script
 */
export function runPowerShellScript(args: string[]): string | undefined {
  const result = spawnSync("/usr/bin/pwsh", args, { encoding: "utf8" });
  if (result.error) {
    logMessage(`Error executing PowerShell script:${result.error}`, LogLevel.Error);
    return undefined;
  }
  if (result.stderr) {
    logMessage(`PowerShell script error output:${result.stderr}`, LogLevel.Error);
  }
  return result.stdout?.trim();
}

// Function to call Get-ChangedFiles from PowerShell script
export function getChangedFiles(
  specRepoPath: string,
  baseCommitish: string = "HEAD^",
  targetCommitish: string = "HEAD",
  diffFilter: string = "d",
): string[] | undefined {
  const scriptPath = path.resolve(specRepoPath, "eng/scripts/ChangedFiles-Functions.ps1");
  const args = [
    "-Command",
    `& { . '${scriptPath}'; Get-ChangedFiles '${baseCommitish}' '${targetCommitish}' '${diffFilter}' }`,
  ];

  const output = runPowerShellScript(args);
  if (output) {
    return output
      .split("\n")
      .map((line) => line.trim())
      .filter((line) => line.length > 0);
  }
  return undefined;
}

/**
 * Searches upward from a starting path to find the nearest parent directory containing a file matching the given pattern
 * @param startPath - The directory path to start searching from
 * @param searchFile - Regular expression pattern to match the target file name
 * @param specRepoFolder - The root folder of the repository
 * @param stopAtFolder - Optional boundary directory where the search should stop
 * @returns The path of the directory containing the matching file, or undefined if not found
 */
export function findParentWithFile(
  startPath: string,
  searchFile: RegExp,
  specRepoFolder: string,
  stopAtFolder?: string,
): string | undefined {
  let currentPath = startPath;

  while (currentPath) {
    try {
      const absolutePath = path.resolve(specRepoFolder, currentPath);
      const files = fs.readdirSync(absolutePath);
<<<<<<< HEAD
      if (files.some((file) => searchFile.test(file.toLowerCase()))) {
=======
      if (files.some((file) => searchFile.test(file))) {
>>>>>>> e278de5e
        return currentPath;
      }
    } catch (error) {
      logMessage(`Error reading directory: ${currentPath} with ${error}`, LogLevel.Warn);
      return undefined;
    }
    currentPath = path.dirname(currentPath);
    if (stopAtFolder && currentPath === stopAtFolder) {
      return undefined;
    }
  }
  return undefined;
}

/**
 * Searches for parent directories containing specific files for a list of files
 * Optimizes the search by grouping files in the same directory to avoid redundant searches
 * @param files - Array of file paths to process
 * @param options - Search configuration options
 * @returns Object mapping parent directory paths to arrays of related files
 */
export function searchRelatedParentFolders(
  files: string[],
  options: { searchFileRegex: RegExp; specRepoFolder: string; stopAtFolder?: string },
): { [folderPath: string]: string[] } {
  const result: { [folderPath: string]: string[] } = {};

  // Group files by their directory path to avoid redundant searches
  // Example: for files ["dir1/a.ts", "dir1/b.ts", "dir2/c.ts"]
  // Creates: { "dir1": ["dir1/a.ts", "dir1/b.ts"], "dir2": ["dir2/c.ts"] }
  // eslint-disable-next-line unicorn/no-array-reduce
  const filesByDir = files.reduce<{ [dir: string]: string[] }>((acc, file) => {
    const dir = path.dirname(file);
    if (!acc[dir]) {
      acc[dir] = [];
    }
    acc[dir].push(file);
    return acc;
  }, {});

  // Search parent folder only once per unique directory
  for (const [dir, dirFiles] of Object.entries(filesByDir)) {
    const parentFolder = findParentWithFile(
      dir,
      options.searchFileRegex,
      options.specRepoFolder,
      options.stopAtFolder,
    );
    if (parentFolder) {
      if (!result[parentFolder]) {
        result[parentFolder] = [];
      }
      result[parentFolder].push(...dirFiles);
    }
  }

  return result;
}

/**
 * Identifies files that are part of a shared library based on their directory names
 * @param files - Array of file paths to check
 * @param options - Search configuration options
 * @returns Array of files that belong to shared libraries
 */
export function searchSharedLibrary(
  files: string[],
  options: { searchFileRegex: RegExp; specRepoFolder: string },
): string[] {
  return files.filter((file) => {
    const dirname = path.dirname(file);
    return options.searchFileRegex.test(dirname);
  });
}

/**
 * Finds peer TypeSpec projects for shared libraries and maps them to their source libraries
 * Assumes all shared libraries are from the same parent folder
 * @param sharedLibraries - Array of shared library file paths (all from same parent)
 * @param options - Search configuration options
 * @returns Object mapping project directory paths to arrays of related shared library files
 */
export function searchRelatedTypeSpecProjectBySharedLibrary(
  sharedLibraries: string[],
  options: { searchFileRegex: RegExp; specRepoFolder: string },
): { [folderPath: string]: string[] } {
  if (sharedLibraries.length === 0) {
    return {};
  }

  const result: { [folderPath: string]: string[] } = {};
  const managementSuffix = ".Management";

  // Get parent directory from first library (all libraries share same parent)
  const parentDir = path.dirname(path.dirname(sharedLibraries[0]));
  const sourceLibDir = path.dirname(sharedLibraries[0]);

  try {
    const absoluteParentPath = path.resolve(options.specRepoFolder, parentDir);
    const peerDirs = fs.readdirSync(absoluteParentPath, { withFileTypes: true });

    // Find all peer directories containing TypeSpec projects
    for (const peerDir of peerDirs) {
      if (
        !peerDir.isDirectory() ||
        peerDir.name.endsWith(managementSuffix) ||
        path.join(parentDir, peerDir.name) === sourceLibDir
      ) {
        continue;
      }

      const peerPath = path.join(parentDir, peerDir.name);
      try {
        const peerFiles = fs.readdirSync(path.resolve(options.specRepoFolder, peerPath));
        if (peerFiles.some((file) => options.searchFileRegex.test(file.toLowerCase()))) {
          result[peerPath] = sharedLibraries;
        }
      } catch {
        logMessage(`Error reading directory: ${peerPath}`, LogLevel.Warn);
      }
    }
  } catch {
    logMessage(`Error reading directory: ${parentDir}`, LogLevel.Warn);
  }

  return result;
}

export function extractServiceName(path: string): string {
  const match = /specification\/([^/]*)\//.exec(path);
  return match ? match[1] : "";
}

export type ServiceFolderInfo = {
  resourceManagerPaths: { path: string; subPath?: string }[];
  dataPlanePaths: { path: string; subFolder?: string }[];
  managementPaths: string[];
  otherTypeSpecPaths: string[];
};

export function groupPathsByService(
  readmeMDResult: { [folderPath: string]: string[] },
  typespecProjectResult: { [folderPath: string]: string[] },
): Map<string, ServiceFolderInfo> {
  const serviceMap = new Map<string, ServiceFolderInfo>();

  // Process readme paths
  for (const folderPath of Object.keys(readmeMDResult)) {
    const serviceName = extractServiceName(folderPath);
    if (!serviceName) continue;

    if (!serviceMap.has(serviceName)) {
      serviceMap.set(serviceName, {
        resourceManagerPaths: [],
        dataPlanePaths: [],
        managementPaths: [],
        otherTypeSpecPaths: [],
      });
    }

    const info = serviceMap.get(serviceName)!;
    if (folderPath.includes("resource-manager")) {
      const subPathMatch = /resource-manager\/([^/]+)/.exec(folderPath);
      info.resourceManagerPaths.push({
        path: folderPath,
        subPath: subPathMatch ? subPathMatch[1] : undefined,
      });
    } else if (folderPath.includes("data-plane")) {
      const subFolderMatch = /data-plane\/([^/]+)/.exec(folderPath);
      info.dataPlanePaths.push({
        path: folderPath,
        subFolder: subFolderMatch ? subFolderMatch[1] : undefined,
      });
    }
  }

  // Process typespec paths
  for (const folderPath of Object.keys(typespecProjectResult)) {
    const serviceName = extractServiceName(folderPath);
    if (!serviceName) continue;

    if (!serviceMap.has(serviceName)) {
      serviceMap.set(serviceName, {
        resourceManagerPaths: [],
        dataPlanePaths: [],
        managementPaths: [],
        otherTypeSpecPaths: [],
      });
    }

    const info = serviceMap.get(serviceName)!;
    if (folderPath.endsWith(".Management")) {
      info.managementPaths.push(folderPath);
    } else {
      info.otherTypeSpecPaths.push(folderPath);
    }
  }

  return serviceMap;
}

<<<<<<< HEAD
export function getLastPathSegment(path: string): string {
  const segments = path.split("/");
  // eslint-disable-next-line unicorn/prefer-at
  return segments[segments.length - 1];
=======
export function getLastPathSegment(pathString: string): string {
  if (pathString === "") {
    return "";
  }
  // Normalize path separators and handle both Windows and Unix paths
  const normalized = path.normalize(pathString);
  const segments = normalized.split(path.sep);
  return segments?.pop() ?? "";
>>>>>>> e278de5e
}

export type SpecResults = {
  readmeMDResult: { [folderPath: string]: string[] };
  typespecProjectResult: { [folderPath: string]: string[] };
};

export type ChangedSpecs = {
  [K in "readmeMd" | "typespecProject"]?: string;
} & {
  specs: string[];
};

/**
 * Creates combined specs from readme and typespec paths
 * @param readmePath - Path to the readme file
 * @param typespecPaths - Array of typespec paths to combine with
 * @param results - Current state of readme and typespec results
 * @returns Array of specs with combined files
 */
export function createCombinedSpecs(
  readmePath: string,
  typespecPaths: string[],
  results: SpecResults,
): ChangedSpecs[] {
  return typespecPaths.map((tsPath) => ({
    specs: [
      ...(results.readmeMDResult[readmePath] || []),
      ...(results.typespecProjectResult[tsPath] || []),
    ],
    readmeMd: path.join(readmePath, "readme.md"),
    typespecProject: path.join(tsPath, "tspconfig.yaml"),
  }));
<<<<<<< HEAD
=======
}

/**
 * Converts a Map<string, T> to a plain object for JSON serialization.
 */
export function mapToObject<T>(map: Map<string, T>): Record<string, T> {
  const obj: Record<string, T> = {};
  for (const [key, value] of map.entries()) {
    obj[key] = value;
  }
  return obj;
}

/**
 * Converts a plain object (the result of JSON.parse) back into a Map<string, T>.
 */
export function objectToMap<T>(obj: Record<string, T>): Map<string, T> {
  const map = new Map<string, T>();
  for (const [key, value] of Object.entries(obj)) {
    map.set(key, value);
  }
  return map;
>>>>>>> e278de5e
}<|MERGE_RESOLUTION|>--- conflicted
+++ resolved
@@ -178,11 +178,7 @@
     try {
       const absolutePath = path.resolve(specRepoFolder, currentPath);
       const files = fs.readdirSync(absolutePath);
-<<<<<<< HEAD
-      if (files.some((file) => searchFile.test(file.toLowerCase()))) {
-=======
       if (files.some((file) => searchFile.test(file))) {
->>>>>>> e278de5e
         return currentPath;
       }
     } catch (error) {
@@ -384,12 +380,6 @@
   return serviceMap;
 }
 
-<<<<<<< HEAD
-export function getLastPathSegment(path: string): string {
-  const segments = path.split("/");
-  // eslint-disable-next-line unicorn/prefer-at
-  return segments[segments.length - 1];
-=======
 export function getLastPathSegment(pathString: string): string {
   if (pathString === "") {
     return "";
@@ -398,7 +388,6 @@
   const normalized = path.normalize(pathString);
   const segments = normalized.split(path.sep);
   return segments?.pop() ?? "";
->>>>>>> e278de5e
 }
 
 export type SpecResults = {
@@ -432,8 +421,6 @@
     readmeMd: path.join(readmePath, "readme.md"),
     typespecProject: path.join(tsPath, "tspconfig.yaml"),
   }));
-<<<<<<< HEAD
-=======
 }
 
 /**
@@ -456,5 +443,4 @@
     map.set(key, value);
   }
   return map;
->>>>>>> e278de5e
 }
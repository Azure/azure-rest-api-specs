--- conflicted
+++ resolved
@@ -33,19 +33,6 @@
 >;
 
 /**
-<<<<<<< HEAD
- * Represents supported SDK language identifiers.
- */
-export type SdkName =
-  | "azure-sdk-for-go"
-  | "azure-sdk-for-java"
-  | "azure-sdk-for-js"
-  | "azure-sdk-for-net"
-  | "azure-sdk-for-python";
-
-/**
-=======
->>>>>>> 4a98ab7e
  * Represents the plane types for SDK generation settings
  */
 export interface PlaneTypeSettings {

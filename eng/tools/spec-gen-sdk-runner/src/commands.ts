--- conflicted
+++ resolved
@@ -140,16 +140,6 @@
 
       if (executionReport.stagedArtifactsFolder) {
         stagedArtifactsFolder = executionReport.stagedArtifactsFolder;
-<<<<<<< HEAD
-      }
-
-      if (executionReport.stagedArtifactsFolder && executionReport.sdkApiViewArtifactFolder) {
-        const apiViewArtifactRelPath = path.relative(
-          executionReport.stagedArtifactsFolder,
-          executionReport.sdkApiViewArtifactFolder,
-        );
-=======
->>>>>>> 0f4cd6dd
         for (const pkg of executionReport.packages) {
           if (pkg.apiViewArtifact) {
             apiViewRequestData.push({

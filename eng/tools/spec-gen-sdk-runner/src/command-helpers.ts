<<<<<<< HEAD
import { APIViewRequestData, SpecGenSdkArtifactInfo } from "@azure-tools/specs-shared/sdk-types";
=======
import {
  APIViewRequestData,
  SdkName,
  SdkNameSchema,
  SpecGenSdkArtifactInfo,
} from "@azure-tools/specs-shared/sdk-types";
>>>>>>> 4a98ab7e
import fs from "node:fs";
import path from "node:path";
import { fileURLToPath } from "node:url";
import { LogIssueType, LogLevel, logMessage, setVsoVariable, vsoLogIssue } from "./log.js";
import { groupSpecConfigPaths } from "./spec-helpers.js";
<<<<<<< HEAD
import { SdkName, SpecGenSdkCmdInput, SpecGenSdkRequiredSettings, VsoLogs } from "./types.js";
=======
import { SpecGenSdkCmdInput, SpecGenSdkRequiredSettings, VsoLogs } from "./types.js";
>>>>>>> 4a98ab7e
import {
  findReadmeFiles,
  getAllTypeSpecPaths,
  getArgumentValue,
  objectToMap,
  SpecConfigs,
} from "./utils.js";

/**
 * Load execution-report.json.
 * @param commandInput - The command input.
 * @returns the execution report JSON
 */
export function getExecutionReport(commandInput: SpecGenSdkCmdInput): any {
  // Read the execution report to determine if the generation was successful
  const executionReportPath = path.join(
    commandInput.workingFolder,
    `${commandInput.sdkRepoName}_tmp/execution-report.json`,
  );
  return JSON.parse(fs.readFileSync(executionReportPath, "utf8"));
}

/**
 * Set the pipeline variables for the SDK pull request.
 * @param stagedArtifactsFolder - The staged artifacts folder.
 * @param skipPrVariables - A flag indicating whether to skip setting PR variables.
 * @param packageName - The package name.
 * @param installationInstructions - The installation instructions.
 */
export function setPipelineVariables(
  stagedArtifactsFolder: string,
  skipPrVariables: boolean = true,
  packageName: string = "",
  installationInstructions: string = "",
): void {
  if (!skipPrVariables) {
    const branchName = `sdkauto/${packageName?.replace("/", "-")}`;
    const prTitle = `[AutoPR ${packageName}]`;
    const prBody = installationInstructions;
    setVsoVariable("PrBranch", branchName);
    setVsoVariable("PrTitle", prTitle);
    setVsoVariable("PrBody", prBody);
  }
  setVsoVariable("StagedArtifactsFolder", stagedArtifactsFolder);
}

/**
 * Parse the arguments.
 * @returns The spec-gen-sdk command input.
 */
export function parseArguments(): SpecGenSdkCmdInput {
  const __filename: string = fileURLToPath(import.meta.url);
  const __dirname: string = path.dirname(__filename);

  // Get the arguments passed to the script
  const args: string[] = process.argv.slice(2);
  const localSpecRepoPath: string = path.resolve(
    getArgumentValue(args, "--scp", path.join(__dirname, "..", "..")),
  );
  const sdkRepoName: string = getArgumentValue(args, "--lang", "azure-sdk-for-net");
  const localSdkRepoPath: string = path.resolve(
    getArgumentValue(args, "--sdp", path.join(localSpecRepoPath, "..", sdkRepoName)),
  );
  const workingFolder: string = path.resolve(
    getArgumentValue(args, "--wf", path.join(localSpecRepoPath, "..")),
  );

  // Set runMode to "release" by default
  let runMode = "release";
  const batchType: string = getArgumentValue(args, "--batch-type", "");
  const pullRequestNumber: string = getArgumentValue(args, "--pr-number", "");
  if (batchType) {
    runMode = "batch";
  } else if (pullRequestNumber) {
    runMode = "spec-pull-request";
  }

  return {
    workingFolder,
    localSpecRepoPath,
    localSdkRepoPath,
    sdkRepoName,
    sdkLanguage: SdkNameSchema.parse(sdkRepoName.replace("-pr", "")),
    runMode,
    tspConfigPath: getArgumentValue(args, "--tsp-config-relative-path", ""),
    readmePath: getArgumentValue(args, "--readme-relative-path", ""),
    prNumber: getArgumentValue(args, "--pr-number", ""),
    apiVersion: getArgumentValue(args, "--api-version", ""),
    sdkReleaseType: getArgumentValue(args, "--sdk-release-type", ""),
    specCommitSha: getArgumentValue(args, "--commit", "HEAD"),
    specRepoHttpsUrl: getArgumentValue(args, "--spec-repo-url", ""),
    headRepoHttpsUrl: getArgumentValue(args, "--head-repo-url", ""),
    headBranch: getArgumentValue(args, "--head-branch", ""),
  };
}

/**
 * Prepare the spec-gen-sdk command.
 * @param commandInput The command input.
 * @returns The spec-gen-sdk command.
 */
export function prepareSpecGenSdkCommand(commandInput: SpecGenSdkCmdInput): string[] {
  const specGenSdkCommand = [];
  specGenSdkCommand.push(
    "spec-gen-sdk",
    "--scp",
    commandInput.localSpecRepoPath,
    "--sdp",
    commandInput.localSdkRepoPath,
    "--wf",
    commandInput.workingFolder,
    "-l",
    commandInput.sdkRepoName,
    "-c",
    commandInput.specCommitSha,
    "--rm",
    commandInput.runMode,
  );
  if (commandInput.specRepoHttpsUrl) {
    specGenSdkCommand.push("--spec-repo-https-url", commandInput.specRepoHttpsUrl);
  }
  if (commandInput.prNumber) {
    specGenSdkCommand.push("--pr-number", commandInput.prNumber);
  }
  if (commandInput.tspConfigPath) {
    specGenSdkCommand.push("--tsp-config-relative-path", commandInput.tspConfigPath);
  }
  if (commandInput.readmePath) {
    specGenSdkCommand.push("--readme-relative-path", commandInput.readmePath);
  }
  if (commandInput.headRepoHttpsUrl) {
    specGenSdkCommand.push("--head-repo-url", commandInput.headRepoHttpsUrl);
  }
  if (commandInput.headBranch) {
    specGenSdkCommand.push("--head-branch", commandInput.headBranch);
  }
  if (commandInput.apiVersion) {
    specGenSdkCommand.push("--api-version", commandInput.apiVersion);
  }
  if (commandInput.sdkReleaseType) {
    specGenSdkCommand.push("--sdk-release-type", commandInput.sdkReleaseType);
  }
  return specGenSdkCommand;
}

/**
 * Get the spec paths based on the batch run type.
 * @param batchType The batch run type.
 * @param specRepoPath The specification repository path.
 * @returns The specConfigs array.
 */
export function getSpecPaths(batchType: string, specRepoPath: string): SpecConfigs[] {
  let tspconfigs: string[] = [];
  let readmes: string[] = [];
  let skipUnmatchedReadmes = false;
  switch (batchType) {
    case "all-specs": {
      tspconfigs = getAllTypeSpecPaths(specRepoPath);
      readmes = findReadmeFiles(path.join(specRepoPath, "specification"));
      break;
    }
    case "all-typespecs": {
      tspconfigs = getAllTypeSpecPaths(specRepoPath);
      readmes = findReadmeFiles(path.join(specRepoPath, "specification"));
      skipUnmatchedReadmes = true;
      break;
    }
    case "all-mgmtplane-typespecs": {
      tspconfigs = getAllTypeSpecPaths(specRepoPath).filter((p) => p.includes(".Management"));
      readmes = findReadmeFiles(path.join(specRepoPath, "specification")).filter((p) =>
        p.includes("resource-manager"),
      );
      skipUnmatchedReadmes = true;
      break;
    }
    case "all-dataplane-typespecs": {
      tspconfigs = getAllTypeSpecPaths(specRepoPath).filter((p) => !p.includes(".Management"));
      readmes = findReadmeFiles(path.join(specRepoPath, "specification")).filter((p) =>
        p.includes("data-plane"),
      );
      skipUnmatchedReadmes = true;
      break;
    }
    case "all-openapis": {
      readmes = findReadmeFiles(path.join(specRepoPath, "specification"));
      break;
    }
    case "all-mgmtplane-openapis": {
      readmes = findReadmeFiles(path.join(specRepoPath, "specification")).filter((p) =>
        p.includes("resource-manager"),
      );
      break;
    }
    case "all-dataplane-openapis": {
      readmes = findReadmeFiles(path.join(specRepoPath, "specification")).filter((p) =>
        p.includes("data-plane"),
      );
      break;
    }
    case "sample-typespecs": {
      tspconfigs = [
        "specification/contosowidgetmanager/Contoso.Management/tspconfig.yaml",
        "specification/contosowidgetmanager/Contoso.WidgetManager/tspconfig.yaml",
      ];
    }
  }

  return groupSpecConfigPaths(tspconfigs, readmes, skipUnmatchedReadmes);
}

/**
 * Logs issues to Azure DevOps Pipeline *
 * @param logPath - The vso log file path.
 * @param specConfigDisplayText - The display text for the spec configuration.
 */
export function logIssuesToPipeline(logPath: string, specConfigDisplayText: string): void {
  let vsoLogs: VsoLogs;
  try {
    const logContent = JSON.parse(fs.readFileSync(logPath, "utf8"));
    vsoLogs = objectToMap(logContent);
  } catch (error) {
    throw new Error(`Runner: error reading log at ${logPath}:${error}`);
  }

  if (vsoLogs) {
    const errors = [...vsoLogs.values()].flatMap((entry) => entry.errors ?? []);
    const warnings = [...vsoLogs.values()].flatMap((entry) => entry.warnings ?? []);
    if (errors.length > 0) {
      const errorTitle =
        `Errors occurred while generating SDK from ${specConfigDisplayText}. ` +
        `Follow the steps at https://aka.ms/azsdk/sdk-automation-faq#how-to-view-the-detailed-sdk-generation-errors to view detailed errors.`;
      logMessage(errorTitle, LogLevel.Group);
      const errorsWithTitle = [errorTitle, ...errors];
      vsoLogIssue(errorsWithTitle.join("%0D%0A"));
      logMessage("ending group logging", LogLevel.EndGroup);
    }
    if (warnings.length > 0) {
      const warningTitle =
        `Warnings occurred while generating SDK from ${specConfigDisplayText}. ` +
        `Follow the steps at https://aka.ms/azsdk/sdk-automation-faq#how-to-view-the-detailed-sdk-generation-errors to view detailed warnings.`;
      logMessage(warningTitle, LogLevel.Group);
      const warningsWithTitle = [warningTitle, ...warnings];
      vsoLogIssue(warningsWithTitle.join("%0D%0A"), LogIssueType.Warning);
      logMessage("ending group logging", LogLevel.EndGroup);
    }
  }
}

/**
 * Process the breaking change label artifacts.
 *
 * @param executionReport - The spec-gen-sdk execution report.
 * @returns flag of lable breaking change.
 */
export function getBreakingChangeInfo(executionReport: any): boolean {
  for (const packageInfo of executionReport.packages) {
    if (packageInfo.shouldLabelBreakingChange) {
      return true;
    }
  }
  return false;
}

/**
 * Generate the spec-gen-sdk artifacts.
 * @param commandInput - The command input.
 * @param result - The spec-gen-sdk execution result.
 * @param hasBreakingChange - A flag indicating whether there are breaking changes.
 * @param hasManagementPlaneSpecs - A flag indicating whether there are management plane specs.
 * @param hasTypeSpecProjects - A flag indicating whether there are TypeSpec projects.
 * @param stagedArtifactsFolder - The staged artifacts folder.
 * @param apiViewRequestData - The API view request data.
 * @param sdkGenerationExecuted - A flag indicating whether the SDK generation was executed.
 * @returns the run status code.
 */
export function generateArtifact(
  commandInput: SpecGenSdkCmdInput,
  result: string,
  hasBreakingChange: boolean,
  hasManagementPlaneSpecs: boolean,
  hasTypeSpecProjects: boolean,
  stagedArtifactsFolder: string,
  apiViewRequestData: APIViewRequestData[],
  sdkGenerationExecuted: boolean = true,
): number {
  const specGenSdkArtifactName = "spec-gen-sdk-artifact";
  const specGenSdkArtifactFileName = specGenSdkArtifactName + ".json";
  const specGenSdkArtifactPath = "out/spec-gen-sdk-artifact";
  const specGenSdkArtifactAbsoluteFolder = path.join(
    commandInput.workingFolder,
    specGenSdkArtifactPath,
  );
  try {
    if (!fs.existsSync(specGenSdkArtifactAbsoluteFolder)) {
      fs.mkdirSync(specGenSdkArtifactAbsoluteFolder, { recursive: true });
    }
    let isSpecGenSdkCheckRequired = false;
    if (sdkGenerationExecuted) {
      isSpecGenSdkCheckRequired = getRequiredSettingValue(
        hasManagementPlaneSpecs,
        hasTypeSpecProjects,
        commandInput.sdkLanguage as SdkName,
      );
    }

    // Write artifact
    const artifactInfo: SpecGenSdkArtifactInfo = {
      language: commandInput.sdkLanguage,
      result,
      headSha: commandInput.specCommitSha,
      prNumber: commandInput.prNumber,
      labelAction: hasBreakingChange,
      isSpecGenSdkCheckRequired,
      apiViewRequestData: apiViewRequestData,
    };
    fs.writeFileSync(
      path.join(commandInput.workingFolder, specGenSdkArtifactPath, specGenSdkArtifactFileName),
      JSON.stringify(artifactInfo, undefined, 2),
    );
    setVsoVariable("SpecGenSdkArtifactName", specGenSdkArtifactName);
    setVsoVariable("SpecGenSdkArtifactPath", specGenSdkArtifactPath);
    setVsoVariable("StagedArtifactsFolder", stagedArtifactsFolder);
    setVsoVariable("HasAPIViewArtifact", apiViewRequestData.length > 0 ? "true" : "false");
  } catch (error) {
    logMessage("Runner: errors occurred while processing breaking change", LogLevel.Group);
    vsoLogIssue(`Runner: errors writing breaking change label artifacts:${error}`);
    logMessage("ending group logging", LogLevel.EndGroup);
    return 1;
  }
  return 0;
}

/**
 * Get the service folder path from the spec config path.
 * @param specConfigPath
 * @returns The service folder path.
 */
export function getServiceFolderPath(specConfigPath: string): string {
  if (!specConfigPath || specConfigPath.length === 0) {
    return "";
  }
  const segments = specConfigPath.split("/");
  if (segments.length > 2) {
    return `${segments[0]}/${segments[1]}`;
  }
  return specConfigPath;
}

/**
 * Get the required setting value for the SDK check based on the spec PR types.
 * @param hasManagementPlaneSpecs - A flag indicating whether there are management plane specs.
 * @param hasTypeSpecProjects - A flag indicating whether there are TypeSpec projects.
 * @param sdkName - The SDK name.
 * @returns boolean indicating whether the SDK check is required.
 */
export function getRequiredSettingValue(
  hasManagementPlaneSpecs: boolean,
  hasTypeSpecProjects: boolean,
  sdkName: SdkName,
): boolean {
  // If the SDK is azure-sdk-for-net, return false if there are no TypeSpec projects.
  if (sdkName === "azure-sdk-for-net" && !hasTypeSpecProjects) {
    return false;
  }
  if (hasManagementPlaneSpecs) {
    return SpecGenSdkRequiredSettings[sdkName].managementPlane;
  } else {
    return SpecGenSdkRequiredSettings[sdkName].dataPlane;
  }
}<|MERGE_RESOLUTION|>--- conflicted
+++ resolved
@@ -1,23 +1,15 @@
-<<<<<<< HEAD
-import { APIViewRequestData, SpecGenSdkArtifactInfo } from "@azure-tools/specs-shared/sdk-types";
-=======
 import {
   APIViewRequestData,
   SdkName,
   SdkNameSchema,
   SpecGenSdkArtifactInfo,
 } from "@azure-tools/specs-shared/sdk-types";
->>>>>>> 4a98ab7e
 import fs from "node:fs";
 import path from "node:path";
 import { fileURLToPath } from "node:url";
 import { LogIssueType, LogLevel, logMessage, setVsoVariable, vsoLogIssue } from "./log.js";
 import { groupSpecConfigPaths } from "./spec-helpers.js";
-<<<<<<< HEAD
-import { SdkName, SpecGenSdkCmdInput, SpecGenSdkRequiredSettings, VsoLogs } from "./types.js";
-=======
 import { SpecGenSdkCmdInput, SpecGenSdkRequiredSettings, VsoLogs } from "./types.js";
->>>>>>> 4a98ab7e
 import {
   findReadmeFiles,
   getAllTypeSpecPaths,

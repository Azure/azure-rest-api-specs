--- conflicted
+++ resolved
@@ -1,18 +1,8 @@
 {
   "extends": "../tsconfig.json",
   "compilerOptions": {
-<<<<<<< HEAD
-    "checkJs": true,
-    "noImplicitReturns": true,
-    "outDir": "./dist",
-  },
-  "include": [
-    "src"
-  ]
-=======
     "outDir": "./dist",
     "noImplicitReturns": true,
     "allowJs": true,
   },
->>>>>>> 2c694499
 }
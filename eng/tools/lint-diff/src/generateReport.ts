import { writeFile } from "node:fs/promises";
import { relative } from "node:path";
import { kebabCase } from "change-case";
import { getRelatedArmRpcFromDoc } from "./markdown-utils.js";
import { getPathToDependency, getDependencyVersion, relativizePath } from "./util.js";
import { getViolations } from "./correlateResults.js";
import { isFailure, isWarning } from "./util.js";
import {
  AutorestRunResult,
  AutoRestMessage,
  BeforeAfter,
  LintDiffViolation,
} from "./lintdiff-types.js";

const LIMIT_50_MESSAGE = "Only 50 items are listed, please refer to log for more details.";

export async function generateLintDiffReport(
  runCorrelations: Map<string, BeforeAfter>,
  affectedSwaggers: Set<string>,
  outFile: string,
  baseBranch: string,
  compareSha: string,
): Promise<boolean> {
  
  console.log("Generating LintDiff report...");

  let pass = true;
  let outputMarkdown = "";

  // See unifiedPipelineHelper.ts:386
  // Compared specs (link to npm package: @microsoft.azure/openapi-validator/v/<version>)
  const dependencyVersion = await getDependencyVersion(
    await getPathToDependency("@microsoft.azure/openapi-validator"),
  );
  outputMarkdown += `| Compared specs ([v${dependencyVersion}](https://www.npmjs.com/package/@microsoft.azure/openapi-validator/v/${dependencyVersion})) | new version | base version |\n`;
  outputMarkdown += `| --- | --- | --- |\n`;

  // Compared Specs | New Version | Base Version
  // <tag name> | link: readme.md#tag-<tag-name> | link: readme.md#tag-<tag-name>
  // ... | ... | ...
  for (const [, { before, after }] of runCorrelations.entries()) {
    const afterName = getName(after);
    const beforeName = before ? getName(before) : "default";
    const afterPath = getPath(after);
    const beforePath = before ? getPath(before) : "";

    outputMarkdown += `| ${afterName} | [${afterName}](${getFileLink(compareSha, afterPath)}) | [${beforeName}](${getFileLink(baseBranch, beforePath)}) |\n`;
  }

  outputMarkdown += `\n\n`;

  const [newViolations, existingViolations] = getViolations(runCorrelations, affectedSwaggers);

  for (const newItem of newViolations) {
    // TODO: Potential performance issue, make parallel
    newItem.armRpcs = await getRelatedArmRpcFromDoc(newItem.code);
  }

  newViolations.sort(compareLintDiffViolations);
  existingViolations.sort(compareLintDiffViolations);

  console.log(`New violations: ${newViolations.length}`);
  if (newViolations.length > 0) {
    outputMarkdown += "**[must fix]The following errors/warnings are intorduced by current PR:**\n";
    if (newViolations.length > 50) {
      outputMarkdown += `${LIMIT_50_MESSAGE}\n`;
    }
    outputMarkdown += "\n";

    outputMarkdown += "| Rule | Message | Related RPC [For API reviewers] |\n";
    outputMarkdown += "| ---- | ------- | ------------------------------- |\n";

    for (const violation of newViolations.slice(0, 50)) {
      outputMarkdown += getNewViolationReportRow(violation, compareSha);
    }

    if (newViolations.some((v) => isFailure(v.level))) {
      console.log("\t❌ At least one violation has error or fatal level. LintDiff will fail.");
      // New violations with level error or fatal fail the build. If all new
      // violations are warnings, the build passes.
      pass = false;
    } else { 
      console.log("\t✅ No new violations with error or fatal level. LintDiff will pass.");
    }

    LogViolations("New violations list", newViolations);

    outputMarkdown += "\n";
  }

  console.log(`Existing violations: ${existingViolations.length}`);
  if (existingViolations.length > 0) {
    outputMarkdown += "**The following errors/warnings exist before current PR submission:**\n";
    if (existingViolations.length > 50) {
      outputMarkdown += `${LIMIT_50_MESSAGE}\n`;
    }
    outputMarkdown += "\n";
    outputMarkdown += "| Rule | Message |\n";
    outputMarkdown += "| ---- | ------- |\n";

    for (const violation of existingViolations.slice(0, 50)) {
      const { level, code, message } = violation;
      outputMarkdown += `| ${iconFor(level)} [${code}](${getDocUrl(code)}) | ${message}<br />Location: [${getPathSegment(relativizePath(getFile(violation)))}#L${getLine(violation)}](${getFileLink(compareSha, relativizePath(getFile(violation)), getLine(violation))}) |\n`;
    }

    LogViolations("Existing violations list", existingViolations);

    outputMarkdown += `\n`;
  }

  console.log(`Writing output to ${outFile}`);
  await writeFile(outFile, outputMarkdown);

  return pass;
}

function LogViolations(heading: string, violations: LintDiffViolation[]) {
  console.log(`::group::${heading}`);
  for (const violation of violations) {
    const source = getFile(violation);
    const line = getLine(violation);
    console.log(`Violation: ${source}${line ? `:${line}` : ""}`);
    console.log(`  Level: ${violation.level}`);
    console.log(`  Code: ${violation.code}`);
    console.log(`  Message: ${violation.message}`);
  }
  console.log("::endgroup::");
}

export async function generateAutoRestErrorReport(
  autoRestErrors: { result: AutorestRunResult; errors: AutoRestMessage[] }[],
  outFile: string,
) {
  let outputMarkdown = "";

  console.error("LintDiff detected AutoRest errors");
  outputMarkdown += "**AutoRest errors:**\n\n";
  for (const { result, errors } of autoRestErrors) {
    console.log(`AutoRest errors for ${result.readme} (${result.tag})`);

<<<<<<< HEAD
    const readmePath = relative(result.rootPath, result.readme.path);

    outputMarkdown += "Readme: " + readmePath + "\n";
    outputMarkdown += "Tag: " + result.tag + "\n";
=======
    outputMarkdown += `Readme: \`${result.readme}\`\n`;
    outputMarkdown += `Tag: \`${result.tag}\`\n`;
>>>>>>> 55cb134e
    outputMarkdown += "Errors:\n";
    outputMarkdown += "| Level | Message |\n";
    outputMarkdown += "| ----- | ------- |\n";
    for (const error of errors) {
      const { level, message } = error;
      console.log(`  ${level}: ${message}`);

      outputMarkdown += `| ${iconFor(level)} ${level} | ${message.replace(/\n/g, "<br />")} |\n`;
    }

    outputMarkdown += "\n\n";
  }

  console.log(`Writing output to ${outFile}`);
  await writeFile(outFile, outputMarkdown);
}

/**
 * Compare two LintDiffViolation objects for sorting. First sort by level with
 * error being higher than warning. Then sort by file name and line number.
 * @param a
 * @param b
 */
export function compareLintDiffViolations(a: LintDiffViolation, b: LintDiffViolation): number {
  // Sort by level
  if (isFailure(a.level) && isWarning(b.level)) {
    return -1;
  } else if (isWarning(a.level) && isFailure(b.level)) {
    return 1;
  } else if (a.level === "fatal" && b.level !== "fatal") {
    return -1;
  } else if (a.level !== "fatal" && b.level === "fatal") {
    return 1;
  }

  const fileA = getFile(a) || "";
  const fileB = getFile(b) || "";

  // Sort by file name
  if (fileA !== fileB) {
    return fileA.localeCompare(fileB);
  }

  // Sort by line number
  const lineA = getLine(a) || 0;
  const lineB = getLine(b) || 0;

  if (lineA < lineB) {
    return -1;
  } else if (lineA > lineB) {
    return 1;
  }

  return 0;
}

/**
 * Returns relevant parts of a longer file path
 * Input: /specification/recoveryservicessiterecovery/resource-manager/Microsoft.RecoveryServices/stable/2025-01-01/service.json
 * Output: Microsoft.RecoveryServices/stable/2025-01-01/service.json
 * @param path path to a file in the repo
 * @returns
 */
export function getPathSegment(path: string): string {
  return path.split("/").slice(-4).join("/");
}

export function getFileLink(sha: string, path: string, line: number | null = null) {
  // Paths can sometimes contain a preceeding slash if coming from a nomralized
  // filesystem path. In this case, remove it so the link doesn't contain two
  // forward slashes.
  const urlPath = path.startsWith("/") ? path.slice(1) : path;
  if (line === null) {
    return `https://github.com/Azure/azure-rest-api-specs/blob/${sha}/${urlPath}`;
  }

  return `https://github.com/Azure/azure-rest-api-specs/blob/${sha}/${urlPath}#L${line}`;
}

export function getDocUrl(id: string) {
  if (id == "FATAL") {
    return `N/A`;
  }

  return `https://github.com/Azure/azure-openapi-validator/blob/main/docs/${kebabCase(id)}.md`;
}

export function getFile(lintDiffViolation: LintDiffViolation): string {
  return lintDiffViolation.source?.[0]?.document || "";
}

export function getLine(lintDiffViolation: LintDiffViolation): number | undefined {
  const result = lintDiffViolation.source?.[0]?.position?.line;
  if (typeof result === "number" && Number.isFinite(result)) {
    return result;
  }

  return undefined;
}

function getNewViolationReportRow(violation: LintDiffViolation, compareSha: string): string {
  const { level, code, message } = violation;
  if (level.toLowerCase() == "fatal") {
    // Fatal errors have fewer details and don't need to be formatted
    return `| ${iconFor(level)} ${code} | ${message} | ${violation.armRpcs?.join(", ")} |\n`;
  }

  return `| ${iconFor(level)} [${code}](${getDocUrl(code)}) | ${message}<br />Location: [${getPathSegment(relativizePath(getFile(violation)))}#L${getLine(violation)}](${getFileLink(compareSha, relativizePath(getFile(violation)), getLine(violation))}) | ${violation.armRpcs?.join(", ")} |\n`;
}

export function iconFor(type: string) {
  if (type.toLowerCase().includes("error") || type.toLowerCase() === "fatal") {
    return ":x:";
  } else {
    return ":warning:";
  }
}

export function getName(result: AutorestRunResult) {
  return result.tag ? result.tag : "default";
}

export function getPath(result: AutorestRunResult) {
  const { rootPath, readme, tag } = result;
  const readmePathRelative = relative(rootPath, readme.path);
  return tag ? `${readmePathRelative}#tag-${tag}` : readmePathRelative;
}<|MERGE_RESOLUTION|>--- conflicted
+++ resolved
@@ -21,7 +21,6 @@
   baseBranch: string,
   compareSha: string,
 ): Promise<boolean> {
-  
   console.log("Generating LintDiff report...");
 
   let pass = true;
@@ -79,7 +78,7 @@
       // New violations with level error or fatal fail the build. If all new
       // violations are warnings, the build passes.
       pass = false;
-    } else { 
+    } else {
       console.log("\t✅ No new violations with error or fatal level. LintDiff will pass.");
     }
 
@@ -138,15 +137,10 @@
   for (const { result, errors } of autoRestErrors) {
     console.log(`AutoRest errors for ${result.readme} (${result.tag})`);
 
-<<<<<<< HEAD
     const readmePath = relative(result.rootPath, result.readme.path);
 
-    outputMarkdown += "Readme: " + readmePath + "\n";
-    outputMarkdown += "Tag: " + result.tag + "\n";
-=======
-    outputMarkdown += `Readme: \`${result.readme}\`\n`;
+    outputMarkdown += `Readme: \`${readmePath}\`\n`;
     outputMarkdown += `Tag: \`${result.tag}\`\n`;
->>>>>>> 55cb134e
     outputMarkdown += "Errors:\n";
     outputMarkdown += "| Level | Message |\n";
     outputMarkdown += "| ----- | ------- |\n";

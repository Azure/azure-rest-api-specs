import { join } from "path";
<<<<<<< HEAD
import { exec, ExecException } from "node:child_process";
import { getPathToDependency, isFailure } from "./util.js";
import { AutoRestMessage, AutorestRunResult } from "./lintdiff-types.js";
import { ReadmeTags } from "./lintdiff-types.js";
import { getOpenapiType } from "./markdown-utils.js";
=======

import { getOpenapiType } from "./markdown-utils.js";
import { getPathToDependency, isFailure } from "./util.js";
import { AutoRestMessage, AutorestRunResult } from "./lintdiff-types.js";
import { execNpmExec, isExecError, ExecError } from "@azure-tools/specs-shared/exec";
import { ConsoleLogger } from "@azure-tools/specs-shared/logger";
>>>>>>> 55cb134e

const MAX_EXEC_BUFFER = 64 * 1024 * 1024;

// AutoRest messages are JSON objects that start with the string '{"level":'
// Non-AutoRest messages will start with things like '{"pluginName"'
const AUTOREST_ERROR_PREFIX = '{"level":';

export async function runChecks(
  path: string,
  runList: Map<string, ReadmeTags>,
): Promise<AutorestRunResult[]> {
  const dependenciesDir = await getPathToDependency("@microsoft.azure/openapi-validator");
  const result: AutorestRunResult[] = [];

  for (const [readme, tags] of runList.entries()) {
    const changedFilePath = join(path, readme);

    let openApiType = await getOpenapiType(tags.readme);

    // From momentOfTruth.ts:executeAutoRestWithLintDiff
    // This is a quick workaround for https://github.com/Azure/azure-sdk-tools/issues/6549
    // We override the openapi-subtype with the value of openapi-type,
    // to prevent LintDiff from reading openapi-subtype from the AutoRest config file (README)
    // and overriding openapi-type with it.
    let openApiSubType = openApiType;

    // If the tags array is empty run the loop once but with a null tag
    const coalescedTags = tags.tags?.size ? [...tags.tags] : [null];
    for (const tag of coalescedTags) {
      console.log(`::group::Autorest for type: ${openApiType} readme: ${readme} tag: ${tag}`);

      const autorestArgs = [
        "autorest",
        "--v3",
        "--spectral",
        "--azure-validator",
        "--semantic-validator=false",
        "--model-validator=false",
        "--message-format=json",
        `--openapi-type=${openApiType}`,
        `--openapi-subtype=${openApiSubType}`,
        `--use=${dependenciesDir}`,
      ];

      if (tag) {
        autorestArgs.push(`--tag=${tag}`);
      }
      autorestArgs.push(changedFilePath);
      const autorestCommand = `npm exec -- ${autorestArgs.join(" ")}`;
      console.log(`\tAutorest command: ${autorestCommand}`);

<<<<<<< HEAD
      const executionResult = await executeCommand(autorestCommand);
      
      console.log(executionResult.stderr + executionResult.stdout);

      const lintDiffResult = {
        autorestCommand,
        rootPath: path,
        readme: tags.readme,
        tag: tag ? tag : "",
        openApiType,
        ...executionResult,
      };
      logAutorestExecutionErrors(lintDiffResult);
=======
      let lintDiffResult: AutorestRunResult;
      try {
        const executionResult = await execNpmExec(
          autorestArgs, 
          { maxBuffer: MAX_EXEC_BUFFER, logger: new ConsoleLogger(true) }
        );

        lintDiffResult = {
          autorestCommand,
          rootPath: path,
          readme,
          tag: tag ? tag : "",
          openApiType,
          error: null,
          ...executionResult,
        } as AutorestRunResult;
      } catch (error) {
        if (!isExecError(error)) { 
          throw error;
        }

        const execError = error as ExecError;
        lintDiffResult = {
          autorestCommand,
          rootPath: path,
          readme,
          tag: tag ? tag : "",
          openApiType,
          error: execError,
          stdout: execError.stdout || "",
          stderr: execError.stderr || "",
        } as AutorestRunResult;

        logAutorestExecutionErrors(lintDiffResult);
      }
>>>>>>> 55cb134e
      console.log("::endgroup::");

      result.push(lintDiffResult);
      console.log(
        `\tAutorest result length: ${lintDiffResult.stderr.length + lintDiffResult.stdout.length}\n`,
      );
    }
  }

  return result;
}

export function getAutorestErrors(runResult: AutorestRunResult): AutoRestMessage[] {
  const errors = [];
  const lines = (runResult.stdout + runResult.stderr).split("\n").map((line) => line.trim());

  for (const line of lines) {
    if (line.startsWith(AUTOREST_ERROR_PREFIX)) {
      const error = JSON.parse(line) as AutoRestMessage;
      if (isFailure(error.level)) {
        errors.push(error);
      }
    }
  }

  return errors;
}

export function logAutorestExecutionErrors(runResult: AutorestRunResult) {
  if (runResult.error !== null) {
    const autoRestPrefix = `{`;
    const stdoutContainsLevelError = runResult.stdout.includes(`${autoRestPrefix}"level":"error"`);
    const stdoutContainsLevelFatal = runResult.stdout.includes(`${autoRestPrefix}"level":"fatal"`);
    const stderrContainsLevelError = runResult.stderr.includes(`${autoRestPrefix}"level":"error"`);
    const stderrContainsLevelFatal = runResult.stderr.includes(`${autoRestPrefix}"level":"fatal"`);

    console.log(
      `\tAutorest completed with errors:
\t\tExit code: ${runResult.error.code}
\t\tError is not null: true, 
\t\tstdout contains AutoRest 'error': ${stdoutContainsLevelError}
\t\tstdout contains AutoRest 'fatal': ${stdoutContainsLevelFatal} 
\t\tstderr contains AutoRest 'error': ${stderrContainsLevelError} 
\t\tstderr contains AutoRest 'fatal': ${stderrContainsLevelFatal}`,
    );
  }
}<|MERGE_RESOLUTION|>--- conflicted
+++ resolved
@@ -1,18 +1,11 @@
 import { join } from "path";
-<<<<<<< HEAD
-import { exec, ExecException } from "node:child_process";
+import { execNpmExec, isExecError, ExecError } from "@azure-tools/specs-shared/exec";
+import { ConsoleLogger } from "@azure-tools/specs-shared/logger";
+
 import { getPathToDependency, isFailure } from "./util.js";
 import { AutoRestMessage, AutorestRunResult } from "./lintdiff-types.js";
 import { ReadmeTags } from "./lintdiff-types.js";
 import { getOpenapiType } from "./markdown-utils.js";
-=======
-
-import { getOpenapiType } from "./markdown-utils.js";
-import { getPathToDependency, isFailure } from "./util.js";
-import { AutoRestMessage, AutorestRunResult } from "./lintdiff-types.js";
-import { execNpmExec, isExecError, ExecError } from "@azure-tools/specs-shared/exec";
-import { ConsoleLogger } from "@azure-tools/specs-shared/logger";
->>>>>>> 55cb134e
 
 const MAX_EXEC_BUFFER = 64 * 1024 * 1024;
 
@@ -64,39 +57,24 @@
       const autorestCommand = `npm exec -- ${autorestArgs.join(" ")}`;
       console.log(`\tAutorest command: ${autorestCommand}`);
 
-<<<<<<< HEAD
-      const executionResult = await executeCommand(autorestCommand);
-      
-      console.log(executionResult.stderr + executionResult.stdout);
-
-      const lintDiffResult = {
-        autorestCommand,
-        rootPath: path,
-        readme: tags.readme,
-        tag: tag ? tag : "",
-        openApiType,
-        ...executionResult,
-      };
-      logAutorestExecutionErrors(lintDiffResult);
-=======
       let lintDiffResult: AutorestRunResult;
       try {
-        const executionResult = await execNpmExec(
-          autorestArgs, 
-          { maxBuffer: MAX_EXEC_BUFFER, logger: new ConsoleLogger(true) }
-        );
+        const executionResult = await execNpmExec(autorestArgs, {
+          maxBuffer: MAX_EXEC_BUFFER,
+          logger: new ConsoleLogger(true),
+        });
 
         lintDiffResult = {
           autorestCommand,
           rootPath: path,
-          readme,
+          readme: tags.readme,
           tag: tag ? tag : "",
           openApiType,
           error: null,
           ...executionResult,
         } as AutorestRunResult;
       } catch (error) {
-        if (!isExecError(error)) { 
+        if (!isExecError(error)) {
           throw error;
         }
 
@@ -104,7 +82,7 @@
         lintDiffResult = {
           autorestCommand,
           rootPath: path,
-          readme,
+          readme: tags.readme,
           tag: tag ? tag : "",
           openApiType,
           error: execError,
@@ -114,7 +92,6 @@
 
         logAutorestExecutionErrors(lintDiffResult);
       }
->>>>>>> 55cb134e
       console.log("::endgroup::");
 
       result.push(lintDiffResult);

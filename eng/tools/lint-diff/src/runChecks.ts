--- conflicted
+++ resolved
@@ -1,16 +1,11 @@
 import { join } from "path";
 import { execNpmExec, isExecError, ExecError } from "@azure-tools/specs-shared/exec";
-import { ConsoleLogger } from "@azure-tools/specs-shared/logger";
+import { debugLogger } from "@azure-tools/specs-shared/logger";
 
 import { getPathToDependency, isFailure } from "./util.js";
 import { AutoRestMessage, AutorestRunResult } from "./lintdiff-types.js";
-<<<<<<< HEAD
 import { ReadmeAffectedTags } from "./lintdiff-types.js";
 import { getOpenapiType } from "./markdown-utils.js";
-=======
-import { execNpmExec, isExecError, ExecError } from "@azure-tools/specs-shared/exec";
-import { debugLogger } from "@azure-tools/specs-shared/logger";
->>>>>>> 2f3bbdf0
 
 const MAX_EXEC_BUFFER = 64 * 1024 * 1024;
 
@@ -66,11 +61,7 @@
       try {
         const executionResult = await execNpmExec(autorestArgs, {
           maxBuffer: MAX_EXEC_BUFFER,
-<<<<<<< HEAD
-          logger: new ConsoleLogger(true),
-=======
           logger: debugLogger,
->>>>>>> 2f3bbdf0
         });
 
         lintDiffResult = {

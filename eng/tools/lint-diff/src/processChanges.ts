--- conflicted
+++ resolved
@@ -97,49 +97,35 @@
 
   const readmeTags = new Map<string, ReadmeAffectedTags>();
   for (const changedSwagger of existingChangedFiles.filter(swagger)) {
-<<<<<<< HEAD
-    const readmeTagMapForChangedFile = await specModels
-      .get(getService(changedSwagger))!
-      .getAffectedReadmeTags(resolve(rootPath, changedSwagger));
-
-    for (const [readmeEntry, tags] of readmeTagMapForChangedFile) {
-      if (!readmeTags.has(readmeEntry.path)) {
-        readmeTags.set(readmeEntry.path, { readme: readmeEntry, changedTags: new Set<string>() });
-      }
-      for (const tag of tags) {
-        readmeTags.get(readmeEntry.path)?.changedTags.add(tag.name);
-=======
-    const readmeTagMapForChangedFile = 
-      await specModels.get(getService(changedSwagger))!.getAffectedReadmeTags(resolve(rootPath, changedSwagger));
-    
-    for (const [readmePath, tags] of readmeTagMapForChangedFile) {
-      if (!readmeTags.has(readmePath)) {
-        readmeTags.set(readmePath, new Set<string>());
-      }
-      for (const tagName of tags.keys()) {
-        readmeTags.get(readmePath)?.add(tagName);
->>>>>>> 55ee3558
+    const specModel = specModels.get(getService(changedSwagger))!;
+    const readmeTagMapForChangedFile = await specModel.getAffectedReadmeTags(
+      resolve(rootPath, changedSwagger),
+    );
+
+    for (const [readmePath, tagInfo] of readmeTagMapForChangedFile) {
+      const readme = (await specModel.getReadmes()).get(readmePath)!;
+
+      for (const [tagName] of tagInfo) {
+        const readmeTag = readmeTags.get(readmePath) ?? {
+          readme,
+          changedTags: new Set(),
+        };
+        readmeTag.changedTags.add(tagName);
+        readmeTags.set(readmePath, readmeTag);
       }
     }
   }
 
   const changedFileAndTagsMap = new Map<string, ReadmeAffectedTags>();
   for (const [readmeFile, tags] of readmeTags.entries()) {
-    const tagsFromReadme = await tags.readme.getTags();
-    const tagsAndInputs = [...tags.changedTags].map((changedTag) => {
+    const allTagsForReadme = (await tags.readme.getTags()).values();
+    const tagsAndInputs = [...allTagsForReadme].map((tag) => {
       return {
-        tagName: changedTag,
-        // For the given changedTag, get input files that are associated with it
-        inputFiles: [...tagsFromReadme]
-          .filter((t) => t.name === changedTag)
-          .flatMap((f) => [...f.inputFiles].map((i) => i.path)),
+        tagName: tag.name,
+        inputFiles: [...tag.inputFiles.keys()],
       };
     });
-
-    // Deduplicate tags
     const dedupedTags = deduplicateTags(tagsAndInputs);
-
-    // Add the readme file and tags to the map
     changedFileAndTagsMap.set(relative(rootPath, readmeFile), {
       readme: tags.readme,
       changedTags: new Set<string>(dedupedTags),
@@ -160,17 +146,11 @@
   const affectedSwaggers = new Set<string>();
   for (const changedSwagger of existingChangedFiles.filter(swagger)) {
     const service = getService(changedSwagger);
-<<<<<<< HEAD
     const swaggerSet = await specModels
       .get(service)!
       .getAffectedSwaggers(resolve(rootPath, changedSwagger));
-    for (const swaggerEntry of swaggerSet) {
-      affectedSwaggers.add(relative(rootPath, swaggerEntry.path));
-=======
-    const swaggerSet = await specModels.get(service)!.getAffectedSwaggers(resolve(rootPath, changedSwagger));
     for (const swaggerPath of swaggerSet.keys()) {
       affectedSwaggers.add(relative(rootPath, swaggerPath));
->>>>>>> 55ee3558
     }
   }
 

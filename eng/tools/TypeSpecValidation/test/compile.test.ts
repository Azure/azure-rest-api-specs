--- conflicted
+++ resolved
@@ -3,14 +3,7 @@
 import { strict as assert } from "node:assert";
 describe("compile", function () {
   it("should succeed if project can compile", async function () {
-<<<<<<< HEAD
-    let host = new TsvTestHost();
-    host.runCmd = async (_cmd: string, _cwd: string) => [null, "success", "success"];
-
-    const result = await new CompileRule().execute(host, TsvTestHost.folder);
-=======
     const result = await new CompileRule().execute(new TsvTestHost(), TsvTestHost.folder);
->>>>>>> 342c3af8
 
     assert(result.success);
   });

import { parseArgs, ParseArgsConfig } from "node:util";
import { CompileRule } from "./rules/compile.js";
import { FolderStructureRule } from "./rules/folder-structure.js";
import { FormatRule } from "./rules/format.js";
import { GitDiffRule } from "./rules/git-diff.js";
import { LinterRulesetRule } from "./rules/linter-ruleset.js";
import { NpmPrefixRule } from "./rules/npm-prefix.js";
<<<<<<< HEAD
import path from "path";
=======
import { TsvRunnerHost } from "./tsv-runner-host.js";
>>>>>>> f3c5259f

export async function main() {
  const args = process.argv.slice(2);
  const options = {
    folder: {
      type: "string",
      short: "f",
    },
  };
  const parsedArgs = parseArgs({ args, options, allowPositionals: true } as ParseArgsConfig);
  const folder = parsedArgs.positionals[0].split(path.sep).join("/");
  console.log("Running TypeSpecValidation on folder:", folder);

  const host = new TsvRunnerHost();

  const rules = [
    new FolderStructureRule(),
    new NpmPrefixRule(),
    new LinterRulesetRule(),
    new CompileRule(),
    new FormatRule(),
    new GitDiffRule(),
  ];
  let success = true;
  for (let i = 0; i < rules.length; i++) {
    const rule = rules[i];
    console.log("\nExecuting rule: " + rule.name);
    const result = await rule.execute(host, folder);
    if (result.stdOutput) console.log(result.stdOutput);
    if (!result.success) {
      success = false;
      console.log("Rule " + rule.name + " failed");
      if (result.errorOutput) console.log(result.errorOutput);

      // Stop executing more rules, since the results are more likely to be confusing than helpful
      // Can add property like "RuleResult.ContinueOnError" if some rules want to continue
      break;
    }
  }

  if (!success) {
    process.exitCode = 1;
  }
}<|MERGE_RESOLUTION|>--- conflicted
+++ resolved
@@ -5,11 +5,8 @@
 import { GitDiffRule } from "./rules/git-diff.js";
 import { LinterRulesetRule } from "./rules/linter-ruleset.js";
 import { NpmPrefixRule } from "./rules/npm-prefix.js";
-<<<<<<< HEAD
 import path from "path";
-=======
 import { TsvRunnerHost } from "./tsv-runner-host.js";
->>>>>>> f3c5259f
 
 export async function main() {
   const args = process.argv.slice(2);

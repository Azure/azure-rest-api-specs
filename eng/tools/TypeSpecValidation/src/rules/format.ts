import { Rule } from "../rule.js";
import { RuleResult } from "../rule-result.js";
import { TsvHost } from "../tsv-host.js";

export class FormatRule implements Rule {
  readonly name = "Format";
  readonly description = "Format TypeSpec";

  async execute(host: TsvHost, folder: string): Promise<RuleResult> {
    // Format parent folder to include shared files

<<<<<<< HEAD
    let [err, stdOutput, errorOutput] = await host.runCmd(`npx tsp format ../**/*.tsp`, folder);
=======
    let [err, stdOutput, errorOutput] = await runCmd(`npx tsp format "../**/*.tsp"`, folder);
>>>>>>> e6d90862
    // Failing on both err and errorOutput because of known bug in tsp format where it returns 0 on failed formatting
    // https://github.com/microsoft/typespec/issues/2323
    let success = !err && !errorOutput;
    return {
      success: success,
      stdOutput: stdOutput,
      errorOutput: errorOutput,
    };
  }
}<|MERGE_RESOLUTION|>--- conflicted
+++ resolved
@@ -9,11 +9,7 @@
   async execute(host: TsvHost, folder: string): Promise<RuleResult> {
     // Format parent folder to include shared files
 
-<<<<<<< HEAD
-    let [err, stdOutput, errorOutput] = await host.runCmd(`npx tsp format ../**/*.tsp`, folder);
-=======
-    let [err, stdOutput, errorOutput] = await runCmd(`npx tsp format "../**/*.tsp"`, folder);
->>>>>>> e6d90862
+    let [err, stdOutput, errorOutput] = await host.runCmd(`npx tsp format "../**/*.tsp"`, folder);
     // Failing on both err and errorOutput because of known bug in tsp format where it returns 0 on failed formatting
     // https://github.com/microsoft/typespec/issues/2323
     let success = !err && !errorOutput;

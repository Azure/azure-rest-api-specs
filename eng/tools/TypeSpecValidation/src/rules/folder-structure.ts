import { globby } from "globby";
import path from "path";
import { Rule } from "../rule.js";
import { RuleResult } from "../rule-result.js";
import { TsvHost } from "../tsv-host.js";

export class FolderStructureRule implements Rule {
  readonly name = "FolderStructure";
  readonly description = "Verify spec directory's folder structure and naming conventions.";
  async execute(host: TsvHost, folder: string): Promise<RuleResult> {
    let success = true;
    let stdOutput = "";
    let errorOutput = "";
<<<<<<< HEAD
    let stdOutput = "Verify tspconfig file extension";

    const tspConfig = await globby([`${folder}/**tspconfig.*`]);
    tspConfig.forEach((file: string) => {
=======

    stdOutput += `folder: ${folder}\n`;
    if (!(await checkFileExists(folder))) {
      return {
        success: false,
        stdOutput: stdOutput,
        errorOutput: `Folder '${folder}' does not exist.\n`,
      };
    }

    const tspConfigs = await globby([`${folder}/**tspconfig.*`]);
    stdOutput += `config files: ${JSON.stringify(tspConfigs)}\n`;
    tspConfigs.forEach((file: string) => {
>>>>>>> e6d90862
      if (!file.endsWith("tspconfig.yaml")) {
        success = false;
        errorOutput += `Invalid config file '${file}'.  Must be named 'tspconfig.yaml'.\n`;
      }
    });

    // Verify top level folder is lower case
    let folderStruct = folder.split("/");
    if (folderStruct[1].match(/[A-Z]/g)) {
      success = false;
      errorOutput += `Invalid folder name. Folders under specification/ must be lower case.\n`;
    }

    let packageFolder = folderStruct[folderStruct.length - 1];

    // Verify package folder is at most 3 levels deep
    if (folderStruct.length > 4) {
      success = false;
      errorOutput += `Please limit TypeSpec folder depth to 3 levels or less`;
    }

    // Verify second level folder is capitalized after each '.'
    if (
      /(^|\. *)([a-z])/g.test(packageFolder) &&
      !["data-plane", "resource-manager"].includes(packageFolder)
    ) {
      success = false;
      errorOutput += `Invalid folder name. Folders under specification/${folderStruct[1]} must be capitalized after each '.'\n`;
    }

    // Verify 'Shared' follows 'Management'
    if (packageFolder.includes("Management") && packageFolder.includes("Shared")) {
      if (!packageFolder.includes("Management.Shared")) {
        success = false;
        errorOutput += `Invalid folder name. For management libraries with a shared component, 'Shared' should follow 'Management'.`;
      }
    }

    // Verify tspconfig, main.tsp, examples/
    let containsMinStruct =
      (await host.checkFileExists(path.join(folder, "main.tsp"))) ||
      (await host.checkFileExists(path.join(folder, "client.tsp")));

    if (await host.checkFileExists(path.join(folder, "main.tsp"))) {
      containsMinStruct =
        containsMinStruct && (await host.checkFileExists(path.join(folder, "examples")));
    }

    if (!packageFolder.includes("Shared")) {
      containsMinStruct =
        containsMinStruct && (await host.checkFileExists(path.join(folder, "tspconfig.yaml")));
    }
    if (!containsMinStruct) {
      success = false;
      errorOutput += `Invalid folder structure. Package must contain main.tsp or client.tsp, tspconfig.yaml, and examples folder if there's main.tsp.`;
    }

    return {
      success: success,
      stdOutput: stdOutput,
      errorOutput: errorOutput,
    };
  }
}<|MERGE_RESOLUTION|>--- conflicted
+++ resolved
@@ -11,15 +11,9 @@
     let success = true;
     let stdOutput = "";
     let errorOutput = "";
-<<<<<<< HEAD
-    let stdOutput = "Verify tspconfig file extension";
-
-    const tspConfig = await globby([`${folder}/**tspconfig.*`]);
-    tspConfig.forEach((file: string) => {
-=======
 
     stdOutput += `folder: ${folder}\n`;
-    if (!(await checkFileExists(folder))) {
+    if (!(await host.checkFileExists(folder))) {
       return {
         success: false,
         stdOutput: stdOutput,
@@ -30,7 +24,6 @@
     const tspConfigs = await globby([`${folder}/**tspconfig.*`]);
     stdOutput += `config files: ${JSON.stringify(tspConfigs)}\n`;
     tspConfigs.forEach((file: string) => {
->>>>>>> e6d90862
       if (!file.endsWith("tspconfig.yaml")) {
         success = false;
         errorOutput += `Invalid config file '${file}'.  Must be named 'tspconfig.yaml'.\n`;

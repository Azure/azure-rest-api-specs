--- conflicted
+++ resolved
@@ -1,27 +1,4 @@
 import { exec } from "child_process";
-<<<<<<< HEAD
-import { access } from "fs/promises";
-import { parseArgs, ParseArgsConfig } from "node:util";
-import path from "path";
-import { simpleGit } from "simple-git";
-
-async function runCmd(cmd: string, cwd: string) {
-    console.log(`run command:${cmd}`);
-    const { err, stdout, stderr } = (await new Promise((res) =>
-        exec(
-            cmd,
-            {
-                encoding: "utf8",
-                maxBuffer: 1024 * 1024 * 64,
-                cwd: cwd,
-            },
-            (err: unknown, stdout: unknown, stderr: unknown) =>
-                res({
-                    err: err,
-                    stdout: stdout,
-                    stderr: stderr,
-                })
-=======
 import debug from "debug";
 import { access } from "fs/promises"
 import { parseArgs, ParseArgsConfig } from 'node:util';
@@ -38,7 +15,6 @@
             { encoding: "utf8", maxBuffer: 1024 * 1024 * 64, cwd: cwd },
             (err: unknown, stdout: unknown, stderr: unknown) =>
                 res({ err: err, stdout: stdout, stderr: stderr })
->>>>>>> d71132a3
         )
     )) as any;
     let resultString = stderr + stdout;
@@ -64,23 +40,11 @@
     const args = process.argv.slice(2);
     const options = {
         folder: {
-<<<<<<< HEAD
-            type: "string",
-            short: "f",
-        },
-    };
-    const parsedArgs = parseArgs({
-        args,
-        options,
-        allowPositionals: true,
-    } as ParseArgsConfig);
-=======
             type: 'string',
             short: 'f',
         },
     };
     const parsedArgs = parseArgs({ args, options, allowPositionals: true } as ParseArgsConfig);
->>>>>>> d71132a3
     const folder = parsedArgs.positionals[0];
     console.log("Running TypeSpecValidation on folder:", folder);
 
@@ -88,20 +52,8 @@
     let expected_npm_prefix = process.cwd();
     const actual_npm_prefix = (await runCmd(`npm prefix`, folder)).trim();
     if (expected_npm_prefix !== actual_npm_prefix) {
-<<<<<<< HEAD
-        console.log(
-            "ERROR: TypeSpec folders MUST NOT contain a package.json, and instead MUST rely on the package.json at repo root."
-        );
-        throw new Error(
-            "Expected npm prefix: " +
-                expected_npm_prefix +
-                "\nActual npm prefix: " +
-                actual_npm_prefix
-        );
-=======
         console.log("ERROR: TypeSpec folders MUST NOT contain a package.json, and instead MUST rely on the package.json at repo root.")
         throw new Error("Expected npm prefix: " + expected_npm_prefix + "\nActual npm prefix: " + actual_npm_prefix)
->>>>>>> d71132a3
     }
 
     // Spec compilation check

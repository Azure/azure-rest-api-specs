--- conflicted
+++ resolved
@@ -22,13 +22,8 @@
     "@vitest/coverage-v8": "^3.1.2",
     "prettier": "~3.6.2",
     "prettier-plugin-organize-imports": "^4.2.0",
-<<<<<<< HEAD
-    "typescript": "~5.8.2",
-    "vitest": "^3.1.2"
-=======
     "typescript": "~5.9.2",
     "vitest": "^3.2.4"
->>>>>>> 67715ca7
   },
   "scripts": {
     "build": "tsc --build",

import { join } from "path";
import { parse as yamlParse } from "yaml";
import { Rule } from "../rule.js";
import { RuleResult } from "../rule-result.js";
import { Suppression } from "suppressions";
import { fileExists, getSuppressions, readTspConfig } from "../utils.js";

type ExpectedValueType = string | boolean | RegExp;
type SkipResult = { shouldSkip: boolean; reason?: string };

export abstract class TspconfigSubRuleBase {
  protected keyToValidate: string;
  protected expectedValue: ExpectedValueType;

  constructor(keyToValidate: string, expectedValue: ExpectedValueType) {
    this.keyToValidate = keyToValidate;
    this.expectedValue = expectedValue;
  }

  public async execute(folder: string): Promise<RuleResult> {
    const tspconfigExists = await fileExists(join(folder, "tspconfig.yaml"));
    if (!tspconfigExists)
      return this.createFailedResult(
        `Failed to find ${join(folder, "tspconfig.yaml")}`,
        "Please add tspconfig.yaml",
      );

    let config = undefined;
    try {
      const configText = await readTspConfig(folder);
      config = yamlParse(configText);
    } catch (error) {
      return this.createFailedResult(
        `Failed to parse ${join(folder, "tspconfig.yaml")}`,
        "Please add tspconfig.yaml.",
      );
    }

    const { shouldSkip, reason } = this.skip(config, folder);
    if (shouldSkip)
      return {
        success: true,
        stdOutput: `Validation skipped. ${reason}`,
      };
    return this.validate(config);
  }

  protected skip(_config: any, _folder: string): SkipResult {
    return { shouldSkip: false };
  }

  protected validateValue(
    actual: string | boolean | undefined,
    expected: ExpectedValueType,
  ): boolean {
    switch (typeof expected) {
      case "boolean":
      case "string":
        return actual === expected;
      case "object":
        return typeof actual === "string" && expected.test(actual);
      default:
        console.warn("Unsupported expected-value-type for tspconfig.yaml");
        return false;
    }
  }

  protected createFailedResult(error: string, action: string): RuleResult {
    return {
      success: false,
      errorOutput: `- ${error}. ${action}.`,
    };
  }

  public abstract getPathOfKeyToValidate(): string;
  protected abstract validate(config: any): RuleResult;
}

class TspconfigParameterSubRuleBase extends TspconfigSubRuleBase {
  constructor(keyToValidate: string, expectedValue: ExpectedValueType) {
    super(keyToValidate, expectedValue);
  }

  protected validate(config: any): RuleResult {
    const parameter = config?.parameters?.[this.keyToValidate]?.default;
    if (parameter === undefined)
      return this.createFailedResult(
        `Failed to find "parameters.${this.keyToValidate}.default" with expected value "${this.expectedValue}"`,
        `Please add "parameters.${this.keyToValidate}.default" with expected value "${this.expectedValue}".`,
      );

    if (!this.validateValue(parameter, this.expectedValue))
      return this.createFailedResult(
        `The value of parameters.${this.keyToValidate}.default "${parameter}" does not match "${this.expectedValue}"`,
        `Please update the value of "parameters.${this.keyToValidate}.default" to match "${this.expectedValue}".`,
      );

    return { success: true };
  }

  public getPathOfKeyToValidate() {
    return `parameters.${this.keyToValidate}.default`;
  }
}

class TspconfigEmitterOptionsSubRuleBase extends TspconfigSubRuleBase {
  protected emitterName: string;

  constructor(emitterName: string, keyToValidate: string, expectedValue: ExpectedValueType) {
    super(keyToValidate, expectedValue);
    this.emitterName = emitterName;
  }

  public getEmitterName() {
    return this.emitterName;
  }

  protected tryFindOption(config: any): Record<string, any> | undefined {
    let option: Record<string, any> | undefined = config?.options?.[this.emitterName];
    for (const segment of this.keyToValidate.split(".")) {
      if (option && typeof option === "object" && !Array.isArray(option) && segment in option)
        option = option![segment];
      else return undefined;
    }
    return option;
  }

  protected validate(config: any): RuleResult {
    const option = this.tryFindOption(config);
    if (option === undefined)
      return this.createFailedResult(
        `Failed to find "options.${this.emitterName}.${this.keyToValidate}" with expected value "${this.expectedValue}"`,
        `Please add "options.${this.emitterName}.${this.keyToValidate}" with expected value "${this.expectedValue}"`,
      );

    const actualValue = option as unknown as undefined | string | boolean;
    if (!this.validateValue(actualValue, this.expectedValue))
      return this.createFailedResult(
        `The value of options.${this.emitterName}.${this.keyToValidate} "${actualValue}" does not match "${this.expectedValue}"`,
        `Please update the value of "options.${this.emitterName}.${this.keyToValidate}" to match "${this.expectedValue}"`,
      );

    return { success: true };
  }

  public getPathOfKeyToValidate() {
    return `options.${this.emitterName}.${this.keyToValidate}`;
  }
}

function isManagementSdk(folder: string): boolean {
  return folder.includes("/resource-manager/") || folder.includes(".Management");
}

function skipForDataPlane(folder: string): SkipResult {
  return {
    shouldSkip: !isManagementSdk(folder),
    reason: "This rule is only applicable for management plane SDKs.",
  };
}

function skipForManagementPlane(folder: string): SkipResult {
  return {
    shouldSkip: isManagementSdk(folder),
    reason: "This rule is only applicable for data plane SDKs.",
  };
}

function skipForRestLevelClientOrManagementPlaneInTsEmitter(
  config: any,
  folder: string,
): SkipResult {
  const isRLCClient =
    config?.options?.["@azure-tools/typespec-ts"]?.["is-modular-library"] !== true;
  const shouldSkip = isManagementSdk(folder) || isRLCClient;
  const result: SkipResult = {
    shouldSkip: shouldSkip,
  };
  if (result.shouldSkip)
    result.reason = "This rule is only applicable for data plane SDKs with modular client.";
  return result;
}

function skipForModularOrManagementPlaneInTsEmitter(config: any, folder: string): SkipResult {
  const isModularClient =
    config?.options?.["@azure-tools/typespec-ts"]?.["is-modular-library"] === true;
  const shouldSkip = isManagementSdk(folder) || isModularClient;
  const result: SkipResult = {
    shouldSkip: shouldSkip,
  };
  if (result.shouldSkip)
    result.reason = "This rule is only applicable for data plane SDKs with rest level client.";
  return result;
}

function skipForNonModularOrDataPlaneInTsEmitter(config: any, folder: string): SkipResult {
  // is-modular-library is true by default
  const isModularClient =
    config?.options?.["@azure-tools/typespec-ts"]?.["is-modular-library"] !== false;
  const shouldRun = isManagementSdk(folder) && isModularClient;
  const result: SkipResult = {
    shouldSkip: !shouldRun,
  };
  if (result.shouldSkip)
    result.reason = "This rule is only applicable for management SDKs with modular client.";
  return result;
}

// ----- common sub rules -----
export class TspConfigCommonAzServiceDirMatchPatternSubRule extends TspconfigParameterSubRuleBase {
  constructor() {
    super("service-dir", /^sdk\/[^\/]*$/);
  }
}

// ----- Java sub rules -----
export class TspConfigJavaAzPackageDirectorySubRule extends TspconfigEmitterOptionsSubRuleBase {
  constructor() {
    super("@azure-tools/typespec-java", "package-dir", new RegExp(/^azure(-\w+)+$/));
  }
}

export class TspConfigJavaMgmtPackageDirFormatSubRule extends TspconfigEmitterOptionsSubRuleBase {
  constructor() {
    super(
      "@azure-tools/typespec-java",
      "package-dir",
      new RegExp(/^azure-resourcemanager-[^\/]+$/), // Matches "azure-resourcemanager-<service-name>" with no restriction on characters after the hyphen
    );
  }

  protected skip(_: any, folder: string) {
    return skipForDataPlane(folder); // Ensures this rule only applies to management plane SDKs
  }
}

export class TspConfigJavaMgmtNamespaceFormatSubRule extends TspconfigEmitterOptionsSubRuleBase {
  constructor() {
    super(
      "@azure-tools/typespec-java",
      "namespace",
<<<<<<< HEAD
      new RegExp(/^com\.azure\.resourcemanager\.[^\.]+$/), // Matches "com.azure.resourcemanager.<service-name>" with no restriction on characters after the last dot
=======
      new RegExp(/^com\.azure\.resourcemanager(\.[a-z0-9_]+)+$/), // Matches "com.azure.resourcemanager.<service-name>" allowing a-z, 0-9, and _ in each segment
>>>>>>> 7611bb6c
    );
  }

  protected skip(_: any, folder: string) {
    return skipForDataPlane(folder); // Ensures this rule only applies to management plane SDKs
  }
}

// ----- TS management modular sub rules -----
export class TspConfigTsMgmtModularExperimentalExtensibleEnumsTrueSubRule extends TspconfigEmitterOptionsSubRuleBase {
  constructor() {
    super("@azure-tools/typespec-ts", "experimental-extensible-enums", true);
  }
  protected skip(config: any, folder: string) {
    return skipForNonModularOrDataPlaneInTsEmitter(config, folder);
  }
}

export class TspConfigTsMgmtModularPackageDirectorySubRule extends TspconfigEmitterOptionsSubRuleBase {
  constructor() {
    super("@azure-tools/typespec-ts", "package-dir", new RegExp(/^arm-[^\/]+$/));
  }

  protected skip(config: any, folder: string) {
    return skipForNonModularOrDataPlaneInTsEmitter(config, folder);
  }
}

export class TspConfigTsMgmtModularPackageNameMatchPatternSubRule extends TspconfigEmitterOptionsSubRuleBase {
  constructor() {
    super(
      "@azure-tools/typespec-ts",
      "package-details.name",
      new RegExp(/^\@azure\/arm(?:-[a-z]+)+$/),
    );
  }
  protected skip(config: any, folder: string) {
    return skipForNonModularOrDataPlaneInTsEmitter(config, folder);
  }
}

// ----- TS data plane sub rules -----
export class TspConfigTsDpPackageDirectorySubRule extends TspconfigEmitterOptionsSubRuleBase {
  constructor() {
    super("@azure-tools/typespec-ts", "package-dir", new RegExp(/^(?:[a-z]+-)*rest$/));
  }
  protected skip(config: any, folder: string) {
    return skipForModularOrManagementPlaneInTsEmitter(config, folder);
  }
}

export class TspConfigTsRlcDpPackageNameMatchPatternSubRule extends TspconfigEmitterOptionsSubRuleBase {
  constructor() {
    super(
      "@azure-tools/typespec-ts",
      "package-details.name",
      new RegExp(/^\@azure-rest\/[a-z]+(?:-[a-z]+)*$/),
    );
  }

  protected skip(config: any, folder: string) {
    return skipForModularOrManagementPlaneInTsEmitter(config, folder);
  }
}

export class TspConfigTsMlcDpPackageNameMatchPatternSubRule extends TspconfigEmitterOptionsSubRuleBase {
  constructor() {
    super(
      "@azure-tools/typespec-ts",
      "package-details.name",
      new RegExp(/^@azure\/(?:[a-z]+-)*[a-z]+$/),
    );
  }

  protected skip(config: any, folder: string) {
    return skipForRestLevelClientOrManagementPlaneInTsEmitter(config, folder);
  }
}
// ----- Go data plane sub rules -----
export class TspConfigGoDpServiceDirMatchPatternSubRule extends TspconfigEmitterOptionsSubRuleBase {
  constructor() {
    super("@azure-tools/typespec-go", "service-dir", new RegExp(/^sdk\/.*$/));
  }
  protected skip(_: any, folder: string) {
    return skipForManagementPlane(folder);
  }
}

export class TspConfigGoDpPackageDirectoryMatchPatternSubRule extends TspconfigEmitterOptionsSubRuleBase {
  constructor() {
    super("@azure-tools/typespec-go", "package-dir", new RegExp(/^az.*$/));
  }
  protected skip(_: any, folder: string) {
    return skipForManagementPlane(folder);
  }
}

export class TspConfigGoDpModuleMatchPatternSubRule extends TspconfigEmitterOptionsSubRuleBase {
  constructor() {
    super(
      "@azure-tools/typespec-go",
      "module",
      new RegExp(/^github.com\/Azure\/azure-sdk-for-go\/.*$/),
    );
  }
  protected validate(config: any): RuleResult {
    let module = config?.options?.[this.emitterName]?.module;
    if (module === undefined) return { success: true };
    return super.validate(config);
  }
  protected skip(_: any, folder: string) {
    return skipForManagementPlane(folder);
  }
}

// ----- Go Mgmt plane sub rules -----
export class TspConfigGoMgmtServiceDirMatchPatternSubRule extends TspconfigEmitterOptionsSubRuleBase {
  constructor() {
    super("@azure-tools/typespec-go", "service-dir", new RegExp(/^sdk\/resourcemanager\/[^\/]*$/));
  }
  protected skip(_: any, folder: string) {
    return skipForDataPlane(folder);
  }
}

export class TspConfigGoMgmtPackageDirectorySubRule extends TspconfigEmitterOptionsSubRuleBase {
  constructor() {
    super("@azure-tools/typespec-go", "package-dir", new RegExp(/^arm[^\/]*$/));
  }
  protected skip(_: any, folder: string) {
    return skipForDataPlane(folder);
  }
}

export class TspConfigGoMgmtModuleEqualStringSubRule extends TspconfigEmitterOptionsSubRuleBase {
  constructor() {
    super(
      "@azure-tools/typespec-go",
      "module",
      "github.com/Azure/azure-sdk-for-go/{service-dir}/{package-dir}",
    );
  }
  protected skip(_: any, folder: string) {
    return skipForDataPlane(folder);
  }
}

export class TspConfigGoMgmtFixConstStutteringTrueSubRule extends TspconfigEmitterOptionsSubRuleBase {
  constructor() {
    super("@azure-tools/typespec-go", "fix-const-stuttering", true);
  }
  protected skip(_: any, folder: string) {
    return skipForDataPlane(folder);
  }
}

export class TspConfigGoMgmtGenerateSamplesTrueSubRule extends TspconfigEmitterOptionsSubRuleBase {
  constructor() {
    super("@azure-tools/typespec-go", "generate-samples", true);
  }
  protected skip(_: any, folder: string) {
    return skipForDataPlane(folder);
  }
}

export class TspConfigGoMgmtHeadAsBooleanTrueSubRule extends TspconfigEmitterOptionsSubRuleBase {
  constructor() {
    super("@azure-tools/typespec-go", "head-as-boolean", true);
  }
  protected skip(_: any, folder: string) {
    return skipForDataPlane(folder);
  }
}

// ----- Go az sub rules -----
export class TspConfigGoAzGenerateFakesTrueSubRule extends TspconfigEmitterOptionsSubRuleBase {
  constructor() {
    super("@azure-tools/typespec-go", "generate-fakes", true);
  }
}

export class TspConfigGoAzInjectSpansTrueSubRule extends TspconfigEmitterOptionsSubRuleBase {
  constructor() {
    super("@azure-tools/typespec-go", "inject-spans", true);
  }
}

// ----- Python management plane sub rules -----
export class TspConfigPythonMgmtPackageDirectorySubRule extends TspconfigEmitterOptionsSubRuleBase {
  constructor() {
    super("@azure-tools/typespec-python", "package-dir", new RegExp(/^azure-mgmt(-[a-z]+){1,2}$/));
  }
  protected skip(_: any, folder: string) {
    return skipForDataPlane(folder);
  }
}

<<<<<<< HEAD
export class TspConfigPythonMgmtNamespaceSubRule extends TspconfigEmitterOptionsSubRuleBase {
  constructor() {
    super("@azure-tools/typespec-python", "namespace", new RegExp(/^azure\.mgmt(\.[a-z]+){1,2}$/));
  }
  protected skip(_: any, folder: string) {
    return skipForDataPlane(folder);
  }
}

// ----- Python data plane sub rules -----
export class TspConfigPythonDpPackageDirectorySubRule extends TspconfigEmitterOptionsSubRuleBase {
=======
export class TspConfigPythonMgmtPackageGenerateTestTrueSubRule extends TspconfigEmitterOptionsSubRuleBase {
>>>>>>> 7611bb6c
  constructor() {
    super("@azure-tools/typespec-python", "generate-test", true);
  }
  protected skip(_: any, folder: string) {
    return skipForDataPlane(folder);
  }
}

<<<<<<< HEAD
// ----- Python azure sub rules -----
export class TspConfigPythonAzGenerateTestTrueSubRule extends TspconfigEmitterOptionsSubRuleBase {
=======
export class TspConfigPythonMgmtPackageGenerateSampleTrueSubRule extends TspconfigEmitterOptionsSubRuleBase {
  constructor() {
    super("@azure-tools/typespec-python", "generate-sample", true);
  }
  protected skip(_: any, folder: string) {
    return skipForDataPlane(folder);
  }
}

export class TspConfigPythonMgmtNamespaceSubRule extends TspconfigEmitterOptionsSubRuleBase {
>>>>>>> 7611bb6c
  constructor() {
    super("@azure-tools/typespec-python", "namespace", new RegExp(/^azure\.mgmt(\.[a-z]+){1,2}$/));
  }
  protected skip(_: any, folder: string) {
    return skipForDataPlane(folder);
  }
}

// ----- Python data plane sub rules -----
export class TspConfigPythonDpPackageDirectorySubRule extends TspconfigEmitterOptionsSubRuleBase {
  constructor() {
    super("@azure-tools/typespec-python", "package-dir", new RegExp(/^azure(-[a-z]+){1,3}$/));
  }
  protected skip(_: any, folder: string) {
    return skipForManagementPlane(folder);
  }
}

// ----- CSharp sub rules -----
export class TspConfigCsharpAzPackageDirectorySubRule extends TspconfigEmitterOptionsSubRuleBase {
  constructor() {
    super("@azure-tools/typespec-csharp", "package-dir", new RegExp(/^Azure\./));
  }
}

export class TspConfigCsharpAzNamespaceEqualStringSubRule extends TspconfigEmitterOptionsSubRuleBase {
  constructor() {
    super("@azure-tools/typespec-csharp", "namespace", "{package-dir}");
  }
  override validate(config: any): RuleResult {
    const option = this.tryFindOption(config);

    if (option === undefined)
      return this.createFailedResult(
<<<<<<< HEAD
        `Failed to find "options.${this.emitterName}.${this.keyToValidate}"`,
        `Please add "options.${this.emitterName}.${this.keyToValidate}"`,
=======
        `Failed to find "options.${this.emitterName}.${this.keyToValidate}" with expected value "${this.expectedValue}"`,
        `Please add "options.${this.emitterName}.${this.keyToValidate}" with expected value "${this.expectedValue}".`,
>>>>>>> 7611bb6c
      );

    const packageDir = config?.options?.[this.emitterName]?.["package-dir"];
    const actualValue = option as unknown as undefined | string | boolean;
    if (
      this.validateValue(actualValue, this.expectedValue) ||
      (packageDir !== undefined && this.validateValue(actualValue, packageDir))
    ) {
      return { success: true };
    }

    return this.createFailedResult(
      `The value of options.${this.emitterName}.${this.keyToValidate} "${actualValue}" does not match "${this.expectedValue}" or the value of "package-dir" option or parameter`,
      `Please update the value of "options.${this.emitterName}.${this.keyToValidate}" to match "${this.expectedValue}" or the value of "package-dir" option or parameter`,
    );
  }
}

export class TspConfigCsharpAzClearOutputFolderTrueSubRule extends TspconfigEmitterOptionsSubRuleBase {
  constructor() {
    super("@azure-tools/typespec-csharp", "clear-output-folder", true);
  }
}

export class TspConfigCsharpMgmtPackageDirectorySubRule extends TspconfigEmitterOptionsSubRuleBase {
  constructor() {
    super("@azure-tools/typespec-csharp", "package-dir", new RegExp(/^Azure\.ResourceManager\./));
  }
  protected skip(_: any, folder: string) {
    return skipForDataPlane(folder);
  }
}

export const defaultRules = [
  new TspConfigCommonAzServiceDirMatchPatternSubRule(),
  new TspConfigJavaAzPackageDirectorySubRule(),
  new TspConfigJavaMgmtPackageDirFormatSubRule(),
  new TspConfigJavaMgmtNamespaceFormatSubRule(),
  new TspConfigTsMgmtModularExperimentalExtensibleEnumsTrueSubRule(),
  new TspConfigTsMgmtModularPackageDirectorySubRule(),
  new TspConfigTsMgmtModularPackageNameMatchPatternSubRule(),
  new TspConfigTsDpPackageDirectorySubRule(),
  new TspConfigTsRlcDpPackageNameMatchPatternSubRule(),
  new TspConfigTsMlcDpPackageNameMatchPatternSubRule(),
  new TspConfigGoMgmtServiceDirMatchPatternSubRule(),
  new TspConfigGoMgmtPackageDirectorySubRule(),
  new TspConfigGoMgmtModuleEqualStringSubRule(),
  new TspConfigGoMgmtFixConstStutteringTrueSubRule(),
  new TspConfigGoMgmtGenerateSamplesTrueSubRule(),
  new TspConfigGoAzGenerateFakesTrueSubRule(),
  new TspConfigGoMgmtHeadAsBooleanTrueSubRule(),
  new TspConfigGoAzInjectSpansTrueSubRule(),
  new TspConfigGoDpServiceDirMatchPatternSubRule(),
  new TspConfigGoDpPackageDirectoryMatchPatternSubRule(),
  new TspConfigGoDpModuleMatchPatternSubRule(),
  new TspConfigPythonMgmtPackageDirectorySubRule(),
  new TspConfigPythonMgmtNamespaceSubRule(),
  new TspConfigPythonDpPackageDirectorySubRule(),
<<<<<<< HEAD
  new TspConfigPythonAzGenerateTestTrueSubRule(),
  new TspConfigPythonAzGenerateSampleTrueSubRule(),
=======
  new TspConfigPythonMgmtPackageGenerateSampleTrueSubRule(),
  new TspConfigPythonMgmtPackageGenerateTestTrueSubRule(),
>>>>>>> 7611bb6c
  new TspConfigCsharpAzPackageDirectorySubRule(),
  new TspConfigCsharpAzNamespaceEqualStringSubRule(),
  new TspConfigCsharpAzClearOutputFolderTrueSubRule(),
  new TspConfigCsharpMgmtPackageDirectorySubRule(),
];

export class SdkTspConfigValidationRule implements Rule {
  private subRules: TspconfigSubRuleBase[] = [];
  private suppressedKeyPaths: Set<string> = new Set();
  name = "SdkTspConfigValidation";
  description = "Validate the SDK tspconfig.yaml file";

  constructor(subRules: TspconfigSubRuleBase[] = defaultRules) {
    this.subRules = subRules;
  }

  async execute(folder: string): Promise<RuleResult> {
    const tspConfigPath = join(folder, "tspconfig.yaml");
    const suppressions = await getSuppressions(tspConfigPath);

    const shouldSuppressEntireRule = suppressions.some(
      (s) => s.rules?.includes(this.name) === true && (!s.subRules || s.subRules.length === 0),
    );
    if (shouldSuppressEntireRule)
      return { success: true, stdOutput: `[${this.name}]: validation skipped.` };

    this.setSuppressedKeyPaths(suppressions);

    const failedResults = [];
    let success = true;
    for (const subRule of this.subRules) {
      // Check for both direct matches and wildcard patterns
      if (this.isKeyPathSuppressed(subRule.getPathOfKeyToValidate())) continue;
      const result = await subRule.execute(folder!);
      if (!result.success) failedResults.push(result);

      let isSubRuleSuccess = result.success;

      // TODO: remove when @azure-tools/typespec-csharp is ready for validating tspconfig
      if (subRule instanceof TspconfigEmitterOptionsSubRuleBase) {
        const emitterOptionSubRule = subRule as TspconfigEmitterOptionsSubRuleBase;
        const emitterName = emitterOptionSubRule.getEmitterName();
        if (emitterName === "@azure-tools/typespec-csharp" && isSubRuleSuccess === false) {
          console.warn(
            `Validation on option "${emitterOptionSubRule.getPathOfKeyToValidate()}" in "${emitterName}" are failed. However, per ${emitterName}’s decision, we will treat it as passed.`,
          );
          isSubRuleSuccess = true;
        }
      }

      success &&= isSubRuleSuccess;
    }

    const stdOutputFailedResults =
      failedResults.length > 0
<<<<<<< HEAD
        ? `${failedResults.map((r) => r.errorOutput).join("\n")}\nPlease see https://aka.ms/azsdk/spec-gen-sdk-config for more info.\nFor additional information on TypeSpec validation, please refer to https://aka.ms/azsdk/specs/typespec-validation.`
=======
        ? `${failedResults.map((r) => r.errorOutput).join("\n")}\nPlease see https://aka.ms/azsdk/spec-gen-sdk-config for more info.\nFor additional information on TypeSpec validation, please refer to https://aka.ms/azsdk/specs/typespec-validation`
>>>>>>> 7611bb6c
        : "";

    return {
      success,
      stdOutput: `[${this.name}]: validation ${success ? "passed" : "failed"}.\n${stdOutputFailedResults}`,
    };
  }

  private setSuppressedKeyPaths(suppressions: Suppression[]) {
    this.suppressedKeyPaths = new Set<string>();
    for (const suppression of suppressions) {
      if (!suppression.rules?.includes(this.name)) continue;
      for (const ignoredKey of suppression.subRules ?? []) {
        this.suppressedKeyPaths.add(ignoredKey);
        console.warn(`Skip validation on ${ignoredKey}.`);
      }
<<<<<<< HEAD
    }
  }

  private isKeyPathSuppressed(keyPath: string): boolean {
    // Direct match
    if (this.suppressedKeyPaths.has(keyPath)) {
      return true;
    }

    // Only check for wildcard at the end (format: prefix.*)
    for (const suppressedPath of this.suppressedKeyPaths) {
      if (suppressedPath.endsWith(".*")) {
        const prefix = suppressedPath.slice(0, -2); // Remove the '.*' at the end
        if (keyPath.startsWith(prefix)) {
          return true;
        }
      }
=======
>>>>>>> 7611bb6c
    }

    return false;
  }

  private isKeyPathSuppressed(keyPath: string): boolean {
    // Direct match
    if (this.suppressedKeyPaths.has(keyPath)) {
      return true;
    }

    // Only check for wildcard at the end (format: prefix.*)
    for (const suppressedPath of this.suppressedKeyPaths) {
      if (suppressedPath.endsWith(".*")) {
        const prefix = suppressedPath.slice(0, -2); // Remove the '.*' at the end
        if (keyPath.startsWith(prefix)) {
          return true;
        }
      }
    }

    return false;
  }
}<|MERGE_RESOLUTION|>--- conflicted
+++ resolved
@@ -239,11 +239,7 @@
     super(
       "@azure-tools/typespec-java",
       "namespace",
-<<<<<<< HEAD
-      new RegExp(/^com\.azure\.resourcemanager\.[^\.]+$/), // Matches "com.azure.resourcemanager.<service-name>" with no restriction on characters after the last dot
-=======
       new RegExp(/^com\.azure\.resourcemanager(\.[a-z0-9_]+)+$/), // Matches "com.azure.resourcemanager.<service-name>" allowing a-z, 0-9, and _ in each segment
->>>>>>> 7611bb6c
     );
   }
 
@@ -441,7 +437,24 @@
   }
 }
 
-<<<<<<< HEAD
+export class TspConfigPythonMgmtPackageGenerateTestTrueSubRule extends TspconfigEmitterOptionsSubRuleBase {
+  constructor() {
+    super("@azure-tools/typespec-python", "generate-test", true);
+  }
+  protected skip(_: any, folder: string) {
+    return skipForDataPlane(folder);
+  }
+}
+
+export class TspConfigPythonMgmtPackageGenerateSampleTrueSubRule extends TspconfigEmitterOptionsSubRuleBase {
+  constructor() {
+    super("@azure-tools/typespec-python", "generate-sample", true);
+  }
+  protected skip(_: any, folder: string) {
+    return skipForDataPlane(folder);
+  }
+}
+
 export class TspConfigPythonMgmtNamespaceSubRule extends TspconfigEmitterOptionsSubRuleBase {
   constructor() {
     super("@azure-tools/typespec-python", "namespace", new RegExp(/^azure\.mgmt(\.[a-z]+){1,2}$/));
@@ -453,42 +466,6 @@
 
 // ----- Python data plane sub rules -----
 export class TspConfigPythonDpPackageDirectorySubRule extends TspconfigEmitterOptionsSubRuleBase {
-=======
-export class TspConfigPythonMgmtPackageGenerateTestTrueSubRule extends TspconfigEmitterOptionsSubRuleBase {
->>>>>>> 7611bb6c
-  constructor() {
-    super("@azure-tools/typespec-python", "generate-test", true);
-  }
-  protected skip(_: any, folder: string) {
-    return skipForDataPlane(folder);
-  }
-}
-
-<<<<<<< HEAD
-// ----- Python azure sub rules -----
-export class TspConfigPythonAzGenerateTestTrueSubRule extends TspconfigEmitterOptionsSubRuleBase {
-=======
-export class TspConfigPythonMgmtPackageGenerateSampleTrueSubRule extends TspconfigEmitterOptionsSubRuleBase {
-  constructor() {
-    super("@azure-tools/typespec-python", "generate-sample", true);
-  }
-  protected skip(_: any, folder: string) {
-    return skipForDataPlane(folder);
-  }
-}
-
-export class TspConfigPythonMgmtNamespaceSubRule extends TspconfigEmitterOptionsSubRuleBase {
->>>>>>> 7611bb6c
-  constructor() {
-    super("@azure-tools/typespec-python", "namespace", new RegExp(/^azure\.mgmt(\.[a-z]+){1,2}$/));
-  }
-  protected skip(_: any, folder: string) {
-    return skipForDataPlane(folder);
-  }
-}
-
-// ----- Python data plane sub rules -----
-export class TspConfigPythonDpPackageDirectorySubRule extends TspconfigEmitterOptionsSubRuleBase {
   constructor() {
     super("@azure-tools/typespec-python", "package-dir", new RegExp(/^azure(-[a-z]+){1,3}$/));
   }
@@ -513,13 +490,8 @@
 
     if (option === undefined)
       return this.createFailedResult(
-<<<<<<< HEAD
-        `Failed to find "options.${this.emitterName}.${this.keyToValidate}"`,
-        `Please add "options.${this.emitterName}.${this.keyToValidate}"`,
-=======
         `Failed to find "options.${this.emitterName}.${this.keyToValidate}" with expected value "${this.expectedValue}"`,
         `Please add "options.${this.emitterName}.${this.keyToValidate}" with expected value "${this.expectedValue}".`,
->>>>>>> 7611bb6c
       );
 
     const packageDir = config?.options?.[this.emitterName]?.["package-dir"];
@@ -578,13 +550,8 @@
   new TspConfigPythonMgmtPackageDirectorySubRule(),
   new TspConfigPythonMgmtNamespaceSubRule(),
   new TspConfigPythonDpPackageDirectorySubRule(),
-<<<<<<< HEAD
-  new TspConfigPythonAzGenerateTestTrueSubRule(),
-  new TspConfigPythonAzGenerateSampleTrueSubRule(),
-=======
   new TspConfigPythonMgmtPackageGenerateSampleTrueSubRule(),
   new TspConfigPythonMgmtPackageGenerateTestTrueSubRule(),
->>>>>>> 7611bb6c
   new TspConfigCsharpAzPackageDirectorySubRule(),
   new TspConfigCsharpAzNamespaceEqualStringSubRule(),
   new TspConfigCsharpAzClearOutputFolderTrueSubRule(),
@@ -640,11 +607,7 @@
 
     const stdOutputFailedResults =
       failedResults.length > 0
-<<<<<<< HEAD
-        ? `${failedResults.map((r) => r.errorOutput).join("\n")}\nPlease see https://aka.ms/azsdk/spec-gen-sdk-config for more info.\nFor additional information on TypeSpec validation, please refer to https://aka.ms/azsdk/specs/typespec-validation.`
-=======
         ? `${failedResults.map((r) => r.errorOutput).join("\n")}\nPlease see https://aka.ms/azsdk/spec-gen-sdk-config for more info.\nFor additional information on TypeSpec validation, please refer to https://aka.ms/azsdk/specs/typespec-validation`
->>>>>>> 7611bb6c
         : "";
 
     return {
@@ -661,7 +624,6 @@
         this.suppressedKeyPaths.add(ignoredKey);
         console.warn(`Skip validation on ${ignoredKey}.`);
       }
-<<<<<<< HEAD
     }
   }
 
@@ -679,29 +641,8 @@
           return true;
         }
       }
-=======
->>>>>>> 7611bb6c
     }
 
     return false;
   }
-
-  private isKeyPathSuppressed(keyPath: string): boolean {
-    // Direct match
-    if (this.suppressedKeyPaths.has(keyPath)) {
-      return true;
-    }
-
-    // Only check for wildcard at the end (format: prefix.*)
-    for (const suppressedPath of this.suppressedKeyPaths) {
-      if (suppressedPath.endsWith(".*")) {
-        const prefix = suppressedPath.slice(0, -2); // Remove the '.*' at the end
-        if (keyPath.startsWith(prefix)) {
-          return true;
-        }
-      }
-    }
-
-    return false;
-  }
 }
--- conflicted
+++ resolved
@@ -289,46 +289,6 @@
   }
 }
 
-<<<<<<< HEAD
-// ----- Go data plane sub rules -----
-export class TspConfigGoDpServiceDirMatchPatternSubRule extends TspconfigEmitterOptionsSubRuleBase {
-  constructor() {
-    super("@azure-tools/typespec-go", "service-dir", new RegExp(/^sdk\/.*$/));
-  }
-  protected skip(_: any, folder: string) {
-    return skipForManagementPlane(folder);
-  }
-}
-
-export class TspConfigGoDpPackageDirectoryMatchPatternSubRule extends TspconfigEmitterOptionsSubRuleBase {
-  constructor() {
-    super("@azure-tools/typespec-go", "package-dir", new RegExp(/^az.*$/));
-  }
-  protected skip(_: any, folder: string) {
-    return skipForManagementPlane(folder);
-  }
-}
-
-export class TspConfigGoDpModuleMatchPatternSubRule extends TspconfigEmitterOptionsSubRuleBase {
-  constructor() {
-    super(
-      "@azure-tools/typespec-go",
-      "module",
-      new RegExp(/^github.com\/Azure\/azure-sdk-for-go\/.*$/),
-    );
-  }
-  protected validate(config: any): RuleResult {
-    let module = config?.options?.[this.emitterName]?.module;
-    if (module === undefined) return { success: true };
-    return super.validate(config);
-  }
-  protected skip(_: any, folder: string) {
-    return skipForManagementPlane(folder);
-  }
-}
-
-=======
->>>>>>> e278de5e
 export class TspConfigGoMgmtServiceDirMatchPatternSubRule extends TspconfigEmitterOptionsSubRuleBase {
   constructor() {
     super("@azure-tools/typespec-go", "service-dir", new RegExp(/^sdk\/resourcemanager\/[^\/]*$/));

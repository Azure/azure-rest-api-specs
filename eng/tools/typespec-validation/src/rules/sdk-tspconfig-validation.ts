import { join } from "path";
import { Suppression } from "suppressions";
import { parse as yamlParse } from "yaml";
import { RuleResult } from "../rule-result.js";
import { Rule } from "../rule.js";
import { fileExists, getSuppressions, readTspConfig } from "../utils.js";

type ExpectedValueType = string | boolean | RegExp;
type SkipResult = { shouldSkip: boolean; reason?: string };

export abstract class TspconfigSubRuleBase {
  protected keyToValidate: string;
  protected expectedValue: ExpectedValueType;

  constructor(keyToValidate: string, expectedValue: ExpectedValueType) {
    this.keyToValidate = keyToValidate;
    this.expectedValue = expectedValue;
  }

  public async execute(folder: string): Promise<RuleResult> {
    const tspconfigExists = await fileExists(join(folder, "tspconfig.yaml"));
    if (!tspconfigExists)
      return this.createFailedResult(
        `Failed to find ${join(folder, "tspconfig.yaml")}`,
        "Please add tspconfig.yaml",
      );

    let config = undefined;
    try {
      const configText = await readTspConfig(folder);
      config = yamlParse(configText);
    } catch (error) {
      return this.createFailedResult(
        `Failed to parse ${join(folder, "tspconfig.yaml")}`,
        "Please add tspconfig.yaml.",
      );
    }

    const { shouldSkip, reason } = this.skip(config, folder);
    if (shouldSkip)
      return {
        success: true,
        stdOutput: `Validation skipped. ${reason}`,
      };
    return this.validate(config);
  }

  protected skip(_config: any, _folder: string): SkipResult {
    return { shouldSkip: false };
  }

  protected validateValue(
    actual: string | boolean | undefined,
    expected: ExpectedValueType,
  ): boolean {
    switch (typeof expected) {
      case "boolean":
      case "string":
        return actual === expected;
      case "object":
        return typeof actual === "string" && expected.test(actual);
      default:
        console.warn("Unsupported expected-value-type for tspconfig.yaml");
        return false;
    }
  }

  protected createFailedResult(error: string, action: string): RuleResult {
    return {
      success: false,
      errorOutput: `- ${error}. ${action}.`,
    };
  }

  public abstract getPathOfKeyToValidate(): string;
  protected abstract validate(config: any): RuleResult;
}

class TspconfigParameterSubRuleBase extends TspconfigSubRuleBase {
  constructor(keyToValidate: string, expectedValue: ExpectedValueType) {
    super(keyToValidate, expectedValue);
  }

  protected validate(config: any): RuleResult {
    const parameter = config?.parameters?.[this.keyToValidate]?.default;
    if (parameter === undefined)
      return this.createFailedResult(
        `Failed to find "parameters.${this.keyToValidate}.default" with expected value "${this.expectedValue}"`,
        `Please add "parameters.${this.keyToValidate}.default" with expected value "${this.expectedValue}".`,
      );

    if (!this.validateValue(parameter, this.expectedValue))
      return this.createFailedResult(
        `The value of parameters.${this.keyToValidate}.default "${parameter}" does not match "${this.expectedValue}"`,
        `Please update the value of "parameters.${this.keyToValidate}.default" to match "${this.expectedValue}".`,
      );

    return { success: true };
  }

  public getPathOfKeyToValidate() {
    return `parameters.${this.keyToValidate}.default`;
  }
}

class TspconfigEmitterOptionsSubRuleBase extends TspconfigSubRuleBase {
  protected emitterName: string;

  constructor(emitterName: string, keyToValidate: string, expectedValue: ExpectedValueType) {
    super(keyToValidate, expectedValue);
    this.emitterName = emitterName;
  }

  public getEmitterName() {
    return this.emitterName;
  }

  protected tryFindOption(config: any): Record<string, any> | undefined {
    let option: Record<string, any> | undefined = config?.options?.[this.emitterName];
    for (const segment of this.keyToValidate.split(".")) {
      if (option && typeof option === "object" && !Array.isArray(option) && segment in option)
        option = option![segment];
      else return undefined;
    }
    return option;
  }

  protected validate(config: any): RuleResult {
    const option = this.tryFindOption(config);
    if (option === undefined)
      return this.createFailedResult(
        `Failed to find "options.${this.emitterName}.${this.keyToValidate}" with expected value "${this.expectedValue}"`,
        `Please add "options.${this.emitterName}.${this.keyToValidate}" with expected value "${this.expectedValue}"`,
      );

    const actualValue = option as unknown as undefined | string | boolean;
    if (!this.validateValue(actualValue, this.expectedValue))
      return this.createFailedResult(
        `The value of options.${this.emitterName}.${this.keyToValidate} "${actualValue}" does not match "${this.expectedValue}"`,
        `Please update the value of "options.${this.emitterName}.${this.keyToValidate}" to match "${this.expectedValue}"`,
      );

    return { success: true };
  }

  public getPathOfKeyToValidate() {
    return `options.${this.emitterName}.${this.keyToValidate}`;
  }
}

function isManagementSdk(folder: string): boolean {
  return folder.includes("/resource-manager/") || folder.includes(".Management");
}

function skipForDataPlane(folder: string): SkipResult {
  return {
    shouldSkip: !isManagementSdk(folder),
    reason: "This rule is only applicable for management plane SDKs.",
  };
}

function skipForManagementPlane(folder: string): SkipResult {
  return {
    shouldSkip: isManagementSdk(folder),
    reason: "This rule is only applicable for data plane SDKs.",
  };
}

function skipForRestLevelClientOrManagementPlaneInTsEmitter(
  config: any,
  folder: string,
): SkipResult {
  const isRLCClient =
    config?.options?.["@azure-tools/typespec-ts"]?.["is-modular-library"] !== true;
  const shouldSkip = isManagementSdk(folder) || isRLCClient;
  const result: SkipResult = {
    shouldSkip: shouldSkip,
  };
  if (result.shouldSkip)
    result.reason = "This rule is only applicable for data plane SDKs with modular client.";
  return result;
}

function skipForModularOrManagementPlaneInTsEmitter(config: any, folder: string): SkipResult {
  const isModularClient =
    config?.options?.["@azure-tools/typespec-ts"]?.["is-modular-library"] === true;
  const shouldSkip = isManagementSdk(folder) || isModularClient;
  const result: SkipResult = {
    shouldSkip: shouldSkip,
  };
  if (result.shouldSkip)
    result.reason = "This rule is only applicable for data plane SDKs with rest level client.";
  return result;
}

function skipForNonModularOrDataPlaneInTsEmitter(config: any, folder: string): SkipResult {
  // is-modular-library is true by default
  const isModularClient =
    config?.options?.["@azure-tools/typespec-ts"]?.["is-modular-library"] !== false;
  const shouldRun = isManagementSdk(folder) && isModularClient;
  const result: SkipResult = {
    shouldSkip: !shouldRun,
  };
  if (result.shouldSkip)
    result.reason = "This rule is only applicable for management SDKs with modular client.";
  return result;
}

// ----- common sub rules -----
export class TspConfigCommonAzServiceDirMatchPatternSubRule extends TspconfigParameterSubRuleBase {
  constructor() {
    super("service-dir", /^(\{output-dir\}\/)?sdk\/[^\/]*$/);
  }
}

// ----- Java sub rules -----
export class TspConfigJavaAzEmitterOutputDirMatchPatternSubRule extends TspconfigEmitterOptionsSubRuleBase {
  constructor() {
    super(
      "@azure-tools/typespec-java",
      "emitter-output-dir",
      new RegExp(/^(\{output-dir\}\/)?\{service-dir\}\/azure(-\w+)+$/),
    );
  }

  protected validate(config: any): RuleResult {
    const option = this.tryFindOption(config);
    if (option === undefined) {
      // at present, we don't require service use emitter-output-dir
      return { success: true };
    }
    return super.validate(config);
  }
}

export class TspConfigJavaMgmtEmitterOutputDirMatchPatternSubRule extends TspconfigEmitterOptionsSubRuleBase {
  constructor() {
    super(
      "@azure-tools/typespec-java",
      "emitter-output-dir",
      new RegExp(/^(\{output-dir\}\/)?\{service-dir\}\/azure-resourcemanager(-\w+)+$/),
    );
  }

  protected validate(config: any): RuleResult {
    const option = this.tryFindOption(config);
    if (option === undefined) {
      // at present, we don't require service use emitter-output-dir
      return { success: true };
    }
    return super.validate(config);
  }

  protected skip(_: any, folder: string) {
    return skipForDataPlane(folder); // Ensures this rule only applies to management plane SDKs
  }
}

export class TspConfigJavaMgmtNamespaceFormatSubRule extends TspconfigEmitterOptionsSubRuleBase {
  constructor() {
    super(
      "@azure-tools/typespec-java",
      "namespace",
      new RegExp(/^com\.azure\.resourcemanager(\.[a-z0-9_]+)+$/), // Matches "com.azure.resourcemanager.<service-name>" allowing a-z, 0-9, and _ in each segment
    );
  }

  protected skip(_: any, folder: string) {
    return skipForDataPlane(folder); // Ensures this rule only applies to management plane SDKs
  }
}

// ----- TS management modular sub rules -----
export class TspConfigTsMgmtModularExperimentalExtensibleEnumsTrueSubRule extends TspconfigEmitterOptionsSubRuleBase {
  constructor() {
    super("@azure-tools/typespec-ts", "experimental-extensible-enums", true);
  }
  protected skip(config: any, folder: string) {
    return skipForNonModularOrDataPlaneInTsEmitter(config, folder);
  }
}

export class TspConfigTsMgmtModularPackageDirectorySubRule extends TspconfigEmitterOptionsSubRuleBase {
  constructor() {
    super("@azure-tools/typespec-ts", "package-dir", new RegExp(/^arm-[^\/]+$/));
  }

  protected skip(config: any, folder: string) {
    return skipForNonModularOrDataPlaneInTsEmitter(config, folder);
  }
}

export class TspConfigTsMgmtModularPackageNameMatchPatternSubRule extends TspconfigEmitterOptionsSubRuleBase {
  constructor() {
    super(
      "@azure-tools/typespec-ts",
      "package-details.name",
      new RegExp(/^\@azure\/arm(?:-[a-z]+)+$/),
    );
  }
  protected skip(config: any, folder: string) {
    return skipForNonModularOrDataPlaneInTsEmitter(config, folder);
  }
}

// ----- TS data plane sub rules -----
export class TspConfigTsDpPackageDirectorySubRule extends TspconfigEmitterOptionsSubRuleBase {
  constructor() {
    super("@azure-tools/typespec-ts", "package-dir", new RegExp(/^(?:[a-z]+-)*rest$/));
  }
  protected skip(config: any, folder: string) {
    return skipForModularOrManagementPlaneInTsEmitter(config, folder);
  }
}

export class TspConfigTsRlcDpPackageNameMatchPatternSubRule extends TspconfigEmitterOptionsSubRuleBase {
  constructor() {
    super(
      "@azure-tools/typespec-ts",
      "package-details.name",
      new RegExp(/^\@azure-rest\/[a-z]+(?:-[a-z]+)*$/),
    );
  }

  protected skip(config: any, folder: string) {
    return skipForModularOrManagementPlaneInTsEmitter(config, folder);
  }
}

export class TspConfigTsMlcDpPackageNameMatchPatternSubRule extends TspconfigEmitterOptionsSubRuleBase {
  constructor() {
    super(
      "@azure-tools/typespec-ts",
      "package-details.name",
      new RegExp(/^@azure\/(?:[a-z]+-)*[a-z]+$/),
    );
  }

  protected skip(config: any, folder: string) {
    return skipForRestLevelClientOrManagementPlaneInTsEmitter(config, folder);
  }
}

// ----- Go common sub rules -----
export class TspConfigGoModuleMatchPatternSubRule extends TspconfigEmitterOptionsSubRuleBase {
  constructor() {
    super(
      "@azure-tools/typespec-go",
      "module",
      new RegExp(/^github.com\/Azure\/azure-sdk-for-go\/.*$/),
    );
  }
  protected validate(config: any): RuleResult {
    const module = config?.options?.[this.emitterName]?.["module"];
    const containingModule = config?.options?.[this.emitterName]?.["containing-module"];
    if (module === undefined && containingModule === undefined) return { success: false };
    if (module === undefined) return { success: true };
    return super.validate(config);
  }
}

export class TspConfigGoContainingModuleMatchPatternSubRule extends TspconfigEmitterOptionsSubRuleBase {
  constructor() {
    super(
      "@azure-tools/typespec-go",
      "containing-module",
      new RegExp(/^github.com\/Azure\/azure-sdk-for-go\/.*$/),
    );
  }
  protected validate(config: any): RuleResult {
    const module = config?.options?.[this.emitterName]?.["module"];
    const containingModule = config?.options?.[this.emitterName]?.["containing-module"];
    if (module === undefined && containingModule === undefined) return { success: false };
    if (containingModule === undefined) return { success: true };
    return super.validate(config);
  }
}

// ----- Go data plane sub rules -----
export class TspConfigGoDpServiceDirMatchPatternSubRule extends TspconfigEmitterOptionsSubRuleBase {
  constructor() {
    super("@azure-tools/typespec-go", "service-dir", new RegExp(/^(\{output-dir\}\/)?sdk\/.*$/));
  }
  protected skip(_: any, folder: string) {
    return skipForManagementPlane(folder);
  }
  protected validate(config: any): RuleResult {
    let serviceDir = config?.options?.[this.emitterName]?.["service-dir"];
    if (serviceDir === undefined) return { success: true };
    return super.validate(config);
  }
}

export class TspConfigGoDpEmitterOutputDirMatchPatternSubRule extends TspconfigEmitterOptionsSubRuleBase {
  constructor() {
    super(
      "@azure-tools/typespec-go",
<<<<<<< HEAD
      "service-dir",
      new RegExp(/^(\{output-dir\}\/)?sdk\/resourcemanager\/[^\/]*$/),
=======
      "emitter-output-dir",
      new RegExp(/^(\{output-dir\}\/)?(\{service-dir\}|sdk\/).*\/az.*/),
>>>>>>> 959652ac
    );
  }
  protected skip(_: any, folder: string) {
    return skipForManagementPlane(folder);
  }
}

export class TspConfigGoAzInjectSpansTrueSubRule extends TspconfigEmitterOptionsSubRuleBase {
  constructor() {
    super("@azure-tools/typespec-go", "inject-spans", true);
  }
}

// ----- Go Mgmt plane sub rules -----
export class TspConfigGoMgmtServiceDirMatchPatternSubRule extends TspconfigEmitterOptionsSubRuleBase {
  constructor() {
    super(
      "@azure-tools/typespec-go",
      "service-dir",
      new RegExp(/^(\{output-dir\}\/)?sdk\/resourcemanager\/[^\/]*$/),
    );
  }
  protected skip(_: any, folder: string) {
    return skipForDataPlane(folder);
  }
  protected validate(config: any): RuleResult {
    let serviceDir = config?.options?.[this.emitterName]?.["service-dir"];
    if (serviceDir === undefined) return { success: true };
    return super.validate(config);
  }
}

<<<<<<< HEAD
=======
export class TspConfigGoMgmtEmitterOutputDirMatchPatternSubRule extends TspconfigEmitterOptionsSubRuleBase {
  constructor() {
    super(
      "@azure-tools/typespec-go",
      "emitter-output-dir",
      new RegExp(/^(\{output-dir\}\/)?(\{service-dir\}|sdk\/resourcemanager\/)[^\/]*\/arm.*/),
    );
  }
  protected skip(_: any, folder: string) {
    return skipForDataPlane(folder);
  }
}

>>>>>>> 959652ac
export class TspConfigGoMgmtGenerateSamplesTrueSubRule extends TspconfigEmitterOptionsSubRuleBase {
  constructor() {
    super("@azure-tools/typespec-go", "generate-samples", true);
  }
  protected skip(_: any, folder: string) {
    return skipForDataPlane(folder);
  }
}

export class TspConfigGoMgmtHeadAsBooleanTrueSubRule extends TspconfigEmitterOptionsSubRuleBase {
  constructor() {
    super("@azure-tools/typespec-go", "head-as-boolean", true);
  }
  protected skip(_: any, folder: string) {
    return skipForDataPlane(folder);
  }
}

export class TspConfigGoMgmtGenerateFakesTrueSubRule extends TspconfigEmitterOptionsSubRuleBase {
  constructor() {
    super("@azure-tools/typespec-go", "generate-fakes", true);
  }
  protected skip(_: any, folder: string) {
    return skipForDataPlane(folder);
<<<<<<< HEAD
  }
}

// ----- Go az sub rules -----

export class TspConfigGoAzInjectSpansTrueSubRule extends TspconfigEmitterOptionsSubRuleBase {
  constructor() {
    super("@azure-tools/typespec-go", "inject-spans", true);
=======
>>>>>>> 959652ac
  }
}

// ----- Python management plane sub rules -----
export class TspConfigPythonMgmtPackageDirectorySubRule extends TspconfigEmitterOptionsSubRuleBase {
  constructor() {
    super("@azure-tools/typespec-python", "package-dir", new RegExp(/^azure-mgmt(-[a-z]+){1,2}$/));
  }
  protected skip(_: any, folder: string) {
    return skipForDataPlane(folder);
  }
}

export class TspConfigPythonMgmtPackageGenerateTestTrueSubRule extends TspconfigEmitterOptionsSubRuleBase {
  constructor() {
    super("@azure-tools/typespec-python", "generate-test", true);
  }
  protected skip(_: any, folder: string) {
    return skipForDataPlane(folder);
  }
}

export class TspConfigPythonMgmtPackageGenerateSampleTrueSubRule extends TspconfigEmitterOptionsSubRuleBase {
  constructor() {
    super("@azure-tools/typespec-python", "generate-sample", true);
  }
  protected skip(_: any, folder: string) {
    return skipForDataPlane(folder);
  }
}

export class TspConfigPythonMgmtNamespaceSubRule extends TspconfigEmitterOptionsSubRuleBase {
  constructor() {
    super("@azure-tools/typespec-python", "namespace", new RegExp(/^azure\.mgmt(\.[a-z]+){1,2}$/));
  }
  protected skip(_: any, folder: string) {
    return skipForDataPlane(folder);
  }
}

// ----- Python data plane sub rules -----
export class TspConfigPythonDpPackageDirectorySubRule extends TspconfigEmitterOptionsSubRuleBase {
  constructor() {
    super("@azure-tools/typespec-python", "package-dir", new RegExp(/^azure(-[a-z]+){1,3}$/));
  }
  protected skip(_: any, folder: string) {
    return skipForManagementPlane(folder);
  }
}

// ----- CSharp sub rules -----
export class TspConfigCsharpAzNamespaceSubRule extends TspconfigEmitterOptionsSubRuleBase {
  constructor() {
    super("@azure-tools/typespec-csharp", "namespace", new RegExp(/^Azure\./));
  }
}

export class TspConfigCsharpAzClearOutputFolderTrueSubRule extends TspconfigEmitterOptionsSubRuleBase {
  constructor() {
    super("@azure-tools/typespec-csharp", "clear-output-folder", true);
  }
}

export class TspConfigCsharpMgmtNamespaceSubRule extends TspconfigEmitterOptionsSubRuleBase {
  constructor() {
    super("@azure-tools/typespec-csharp", "namespace", new RegExp(/^Azure\.ResourceManager\./));
  }
  protected skip(_: any, folder: string) {
    return skipForDataPlane(folder);
  }
}

export const defaultRules = [
  new TspConfigCommonAzServiceDirMatchPatternSubRule(),
  new TspConfigJavaAzEmitterOutputDirMatchPatternSubRule(),
  new TspConfigJavaMgmtEmitterOutputDirMatchPatternSubRule(),
  new TspConfigJavaMgmtNamespaceFormatSubRule(),
  new TspConfigTsMgmtModularExperimentalExtensibleEnumsTrueSubRule(),
  new TspConfigTsMgmtModularPackageDirectorySubRule(),
  new TspConfigTsMgmtModularPackageNameMatchPatternSubRule(),
  new TspConfigTsDpPackageDirectorySubRule(),
  new TspConfigTsRlcDpPackageNameMatchPatternSubRule(),
  new TspConfigTsMlcDpPackageNameMatchPatternSubRule(),
  new TspConfigGoMgmtServiceDirMatchPatternSubRule(),
<<<<<<< HEAD
  new TspConfigGoMgmtPackageDirectorySubRule(),
  new TspConfigGoMgmtModuleEqualStringSubRule(),
=======
  new TspConfigGoMgmtEmitterOutputDirMatchPatternSubRule(),
>>>>>>> 959652ac
  new TspConfigGoMgmtGenerateSamplesTrueSubRule(),
  new TspConfigGoMgmtGenerateFakesTrueSubRule(),
  new TspConfigGoMgmtHeadAsBooleanTrueSubRule(),
  new TspConfigGoAzInjectSpansTrueSubRule(),
  new TspConfigGoDpServiceDirMatchPatternSubRule(),
  new TspConfigGoDpEmitterOutputDirMatchPatternSubRule(),
  new TspConfigGoModuleMatchPatternSubRule(),
  new TspConfigGoContainingModuleMatchPatternSubRule(),
  new TspConfigPythonMgmtPackageDirectorySubRule(),
  new TspConfigPythonMgmtNamespaceSubRule(),
  new TspConfigPythonDpPackageDirectorySubRule(),
  new TspConfigPythonMgmtPackageGenerateSampleTrueSubRule(),
  new TspConfigPythonMgmtPackageGenerateTestTrueSubRule(),
  new TspConfigCsharpAzNamespaceSubRule(),
  new TspConfigCsharpAzClearOutputFolderTrueSubRule(),
  new TspConfigCsharpMgmtNamespaceSubRule(),
];

export class SdkTspConfigValidationRule implements Rule {
  private subRules: TspconfigSubRuleBase[] = [];
  private suppressedKeyPaths: Set<string> = new Set();
  name = "SdkTspConfigValidation";
  description = "Validate the SDK tspconfig.yaml file";

  constructor(subRules: TspconfigSubRuleBase[] = defaultRules) {
    this.subRules = subRules;
  }

  async execute(folder: string): Promise<RuleResult> {
    const tspConfigPath = join(folder, "tspconfig.yaml");
    const suppressions = await getSuppressions(tspConfigPath);

    const shouldSuppressEntireRule = suppressions.some(
      (s) => s.rules?.includes(this.name) === true && (!s.subRules || s.subRules.length === 0),
    );
    if (shouldSuppressEntireRule)
      return { success: true, stdOutput: `[${this.name}]: validation skipped.` };

    this.setSuppressedKeyPaths(suppressions);

    const failedResults = [];
    let success = true;
    for (const subRule of this.subRules) {
      // Check for both direct matches and wildcard patterns
      if (this.isKeyPathSuppressed(subRule.getPathOfKeyToValidate())) continue;
      const result = await subRule.execute(folder!);
      if (!result.success) failedResults.push(result);

      let isSubRuleSuccess = result.success;

      // TODO: remove when @azure-tools/typespec-csharp is ready for validating tspconfig
      if (subRule instanceof TspconfigEmitterOptionsSubRuleBase) {
        const emitterOptionSubRule = subRule as TspconfigEmitterOptionsSubRuleBase;
        const emitterName = emitterOptionSubRule.getEmitterName();
        if (emitterName === "@azure-tools/typespec-csharp" && isSubRuleSuccess === false) {
          console.warn(
            `Validation on option "${emitterOptionSubRule.getPathOfKeyToValidate()}" in "${emitterName}" are failed. However, per ${emitterName}’s decision, we will treat it as passed, please refer to https://eng.ms/docs/products/azure-developer-experience/onboard/request-exception`,
          );
          isSubRuleSuccess = true;
        }
      }

      success &&= isSubRuleSuccess;
    }

    const stdOutputFailedResults =
      failedResults.length > 0
        ? `${failedResults.map((r) => r.errorOutput).join("\n")}\nPlease see https://aka.ms/azsdk/spec-gen-sdk-config for more info.\nFor additional information on TypeSpec validation, please refer to https://aka.ms/azsdk/specs/typespec-validation\nFor exception requests, please refer to https://eng.ms/docs/products/azure-developer-experience/onboard/request-exception`
        : "";

    return {
      success,
      stdOutput: `[${this.name}]: validation ${success ? "passed" : "failed"}.\n${stdOutputFailedResults}`,
    };
  }

  private setSuppressedKeyPaths(suppressions: Suppression[]) {
    this.suppressedKeyPaths = new Set<string>();
    for (const suppression of suppressions) {
      if (!suppression.rules?.includes(this.name)) continue;
      for (const ignoredKey of suppression.subRules ?? []) {
        this.suppressedKeyPaths.add(ignoredKey);
        console.warn(`Skip validation on ${ignoredKey}.`);
      }
    }
  }

  private isKeyPathSuppressed(keyPath: string): boolean {
    // Direct match
    if (this.suppressedKeyPaths.has(keyPath)) {
      return true;
    }

    // Only check for wildcard at the end (format: prefix.*)
    for (const suppressedPath of this.suppressedKeyPaths) {
      if (suppressedPath.endsWith(".*")) {
        const prefix = suppressedPath.slice(0, -2); // Remove the '.*' at the end
        if (keyPath.startsWith(prefix)) {
          return true;
        }
      }
    }

    return false;
  }
}<|MERGE_RESOLUTION|>--- conflicted
+++ resolved
@@ -395,13 +395,8 @@
   constructor() {
     super(
       "@azure-tools/typespec-go",
-<<<<<<< HEAD
-      "service-dir",
-      new RegExp(/^(\{output-dir\}\/)?sdk\/resourcemanager\/[^\/]*$/),
-=======
       "emitter-output-dir",
       new RegExp(/^(\{output-dir\}\/)?(\{service-dir\}|sdk\/).*\/az.*/),
->>>>>>> 959652ac
     );
   }
   protected skip(_: any, folder: string) {
@@ -434,8 +429,6 @@
   }
 }
 
-<<<<<<< HEAD
-=======
 export class TspConfigGoMgmtEmitterOutputDirMatchPatternSubRule extends TspconfigEmitterOptionsSubRuleBase {
   constructor() {
     super(
@@ -449,7 +442,6 @@
   }
 }
 
->>>>>>> 959652ac
 export class TspConfigGoMgmtGenerateSamplesTrueSubRule extends TspconfigEmitterOptionsSubRuleBase {
   constructor() {
     super("@azure-tools/typespec-go", "generate-samples", true);
@@ -474,17 +466,6 @@
   }
   protected skip(_: any, folder: string) {
     return skipForDataPlane(folder);
-<<<<<<< HEAD
-  }
-}
-
-// ----- Go az sub rules -----
-
-export class TspConfigGoAzInjectSpansTrueSubRule extends TspconfigEmitterOptionsSubRuleBase {
-  constructor() {
-    super("@azure-tools/typespec-go", "inject-spans", true);
-=======
->>>>>>> 959652ac
   }
 }
 
@@ -569,12 +550,7 @@
   new TspConfigTsRlcDpPackageNameMatchPatternSubRule(),
   new TspConfigTsMlcDpPackageNameMatchPatternSubRule(),
   new TspConfigGoMgmtServiceDirMatchPatternSubRule(),
-<<<<<<< HEAD
-  new TspConfigGoMgmtPackageDirectorySubRule(),
-  new TspConfigGoMgmtModuleEqualStringSubRule(),
-=======
   new TspConfigGoMgmtEmitterOutputDirMatchPatternSubRule(),
->>>>>>> 959652ac
   new TspConfigGoMgmtGenerateSamplesTrueSubRule(),
   new TspConfigGoMgmtGenerateFakesTrueSubRule(),
   new TspConfigGoMgmtHeadAsBooleanTrueSubRule(),

--- conflicted
+++ resolved
@@ -22,11 +22,7 @@
       };
     }
 
-<<<<<<< HEAD
-    const actual_npm_prefix = host.normalizePath(
-=======
     const actual_npm_prefix = normalizePath(
->>>>>>> 5b4d360e
       (await host.runNpm(["prefix"], folder))[1].trim(),
     );
 

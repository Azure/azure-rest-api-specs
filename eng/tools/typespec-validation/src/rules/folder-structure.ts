--- conflicted
+++ resolved
@@ -31,13 +31,8 @@
       }
     });
 
-<<<<<<< HEAD
-    // Verify top level folder is lower case
+    // Verify top level folder is lower case and remove empty entries when splitting by slash
     let folderStruct = relativePath.split("/").filter(Boolean);
-=======
-    // Verify top level folder is lower case and remove empty entries when splitting by slash
-    let folderStruct = folder.split("/").filter(Boolean);
->>>>>>> d6b6aafd
     if (folderStruct[1].match(/[A-Z]/g)) {
       success = false;
       errorOutput += `Invalid folder name. Folders under specification/ must be lower case.\n`;

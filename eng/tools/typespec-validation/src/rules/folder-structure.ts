import debug from "debug";
import { readFile } from "fs/promises";
import { globby } from "globby";
import path from "path";
import { simpleGit } from "simple-git";
import { RuleResult } from "../rule-result.js";
import { Rule } from "../rule.js";
<<<<<<< HEAD
import { fileExists, getStructureVersion, normalizePath, readTspConfig } from "../utils.js";
=======
import { parse } from "../tsp-config.js";
import { fileExists, normalizePath, readTspConfig } from "../utils.js";
>>>>>>> 720ae584

// Enable simple-git debug logging to improve console output
debug.enable("simple-git");

export class FolderStructureRule implements Rule {
  readonly name = "FolderStructure";
  readonly description = "Verify spec directory's folder structure and naming conventions.";
  async execute(folder: string): Promise<RuleResult> {
    let success = true;
    let stdOutput = "";
    let errorOutput = "";
    const gitRoot = normalizePath(await simpleGit(folder).revparse("--show-toplevel"));
    const relativePath = path.relative(gitRoot, folder).split(path.sep).join("/");
    const structureVersion = await getStructureVersion(folder);

    stdOutput += `folder: ${folder}\n`;
    if (!(await fileExists(folder))) {
      return {
        success: false,
        stdOutput: stdOutput,
        errorOutput: `Folder '${folder}' does not exist.\n`,
      };
    }

    const tspConfigs = await globby([`${folder}/**tspconfig.*`]);
    stdOutput += `config files: ${JSON.stringify(tspConfigs)}\n`;
    tspConfigs.forEach((file: string) => {
      if (!file.endsWith("tspconfig.yaml")) {
        success = false;
        errorOutput += `Invalid config file '${file}'.  Must be named 'tspconfig.yaml'.\n`;
      }
    });

    // Verify tspconfig, main.tsp, examples/
    const mainExists = await fileExists(path.join(folder, "main.tsp"));
    const clientExists = await fileExists(path.join(folder, "client.tsp"));
    const tspConfigExists = await fileExists(path.join(folder, "tspconfig.yaml"));

    if (!mainExists && !clientExists) {
      errorOutput += `Invalid folder structure: Spec folder must contain main.tsp or client.tsp.`;
      success = false;
    }

    if (mainExists && !(await fileExists(path.join(folder, "examples")))) {
      errorOutput += `Invalid folder structure: Spec folder with main.tsp must contain examples folder.`;
      success = false;
    }

    const folderStruct = relativePath.split("/").filter(Boolean);

    // Verify top level folder is lower case and remove empty entries when splitting by slash
    if (folderStruct[1].match(/[A-Z]/g)) {
      success = false;
      errorOutput += `Invalid folder name. Folders under specification/ must be lower case.\n`;
    }

    if (structureVersion === 1) {
      const packageFolder = folderStruct[folderStruct.length - 1];

      if (!packageFolder.includes("Shared") && !tspConfigExists) {
        errorOutput += `Invalid folder structure: Spec folder must contain tspconfig.yaml.`;
        success = false;
      }

      // Verify package folder is at most 3 levels deep
      if (folderStruct.length > 4) {
        success = false;
        errorOutput += `Please limit TypeSpec folder depth to 3 levels or less`;
      }

      // Verify second level folder is capitalized after each '.'
      if (/(^|\. *)([a-z])/g.test(packageFolder)) {
        success = false;
        errorOutput += `Invalid folder name. Folders under specification/${folderStruct[1]} must be capitalized after each '.'\n`;
      }

      // Verify 'Shared' follows 'Management'
      if (packageFolder.includes("Management") && packageFolder.includes("Shared")) {
        if (!packageFolder.includes("Management.Shared")) {
          success = false;
          errorOutput += `Invalid folder name. For management libraries with a shared component, 'Shared' should follow 'Management'.`;
        }
      }

      if (tspConfigExists) {
        const configText = await readTspConfig(folder);
        const config = parse(configText);
        const rpFolder =
          config?.options?.["@azure-tools/typespec-autorest"]?.["azure-resource-provider-folder"];
        stdOutput += `azure-resource-provider-folder: ${JSON.stringify(rpFolder)}\n`;

        if (
          rpFolder?.trim()?.endsWith("resource-manager") &&
          !packageFolder.endsWith(".Management")
        ) {
          errorOutput += `Invalid folder structure: TypeSpec for resource-manager specs must be in a folder ending with '.Management'`;
          success = false;
        } else if (
          !rpFolder?.trim()?.endsWith("resource-manager") &&
          packageFolder.endsWith(".Management")
        ) {
          errorOutput += `Invalid folder structure: TypeSpec for data-plane specs or shared code must be in a folder NOT ending with '.Management'`;
          success = false;
        }
      }
    } else if (structureVersion === 2) {
      if (!tspConfigExists) {
        errorOutput += `Invalid folder structure: Spec folder must contain tspconfig.yaml.`;
        success = false;
      }

      const specType = folder.includes("data-plane") ? "data-plane" : "resource-manager";
      if (specType === "data-plane") {
        if (folderStruct.length !== 4) {
          errorOutput +=
            "Invalid folder structure: TypeSpec for data-plane specs must be in a folder exactly one level under 'data-plane', like 'specification/foo/data-plane/FooAnalytics'.";
          success = false;
        }
      } else if (specType === "resource-manager") {
        if (folderStruct.length !== 5) {
          errorOutput +=
            "Invalid folder structure: TypeSpec for resource-manager specs must be in a folder exactly two levels under 'resource-manager', like 'specification/foo/resource-management/Microsoft.Foo/Foo'.";
          success = false;
        }

        const rpNamespaceRegex = /^[A-Za-z0-9.]+$/;
        const rpNamespaceFolder = folderStruct[folderStruct.length - 2];

        if (!rpNamespaceRegex.test(rpNamespaceFolder)) {
          success = false;
          errorOutput += `RPNamespace folder '${rpNamespaceFolder}' does not match regex ${rpNamespaceRegex}`;
        }
      }

      const serviceRegex = /^[A-Za-z0-9]+$/;
      const serviceFolder = folderStruct[folderStruct.length - 1];

      if (!serviceRegex.test(serviceFolder)) {
        success = false;
        errorOutput += `Service folder '${serviceFolder}' does not match regex ${serviceRegex}. Service folders must use PascalCase without any special characters (e.g. dot, hyphen, underscore).`;
      }
    }

    // Ensure specs only import files from same folder under "specification"
    stdOutput += "imports:\n";

    const allowedImportRoot =
      structureVersion === 1 ? path.join(...folderStruct.slice(0, 2)) : folder;
    stdOutput += `  ${allowedImportRoot}\n`;

    const allowedImportRootResolved = path.resolve(gitRoot, allowedImportRoot);

    const tsps = await globby("**/*.tsp", { cwd: allowedImportRootResolved });

    for (const tsp of tsps) {
      const tspResolved = path.resolve(allowedImportRootResolved, tsp);

      const pattern = /^\s*import\s+['"]([^'"]+)['"]\s*;\s*$/gm;
      const text = await readFile(tspResolved, { encoding: "utf8" });
      const imports = [...text.matchAll(pattern)].map((m) => m[1]);

      // The path specified in the import must either start with "./" or "../", or be an absolute path.
      // The path should either point to a directory, or have an extension of either ".tsp" or ".js".
      // https://typespec.io/docs/language-basics/imports/
      //
      // We don't bother checking if the path has an extension of ".tsp" or ".js", because a directory
      // is also valid, and a directory could be named anything.  We only care if the path is under
      // $teamFolder, so we just treat anything that looks like a relative or absolute path,
      // as a path.
      const fileImports = imports.filter(
        (i) => i.startsWith("./") || i.startsWith("../") || path.isAbsolute(i),
      );

      stdOutput += `    ${tsp}: ${JSON.stringify(fileImports)}\n`;

      for (const fileImport of fileImports) {
        const fileImportResolved = path.resolve(path.dirname(tspResolved), fileImport);

        const relative = path.relative(allowedImportRootResolved, fileImportResolved);

        if (relative.startsWith("..")) {
          errorOutput +=
            `Invalid folder structure: '${tsp}' imports '${fileImport}', ` +
            `which is outside '${path.relative(gitRoot, allowedImportRoot)}'`;
          success = false;
        }
      }
    }

    return {
      success: success,
      stdOutput: stdOutput,
      errorOutput: errorOutput,
    };
  }
}<|MERGE_RESOLUTION|>--- conflicted
+++ resolved
@@ -5,12 +5,8 @@
 import { simpleGit } from "simple-git";
 import { RuleResult } from "../rule-result.js";
 import { Rule } from "../rule.js";
-<<<<<<< HEAD
+import { parse } from "../tsp-config.js";
 import { fileExists, getStructureVersion, normalizePath, readTspConfig } from "../utils.js";
-=======
-import { parse } from "../tsp-config.js";
-import { fileExists, normalizePath, readTspConfig } from "../utils.js";
->>>>>>> 720ae584
 
 // Enable simple-git debug logging to improve console output
 debug.enable("simple-git");

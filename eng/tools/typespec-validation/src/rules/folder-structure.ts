import path from "path";
import { Rule } from "../rule.js";
import { RuleResult } from "../rule-result.js";
import { TsvHost } from "../tsv-host.js";

export class FolderStructureRule implements Rule {
  readonly name = "FolderStructure";
  readonly description = "Verify spec directory's folder structure and naming conventions.";
  async execute(host: TsvHost, folder: string): Promise<RuleResult> {
    let success = true;
    let stdOutput = "";
    let errorOutput = "";
    let gitRoot = host.normalizePath(await host.gitOperation(folder).revparse("--show-toplevel"));
    let relativePath = path.relative(gitRoot, folder).split(path.sep).join("/");

    stdOutput += `folder: ${folder}\n`;
    if (!(await host.checkFileExists(folder))) {
      return {
        success: false,
        stdOutput: stdOutput,
        errorOutput: `Folder '${folder}' does not exist.\n`,
      };
    }

    const tspConfigs = await host.globby([`${folder}/**tspconfig.*`]);
    stdOutput += `config files: ${JSON.stringify(tspConfigs)}\n`;
    tspConfigs.forEach((file: string) => {
      if (!file.endsWith("tspconfig.yaml")) {
        success = false;
        errorOutput += `Invalid config file '${file}'.  Must be named 'tspconfig.yaml'.\n`;
      }
    });

    // Verify top level folder is lower case
<<<<<<< HEAD
    let folderStruct = folder.split("/").filter(Boolean);
=======
    let folderStruct = relativePath.split("/");
>>>>>>> 1ca8b90e
    if (folderStruct[1].match(/[A-Z]/g)) {
      success = false;
      errorOutput += `Invalid folder name. Folders under specification/ must be lower case.\n`;
    }

    let packageFolder = folderStruct[folderStruct.length - 1];

    // Verify package folder is at most 3 levels deep
    if (folderStruct.length > 4) {
      success = false;
      errorOutput += `Please limit TypeSpec folder depth to 3 levels or less`;
    }

    // Verify second level folder is capitalized after each '.'
    if (
      /(^|\. *)([a-z])/g.test(packageFolder) &&
      !["data-plane", "resource-manager"].includes(packageFolder)
    ) {
      success = false;
      errorOutput += `Invalid folder name. Folders under specification/${folderStruct[1]} must be capitalized after each '.'\n`;
    }

    // Verify 'Shared' follows 'Management'
    if (packageFolder.includes("Management") && packageFolder.includes("Shared")) {
      if (!packageFolder.includes("Management.Shared")) {
        success = false;
        errorOutput += `Invalid folder name. For management libraries with a shared component, 'Shared' should follow 'Management'.`;
      }
    }

    // Verify tspconfig, main.tsp, examples/
    let containsMinStruct =
      (await host.checkFileExists(path.join(folder, "main.tsp"))) ||
      (await host.checkFileExists(path.join(folder, "client.tsp")));

    if (await host.checkFileExists(path.join(folder, "main.tsp"))) {
      containsMinStruct =
        containsMinStruct && (await host.checkFileExists(path.join(folder, "examples")));
    }

    if (!packageFolder.includes("Shared")) {
      containsMinStruct =
        containsMinStruct && (await host.checkFileExists(path.join(folder, "tspconfig.yaml")));
    }
    if (!containsMinStruct) {
      success = false;
      errorOutput += `Invalid folder structure. Package must contain main.tsp or client.tsp, tspconfig.yaml, and examples folder if there's main.tsp.`;
    }

    return {
      success: success,
      stdOutput: stdOutput,
      errorOutput: errorOutput,
    };
  }
}<|MERGE_RESOLUTION|>--- conflicted
+++ resolved
@@ -32,11 +32,7 @@
     });
 
     // Verify top level folder is lower case
-<<<<<<< HEAD
-    let folderStruct = folder.split("/").filter(Boolean);
-=======
-    let folderStruct = relativePath.split("/");
->>>>>>> 1ca8b90e
+    let folderStruct = relativePath.split("/").filter(Boolean);
     if (folderStruct[1].match(/[A-Z]/g)) {
       success = false;
       errorOutput += `Invalid folder name. Folders under specification/ must be lower case.\n`;

--- conflicted
+++ resolved
@@ -33,9 +33,6 @@
     stdOutput += stdout;
     errorOutput += stderr;
 
-<<<<<<< HEAD
-    let [err, stdOutput, errorOutput] = await host.runCmd(`npx tsp format "../**/*.tsp"`, folder);
-    let success = !err && !errorOutput;
     if (success) {
       const gitDiffResult = await host.gitDiffTopSpecFolder(host, folder);
       stdOutput += gitDiffResult.stdOutput;
@@ -46,11 +43,6 @@
       }
     }
 
-    // Failing on both err and errorOutput because of known bug in tsp format where it returns 0 on failed formatting
-    // https://github.com/microsoft/typespec/issues/2323
-    success = success && !errorOutput;
-=======
->>>>>>> ba1995b9
     return {
       success: success,
       stdOutput: stdOutput,

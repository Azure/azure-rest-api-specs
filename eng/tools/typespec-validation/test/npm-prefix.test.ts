--- conflicted
+++ resolved
@@ -1,14 +1,5 @@
 import { strict as assert } from "node:assert";
 import path from "path";
-<<<<<<< HEAD
-import { describe, it } from "vitest";
-import { NpmPrefixRule } from "../src/rules/npm-prefix.js";
-import { IGitOperation, TsvTestHost } from "./tsv-test-host.js";
-
-describe("npm-prefix", function () {
-  it("should succeed if node returns inconsistent drive letter capitalization", async function () {
-    let host = new TsvTestHost(path.win32);
-=======
 import { describe, it, vi } from "vitest";
 import { NpmPrefixRule } from "../src/rules/npm-prefix.js";
 import { IGitOperation, TsvTestHost } from "./tsv-test-host.js";
@@ -18,7 +9,6 @@
 describe("npm-prefix", function () {
   it("should succeed if node returns inconsistent drive letter capitalization", async function () {
     let host = new TsvTestHost();
->>>>>>> 5b4d360e
     host.runFile = async (_file: string, args: string[], _cwd: string): Promise<[Error | null, string, string]> => {
       if (args.includes("prefix")) {
         return [null, `C:${path.sep}Git${path.sep}azure-rest-api-specs`, ""];

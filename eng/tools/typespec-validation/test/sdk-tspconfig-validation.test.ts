import { afterEach, beforeEach, describe, it, MockInstance, vi } from "vitest";

import { contosoTspConfig } from "@azure-tools/specs-shared/test/examples";
import { strictEqual } from "node:assert";
import { join } from "path";
import { stringify } from "yaml";
import {
  SdkTspConfigValidationRule,
  TspConfigCommonAzServiceDirMatchPatternSubRule,
  TspConfigCsharpAzClearOutputFolderTrueSubRule,
  TspConfigCsharpAzNamespaceSubRule,
  TspConfigCsharpMgmtNamespaceSubRule,
  TspConfigGoAzInjectSpansTrueSubRule,
<<<<<<< HEAD
  TspConfigGoDpEmitterOutputDirMatchPatternSubRule,
  TspConfigGoDpModuleMatchPatternSubRule,
  TspConfigGoDpServiceDirMatchPatternSubRule,
  TspConfigGoMgmtEmitterOutputDirSubRule,
  TspConfigGoMgmtGenerateFakesTrueSubRule,
  TspConfigGoMgmtGenerateSamplesTrueSubRule,
  TspConfigGoMgmtHeadAsBooleanTrueSubRule,
  TspConfigGoMgmtModuleEqualStringSubRule,
  TspConfigGoMgmtServiceDirMatchPatternSubRule,
  TspConfigJavaAzEmitterOutputDirSubRule,
  TspConfigJavaMgmtEmitterOutputDirSubRule,
=======
  TspConfigGoContainingModuleMatchPatternSubRule,
  TspConfigGoDpEmitterOutputDirMatchPatternSubRule,
  TspConfigGoDpServiceDirMatchPatternSubRule,
  TspConfigGoMgmtEmitterOutputDirMatchPatternSubRule,
  TspConfigGoMgmtGenerateFakesTrueSubRule,
  TspConfigGoMgmtGenerateSamplesTrueSubRule,
  TspConfigGoMgmtHeadAsBooleanTrueSubRule,
  TspConfigGoMgmtServiceDirMatchPatternSubRule,
  TspConfigGoModuleMatchPatternSubRule,
  TspConfigJavaAzEmitterOutputDirMatchPatternSubRule,
  TspConfigJavaMgmtEmitterOutputDirMatchPatternSubRule,
>>>>>>> 498a7d2a
  TspConfigJavaMgmtNamespaceFormatSubRule,
  TspConfigPythonDpEmitterOutputDirSubRule,
  TspConfigPythonMgmtEmitterOutputDirSubRule,
  TspConfigPythonMgmtNamespaceSubRule,
  TspConfigPythonMgmtPackageGenerateSampleTrueSubRule,
  TspConfigPythonMgmtPackageGenerateTestTrueSubRule,
  TspconfigSubRuleBase,
  TspConfigTsDpEmitterOutputDirSubRule,
  TspConfigTsMgmtModularEmitterOutputDirSubRule,
  TspConfigTsMgmtModularExperimentalExtensibleEnumsTrueSubRule,
  TspConfigTsMgmtModularPackageNameMatchPatternSubRule,
  TspConfigTsMlcDpPackageNameMatchPatternSubRule,
  TspConfigTsRlcDpPackageNameMatchPatternSubRule,
} from "../src/rules/sdk-tspconfig-validation.js";

import * as utils from "../src/utils.js";

export function createParameterExample(...pairs: { key: string; value: string | boolean | {} }[]) {
  const obj: Record<string, any> = { parameters: {} };
  for (const pair of pairs) {
    obj.parameters[pair.key] = { default: pair.value };
  }
  const content = stringify(obj);
  return content;
}

export function createEmitterOptionExample(
  emitter: string,
  ...pairs: { key: string; value: string | boolean | {} }[]
) {
  const obj = { options: { [emitter]: {} } };
  for (const pair of pairs) {
    const segments = pair.key.split(".");
    let cur: Record<string, any> = obj.options[emitter];
    for (const [i, segment] of segments.entries()) {
      if (i === segments.length - 1) {
        cur[segment] = pair.value;
        break;
      }
      if (!(segment in cur)) {
        cur[segment] = {};
      }
      cur = cur[segment];
    }
  }
  const content = stringify(obj);
  return content;
}

// TODO: remove when @azure-tools/typespec-csharp is ready for validating tspconfig
function shouldBeTrueOnFailSubRuleValidation(emitterName: string) {
  return emitterName === "@azure-tools/typespec-csharp" ? true : false;
}

function createParameterTestCases(
  folder: string,
  key: string,
  validValue: boolean | string,
  invalidValue: boolean | string,
  subRules: TspconfigSubRuleBase[],
  additionalOptions: Record<string, string | boolean> = {},
): Case[] {
  const cases: Case[] = [
    {
      description: `Validate parameter ${key} with valid value ${validValue}`,
      folder,
      tspconfigContent: createParameterExample({ key: key, value: validValue }),
      success: true,
      subRules,
      additionalOptions,
    },
    {
      description: `Validate parameter ${key} with invalid value ${invalidValue}`,
      folder,
      tspconfigContent: createParameterExample({ key: key, value: invalidValue }),
      success: false,
      subRules,
      additionalOptions,
    },
    {
      description: `Validate parameter ${key} with undefined value`,
      folder,
      tspconfigContent: "",
      success: false,
      subRules,
      additionalOptions,
    },
  ];
  return cases;
}

function createEmitterOptionTestCases(
  emitterName: string,
  folder: string,
  key: string,
  validValue: boolean | string,
  invalidValue: boolean | string,
  subRules: TspconfigSubRuleBase[],
  allowUndefined: boolean = false,
  additionalOptions: Record<string, string | boolean> = {},
): Case[] {
  const cases: Case[] = [];

  const language = emitterName.split("-").pop();
  cases.push({
    description: `Validate ${language}'s option:${key} with valid value ${validValue}`,
    folder,
    tspconfigContent: createEmitterOptionExample(
      emitterName,
      { key: key, value: validValue },
      ...Object.entries(additionalOptions).map(([key, value]) => ({ key, value })),
    ),
    success: true,
    subRules,
  });

  cases.push({
    description: `Validate ${language}'s option:${key} with invalid value ${invalidValue}`,
    folder,
    tspconfigContent: createEmitterOptionExample(
      emitterName,
      {
        key: key,
        value: invalidValue,
      },
      ...Object.entries(additionalOptions).map(([key, value]) => ({ key, value })),
    ),
    success: shouldBeTrueOnFailSubRuleValidation(emitterName),
    subRules,
  });

  cases.push({
    description: `Validate ${language}'s option:${key} with undefined value`,
    folder,
    tspconfigContent: createEmitterOptionExample(
      emitterName,
      ...Object.entries(additionalOptions).map(([key, value]) => ({ key, value })),
    ),
    success: allowUndefined ? true : shouldBeTrueOnFailSubRuleValidation(emitterName),
    subRules,
  });

  if (!allowUndefined && key.includes(".")) {
    cases.push({
      description: `Validate ${language}'s option:${key} with incomplete key`,
      folder,
      tspconfigContent: createEmitterOptionExample(
        emitterName,
        {
          key: key.split(".").slice(0, -1).join("."),
          value: validValue,
        },
        ...Object.entries(additionalOptions).map(([key, value]) => ({ key, value })),
      ),
      success: shouldBeTrueOnFailSubRuleValidation(emitterName),
      subRules,
    });
  }
  return cases;
}

interface Case {
  description: string;
  folder: string;
  subRules: TspconfigSubRuleBase[];
  tspconfigContent: string;
  success: boolean;
  ignoredKeyPaths?: string[];
  additionalOptions?: Record<string, string | boolean>;
}

const managementTspconfigFolder = "contosowidgetmanager/Contoso.Management/";

const commonAzureServiceDirTestCases = createParameterTestCases(
  "",
  "service-dir",
  "sdk/aaa",
  "sdka/aaa",
  [new TspConfigCommonAzServiceDirMatchPatternSubRule()],
);

const commonAzureServiceDirWithOutputDirTestCases = createParameterTestCases(
  "",
  "service-dir",
  "{output-dir}/sdk/aaa",
  "{output-dir}/sdka/aaa",
  [new TspConfigCommonAzServiceDirMatchPatternSubRule()],
);

const tsManagementExperimentalExtensibleEnumsTestCases = createEmitterOptionTestCases(
  "@azure-tools/typespec-ts",
  managementTspconfigFolder,
  "experimental-extensible-enums",
  true,
  false,
  [new TspConfigTsMgmtModularExperimentalExtensibleEnumsTrueSubRule()],
);

const tsManagementEmitterOutputDirTestCases = createEmitterOptionTestCases(
  "@azure-tools/typespec-ts",
  managementTspconfigFolder,
  "emitter-output-dir",
  "{output-dir}/{service-dir}/arm-aaa-bbb",
  "{output-dir}/{service-dir}/aaa-bbb",
  [new TspConfigTsMgmtModularEmitterOutputDirSubRule()],
);

const tsManagementPackageNameTestCases = createEmitterOptionTestCases(
  "@azure-tools/typespec-ts",
  managementTspconfigFolder,
  "package-details.name",
  "@azure/arm-aaa-bbb",
  "@azure/aaa-bbb",
  [new TspConfigTsMgmtModularPackageNameMatchPatternSubRule()],
);

const tsDpEmitterOutputDirTestCases = createEmitterOptionTestCases(
  "@azure-tools/typespec-ts",
  "",
  "emitter-output-dir",
  "{output-dir}/{service-dir}/arm-aaa-rest",
  "{output-dir}/{service-dir}/aaa--rest",
  [new TspConfigTsDpEmitterOutputDirSubRule()],
);

const tsDpPackageNameTestCases = createEmitterOptionTestCases(
  "@azure-tools/typespec-ts",
  "",
  "package-details.name",
  "@azure-rest/aaa-bbb",
  "@azure/aaa-bbb",
  [new TspConfigTsRlcDpPackageNameMatchPatternSubRule()],
);

const tsDpModularPackageNameTestCases = createEmitterOptionTestCases(
  "@azure-tools/typespec-ts",
  "",
  "package-details.name",
  "@azure/aaa-bbb",
  "azure/aaa-bbb",
  [new TspConfigTsMlcDpPackageNameMatchPatternSubRule()],
  false,
  { "is-modular-library": true }, // Additional option added
);

const goManagementServiceDirTestCases = createEmitterOptionTestCases(
  "@azure-tools/typespec-go",
  managementTspconfigFolder,
  "service-dir",
  "sdk/resourcemanager/aaa",
  "sdk/manager/aaa",
  [new TspConfigGoMgmtServiceDirMatchPatternSubRule()],
  true,
);

const goManagementEmitterOutputDirTestCases = createEmitterOptionTestCases(
  "@azure-tools/typespec-go",
  managementTspconfigFolder,
  "emitter-output-dir",
<<<<<<< HEAD
  "{output-dir}/{service-dir}/armaaa",
  "{output-dir}/{service-dir}/aaa",
  [new TspConfigGoMgmtEmitterOutputDirSubRule()],
=======
  "{output-dir}/sdk/resourcemanager/compute/armcompute",
  "{output-dir}/sdk/messaging/eventgrid/azsystemevents",
  [new TspConfigGoMgmtEmitterOutputDirMatchPatternSubRule()],
>>>>>>> 498a7d2a
);

const goManagementModuleTestCases = createEmitterOptionTestCases(
  "@azure-tools/typespec-go",
  managementTspconfigFolder,
  "module",
<<<<<<< HEAD
  "github.com/Azure/azure-sdk-for-go/{service-dir}/armaaa",
  "github.com/Azure/azure-sdk-for-java/{service-dir}/aaa",
  [new TspConfigGoMgmtModuleEqualStringSubRule()],
=======
  "github.com/Azure/azure-sdk-for-go/sdk/resourcemanager/compute/armcompute",
  "github.com/Azure/azure-sdk-for-java/sdk/compute/arm-compute",
  [new TspConfigGoModuleMatchPatternSubRule()],
  false,
);

const goManagementContainingModuleTestCases = createEmitterOptionTestCases(
  "@azure-tools/typespec-go",
  managementTspconfigFolder,
  "containing-module",
  "github.com/Azure/azure-sdk-for-go/sdk/resourcemanager/compute/armcompute",
  "github.com/Azure/azure-sdk-for-java/sdk/compute/arm-compute",
  [new TspConfigGoContainingModuleMatchPatternSubRule()],
  false,
>>>>>>> 498a7d2a
);

const goManagementGenerateExamplesTestCases = createEmitterOptionTestCases(
  "@azure-tools/typespec-go",
  managementTspconfigFolder,
  "generate-samples",
  true,
  false,
  [new TspConfigGoMgmtGenerateSamplesTrueSubRule()],
);

const goManagementGenerateFakesTestCases = createEmitterOptionTestCases(
  "@azure-tools/typespec-go",
  managementTspconfigFolder,
  "generate-fakes",
  true,
  false,
  [new TspConfigGoMgmtGenerateFakesTrueSubRule()],
);

const goManagementHeadAsBooleanTestCases = createEmitterOptionTestCases(
  "@azure-tools/typespec-go",
  managementTspconfigFolder,
  "head-as-boolean",
  true,
  false,
  [new TspConfigGoMgmtHeadAsBooleanTrueSubRule()],
);

const goManagementInjectSpansTestCases = createEmitterOptionTestCases(
  "@azure-tools/typespec-go",
  managementTspconfigFolder,
  "inject-spans",
  true,
  false,
  [new TspConfigGoAzInjectSpansTrueSubRule()],
);

const goDpInjectSpansTestCases = createEmitterOptionTestCases(
  "@azure-tools/typespec-go",
  "",
  "inject-spans",
  true,
  false,
  [new TspConfigGoAzInjectSpansTrueSubRule()],
);

const goDpModuleTestCases = createEmitterOptionTestCases(
  "@azure-tools/typespec-go",
  "",
  "module",
  "github.com/Azure/azure-sdk-for-go/sdk/messaging/aaa",
  "github.com/Azure/azure-sdk-for-cpp/bbb",
  [new TspConfigGoModuleMatchPatternSubRule()],
  false,
);

<<<<<<< HEAD
const goDpEmitterOutputDirTestCases = createEmitterOptionTestCases(
  "@azure-tools/typespec-go",
  "",
  "emitter-output-dir",
  "{output-dir}/{service-dir}/az1/2/3",
  "{output-dir}/{service-dir}/bzasd",
=======
const goDpContainingModuleTestCases = createEmitterOptionTestCases(
  "@azure-tools/typespec-go",
  "",
  "containing-module",
  "github.com/Azure/azure-sdk-for-go/sdk/messaging/aaa",
  "github.com/Azure/azure-sdk-for-cpp/bbb",
  [new TspConfigGoContainingModuleMatchPatternSubRule()],
  false,
);

const goDpEmitterOutputDirTestCases = createEmitterOptionTestCases(
  "@azure-tools/typespec-go",
  "",
  "emitter-output-dir",
  "{output-dir}/sdk/messaging/eventgrid/azsystemevents",
  "{output-dir}/sdk/resourcemanager/compute/armcompute",
>>>>>>> 498a7d2a
  [new TspConfigGoDpEmitterOutputDirMatchPatternSubRule()],
);

const goDpServiceDirTestCases = createEmitterOptionTestCases(
  "@azure-tools/typespec-go",
  "",
  "service-dir",
  "sdk/2/3",
  "sd/k",
  [new TspConfigGoDpServiceDirMatchPatternSubRule()],
  true,
);

const javaAzEmitterOutputDirTestCases = createEmitterOptionTestCases(
  "@azure-tools/typespec-java",
  "",
  "emitter-output-dir",
  "{output-dir}/{service-dir}/azure-aaa",
  "{output-dir}/{service-dir}/aaa",
  [new TspConfigJavaAzEmitterOutputDirSubRule()],
);

const javaMgmtEmitterOutputDirTestCases = createEmitterOptionTestCases(
  "@azure-tools/typespec-java",
  managementTspconfigFolder,
  "emitter-output-dir",
  "{service-dir}/azure-resourcemanager-aaa-bbb",
  "azure-aaa",
  [new TspConfigJavaMgmtEmitterOutputDirSubRule()],
  true,
);

const javaMgmtNamespaceTestCases = createEmitterOptionTestCases(
  "@azure-tools/typespec-java",
  managementTspconfigFolder,
  "namespace",
  "com.azure.resourcemanager.compute",
  "com.azure.compute", // Invalid: missing "resourcemanager"
  [new TspConfigJavaMgmtNamespaceFormatSubRule()],
);

const javaMgmtNamespaceExtendedTestCases: Case[] = [
  {
    description: "Validate Java management namespace with numbers",
    folder: managementTspconfigFolder,
    tspconfigContent: createEmitterOptionExample("@azure-tools/typespec-java", {
      key: "namespace",
      value: "com.azure.resourcemanager.storage2024",
    }),
    success: true,
    subRules: [new TspConfigJavaMgmtNamespaceFormatSubRule()],
  },
  {
    description: "Validate Java management namespace with underscores",
    folder: managementTspconfigFolder,
    tspconfigContent: createEmitterOptionExample("@azure-tools/typespec-java", {
      key: "namespace",
      value: "com.azure.resourcemanager.storage_v2",
    }),
    success: true,
    subRules: [new TspConfigJavaMgmtNamespaceFormatSubRule()],
  },
  {
    description: "Validate Java management namespace with 5 segments",
    folder: managementTspconfigFolder,
    tspconfigContent: createEmitterOptionExample("@azure-tools/typespec-java", {
      key: "namespace",
      value: "com.azure.resourcemanager.storage.blob",
    }),
    success: true,
    subRules: [new TspConfigJavaMgmtNamespaceFormatSubRule()],
  },
  {
    description: "Validate Java management namespace with 6 segments",
    folder: managementTspconfigFolder,
    tspconfigContent: createEmitterOptionExample("@azure-tools/typespec-java", {
      key: "namespace",
      value: "com.azure.resourcemanager.network.security.rules",
    }),
    success: true,
    subRules: [new TspConfigJavaMgmtNamespaceFormatSubRule()],
  },
  {
    description:
      "Validate Java management namespace with numbers and underscores in multiple segments",
    folder: managementTspconfigFolder,
    tspconfigContent: createEmitterOptionExample("@azure-tools/typespec-java", {
      key: "namespace",
      value: "com.azure.resourcemanager.storage_v2.blob_2024",
    }),
    success: true,
    subRules: [new TspConfigJavaMgmtNamespaceFormatSubRule()],
  },
  {
    description: "Validate Java management namespace with invalid special characters",
    folder: managementTspconfigFolder,
    tspconfigContent: createEmitterOptionExample("@azure-tools/typespec-java", {
      key: "namespace",
      value: "com.azure.resourcemanager.storage@blob",
    }),
    success: false,
    subRules: [new TspConfigJavaMgmtNamespaceFormatSubRule()],
  },
];

const pythonManagementEmitterOutputDirTestCases = createEmitterOptionTestCases(
  "@azure-tools/typespec-python",
  managementTspconfigFolder,
  "emitter-output-dir",
  "{output-dir}/{service-dir}/azure-mgmt-aaa",
  "{output-dir}/{service-dir}/azure-aaa",
  [new TspConfigPythonMgmtEmitterOutputDirSubRule()],
);

const pythonManagementNamespaceTestCases = createEmitterOptionTestCases(
  "@azure-tools/typespec-python",
  managementTspconfigFolder,
  "namespace",
  "azure.mgmt.aaa",
  "azure-aaa",
  [new TspConfigPythonMgmtNamespaceSubRule()],
);

const pythonManagementGenerateTestTestCases = createEmitterOptionTestCases(
  "@azure-tools/typespec-python",
  managementTspconfigFolder,
  "generate-test",
  true,
  false,
  [new TspConfigPythonMgmtPackageGenerateTestTrueSubRule()],
);

const pythonManagementGenerateSampleTestCases = createEmitterOptionTestCases(
  "@azure-tools/typespec-python",
  managementTspconfigFolder,
  "generate-sample",
  true,
  false,
  [new TspConfigPythonMgmtPackageGenerateSampleTrueSubRule()],
);

const pythonDpEmitterOutputDirTestCases = createEmitterOptionTestCases(
  "@azure-tools/typespec-python",
  "",
  "emitter-output-dir",
  "{output-dir}/{service-dir}/azure-aaa-bbb-ccc",
  "{output-dir}/{service-dir}/azure-aa-b-c-d",
  [new TspConfigPythonDpEmitterOutputDirSubRule()],
);

const csharpAzNamespaceTestCases = createEmitterOptionTestCases(
  "@azure-tools/typespec-csharp",
  "",
  "namespace",
  "Azure.AAA",
  "AAA",
  [new TspConfigCsharpAzNamespaceSubRule()],
);

const csharpAzClearOutputFolderTestCases = createEmitterOptionTestCases(
  "@azure-tools/typespec-csharp",
  "",
  "clear-output-folder",
  true,
  false,
  [new TspConfigCsharpAzClearOutputFolderTrueSubRule()],
);

const csharpMgmtNamespaceTestCases = createEmitterOptionTestCases(
  "@azure-tools/typespec-csharp",
  managementTspconfigFolder,
  "namespace",
  "Azure.ResourceManager.AAA",
  "Azure.Management.AAA",
  [new TspConfigCsharpMgmtNamespaceSubRule()],
);

const suppressEntireRuleTestCase: Case = {
  description: "Suppress entire rule",
  folder: managementTspconfigFolder,
  subRules: [new TspConfigCommonAzServiceDirMatchPatternSubRule()],
  tspconfigContent: `
parameters:
service-dir-x: ""
`,
  success: true,
  ignoredKeyPaths: [],
};

const suppressSubRuleTestCases: Case[] = [
  {
    description: "Suppress parameter",
    folder: managementTspconfigFolder,
    subRules: [new TspConfigCommonAzServiceDirMatchPatternSubRule()],
    tspconfigContent: `
parameters:
  service-dir-x: ""
`,
    success: true,
    ignoredKeyPaths: ["parameters.service-dir.default"],
  },
  {
    description: "Suppress option",
    folder: managementTspconfigFolder,
    subRules: [new TspConfigTsMgmtModularEmitterOutputDirSubRule()],
    tspconfigContent: `
options:
  "@azure-tools/typespec-ts":
    emitter-output-dir: "*@#$%(@)*$#@!()#*&"
`,
    success: true,
    ignoredKeyPaths: ["options.@azure-tools/typespec-ts.emitter-output-dir"],
  },
  {
    description: "Suppress option with wildcard at the end",
    folder: managementTspconfigFolder,
    subRules: [
<<<<<<< HEAD
      new TspConfigGoMgmtEmitterOutputDirSubRule(),
      new TspConfigGoMgmtModuleEqualStringSubRule(),
=======
      new TspConfigGoMgmtEmitterOutputDirMatchPatternSubRule(),
      new TspConfigGoModuleMatchPatternSubRule(),
>>>>>>> 498a7d2a
    ],
    tspconfigContent: `
options:
  "@azure-tools/typespec-go":
<<<<<<< HEAD
    emitter-output-dir: "wrong/directory"
    module-name: "invalid-module"
    generate-consts: false
=======
    package-dir: "wrong/directory"
    module: "invalid-module"
>>>>>>> 498a7d2a
`,
    success: true,
    ignoredKeyPaths: ["options.@azure-tools/typespec-go.*"],
  },
];

describe("tspconfig", function () {
  let fileExistsSpy: MockInstance;
  let readTspConfigSpy: MockInstance;

  beforeEach(() => {
    fileExistsSpy = vi.spyOn(utils, "fileExists").mockResolvedValue(true);
    readTspConfigSpy = vi.spyOn(utils, "readTspConfig").mockResolvedValue(contosoTspConfig);
  });

  afterEach(() => {
    fileExistsSpy.mockReset();
    readTspConfigSpy.mockReset();
  });

  it.each([
    // common
    ...commonAzureServiceDirTestCases,
    ...commonAzureServiceDirWithOutputDirTestCases,
    // ts
    ...tsManagementExperimentalExtensibleEnumsTestCases,
    ...tsManagementEmitterOutputDirTestCases,
    ...tsManagementPackageNameTestCases,
    ...tsDpEmitterOutputDirTestCases,
    ...tsDpPackageNameTestCases,
    ...tsDpModularPackageNameTestCases,
    // go
    ...goManagementServiceDirTestCases,
    ...goManagementEmitterOutputDirTestCases,
    ...goManagementModuleTestCases,
    ...goManagementContainingModuleTestCases,
    ...goManagementGenerateExamplesTestCases,
    ...goManagementGenerateFakesTestCases,
    ...goManagementHeadAsBooleanTestCases,
    ...goManagementInjectSpansTestCases,
    ...goDpInjectSpansTestCases,
    ...goDpModuleTestCases,
<<<<<<< HEAD
=======
    ...goDpContainingModuleTestCases,
>>>>>>> 498a7d2a
    ...goDpEmitterOutputDirTestCases,
    ...goDpServiceDirTestCases,
    // java
    ...javaAzEmitterOutputDirTestCases,
    ...javaMgmtEmitterOutputDirTestCases,
    ...javaMgmtNamespaceTestCases,
    ...javaMgmtNamespaceExtendedTestCases,
    // python
    ...pythonManagementEmitterOutputDirTestCases,
    ...pythonManagementNamespaceTestCases,
    ...pythonManagementGenerateTestTestCases,
    ...pythonManagementGenerateSampleTestCases,
    ...pythonDpEmitterOutputDirTestCases,
    // csharp
    ...csharpAzNamespaceTestCases,
    ...csharpAzNamespaceTestCases,
    ...csharpAzClearOutputFolderTestCases,
    ...csharpMgmtNamespaceTestCases,
  ])(`$description`, async (c: Case) => {
    readTspConfigSpy.mockImplementation(async (_folder: string) => c.tspconfigContent);
    vi.spyOn(utils, "getSuppressions").mockImplementation(async (_path: string) => [
      {
        tool: "TypeSpecValidation",
        paths: ["tspconfig.yaml"],
        reason: "Test reason",
        rules: ["NOT-SdkTspConfigValidation"],
        subRules: c.ignoredKeyPaths,
      },
    ]);

    fileExistsSpy.mockImplementation(async (file: string) => {
      return file === join(c.folder, "tspconfig.yaml");
    });

    const rule = new SdkTspConfigValidationRule(c.subRules);
    const result = await rule.execute(c.folder);
    strictEqual(result.success, c.success);
    if (c.success)
      strictEqual(result.stdOutput?.includes("[SdkTspConfigValidation]: validation passed."), true);
    if (!c.success)
      strictEqual(result.stdOutput?.includes("[SdkTspConfigValidation]: validation failed."), true);
  });

  it.each([...suppressSubRuleTestCases])(`$description`, async (c: Case) => {
    readTspConfigSpy.mockImplementation(async (_folder: string) => c.tspconfigContent);
    vi.spyOn(utils, "getSuppressions").mockImplementation(async (_path: string) => [
      {
        tool: "TypeSpecValidation",
        paths: ["tspconfig.yaml"],
        reason: "Test reason",
        rules: ["SdkTspConfigValidation"],
        subRules: c.ignoredKeyPaths,
      },
    ]);

    fileExistsSpy.mockImplementation(async (file: string) => {
      return file === join(c.folder, "tspconfig.yaml");
    });

    const rule = new SdkTspConfigValidationRule(c.subRules);
    const result = await rule.execute(c.folder);
    const returnSuccess = c.folder.includes(".Management") ? c.success : true;
    strictEqual(result.success, returnSuccess);
    if (c.success)
      strictEqual(result.stdOutput?.includes("[SdkTspConfigValidation]: validation passed."), true);
    if (!c.success)
      strictEqual(result.stdOutput?.includes("[SdkTspConfigValidation]: validation failed."), true);
  });

  it.each([suppressEntireRuleTestCase])(`$description`, async (c: Case) => {
    readTspConfigSpy.mockImplementation(async (_folder: string) => c.tspconfigContent);
    vi.spyOn(utils, "getSuppressions").mockImplementation(async (_path: string) => [
      {
        tool: "TypeSpecValidation",
        paths: ["tspconfig.yaml"],
        reason: "Test reason",
        rules: ["SdkTspConfigValidation"],
      },
    ]);

    fileExistsSpy.mockImplementation(async (file: string) => {
      return file === join(c.folder, "tspconfig.yaml");
    });

    const rule = new SdkTspConfigValidationRule(c.subRules);
    const result = await rule.execute(c.folder);
    strictEqual(result.success, true);
    strictEqual(result.stdOutput?.includes("[SdkTspConfigValidation]: validation skipped."), true);
  });

  it("Tests wildcard suppression for multiple AWS connector services", async () => {
    // List of AWS connector service paths to test
    const awsServiceFolders = [
      "awsconnector/AccessAnalyzerAnalyzer.Management",
      "awsconnector/AcmCertificateSummary.Management",
      "awsconnector/ApiGatewayRestApi.Management",
      "awsconnector/ApiGatewayStage.Management",
      "awsconnector/AppSyncGraphqlApi.Management",
      "awsconnector/AutoScalingAutoScalingGroup.Management",
      "awsconnector/Awsconnector.Management",
    ];

    // Mock suppressions.yaml containing a wildcard path for awsconnector/*/tspconfig.yaml
    const suppressionsSpy = vi
      .spyOn(utils, "getSuppressions")
      .mockImplementation(async (_path: string) => [
        {
          tool: "TypeSpecValidation",
          paths: ["awsconnector/*/tspconfig.yaml"], // Single wildcard pattern to match all paths
          reason: "AWS Connector services have special requirements",
          rules: ["SdkTspConfigValidation"],
          subRules: ["parameters.service-dir.default"],
        },
      ]);

    // Test each AWS connector service path
    for (const awsServiceFolder of awsServiceFolders) {
      // Reset mocks for each service
      suppressionsSpy.mockClear();

      // Mock configuration content
      const tspconfigContent = `
parameters:
  service-dir: "${awsServiceFolder}"
`;

      // Setup mocks
      readTspConfigSpy.mockImplementation(async () => tspconfigContent);
      fileExistsSpy.mockImplementation(async (file: string) => {
        return file === join(awsServiceFolder, "tspconfig.yaml");
      });

      // Create validation rule and execute
      const rule = new SdkTspConfigValidationRule([
        new TspConfigCommonAzServiceDirMatchPatternSubRule(),
      ]);
      const result = await rule.execute(awsServiceFolder);

      // Validate that validation passes for each service
      strictEqual(result.success, true, `Validation should pass for ${awsServiceFolder}`);
      strictEqual(
        result.stdOutput?.includes("[SdkTspConfigValidation]: validation passed."),
        true,
        `Output should indicate validation passed for ${awsServiceFolder}`,
      );

      // Verify suppressions were called with the correct path
      strictEqual(
        suppressionsSpy.mock.calls.some(
          (call) => call[0] === join(awsServiceFolder, "tspconfig.yaml"),
        ),
        true,
        `getSuppressions should be called with path ${join(awsServiceFolder, "tspconfig.yaml")}`,
      );
    }
  });
});<|MERGE_RESOLUTION|>--- conflicted
+++ resolved
@@ -11,19 +11,6 @@
   TspConfigCsharpAzNamespaceSubRule,
   TspConfigCsharpMgmtNamespaceSubRule,
   TspConfigGoAzInjectSpansTrueSubRule,
-<<<<<<< HEAD
-  TspConfigGoDpEmitterOutputDirMatchPatternSubRule,
-  TspConfigGoDpModuleMatchPatternSubRule,
-  TspConfigGoDpServiceDirMatchPatternSubRule,
-  TspConfigGoMgmtEmitterOutputDirSubRule,
-  TspConfigGoMgmtGenerateFakesTrueSubRule,
-  TspConfigGoMgmtGenerateSamplesTrueSubRule,
-  TspConfigGoMgmtHeadAsBooleanTrueSubRule,
-  TspConfigGoMgmtModuleEqualStringSubRule,
-  TspConfigGoMgmtServiceDirMatchPatternSubRule,
-  TspConfigJavaAzEmitterOutputDirSubRule,
-  TspConfigJavaMgmtEmitterOutputDirSubRule,
-=======
   TspConfigGoContainingModuleMatchPatternSubRule,
   TspConfigGoDpEmitterOutputDirMatchPatternSubRule,
   TspConfigGoDpServiceDirMatchPatternSubRule,
@@ -35,17 +22,16 @@
   TspConfigGoModuleMatchPatternSubRule,
   TspConfigJavaAzEmitterOutputDirMatchPatternSubRule,
   TspConfigJavaMgmtEmitterOutputDirMatchPatternSubRule,
->>>>>>> 498a7d2a
   TspConfigJavaMgmtNamespaceFormatSubRule,
   TspConfigPythonDpEmitterOutputDirSubRule,
+  TspConfigPythonMgmtNamespaceSubRule,
   TspConfigPythonMgmtEmitterOutputDirSubRule,
-  TspConfigPythonMgmtNamespaceSubRule,
   TspConfigPythonMgmtPackageGenerateSampleTrueSubRule,
   TspConfigPythonMgmtPackageGenerateTestTrueSubRule,
   TspconfigSubRuleBase,
   TspConfigTsDpEmitterOutputDirSubRule,
+  TspConfigTsMgmtModularExperimentalExtensibleEnumsTrueSubRule,
   TspConfigTsMgmtModularEmitterOutputDirSubRule,
-  TspConfigTsMgmtModularExperimentalExtensibleEnumsTrueSubRule,
   TspConfigTsMgmtModularPackageNameMatchPatternSubRule,
   TspConfigTsMlcDpPackageNameMatchPatternSubRule,
   TspConfigTsRlcDpPackageNameMatchPatternSubRule,
@@ -234,12 +220,12 @@
   [new TspConfigTsMgmtModularExperimentalExtensibleEnumsTrueSubRule()],
 );
 
-const tsManagementEmitterOutputDirTestCases = createEmitterOptionTestCases(
+const tsManagementPackageDirTestCases = createEmitterOptionTestCases(
   "@azure-tools/typespec-ts",
   managementTspconfigFolder,
-  "emitter-output-dir",
-  "{output-dir}/{service-dir}/arm-aaa-bbb",
-  "{output-dir}/{service-dir}/aaa-bbb",
+  "package-dir",
+  "arm-aaa-bbb",
+  "aaa-bbb",
   [new TspConfigTsMgmtModularEmitterOutputDirSubRule()],
 );
 
@@ -252,12 +238,12 @@
   [new TspConfigTsMgmtModularPackageNameMatchPatternSubRule()],
 );
 
-const tsDpEmitterOutputDirTestCases = createEmitterOptionTestCases(
+const tsDpPackageDirTestCases = createEmitterOptionTestCases(
   "@azure-tools/typespec-ts",
   "",
-  "emitter-output-dir",
-  "{output-dir}/{service-dir}/arm-aaa-rest",
-  "{output-dir}/{service-dir}/aaa--rest",
+  "package-dir",
+  "arm-aaa-rest",
+  "aaa--rest",
   [new TspConfigTsDpEmitterOutputDirSubRule()],
 );
 
@@ -295,26 +281,15 @@
   "@azure-tools/typespec-go",
   managementTspconfigFolder,
   "emitter-output-dir",
-<<<<<<< HEAD
-  "{output-dir}/{service-dir}/armaaa",
-  "{output-dir}/{service-dir}/aaa",
-  [new TspConfigGoMgmtEmitterOutputDirSubRule()],
-=======
   "{output-dir}/sdk/resourcemanager/compute/armcompute",
   "{output-dir}/sdk/messaging/eventgrid/azsystemevents",
   [new TspConfigGoMgmtEmitterOutputDirMatchPatternSubRule()],
->>>>>>> 498a7d2a
 );
 
 const goManagementModuleTestCases = createEmitterOptionTestCases(
   "@azure-tools/typespec-go",
   managementTspconfigFolder,
   "module",
-<<<<<<< HEAD
-  "github.com/Azure/azure-sdk-for-go/{service-dir}/armaaa",
-  "github.com/Azure/azure-sdk-for-java/{service-dir}/aaa",
-  [new TspConfigGoMgmtModuleEqualStringSubRule()],
-=======
   "github.com/Azure/azure-sdk-for-go/sdk/resourcemanager/compute/armcompute",
   "github.com/Azure/azure-sdk-for-java/sdk/compute/arm-compute",
   [new TspConfigGoModuleMatchPatternSubRule()],
@@ -329,7 +304,6 @@
   "github.com/Azure/azure-sdk-for-java/sdk/compute/arm-compute",
   [new TspConfigGoContainingModuleMatchPatternSubRule()],
   false,
->>>>>>> 498a7d2a
 );
 
 const goManagementGenerateExamplesTestCases = createEmitterOptionTestCases(
@@ -387,14 +361,6 @@
   false,
 );
 
-<<<<<<< HEAD
-const goDpEmitterOutputDirTestCases = createEmitterOptionTestCases(
-  "@azure-tools/typespec-go",
-  "",
-  "emitter-output-dir",
-  "{output-dir}/{service-dir}/az1/2/3",
-  "{output-dir}/{service-dir}/bzasd",
-=======
 const goDpContainingModuleTestCases = createEmitterOptionTestCases(
   "@azure-tools/typespec-go",
   "",
@@ -411,7 +377,6 @@
   "emitter-output-dir",
   "{output-dir}/sdk/messaging/eventgrid/azsystemevents",
   "{output-dir}/sdk/resourcemanager/compute/armcompute",
->>>>>>> 498a7d2a
   [new TspConfigGoDpEmitterOutputDirMatchPatternSubRule()],
 );
 
@@ -430,8 +395,9 @@
   "",
   "emitter-output-dir",
   "{output-dir}/{service-dir}/azure-aaa",
-  "{output-dir}/{service-dir}/aaa",
-  [new TspConfigJavaAzEmitterOutputDirSubRule()],
+  "aaa",
+  [new TspConfigJavaAzEmitterOutputDirMatchPatternSubRule()],
+  true,
 );
 
 const javaMgmtEmitterOutputDirTestCases = createEmitterOptionTestCases(
@@ -440,7 +406,7 @@
   "emitter-output-dir",
   "{service-dir}/azure-resourcemanager-aaa-bbb",
   "azure-aaa",
-  [new TspConfigJavaMgmtEmitterOutputDirSubRule()],
+  [new TspConfigJavaMgmtEmitterOutputDirMatchPatternSubRule()],
   true,
 );
 
@@ -517,12 +483,12 @@
   },
 ];
 
-const pythonManagementEmitterOutputDirTestCases = createEmitterOptionTestCases(
+const pythonManagementPackageDirTestCases = createEmitterOptionTestCases(
   "@azure-tools/typespec-python",
   managementTspconfigFolder,
-  "emitter-output-dir",
-  "{output-dir}/{service-dir}/azure-mgmt-aaa",
-  "{output-dir}/{service-dir}/azure-aaa",
+  "package-dir",
+  "azure-mgmt-aaa",
+  "azure-aaa",
   [new TspConfigPythonMgmtEmitterOutputDirSubRule()],
 );
 
@@ -553,12 +519,12 @@
   [new TspConfigPythonMgmtPackageGenerateSampleTrueSubRule()],
 );
 
-const pythonDpEmitterOutputDirTestCases = createEmitterOptionTestCases(
+const pythonDpPackageDirTestCases = createEmitterOptionTestCases(
   "@azure-tools/typespec-python",
   "",
-  "emitter-output-dir",
-  "{output-dir}/{service-dir}/azure-aaa-bbb-ccc",
-  "{output-dir}/{service-dir}/azure-aa-b-c-d",
+  "package-dir",
+  "azure-aaa-bbb-ccc",
+  "azure-aa-b-c-d",
   [new TspConfigPythonDpEmitterOutputDirSubRule()],
 );
 
@@ -620,34 +586,23 @@
     tspconfigContent: `
 options:
   "@azure-tools/typespec-ts":
-    emitter-output-dir: "*@#$%(@)*$#@!()#*&"
+    package-dir: "*@#$%(@)*$#@!()#*&"
 `,
     success: true,
-    ignoredKeyPaths: ["options.@azure-tools/typespec-ts.emitter-output-dir"],
+    ignoredKeyPaths: ["options.@azure-tools/typespec-ts.package-dir"],
   },
   {
     description: "Suppress option with wildcard at the end",
     folder: managementTspconfigFolder,
     subRules: [
-<<<<<<< HEAD
-      new TspConfigGoMgmtEmitterOutputDirSubRule(),
-      new TspConfigGoMgmtModuleEqualStringSubRule(),
-=======
       new TspConfigGoMgmtEmitterOutputDirMatchPatternSubRule(),
       new TspConfigGoModuleMatchPatternSubRule(),
->>>>>>> 498a7d2a
     ],
     tspconfigContent: `
 options:
   "@azure-tools/typespec-go":
-<<<<<<< HEAD
-    emitter-output-dir: "wrong/directory"
-    module-name: "invalid-module"
-    generate-consts: false
-=======
     package-dir: "wrong/directory"
     module: "invalid-module"
->>>>>>> 498a7d2a
 `,
     success: true,
     ignoredKeyPaths: ["options.@azure-tools/typespec-go.*"],
@@ -674,9 +629,9 @@
     ...commonAzureServiceDirWithOutputDirTestCases,
     // ts
     ...tsManagementExperimentalExtensibleEnumsTestCases,
-    ...tsManagementEmitterOutputDirTestCases,
+    ...tsManagementPackageDirTestCases,
     ...tsManagementPackageNameTestCases,
-    ...tsDpEmitterOutputDirTestCases,
+    ...tsDpPackageDirTestCases,
     ...tsDpPackageNameTestCases,
     ...tsDpModularPackageNameTestCases,
     // go
@@ -690,10 +645,7 @@
     ...goManagementInjectSpansTestCases,
     ...goDpInjectSpansTestCases,
     ...goDpModuleTestCases,
-<<<<<<< HEAD
-=======
     ...goDpContainingModuleTestCases,
->>>>>>> 498a7d2a
     ...goDpEmitterOutputDirTestCases,
     ...goDpServiceDirTestCases,
     // java
@@ -702,11 +654,11 @@
     ...javaMgmtNamespaceTestCases,
     ...javaMgmtNamespaceExtendedTestCases,
     // python
-    ...pythonManagementEmitterOutputDirTestCases,
+    ...pythonManagementPackageDirTestCases,
     ...pythonManagementNamespaceTestCases,
     ...pythonManagementGenerateTestTestCases,
     ...pythonManagementGenerateSampleTestCases,
-    ...pythonDpEmitterOutputDirTestCases,
+    ...pythonDpPackageDirTestCases,
     // csharp
     ...csharpAzNamespaceTestCases,
     ...csharpAzNamespaceTestCases,

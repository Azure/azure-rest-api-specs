--- conflicted
+++ resolved
@@ -110,14 +110,9 @@
 ): Case[] {
   const cases: Case[] = [];
 
-<<<<<<< HEAD
-  cases.push({
-    description: `Validate ${emitterName}'s option:${key} with valid value ${validValue}`,
-=======
   const language = emitterName.split("-").pop();
   cases.push({
     description: `Validate ${language}'s option:${key} with valid value ${validValue}`,
->>>>>>> e278de5e
     folder,
     tspconfigContent: createEmitterOptionExample(emitterName, { key: key, value: validValue }),
     success: true,
@@ -125,11 +120,7 @@
   });
 
   cases.push({
-<<<<<<< HEAD
-    description: `Validate ${emitterName}'s option:${key} with invalid value ${invalidValue}`,
-=======
     description: `Validate ${language}'s option:${key} with invalid value ${invalidValue}`,
->>>>>>> e278de5e
     folder,
     tspconfigContent: createEmitterOptionExample(emitterName, {
       key: key,
@@ -140,11 +131,7 @@
   });
 
   cases.push({
-<<<<<<< HEAD
-    description: `Validate ${emitterName}'s option:${key} with undefined value`,
-=======
     description: `Validate ${language}'s option:${key} with undefined value`,
->>>>>>> e278de5e
     folder,
     tspconfigContent: createEmitterOptionExample(emitterName),
     success: allowUndefined ? true : false,

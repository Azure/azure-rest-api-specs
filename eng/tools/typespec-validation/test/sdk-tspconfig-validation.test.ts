import { afterEach, beforeEach, describe, it, MockInstance, vi } from "vitest";

import { contosoTspConfig } from "@azure-tools/specs-shared/test/examples";
import { strictEqual } from "node:assert";
import { join } from "path";
import { stringify } from "yaml";
import {
  SdkTspConfigValidationRule,
  TspConfigCommonAzServiceDirMatchPatternSubRule,
  TspConfigCsharpAzClearOutputFolderTrueSubRule,
  TspConfigCsharpAzNamespaceSubRule,
  TspConfigCsharpMgmtNamespaceSubRule,
  TspConfigGoAzInjectSpansTrueSubRule,
  TspConfigGoContainingModuleMatchPatternSubRule,
  TspConfigGoDpEmitterOutputDirMatchPatternSubRule,
  TspConfigGoDpServiceDirMatchPatternSubRule,
<<<<<<< HEAD
=======
  TspConfigGoMgmtEmitterOutputDirMatchPatternSubRule,
>>>>>>> 959652ac
  TspConfigGoMgmtGenerateFakesTrueSubRule,
  TspConfigGoMgmtGenerateSamplesTrueSubRule,
  TspConfigGoMgmtHeadAsBooleanTrueSubRule,
  TspConfigGoMgmtServiceDirMatchPatternSubRule,
<<<<<<< HEAD
=======
  TspConfigGoModuleMatchPatternSubRule,
>>>>>>> 959652ac
  TspConfigJavaAzEmitterOutputDirMatchPatternSubRule,
  TspConfigJavaMgmtEmitterOutputDirMatchPatternSubRule,
  TspConfigJavaMgmtNamespaceFormatSubRule,
  TspConfigPythonDpPackageDirectorySubRule,
  TspConfigPythonMgmtNamespaceSubRule,
  TspConfigPythonMgmtPackageDirectorySubRule,
  TspConfigPythonMgmtPackageGenerateSampleTrueSubRule,
  TspConfigPythonMgmtPackageGenerateTestTrueSubRule,
  TspconfigSubRuleBase,
  TspConfigTsDpPackageDirectorySubRule,
  TspConfigTsMgmtModularExperimentalExtensibleEnumsTrueSubRule,
  TspConfigTsMgmtModularPackageDirectorySubRule,
  TspConfigTsMgmtModularPackageNameMatchPatternSubRule,
  TspConfigTsMlcDpPackageNameMatchPatternSubRule,
  TspConfigTsRlcDpPackageNameMatchPatternSubRule,
} from "../src/rules/sdk-tspconfig-validation.js";

import * as utils from "../src/utils.js";

export function createParameterExample(...pairs: { key: string; value: string | boolean | {} }[]) {
  const obj: Record<string, any> = { parameters: {} };
  for (const pair of pairs) {
    obj.parameters[pair.key] = { default: pair.value };
  }
  const content = stringify(obj);
  return content;
}

export function createEmitterOptionExample(
  emitter: string,
  ...pairs: { key: string; value: string | boolean | {} }[]
) {
  const obj = { options: { [emitter]: {} } };
  for (const pair of pairs) {
    const segments = pair.key.split(".");
    let cur: Record<string, any> = obj.options[emitter];
    for (const [i, segment] of segments.entries()) {
      if (i === segments.length - 1) {
        cur[segment] = pair.value;
        break;
      }
      if (!(segment in cur)) {
        cur[segment] = {};
      }
      cur = cur[segment];
    }
  }
  const content = stringify(obj);
  return content;
}

// TODO: remove when @azure-tools/typespec-csharp is ready for validating tspconfig
function shouldBeTrueOnFailSubRuleValidation(emitterName: string) {
  return emitterName === "@azure-tools/typespec-csharp" ? true : false;
}

function createParameterTestCases(
  folder: string,
  key: string,
  validValue: boolean | string,
  invalidValue: boolean | string,
  subRules: TspconfigSubRuleBase[],
  additionalOptions: Record<string, string | boolean> = {},
): Case[] {
  const cases: Case[] = [
    {
      description: `Validate parameter ${key} with valid value ${validValue}`,
      folder,
      tspconfigContent: createParameterExample({ key: key, value: validValue }),
      success: true,
      subRules,
      additionalOptions,
    },
    {
      description: `Validate parameter ${key} with invalid value ${invalidValue}`,
      folder,
      tspconfigContent: createParameterExample({ key: key, value: invalidValue }),
      success: false,
      subRules,
      additionalOptions,
    },
    {
      description: `Validate parameter ${key} with undefined value`,
      folder,
      tspconfigContent: "",
      success: false,
      subRules,
      additionalOptions,
    },
  ];
  return cases;
}

function createEmitterOptionTestCases(
  emitterName: string,
  folder: string,
  key: string,
  validValue: boolean | string,
  invalidValue: boolean | string,
  subRules: TspconfigSubRuleBase[],
  allowUndefined: boolean = false,
  additionalOptions: Record<string, string | boolean> = {},
): Case[] {
  const cases: Case[] = [];

  const language = emitterName.split("-").pop();
  cases.push({
    description: `Validate ${language}'s option:${key} with valid value ${validValue}`,
    folder,
    tspconfigContent: createEmitterOptionExample(
      emitterName,
      { key: key, value: validValue },
      ...Object.entries(additionalOptions).map(([key, value]) => ({ key, value })),
    ),
    success: true,
    subRules,
  });

  cases.push({
    description: `Validate ${language}'s option:${key} with invalid value ${invalidValue}`,
    folder,
    tspconfigContent: createEmitterOptionExample(
      emitterName,
      {
        key: key,
        value: invalidValue,
      },
      ...Object.entries(additionalOptions).map(([key, value]) => ({ key, value })),
    ),
    success: shouldBeTrueOnFailSubRuleValidation(emitterName),
    subRules,
  });

  cases.push({
    description: `Validate ${language}'s option:${key} with undefined value`,
    folder,
    tspconfigContent: createEmitterOptionExample(
      emitterName,
      ...Object.entries(additionalOptions).map(([key, value]) => ({ key, value })),
    ),
    success: allowUndefined ? true : shouldBeTrueOnFailSubRuleValidation(emitterName),
    subRules,
  });

  if (!allowUndefined && key.includes(".")) {
    cases.push({
      description: `Validate ${language}'s option:${key} with incomplete key`,
      folder,
      tspconfigContent: createEmitterOptionExample(
        emitterName,
        {
          key: key.split(".").slice(0, -1).join("."),
          value: validValue,
        },
        ...Object.entries(additionalOptions).map(([key, value]) => ({ key, value })),
      ),
      success: shouldBeTrueOnFailSubRuleValidation(emitterName),
      subRules,
    });
  }
  return cases;
}

interface Case {
  description: string;
  folder: string;
  subRules: TspconfigSubRuleBase[];
  tspconfigContent: string;
  success: boolean;
  ignoredKeyPaths?: string[];
  additionalOptions?: Record<string, string | boolean>;
}

const managementTspconfigFolder = "contosowidgetmanager/Contoso.Management/";

const commonAzureServiceDirTestCases = createParameterTestCases(
  "",
  "service-dir",
  "sdk/aaa",
  "sdka/aaa",
  [new TspConfigCommonAzServiceDirMatchPatternSubRule()],
);

const commonAzureServiceDirWithOutputDirTestCases = createParameterTestCases(
  "",
  "service-dir",
  "{output-dir}/sdk/aaa",
  "{output-dir}/sdka/aaa",
  [new TspConfigCommonAzServiceDirMatchPatternSubRule()],
);

const tsManagementExperimentalExtensibleEnumsTestCases = createEmitterOptionTestCases(
  "@azure-tools/typespec-ts",
  managementTspconfigFolder,
  "experimental-extensible-enums",
  true,
  false,
  [new TspConfigTsMgmtModularExperimentalExtensibleEnumsTrueSubRule()],
);

const tsManagementPackageDirTestCases = createEmitterOptionTestCases(
  "@azure-tools/typespec-ts",
  managementTspconfigFolder,
  "package-dir",
  "arm-aaa-bbb",
  "aaa-bbb",
  [new TspConfigTsMgmtModularPackageDirectorySubRule()],
);

const tsManagementPackageNameTestCases = createEmitterOptionTestCases(
  "@azure-tools/typespec-ts",
  managementTspconfigFolder,
  "package-details.name",
  "@azure/arm-aaa-bbb",
  "@azure/aaa-bbb",
  [new TspConfigTsMgmtModularPackageNameMatchPatternSubRule()],
);

const tsDpPackageDirTestCases = createEmitterOptionTestCases(
  "@azure-tools/typespec-ts",
  "",
  "package-dir",
  "arm-aaa-rest",
  "aaa--rest",
  [new TspConfigTsDpPackageDirectorySubRule()],
);

const tsDpPackageNameTestCases = createEmitterOptionTestCases(
  "@azure-tools/typespec-ts",
  "",
  "package-details.name",
  "@azure-rest/aaa-bbb",
  "@azure/aaa-bbb",
  [new TspConfigTsRlcDpPackageNameMatchPatternSubRule()],
);

const tsDpModularPackageNameTestCases = createEmitterOptionTestCases(
  "@azure-tools/typespec-ts",
  "",
  "package-details.name",
  "@azure/aaa-bbb",
  "azure/aaa-bbb",
  [new TspConfigTsMlcDpPackageNameMatchPatternSubRule()],
  false,
  { "is-modular-library": true }, // Additional option added
);

const goManagementServiceDirTestCases = createEmitterOptionTestCases(
  "@azure-tools/typespec-go",
  managementTspconfigFolder,
  "service-dir",
  "sdk/resourcemanager/aaa",
  "sdk/manager/aaa",
  [new TspConfigGoMgmtServiceDirMatchPatternSubRule()],
  true,
);

const goManagementEmitterOutputDirTestCases = createEmitterOptionTestCases(
  "@azure-tools/typespec-go",
  managementTspconfigFolder,
  "emitter-output-dir",
  "{output-dir}/sdk/resourcemanager/compute/armcompute",
  "{output-dir}/sdk/messaging/eventgrid/azsystemevents",
  [new TspConfigGoMgmtEmitterOutputDirMatchPatternSubRule()],
);

const goManagementModuleTestCases = createEmitterOptionTestCases(
  "@azure-tools/typespec-go",
  managementTspconfigFolder,
  "module",
  "github.com/Azure/azure-sdk-for-go/sdk/resourcemanager/compute/armcompute",
  "github.com/Azure/azure-sdk-for-java/sdk/compute/arm-compute",
  [new TspConfigGoModuleMatchPatternSubRule()],
  false,
);

<<<<<<< HEAD
=======
const goManagementContainingModuleTestCases = createEmitterOptionTestCases(
  "@azure-tools/typespec-go",
  managementTspconfigFolder,
  "containing-module",
  "github.com/Azure/azure-sdk-for-go/sdk/resourcemanager/compute/armcompute",
  "github.com/Azure/azure-sdk-for-java/sdk/compute/arm-compute",
  [new TspConfigGoContainingModuleMatchPatternSubRule()],
  false,
);

>>>>>>> 959652ac
const goManagementGenerateExamplesTestCases = createEmitterOptionTestCases(
  "@azure-tools/typespec-go",
  managementTspconfigFolder,
  "generate-samples",
  true,
  false,
  [new TspConfigGoMgmtGenerateSamplesTrueSubRule()],
);

const goManagementGenerateFakesTestCases = createEmitterOptionTestCases(
  "@azure-tools/typespec-go",
  managementTspconfigFolder,
  "generate-fakes",
  true,
  false,
  [new TspConfigGoMgmtGenerateFakesTrueSubRule()],
);

const goManagementHeadAsBooleanTestCases = createEmitterOptionTestCases(
  "@azure-tools/typespec-go",
  managementTspconfigFolder,
  "head-as-boolean",
  true,
  false,
  [new TspConfigGoMgmtHeadAsBooleanTrueSubRule()],
);

const goManagementInjectSpansTestCases = createEmitterOptionTestCases(
  "@azure-tools/typespec-go",
  managementTspconfigFolder,
  "inject-spans",
  true,
  false,
  [new TspConfigGoAzInjectSpansTrueSubRule()],
);

const goDpInjectSpansTestCases = createEmitterOptionTestCases(
  "@azure-tools/typespec-go",
  "",
  "inject-spans",
  true,
  false,
  [new TspConfigGoAzInjectSpansTrueSubRule()],
);

const goDpModuleTestCases = createEmitterOptionTestCases(
  "@azure-tools/typespec-go",
  "",
  "module",
  "github.com/Azure/azure-sdk-for-go/sdk/messaging/aaa",
  "github.com/Azure/azure-sdk-for-cpp/bbb",
  [new TspConfigGoModuleMatchPatternSubRule()],
  false,
);

const goDpContainingModuleTestCases = createEmitterOptionTestCases(
  "@azure-tools/typespec-go",
  "",
  "containing-module",
  "github.com/Azure/azure-sdk-for-go/sdk/messaging/aaa",
  "github.com/Azure/azure-sdk-for-cpp/bbb",
  [new TspConfigGoContainingModuleMatchPatternSubRule()],
  false,
);

const goDpEmitterOutputDirTestCases = createEmitterOptionTestCases(
  "@azure-tools/typespec-go",
  "",
  "emitter-output-dir",
  "{output-dir}/sdk/messaging/eventgrid/azsystemevents",
  "{output-dir}/sdk/resourcemanager/compute/armcompute",
  [new TspConfigGoDpEmitterOutputDirMatchPatternSubRule()],
);

const goDpServiceDirTestCases = createEmitterOptionTestCases(
  "@azure-tools/typespec-go",
  "",
  "service-dir",
  "sdk/2/3",
  "sd/k",
  [new TspConfigGoDpServiceDirMatchPatternSubRule()],
  true,
);

const javaAzEmitterOutputDirTestCases = createEmitterOptionTestCases(
  "@azure-tools/typespec-java",
  "",
  "emitter-output-dir",
  "{output-dir}/{service-dir}/azure-aaa",
  "aaa",
  [new TspConfigJavaAzEmitterOutputDirMatchPatternSubRule()],
  true,
);

const javaMgmtEmitterOutputDirTestCases = createEmitterOptionTestCases(
  "@azure-tools/typespec-java",
  managementTspconfigFolder,
  "emitter-output-dir",
  "{service-dir}/azure-resourcemanager-aaa-bbb",
  "azure-aaa",
  [new TspConfigJavaMgmtEmitterOutputDirMatchPatternSubRule()],
  true,
);

const javaMgmtNamespaceTestCases = createEmitterOptionTestCases(
  "@azure-tools/typespec-java",
  managementTspconfigFolder,
  "namespace",
  "com.azure.resourcemanager.compute",
  "com.azure.compute", // Invalid: missing "resourcemanager"
  [new TspConfigJavaMgmtNamespaceFormatSubRule()],
);

const javaMgmtNamespaceExtendedTestCases: Case[] = [
  {
    description: "Validate Java management namespace with numbers",
    folder: managementTspconfigFolder,
    tspconfigContent: createEmitterOptionExample("@azure-tools/typespec-java", {
      key: "namespace",
      value: "com.azure.resourcemanager.storage2024",
    }),
    success: true,
    subRules: [new TspConfigJavaMgmtNamespaceFormatSubRule()],
  },
  {
    description: "Validate Java management namespace with underscores",
    folder: managementTspconfigFolder,
    tspconfigContent: createEmitterOptionExample("@azure-tools/typespec-java", {
      key: "namespace",
      value: "com.azure.resourcemanager.storage_v2",
    }),
    success: true,
    subRules: [new TspConfigJavaMgmtNamespaceFormatSubRule()],
  },
  {
    description: "Validate Java management namespace with 5 segments",
    folder: managementTspconfigFolder,
    tspconfigContent: createEmitterOptionExample("@azure-tools/typespec-java", {
      key: "namespace",
      value: "com.azure.resourcemanager.storage.blob",
    }),
    success: true,
    subRules: [new TspConfigJavaMgmtNamespaceFormatSubRule()],
  },
  {
    description: "Validate Java management namespace with 6 segments",
    folder: managementTspconfigFolder,
    tspconfigContent: createEmitterOptionExample("@azure-tools/typespec-java", {
      key: "namespace",
      value: "com.azure.resourcemanager.network.security.rules",
    }),
    success: true,
    subRules: [new TspConfigJavaMgmtNamespaceFormatSubRule()],
  },
  {
    description:
      "Validate Java management namespace with numbers and underscores in multiple segments",
    folder: managementTspconfigFolder,
    tspconfigContent: createEmitterOptionExample("@azure-tools/typespec-java", {
      key: "namespace",
      value: "com.azure.resourcemanager.storage_v2.blob_2024",
    }),
    success: true,
    subRules: [new TspConfigJavaMgmtNamespaceFormatSubRule()],
  },
  {
    description: "Validate Java management namespace with invalid special characters",
    folder: managementTspconfigFolder,
    tspconfigContent: createEmitterOptionExample("@azure-tools/typespec-java", {
      key: "namespace",
      value: "com.azure.resourcemanager.storage@blob",
    }),
    success: false,
    subRules: [new TspConfigJavaMgmtNamespaceFormatSubRule()],
  },
];

const pythonManagementPackageDirTestCases = createEmitterOptionTestCases(
  "@azure-tools/typespec-python",
  managementTspconfigFolder,
  "package-dir",
  "azure-mgmt-aaa",
  "azure-aaa",
  [new TspConfigPythonMgmtPackageDirectorySubRule()],
);

const pythonManagementNamespaceTestCases = createEmitterOptionTestCases(
  "@azure-tools/typespec-python",
  managementTspconfigFolder,
  "namespace",
  "azure.mgmt.aaa",
  "azure-aaa",
  [new TspConfigPythonMgmtNamespaceSubRule()],
);

const pythonManagementGenerateTestTestCases = createEmitterOptionTestCases(
  "@azure-tools/typespec-python",
  managementTspconfigFolder,
  "generate-test",
  true,
  false,
  [new TspConfigPythonMgmtPackageGenerateTestTrueSubRule()],
);

const pythonManagementGenerateSampleTestCases = createEmitterOptionTestCases(
  "@azure-tools/typespec-python",
  managementTspconfigFolder,
  "generate-sample",
  true,
  false,
  [new TspConfigPythonMgmtPackageGenerateSampleTrueSubRule()],
);

const pythonDpPackageDirTestCases = createEmitterOptionTestCases(
  "@azure-tools/typespec-python",
  "",
  "package-dir",
  "azure-aaa-bbb-ccc",
  "azure-aa-b-c-d",
  [new TspConfigPythonDpPackageDirectorySubRule()],
);

const csharpAzNamespaceTestCases = createEmitterOptionTestCases(
  "@azure-tools/typespec-csharp",
  "",
  "namespace",
  "Azure.AAA",
  "AAA",
  [new TspConfigCsharpAzNamespaceSubRule()],
);

const csharpAzClearOutputFolderTestCases = createEmitterOptionTestCases(
  "@azure-tools/typespec-csharp",
  "",
  "clear-output-folder",
  true,
  false,
  [new TspConfigCsharpAzClearOutputFolderTrueSubRule()],
);

const csharpMgmtNamespaceTestCases = createEmitterOptionTestCases(
  "@azure-tools/typespec-csharp",
  managementTspconfigFolder,
  "namespace",
  "Azure.ResourceManager.AAA",
  "Azure.Management.AAA",
  [new TspConfigCsharpMgmtNamespaceSubRule()],
);

const suppressEntireRuleTestCase: Case = {
  description: "Suppress entire rule",
  folder: managementTspconfigFolder,
  subRules: [new TspConfigCommonAzServiceDirMatchPatternSubRule()],
  tspconfigContent: `
parameters:
service-dir-x: ""
`,
  success: true,
  ignoredKeyPaths: [],
};

const suppressSubRuleTestCases: Case[] = [
  {
    description: "Suppress parameter",
    folder: managementTspconfigFolder,
    subRules: [new TspConfigCommonAzServiceDirMatchPatternSubRule()],
    tspconfigContent: `
parameters:
  service-dir-x: ""
`,
    success: true,
    ignoredKeyPaths: ["parameters.service-dir.default"],
  },
  {
    description: "Suppress option",
    folder: managementTspconfigFolder,
    subRules: [new TspConfigTsMgmtModularPackageDirectorySubRule()],
    tspconfigContent: `
options:
  "@azure-tools/typespec-ts":
    package-dir: "*@#$%(@)*$#@!()#*&"
`,
    success: true,
    ignoredKeyPaths: ["options.@azure-tools/typespec-ts.package-dir"],
  },
  {
    description: "Suppress option with wildcard at the end",
    folder: managementTspconfigFolder,
    subRules: [
<<<<<<< HEAD
      new TspConfigGoMgmtPackageDirectorySubRule(),
      new TspConfigGoMgmtModuleEqualStringSubRule(),
=======
      new TspConfigGoMgmtEmitterOutputDirMatchPatternSubRule(),
      new TspConfigGoModuleMatchPatternSubRule(),
>>>>>>> 959652ac
    ],
    tspconfigContent: `
options:
  "@azure-tools/typespec-go":
    package-dir: "wrong/directory"
    module: "invalid-module"
`,
    success: true,
    ignoredKeyPaths: ["options.@azure-tools/typespec-go.*"],
  },
];

describe("tspconfig", function () {
  let fileExistsSpy: MockInstance;
  let readTspConfigSpy: MockInstance;

  beforeEach(() => {
    fileExistsSpy = vi.spyOn(utils, "fileExists").mockResolvedValue(true);
    readTspConfigSpy = vi.spyOn(utils, "readTspConfig").mockResolvedValue(contosoTspConfig);
  });

  afterEach(() => {
    fileExistsSpy.mockReset();
    readTspConfigSpy.mockReset();
  });

  it.each([
    // common
    ...commonAzureServiceDirTestCases,
    ...commonAzureServiceDirWithOutputDirTestCases,
    // ts
    ...tsManagementExperimentalExtensibleEnumsTestCases,
    ...tsManagementPackageDirTestCases,
    ...tsManagementPackageNameTestCases,
    ...tsDpPackageDirTestCases,
    ...tsDpPackageNameTestCases,
    ...tsDpModularPackageNameTestCases,
    // go
    ...goManagementServiceDirTestCases,
    ...goManagementEmitterOutputDirTestCases,
    ...goManagementModuleTestCases,
<<<<<<< HEAD
=======
    ...goManagementContainingModuleTestCases,
>>>>>>> 959652ac
    ...goManagementGenerateExamplesTestCases,
    ...goManagementGenerateFakesTestCases,
    ...goManagementHeadAsBooleanTestCases,
    ...goManagementInjectSpansTestCases,
    ...goDpInjectSpansTestCases,
    ...goDpModuleTestCases,
    ...goDpContainingModuleTestCases,
    ...goDpEmitterOutputDirTestCases,
    ...goDpServiceDirTestCases,
    // java
    ...javaAzEmitterOutputDirTestCases,
    ...javaMgmtEmitterOutputDirTestCases,
    ...javaMgmtNamespaceTestCases,
    ...javaMgmtNamespaceExtendedTestCases,
    // python
    ...pythonManagementPackageDirTestCases,
    ...pythonManagementNamespaceTestCases,
    ...pythonManagementGenerateTestTestCases,
    ...pythonManagementGenerateSampleTestCases,
    ...pythonDpPackageDirTestCases,
    // csharp
    ...csharpAzNamespaceTestCases,
    ...csharpAzNamespaceTestCases,
    ...csharpAzClearOutputFolderTestCases,
    ...csharpMgmtNamespaceTestCases,
  ])(`$description`, async (c: Case) => {
    readTspConfigSpy.mockImplementation(async (_folder: string) => c.tspconfigContent);
    vi.spyOn(utils, "getSuppressions").mockImplementation(async (_path: string) => [
      {
        tool: "TypeSpecValidation",
        paths: ["tspconfig.yaml"],
        reason: "Test reason",
        rules: ["NOT-SdkTspConfigValidation"],
        subRules: c.ignoredKeyPaths,
      },
    ]);

    fileExistsSpy.mockImplementation(async (file: string) => {
      return file === join(c.folder, "tspconfig.yaml");
    });

    const rule = new SdkTspConfigValidationRule(c.subRules);
    const result = await rule.execute(c.folder);
    strictEqual(result.success, c.success);
    if (c.success)
      strictEqual(result.stdOutput?.includes("[SdkTspConfigValidation]: validation passed."), true);
    if (!c.success)
      strictEqual(result.stdOutput?.includes("[SdkTspConfigValidation]: validation failed."), true);
  });

  it.each([...suppressSubRuleTestCases])(`$description`, async (c: Case) => {
    readTspConfigSpy.mockImplementation(async (_folder: string) => c.tspconfigContent);
    vi.spyOn(utils, "getSuppressions").mockImplementation(async (_path: string) => [
      {
        tool: "TypeSpecValidation",
        paths: ["tspconfig.yaml"],
        reason: "Test reason",
        rules: ["SdkTspConfigValidation"],
        subRules: c.ignoredKeyPaths,
      },
    ]);

    fileExistsSpy.mockImplementation(async (file: string) => {
      return file === join(c.folder, "tspconfig.yaml");
    });

    const rule = new SdkTspConfigValidationRule(c.subRules);
    const result = await rule.execute(c.folder);
    const returnSuccess = c.folder.includes(".Management") ? c.success : true;
    strictEqual(result.success, returnSuccess);
    if (c.success)
      strictEqual(result.stdOutput?.includes("[SdkTspConfigValidation]: validation passed."), true);
    if (!c.success)
      strictEqual(result.stdOutput?.includes("[SdkTspConfigValidation]: validation failed."), true);
  });

  it.each([suppressEntireRuleTestCase])(`$description`, async (c: Case) => {
    readTspConfigSpy.mockImplementation(async (_folder: string) => c.tspconfigContent);
    vi.spyOn(utils, "getSuppressions").mockImplementation(async (_path: string) => [
      {
        tool: "TypeSpecValidation",
        paths: ["tspconfig.yaml"],
        reason: "Test reason",
        rules: ["SdkTspConfigValidation"],
      },
    ]);

    fileExistsSpy.mockImplementation(async (file: string) => {
      return file === join(c.folder, "tspconfig.yaml");
    });

    const rule = new SdkTspConfigValidationRule(c.subRules);
    const result = await rule.execute(c.folder);
    strictEqual(result.success, true);
    strictEqual(result.stdOutput?.includes("[SdkTspConfigValidation]: validation skipped."), true);
  });

  it("Tests wildcard suppression for multiple AWS connector services", async () => {
    // List of AWS connector service paths to test
    const awsServiceFolders = [
      "awsconnector/AccessAnalyzerAnalyzer.Management",
      "awsconnector/AcmCertificateSummary.Management",
      "awsconnector/ApiGatewayRestApi.Management",
      "awsconnector/ApiGatewayStage.Management",
      "awsconnector/AppSyncGraphqlApi.Management",
      "awsconnector/AutoScalingAutoScalingGroup.Management",
      "awsconnector/Awsconnector.Management",
    ];

    // Mock suppressions.yaml containing a wildcard path for awsconnector/*/tspconfig.yaml
    const suppressionsSpy = vi
      .spyOn(utils, "getSuppressions")
      .mockImplementation(async (_path: string) => [
        {
          tool: "TypeSpecValidation",
          paths: ["awsconnector/*/tspconfig.yaml"], // Single wildcard pattern to match all paths
          reason: "AWS Connector services have special requirements",
          rules: ["SdkTspConfigValidation"],
          subRules: ["parameters.service-dir.default"],
        },
      ]);

    // Test each AWS connector service path
    for (const awsServiceFolder of awsServiceFolders) {
      // Reset mocks for each service
      suppressionsSpy.mockClear();

      // Mock configuration content
      const tspconfigContent = `
parameters:
  service-dir: "${awsServiceFolder}"
`;

      // Setup mocks
      readTspConfigSpy.mockImplementation(async () => tspconfigContent);
      fileExistsSpy.mockImplementation(async (file: string) => {
        return file === join(awsServiceFolder, "tspconfig.yaml");
      });

      // Create validation rule and execute
      const rule = new SdkTspConfigValidationRule([
        new TspConfigCommonAzServiceDirMatchPatternSubRule(),
      ]);
      const result = await rule.execute(awsServiceFolder);

      // Validate that validation passes for each service
      strictEqual(result.success, true, `Validation should pass for ${awsServiceFolder}`);
      strictEqual(
        result.stdOutput?.includes("[SdkTspConfigValidation]: validation passed."),
        true,
        `Output should indicate validation passed for ${awsServiceFolder}`,
      );

      // Verify suppressions were called with the correct path
      strictEqual(
        suppressionsSpy.mock.calls.some(
          (call) => call[0] === join(awsServiceFolder, "tspconfig.yaml"),
        ),
        true,
        `getSuppressions should be called with path ${join(awsServiceFolder, "tspconfig.yaml")}`,
      );
    }
  });
});<|MERGE_RESOLUTION|>--- conflicted
+++ resolved
@@ -14,18 +14,12 @@
   TspConfigGoContainingModuleMatchPatternSubRule,
   TspConfigGoDpEmitterOutputDirMatchPatternSubRule,
   TspConfigGoDpServiceDirMatchPatternSubRule,
-<<<<<<< HEAD
-=======
   TspConfigGoMgmtEmitterOutputDirMatchPatternSubRule,
->>>>>>> 959652ac
   TspConfigGoMgmtGenerateFakesTrueSubRule,
   TspConfigGoMgmtGenerateSamplesTrueSubRule,
   TspConfigGoMgmtHeadAsBooleanTrueSubRule,
   TspConfigGoMgmtServiceDirMatchPatternSubRule,
-<<<<<<< HEAD
-=======
   TspConfigGoModuleMatchPatternSubRule,
->>>>>>> 959652ac
   TspConfigJavaAzEmitterOutputDirMatchPatternSubRule,
   TspConfigJavaMgmtEmitterOutputDirMatchPatternSubRule,
   TspConfigJavaMgmtNamespaceFormatSubRule,
@@ -302,8 +296,6 @@
   false,
 );
 
-<<<<<<< HEAD
-=======
 const goManagementContainingModuleTestCases = createEmitterOptionTestCases(
   "@azure-tools/typespec-go",
   managementTspconfigFolder,
@@ -314,7 +306,6 @@
   false,
 );
 
->>>>>>> 959652ac
 const goManagementGenerateExamplesTestCases = createEmitterOptionTestCases(
   "@azure-tools/typespec-go",
   managementTspconfigFolder,
@@ -604,13 +595,8 @@
     description: "Suppress option with wildcard at the end",
     folder: managementTspconfigFolder,
     subRules: [
-<<<<<<< HEAD
-      new TspConfigGoMgmtPackageDirectorySubRule(),
-      new TspConfigGoMgmtModuleEqualStringSubRule(),
-=======
       new TspConfigGoMgmtEmitterOutputDirMatchPatternSubRule(),
       new TspConfigGoModuleMatchPatternSubRule(),
->>>>>>> 959652ac
     ],
     tspconfigContent: `
 options:
@@ -652,10 +638,7 @@
     ...goManagementServiceDirTestCases,
     ...goManagementEmitterOutputDirTestCases,
     ...goManagementModuleTestCases,
-<<<<<<< HEAD
-=======
     ...goManagementContainingModuleTestCases,
->>>>>>> 959652ac
     ...goManagementGenerateExamplesTestCases,
     ...goManagementGenerateFakesTestCases,
     ...goManagementHeadAsBooleanTestCases,

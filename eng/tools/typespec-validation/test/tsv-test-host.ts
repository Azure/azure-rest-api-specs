--- conflicted
+++ resolved
@@ -1,9 +1,5 @@
 import { Options as GlobbyOptions } from "globby";
 import defaultPath, { dirname, join, PlatformPath } from "path";
-<<<<<<< HEAD
-import { Suppression } from "suppressions";
-=======
->>>>>>> 5b4d360e
 import { RuleResult } from "../src/rule-result.js";
 import { IGitOperation, TsvHost } from "../src/tsv-host.js";
 
@@ -38,15 +34,11 @@
     };
   }
 
-<<<<<<< HEAD
-  async runFile(file: string, args: string[], cwd?: string): Promise<[Error | null, string, string]> {
-=======
   async runFile(
     file: string,
     args: string[],
     cwd?: string,
   ): Promise<[Error | null, string, string]> {
->>>>>>> 5b4d360e
     let err = null;
     let stdout = `default ${file} ${args.join(" ")} at ${cwd}`;
     let stderr = "";
@@ -55,27 +47,6 @@
   }
 
   async runNpm(args: string[], cwd?: string): Promise<[Error | null, string, string]> {
-<<<<<<< HEAD
-    const [file, defaultArgs] = process.platform === "win32" ?
-      // Only way I could find to run "npm" on Windows, without using the shell (e.g. "cmd /c npm ...")
-      // "C:\Program Files\nodejs\node.exe", ["C:\Program Files\nodejs\node_modules\npm\bin\npm-cli.js"]
-      [process.execPath, [join(dirname(process.execPath), 'node_modules', 'npm', 'bin', 'npm-cli.js')]] :
-      ["npm", []];
-
-    return this.runFile(file, [...defaultArgs, ...args], cwd);
-  }
-
-  async checkFileExists(_file: string): Promise<boolean> {
-    return true;
-  }
-
-  async isDirectory(_path: string): Promise<boolean> {
-    return true;
-  }
-
-  normalizePath(folder: string): string {
-    return normalizePath(folder, this.path);
-=======
     const [file, defaultArgs] =
       process.platform === "win32"
         ? // Only way I could find to run "npm" on Windows, without using the shell (e.g. "cmd /c npm ...")
@@ -87,7 +58,6 @@
         : ["npm", []];
 
     return this.runFile(file, [...defaultArgs, ...args], cwd);
->>>>>>> 5b4d360e
   }
 
   async gitDiffTopSpecFolder(host: TsvHost, folder: string): Promise<RuleResult> {

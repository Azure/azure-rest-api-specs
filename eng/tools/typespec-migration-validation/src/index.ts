--- conflicted
+++ resolved
@@ -18,12 +18,8 @@
   formatDifferenceReport,
   formatModifiedValuesReport,
 } from "./summary.js";
-<<<<<<< HEAD
 import { compareDocuments, printDiff } from "./compare.js";
-=======
-import { compareDocuments, printPathDiff } from "./compare.js";
 import { writeFile } from "fs/promises";
->>>>>>> 457a3dc2
 
 function parseArguments() {
   return yargs(hideBin(process.argv))

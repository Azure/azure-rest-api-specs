import { JsonOutput } from "../index.js";
import { checkDefault } from "./default.js";
import { checkPropertyAttributeAdded, checkPropertyAttributeChanged, checkPropertyAttributeDeleted, getPropertyName } from "./helper.js";
import { checkMinMax } from "./minMax.js";
import { checkNullable } from "./nullable.js";
import { checkReadOnly } from "./readonly.js";
import { checkSecret } from "./secret.js";

export function suggestFix(jsonObj: any, jsonOutput: JsonOutput): string[] {
  const suggestedFixes: string[] = [];

  const clientNameStatement = checkPropertyAttributeDeleted('x-ms-client-name', jsonObj);
  for (const statement of clientNameStatement) {
    const { path, value } = statement;
    if (getPropertyName(path)) {
      const [definitionName, propertyName] = getPropertyName(path)!;
      suggestedFixes.push(`@@clientName(${definitionName}.${propertyName}, "${value}");`);
    }
  }

  const flatternStatement = checkPropertyAttributeDeleted('x-ms-client-flatten', jsonObj).filter(entry => (entry.value as any) === true);
  for (const statement of flatternStatement) {
    const { path, value } = statement;
    if ((value as any) === false) continue;

    if (getPropertyName(path)) {
      const [definitionName, propertyName] = getPropertyName(path)!;
      suggestedFixes.push(`@@flattenProperty(${definitionName}.${propertyName});`);
    }
  }

  if (suggestedFixes.length > 0) {
    suggestedFixes.forEach((fix) => {
      jsonOutput.suggestions.push(
        `Find file "back-compatible.tsp" or "client.tsp" and add the following statement exactly as it is:":
\`\`\`typespec
${fix}
\`\`\``,
      );
    });
    suggestedFixes.unshift(
      `Add the following clientName statements to back-compatible.tsp or client.tsp:`,
    );
  }
  return suggestedFixes;
}

export function suggestPrompt(jsonObj: any, jsonOutput: JsonOutput): string[] {
  const suggestedFixes: string[] = [];

  const clientNameChanges = checkPropertyAttributeChanged('x-ms-client-name', jsonObj);
  for (const change of clientNameChanges) {
    const { path, oldValue, newValue } = change;
    if (getPropertyName(path)) {
      const [definitionName, propertyName] = getPropertyName(path)!;
      suggestedFixes.push(`Find this TypeSpec statement @@clientName(${definitionName}.${propertyName}, "${newValue}") in file back-compatible.tsp or client.tsp. Change it to @@clientName(${definitionName}.${propertyName}, "${oldValue})"`);
    }
  }

  const clientNameAdded = checkPropertyAttributeAdded('x-ms-client-name', jsonObj);
  for (const change of clientNameAdded) {
    const { path, value } = change;
    if (getPropertyName(path)) {
<<<<<<< HEAD
      const [definitionName, propertyName] = getPropertyName(path)!;
      suggestedFixes.push(`Find this TypeSpec statement @@clientName(${definitionName}.${propertyName}, "${value}") in file back-compatible.tsp or client.tsp. Delete this statement`);
=======
      const [definitionName, propertyName] = getPropertyName(path)!; 
      suggestedFixes.push(`Find this TypeSpec statement @@clientName(${definitionName}.${propertyName}, "${value}") in file back-compatible.tsp or client.tsp. Delete this statement.`);
>>>>>>> 4b57132e
    }
  }

  suggestedFixes.push(...checkMinMax(jsonObj));
  suggestedFixes.push(...checkReadOnly(jsonObj));
  suggestedFixes.push(...checkDefault(jsonObj));
  suggestedFixes.push(...checkNullable(jsonObj));
  suggestedFixes.push(...checkSecret(jsonObj));

  if (suggestedFixes.length > 0) {
<<<<<<< HEAD
    jsonOutput.suggestions.push(...suggestedFixes);
    suggestedFixes.unshift(
      `You are an expert in TypeSpec. Do the following changes to the TypeSpec file:`,
    );
=======
    suggestedFixes.unshift(`You are an expert in TypeSpec. Follow the prompt exactly as written. Do not add any additional suggestions or modifications unless explicitly requested.`);
>>>>>>> 4b57132e
    for (let i = 1; i < suggestedFixes.length; i++) {
      suggestedFixes[i] = `${i}. ${suggestedFixes[i]}`;
    }
  }
  return suggestedFixes;
}<|MERGE_RESOLUTION|>--- conflicted
+++ resolved
@@ -61,13 +61,8 @@
   for (const change of clientNameAdded) {
     const { path, value } = change;
     if (getPropertyName(path)) {
-<<<<<<< HEAD
-      const [definitionName, propertyName] = getPropertyName(path)!;
-      suggestedFixes.push(`Find this TypeSpec statement @@clientName(${definitionName}.${propertyName}, "${value}") in file back-compatible.tsp or client.tsp. Delete this statement`);
-=======
       const [definitionName, propertyName] = getPropertyName(path)!; 
       suggestedFixes.push(`Find this TypeSpec statement @@clientName(${definitionName}.${propertyName}, "${value}") in file back-compatible.tsp or client.tsp. Delete this statement.`);
->>>>>>> 4b57132e
     }
   }
 
@@ -78,14 +73,8 @@
   suggestedFixes.push(...checkSecret(jsonObj));
 
   if (suggestedFixes.length > 0) {
-<<<<<<< HEAD
     jsonOutput.suggestions.push(...suggestedFixes);
-    suggestedFixes.unshift(
-      `You are an expert in TypeSpec. Do the following changes to the TypeSpec file:`,
-    );
-=======
     suggestedFixes.unshift(`You are an expert in TypeSpec. Follow the prompt exactly as written. Do not add any additional suggestions or modifications unless explicitly requested.`);
->>>>>>> 4b57132e
     for (let i = 1; i < suggestedFixes.length; i++) {
       suggestedFixes[i] = `${i}. ${suggestedFixes[i]}`;
     }

{
  "info": {
    "name": "2019-03-01-hybrid",
    "description": "Profile definition targeted for hybrid applications that could run on azure stack general availability version and azure cloud for 1903."
  },
  "resource-manager": {
    "microsoft.authorization": {
      "2016-09-01": [
        {
          "resourceType": "locks",
          "path": "https://raw.githubusercontent.com/Azure/azure-rest-api-specs/master/specification/resources/resource-manager/Microsoft.Authorization/stable/2016-09-01/locks.json"
        }
      ],
      "2016-12-01": [
        {
          "resourceType": "policyDefinitions",
          "path": "https://raw.githubusercontent.com/Azure/azure-rest-api-specs/master/specification/resources/resource-manager/Microsoft.Authorization/stable/2016-12-01/policyDefinitions.json"
        },
        {
          "resourceType": "policyAssignments",
          "path": "https://raw.githubusercontent.com/Azure/azure-rest-api-specs/master/specification/resources/resource-manager/Microsoft.Authorization/stable/2016-12-01/policyAssignments.json"
        }
      ],
      "2015-07-01": [
        {
          "resourceType": "permissions",
          "path": "https://raw.githubusercontent.com/Azure/azure-rest-api-specs/master/specification/authorization/resource-manager/Microsoft.Authorization/stable/2015-07-01/authorization.json"
        },
        {
          "resourceType": "roleAssignments",
          "path": "https://raw.githubusercontent.com/Azure/azure-rest-api-specs/master/specification/authorization/resource-manager/Microsoft.Authorization/stable/2015-07-01/authorization.json"
        },
<<<<<<< HEAD

=======
>>>>>>> de7f3971
        {
          "resourceType": "roleDefinitions",
          "path": "https://raw.githubusercontent.com/Azure/azure-rest-api-specs/master/specification/authorization/resource-manager/Microsoft.Authorization/stable/2015-07-01/authorization.json"
        },
        {
          "resourceType": "providerOperations",
          "path": "https://raw.githubusercontent.com/Azure/azure-rest-api-specs/master/specification/authorization/resource-manager/Microsoft.Authorization/stable/2015-07-01/authorization.json"
        }
      ]
    },
    "microsoft.compute": {
      "2017-12-01": [
        {
          "resourceType": "availabilitySets",
          "path": "https://raw.githubusercontent.com/Azure/azure-rest-api-specs/master/specification/compute/resource-manager/Microsoft.Compute/stable/2017-12-01/compute.json"
        },
        {
          "resourceType": "images",
          "path": "https://raw.githubusercontent.com/Azure/azure-rest-api-specs/master/specification/compute/resource-manager/Microsoft.Compute/stable/2017-12-01/compute.json"
        },
        {
          "resourceType": "locations",
          "path": "https://raw.githubusercontent.com/Azure/azure-rest-api-specs/master/specification/compute/resource-manager/Microsoft.Compute/stable/2017-12-01/compute.json"
        },
        {
          "resourceType": "locations/publishers",
          "path": "https://raw.githubusercontent.com/Azure/azure-rest-api-specs/master/specification/compute/resource-manager/Microsoft.Compute/stable/2017-12-01/compute.json"
        },
        {
          "resourceType": "locations/operations",
          "path": "https://raw.githubusercontent.com/Azure/azure-rest-api-specs/master/specification/compute/resource-manager/Microsoft.Compute/stable/2017-12-01/compute.json"
        },
        {
          "resourceType": "locations/usages",
          "path": "https://raw.githubusercontent.com/Azure/azure-rest-api-specs/master/specification/compute/resource-manager/Microsoft.Compute/stable/2017-12-01/compute.json"
        },
        {
          "resourceType": "locations/vmSizes",
          "path": "https://raw.githubusercontent.com/Azure/azure-rest-api-specs/master/specification/compute/resource-manager/Microsoft.Compute/stable/2017-12-01/compute.json"
        },
        {
          "resourceType": "operations",
          "path": "https://raw.githubusercontent.com/Azure/azure-rest-api-specs/master/specification/compute/resource-manager/Microsoft.Compute/stable/2017-12-01/compute.json"
        },
        {
          "resourceType": "virtualMachines",
          "path": "https://raw.githubusercontent.com/Azure/azure-rest-api-specs/master/specification/compute/resource-manager/Microsoft.Compute/stable/2017-12-01/compute.json"
        },
        {
          "resourceType": "virtualMachines/extensions",
          "path": "https://raw.githubusercontent.com/Azure/azure-rest-api-specs/master/specification/compute/resource-manager/Microsoft.Compute/stable/2017-12-01/compute.json"
        },
        {
          "resourceType": "virtualMachineScaleSets",
          "path": "https://raw.githubusercontent.com/Azure/azure-rest-api-specs/master/specification/compute/resource-manager/Microsoft.Compute/stable/2017-12-01/compute.json"
        },
        {
          "resourceType": "virtualMachineScaleSets/extensions",
          "path": "https://raw.githubusercontent.com/Azure/azure-rest-api-specs/master/specification/compute/resource-manager/Microsoft.Compute/stable/2017-12-01/compute.json"
        },
        {
          "resourceType": "virtualmachineScaleSets/networkInterfaces",
          "path": "https://raw.githubusercontent.com/Azure/azure-rest-api-specs/master/specification/compute/resource-manager/Microsoft.Compute/stable/2017-12-01/compute.json"
        },
        {
          "resourceType": "virtualMachineScaleSets/virtualMachines",
          "path": "https://raw.githubusercontent.com/Azure/azure-rest-api-specs/master/specification/compute/resource-manager/Microsoft.Compute/stable/2017-12-01/compute.json"
        },
        {
          "resourceType": "virtualMachineScaleSets/virtualMachines/networkInterfaces",
          "path": "https://raw.githubusercontent.com/Azure/azure-rest-api-specs/master/specification/compute/resource-manager/Microsoft.Compute/stable/2017-12-01/compute.json"
        }
      ],
      "2017-03-30": [
        {
          "resourceType": "disks",
          "path": "https://raw.githubusercontent.com/Azure/azure-rest-api-specs/master/specification/compute/resource-manager/Microsoft.Compute/stable/2017-03-30/disk.json"
        },
        {
          "resourceType": "snapshots",
          "path": "https://raw.githubusercontent.com/Azure/azure-rest-api-specs/master/specification/compute/resource-manager/Microsoft.Compute/stable/2017-03-30/disk.json"
        }
      ]
    },
    "microsoft.insights": {
      "2018-01-01": [
        {
          "resourceType": "metricDefinitions",
          "path": "https://raw.githubusercontent.com/Azure/azure-rest-api-specs/master/specification/monitor/resource-manager/Microsoft.Insights/stable/2018-01-01/metricDefinitions_API.json"
        },
        {
          "resourceType": "metrics",
          "path": "https://raw.githubusercontent.com/Azure/azure-rest-api-specs/master/specification/monitor/resource-manager/Microsoft.Insights/stable/2018-01-01/metrics_API.json"
        }
      ],
      "2017-05-01-preview": [
        {
          "resourceType": "diagnosticSettings",
          "path": "https://raw.githubusercontent.com/Azure/azure-rest-api-specs/master/specification/monitor/resource-manager/Microsoft.Insights/preview/2017-05-01-preview/diagnosticsSettings_API.json"
        },
        {
          "resourceType": "diagnosticSettingCategories",
          "path": "https://raw.githubusercontent.com/Azure/azure-rest-api-specs/master/specification/monitor/resource-manager/Microsoft.Insights/preview/2017-05-01-preview/diagnosticsSettingsCategories_API.json"
        }
      ],
      "2015-04-01": [
        {
          "resourceType": "eventCategories",
          "path": "https://raw.githubusercontent.com/Azure/azure-rest-api-specs/master/specification/monitor/resource-manager/Microsoft.Insights/stable/2015-04-01/eventCategories_API.json"
        },
        {
          "resourceType": "operations",
          "path": "https://raw.githubusercontent.com/Azure/azure-rest-api-specs/master/specification/monitor/resource-manager/Microsoft.Insights/stable/2015-04-01/operations_API.json"
        }
      ]
    },
    "microsoft.keyvault": {
      "2016-10-01": [
        {
          "resourceType": "operations",
          "path": "https://raw.githubusercontent.com/Azure/azure-rest-api-specs/master/specification/keyvault/resource-manager/Microsoft.KeyVault/stable/2016-10-01/providers.json"
        },
        {
          "resourceType": "vaults",
          "path": "https://raw.githubusercontent.com/Azure/azure-rest-api-specs/master/specification/keyvault/resource-manager/Microsoft.KeyVault/stable/2016-10-01/keyvault.json"
        },
        {
          "resourceType": "vaults/accessPolicies",
          "path": "https://raw.githubusercontent.com/Azure/azure-rest-api-specs/master/specification/keyvault/resource-manager/Microsoft.KeyVault/stable/2016-10-01/keyvault.json"
        },
        {
          "resourceType": "vaults/secrets",
          "path": "https://raw.githubusercontent.com/Azure/azure-rest-api-specs/master/specification/keyvault/resource-manager/Microsoft.KeyVault/stable/2016-10-01/secrets.json"
        }
      ]
    },
    "microsoft.network": {
      "2017-10-01": [
        {
          "resourceType": "connections",
          "path": "https://raw.githubusercontent.com/Azure/azure-rest-api-specs/master/specification/network/resource-manager/Microsoft.Network/stable/2017-10-01/virtualNetworkGateway.json"
        },
        {
          "resourceType": "loadBalancers",
          "path": "https://raw.githubusercontent.com/Azure/azure-rest-api-specs/master/specification/network/resource-manager/Microsoft.Network/stable/2017-10-01/loadBalancer.json"
        },
        {
          "resourceType": "localNetworkGateways",
          "path": "https://raw.githubusercontent.com/Azure/azure-rest-api-specs/master/specification/network/resource-manager/Microsoft.Network/stable/2017-10-01/virtualNetworkGateway.json"
        },
        {
          "resourceType": "locations",
          "path": "https://raw.githubusercontent.com/Azure/azure-rest-api-specs/master/specification/network/resource-manager/Microsoft.Network/stable/2017-10-01/network.json"
        },
        {
          "resourceType": "locations/operationResults",
          "path": "https://raw.githubusercontent.com/Azure/azure-rest-api-specs/master/specification/network/resource-manager/Microsoft.Network/stable/2017-10-01/network.json"
        },
        {
          "resourceType": "locations/operations",
          "path": "https://raw.githubusercontent.com/Azure/azure-rest-api-specs/master/specification/network/resource-manager/Microsoft.Network/stable/2017-10-01/network.json"
        },
        {
          "resourceType": "locations/usages",
          "path": "https://raw.githubusercontent.com/Azure/azure-rest-api-specs/master/specification/network/resource-manager/Microsoft.Network/stable/2017-10-01/network.json"
        },
        {
          "resourceType": "networkInterfaces",
          "path": "https://raw.githubusercontent.com/Azure/azure-rest-api-specs/master/specification/network/resource-manager/Microsoft.Network/stable/2017-10-01/networkInterface.json"
        },
        {
          "resourceType": "networkSecurityGroups",
          "path": "https://raw.githubusercontent.com/Azure/azure-rest-api-specs/master/specification/network/resource-manager/Microsoft.Network/stable/2017-10-01/networkSecurityGroup.json"
        },
        {
          "resourceType": "operations",
          "path": "https://raw.githubusercontent.com/Azure/azure-rest-api-specs/master/specification/network/resource-manager/Microsoft.Network/stable/2017-10-01/operation.json"
        },
        {
          "resourceType": "publicIpAddresses",
          "path": "https://raw.githubusercontent.com/Azure/azure-rest-api-specs/master/specification/network/resource-manager/Microsoft.Network/stable/2017-10-01/publicIpAddress.json"
        },
        {
          "resourceType": "routeTables",
          "path": "https://raw.githubusercontent.com/Azure/azure-rest-api-specs/master/specification/network/resource-manager/Microsoft.Network/stable/2017-10-01/routeTable.json"
        },
        {
          "resourceType": "virtualNetworkGateways",
          "path": "https://raw.githubusercontent.com/Azure/azure-rest-api-specs/master/specification/network/resource-manager/Microsoft.Network/stable/2017-10-01/virtualNetworkGateway.json"
        },
        {
          "resourceType": "virtualNetworks",
          "path": "https://raw.githubusercontent.com/Azure/azure-rest-api-specs/master/specification/network/resource-manager/Microsoft.Network/stable/2017-10-01/virtualNetwork.json"
        }
      ],
      "2016-04-01": [
        {
          "resourceType": "dnsZones",
          "path": "https://raw.githubusercontent.com/Azure/azure-rest-api-specs/master/specification/dns/resource-manager/Microsoft.Network/stable/2016-04-01/dns.json"
        }
      ]
    },
    "microsoft.resources": {
      "2016-06-01": [
        {
          "resourceType": "subscriptions",
          "path": "https://raw.githubusercontent.com/Azure/azure-rest-api-specs/master/specification/resources/resource-manager/Microsoft.Resources/stable/2016-06-01/subscriptions.json"
        },
        {
          "resourceType": "subscriptions/locations",
          "path": "https://raw.githubusercontent.com/Azure/azure-rest-api-specs/master/specification/resources/resource-manager/Microsoft.Resources/stable/2016-06-01/subscriptions.json"
        },
        {
          "resourceType": "tenants",
          "path": "https://raw.githubusercontent.com/Azure/azure-rest-api-specs/master/specification/resources/resource-manager/Microsoft.Resources/stable/2016-06-01/subscriptions.json"
        }
      ],
      "2018-05-01": [
        {
          "resourceType": "deployments",
          "path": "https://raw.githubusercontent.com/Azure/azure-rest-api-specs/master/specification/resources/resource-manager/Microsoft.Resources/stable/2018-05-01/resources.json"
        },
        {
          "resourceType": "deployments/operations",
          "path": "https://raw.githubusercontent.com/Azure/azure-rest-api-specs/master/specification/resources/resource-manager/Microsoft.Resources/stable/2018-05-01/resources.json"
        },
        {
          "resourceType": "links",
          "path": "https://raw.githubusercontent.com/Azure/azure-rest-api-specs/master/specification/resources/resource-manager/Microsoft.Resources/stable/2018-05-01/resources.json"
        },
        {
          "resourceType": "locations",
          "path": "https://raw.githubusercontent.com/Azure/azure-rest-api-specs/master/specification/resources/resource-manager/Microsoft.Resources/stable/2018-05-01/resources.json"
        },
        {
          "resourceType": "operations",
          "path": "https://raw.githubusercontent.com/Azure/azure-rest-api-specs/master/specification/resources/resource-manager/Microsoft.Resources/stable/2018-05-01/resources.json"
        },
        {
          "resourceType": "providers",
          "path": "https://raw.githubusercontent.com/Azure/azure-rest-api-specs/master/specification/resources/resource-manager/Microsoft.Resources/stable/2018-05-01/resources.json"
        },
        {
          "resourceType": "resourceGroups",
          "path": "https://raw.githubusercontent.com/Azure/azure-rest-api-specs/master/specification/resources/resource-manager/Microsoft.Resources/stable/2018-05-01/resources.json"
        },
        {
          "resourceType": "resources",
          "path": "https://raw.githubusercontent.com/Azure/azure-rest-api-specs/master/specification/resources/resource-manager/Microsoft.Resources/stable/2018-05-01/resources.json"
        },
        {
          "resourceType": "subscriptions/operationresults",
          "path": "https://raw.githubusercontent.com/Azure/azure-rest-api-specs/master/specification/resources/resource-manager/Microsoft.Resources/stable/2018-05-01/resources.json"
        },
        {
          "resourceType": "subscriptions/providers",
          "path": "https://raw.githubusercontent.com/Azure/azure-rest-api-specs/master/specification/resources/resource-manager/Microsoft.Resources/stable/2018-05-01/resources.json"
        },
        {
          "resourceType": "subscriptions/resourceGroups",
          "path": "https://raw.githubusercontent.com/Azure/azure-rest-api-specs/master/specification/resources/resource-manager/Microsoft.Resources/stable/2018-05-01/resources.json"
        },
        {
          "resourceType": "subscriptions/resourceGroups/resources",
          "path": "https://raw.githubusercontent.com/Azure/azure-rest-api-specs/master/specification/resources/resource-manager/Microsoft.Resources/stable/2018-05-01/resources.json"
        },
        {
          "resourceType": "subscriptions/resources",
          "path": "https://raw.githubusercontent.com/Azure/azure-rest-api-specs/master/specification/resources/resource-manager/Microsoft.Resources/stable/2018-05-01/resources.json"
        },
        {
          "resourceType": "subscriptions/tagNames",
          "path": "https://raw.githubusercontent.com/Azure/azure-rest-api-specs/master/specification/resources/resource-manager/Microsoft.Resources/stable/2018-05-01/resources.json"
        },
        {
          "resourceType": "subscriptions/tagNames/tagValues",
          "path": "https://raw.githubusercontent.com/Azure/azure-rest-api-specs/master/specification/resources/resource-manager/Microsoft.Resources/stable/2018-05-01/resources.json"
        }
      ]
    },
    "microsoft.storage": {
      "2017-10-01": [
        {
          "resourceType": "checkNameAvailability",
          "path": "https://raw.githubusercontent.com/Azure/azure-rest-api-specs/master/specification/storage/resource-manager/Microsoft.Storage/stable/2017-10-01/storage.json"
        },
        {
          "resourceType": "locations",
          "path": "https://raw.githubusercontent.com/Azure/azure-rest-api-specs/master/specification/storage/resource-manager/Microsoft.Storage/stable/2017-10-01/storage.json"
        },
        {
          "resourceType": "locations/quotas",
          "path": "https://raw.githubusercontent.com/Azure/azure-rest-api-specs/master/specification/storage/resource-manager/Microsoft.Storage/stable/2017-10-01/storage.json"
        },
        {
          "resourceType": "operations",
          "path": "https://raw.githubusercontent.com/Azure/azure-rest-api-specs/master/specification/storage/resource-manager/Microsoft.Storage/stable/2017-10-01/storage.json"
        },
        {
          "resourceType": "storageAccounts",
          "path": "https://raw.githubusercontent.com/Azure/azure-rest-api-specs/master/specification/storage/resource-manager/Microsoft.Storage/stable/2017-10-01/storage.json"
        },
        {
          "resourceType": "storageAccounts/blobServices",
          "path": "https://raw.githubusercontent.com/Azure/azure-rest-api-specs/master/specification/storage/resource-manager/Microsoft.Storage/stable/2017-10-01/storage.json"
        },
        {
          "resourceType": "storageAccounts/queueServices",
          "path": "https://raw.githubusercontent.com/Azure/azure-rest-api-specs/master/specification/storage/resource-manager/Microsoft.Storage/stable/2017-10-01/storage.json"
        },
        {
          "resourceType": "storageAccounts/tableServices",
          "path": "https://raw.githubusercontent.com/Azure/azure-rest-api-specs/master/specification/storage/resource-manager/Microsoft.Storage/stable/2017-10-01/storage.json"
        },
        {
          "resourceType": "usages",
          "path": "https://raw.githubusercontent.com/Azure/azure-rest-api-specs/master/specification/storage/resource-manager/Microsoft.Storage/stable/2017-10-01/storage.json"
        }
      ]
    },
    "microsoft.web": {
      "2018-02-01": [
        {
          "resourceType": "certificates",
          "path": "https://raw.githubusercontent.com/Azure/azure-rest-api-specs/master/specification/web/resource-manager/Microsoft.Web/stable/2018-02-01/Certificates.json"
        },
        {
          "resourceType": "operations",
          "path": "https://raw.githubusercontent.com/Azure/azure-rest-api-specs/master/specification/web/resource-manager/Microsoft.Web/stable/2018-02-01/WebApps.json"
        },
        {
          "resourceType": "checknameavailability",
          "path": "https://raw.githubusercontent.com/Azure/azure-rest-api-specs/master/specification/web/resource-manager/Microsoft.Web/stable/2018-02-01/ResourceProvider.json"
        },
        {
          "resourceType": "metadata",
          "path": "https://raw.githubusercontent.com/Azure/azure-rest-api-specs/master/specification/web/resource-manager/Microsoft.Web/stable/2018-02-01/WebApps.json"
        },
        {
          "resourceType": "sites",
          "path": "https://raw.githubusercontent.com/Azure/azure-rest-api-specs/master/specification/web/resource-manager/Microsoft.Web/stable/2018-02-01/WebApps.json"
        },
        {
          "resourceType": "sites/domainOwnershipIdentifiers",
          "path": "https://raw.githubusercontent.com/Azure/azure-rest-api-specs/master/specification/web/resource-manager/Microsoft.Web/stable/2018-02-01/WebApps.json"
        },
        {
          "resourceType": "sites/extensions",
          "path": "https://raw.githubusercontent.com/Azure/azure-rest-api-specs/master/specification/web/resource-manager/Microsoft.Web/stable/2018-02-01/WebApps.json"
        },
        {
          "resourceType": "sites/hostNameBindings",
          "path": "https://raw.githubusercontent.com/Azure/azure-rest-api-specs/master/specification/web/resource-manager/Microsoft.Web/stable/2018-02-01/WebApps.json"
        },
        {
          "resourceType": "sites/instances",
          "path": "https://raw.githubusercontent.com/Azure/azure-rest-api-specs/master/specification/web/resource-manager/Microsoft.Web/stable/2018-02-01/WebApps.json"
        },
        {
          "resourceType": "sites/instances/extensions",
          "path": "https://raw.githubusercontent.com/Azure/azure-rest-api-specs/master/specification/web/resource-manager/Microsoft.Web/stable/2018-02-01/WebApps.json"
        },
        {
          "resourceType": "sites/slots",
          "path": "https://raw.githubusercontent.com/Azure/azure-rest-api-specs/master/specification/web/resource-manager/Microsoft.Web/stable/2018-02-01/WebApps.json"
        },
        {
          "resourceType": "sites/slots/hostNameBindings",
          "path": "https://raw.githubusercontent.com/Azure/azure-rest-api-specs/master/specification/web/resource-manager/Microsoft.Web/stable/2018-02-01/WebApps.json"
        },
        {
          "resourceType": "sites/slots/instances",
          "path": "https://raw.githubusercontent.com/Azure/azure-rest-api-specs/master/specification/web/resource-manager/Microsoft.Web/stable/2018-02-01/WebApps.json"
        },
        {
          "resourceType": "sites/slots/instances/extensions",
          "path": "https://raw.githubusercontent.com/Azure/azure-rest-api-specs/master/specification/web/resource-manager/Microsoft.Web/stable/2018-02-01/WebApps.json"
        },
        {
          "resourceType": "serverFarms",
          "path": "https://raw.githubusercontent.com/Azure/azure-rest-api-specs/master/specification/web/resource-manager/Microsoft.Web/stable/2018-02-01/WebApps.json"
        }
      ],
      "2016-09-01": [
        {
          "resourceType": "serverFarms/metricDefinitions",
          "path": "https://raw.githubusercontent.com/Azure/azure-rest-api-specs/master/specification/web/resource-manager/Microsoft.Web/stable/2016-09-01/AppServicePlans.json"
        },
        {
          "resourceType": "serverFarms/metrics",
          "path": "https://raw.githubusercontent.com/Azure/azure-rest-api-specs/master/specification/web/resource-manager/Microsoft.Web/stable/2016-09-01/AppServicePlans.json"
        },
        {
          "resourceType": "serverFarms/usages",
          "path": "https://raw.githubusercontent.com/Azure/azure-rest-api-specs/master/specification/web/resource-manager/Microsoft.Web/stable/2016-09-01/AppServicePlans.json"
        }
      ],
      "2016-03-01": [
        {
          "resourceType": "availableStacks",
          "path": "https://raw.githubusercontent.com/Azure/azure-rest-api-specs/master/specification/web/resource-manager/Microsoft.Web/stable/2016-03-01/Provider.json"
        },
        {
          "resourceType": "deploymentLocations",
          "path": "https://raw.githubusercontent.com/Azure/azure-rest-api-specs/master/specification/web/resource-manager/Microsoft.Web/stable/2016-03-01/ResourceProvider.json"
        },
        {
          "resourceType": "georegions",
          "path": "https://raw.githubusercontent.com/Azure/azure-rest-api-specs/master/specification/web/resource-manager/Microsoft.Web/stable/2016-03-01/ResourceProvider.json"
        },
        {
          "resourceType": "listSitesAssignedToHostName",
          "path": "https://raw.githubusercontent.com/Azure/azure-rest-api-specs/master/specification/web/resource-manager/Microsoft.Web/stable/2016-03-01/ResourceProvider.json"
        },
        {
          "resourceType": "publishingUsers",
          "path": "https://raw.githubusercontent.com/Azure/azure-rest-api-specs/master/specification/web/resource-manager/Microsoft.Web/stable/2016-03-01/ResourceProvider.json"
        },
        {
          "resourceType": "recommendations",
          "path": "https://raw.githubusercontent.com/Azure/azure-rest-api-specs/master/specification/web/resource-manager/Microsoft.Web/stable/2016-03-01/Recommendations.json"
        },
        {
          "resourceType": "sourceControls",
          "path": "https://raw.githubusercontent.com/Azure/azure-rest-api-specs/master/specification/web/resource-manager/Microsoft.Web/stable/2016-03-01/ResourceProvider.json"
        },
        {
          "resourceType": "validate",
          "path": "https://raw.githubusercontent.com/Azure/azure-rest-api-specs/master/specification/web/resource-manager/Microsoft.Web/stable/2016-03-01/ResourceProvider.json"
        }
      ]
    }
  },
  "data-plane": {
    "microsoft.keyvault": {
      "2016-10-01": [
        {
          "resourceType": "*",
          "path": "https://raw.githubusercontent.com/Azure/azure-rest-api-specs/master/specification/keyvault/data-plane/Microsoft.KeyVault/stable/2016-10-01/keyvault.json"
        }
      ]
    },
    "microsoft.storage": {
      "2017-11-09": []
    }
  }
}<|MERGE_RESOLUTION|>--- conflicted
+++ resolved
@@ -30,10 +30,6 @@
           "resourceType": "roleAssignments",
           "path": "https://raw.githubusercontent.com/Azure/azure-rest-api-specs/master/specification/authorization/resource-manager/Microsoft.Authorization/stable/2015-07-01/authorization.json"
         },
-<<<<<<< HEAD
-
-=======
->>>>>>> de7f3971
         {
           "resourceType": "roleDefinitions",
           "path": "https://raw.githubusercontent.com/Azure/azure-rest-api-specs/master/specification/authorization/resource-manager/Microsoft.Authorization/stable/2015-07-01/authorization.json"

{
  "swagger": "2.0",
  "info": {
    "version": "2016-03-01",
    "title": " API Client"
  },
  "host": "management.azure.com",
  "schemes": [
    "https"
  ],
  "paths": {
    "/providers/Microsoft.Web/publishingUsers/web": {
      "get": {
        "summary": "Gets publishing user",
        "description": "Gets publishing user",
        "operationId": "GetPublishingUser",
        "produces": [
          "application/json",
          "text/json",
          "application/xml",
          "text/xml"
        ],
        "parameters": [
          {
            "$ref": "#/parameters/apiVersionParameter"
          }
        ],
        "responses": {
          "200": {
            "description": "OK",
            "schema": {
              "$ref": "#/definitions/User"
            }
          }
        }
      },
      "put": {
        "summary": "Updates publishing user",
        "description": "Updates publishing user",
        "operationId": "UpdatePublishingUser",
        "consumes": [
          "application/json",
          "text/json",
          "application/x-www-form-urlencoded"
        ],
        "produces": [
          "application/json",
          "text/json",
          "application/xml",
          "text/xml"
        ],
        "parameters": [
          {
            "name": "userDetails",
            "in": "body",
            "description": "Details of publishing user",
            "required": true,
            "schema": {
              "$ref": "#/definitions/User"
            }
          },
          {
            "$ref": "#/parameters/apiVersionParameter"
          }
        ],
        "responses": {
          "200": {
            "description": "OK",
            "schema": {
              "$ref": "#/definitions/User"
            }
          }
        }
      }
    },
    "/providers/Microsoft.Web/sourcecontrols": {
      "get": {
        "summary": "Gets the source controls available for Azure websites.",
        "description": "Gets the source controls available for Azure websites.",
        "operationId": "ListSourceControls",
        "produces": [
          "application/json",
          "text/json"
        ],
        "parameters": [
          {
            "$ref": "#/parameters/apiVersionParameter"
          }
        ],
        "responses": {
          "200": {
            "description": "OK",
            "schema": {
              "$ref": "#/definitions/SourceControlCollection"
            }
          }
        },
        "x-ms-pageable": {
          "nextLinkName": "nextLink"
        }
      }
    },
    "/providers/Microsoft.Web/sourcecontrols/{sourceControlType}": {
      "put": {
        "summary": "Updates source control token",
        "description": "Updates source control token",
        "operationId": "UpdateSourceControl",
        "consumes": [
          "application/json",
          "text/json",
          "application/x-www-form-urlencoded"
        ],
        "produces": [
          "application/json",
          "text/json",
          "application/xml",
          "text/xml"
        ],
        "parameters": [
          {
            "name": "sourceControlType",
            "in": "path",
            "description": "Type of source control",
            "required": true,
            "type": "string"
          },
          {
            "name": "requestMessage",
            "in": "body",
            "description": "Source control token information",
            "required": true,
            "schema": {
              "$ref": "#/definitions/SourceControl"
            }
          },
          {
            "$ref": "#/parameters/apiVersionParameter"
          }
        ],
        "responses": {
          "200": {
            "description": "OK",
            "schema": {
              "$ref": "#/definitions/SourceControl"
            }
          }
        }
      }
    },
    "/subscriptions/{subscriptionId}/providers/Microsoft.Web/checknameavailability": {
      "post": {
        "summary": "Check if a resource name is available.",
        "description": "Check if a resource name is available.",
        "operationId": "CheckNameAvailability",
        "consumes": [
          "application/json",
          "text/json",
          "application/xml",
          "text/xml",
          "application/x-www-form-urlencoded"
        ],
        "produces": [
          "application/json",
          "text/json",
          "application/xml",
          "text/xml"
        ],
        "parameters": [
          {
            "name": "request",
            "in": "body",
            "description": "Name availability request.",
            "required": true,
            "schema": {
              "$ref": "#/definitions/ResourceNameAvailabilityRequest"
            },
            "x-ms-client-flatten": true
          },
          {
            "$ref": "#/parameters/subscriptionIdParameter"
          },
          {
            "$ref": "#/parameters/apiVersionParameter"
          }
        ],
        "responses": {
          "200": {
            "description": "OK",
            "schema": {
              "$ref": "#/definitions/ResourceNameAvailability"
            }
          }
        }
      }
    },
    "/subscriptions/{subscriptionId}/providers/Microsoft.Web/geoRegions": {
      "get": {
        "summary": "Get a list of available geographical regions.",
        "description": "Get a list of available geographical regions.",
        "operationId": "ListGeoRegions",
        "produces": [
          "application/json",
          "text/json"
        ],
        "parameters": [
          {
            "name": "sku",
            "in": "query",
            "description": "Name of SKU used to filter the regions.",
            "x-ms-enum": {
              "name": "SkuName",
              "modelAsString": true
            },
            "type": "string",
            "enum": [
              "Free",
              "Shared",
              "Basic",
              "Standard",
              "Premium",
              "Dynamic"
            ]
          },
          {
            "name": "linuxWorkersEnabled",
            "in": "query",
<<<<<<< HEAD
            "description": "Specify true if you want to filter to only regions that support Linux workers.",
=======
            "description": "Specify <code>true</code> if you want to filter to only regions that support Linux workers.",
>>>>>>> b59191f3
            "type": "boolean"
          },
          {
            "$ref": "#/parameters/subscriptionIdParameter"
          },
          {
            "$ref": "#/parameters/apiVersionParameter"
          }
        ],
        "responses": {
          "200": {
            "description": "OK",
            "schema": {
              "$ref": "#/definitions/GeoRegionCollection"
            }
          }
        },
        "x-ms-pageable": {
          "nextLinkName": "nextLink"
        }
      }
    },
    "/subscriptions/{subscriptionId}/providers/Microsoft.Web/premieraddonoffers": {
      "get": {
        "summary": "List all premier add-on offers.",
        "description": "List all premier add-on offers.",
        "operationId": "ListPremierAddOnOffers",
        "produces": [
          "application/json",
          "text/json"
        ],
        "parameters": [
          {
            "$ref": "#/parameters/subscriptionIdParameter"
          },
          {
            "$ref": "#/parameters/apiVersionParameter"
          }
        ],
        "responses": {
          "200": {
            "description": "OK",
            "schema": {
              "$ref": "#/definitions/PremierAddOnOfferCollection"
            }
          }
        },
        "x-ms-pageable": {
          "nextLinkName": "nextLink"
        }
      }
    },
    "/subscriptions/{subscriptionId}/providers/Microsoft.Web/skus": {
      "get": {
        "summary": "List all SKUs.",
        "description": "List all SKUs.",
        "operationId": "ListSkus",
        "produces": [
          "application/json",
          "text/json",
          "application/xml",
          "text/xml"
        ],
        "parameters": [
          {
            "$ref": "#/parameters/subscriptionIdParameter"
          },
          {
            "$ref": "#/parameters/apiVersionParameter"
          }
        ],
        "responses": {
          "200": {
            "description": "OK",
            "schema": {
              "$ref": "#/definitions/SkuInfos"
            }
          }
        }
      }
    },
    "/subscriptions/{subscriptionId}/resourceGroups/{resourceGroupName}/moveResources": {
      "post": {
        "summary": "Move resources between resource groups.",
        "description": "Move resources between resource groups.",
        "operationId": "Move",
        "consumes": [
          "application/json",
          "text/json",
          "application/xml",
          "text/xml",
          "application/x-www-form-urlencoded"
        ],
        "parameters": [
          {
            "$ref": "#/parameters/resourceGroupNameParameter"
          },
          {
            "name": "moveResourceEnvelope",
            "in": "body",
            "description": "Object that represents the resource to move.",
            "required": true,
            "schema": {
              "$ref": "#/definitions/CsmMoveResourceEnvelope"
            }
          },
          {
            "$ref": "#/parameters/subscriptionIdParameter"
          },
          {
            "$ref": "#/parameters/apiVersionParameter"
          }
        ],
        "responses": {
          "204": {
            "description": "No Content"
          }
        }
      }
    },
    "/subscriptions/{subscriptionId}/resourceGroups/{resourceGroupName}/providers/Microsoft.Web/validate": {
      "post": {
        "summary": "Validate if a resource can be created.",
        "description": "Validate if a resource can be created.",
        "operationId": "Validate",
        "consumes": [
          "application/json",
          "text/json",
          "application/xml",
          "text/xml",
          "application/x-www-form-urlencoded"
        ],
        "produces": [
          "application/json",
          "text/json",
          "application/xml",
          "text/xml"
        ],
        "parameters": [
          {
            "$ref": "#/parameters/resourceGroupNameParameter"
          },
          {
            "name": "validateRequest",
            "in": "body",
            "description": "Request with the resources to validate.",
            "required": true,
            "schema": {
              "$ref": "#/definitions/ValidateRequest"
            }
          },
          {
            "$ref": "#/parameters/subscriptionIdParameter"
          },
          {
            "$ref": "#/parameters/apiVersionParameter"
          }
        ],
        "responses": {
          "200": {
            "description": "OK",
            "schema": {
              "$ref": "#/definitions/ValidateResponse"
            }
          }
        }
      }
    },
    "/subscriptions/{subscriptionId}/resourceGroups/{resourceGroupName}/validateMoveResources": {
      "post": {
        "summary": "Validate whether a resource can be moved.",
        "description": "Validate whether a resource can be moved.",
        "operationId": "ValidateMove",
        "consumes": [
          "application/json",
          "text/json",
          "application/xml",
          "text/xml",
          "application/x-www-form-urlencoded"
        ],
        "parameters": [
          {
            "$ref": "#/parameters/resourceGroupNameParameter"
          },
          {
            "name": "moveResourceEnvelope",
            "in": "body",
            "description": "Object that represents the resource to move.",
            "required": true,
            "schema": {
              "$ref": "#/definitions/CsmMoveResourceEnvelope"
            }
          },
          {
            "$ref": "#/parameters/subscriptionIdParameter"
          },
          {
            "$ref": "#/parameters/apiVersionParameter"
          }
        ],
        "responses": {
          "204": {
            "description": "No Content"
          }
        }
      }
    }
  },
  "definitions": {
    "Capability": {
      "description": "Describes the capabilities/features allowed for a specific SKU.",
      "type": "object",
      "properties": {
        "name": {
          "description": "Name of the SKU capability.",
          "type": "string"
        },
        "value": {
          "description": "Value of the SKU capability.",
          "type": "string"
        },
        "reason": {
          "description": "Reason of the SKU capability.",
          "type": "string"
        }
      }
    },
    "CsmMoveResourceEnvelope": {
      "description": "Object with a list of the resources that need to be moved and the resource group they should be moved to.",
      "type": "object",
      "properties": {
        "targetResourceGroup": {
          "maxLength": 90,
          "minLength": 1,
          "pattern": " ^[-\\w\\._\\(\\)]+[^\\.]$",
          "type": "string"
        },
        "resources": {
          "type": "array",
          "items": {
            "type": "string"
          }
        }
      }
    },
    "GeoRegion": {
      "description": "Geographical region.",
      "type": "object",
      "allOf": [
        {
          "$ref": "#/definitions/Resource"
        }
      ],
      "properties": {
        "properties": {
          "description": "GeoRegion resource specific properties",
          "properties": {
            "name": {
              "description": "Region name.",
              "type": "string",
              "readOnly": true
            },
            "description": {
              "description": "Region description.",
              "type": "string",
              "readOnly": true
            },
            "displayName": {
              "description": "Display name for region.",
              "type": "string",
              "readOnly": true
            }
          },
          "x-ms-client-flatten": true
        }
      }
    },
    "GeoRegionCollection": {
      "description": "Collection of geographical regions.",
      "required": [
        "value"
      ],
      "type": "object",
      "properties": {
        "value": {
          "description": "Collection of resources.",
          "type": "array",
          "items": {
            "$ref": "#/definitions/GeoRegion"
          }
        },
        "nextLink": {
          "description": "Link to next page of resources.",
          "type": "string"
        }
      }
    },
    "GlobalCsmSkuDescription": {
      "description": "A Global SKU Description.",
      "type": "object",
      "properties": {
        "name": {
          "description": "Name of the resource SKU.",
          "type": "string"
        },
        "tier": {
          "description": "Service Tier of the resource SKU.",
          "type": "string"
        },
        "capacity": {
          "$ref": "#/definitions/SkuCapacity",
          "description": "Min, max, and default scale values of the SKU."
        },
        "locations": {
          "description": "Locations of the SKU.",
          "type": "array",
          "items": {
            "type": "string"
          }
        },
        "capabilities": {
          "description": "Capabilities of the SKU, e.g., is traffic manager enabled?",
          "type": "array",
          "items": {
            "$ref": "#/definitions/Capability"
          }
        }
      }
    },
    "PremierAddOnOffer": {
      "description": "Premier add-on offer.",
      "type": "object",
      "allOf": [
        {
          "$ref": "#/definitions/Resource"
        }
      ],
      "properties": {
        "properties": {
          "description": "PremierAddOnOffer resource specific properties",
          "properties": {
            "sku": {
              "description": "SKU.",
              "type": "string"
            },
            "product": {
              "description": "Product.",
              "type": "string"
            },
            "vendor": {
              "description": "Vendor.",
              "type": "string"
            },
            "name": {
              "description": "Name.",
              "type": "string"
            },
            "promoCodeRequired": {
              "description": "<code>true</code> if promotion code is required; otherwise, <code>false</code>.",
              "type": "boolean"
            },
            "quota": {
              "format": "int32",
              "description": "Quota.",
              "type": "integer"
            },
            "webHostingPlanRestrictions": {
              "description": "App Service plans this offer is restricted to.",
              "enum": [
                "None",
                "Free",
                "Shared",
                "Basic",
                "Standard",
                "Premium"
              ],
              "type": "string",
              "x-ms-enum": {
                "name": "AppServicePlanRestrictions",
                "modelAsString": false
              }
            },
            "privacyPolicyUrl": {
              "description": "Privacy policy URL.",
              "type": "string"
            },
            "legalTermsUrl": {
              "description": "Legal terms URL.",
              "type": "string"
            },
            "marketplacePublisher": {
              "description": "Marketplace publisher.",
              "type": "string"
            },
            "marketplaceOffer": {
              "description": "Marketplace offer.",
              "type": "string"
            }
          },
          "x-ms-client-flatten": true
        }
      }
    },
    "PremierAddOnOfferCollection": {
      "description": "Collection of premier add-on offers.",
      "required": [
        "value"
      ],
      "type": "object",
      "properties": {
        "value": {
          "description": "Collection of resources.",
          "type": "array",
          "items": {
            "$ref": "#/definitions/PremierAddOnOffer"
          }
        },
        "nextLink": {
          "description": "Link to next page of resources.",
          "type": "string"
        }
      }
    },
    "Resource": {
      "description": "Azure resource.",
      "required": [
        "location"
      ],
      "properties": {
        "id": {
          "description": "Resource Id.",
          "type": "string",
          "readOnly": true
        },
        "name": {
          "description": "Resource Name.",
          "type": "string"
        },
        "kind": {
          "description": "Kind of resource.",
          "type": "string"
        },
        "location": {
          "description": "Resource Location.",
          "type": "string"
        },
        "type": {
          "description": "Resource type.",
          "type": "string"
        },
        "tags": {
          "description": "Resource tags.",
          "type": "object",
          "additionalProperties": {
            "type": "string"
          }
        }
      },
      "x-ms-azure-resource": true
    },
    "ResourceNameAvailability": {
      "description": "Information regarding availbility of a resource name.",
      "type": "object",
      "properties": {
        "nameAvailable": {
          "description": "<code>true</code> indicates name is valid and available. <code>false</code> indicates the name is invalid, unavailable, or both.",
          "type": "boolean"
        },
        "reason": {
          "description": "<code>Invalid</code> indicates the name provided does not match Azure App Service naming requirements. <code>AlreadyExists</code> indicates that the name is already in use and is therefore unavailable.",
          "enum": [
            "Invalid",
            "AlreadyExists"
          ],
          "type": "string",
          "x-ms-enum": {
            "name": "InAvailabilityReasonType",
            "modelAsString": true
          }
        },
        "message": {
          "description": "If reason == invalid, provide the user with the reason why the given name is invalid, and provide the resource naming requirements so that the user can select a valid name. If reason == AlreadyExists, explain that resource name is already in use, and direct them to select a different name.",
          "type": "string"
        }
      }
    },
    "ResourceNameAvailabilityRequest": {
      "description": "Resource name availability request content.",
      "required": [
        "name",
        "type"
      ],
      "type": "object",
      "properties": {
        "name": {
          "description": "Resource name to verify.",
          "type": "string"
        },
        "type": {
          "description": "Resource type used for verification.",
          "enum": [
            "Site",
            "Slot",
            "HostingEnvironment"
          ],
          "type": "string",
          "x-ms-enum": {
            "name": "CheckNameResourceTypes",
            "modelAsString": true
          }
        },
        "isFqdn": {
          "description": "Is fully qualified domain name.",
          "type": "boolean"
        }
      }
    },
    "SkuCapacity": {
      "description": "Description of the App Service plan scale options.",
      "type": "object",
      "properties": {
        "minimum": {
          "format": "int32",
          "description": "Minimum number of workers for this App Service plan SKU.",
          "type": "integer"
        },
        "maximum": {
          "format": "int32",
          "description": "Maximum number of workers for this App Service plan SKU.",
          "type": "integer"
        },
        "default": {
          "format": "int32",
          "description": "Default number of workers for this App Service plan SKU.",
          "type": "integer"
        },
        "scaleType": {
          "description": "Available scale configurations for an App Service plan.",
          "type": "string"
        }
      }
    },
    "SkuInfos": {
      "description": "Collection of SKU information.",
      "type": "object",
      "properties": {
        "resourceType": {
          "description": "Resource type that this SKU applies to.",
          "type": "string"
        },
        "skus": {
          "description": "List of SKUs the subscription is able to use.",
          "type": "array",
          "items": {
            "$ref": "#/definitions/GlobalCsmSkuDescription"
          }
        }
      }
    },
    "SourceControl": {
      "description": "The source control OAuth token.",
      "type": "object",
      "allOf": [
        {
          "$ref": "#/definitions/Resource"
        }
      ],
      "properties": {
        "properties": {
          "description": "SourceControl resource specific properties",
          "properties": {
            "name": {
              "description": "Name or source control type.",
              "type": "string"
            },
            "token": {
              "description": "OAuth access token.",
              "type": "string"
            },
            "tokenSecret": {
              "description": "OAuth access token secret.",
              "type": "string"
            },
            "refreshToken": {
              "description": "OAuth refresh token.",
              "type": "string"
            },
            "expirationTime": {
              "format": "date-time",
              "description": "OAuth token expiration.",
              "type": "string"
            }
          },
          "x-ms-client-flatten": true
        }
      }
    },
    "SourceControlCollection": {
      "description": "Collection of source controls.",
      "required": [
        "value"
      ],
      "type": "object",
      "properties": {
        "value": {
          "description": "Collection of resources.",
          "type": "array",
          "items": {
            "$ref": "#/definitions/SourceControl"
          }
        },
        "nextLink": {
          "description": "Link to next page of resources.",
          "type": "string"
        }
      }
    },
    "User": {
      "description": "User crendentials used for publishing activity.",
      "type": "object",
      "allOf": [
        {
          "$ref": "#/definitions/Resource"
        }
      ],
      "properties": {
        "properties": {
          "description": "User resource specific properties",
          "required": [
            "publishingUserName"
          ],
          "properties": {
            "name": {
              "description": "Username",
              "type": "string",
              "x-ms-client-name": "UserName"
            },
            "publishingUserName": {
              "description": "Username used for publishing.",
              "type": "string"
            },
            "publishingPassword": {
              "format": "password",
              "description": "Password used for publishing.",
              "type": "string"
            },
            "publishingPasswordHash": {
              "format": "password",
              "description": "Password hash used for publishing.",
              "type": "string"
            },
            "publishingPasswordHashSalt": {
              "format": "password",
              "description": "Password hash salt used for publishing.",
              "type": "string"
            }
          },
          "x-ms-client-flatten": true
        }
      }
    },
    "ValidateProperties": {
      "description": "App properties used for validation.",
      "type": "object",
      "properties": {
        "serverFarmId": {
          "description": "ARM resource ID of an App Service plan that would host the app.",
          "type": "string"
        },
        "skuName": {
          "description": "Name of the target SKU for the App Service plan.",
          "type": "string"
        },
        "needLinuxWorkers": {
          "description": "<code>true</code> if App Service plan is for Linux workers; otherwise, <code>false</code>.",
          "type": "boolean"
        },
        "capacity": {
          "format": "int32",
          "description": "Target capacity of the App Service plan (number of VM's).",
          "minimum": 1,
          "type": "integer"
        },
        "hostingEnvironment": {
          "description": "Name of App Service Environment where app or App Service plan should be created.",
          "type": "string"
        }
      }
    },
    "ValidateRequest": {
      "description": "Resource validation request content.",
      "required": [
        "name",
        "type",
        "location",
        "properties"
      ],
      "type": "object",
      "properties": {
        "name": {
          "description": "Resource name to verify.",
          "type": "string"
        },
        "type": {
          "description": "Resource type used for verification.",
          "enum": [
            "ServerFarm",
            "Site"
          ],
          "type": "string",
          "x-ms-enum": {
            "name": "ValidateResourceTypes",
            "modelAsString": true
          }
        },
        "location": {
          "description": "Expected location of the resource.",
          "type": "string"
        },
        "properties": {
          "$ref": "#/definitions/ValidateProperties",
          "description": "Properties of the resource to validate.",
          "x-ms-client-flatten": true
        }
      }
    },
    "ValidateResponse": {
      "description": "Describes the result of resource validation.",
      "type": "object",
      "properties": {
        "status": {
          "description": "Result of validation.",
          "type": "string"
        },
        "error": {
          "$ref": "#/definitions/ValidateResponseError",
          "description": "Error details for the case when validation fails."
        }
      }
    },
    "ValidateResponseError": {
      "description": "Error details for when validation fails.",
      "type": "object",
      "properties": {
        "code": {
          "description": "Validation error code.",
          "type": "string"
        },
        "message": {
          "description": "Validation error message.",
          "type": "string"
        }
      }
    }
  },
  "parameters": {
    "subscriptionIdParameter": {
      "name": "subscriptionId",
      "in": "path",
      "description": "Your Azure subscription ID. This is a GUID-formatted string (e.g. 00000000-0000-0000-0000-000000000000).",
      "required": true,
      "type": "string"
    },
    "resourceGroupNameParameter": {
      "name": "resourceGroupName",
      "in": "path",
      "description": "Name of the resource group to which the resource belongs.",
      "required": true,
      "x-ms-parameter-location": "method",
      "type": "string",
      "maxLength": 90,
      "minLength": 1,
      "pattern": "^[-\\w\\._\\(\\)]+[^\\.]$"
    },
    "apiVersionParameter": {
      "name": "api-version",
      "in": "query",
      "description": "API Version",
      "required": true,
      "type": "string"
    }
  },
  "securityDefinitions": {
    "azure_auth": {
      "type": "oauth2",
      "description": "Azure Active Directory OAuth2 Flow",
      "flow": "implicit",
      "authorizationUrl": "https://login.microsoftonline.com/common/oauth2/authorize",
      "scopes": {
        "user_impersonation": "impersonate your user account"
      }
    }
  },
  "security": [
    {
      "azure_auth": [
        "user_impersonation"
      ]
    }
  ]
}<|MERGE_RESOLUTION|>--- conflicted
+++ resolved
@@ -224,11 +224,7 @@
           {
             "name": "linuxWorkersEnabled",
             "in": "query",
-<<<<<<< HEAD
-            "description": "Specify true if you want to filter to only regions that support Linux workers.",
-=======
             "description": "Specify <code>true</code> if you want to filter to only regions that support Linux workers.",
->>>>>>> b59191f3
             "type": "boolean"
           },
           {

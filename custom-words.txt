A128CBCPAD
A192CBCPAD
A256CBCPAD
AADDS
aadiam
AADP
AATP
abcxyz
ABFS
ABGRABGR
Accel
ACCELCONTAINER
acceptors
accesskey
accesspoint
accountid
accountname
accuracytests
ACLs
aclspec
acquisitionid
acrapi
ACSSMS
actionplans
activityruns
actualcost
actuser
Adal
addomainservicemembers
addsservicemembers
addsservices
addtaskcollection
ADFS
Adhoc
adhybridhealthservice
adla
adls
adlsgen
adminmanagement
ADSIs
ADTO
adultscore
afd
affinitized
AFRINIC
agentpool
aggregatedcost
AHUB
AIAPI
Akamai
AKSENDPOINT
alertfeedback
alertrule
alertrules
alertsmanagement
alertstate
Alexa
allowlist
Alon
amazonservices
ambari
amlcompute
amortizedcost
analysisservices
AND'ed
Annotatable
anomalydetector
anomalyfinder
Antimalware
antimeridian
antispam
APAC
APACHEAVRO
API's
apim
apimanagement
apimapis
apimapiversionsets
apimauthorizationservers
apimbackends
apimcaches
apimcertificates
apimdeployment
apimdiagnostics
apimemailtemplate
apimemailtemplates
apimgroups
apimidentityprovider
apimissues
apimloggers
apimmsi
apimnetworkstatus
apimnotifications
apimopenidconnectproviders
apimpolicies
apimpolicysnippets
apimportalsettings
apimproducts
apimproperties
apimquotas
apimregions
apimreports
apimsubscriptions
apimtagresources
apimtags
apimtenant
apimusers
apimversionsets
apiserver
apitoken
APNIC
APNS
appconfig
appendblock
appendpos
appid
appinsights
applynetworkconfigurationupdates
appservice
appsettings
appteststorage
appxmanifest
Appxmanifest
ARGBARGB
ARIN
Arjun
armtemplates
arpa
artifactroot
artifactsource
artifactsources
artifacttypes
artifacturi
asciifolding
Asns
aspnet
asyncinfo
asyncoperation
atascada
attestationcollateral
audiodata
Auditd
australiaeast
australiasoutheast
authenticatable
Authenticode
authorityURL
authorizationrules
authpriv
authprovider
authproviders
Auths
authsettings
authsid
autobackup
Autocompletes
autocorrect
autocorrected
autocreate
autofit
autogenerate
autogenerated
Autogrow
autokey
Automanage
automations
autopatching
autopool
autorest
autoscale
autoscaler
autoscalesettings
autoscaling
Avro
avrodeflate
AZFW
AZNB
azns
azpkg
azpodpolicy
azureaccounts
azureactivedirectory
AzureAD
azureADMetrics
azureasyncoperations
azureblob
azurecli
azurecr
azuredatabasemigrationservice
azuredatabricks
azuredatalakeanalytics
azuredatalakestore
azuredeploy
azureedge
azurefiles
azurehdinsight
azureiotcentral
azuremigrate
azureml
azuresql
azurestack
azurestorageaccounts
azuresynapse
azuretable
azurewebsites
backend
backendhealth
backendid
backends
backfilling
Backoff
backupconfig
backupengine
backupstorageconfig
backuptype
bacpac
badpassword
Bahasa
Baidu
bangla
baremetal
baremetalinfrastructure
BATCHAI
batchmanaged
BAYESIANOPTIMIZATION
bbox
BCDR
BCWG
beider
Bfor
bfqt
BGRA
BGRABGRA
BGRBGR
bigint
Bigram
bigrams
bing
Bing's
bingapis
bingautosuggest
bingcustomimagesearch
bingcustomsearch
bingentitysearch
bingimagesearch
bingnewssearch
bingspellcheck
bingvideosearch
bingvisualsearch
bingwebsearch
Bioconductor
Bitbucket
Bitlocker
bitness
bitrates
bitstream
biztalk
blobfuse
blobservices
Blockchain
Bluefield
BMCI
BMCIP
BMSPO
BMSRP
Bokmaal
Bokmål
Bootstrappers
bot's
botservice
boundingbox
boundingzoom
brazilsouth
BRCPF
browsable
bruceper
Bsaling
bsls
Burstable
BYOC
BYOK
BYOL
BYOS
bzip
cacerts
calculatebaseline
canadacentral
canadaeast
canceldelete
cancelpipelinerun
canonicalized
Carbonite
carretera
catenate
catenated
caverphone
Cavlc
Cbcs
CCYYMMDD
Cenc
centralindia
centralus
centraluseuap
certificatescreateorupdate
certificatesdelete
Certificatethumbprint
certverify
Chademo
chainer
changedSince
changepoint
changestate
CHECKACCESS
Checkfeature
CheckfeatureSupport
checkin
checkmark
checknameavailability
checkpointing
CIDR
CIDRs
CIFS
ciphertext
CISCOASA
Citus
claimCondition
claimType
clfs
Clickthrough
clientaccesspolicy
clienterror
clientgroup
clientlib
clipart
CLIs
CLOGFILE
Cloneability
Cloneable
closedlist
closedlists
Cloudamize
cloudapp
cloudevents
cloudManifestFiles
cloudproperties
cloudsimple
clustermonitoring
clustername
CMAF
Cmdkey
cmdlet
CMEK
CMMI
CNAME
cntk
CODEGEN
codegeneration
codemirror
codepackage
cognitiveservices
colls
colocation
COLUMNSTORE
commandshistory
commitmentplans
Compat
compilationjobs
compositeentities
computervision
CONCURRENTAPPEND
Conda
configreferences
connectionstrings
conntrack
Conntrack
consumergroups
containerid
containerinstance
containerlogs
containername
containerregistry
containersas
containerservice
contentmoderator
continuationtoken
continuousdataexports
continuouswebjobs
contoso
contosodataset
contosomedia
cooldown
copyto
Corda
coreml
Corent
Cortana
cosmosdb
costcenter
costinsights
costmanagement
Couchbase
cpim
CPIM
Cran
CRDs
creatable
createbsl
createconsumergroup
createorupdate
createpreview
credativ
Creds
crossdomain
cscfg
csdef
csname
CSRP
csrs
currentbillingfeatures
currentuser
customerinsights
customimages
customimagesearch
customizability
Customizer
custommpi
customprebuiltdomains
customprebuiltentities
customprebuiltintents
customprebuiltmodels
customproviders
customsearch
customvision
customvisionprediction
customvisiontraining
CUTOVER
CVEs
CVSS
Cyrl
darkgrey
databox
Databricks
datacatalog
Datacenter
datacenters
datacontenttype
datadisk
Datadog
datafactory
datafactoryv
dataflows
datafreshness
datagrain
datalake
datalakeanalytics
datalakestore
Datamasking
datamigration
datapoint
dataschema
Dataset
datasetid
datasets
datasource
Datasources
datastore
datastores
dataversion
datawarehouse
datetimeoffset
datetimes
DBFS
DCOS
Ddos
DDTHH
deadletter
deadlettered
deallocate
deallocated
Deallocates
deallocating
Deallocation
debugsend
decodable
Decompounder
dedicatedhsm
deduping
deduplication
defanged
defrag
Deinterlace
deinterlacing
deletable
deletebsl
deleteconsumergroup
deletedcertificates
deletedkeys
deletedsecrets
deletedservices
deletedstorage
deletefailed
deleteissuers
deleteprivateendpointconnection
deletesas
demorun
denylist
deployer
deploymentmanager
Deprovision
Deprovisioned
deprovisioning
deprovisions
deserialization
deserialized
deserializer
deserializing
destaging
destinationshares
deterministically
deviceclasses
devicecredentials
devicegroups
deviceids
deviceprovisioningservices
devicestates
devicetags
devicetemplates
deviceupdate
Devops
devspaces
devtestlab
devtestlabs
dewpoint
dhcp
diagnosticcontext
diarization
digitaltwins
DIMM
Directline
disableautoscale
disablescheduling
disambiguated
Disambiguations
disconnectactivesessions
discoverbackup
diskmigrationjobs
diskoperations
Distcp
Distro
dllpath
DMTS
Dnat
dnsname
dnszones
docx
Domainful
domainname
domainservices
DOTALL
dotnetspark
dras
DRAs
DRMs
dscp
Dscp
dsmax
Dsms
DTDL
Dtus
duration'PT
EAPMSCHA
EAPMSCHAP
EAPTLS
eastasia
eastus
ECDHE
ECDSA
edgegateway
Edgenode
edgenodes
EDIFACT
EDMX
Einsteinweg
Ekaterinburg
ekus
Eloqua
enableautoscale
enablelog
enablement
enablescheduling
ename
endpointkeys
endpointname
endswith
endtime
endTime
endzone
Enein
engagementfabric
enquoted
entitydocument
entitysearch
entrypoint
environmentsettings
EPSG
errordetail
errored
ESDNI
Español
estaba
Etag
etags
Etcd
Ethereum
EUGPS
evaluateautoscale
evalue
eventcategories
eventgrid
Eventhub
eventhubconnections
eventhubs
eventroutes
eventtime
eventtypes
EWDG
exceptiontype
exfiltrate
Exfiltration
experimentids
explicitlist
exportconfiguration
exportdevices
exporterrors
exportstatus
externaldatasources
externalDNSIPAddress01
externalDNSIPAddress02
extranet
EYWQ
faceapi
facelists
facetable
Failback
failover
failovers
Fairplay
Fanout
fatherable
faultable
fconfig
FDID
FDID
fearthecowboy
featurecapabilities
Featurization
featurized
Featurizer
feedbacktype
FHIR
filegroup
filepath
fileserver
fileservers
fileshare
Filestream
filesystems
fileuploaderr
fileuploadout
fileurl
findsimilars
findsquare
firmwares
fluentd
forestsummary
formrecognizer
FPGA
fqdn
FQDNs
Français
freeflow
frontdoor
fsaction
fullmetadata
Fulltext
fullyqualified
functionappsettings
galician
galleryimages
Garda
Gbps
GC'd
gcch
GCMAES
gdpr
genderless
generatelivetoken
generateverificationcode
generatevpnclientpackage
generatevpnprofile
geobias
geocode
geocodes
Geofence
geofences
Geofencing
geojson
georegions
georeplication
geospatial
GETACLSTATUS
getactivationkey
getactivesessions
getavailablebillingfeatures
getbsl
getcertificate
getconsumergroup
GETCONTENTSUMMARY
GETFILESTATUS
getikesas
getissuers
getitems
getjob
getkey
getmaptile
getprivateendpointconnection
getprivatelinkresources
getsas
getskus
getssotoken
gettestresultfile
getvpnclientipsecparameters
getvpnprofilepackageurl
gibibytes
GIFs
githubusercontent
gitrepo
globalconfiguration
Gloo
gltf
gluster
glusterfs
GOARCH
GPUP
GPUs
Grammarly
GRANTACE
granularities
graphrbac
Greenplum
Groupby
groupedby
GRPC
GSMT
GTFS
guestconfiguration
GUID
GUIDs
GZRS
Haag
haase
Había
hadoop
hana
hanaonazure
Hant
Hardenings
hbase
hbasephoenix
hcatalog
HCRP
HDFS
hdinsight
Headnode
healthbot
healthcareapis
healthstatus
Heatbeat
heatmap
HHMM
HHMMS
HHMMSS
hierarchicalentities
hierarchicals
hierarchyid
highestcriticalimpact
hivevar
HKEY
homepagetest
Horovod
hostnames
hostpool
Hotfix
hotfixes
hotpatching
HSLA
HSMs
Hubspot
hybridconnection
hybriddata
hybriddatamanager
Hyperdrive
Hypernet
Hyperscale
hyperv
hypervcollectors
Iaas
iaasvmcontainer
IANA
iata
ICANN
icao
ICMP
Idempotence
idempotency
IDNS
IDPs
IDRG
IKEV
ilearner
iloveyou
IMAGEBUILDER
Imagelist
imagelists
imagesearch
IMDS
importdevices
Inbuild
incomingrelationships
indic
inferencing
Informations
Informix
Ingestor
ingressed
inittime
inkrecognizer
inlinecount
inlines
innererror
inotify
Inotify
Inprogress
installable
installableupdates
integrationaccount
Intelli
intervaled
Intraorg
intset
intune
intvl
Intvl
INVALIDARG
IOPS
IOSMAM
iotcentral
iotdps
iothub
iothubprovisioningservices
iotspaces
iotspacesservice
ipam
IPAM
ipconfig
ipconfiguration
ipconfigurations
ipfilterrules
ipgroups
Ipsec
ipssl
iscloneable
Iscsi
iscsiservers
isdir
isdirectory
ishostingenvironmentnameavailable
ishostnameavailable
isnullable
isochrone
isordered
issqlcompression
istransitioning
isusernameavailable
ISVs
items
ITSM
janedoe
japaneast
japanwest
Jedobot
Jira
jobcompletion
jobid
jobpreparation
jobpreparationandreleasetaskstatus
jobrelease
jobschedule
jobscheduler
jobschedules
johnc
johnsmith
JSONLD
Jtoken
jumpbox
jwts
kafkarest
Kaliningrad
kbId
Kbps
KECA
kernelspec
keyname
Keyschannel
keyspace
keyspaces
Keyvault
keyvaultproperties
keyvaulturi
keyversion
KHTML
kibana
Kiswahili
KMPH
Knowledgebase
knowledgebases
koelner
Kölner
koreacentral
koreasouth
Kpis
Kraaij
Ksettings
kstem
kube
kubeadmin
kubeconfig
kubeconfigs
kubelet
Kubelet
kubenet
kubernetes
kusto
kvset
l'avion
labaccounts
labelset
labservices
LACNIC
Lajolla
languagedata
largefacelists
largepersongroups
lastfile
lastmodified
Latn
LDAP
ldaps
ldom
leavingpool
LEDs
Lfot
libtrust
lifecycle
lifecycles
lifetimejobstats
lifetimepoolstats
Liftr
Linestring
linkedservices
linkexpiryinminutes
LISTAFTERID
listbackups
listbyrg
listbysubscription
listcertificates
listehgroups
listissuers
listjobs
listkeys
listprebuilts
listprivateendpointconnections
listprivatelinkresources
listsas
listsecrets
LISTSTATUS
listsyncfunctiontriggerstatus
listsyncstatus
liveevent
liveoutput
livyid
loadbalancer
localbusinesses
localcategories
localcircularview
Localizable
localmachine
localmapview
localrun
localsearch
Lockdown
loganalytics
loggerid
logio
Logix
lognormal
logprofiles
loguniform
Logz
longrunning
lookback
lovins
lowpriority
lpar
LQUP
LRO's
Lucene
Lumia
LUNs
machinelearning
machinelearningcompute
machinelearningexperimentation
machinelearningservices
machinewithhints
Magadan
Magento
maintenancewindows
managecontacts
managedapplications
managedclusters
managedeployments
managedserviceidentity
managedservices
managee
manageissuers
managementgroups
managementpartner
managementpolicy
manualupgrade
mapbox
mapred
mapreduce
mariadb
Marketo
marketplaceagreementsapi
marketplaceordering
maxcoordinates
MAXERRORS
maximumblobsize
maxmemory
maxpagesize
maxresults
MAXSIZE
mbaldwin
Mbps
MCAS
MDATP
mebibytes
mediaservices
Meru
Mesos
messagingplan
metadatavalues
metaphone
metastore
Metastores
Metric's
metricdefinitions
metricmetadata
metricnames
metricnamespace
metricsadvisor
metrictype
mgmt
Mibps
microservices
microsofttranslator
migratemysql
migratetoaad
mincoordinates
minidump
minimalmetadata
ministamps
Minkowski
mixedreality
Mkdirs
mktorest
ML's
mlapi
mnist
modelmanagement
MODIFYACLENTRIES
monitoringconfiguration
monitoringconfigurations
Monospace
mountainview
MPNS
MRAN
mrenclave
mrsigner
MSAZR
MSAZRDE
MSAZRUSGO
MSCONCAT
mscv
MSGETACLSTATUS
MSGETFILESTATUS
msix
MSIX
msixpackage
msixpackages
MSIXpackages
MSLISTSTATUS
MSMCAZR
MSTI
mucho
multiapi
Multiclass
MULTIJSON
Multilabel
multipart
multipoint
multipoints
Multiset
multistep
multivalued
muxed
muxer
MUXes
muxing
mware
myanalytics
myapp
myblobstore
mydevenvironment
myexperiment
myimage
mylocation
mylog
mymodel
mypath
mypicture
mypictures
myregistry
myscope
myshopify
mysite
mysquare
mystore
myvolume
myworkbooks
n'eventtype
n'recognition
nagios
namespace's
nanoserver
Napoli
natgateway
nbformat
Nccl
nchar
ndjson
Neighbourhood
netapp
netdev
Netdev
netezza
netfilter
Netfilter
networkruleset
networkrulesets
networkstatus
networkwatcher
newpassword
newrelapp
newssearch
Newtonsoft
nextlink
Ngfw
NICs
nillable
nist
NLSTEXT
noaccess
noaction
noartifactsource
nodeagentskus
nodeconfiguration
nodecounts
Nodeploy
nodetool
nodrm
nometadata
nonadmin
NONCLUSTERED
nonincreasing
nonpaged
nonreadable
nonstarted
Nonsupported
nopublicipaddresses
northcentralus
northeurope
nostore
notebookapis
notificationchannels
notificationhubs
notstarted
nouploadcache
nowcasts
nsdname
NSGs
nsku
nsxt
ntext
ntfs
ntlm
numrecords
nvarchar
Nynorsk
nysiis
OAEP
octokit
Odata
odatatype
ODBC
offboard
offboards
officedocument
OLTP
onboarded
Onboarding
Onboards
ondemand
ondemandgc
onmachine
onmicrosoft
ONNX
onpremises
oobe
Oozie
openapi
opencode
opencontainers
openid
openlr
openxmlformats
operationalinsights
Operationalization
operationresults
operationsmanagement
operationstatuses
opid
oplog
Optimised
Optimiser
Optimisers
optmem
Optmem
originpath
osdisk
osdiskforlinuxsimple
osdiskforwindowssimple
OSMAM
OSNIC
Otomi
outputdirectoryid
overprovision
overprovisioned
overprovisioning
overridable
overriden
overviewbox
overviewzoom
OWASP
oxxm
pageable
Parallelise
paramref
PARAVIRTUAL
partnertopic
Passthrough
passwd
patternanyentities
patternrule
patternrules
PAYG
Paypal
PBIE
PCIE
PCNET
PDFs
peerings
Pendingissuance
Pendingrevocation
percentComplete
perfcounters
perfmon
performant
performexitoptionsjobaction
Perler
persistedfaces
personalizer
persongroups
PFSMM
Phonetik
phplogging
phraselist
phraselists
Pids
pipelineruns
PITR
pixelated
pkcs
playready
Plex
PLREGON
Pohlmann
pois
policyassignments
policycertificates
policydefinitions
policyinsights
policykey
policysets
Polybase
polyfill
polyline
poolusagemetrics
portalsettings
postbackup
Postgre
Postgres
postgresql
postrestore
powerbi
powerbidedicated
powerbiembedded
poweredoff
poweroff
pptx
prebackup
prebackupvalidation
prebuilts
precache
preconfigured
preflight
prelabel
preload
preloading
prem
premieraddonoffers
premieraddons
Prerelease
prerestore
pretrained
previewrows
pricesheet
pricesheets
pricings
primarybytes
privatedns
PrivateLink
privateLinkForAzureAd
privatelinkhub
privatelinks
privatelinkservice
privatepreview
projectable
propogation
Protectable
Providerhub
provisioner
provisioningservices
provisioningState
Psec
PSNR
ptrdname
publicipaddresses
publicpreview
publishingcredentials
publishsettings
publishxml
PUID
pullrequest
Purgeable
pushdown
pushsettings
pwsh
Pyspark
pytorch
QFEs
qlognormal
qloguniform
qnamaker
qnas
qnormal
qos
Qssw
Queretaro
querylogs
querypool
querystring
querytriggers
queueservices
QueueStatus
quickbooks
quicktest
quniform
quotametrics
quotastatus
racyscore
RAGRS
RAGZRS
randint
Rankable
ratelimit
ravbhatnagar
rawwebsockets
rawxml
rbac
rdbms
RDMA
RDWORKERNAME
readonlykeys
readwrite
realtime
reassociate
Rebalance
recommendedactions
reconfig
reconfigurations
reconfiguring
recordset
recordsetnamesuffix
recordsets
recoverypoint
recoverypoints
recoveryservices
recoveryservicesbackup
recoveryservicessiterecovery
recurse
Redirector
rediscache
rediscachemanagement
RediSearch
redisenterprise
Redshift
Reenabled
Refid
regen
regeneratekey
regeneratekeys
regexentities
regexes
regionality
regionalized
regionproposals
registeredidentities
registryname
rehydrated
Reimage
reimageall
reimaged
Reimages
reimaging
remediate
remediated
Remediations
remoteloginsettings
remoterendering
remoterenderingvm
remoteuser
REMOVEACL
REMOVEACLENTRIES
REMOVEDEFAULTACL
removenodes
reparent
replicationdetails
replicationstatus
replicationsummary
replicationusages
replicationv
replicator's
replicator’s
repo
reportconfigs
repos
Reprotect
Reprovision
reprovisioned
Reprovisioning
reprovisions
Reregister
Rescan
reservationorders
resetapikey
resetconnection
resetvpnclientsharedkey
Resolvability
resourcegraph
resourcegroup
resourcegroups
resourcehealth
resourcename
resourceregion
resourcetype
Responsys
RESTAPI
restoreheartbeat
Restproxy
restrant
restype
resumable
resync
resynchronization
Resynchronize
retaineddata
retarget
retargeted
retargeting
Retriable
Retryable
Revalidates
Revertable
REVOKEACE
RGBARGBA
RGBRGB
rgname
rhel
RIRs
rmem
Rmem
Rolledback
Rollforward
rollouts
rolloverdetails
rootfs
rosettanetprocessconfigurations
rotatediskencryptionkey
routable
routingendpointhealth
rpki
RPKI
rpns
RSAES
RSASSA
rscc
rscd
rsce
rscl
rscript
rsct
Rslp
RSNULL
rstrnt
RTMP
RTSP
runbook
Runbooks
runcounts
runid
runsource
runtimes
rwdlacup
rwxrw
Saas
salesforcetables
saling
salinuxvm
saml
SAQL
SASL
SAWA
sawinvm
SBEH
Scaleset
scalesets
Scame
scanability
ScheduleType
SCMS
SCOM
scopemap
SCSV
sdks
SDWAN
searchbuffer
searchindex
searchmanagementclient
searchservice
SECG
secondarybytes
SECP
secureobject
securestring
securitydomain
securitydomaindownloadpost
securitydomainoperationstatus
securitydomaintransferkey
securitydomainuploadoperation
securityinsight
seealso
serialconsole
servererror
serverfarm
serverfarms
serverless
serverlevel
servicebus
serviceconfiguration
servicefabric
servicefabricmesh
servicefabrics
servicemap
servicemembers
serviceprincipal
servicerunners
servicestats
servicetopologies
servicetopology
serviceunit
serviceunits
sessionhosts
sessionids
sessionstate
SETACL
SETEXPIRY
setissuers
SETOWNER
SETPERMISSION
setsas
setvpnclientipsecparameters
sfhealthid
sfpkg
shamir_share
sharded
sharedkey
sharename
Sharepoint
Shoebox
Shopify
Shopify’s
showall
showback
signalr
Signin
Signup
silverlight
SINGLEJSON
siteextensions
sitename
siterecovery
skillset
skillsets
skiptoken
sklearn
SKU's
skus
SLES
Sllb
slotcopy
slotsdiffs
slotsswap
slowlog
smalldatetime
smallint
smallmoney
SMBIOS
snapshotrun
snapshotsdr
SNAT
SNMP
softwareplan
SOHSV
solaris
solr
somaxconn
Somaxconn
someuser
sorani
sortorder
soundex
sourcecontrols
southcentralus
southeastasia
southindia
sparkconf
sparkr
sparql
SPDX
specversion
speechservicesmanagement
speechtotext
SQLAG
sqldatabase
SQLDB
SQLDW
SQLMI
sqlpool
Sqlpools
SQLRDS
sqlvirtualmachine
sqlvm
Sqoop
SSDZRS
SSIS
SSISDB
ssoadfs
SSTP
ssword
standardasciifolding
startlocalrun
startpacketcapture
startrun
startswith
starttask
starttaskfailed
starttime
startTime
stateful
stateset
statesets
statetile
staticsite
statusdir
stderror
stdev
Stix
STIX
stoppacketcapture
stopresize
stopword
stopwords
Stor
storageaccount
storageaccounts
storagedatalake
storageimportexport
storagesources
storagesync
storagetarget
storageuri
storsimple
streamanalytics
streamingendpoint
streamingjobs
streamingservice
subcause
subcomponent
subcomponents
subdir
subdomain
subexpressions
subfolder
subfolders
subinquireditemcount
sublist
sublists
submount
subnames
subnet
subnet's
subnetname
subnets
suboperation
subprotectableitemcount
Subresource
subresources
subscriptionid
subshell
Substate
substatus
substatuses
substringof
subtasksinfo
subteam
subtree
subtrees
subwoofer
subword
subwords
sudoer
suggesters
suid
Superfresh
superset
supportedimages
supportedvpndevices
supporttickets
susbcriptionid
svpn
swappable
swappiness
Swappiness
switchprotection
Sybase
Syncer
syncfunctiontriggers
synonymmaps
syntheticmonitorlocations
sysctl
Sysctl
sysctls
Sysctls
Syslog
sysname
sysprep
Sysprepped
systemlevel
SYSVOL
tablefragments
tableservices
tabletypes
tablevaluedfunctions
tagname
tagsandregions
tagvalue
TARGETDURATION
taskcompletion
taskcounts
taskfailure
tasksuccess
Taxii
Tcpkeepalive
templated
templatelink
templeton
temporarydisk
tensorflow
TEPCO's
teradata
terminatejob
Termlist
termlists
testall
testallroutes
testnew
testnewroute
testpl
testresultfile
textanalytics
TFIDF
Tful
Tfvc
tileset
tilesets
timeframe
timegrain
timeseries
timeseriesinsights
Timespan
timestep
timezones
tinyint
Tokenizes
tombstoned
toolchain
toolset
tooltips
topqueries
topquery
TPEG
tpgs
traceback
traceparent
traceroute
tracestate
trafficmanager
trafficmanageranalytics
trafficmanagerprofiles
trafficmodelid
tráfico
transcodes
transcoding
transcriptmoderationresult
transferkey
translatortext
trendingtopics
triggeredwebjobs
triggerruns
TSVE
Turbonomic
Txns
typeahead
Typeless
typeperf
udid
udids
UEBA
UEFI
Uint
uksouth
ukwest
Ulaanbaatar
unallocated
unarchive
unarchiving
unattend
unbilled
Unclaim
Undelete
undeleted
Undeleting
unencrypted
unexamined
unhide
Unigrams
uniqueidentifier
uniquestring
unitless
unixtime
UNKNOWON
unlocalized
unmanaged
unmonitored
UNOA
UNOB
UNOC
UNOD
UNOE
UNOF
UNOG
UNOH
UNOI
UNOJ
UNOK
UNOX
UNOY
unpairing
Unparked
unparsed
unprepare
unprepares
unpreparing
Unprocessable
Unprovision
unprovisioned
Unprovisioning
Unprovisions
Unpublish
Unregistering
Unregisters
unrestorable
unsubstituted
untagged
Untracked
unvalidated
unwrapkey
updatecertificate
updatecompliance
updatehostname
updatepolicy
updateprivateendpointconnection
updateproperties
upgradeos
uploadbatchservicelogs
uploadcertificate
upns
upsell
Upsert
upserting
usagescenarios
userargs
usererror
userflows
userid
usermanaged
userpreference
userprincipalname
usersetting
usertime
USQL
USUK
uturn
UUCP
UUIDs
VAIDK
varbinary
varchar
vaultconfig
Vaultsecret
vaultstorageconfig
vaultusages
vcenter
Vcore
Vcores
vcsa
Vertica
Vfyc
vhds
VHDX
videosearch
viewp
virtualclusters
virtualip
virtualmachine
virtualmachineimagebuilder
virtualmachines
virtualnetworkgateways
virtualnetworkrules
virtualnetworks
Virtustream
viruela
visualsearch
visualstudio
vlan
vlanid
vlans
Vldb
VM's
vmextension
VMILR
vmimage
vmname
vmotion
VMQS
VMSS
VMSSVM
vmuuid
vmware
vmwarecollectors
vmwaretools
VMXNET
vnet
vnetid
Vnets
voip
Vpnclient
vpnconfiguration
vpndeviceconfigurationscript
vray
Vrops
vsphere
VSTS
VSTSRM
VXLAN
W3CLOGFILE
waagent
WADL
waitforjobcompletion
waitingforstarttask
WANAs
WANs
WASB
watchlist
Watchlist
watchlists
Watchlists
waypoint
waypoints
WDATP
WEBAPICONTAINER
webapplicationfirewall
webapps
Webchat
webhdfs
webhook
webhooks
webhostingplans
webjob
webjobs
webproxy
websearch
webservices
Webspace
webtest
webtestresult
webtests
westcentralus
westeurope
westindia
Westlake
westus
WGXM
whitelisted
Whitelisting
Whitelistings
whitespaces
Whois
Widevine
windingness
windowsazuremediaservices
windowsesu
wlmengg
wmem
Wmem
wordprocessingml
workbooktemplates
Workernode
workloadmonitor
workspace's
workspaces
wrapkey
WSFC
WTGCTBG
WWKZ
XBing
Xeon
Xero
xml
XSMB
Xstr
XVCJ
Yazaki
Yucatec
Ywhk
YYMMDD
Zabbix
Zerto
Zilla
ziplist
Zoho
zoneinfo
zset
<<<<<<< HEAD
tpgs
ProviderHub
checkin
regionality
BRCPF
IDRG
EUGPS
PLREGON
ESDNI
USUK
Resource
metdata
Metastores
maintenancewindows
Logix
Redirector
destaging
appendpos
appendblock
Exprired
azureasyncoperations
saskey
vmsize
CheckfeatureSupport
Checkfeature
lifecycles
backuptype
FSLogix
privatelinkservice
natgateway
customhostnames
zipdeploy
defanged
Ruleproperties
zset
=======
BMSAAD
>>>>>>> f82d6705
<|MERGE_RESOLUTION|>--- conflicted
+++ resolved
@@ -2113,7 +2113,6 @@
 Zoho
 zoneinfo
 zset
-<<<<<<< HEAD
 tpgs
 ProviderHub
 checkin
@@ -2149,6 +2148,4 @@
 defanged
 Ruleproperties
 zset
-=======
-BMSAAD
->>>>>>> f82d6705
+BMSAAD
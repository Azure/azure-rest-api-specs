A128CBCPAD
A192CBCPAD
A256CBCPAD
AADDS
aadiam
AADKERB
AADP
aapl
AATP
abcxyz
ABFS
ABGRABGR
aborthnsonmigration
Abstractive
Accel
ACCELCONTAINER
acceptors
accesskey
accesspoint
accountid
accountname
accuracytests
ACLs
aclspec
acquisitionid
acrapi
ACSS
ACSSMS
actionplans
activedirectory
activityruns
actualcost
actuals
Actuals
actuser
Adal
adamw
additionalmetrics
addomainservicemembers
addsservicemembers
addsservices
addtaskcollection
ADFS
Adhoc
adhybridhealthservice
adla
adls
adlsgen
adminmanagement
ADSIs
ADTO
adultscore
afd
afdx
affinitized
AFRINIC
agentpool
aggregatedcost
Agri
AHUB
AIAPI
Akamai
AKSENDPOINT
alertfeedback
alertrule
alertrules
alertsmanagement
alertstate
Alexa
Algo
alibaba
allowlist
Alon
amazonservices
ambari
Ambr
AMBR
amlcompute
amortizedcost
analysisservices
analyzeconversations
analyzetext
AND'ed
Angika
Annotatable
anomalydetector
anomalyfinder
Antimalware
antimeridian
antispam
APAC
APACHEAVRO
API's
apim
apimanagement
apimapis
apimapiversionsets
apimauthorizationservers
apimbackends
apimcaches
apimcertificates
apimdeployment
apimdiagnostics
apimemailtemplate
apimemailtemplates
apimgroups
apimidentityprovider
apimissues
apimloggers
apimmsi
apimnetworkstatus
apimnotifications
apimopenidconnectproviders
apimpolicies
apimpolicysnippets
apimportalsettings
apimproducts
apimproperties
apimquotas
apimregions
apimreports
apimschema
apimsubscriptions
apimtagresources
apimtags
apimtenant
apimusers
apimversionsets
apiserver
apitoken
APNIC
APNS
appcomponents
appconfig
appendblob
appendblock
appendpos
AppFigures
appid
appinsights
applynetworkconfigurationupdates
appservice
appsettings
Appsource
appteststorage
appxmanifest
Appxmanifest
ARGBARGB
argmax
Arima
Arimax
ARIN
Arjun
armtemplates
arpa
artifactroot
artifactsource
artifactsources
artifacttypes
artifacturi
Asana
asciifolding
ASCS
Asns
aspnet
assessmentprojects
Associable
Asturian
asyncinfo
asyncoperation
atascada
attachednetworks
attestationcollateral
attestationmechanism
attributerule
audiodata
Auditd
australiacentral
australiaeast
australiasoutheast
authenticatable
Authenticode
authkey
authorityURL
authorizationrules
authpriv
authprovider
authproviders
Auths
authsettings
authsid
autobackup
Autocompletes
autocorrect
autocorrected
autocreate
autofit
autogenerate
autogenerated
Autogrow
autokey
Automanage
automations
autopatching
autopool
autoprovisioning
Autoregressive
autorest
autosave
autoscale
autoscaler
autoscalesettings
autoscaling
Autotune
Avro
avrodeflate
Awadhi
azcmagent
AZFW
AZNB
azns
azpkg
azpodpolicy
azureaccounts
azureactivedirectory
AzureAD
azureADMetrics
azureasyncoperations
azureblob
azurebot
azurecli
azurecr
azuredatabasemigrationservice
azuredatabricks
azuredatalakeanalytics
azuredatalakestore
azuredeploy
azureedge
azurefiles
azurehdinsight
azureiotcentral
azuremigrate
azureml
azuresql
azuresqldbkeyrotation
azurestack
azurestorageaccounts
azuresynapse
azuretable
azurewebsites
backend
backendhealth
backendid
backends
backfilling
Backoff
backplane
backupconfig
backupengine
backupstorageconfig
backuptype
bacpac
badpassword
Bagheli
Bahasa
Baidu
Balkar
bangla
baremetal
baremetalinfrastructure
BATCHAI
batchmanaged
batchresponse
BAYESIANOPTIMIZATION
bbox
BCDR
BCWG
beider
Bfor
bfqt
BGRA
BGRABGRA
BGRBGR
Bhojpuri
bigint
Bigram
bigrams
bing
Bing's
bingapis
bingautosuggest
bingcustomimagesearch
bingcustomsearch
bingentitysearch
bingimagesearch
bingnewssearch
bingspellcheck
bingvideosearch
bingvisualsearch
bingwebsearch
Bioconductor
Bislama
Bitbucket
Bitlocker
bitness
bitrates
bitstream
biztalk
blobfuse
blobservices
blobstorage
blockblob
Blockchain
blockid
blocklist
blocklisttype
Bluefield
BMCI
BMCIP
BMSAAD
BMSPO
BMSRP
Bodo
Bokmaal
Bokmål
Bootstrappers
bot's
botservice
boundingbox
boundingzoom
Brajbha
brazileast
brazilsouth
brazilsoutheast
BRCPF
browsable
bruceper
Bsaling
bsls
buildpack
Buildpack
buildpacks
Buildpacks
Bundeli
Burstable
bursty
businessmetadata
buslogic
byoa
BYOC
BYOK
BYOL
BYOS
bzip
cacerts
cadl
calculatebaseline
canadacentral
canadaeast
canceldelete
cancelpipelinerun
canonicalized
capi
Carbonite
carretera
catalogapi
catenate
catenated
caverphone
Cavlc
Cbcs
CCYYMMDD
Cenc
centralindia
centralus
centraluseuap
certificatescreateorupdate
certificatesdelete
Certificatethumbprint
certverify
Chademo
chainer
Chamling
changedSince
changepoint
changestate
CHECKACCESS
Checkfeature
CheckfeatureSupport
checkin
checkmark
checknameavailability
checkpointing
Chhattisgarhi
Chttp
CIDR
CIDRs
cidx
CIFS
ciphertext
CISCOASA
Citus
claimCondition
claimType
classificationdef
classificationrules
clfs
Clickthrough
clientaccesspolicy
clientencryptionkeys
clienterror
clientgroup
clientlib
clientmetric
clientmetrics
clipart
CLIs
CLOGFILE
Cloneability
Cloneable
closedlist
closedlists
Cloudamize
cloudapp
cloudevents
cloudManifestFiles
cloudproperties
cloudsimple
clustermonitoring
clustername
CMAF
Cmdkey
cmdlet
cmdlets
CMEK
CMKDW
CMKHS
CMMI
CNAME
cntk
CODEGEN
codegeneration
codemirror
codepackage
Coffeelake
cognitiveservices
colls
colocation
COLUMNSTORE
commandshistory
commitmentplans
Compat
compilationjobs
compositeentities
computervision
CONCURRENTAPPEND
Conda
configreferences
connectionstrings
conntrack
Conntrack
consumergroups
containerid
containerinstance
containerlogs
containername
containerregistry
containersas
containerservice
Contentcrc
contentmoderator
continuationtoken
continuousdataexports
continuouswebjobs
contoso
contosodataset
contosomedia
Convolutional
cooldown
copyid
copyto
Corda
coreml
Corent
Cortana
Cosell
cosmosdb
costcenter
costinsights
costmanagement
Couchbase
cpes
cpim
CPIM
Cran
CRDs
creatable
createbsl
createconsumergroup
createdtime
createorupdate
createpreview
credativ
Creds
crossdomain
cscfg
csdef
csname
CSPM
CSRP
csrs
Ctlr
CUDA
currentbillingfeatures
currentuser
customdnssuffix
customerinsights
customhostname
customhostnames
customimages
customimagesearch
customizability
Customizer
custommpi
customprebuiltdomains
customprebuiltentities
customprebuiltintents
customprebuiltmodels
customproviders
customsearch
customvision
customvisionprediction
customvisiontraining
CUTOVER
CVEs
CVSS
cyclicity
Cyrl
dacl
DaemonSet
dailyforecast
dailyhistorical
dapr
Dari
darkgrey
Darussalam
databox
Databricks
datacatalog
Datacenter
datacenters
datacontenttype
datadisk
Datadog
dataexplorer
dataexports
datafactory
datafactoryv
dataflows
datafreshness
datagrain
datalake
datalakeanalytics
datalakestore
Datamasking
datamigration
datamodel
datapath
datapoint
datapoints
dataschema
Dataset
datasetid
datasets
datasource
Datasources
datastore
datastores
dataversion
Dataware
datawarehouse
datawarehousequeries
Dataworld
datetimeoffset
datetimes
davinci
DBCMK
DBFS
Dbinstance
DCOS
ddagpu
Ddos
DDTHH
deadletter
deadlettered
deallocate
deallocated
Deallocates
deallocating
Deallocation
Deboards
debugsend
decisionrule
decodable
Decompounder
dedicatedhsm
dedup
deduping
deduplication
defanged
defrag
Deinterlace
deinterlacing
deletable
deletebsl
deleteconsumergroup
deletedcertificates
deletedkeys
deletedsecrets
deletedservices
deletedstorage
deletedwithversions
deletefailed
deleteissuers
deleteprivateendpointconnection
deletesas
deletetype
demorun
denylist
deployer
deploymentmanager
Deprovision
Deprovisioned
deprovisioning
deprovisions
Deregisters
deserialization
deserialized
deserializer
deserializing
destaging
destinationshares
detailedstatus
deterministically
Devanagiri
devbox
devboxdefinitions
devboxes
devcenter
devcenters
deviceclass
deviceclasses
devicecredentials
devicegroups
deviceid
deviceids
deviceprovisioningservices
devicestates
devicetags
devicetemplates
deviceupdate
Devops
devspaces
devtestlab
devtestlabs
dewpoint
dhcp
Dhimal
diagnosticcontext
diarization
dicom
Dicom
DICOM
dicomservice
dicomservices
digitaltwins
DIMM
Directline
disableautoscale
disablescheduling
disambiguated
Disambiguations
disconnectactivesessions
Discoverability
discoverbackup
diskmigrationjobs
diskoperations
Distcp
Distro
dllpath
DMARC
DMSDB
DMTS
Dnat
dnsname
dnszones
DOCM
docx
Dogri
Domainful
domainname
domainservices
DOTALL
dotnetspark
dras
DRAs
DRMs
dscp
Dscp
dsmax
Dsms
DTCs
DTDL
Dtus
duration'PT
dwgzippackage
dynamicpersongroups
Dynatrace
EAPMSCHA
EAPMSCHAP
EAPTLS
eastasia
eastus
ECDHE
ECDSA
edgegateway
Edgenode
edgenodes
EDIFACT
edittables
EDMX
Einsteinweg
EIRP
eirpd
Ekaterinburg
ekus
ElasticSan
ElasticSans
Eloqua
enableautoscale
enablelog
enablement
enablescheduling
ename
endoftext
endpointkeys
endpointname
endswith
endtime
endTime
endzone
Enein
engagementfabric
enquoted
enrollmentgroups
entitydef
entitydocument
entitysearch
entrypoint
enumdef
environmentsettings
EPSG
erasureordestructionlog
errordetail
errored
Erzya
ESDNI
Español
estaba
Etag
etags
Etcd
Ethereum
EUGPS
evaluateautoscale
evalue
eventcategories
eventgrid
Eventhub
eventhubconnections
eventhubs
eventroutes
eventtime
eventtypes
EWDG
exceptiontype
exfiltrate
Exfiltration
experimentids
expiresin
Explainability
explicitlist
exportconfiguration
exportdevices
exporterrors
exportstatus
externaldatasources
externalDNSIPAddress01
externalDNSIPAddress02
extranet
EYWQ
faceapi
facelists
facetable
Failback
failover
failovers
Fairplay
Fanout
farmBeats
FarmBeats
Faroese
fatherable
faultable
favorited
fconfig
Fcontoso
FDID
fearthecowboy
featurecapabilities
featurestate
Featurization
featurized
Featurizer
featurizers
feedbacktype
FHIR
fhirdestination
fhirdestinations
fhirservice
fhirservices
filegroup
filepath
filepermission
fileserver
fileservers
fileshare
Filestream
filesystems
fileuploaderr
fileuploadout
fileurl
findsimilars
findsquare
finetune
finetunes
firmwares
Flexera
Flowlet
fluentd
forceclosehandles
forestsummary
formrecognizer
FPGA
Fpushpins
fqdn
FQDNs
Français
francecentral
francesouth
freebsd
freeflow
frontdoor
Frulian
fsaction
fullmetadata
Fulltext
fullyqualified
functionappsettings
Gagauz
galician
galleryimages
Garda
Gbps
GC'd
gcch
GCMAES
gdpr
genderless
generatelivetoken
generateverificationcode
generateverificationcodex
generatevpnclientpackage
generatevpnprofile
geobias
geocode
geocoded
geocodes
geodata
Geodata
Geofence
geofences
Geofencing
geojson
Geopair
georegions
georeplication
geospatial
germanynorth
germanywestcentral
GETACLSTATUS
getactivationkey
getactivesessions
getavailablebillingfeatures
getazresiliencystatus
getbsl
getcertificate
getconsumergroup
GETCONTENTSUMMARY
getdevices
getent
GETFILESTATUS
getikesas
getissuers
getitems
getjob
getkey
getmaptile
getprivateendpointconnection
getprivatelinkresources
getrotationpolicy
getsas
getskus
getssotoken
gettestresultfile
getvpnclientipsecparameters
getvpnprofilepackageurl
getx
gibibytes
GIFs
Gilbertese
githuboauth
githuboauthcallback
githubusercontent
gitrepo
globalconfiguration
Gloo
gltf
gluster
glusterfs
gmsa
Gmsa
GOARCH
GPUMIG
GPUP
GPUs
Grafana
Grammarly
GRANTACE
granularities
graphrbac
Greenplum
groundstation
Groupby
groupedby
GRPC
GSMT
GTFS
guage
guestconfiguration
GUID
GUIDs
Gurung
GZRS
Haag
haase
Había
hadoop
HADR
Halbi
hana
hanaonazure
Hani
Hant
Hardenings
Haryanvi
hbase
hbasephoenix
hcatalog
HCRP
HDFS
hdinsight
Headnode
healthbot
healthcareapis
healthstatus
Heatbeat
heatmap
hecto
hflip
HHMM
HHMMS
HHMMSS
hierarchicalentities
hierarchicals
hierarchyid
highestcriticalimpact
hivevar
HKEY
hnsonmigration
homepagetest
Horovod
hostnames
hostpool
Hotfix
hotfixes
hotpatching
HSLA
HSMs
Hubspot
Hugepages
hybridconnection
hybriddata
hybriddatamanager
Hyperdrive
Hypernet
hyperparameters
hyperparams
Hyperscale
hyperv
hypervcollectors
Iaas
IAASVM
iaasvmcontainer
IANA
iata
ICANN
icao
ICCID
Icelake
ICMP
Idempotence
idempotency
IDNS
IDPs
IDRG
IKEV
ilearner
illumos
iloveyou
IMAGEBUILDER
Imagelist
imagelists
imagesearch
IMDS
immutabilitypolicy
Importances
importcollectors
importdevices
IMSI
Inari
Inbuild
incomingrelationships
incrementalcopy
indic
inferencing
Informations
Informix
Ingestor
ingressed
INITIALIAZING
inittime
inkrecognizer
inlinecount
inlines
innererror
inotify
Inotify
Inprogress
installable
installableupdates
integrationaccount
Intelli
intervaled
Intraorg
intset
intune
intvl
Intvl
INVALIDARG
IOPS
IOSMAM
iotcentral
iotconnector
iotconnectors
iotdps
iothub
iothubprovisioningservices
iotspaces
iotspacesservice
ipam
IPAM
ipconfig
ipconfiguration
ipconfigurations
ipfilterrules
IPFIX
ipgroups
ipos
Ipsec
ipsettings
ipssl
iscloneable
Iscsi
iscsiservers
isdir
isdirectory
isfolder
ishostingenvironmentnameavailable
ishostnameavailable
isIdentityCertExprired
isnullable
isochrone
isordered
issqlcompression
istransitioning
isusernameavailable
ISVs
items
ITSM
janedoe
japaneast
japanwest
Jaunsari
Jedobot
Jira
jobcompletion
jobid
jobpreparation
jobpreparationandreleasetaskstatus
jobrelease
jobschedule
jobscheduler
jobschedules
johnc
JOHNDEERE
johnsmith
JSONLD
Jtoken
jumpbox
jwts
K'iche
K’iche
Kabuverdianu
Kachin
kafkarest
Kaliningrad
Kangri
Karachay
Kashubian
kbId
Kbps
KECA
keda
Keda
KEDA
kernelspec
keyname
Keyschannel
keyspace
keyspaces
Keytab
Keyvault
keyvaultproperties
keyvaulturi
keyversion
Khaling
KHTML
kibana
Kiswahili
KMPH
Knowledgebase
knowledgebases
koelner
Kölner
koreacentral
koreasouth
Korku
Koryak
Kosraean
Kpis
Kraaij
Kratos
Krustlet
Ksettings
kstem
kube
kubeadmin
kubeconfig
kubeconfigs
kubelet
Kubelet
kubelogin
kubenet
kubernetes
KubeVirt
Kumyk
Kurukh
kusto
Kustomization
kustomizations
Kustomizations
kustooperations
kvset
l'avion
labaccounts
labelset
labservices
LACNIC
Lajolla
languagedata
largefacelists
largepersongroups
largerc
lastfile
lastmodified
Latn
LDAP
ldaps
ldom
leavingpool
LEDs
legalhold
Lfot
Lhcp
LHCP
libtrust
lifecycle
lifecycles
lifetimejobstats
lifetimepoolstats
Liftr
Linestring
linkconnections
linkedservices
linkexpiryinminutes
linklayer
linktables
LISTAFTERID
listbackups
listbyrg
listbysubscription
listcertificates
listehgroups
listhandles
listissuers
listjobs
listkeys
listprebuilts
listprivateendpointconnections
listprivatelinkresources
listsas
listsecrets
LISTSTATUS
listsyncfunctiontriggerstatus
listsyncstatus
liveevent
liveoutput
livyid
Lminimal
loadbalancer
loadtest
loadtests
loadtestservice
localbusinesses
localcategories
localcircularview
Localizable
localmachine
localmapview
localrun
localsearch
Lockdown
loganalytics
loggerid
logio
logit
logits
Logix
lognormal
logprobs
logprofiles
loguniform
Logz
longrunning
lookback
lovins
lowpriority
lpar
LPIM
LQUP
LRO's
lsilogic
lsilogicsas
Lucene
Lule
Lumia
LUNs
Luxembourgish
machinelearning
machinelearningcompute
machinelearningexperimentation
machinelearningservices
machinewithhints
madvise
Magadan
Magento
Mahasu
maintenancewindows
Malto
managecontacts
managedapplications
managedclusters
managedeployments
managedHSMs
managedidentity
managedserviceidentity
managedservices
managee
manageissuers
managementgroups
managementpartner
managementpolicy
manualupgrade
mapbox
mapconfiguration
mapconfigurations
mapred
mapreduce
Maputnik
mariadb
Marketo
marketplaceagreementsapi
marketplacecatalog
marketplaceordering
maxclients
maxcoordinates
MAXDOP
MAXERRORS
maxfragmentationmemory
maximumblobsize
maxmemory
maxpagesize
maxresults
MAXSIZE
maxzoom
mbaldwin
Mbps
MCAS
MDATP
mebibytes
mediaservices
mediumrc
Merkle
Meru
Mesos
messageid
messagettl
messagingplan
metadatavalues
metaphone
metastore
Metastores
Metric's
metricdefinitions
metricmetadata
metricname
metricnames
metricnamespace
metricsadvisor
metrictype
mgmt
MHSM
MHSMIP
Mibps
microservices
microsofttranslator
migratemysql
migrateproject
migratetoaad
Miliseconds
mincoordinates
minidump
minimalmetadata
ministamps
Minkowski
minzoom
mipsle
Miti
mixedreality
Mkdirs
mktorest
ML's
mlapi
mlflow
mlFlowTrackingUri
mltable
mnist
modelmanagement
modifiedtime
MODIFYACLENTRIES
monitoringconfiguration
monitoringconfigurations
Monospace
mountainview
Movere
MPNS
MRAN
mrenclave
mrsigner
MSAZR
MSAZRDE
MSAZRUSGO
MSCONCAT
mscv
msdb
MSGETACLSTATUS
MSGETFILESTATUS
msix
MSIX
msixpackage
msixpackages
MSIXpackages
MSLISTSTATUS
MSMCAZR
msrp
MSTI
mucho
multiapi
Multiclass
MULTIJSON
Multilabel
Multinomial
multipart
multipoint
multipoints
Multiset
multislot
multispeaker
multistep
Multisubnet
multivalued
muxed
muxer
MUXes
muxing
mware
Mwarev
myanalytics
myapp
myaudio
myblobstore
mydevenvironment
myexperiment
myimage
mylocation
mylog
mymodel
mypath
mypicture
mypictures
myregistry
myscope
myshopify
mysite
mysquare
mystore
myvolume
myworkbooks
n'eventtype
n'recognition
nagios
nameserver
namespace's
nanoserver
Napoli
napt
Napt
NAPT
natgateway
nbformat
Nccl
nchar
ndjson
ndvi
NDVI
ndwi
NDWI
Neighbourhood
nesterov
netapp
netbios
netbsd
netdev
Netdev
netezza
netfilter
Netfilter
networkruleset
networkrulesets
networkstatus
networktraversal
networkwatcher
newpassword
newrelapp
newssearch
Newtonsoft
nextlink
NFSauto
Ngfw
NICs
nillable
nist
Niuean
NLSTEXT
NMAE
noaccess
noaction
noAddressPrefixes
noartifactsource
nocopy
nodeagentskus
nodeconfiguration
nodecounts
Nodeploy
NodePool
nodetool
nodrm
Nogay
nometadata
nonadmin
NONCLUSTERED
nonincreasing
nonpaged
nonreadable
nonstarted
Nonsupported
nopublicipaddresses
Noreuse
northcentralus
northeurope
norwayeast
norwaywest
nostore
notebookapis
notificationchannels
notificationhubs
notstarted
notstrict
nouploadcache
nowcasts
npipe
NRMSE
nsdname
NSGs
nsku
NSSAI
nsxt
ntext
ntfs
ntlm
numa
numofmessages
numrecords
nvarchar
NVME
Nynorsk
nysiis
OAEP
Obuscated
Occitan
octokit
Odata
odatatestxx
odatatype
ODBC
oeverify
offboard
offboards
officedocument
OIDC
OLTP
omex
Omnichannel
onboarded
Onboarding
Onboards
ondemand
ondemandgc
onedeploy
onmachine
onmicrosoft
ONNX
Onprem
onpremises
ONVIF
oobe
Oozie
openai
openapi
openbsd
opencode
opencontainers
openid
openlr
openxmlformats
operationalinsights
Operationalization
operationresults
operationsmanagement
operationstatuses
operatorconnect
opid
oplog
Optedin
Optimised
Optimiser
Optimisers
optionalbody
optmem
Optmem
organisation
originpath
Orignal
osdisk
osdiskforlinuxsimple
osdiskforwindowssimple
OSMAM
OSNIC
OSSKU
Otomi
outputdirectoryid
overprovision
overprovisioned
overprovisioning
overridable
overriden
overviewbox
overviewzoom
OWASP
oxxm
pageable
pageblob
pagelist
Parallelise
paramref
Paramter
PARAVIRTUAL
parentpath
partnertopic
passcode
Passthrough
passwd
patternanyentities
patternrule
patternrules
PAYG
Paypal
PBIE
PCIE
PCNET
PDFs
peekonly
peerings
Pendingissuance
Pendingrevocation
percentComplete
perfcounters
perfmon
performant
performexitoptionsjobaction
Perler
persistedfaces
personalizer
persongroups
Petabit
PFSMM
Phonetik
phplogging
phpworkloads
phraselist
phraselists
Picometer
Pids
pipelineruns
piqd
PITR
pixelated
pkcs
playready
Plex
Plmn
PLREGON
pmem
Pohlmann
pois
policyassignments
policycertificates
policydefinitions
policyid
policyinsights
policykey
policyset
policysets
Polybase
polyfill
polyline
poolusagemetrics
popreceipt
portalconfigs
portalsettings
postbackup
Postgre
Postgres
postgresql
postrestore
powerbi
powerbidedicated
powerbiembedded
poweredoff
poweroff
PPSX
PPTM
pptx
prebackup
prebackupvalidation
prebuilts
precache
preconfigured
Preemptable
preflight
prelabel
preload
preloading
prem
premieraddonoffers
premieraddons
Preprovisioned
Prerelease
prerestore
pretrained
prevalidated
previewrows
prevsharesnapshot
prevsnapshot
pricesheet
pricesheets
pricings
primarybytes
primingjob
primingjobid
privatedns
PrivateLink
privateLinkForAzureAd
privatelinkhub
privatelinks
privatelinkservice
privatelinkservicesforpowerbi
privatepreview
programbriefs
projectable
propagations
Propagations
propogation
Protectable
Providerhub
providerport
provisioner
provisioningservices
provisioningState
Psec
PSNR
pstn
ptrdname
publicipaddresses
publicpreview
publishingcredentials
publishsettings
publishxml
PUID
pullrequest
Purgeable
pushdown
pushsettings
pvscsi
pwsh
Pyspark
pytorch
QFEs
qlognormal
qloguniform
qnamaker
qnas
qnormal
qos
Qssw
Qualys
Queretaro
querylogs
querypool
querystring
querytablestatus
querytriggers
questionanswering
queueservices
QueueStatus
Quickbase
quickbooks
quicktest
quniform
quotametrics
quotastatus
racyscore
RAGRS
RAGZRS
randint
rangelist
Rankable
RANs
rasterize
rasterized
ratelimit
ravbhatnagar
rawphysical
rawvirtual
rawwebsockets
rawxml
rbac
rdbms
RDMA
RDWORKERNAME
readonlykeys
readwrite
realtime
reassociate
Rebalance
recommendedactions
reconfig
reconfigurations
reconfiguring
recordset
recordsetnamesuffix
recordsets
recoverypoint
recoverypoints
recoveryservices
recoveryservicesbackup
recoveryservicessiterecovery
recurse
Redirector
rediscache
rediscachemanagement
RediSearch
redisenterprise
Redshift
Reenabled
Refid
regen
regeneratekey
regeneratekeys
regexentities
regexes
regionality
regionalized
regionproposals
registeredidentities
registryname
rehydrated
Reimage
reimageall
reimaged
Reimages
reimaging
relationshipdef
Relaytype
remediate
remediated
Remediations
remoteloginsettings
remoterendering
remoterenderingvm
remoteuser
REMOVEACL
REMOVEACLENTRIES
REMOVEDEFAULTACL
removenodes
removex
reparent
replicationdetails
replicationstatus
replicationsummary
replicationusages
replicationv
replicator's
replicator’s
repo
reportconfigs
repos
Reprotect
Reprovision
reprovisioned
Reprovisioning
reprovisions
reranker
Reranker
Reregister
Rescan
reseller
reservationorders
resetapikey
resetconnection
resetdocs
resetskills
resetvpnclientsharedkey
resnest
Resolvability
resourcegraph
resourcegroup
resourcegroups
resourcehealth
resourcename
resourceregion
resourcetype
Responsys
RESTAPI
restoreheartbeat
Restproxy
restrant
restype
resumable
resync
resynchronization
Resynchronize
retaineddata
retarget
retargeted
retargeting
Retriable
Retryable
Revalidates
Revertable
REVOKEACE
rfsp
Rfsp
RGBARGBA
RGBRGB
rgname
Rhcp
RHCP
rhel
RIRs
rmem
Rmem
rmpl
RMSE
Rolledback
Rollforward
rollouts
rolloverdetails
rollupby
rootfs
rosettanetprocessconfigurations
rotatediskencryptionkey
rotationpolicy
routable
routingendpointhealth
rpki
RPKI
rpmsg
rpns
RSAES
RSASSA
rscc
rscd
rsce
rscl
rscript
rsct
Rslp
RSNULL
rstrnt
RTMP
RTSP
ruleid
Ruleproperties
Ruleset
Rulesets
runbook
Runbooks
runcounts
runid
runsource
runtimes
rwdlacup
rwxrw
Saas
Sadri
Safenet
salesforcetables
saling
salinuxvm
Sami
saml
Santali
SAQL
saskey
SASL
SAWA
sawinvm
SBEH
Scaleset
scalesets
Scame
scanability
scanrulesets
scheduledjobs
ScheduleType
schemagroups
SCMS
SCOM
scopemap
SCSV
SCVMM
SDDL
sdks
SDWAN
searchbuffer
searchindex
searchmanagementclient
searchservice
Seasonality
SECG
secondarybytes
SECP
secureobject
securestring
securitydomain
securitydomaindownloadpost
securitydomainoperationstatus
securitydomaintransferkey
securitydomainuploadoperation
securityinsight
seealso
Seleted
seresnext
serialconsole
servercollectors
servererror
serverfarm
serverfarms
serverless
serverlevel
servermetrics
servicebus
servicebusqueue
servicebustopic
serviceconfiguration
servicefabric
servicefabricmesh
servicefabrics
servicemap
servicemembers
serviceprincipal
servicerunners
servicestats
serviceTagChangeNumber
servicetopologies
servicetopology
serviceunit
serviceunits
sesparse
sessionhosts
sessionids
sessionstate
SETACL
SETEXPIRY
setissuers
SETOWNER
SETPERMISSION
setrotationpolicy
setsas
setvpnclientipsecparameters
setx
sfhealthid
sfpkg
shamir_share
shapefile
shapefiles
sharded
sharedkey
sharename
Sharepoint
sharesnapshot
Shoebox
Shopify
Shopify’s
shortcodes
showall
showback
showonly
signalr
Signin
Signup
silverlight
SIMIDs
SINGLEJSON
Sirmauri
siteextensions
sitename
siterecovery
skillset
skillsets
skiptoken
sklearn
Skolt
SKU
SKU's
skus
SLES
Sllb
slotcopy
slotsdiffs
slotsswap
slowlog
smalldatetime
smallint
smallmoney
smallrc
Smartsheet
SMBIOS
snapshotrun
snapshotsdr
snaptshot
SNAT
SNMP
snssai
Snssai
Sobol
softwareplan
SOHSV
solaris
solr
somaxconn
Somaxconn
someuser
sorani
sortorder
soundex
sourcecontrols
southafricanorth
southafricawest
southcentralus
southeastasia
southindia
spaceallocationparameter
sparkconf
sparkconfiguration
sparkconfigurations
sparkr
sparql
SPDX
Spearman's
specversion
speechservicesmanagement
speechtotext
splitAllCSVs
Spza
SQLAG
sqldatabase
SQLDB
SQLDW
SQLMI
sqlmigration
sqlpool
Sqlpools
SQLRDS
sqlvirtualmachine
sqlvm
Sqlvms
Sqoop
SSDZRS
SSIS
SSISDB
ssoadfs
SSTP
ssword
stackset
standardasciifolding
startlocalrun
startpacketcapture
startrun
startswith
starttask
starttaskfailed
starttime
startTime
stateful
stateset
statesets
statetile
staticsite
statusdir
stderror
stdev
Stix
STIX
stoppacketcapture
stopresize
stopword
stopwords
Stor
storageaccount
storageaccounts
storagedatalake
storageimportexport
storagesku
storagesources
storagesync
storagetarget
storagetargetinfo
storageuri
storsimple
streamanalytics
streamingendpoint
streamingjobs
streamingservice
structdef
subcause
subcode
subcomponent
subcomponents
subdir
subdomain
subexpressions
subfolder
subfolders
subinquireditemcount
sublist
sublists
submount
subnames
subnet
subnet's
subnetid
subnetname
subnets
suboperation
subprotectableitemcount
Subresource
subresources
subscriptionid
subshell
Substate
substatus
substatuses
substringof
subtasksinfo
subteam
subtree
subtrees
subvolume
subvolumes
subwoofer
subword
subwords
sudoer
suggesters
suid
Superfresh
superset
supportedimages
supportedvpndevices
supporttickets
susbcriptionid
svpn
swappable
swappiness
Swappiness
swedensouth
switchprotection
switzerlandnorth
switzerlandwest
Sybase
Syncer
syncfunctiontriggers
synonymmaps
syntheticmonitorlocations
sysctl
Sysctl
sysctls
Sysctls
Syslog
sysname
sysprep
Sysprepped
systemlevel
SYSVOL
tablefragments
tableservices
tabletypes
tablevaluedfunctions
tagname
tagsandregions
tagvalue
TARGETDURATION
targetv
taskcompletion
taskcounts
taskfailure
tasksuccess
Taxii
Tbps
Tcpkeepalive
Tebibytes
tempdb
templated
templatelink
templeton
temporarydisk
Tensorboard
tensorflow
TEPCO's
teradata
terminatejob
Termlist
termlists
termtemplatedef
testall
testallroutes
testfailover
testmanager
testnew
testnewroute
testpl
testresultfile
testrun
testruns
Tetum
textanalytics
TFIDF
Tful
Tfvc
Thangmi
tilejson
tileset
tilesetconfiguration
tilesets
timeasc
timedesc
timedout
timeframe
timegrain
timeseries
timeseriesinsights
Timespan
timestep
timezones
tinyint
tmpfs
Tmpfs
Tokenizes
tombstoned
toolchain
toolset
tooltips
topqueries
topquery
TPEG
tpgs
traceback
traceparent
traceroute
tracestate
trafficmanager
trafficmanageranalytics
trafficmanagerprofiles
trafficmodelid
tráfico
transcodes
transcoding
transcriptmoderationresult
transferkey
translatortext
trendingtopics
triggeredwebjobs
triggerruns
TSVE
Turbonomic
Tuvan
Twilio
Txns
typeahead
typedefs
Typeless
typeperf
uaecentral
uaenorth
uaesouth
udid
udids
UE's
UEBA
UEFI
Uint
uknorth
uksouth
ukwest
Ulaanbaatar
Umodeled
unallocated
unarchive
unarchiving
unassign
unassignment
Unassigns
unattend
unbilled
Unclaim
uncommittedblobs
Undelete
undeleted
Undeleting
unencrypted
unexamined
unhide
unhold
Unigrams
uniqueidentifier
uniquestring
unitless
unixtime
UNKNOWON
unleased
unlocalized
unmanaged
unmodeled
unmonitored
UNOA
UNOB
UNOC
UNOD
UNOE
UNOF
UNOG
UNOH
UNOI
UNOJ
UNOK
UNOX
UNOY
unpairing
Unparented
Unparked
unparsed
unprepare
unprepares
unpreparing
Unprocessable
Unprovision
unprovisioned
Unprovisioning
Unprovisions
Unpublish
Unregistering
Unregisters
unrestorable
Unsecure
unsubstituted
untagged
Untracked
unvalidated
unversioned
unwrapkey
updatecertificate
updatecompliance
updatehostname
updatepolicy
updateprivateendpointconnection
updateproperties
updation
upgradegraph
upgradeos
uploadbatchservicelogs
uploadcertificate
uploadsessions
upns
upsell
Upsert
upserting
usagescenarios
useraccount
userargs
userdelegationkey
usererror
userflows
userid
usermanaged
usermetadata
userpreference
userprincipalname
usersetting
usertime
USQL
USUK
uturn
UUCP
UUIDs
Uyghur
VAIDK
valn
varbinary
varchar
vaultconfig
Vaultsecret
vaultstorageconfig
vaultusages
vcenter
vcenters
Vcore
Vcores
VCPU
vcsa
Vectorizer
verifyx
versionid
Vertica
Vfyc
vhds
VHDX
videoanalyzer
videosearch
viewp
virtualclusters
virtualip
virtualmachine
virtualmachineimagebuilder
virtualmachines
virtualnetworkgateways
virtualnetworkrules
virtualnetworks
Virtustream
viruela
visibilitytimeout
visualsearch
visualstudio
vlan
vlanid
vlans
Vldb
VM's
vmextension
VMILR
vmimage
vmimages
vmname
VMOS
vmotion
VMQS
VMSS
VMSSVM
vmuuid
vmware
vmwarecollectors
vmwaretools
VMXNET
vnet
vnetid
Vnets
voip
Volapük
volume
volumegroup
volumegroupname
volumegroups
volumename
volumes
volumesize
Vpnclient
vpnconfiguration
vpndeviceconfigurationscript
vray
Vrops
vsphere
VSTS
VSTSRM
Vuln
vusers
VXLAN
W3CLOGFILE
waagent
WADL
waitforjobcompletion
waitingforstarttask
Walser
WANAs
WANs
Wargs
WASB
wasm
Wasm
wasmtime
watchlist
Watchlist
watchlists
Watchlists
waypoint
waypoints
WDATP
WEBAPICONTAINER
webapplicationfirewall
webapps
Webchat
webhdfs
webhook
webhooks
webhostingplans
webjob
webjobs
webproxy
webpubsub
WebPubSub
websearch
webservices
Webspace
webtest
webtestresult
webtests
westcentralus
westeurope
westindia
Westlake
westus
WGXM
whitelisted
Whitelisting
Whitelistings
whitespaces
Whois
Widevine
windingness
windowsazuremediaservices
windowsesu
wlmengg
wmem
Wmem
wordprocessingml
workbooktemplates
Workernode
workitemsource
workloadmonitor
workspace's
workspaces
wrapkey
WSFC
WTGCTBG
WWKZ
XBing
xcool
Xeon
Xero
xlarge
xlargerc
XLSB
XLSM
xml
XSMB
Xstr
xvalue
XVCJ
Yazaki
yolo
Yucatec
yvalue
Ywhk
YYMMDD
Zabbix
Zerto
Zhuang
Zilla
zipdeploy
ziplist
Zoho
zoneinfo
<<<<<<< HEAD
zset
=======
zset
classificationdef
entitydef
termtemplatedef
enumdef
relationshipdef
structdef
typedefs
testfailover
tmpfs
Tmpfs
npipe
nocopy
Orignal
Onprem
targetv
Seleted
classificationrules
Unparented
scanrulesets
Ruleset
Rulesets
Ruleproperties
XLSB
Miti
DOCM
PPSX
PPTM
XLSM
xcool
DOCM
multislot
noAddressPrefixes
serviceTagChangeNumber
Tebibytes
shortcodes
programbriefs
passcode
bursty
privatelinkservicesforpowerbi
NodePool
hnsonmigration
aborthnsonmigration
lsilogic
buslogic
pvscsi
lsilogicsas
ipsettings
linklayer
Ctlr
vcenters
Mwarev
pmem
actuals
Actuals
rawphysical
rawvirtual
sesparse
blobstorage
dataexplorer
servicebusqueue
servicebustopic
dataexports
stackset
CSPM
autoprovisioning
schemagroups
videoanalyzer
Unsecure
Noreuse
linkconnections
edittables
detailedstatus
linktables
querytablestatus
loadtestservice
testmanager
additionalmetrics
loadtests
appcomponents
clientmetrics
vusers
clientmetric
testruns
odatatestxx
testrun
loadtest
xvalue
yvalue
servermetrics
IAASVM
Picometer
Petabit
questionanswering
napt
Napt
NAPT
Plmn
IMSI
UE's
Preemptable
Ambr
AMBR
rfsp
Rfsp
snssai
Snssai
NSSAI
Tbps
Vuln
IAASVM
Quickbase
Smartsheet
valn
adamw
hflip
nesterov
yolo
CUDA
xlarge
Sobol
Seasonality
autosave
Wargs
featurizers
Spearman's
Qualys
primingjob
primingjobid
operatorconnect
servermetrics
getent
useraccount
businessmetadata
usermetadata
Relaytype
Deboards
Deregisters
Dataworld
Asana
AppFigures
Twilio
getazresiliencystatus
providerport
spaceallocationparameter
cadl
unassignment
unassign
Unassigns
enrollmentgroups
scheduledjobs
getdevices
Umodeled
unmodeled
getx
setx
verifyx
removex
generateverificationcodex
favorited
datawarehousequeries
Dataware
SIMIDs
ICCID
unversioned
RANs
azuresqldbkeyrotation
DBCMK
DTCs
Angika
Awadhi
Bagheli
Balkar
Bhojpuri
Bodo
Brajbha
Bundeli
Chamling
Chhattisgarhi
Dari
Devanagiri
Dhimal
Dogri
Erzya
Faroese
Frulian
Gagauz
Gurung
Halbi
Haryanvi
Inari
Jaunsari
K'iche
Kangri
Karachay
Khaling
Korku
Koryak
Kosraean
Kumyk
Kurukh
Lule
Mahasu
Malto
Niuean
Nogay
Sadri
Sami
Santali
Sirmauri
Skolt
Thangmi
Tuvan
Uyghur
occured
Occured
Paramter
Spza
metallb
kubevirt
vmip
xlargerc
largerc
mediumrc
smallrc
Autotune
Showmount
autogrid
KubeProxyConfig
IPVS
TCPFIN
taginheritance
>>>>>>> e24bbf6a
<|MERGE_RESOLUTION|>--- conflicted
+++ resolved
@@ -2681,9 +2681,6 @@
 ziplist
 Zoho
 zoneinfo
-<<<<<<< HEAD
-zset
-=======
 zset
 classificationdef
 entitydef
@@ -2915,5 +2912,4 @@
 KubeProxyConfig
 IPVS
 TCPFIN
-taginheritance
->>>>>>> e24bbf6a
+taginheritance
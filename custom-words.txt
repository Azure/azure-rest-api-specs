--- conflicted
+++ resolved
@@ -335,10 +335,7 @@
 clustermonitoring
 clustername
 CMAF
-<<<<<<< HEAD
-=======
 CMEK
->>>>>>> 5a6276c5
 Cmdkey
 cmdlet
 CMMI

﻿A128CBCPAD
A192CBCPAD
A256CBCPAD
AADDS
aadiam
AADP
AATP
abcxyz
ABFS
Accel
ACCELCONTAINER
acceptors
accesskey
accesspoint
accountid
accountname
ACLs
aclspec
actionplans
acquisitionid
acrapi
activityruns
actualcost
actuser
Adal
addomainservicemembers
addsservicemembers
addsservices
addtaskcollection
ADFS
Adhoc
adhybridhealthservice
adla
adls
adminmanagement
ADTO
adultscore
affinitized
AFRINIC
agentpool
aggregatedcost
AHUB
AIAPI
Akamai
AKSENDPOINT
alertfeedback
alertrule
alertrules
alertsmanagement
alertstate
allowlist
Alon
amazonservices
amlcompute
amortizedcost
analysisservices
AND'ed
Annotatable
anomalydetector
anomalyfinder
antimeridian
APAC
APACHEAVRO
API's
apim
apimanagement
apimapis
apimapiversionsets
apimauthorizationservers
apimbackends
apimcaches
apimcertificates
apimdeployment
apimdiagnostics
apimemailtemplate
apimemailtemplates
apimgroups
apimidentityprovider
apimissues
apimloggers
apimnetworkstatus
apimnotifications
apimopenidconnectproviders
apimpolicies
apimpolicysnippets
apimportalsettings
apimproducts
apimproperties
apimquotas
apimregions
apimreports
apimsubscriptions
apimtagresources
apimtags
apimtenant
apimusers
apimversionsets
apitoken
APNIC
APNS
appconfig
appid
appinsights
applynetworkconfigurationupdates
appservice
appsettings
appteststorage
ARIN
ABGRABGR
ARGBARGB
Arjun
armtemplates
arpa
artifactroot
artifactsource
artifactsources
artifacttypes
artifacturi
asciifolding
Asns
aspnet
asyncinfo
asyncoperation
atascada
Auditd
australiaeast
australiasoutheast
authenticatable
Authenticode
authorityURL
authorizationrules
authpriv
authprovider
authproviders
authsettings
authsid
autobackup
Autocompletes
autocorrect
autocorrected
autocreate
autofit
autogenerate
autogenerated
Autogrow
autokey
automations
autopatching
autopool
autorest
autoscale
autoscaler
autoscalesettings
autoscaling
Avro
avrodeflate
AZFW
AZNB
azns
azpkg
azpodpolicy
azureaccounts
azureactivedirectory
azureblob
azurecli
azurecr
azuredatabasemigrationservice
azuredatabricks
azuredatalakeanalytics
azuredatalakestore
azuredeploy
azureedge
azurefiles
azurehdinsight
azureiotcentral
azuremigrate
azureml
azuresql
azurestack
azurestorageaccounts
azuresynapse
azuretable
azurewebsites
backend
backendhealth
backendid
backends
backfilling
Backoff
backupconfig
backupengine
backupstorageconfig
bacpac
badpassword
Baidu
bangla
Bahasa
baremetal
baremetalinfrastructure
BATCHAI
batchmanaged
BAYESIANOPTIMIZATION
bbox
BCDR
BCWG
beider
Bfor
bfqt
BGRA
BGRABGRA
BGRBGR
bigint
Bigram
bigrams
bing
Bing's
bingapis
bingautosuggest
bingcustomimagesearch
bingcustomsearch
bingentitysearch
bingimagesearch
bingnewssearch
bingspellcheck
bingvideosearch
bingvisualsearch
bingwebsearch
Bioconductor
Bitbucket
Bitlocker
bitness
bitrates
bitstream
biztalk
blobfuse
blobservices
Blockchain
Bluefield
BMCI
BMCIP
BMSPO
BMSRP
Bokmål
Bokmaal
Bootstrappers
bot's
botservice
boundingbox
boundingzoom
brazilsouth
browsable
bruceper
Bsaling
Burstable
BYOC
BYOK
BYOL
BYOS
bzip
cacerts
calculatebaseline
canadacentral
canadaeast
canceldelete
cancelpipelinerun
canonicalized
Carbonite
carretera
catenate
catenated
caverphone
Cavlc
Cbcs
CCYYMMDD
Cenc
centralindia
centralus
centraluseuap
certificatescreateorupdate
certificatesdelete
Certificatethumbprint
certverify
Chademo
chainer
changedSince
changepoint
changestate
CHECKACCESS
checkmark
checknameavailability
checkpointing
CIDR
CIDRs
CIFS
ciphertext
CISCOASA
claimCondition
claimType
clfs
Clickthrough
clientaccesspolicy
clienterror
clientgroup
clientlib
clipart
CLIs
CLOGFILE
Cloneability
Cloneable
closedlist
closedlists
Cloudamize
cloudapp
cloudevents
cloudproperties
cloudsimple
clustermonitoring
clustername
Cmdkey
cmdlet
CMAF
CMMI
CNAME
cntk
CODEGEN
codegeneration
codemirror
codepackage
cognitiveservices
colls
colocation
COLUMNSTORE
commandshistory
commitmentplans
Compat
compilationjobs
compositeentities
computervision
CONCURRENTAPPEND
Conda
configreferences
connectionstrings
consumergroups
containerid
containerinstance
containerlogs
containername
containerregistry
containersas
containerservice
contentmoderator
continuationtoken
continuousdataexports
continuouswebjobs
contoso
contosodataset
contosomedia
cooldown
Corda
coreml
Corent
Cortana
cosmosdb
costcenter
costinsights
costmanagement
Couchbase
cpim
CPIM
Cran
creatable
createconsumergroup
createorupdate
createpreview
credativ
crossdomain
csname
CSRP
csrs
currentbillingfeatures
currentuser
customerinsights
customimages
customimagesearch
customizability
Customizer
custommpi
customprebuiltdomains
customprebuiltentities
customprebuiltintents
customprebuiltmodels
customproviders
customsearch
customvision
customvisionprediction
customvisiontraining
CUTOVER
CVEs
CVSS
Cyrl
darkgrey
databox
Databricks
datacatalog
Datacenter
datacenters
datacontenttype
datadisk
Datadog
datafactory
datafactoryv
dataflows
datafreshness
datagrain
datalake
datalakeanalytics
datalakestore
Datamasking
datamigration
datapoint
Dataset
datasetid
datasets
dataschema
datasource
Datasources
datastore
datastores
dataversion
datawarehouse
datetimeoffset
datetimes
DBFS
DCOS
Ddos
DDTHH
deadletter
deadlettered
deallocate
deallocated
Deallocates
deallocating
Deallocation
debugsend
decodable
Decompounder
dedicatedhsm
deduping
deduplication
Deinterlace
deinterlacing
deletable
deleteconsumergroup
deletedcertificates
deletedkeys
deletedsecrets
deletedservices
deletedstorage
deletefailed
deleteissuers
deleteprivateendpointconnection
deletesas
demorun
denylist
deployer
deploymentmanager
Deprovision
Deprovisioned
deprovisioning
deprovisions
deserialization
deserialized
deserializer
deserializing
destinationshares
deterministically
devicecredentials
deviceprovisioningservices
devicetemplates
devspaces
devtestlab
devtestlabs
dewpoint
dhcp
diagnosticcontext
diarization
digitaltwins
DIMM
disableautoscale
disablescheduling
disambiguated
Disambiguations
discoverbackup
diskmigrationjobs
diskoperations
Distcp
Distro
DMTS
Dnat
dnsname
dnszones
docx
Domainful
domainname
domainservices
DOTALL
dras
DRAs
DRMs
dsmax
DTDL
Dtus
duration'PT
EAPMSCHA
EAPMSCHAP
EAPTLS
eastasia
eastus
ECDHE
ECDSA
edgegateway
Edgenode
edgenodes
EDIFACT
EDMX
Einsteinweg
Ekaterinburg
ekus
Eloqua
enableautoscale
enablelog
enablement
enablescheduling
ename
endpointkeys
endpointname
endswith
endtime
endTime
Enein
engagementfabric
endzone
enquoted
entitydocument
entitysearch
entrypoint
environmentsettings
EPSG
errordetail
errored
ErrorMesssage
ErrorSchema
Español
estaba
Etag
etags
Ethereum
evalue
evaluateautoscale
eventcategories
eventgrid
Eventhub
eventhubconnections
eventhubs
eventroutes
eventtime
eventtypes
EWDG
exceptiontype
exfiltrate
Exfiltration
experimentids
explicitlist
exportconfiguration
exportdevices
exporterrors
exportstatus
externaldatasources
externalDNSIPAddress01
externalDNSIPAddress02
extranet
EYWQ
faceapi
facelists
facetable
Failback
failover
failovers
Fairplay
Fanout
fatherable
faultable
fconfig
fearthecowboy
featurecapabilities
Featurization
featurized
Featurizer
feedbacktype
FHIR
filegroup
filepath
fileserver
fileservers
fileshare
Filestream
filesystems
fileuploaderr
fileuploadout
fileurl
findsimilars
findsquare
firmwares
fluentd
forestsummary
formrecognizer
FPGA
fqdn
FQDNs
Français
freeflow
frontdoor
fsaction
Fulfilment
fullmetadata
Fulltext
fullyqualified
functionappsettings
galician
galleryimages
Garda
Gbps
GC'd
GCMAES
gdpr
genderless
generatelivetoken
generateverificationcode
generatevpnclientpackage
generatevpnprofile
geobias
geocode
geocodes
Geofence
geofences
Geofencing
geojson
georegions
georeplication
geospatial
GETACLSTATUS
getactivationkey
getavailablebillingfeatures
getcertificate
getconsumergroup
GETCONTENTSUMMARY
GETFILESTATUS
getissuers
getitems
getjob
getkey
getmaptile
getprivateendpointconnection
getprivatelinkresources
getsas
getskus
getssotoken
gettestresultfile
getvpnclientipsecparameters
getvpnprofilepackageurl
gibibytes
GIFs
githubusercontent
gitrepo
globalconfiguration
Gloo
gluster
glusterfs
GOARCH
GPUP
GPUs
Grammarly
GRANTACE
granularities
graphrbac
Greenplum
Groupby
groupedby
GRPC
GSMT
GTFS
guestconfiguration
GUID
GUIDs
GZRS
Haag
haase
Había
hadoop
hana
hanaonazure
Hant
Hardenings
hbase
hbasephoenix
hcatalog
HCRP
HDFS
hdinsight
Headnode
healthcareapis
Heatbeat
heatmap
HHMM
HHMMS
HHMMSS
hierarchicals
hierarchicalentities
hierarchyid
hivevar
HKEY
homepagetest
Horovod
hostnames
Hotfix
hotfixes
HSLA
HSMs
Hubspot
hybridconnection
hybriddata
hybriddatamanager
Hyperdrive
Hypernet
Hyperscale
hyperv
Iaas
iaasvmcontainer
IANA
iata
ICANN
icao
ICMP
IDNS
IDPs
IKEV
ilearner
iloveyou
IMAGEBUILDER
Imagelist
imagelists
imagesearch
IMDS
importdevices
Inbuild
incomingrelationships
indic
inferencing
Informations
Informix
Ingestor
ingressed
inkrecognizer
inlinecount
inlines
innererror
Inprogress
integrationaccount
Intelli
intervaled
intset
intune
INVALIDARG
IOPS
IOSMAM
iotcentral
iotdps
iothub
iothubprovisioningservices
iotspaces
iotspacesservice
ipam
ipconfig
ipconfiguration
ipconfigurations
ipfilterrules
Ipsec
ipssl
ipgroups
IPAM
iscloneable
Iscsi
iscsiservers
isdir
isdirectory
ishostingenvironmentnameavailable
ishostnameavailable
isnullable
isochrone
isordered
issqlcompression
istransitioning
isusernameavailable
ISVs
items
ITSM
janedoe
japaneast
japanwest
Jedobot
Jira
jobcompletion
jobid
jobpreparation
jobpreparationandreleasetaskstatus
jobrelease
jobschedule
jobschedules
johnc
johnsmith
JSONLD
Jtoken
jumpbox
jwts
kafkarest
Kaliningrad
kbid
Kbps
KECA
kernelspec
keyname
keyspace
keyspaces
Keyvault
keyvaultproperties
keyvaulturi
keyversion
KHTML
Kiswahili
KMPH
Knowledgebase
knowledgebases
koelner
Kölner
koreacentral
koreasouth
Kpis
Kraaij
Ksettings
kstem
kube
kubeconfig
kubeconfigs
kubenet
kubernetes
kusto
kvset
l'avion
labaccounts
labelset
labservices
LACNIC
Lajolla
largefacelists
largepersongroups
lastfile
lastmodified
Latn
LDAP
ldaps
ldom
leavingpool
LEDs
Lfot
libtrust
lifecycle
lifetimejobstats
lifetimepoolstats
Liftr
Linestring
linkedservices
linkexpiryinminutes
LISTAFTERID
listbackups
listbyrg
listbysubscription
listcertificates
listehgroups
listissuers
listjobs
listkeys
listprebuilts
listprivateendpointconnections
listprivatelinkresources
listsas
listsecrets
LISTSTATUS
listsyncfunctiontriggerstatus
listsyncstatus
liveevent
liveoutput
livyid
loadbalancer
localbusinesses
localcategories
localcircularview
Localizable
localmachine
localmapview
localrun
localsearch
Lockdown
loganalytics
loggerid
logio
lognormal
logprofiles
loguniform
longrunning
lookback
lovins
lowpriority
lpar
LQUP
LRO's
Lucene
Lumia
LUNs
machinelearning
machinelearningcompute
machinelearningexperimentation
machinelearningservices
machinewithhints
Magadan
Magento
managecontacts
managedapplications
managedeployments
managedserviceidentity
managedservices
managee
manageissuers
managementgroups
managementpartner
managementpolicy
manualupgrade
mapbox
mapred
mapreduce
mariadb
Marketo
marketplaceagreementsapi
marketplaceordering
maxcoordinates
MAXERRORS
maximumblobsize
maxmemory
maxpagesize
maxresults
MAXSIZE
mbaldwin
Mbps
MCAS
MDATP
mediaservices
Mesos
messagingplan
Metada
metadatavalues
metaphone
metastore
Metric's
metricdefinitions
metricmetadata
metricnames
metricnamespace
metrictype
mgmt
microservices
microsofttranslator
migratemysql
migratetoaad
mincoordinates
minidump
minimalmetadata
ministamps
Minkowski
mixedreality
Mkdirs
mktorest
ML's
mlapi
mnist
modelmanagement
MODIFYACLENTRIES
monitoringconfiguration
monitoringconfigurations
Monospace
mountainview
MPNS
MRAN
MSAZR
MSAZRDE
MSCONCAT
MSGETACLSTATUS
MSGETFILESTATUS
MSLISTSTATUS
MSMCAZR
mucho
multiapi
Multiclass
MULTIJSON
Multilabel
multipart
multipoint
multipoints
Multiset
multistep
multivalued
muxed
MUXes
muxer
muxing
mware
myanalytics
myapp
myblobstore
mydevenvironment
myexperiment
myimage
mylocation
mylog
mymodel
mypath
mypicture
mypictures
myregistry
myshopify
mysite
mysquare
mystore
myvolume
myworkbooks
n'eventtype
n'recognition
nagios
namespace's
nanoserver
Napoli
nbformat
Nccl
nchar
ndjson
Neighbourhood
netapp
netezza
networkruleset
networkstatus
networkwatcher
newpassword
newrelapp
newssearch
Newtonsoft
nextlink
Ngfw
NICs
nillable
nist
NLSTEXT
noaccess
noaction
noartifactsource
nodeagentskus
nodeconfiguration
nodecounts
Nodeploy
nodrm
nometadata
nonadmin
NONCLUSTERED
nonincreasing
nonpaged
nonreadable
nonstarted
Nonsupported
nopublicipaddresses
northcentralus
northeurope
nostore
notebookapis
notificationchannels
notificationhubs
notstarted
nouploadcache
nowcasts
nsdname
nsku
nsxt
ntext
ntlm
numrecords
nvarchar
Nynorsk
nysiis
OAEP
octokit
Odata
odatatype
ODBC
officedocument
OLTP
onboarded
Onboarding
Onboards
ondemand
ondemandgc
onmachine
onmicrosoft
ONNX
onpremises
oobe
Oozie
openapi
opencode
opencontainers
openid
openxmlformats
operationalinsights
Operationalization
operationresults
operationsmanagement
operationstatuses
opid
openlr
oplog
Optimised
Optimiser
Optimisers
originpath
osdisk
osdiskforlinuxsimple
osdiskforwindowssimple
OSMAM
OSNIC
Otomi
outputdirectoryid
overprovision
overprovisioned
overprovisioning
overridable
overriden
overviewbox
overviewzoom
OWASP
oxxm
pageable
Parallelise
paramref
PARAVIRTUAL
partnertopic
Passthrough
patternanyentities
patternrule
patternrules
PAYG
Paypal
PBIE
PCIE
PCNET
PDFs
peerings
Pendingissuance
Pendingrevocation
percentComplete
perfcounters
perfmon
performant
performexitoptionsjobaction
Perler
persistedfaces
personalizer
persongroups
PFSMM
Phonetik
phplogging
phraselist
phraselists
pipelineruns
PITR
pixelated
pkcs
playready
Plex
Pohlmann
pois
policyassignments
policydefinitions
policyinsights
policykey
policysets
Polybase
polyfill
polyline
poolusagemetrics
portalsettings
postbackup
Postgre
Postgres
postgresql
postrestore
powerbi
powerbidedicated
powerbiembedded
poweredoff
poweroff
pptx
prebackup
prebackupvalidation
prebuilts
precache
preconfigured
preflight
preload
preloading
prem
premieraddonoffers
premieraddons
Prerelease
prerestore
pretrained
previewrows
pricesheet
pricesheets
pricings
primarybytes
privatedns
privatelinks
privatepreview
projectable
propogation
Protectable
provisioner
provisioningservices
provisioningState
Psec
PSNR
ptrdname
publicipaddresses
publicpreview
publishingcredentials
publishsettings
publishxml
PUID
pullrequest
Purgeable
pushdown
pushsettings
pwsh
Pyspark
pytorch
QFEs
qlognormal
qloguniform
qnamaker
qnas
qnormal
Qssw
querylogs
querypool
querystring
querytriggers
Queretaro
queueservices
QueueStatus
quickbooks
quicktest
quniform
quotametrics
quotastatus
racyscore
RAGRS
RAGZRS
randint
Rankable
ratelimit
ravbhatnagar
rawwebsockets
rawxml
rbac
rdbms
RDMA
RDWORKERNAME
readonlykeys
readwrite
realtime
reassociate
Rebalance
recommendedactions
reconfig
reconfigurations
reconfiguring
recordset
recordsetnamesuffix
recordsets
recoverypoint
recoverypoints
recoveryservices
recoveryservicesbackup
recoveryservicessiterecovery
recurse
rediscache
rediscachemanagement
Redshift
Reenabled
Refid
regen
regeneratekey
regexentities
regexes
regionalized
regionproposals
registeredidentities
registryname
rehydrated
Reimage
reimageall
reimaged
Reimages
reimaging
remediate
remediated
Remediations
remoteloginsettings
remoteuser
REMOVEACL
REMOVEACLENTRIES
REMOVEDEFAULTACL
removenodes
reparent
replicationdetails
replicationstatus
replicationsummary
replicationusages
replicationv
replicator's
replicator’s
repo
reportconfigs
repos
Reprotect
Reprovision
reprovisioned
Reprovisioning
reprovisions
Reregister
Rescan
reservationorders
resetapikey
resetvpnclientsharedkey
Resolvability
resourcegraph
resourcegroup
resourcegroups
resourcehealth
resourcename
resourceregion
resourcetype
Responsys
RESTAPI
restoreheartbeat
Restproxy
restrant
restype
resumable
resync
resynchronization
Resynchronize
retaineddata
retarget
retargeted
retargeting
Retriable
Retryable
Revalidates
Revertable
REVOKEACE
RGBARGBA
RGBRGB
rgname
rhel
RIRs
Rolledback
Rollforward
rollouts
rolloverdetails
rootfs
rosettanetprocessconfigurations
rotatediskencryptionkey
routable
routingendpointhealth
rpki
RPKI
rpns
RSAES
RSASSA
rstrnt
rscc
rscd
rsce
rscl
rscript
rsct
Rslp
RSNULL
RTMP
RTSP
runbook
Runbooks
runcounts
runid
runsource
runtimes
rwdlacup
rwxrw
Saas
salesforcetables
saling
salinuxvm
saml
SAQL
SASL
SAWA
sawinvm
SBEH
Scaleset
scalesets
Scame
scanability
SCMS
SCOM
scopemap
SCSV
sdks
SDWAN
searchbuffer
searchindex
searchmanagementclient
searchservice
SECG
secondarybytes
SECP
secureobject
securestring
securityinsight
seealso
serialconsole
servererror
serverfarm
serverfarms
serverless
serverlevel
servicebus
serviceconfiguration
servicefabric
servicefabricmesh
servicefabrics
servicemap
servicemembers
serviceprincipal
servicerunners
servicestats
servicetopology
servicetopologies
serviceunit
serviceunits
SETACL
SETEXPIRY
setissuers
SETOWNER
SETPERMISSION
setsas
setvpnclientipsecparameters
sfhealthid
sfpkg
sharded
sharedkey
sharename
Sharepoint
Shoebox
Shopify
Shopify’s
showall
showback
signalr
Signin
Signup
silverlight
SINGLEJSON
siteextensions
sitename
siterecovery
skillset
skillsets
skiptoken
sklearn
SKU's
skus
SLES
Sllb
slotcopy
slotsdiffs
slotsswap
slowlog
smalldatetime
smallint
smallmoney
SMBIOS
snapshotrun
snapshotsdr
SNAT
softwareplan
SOHSV
solaris
solr
someuser
sorani
sortorder
soundex
sourcecontrols
southcentralus
southeastasia
southindia
sparkconf
sparql
SPDX
specversion
SQLAG
sqldatabase
SQLDB
SQLDW
SQLMI
sqlpool
SQLRDS
sqlvirtualmachine
sqlvm
Sqoop
SSIS
SSISDB
SSTP
ssword
standardasciifolding
startlocalrun
startpacketcapture
startrun
startswith
starttask
starttaskfailed
starttime
startTime
stateful
stateset
statesets
statetile
staticsite
statusdir
stderror
stoppacketcapture
stdev
stopresize
stopword
stopwords
Stor
storageaccount
storageaccounts
storagedatalake
storageimportexport
storagesources
storagesync
storagetarget
storageuri
storsimple
streamanalytics
streamingendpoint
streamingjobs
streamingservice
subcause
subcomponent
subdir
subdomain
subexpressions
subfolder
subfolders
subinquireditemcount
sublist
sublists
subnames
subnet
subnet's
subnetname
subnets
suboperation
subprotectableitemcount
Subresource
subresources
subscriptionid
subshell
Substate
substatus
substatuses
substringof
subtasksinfo
subteam
subtree
subtrees
subword
subwords
sudoer
suggesters
Superfresh
superset
supportedimages
supportedvpndevices
supporttickets
susbcriptionid
svpn
switchprotection
Sybase
syncfunctiontriggers
synonymmaps
syntheticmonitorlocations
Syslog
sysname
sysprep
Sysprepped
systemlevel
SYSVOL
tablefragments
tableservices
tabletypes
tablevaluedfunctions
tagname
tagsandregions
tagvalue
TARGETDURATION
taskcompletion
taskcounts
taskfailure
tasksuccess
Taxii
templated
templatelink
templeton
temporarydisk
tensorflow
TEPCO's
teradata
terminatejob
Termlist
termlists
testall
testallroutes
testnew
testnewroute
testpl
testresultfile
textanalytics
TFIDF
Tful
Tfvc
tileset
tilesets
timeframe
timegrain
timeseries
timeseriesinsights
Timespan
timestep
timezones
tinyint
Tokenizes
tombstoned
toolchain
toolset
tooltips
topqueries
topquery
TPEG
traceback
traceparent
traceroute
tracestate
trafficmanager
trafficmanageranalytics
trafficmanagerprofiles
trafficmodelid
tráfico
transcoding
transcodes
transcriptmoderationresult
translatortext
trendingtopics
triggeredwebjobs
triggerruns
TSVE
Turbonomic
Txns
typeahead
Typeless
typeperf
udid
udids
UEFI
UEBA
Uint
uksouth
ukwest
Ulaanbaatar
unallocated
unattend
unbilled
Unclaim
Undelete
undeleted
Undeleting
unencrypted
unexamined
Unigrams
uniqueidentifier
uniquestring
unitless
unixtime
UNKNOWON
unlocalized
unmanaged
unmonitored
UNOA
UNOB
UNOC
UNOD
UNOE
UNOF
UNOG
UNOH
UNOI
UNOJ
UNOK
UNOX
UNOY
unpairing
Unparked
unparsed
unprepare
unprepares
unpreparing
Unprocessable
Unprovision
unprovisioned
Unprovisioning
Unprovisions
Unpublish
Unregistering
Unregisters
unrestorable
unsubstituted
untagged
Untracked
unvalidated
unwrapkey
updatecertificate
updatehostname
updateprivateendpointconnection
updateproperties
upgradeos
uploadbatchservicelogs
uploadcertificate
upns
upsell
Upsert
upserting
usagescenarios
userargs
usererror
userflows
userid
userpreference
usersetting
usermanaged
usertime
USQL
uturn
UUCP
UUIDs
VAIDK
varbinary
varchar
vaultconfig
Vaultsecret
vaultstorageconfig
vaultusages
vcenter
Vcore
Vcores
vcsa
Vertica
Vfyc
vhds
VHDX
videosearch
viewp
virtualclusters
virtualip
virtualmachine
virtualmachineimagebuilder
virtualmachines
virtualnetworkgateways
virtualnetworkrules
virtualnetworks
Virtustream
viruela
visualsearch
visualstudio
vlan
vlanid
vlans
Vldb
VM's
vmextension
VMILR
vmimage
vmname
vmotion
VMQS
vmsizes
VMSS
VMSSVM
vmuuid
vmware
vmwaretools
VMXNET
vnet
vnetid
Vnets
Vpnclient
vpnconfiguration
vpndeviceconfigurationscript
vray
Vrops
vsphere
VSTS
VSTSRM
VXLAN
W3CLOGFILE
waagent
WADL
waitforjobcompletion
waitingforstarttask
WANAs
WANs
WASB
waypoint
waypoints
WDATP
WEBAPICONTAINER
webapplicationfirewall
webapps
Webchat
webhdfs
webhook
webhooks
webhostingplans
webjob
webjobs
webproxy
websearch
webservices
Webspace
webtest
webtestresult
webtests
westcentralus
westeurope
westindia
Westlake
westus
WGXM
whitelisted
Whitelisting
Whitelistings
whitespaces
Whois
Widevine
windingness
windowsazuremediaservices
windowsesu
wlmengg
wordprocessingml
workbooktemplates
Workernode
workloadmonitor
workspace's
workspaces
wrapkey
WSFC
WTGCTBG
WWKZ
XBing
Xeon
Xero
XSMB
Xstr
XVCJ
Yazaki
Yucatec
Ywhk
YYMMDD
Zabbix
Zerto
Zilla
ziplist
Zoho
zoneinfo
zset
MSAZRUSGO
hypervcollectors
vmwarecollectors
updatepolicy
createbsl
deletebsl
getbsl
getactivesessions
disconnectactivesessions
bsls
sessionids
Dsms
cloudManifestFiles
highestcriticalimpact
apiserver
kubeadmin
AzureAD
PrivateLink
privateLinkForAzureAd
userprincipalname
sessionstate
sessionhosts
hostpool
securitydomain
securitydomaindownloadpost
securitydomaintransferkey
securitydomainuploadoperation
securitydomainoperationstatus
transferkey
Alexa
regeneratekeys
Directline
Keyschannel
azureADMetrics
sparkr
ambari
dotnetspark
FDID
Automanage
Antimalware
dscp
Dscp
qos
FDID
watchlists
Watchlists
watchlist
Watchlist
Stix
STIX
ACSSMS
Mibps
ntfs
networkrulesets
Setget
Ruleproperties
shamir_share
dllpath
MSIX
msix
MSIXpackages
msixpackages
appxmanifest
Appxmanifest
msixpackage
xml
Creds
<<<<<<< HEAD
privatelinkhub
=======
ssoadfs
>>>>>>> 71962317
<|MERGE_RESOLUTION|>--- conflicted
+++ resolved
@@ -1987,8 +1987,5 @@
 msixpackage
 xml
 Creds
-<<<<<<< HEAD
-privatelinkhub
-=======
 ssoadfs
->>>>>>> 71962317
+privatelinkhub
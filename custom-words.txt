--- conflicted
+++ resolved
@@ -1989,10 +1989,7 @@
 msixpackage
 xml
 Creds
-<<<<<<< HEAD
 unarchive
 unarchiving
-=======
 ssoadfs
-Idempotence
->>>>>>> 3faca877
+Idempotence
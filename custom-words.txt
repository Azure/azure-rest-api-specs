--- conflicted
+++ resolved
@@ -68,8 +68,6 @@
 amlcompute
 amortizedcost
 analysisservices
-analyzeconversations
-analyzetext
 AND'ed
 Annotatable
 anomalydetector
@@ -134,8 +132,6 @@
 Appxmanifest
 ARGBARGB
 ARIN
-Arima
-Arimax
 Arjun
 armtemplates
 arpa
@@ -145,7 +141,6 @@
 artifacttypes
 artifacturi
 asciifolding
-ASCS
 Asns
 aspnet
 assessmentprojects
@@ -186,9 +181,7 @@
 automations
 autopatching
 autopool
-Autoregressive
 autorest
-autosave
 autoscale
 autoscaler
 autoscalesettings
@@ -435,7 +428,6 @@
 contoso
 contosodataset
 contosomedia
-Convolutional
 cooldown
 copyid
 copyto
@@ -490,10 +482,8 @@
 CUTOVER
 CVEs
 CVSS
-cyclicity
 Cyrl
 dacl
-DaemonSet
 dailyforecast
 dailyhistorical
 dapr
@@ -586,7 +576,6 @@
 destaging
 destinationshares
 deterministically
-deviceclass
 deviceclasses
 devicecredentials
 devicegroups
@@ -623,7 +612,6 @@
 Distcp
 Distro
 dllpath
-DMARC
 DMSDB
 DMTS
 Dnat
@@ -925,7 +913,6 @@
 hybriddatamanager
 Hyperdrive
 Hypernet
-hyperparameters
 Hyperscale
 hyperv
 hypervcollectors
@@ -998,7 +985,6 @@
 ipconfiguration
 ipconfigurations
 ipfilterrules
-IPFIX
 ipgroups
 ipos
 Ipsec
@@ -1050,15 +1036,12 @@
 kbId
 Kbps
 KECA
-KEDA
-Keda
-keda
 kernelspec
 keyname
 Keyschannel
 keyspace
 keyspaces
-Keytab
+keytab
 Keyvault
 keyvaultproperties
 keyvaulturi
@@ -1264,9 +1247,7 @@
 Mkdirs
 mktorest
 mlapi
-mlflow
 mlFlowTrackingUri
-mltable
 ML's
 mnist
 modelmanagement
@@ -1303,7 +1284,6 @@
 Multiclass
 MULTIJSON
 Multilabel
-Multinomial
 multipart
 multipoint
 multipoints
@@ -1375,7 +1355,6 @@
 nillable
 nist
 NLSTEXT
-NMAE
 noaccess
 noaction
 noartifactsource
@@ -1406,7 +1385,6 @@
 notstrict
 nouploadcache
 nowcasts
-NRMSE
 n'recognition
 nsdname
 NSGs
@@ -1525,7 +1503,6 @@
 PFSMM
 Phonetik
 phplogging
-phpworkloads
 phraselist
 phraselists
 Pids
@@ -1734,7 +1711,6 @@
 reranker
 Reranker
 Reregister
-resnest
 Rescan
 reseller
 reservationorders
@@ -1780,7 +1756,6 @@
 rmem
 Rmem
 rmpl
-RMSE
 Rolledback
 Rollforward
 rollouts
@@ -1794,7 +1769,6 @@
 routingendpointhealth
 rpki
 RPKI
-rpmsg
 rpns
 RSAES
 RSASSA
@@ -1865,7 +1839,6 @@
 securityinsight
 seealso
 Seleted
-seresnext
 serialconsole
 servercollectors
 servererror
@@ -1943,7 +1916,6 @@
 snaptshot
 SNAT
 SNMP
-Sobol
 softwareplan
 SOHSV
 solaris
@@ -1969,7 +1941,6 @@
 specversion
 speechservicesmanagement
 speechtotext
-splitAllCSVs
 SQLAG
 sqldatabase
 SQLDB
@@ -2327,7 +2298,6 @@
 vmextension
 VMILR
 vmimage
-vmimages
 vmname
 VMOS
 vmotion
@@ -2558,25 +2528,10 @@
 IAASVM
 Quickbase
 Smartsheet
-valn
-adamw
-hflip
-nesterov
-yolo
-CUDA
-xlarge
-Sobol
-Seasonality
-autosave
-Wargs
-featurizers
-Spearman's
+businessmetadata
 Qualys
 operatorconnect
 servermetrics
-getent
-useraccount
-businessmetadata
 usermetadata
 Relaytype
 Deboards
@@ -2586,8 +2541,4 @@
 AppFigures
 Twilio
 getazresiliencystatus
-<<<<<<< HEAD
-cadl
-=======
-providerport
->>>>>>> 62bada44
+providerport
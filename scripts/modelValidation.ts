--- conflicted
+++ resolved
@@ -1,12 +1,7 @@
 // Copyright (c) Microsoft Corporation. All rights reserved.
 // Licensed under the MIT License. See License in the project root for license information.
 
-<<<<<<< HEAD
-import { modelValidation } from '@azure/rest-api-specs-scripts'
-
-=======
 
 import { modelValidation } from '@azure/rest-api-specs-scripts'
 
->>>>>>> 41c7b0a4
 modelValidation.main().catch(e => { console.log(e); process.exit(1); })
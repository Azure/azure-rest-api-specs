{
  "swagger": "2.0",
  "info": {
    "title": "Microsoft Cognitive Language Service - Analyze Conversations",
    "description": "The language service conversations API is a suite of natural language processing (NLP) skills that can be used to analyze structured conversations (textual or spoken). The synchronous API in this suite accepts a request and mediates among multiple language projects, such as LUIS Generally Available, Question Answering, Conversational Language Understanding, and then calls the best candidate service to handle the request. At last, it returns a response with the candidate service's response as a payload.\n\n In some cases, this API needs to forward requests and responses between the caller and an upstream service. The asynchronous APIs in this suite enable tasks like Conversation Summarization and Conversational PII detection.",
    "version": "2022-10-01-preview"
  },
  "securityDefinitions": {
    "apim_key": {
      "type": "apiKey",
      "description": "A subscription key for a Language service resource.",
      "name": "Ocp-Apim-Subscription-Key",
      "in": "header"
    }
  },
  "security": [
    {
      "apim_key": []
    }
  ],
  "x-ms-parameterized-host": {
    "hostTemplate": "{Endpoint}/language",
    "useSchemePrefix": false,
    "parameters": [
      {
        "$ref": "common.json#/parameters/Endpoint"
      }
    ]
  },
  "paths": {
    "/:analyze-conversations": {
      "post": {
        "operationId": "ConversationAnalysis_AnalyzeConversation",
        "description": "Analyzes the input conversation utterance.",
        "parameters": [
          {
            "$ref": "common.json#/parameters/ApiVersionParameter"
          },
          {
            "description": "A single conversational task to execute.",
            "in": "body",
            "name": "body",
            "schema": {
              "$ref": "#/definitions/AnalyzeConversationTask"
            },
            "required": true
          }
        ],
        "consumes": [
          "application/json"
        ],
        "produces": [
          "application/json"
        ],
        "responses": {
          "200": {
            "description": "The conversation analysis response.",
            "schema": {
              "$ref": "#/definitions/AnalyzeConversationTaskResult"
            }
          },
          "default": {
            "description": "Error response.",
            "schema": {
              "$ref": "common.json#/definitions/ErrorResponse"
            },
            "headers": {
              "x-ms-error-code": {
                "description": "The error code for specific error that occurred.",
                "type": "string"
              }
            }
          }
        },
        "x-ms-examples": {
          "Conversation project result": {
            "$ref": "./examples/conversations/SuccessfulAnalyzeConversations.json"
          },
          "Arbitration result": {
            "$ref": "./examples/conversations/SuccessfulAnalyzeConversationsArbitration.json"
          },
          "Orchestrator direct target result": {
            "$ref": "./examples/conversations/SuccessfulAnalyzeConversationsArbitrationDirectTarget.json"
          }
        }
      }
    },
    "/analyze-conversations/jobs": {
      "post": {
        "consumes": [
          "application/json"
        ],
        "produces": [
          "application/json"
        ],
        "description": "Submit a collection of conversations for analysis. Specify one or more unique tasks to be executed.",
        "operationId": "AnalyzeConversation_SubmitJob",
        "summary": "Submit analysis job for conversations",
        "parameters": [
          {
            "$ref": "common.json#/parameters/ApiVersionParameter"
          },
          {
            "description": "The collection of conversations to analyze and one or more tasks to execute.",
            "in": "body",
            "name": "body",
            "schema": {
              "$ref": "#/definitions/AnalyzeConversationJobsInput"
            },
            "required": true
          }
        ],
        "responses": {
          "202": {
            "description": "A successful call results with an Operation-Location header used to check the status of the analysis job.",
            "headers": {
              "Operation-Location": {
                "type": "string"
              }
            }
          },
          "default": {
            "description": "Error response.",
            "schema": {
              "$ref": "common.json#/definitions/ErrorResponse"
            }
          }
        },
        "x-ms-examples": {
          "Successful Conversational PII Analysis Job Request": {
            "$ref": "./examples/conversations/SuccessfulConversationPIISubmit.json"
          },
          "Successful Conversation Summarization Analysis Job Request": {
            "$ref": "./examples/conversations/SuccessfulConversationSummarySubmit.json"
          },
          "Successful Conversation Summarization Task Submit": {
            "$ref": "./examples/conversations/SuccessfulConversationSummarizationTaskSubmit.json"
          }
          ,
          "Successful Conversation Sentiment Analysis Job Request": {
            "$ref": "./examples/conversations/SuccessfulConversationSentimentSubmit.json"
          }          
        },
        "x-ms-long-running-operation": true
      }
    },
    "/analyze-conversations/jobs/{jobId}": {
      "get": {
        "produces": [
          "application/json"
        ],
        "description": "Get the status of an analysis job. A job may consist of one or more tasks. Once all tasks are succeeded, the job will transition to the succeeded state and results will be available for each task.",
        "operationId": "AnalyzeConversation_JobStatus",
        "summary": "Get analysis status and results",
        "parameters": [
          {
            "$ref": "common.json#/parameters/ApiVersionParameter"
          },
          {
            "$ref": "common.json#/parameters/JobId"
          },
          {
            "$ref": "common.json#/parameters/ShowStats"
          }
        ],
        "responses": {
          "200": {
            "description": "Analysis job status and metadata.",
            "schema": {
              "$ref": "#/definitions/AnalyzeConversationJobState"
            }
          },
          "default": {
            "description": "Error encountered.",
            "schema": {
              "$ref": "common.json#/definitions/ErrorResponse"
            }
          }
        },
        "x-ms-examples": {
          "Successful Get Conversation PII Analysis Job Status Request": {
            "$ref": "./examples/conversations/SuccessfulConversationPIITaskStatusRequest.json"
          },
          "Successful Get Text Conversation Analysis Job Status Request": {
            "$ref": "./examples/conversations/SuccessfulConversationSummarizationTaskStatusRequest.json"
          },
          "Successful Get Conversation Sentiment Analysis Job Status Request": {
            "$ref": "./examples/conversations/SuccessfulConversationSentimentTaskStatusRequest.json"
          },
          "Successful Get Conversation Summarization Result": {
            "$ref": "./examples/conversations/SuccessfulConversationSummarizationTaskResult.json"
          }
        }
      }
    },
    "/analyze-conversations/jobs/{jobId}:cancel": {
      "post": {
        "produces": [
          "application/json"
        ],
        "description": "Cancel a long-running Text Analysis conversations job.",
        "operationId": "AnalyzeConversation_CancelJob",
        "summary": "Cancel a long-running Text Analysis conversations job",
        "parameters": [
          {
            "$ref": "common.json#/parameters/ApiVersionParameter"
          },
          {
            "$ref": "common.json#/parameters/JobId"
          }
        ],
        "responses": {
          "202": {
            "description": "Cancel Job request has been received.",
            "headers": {
              "Operation-Location": {
                "type": "string"
              }
            }
          },
          "default": {
            "description": "Unexpected error",
            "schema": {
              "$ref": "common.json#/definitions/ErrorResponse"
            }
          }
        },
        "x-ms-examples": {
          "Successful Job Delete Request": {
            "$ref": "./examples/conversations/SuccessfulAnalyzeConversationsJobsCancelRequest.json"
          }
        },
        "x-ms-long-running-operation": true
      }
    }
  },
  "definitions": {
    "AnalyzeConversationTaskKind": {
      "type": "string",
      "description": "Enumeration of supported Conversation tasks.",
      "enum": [
        "Conversation"
      ],
      "x-ms-enum": {
        "name": "AnalyzeConversationTaskKind",
        "modelAsString": true
      }
    },
    "AnalyzeConversationTaskResultsKind": {
      "type": "string",
      "description": "Enumeration of supported conversational task results",
      "enum": [
        "ConversationResult"
      ],
      "x-ms-enum": {
        "name": "AnalyzeConversationTaskResultsKind",
        "modelAsString": true
      }
    },
    "AnalyzeConversationTask": {
      "type": "object",
      "description": "The base class of a conversation input task.",
      "discriminator": "kind",
      "required": [
        "kind"
      ],
      "properties": {
        "kind": {
          "$ref": "#/definitions/AnalyzeConversationTaskKind"
        }
      }
    },
    "AnalyzeConversationTaskResult": {
      "type": "object",
      "description": "The base class of a conversation task result.",
      "discriminator": "kind",
      "required": [
        "kind"
      ],
      "properties": {
        "kind": {
          "$ref": "#/definitions/AnalyzeConversationTaskResultsKind"
        }
      }
    },
    "ConversationalTask": {
      "type": "object",
      "description": "The input for a custom conversation task.",
      "allOf": [
        {
          "$ref": "#/definitions/AnalyzeConversationTask"
        }
      ],
      "properties": {
        "analysisInput": {
          "$ref": "#/definitions/ConversationAnalysisOptions"
        },
        "parameters": {
          "$ref": "#/definitions/ConversationTaskParameters"
        }
      },
      "x-ms-discriminator-value": "Conversation",
      "required": [
        "analysisInput",
        "parameters"
      ]
    },
    "ConversationTaskParameters": {
      "type": "object",
      "description": "Input parameters necessary for a Conversation task.",
      "properties": {
        "projectName": {
          "type": "string",
          "description": "The name of the project to use."
        },
        "deploymentName": {
          "type": "string",
          "description": "The name of the deployment to use."
        },
        "verbose": {
          "type": "boolean",
          "description": "If true, the service will return more detailed information in the response."
        },
        "isLoggingEnabled": {
          "type": "boolean",
          "description": "If true, the service will keep the query for further review."
        },
        "stringIndexType": {
          "$ref": "common.json#/definitions/StringIndexType"
        },
        "directTarget": {
          "type": "string",
          "description": "The name of a target project to forward the request to."
        },
        "targetProjectParameters": {
          "type": "object",
          "description": "A dictionary representing the parameters for each target project.",
          "additionalProperties": {
            "$ref": "#/definitions/AnalysisParameters"
          }
        }
      },
      "required": [
        "projectName",
        "deploymentName"
      ]
    },
    "ConversationalTaskResult": {
      "description": "The results of a Conversation task.",
      "allOf": [
        {
          "$ref": "#/definitions/AnalyzeConversationTaskResult"
        }
      ],
      "type": "object",
      "properties": {
        "result": {
          "$ref": "#/definitions/AnalyzeConversationResult"
        }
      },
      "required": [
        "result"
      ],
      "x-ms-discriminator-value": "ConversationResult"
    },
    "ConversationItemBase": {
      "type": "object",
      "description": "The abstract base for a user input formatted conversation (e.g., Text, Transcript).",
      "properties": {
        "id": {
          "description": "The ID of a conversation item.",
          "type": "string"
        },
        "participantId": {
          "description": "The participant ID of a conversation item.",
          "type": "string"
        },
        "language": {
          "description": "The override language of a conversation item in BCP 47 language representation.",
          "type": "string"
        },
        "modality": {
          "$ref": "#/definitions/Modality"
        },
        "role": {
          "type": "string",
          "description": "The role of the participant.",
          "enum": [
            "agent",
            "customer",
            "generic"
          ],
          "x-ms-enum": {
            "name": "role",
            "modelAsString": true
          }
        }
      },
      "required": [
        "participantId",
        "id"
      ],
      "additionalProperties": true
    },
    "TextConversationItem": {
      "type": "object",
      "description": "The text modality of an input conversation.",
      "allOf": [
        {
          "$ref": "#/definitions/ConversationItemBase"
        }
      ],
      "properties": {
        "text": {
          "description": "The text input",
          "type": "string"
        }
      },
      "required": [
        "text"
      ]
    },
    "ConversationAnalysisOptions": {
      "type": "object",
      "description": "The input ConversationItem and its optional parameters",
      "required": [
        "conversationItem"
      ],
      "properties": {
        "conversationItem": {
          "$ref": "#/definitions/ConversationItemBase"
        }
      }
    },
    "AnalysisParameters": {
      "type": "object",
      "description": "This is the parameter set of either the Orchestration project itself or one of the target services.",
      "required": [
        "targetProjectKind"
      ],
      "discriminator": "targetProjectKind",
      "properties": {
        "targetProjectKind": {
          "type": "string",
          "description": "The type of a target service.",
          "enum": [
            "Luis",
            "Conversation",
            "QuestionAnswering",
            "NonLinked"
          ],
          "x-ms-enum": {
            "name": "targetProjectKind",
            "modelAsString": true
          }
        },
        "apiVersion": {
          "type": "string",
          "description": "The API version to use when call a specific target service."
        }
      }
    },
    "NoneLinkedTargetIntentResult": {
      "type": "object",
      "description": "A wrap up of non-linked intent response.",
      "x-ms-discriminator-value": "NonLinked",
      "allOf": [
        {
          "$ref": "#/definitions/TargetIntentResult"
        }
      ],
      "properties": {
        "result": {
          "$ref": "#/definitions/ConversationResult",
          "description": "The actual response from a Conversation project."
        }
      }
    },
    "LuisParameters": {
      "description": "This is a set of request parameters for LUIS Generally Available projects.",
      "x-ms-discriminator-value": "Luis",
      "type": "object",
      "allOf": [
        {
          "$ref": "#/definitions/AnalysisParameters"
        }
      ],
      "properties": {
        "query": {
          "type": "string",
          "maxLength": 500,
          "description": "The utterance to predict."
        },
        "callingOptions": {
          "type": "object",
          "description": "This customizes how the service calls LUIS Generally Available projects.",
          "$ref": "#/definitions/LuisCallingOptions"
        }
      },
      "additionalProperties": true
    },
    "LuisCallingOptions": {
      "description": "This customizes how the service calls LUIS Generally Available projects.",
      "type": "object",
      "properties": {
        "verbose": {
          "description": "Enable verbose response.",
          "type": "boolean"
        },
        "log": {
          "description": "Save log to add in training utterances later.",
          "type": "boolean"
        },
        "show-all-intents": {
          "description": "Set true to show all intents.",
          "type": "boolean"
        },
        "timezoneOffset": {
          "type": "number",
          "description": "The timezone offset for the location of the request."
        },
        "spellCheck": {
          "type": "boolean",
          "description": "Enable spell checking."
        },
        "bing-spell-check-subscription-key": {
          "description": "The subscription key to use when enabling Bing spell check",
          "type": "string"
        }
      }
    },
    "ConversationParameters": {
      "type": "object",
      "description": "This is a set of request parameters for Customized Conversation projects.",
      "x-ms-discriminator-value": "Conversation",
      "allOf": [
        {
          "$ref": "#/definitions/AnalysisParameters"
        }
      ],
      "properties": {
        "callingOptions": {
          "type": "object",
          "$ref": "#/definitions/ConversationCallingOptions"
        }
      }
    },
    "ConversationCallingOptions": {
      "type": "object",
      "description": "The option to set to call a Conversation project.",
      "properties": {
        "language": {
          "description": "The language of the query in BCP 47 language representation..",
          "type": "string"
        },
        "verbose": {
          "description": "If true, the service will return more detailed information.",
          "type": "boolean"
        },
        "isLoggingEnabled": {
          "description": "If true, the query will be saved for customers to further review in authoring, to improve the model quality.",
          "type": "boolean"
        }
      }
    },
    "QuestionAnsweringParameters": {
      "type": "object",
      "description": "This is a set of request parameters for Question Answering knowledge bases.",
      "x-ms-discriminator-value": "QuestionAnswering",
      "allOf": [
        {
          "$ref": "#/definitions/AnalysisParameters"
        }
      ],
      "properties": {
        "callingOptions": {
          "description": "The options sent to a Question Answering KB.",
          "$ref": "common.json#/definitions/AnswersOptions"
        }
      }
    },
    "AnalyzeConversationResult": {
      "type": "object",
      "description": "Represents a conversation analysis response.",
      "required": [
        "query",
        "prediction"
      ],
      "properties": {
        "query": {
          "type": "string",
          "description": "The conversation utterance given by the caller."
        },
        "detectedLanguage": {
          "type": "string",
          "description": "The system detected language for the query in BCP 47 language representation.."
        },
        "prediction": {
          "description": "The prediction result of a conversation project.",
          "$ref": "#/definitions/BasePrediction"
        }
      }
    },
    "BasePrediction": {
      "type": "object",
      "description": "This is the base class of prediction",
      "required": [
        "projectKind"
      ],
      "discriminator": "projectKind",
      "properties": {
        "projectKind": {
          "type": "string",
          "description": "The type of the project.",
          "enum": [
            "Conversation",
            "Orchestration"
          ],
          "x-ms-enum": {
            "name": "projectKind",
            "modelAsString": true
          }
        },
        "topIntent": {
          "type": "string",
          "description": "The intent with the highest score."
        }
      }
    },
    "OrchestrationPrediction": {
      "type": "object",
      "description": "This represents the prediction result of an Orchestration project.",
      "x-ms-discriminator-value": "Orchestration",
      "required": [
        "intents"
      ],
      "allOf": [
        {
          "$ref": "#/definitions/BasePrediction"
        }
      ],
      "properties": {
        "intents": {
          "description": "A dictionary that contains all intents. A key is an intent name and a value is its confidence score and target type. The top intent's value also contains the actual response from the target project.",
          "type": "object",
          "additionalProperties": {
            "$ref": "#/definitions/TargetIntentResult"
          }
        }
      }
    },
    "TargetIntentResult": {
      "type": "object",
      "description": "This is the base class of an intent prediction",
      "discriminator": "targetProjectKind",
      "required": [
        "confidenceScore",
        "targetProjectKind"
      ],
      "properties": {
        "targetProjectKind": {
          "type": "string",
          "description": "This discriminator property specifies the type of the target project that returns the response.",
          "enum": [
            "Luis",
            "Conversation",
            "QuestionAnswering",
            "NonLinked"
          ],
          "x-ms-enum": {
            "name": "targetProjectKind",
            "modelAsString": true
          }
        },
        "apiVersion": {
          "type": "string",
          "description": "The API version used to call a target service."
        },
        "confidenceScore": {
          "type": "number",
          "format": "double",
          "x-ms-client-name": "confidence",
          "description": "The prediction score and it ranges from 0.0 to 1.0.",
          "minimum": 0,
          "maximum": 1
        }
      }
    },
    "ConversationTargetIntentResult": {
      "type": "object",
      "description": "A wrap up of Conversation project response.",
      "x-ms-discriminator-value": "Conversation",
      "allOf": [
        {
          "$ref": "#/definitions/TargetIntentResult"
        }
      ],
      "properties": {
        "result": {
          "type": "object",
          "$ref": "#/definitions/ConversationResult",
          "description": "The actual response from a Conversation project."
        }
      }
    },
    "ConversationResult": {
      "type": "object",
      "description": "The response returned by a Conversation project.",
      "required": [
        "query"
      ],
      "properties": {
        "query": {
          "description": "The same query given in request.",
          "type": "string"
        },
        "detectedLanguage": {
          "description": "The detected language from the query in BCP 47 language representation..",
          "type": "string"
        },
        "prediction": {
          "description": "The predicted result for the query.",
          "$ref": "#/definitions/ConversationPrediction"
        }
      }
    },
    "ConversationPrediction": {
      "type": "object",
      "description": "Represents the prediction section of a Conversation project.",
      "x-ms-discriminator-value": "Conversation",
      "required": [
        "intents",
        "entities"
      ],
      "allOf": [
        {
          "$ref": "#/definitions/BasePrediction"
        }
      ],
      "properties": {
        "intents": {
          "description": "The intent classification results.",
          "type": "array",
          "items": {
            "$ref": "#/definitions/ConversationIntent"
          }
        },
        "entities": {
          "description": "The entity extraction results.",
          "type": "array",
          "items": {
            "$ref": "#/definitions/ConversationEntity"
          }
        }
      }
    },
    "ConversationIntent": {
      "type": "object",
      "description": "The intent classification result of a Conversation project.",
      "required": [
        "category",
        "confidenceScore"
      ],
      "properties": {
        "category": {
          "description": "A predicted class.",
          "type": "string"
        },
        "confidenceScore": {
          "format": "float",
          "x-ms-client-name": "confidence",
          "description": "The confidence score of the class from 0.0 to 1.0.",
          "type": "number",
          "minimum": 0,
          "maximum": 1
        }
      }
    },
    "ConversationEntity": {
      "type": "object",
      "description": "The entity extraction result of a Conversation project.",
      "required": [
        "category",
        "text",
        "offset",
        "length",
        "confidenceScore"
      ],
      "properties": {
        "category": {
          "description": "The entity category.",
          "type": "string"
        },
        "text": {
          "description": "The predicted entity text.",
          "type": "string"
        },
        "offset": {
          "format": "int32",
          "description": "The starting index of this entity in the query.",
          "type": "integer"
        },
        "length": {
          "format": "int32",
          "description": "The length of the text.",
          "type": "integer"
        },
        "confidenceScore": {
          "format": "float",
          "x-ms-client-name": "confidence",
          "description": "The entity confidence score.",
          "type": "number"
        },
        "resolutions": {
          "description": "The collection of entity resolution objects.",
          "type": "array",
          "items": {
            "$ref": "common.json#/definitions/BaseResolution"
          }
        },
        "extraInformation": {
          "description": "The collection of entity extra information objects.",
          "type": "array",
          "items": {
            "$ref": "#/definitions/BaseExtraInformation"
          }
        }
      }
    },
    "BaseExtraInformation": {
      "description": "The abstract base object for entity extra information.",
      "type": "object",
      "discriminator": "extraInformationKind",
      "properties": {
        "extraInformationKind": {
          "description": "The extra information object kind.",
          "type": "string",
          "enum": [
            "EntitySubtype",
            "ListKey",
            "RegexKey"
          ],
          "x-ms-enum": {
            "name": "ExtraInformationKind",
            "modelAsString": true
          }
        }
      },
      "required": [
        "extraInformationKind"
      ]
    },
    "EntitySubtype": {
      "description": "The concrete entity Subtype model of extra information.",
      "allOf": [
        {
          "$ref": "#/definitions/BaseExtraInformation"
        }
      ],
      "type": "object",
      "x-ms-discriminator-value": "EntitySubtype",
      "properties": {
        "value": {
          "type": "string",
          "description": "The Subtype of an extracted entity type."
        }
      }
    },
    "ListKey": {
      "description": "The list key extra data kind.",
      "allOf": [
        {
          "$ref": "#/definitions/BaseExtraInformation"
        }
      ],
      "type": "object",
      "x-ms-discriminator-value": "ListKey",
      "properties": {
        "key": {
          "type": "string",
          "description": "The canonical form of the extracted entity."
        }
      }
    },
<<<<<<< HEAD
=======
    "RegexKey": {
      "description": "The regex key extra data kind.",
      "allOf": [
        {
          "$ref": "#/definitions/BaseExtraInformation"
        }
      ],
      "type": "object",
      "x-ms-discriminator-value": "RegexKey",
      "properties": {
        "key": {
          "type": "string",
          "description": "The key of the regex pattern used in extracting the entity."
        },
        "regexPattern": {
          "type": "string",
          "description": "The .NET regex pattern used in extracting the entity. Please visit https://docs.microsoft.com/dotnet/standard/base-types/regular-expressions for more information about .NET regular expressions."
        }
      }
    },
    "BaseResolution": {
      "description": "The abstract base class for entity resolutions.",
      "type": "object",
      "discriminator": "resolutionKind",
      "properties": {
        "resolutionKind": {
          "description": "The entity resolution object kind.",
          "type": "string",
          "enum": [
            "BooleanResolution",
            "DateTimeResolution",
            "NumberResolution",
            "OrdinalResolution",
            "SpeedResolution",
            "WeightResolution",
            "LengthResolution",
            "VolumeResolution",
            "AreaResolution",
            "AgeResolution",
            "InformationResolution",
            "TemperatureResolution",
            "CurrencyResolution",
            "NumericRangeResolution",
            "TemporalSpanResolution"
          ],
          "x-ms-enum": {
            "name": "ResolutionKind",
            "modelAsString": true
          }
        }
      },
      "required": [
        "resolutionKind"
      ]
    },
    "QuantityResolution": {
      "description": "Represents resolutions for quantities.",
      "type": "object",
      "properties": {
        "value": {
          "type": "number",
          "format": "double",
          "description": "The numeric value that the extracted text denotes."
        }
      },
      "required": [
        "value"
      ]
    },
    "AgeResolution": {
      "description": "Represents the Age entity resolution model.",
      "allOf": [
        {
          "$ref": "#/definitions/BaseResolution"
        },
        {
          "$ref": "#/definitions/QuantityResolution"
        }
      ],
      "type": "object",
      "x-ms-discriminator-value": "AgeResolution",
      "properties": {
        "unit": {
          "type": "string",
          "enum": [
            "Unspecified",
            "Year",
            "Month",
            "Week",
            "Day"
          ],
          "x-ms-enum": {
            "name": "AgeUnit",
            "modelAsString": true
          },
          "description": "The Age Unit of measurement"
        }
      },
      "required": [
        "unit"
      ]
    },
    "VolumeResolution": {
      "description": "Represents the volume entity resolution model.",
      "allOf": [
        {
          "$ref": "#/definitions/BaseResolution"
        },
        {
          "$ref": "#/definitions/QuantityResolution"
        }
      ],
      "type": "object",
      "x-ms-discriminator-value": "VolumeResolution",
      "properties": {
        "unit": {
          "type": "string",
          "enum": [
            "Unspecified",
            "CubicMeter",
            "CubicCentimeter",
            "CubicMillimeter",
            "Hectoliter",
            "Decaliter",
            "Liter",
            "Centiliter",
            "Milliliter",
            "CubicYard",
            "CubicInch",
            "CubicFoot",
            "CubicMile",
            "FluidOunce",
            "Teaspoon",
            "Tablespoon",
            "Pint",
            "Quart",
            "Cup",
            "Gill",
            "Pinch",
            "FluidDram",
            "Barrel",
            "Minim",
            "Cord",
            "Peck",
            "Bushel",
            "Hogshead"
          ],
          "x-ms-enum": {
            "name": "VolumeUnit",
            "modelAsString": true
          },
          "description": "The Volume Unit of measurement"
        }
      },
      "required": [
        "unit"
      ]
    },
    "SpeedResolution": {
      "description": "Represents the speed entity resolution model.",
      "allOf": [
        {
          "$ref": "#/definitions/BaseResolution"
        },
        {
          "$ref": "#/definitions/QuantityResolution"
        }
      ],
      "type": "object",
      "x-ms-discriminator-value": "SpeedResolution",
      "properties": {
        "unit": {
          "type": "string",
          "enum": [
            "Unspecified",
            "MetersPerSecond",
            "KilometersPerHour",
            "KilometersPerMinute",
            "KilometersPerSecond",
            "MilesPerHour",
            "Knot",
            "FootPerSecond",
            "FootPerMinute",
            "YardsPerMinute",
            "YardsPerSecond",
            "MetersPerMillisecond",
            "CentimetersPerMillisecond",
            "KilometersPerMillisecond"
          ],
          "x-ms-enum": {
            "name": "SpeedUnit",
            "modelAsString": true
          },
          "description": "The speed Unit of measurement"
        }
      },
      "required": [
        "unit"
      ]
    },
    "AreaResolution": {
      "description": "Represents the area entity resolution model.",
      "allOf": [
        {
          "$ref": "#/definitions/BaseResolution"
        },
        {
          "$ref": "#/definitions/QuantityResolution"
        }
      ],
      "type": "object",
      "x-ms-discriminator-value": "AreaResolution",
      "properties": {
        "unit": {
          "type": "string",
          "enum": [
            "Unspecified",
            "SquareKilometer",
            "SquareHectometer",
            "SquareDecameter",
            "SquareDecimeter",
            "SquareMeter",
            "SquareCentimeter",
            "SquareMillimeter",
            "SquareInch",
            "SquareFoot",
            "SquareMile",
            "SquareYard",
            "Acre"
          ],
          "x-ms-enum": {
            "name": "AreaUnit",
            "modelAsString": true
          },
          "description": "The area Unit of measurement"
        }
      },
      "required": [
        "unit"
      ]
    },
    "LengthResolution": {
      "description": "Represents the length entity resolution model.",
      "allOf": [
        {
          "$ref": "#/definitions/BaseResolution"
        },
        {
          "$ref": "#/definitions/QuantityResolution"
        }
      ],
      "type": "object",
      "x-ms-discriminator-value": "LengthResolution",
      "properties": {
        "unit": {
          "type": "string",
          "enum": [
            "Unspecified",
            "Kilometer",
            "Hectometer",
            "Decameter",
            "Meter",
            "Decimeter",
            "Centimeter",
            "Millimeter",
            "Micrometer",
            "Nanometer",
            "Picometer",
            "Mile",
            "Yard",
            "Inch",
            "Foot",
            "LightYear",
            "Pt"
          ],
          "x-ms-enum": {
            "name": "LengthUnit",
            "modelAsString": true
          },
          "description": "The length Unit of measurement"
        }
      },
      "required": [
        "unit"
      ]
    },
    "InformationResolution": {
      "description": "Represents the information (data) entity resolution model.",
      "allOf": [
        {
          "$ref": "#/definitions/BaseResolution"
        },
        {
          "$ref": "#/definitions/QuantityResolution"
        }
      ],
      "type": "object",
      "x-ms-discriminator-value": "InformationResolution",
      "properties": {
        "unit": {
          "type": "string",
          "enum": [
            "Unspecified",
            "Bit",
            "Kilobit",
            "Megabit",
            "Gigabit",
            "Terabit",
            "Petabit",
            "Byte",
            "Kilobyte",
            "Megabyte",
            "Gigabyte",
            "Terabyte",
            "Petabyte"
          ],
          "x-ms-enum": {
            "name": "InformationUnit",
            "modelAsString": true
          },
          "description": "The information (data) Unit of measurement."
        }
      },
      "required": [
        "unit"
      ]
    },
    "TemperatureResolution": {
      "description": "Represents the temperature entity resolution model.",
      "allOf": [
        {
          "$ref": "#/definitions/BaseResolution"
        },
        {
          "$ref": "#/definitions/QuantityResolution"
        }
      ],
      "type": "object",
      "x-ms-discriminator-value": "TemperatureResolution",
      "properties": {
        "unit": {
          "type": "string",
          "enum": [
            "Unspecified",
            "Fahrenheit",
            "Kelvin",
            "Rankine",
            "Celsius"
          ],
          "x-ms-enum": {
            "name": "TemperatureUnit",
            "modelAsString": true
          },
          "description": "The temperature Unit of measurement."
        }
      },
      "required": [
        "unit"
      ]
    },
    "WeightResolution": {
      "description": "Represents the weight entity resolution model.",
      "allOf": [
        {
          "$ref": "#/definitions/BaseResolution"
        },
        {
          "$ref": "#/definitions/QuantityResolution"
        }
      ],
      "type": "object",
      "x-ms-discriminator-value": "WeightResolution",
      "properties": {
        "unit": {
          "type": "string",
          "enum": [
            "Unspecified",
            "Kilogram",
            "Gram",
            "Milligram",
            "Gallon",
            "MetricTon",
            "Ton",
            "Pound",
            "Ounce",
            "Grain",
            "PennyWeight",
            "LongTonBritish",
            "ShortTonUS",
            "ShortHundredWeightUS",
            "Stone",
            "Dram"
          ],
          "x-ms-enum": {
            "name": "WeightUnit",
            "modelAsString": true
          },
          "description": "The weight Unit of measurement."
        }
      },
      "required": [
        "unit"
      ]
    },
    "CurrencyResolution": {
      "description": "Represents the currency entity resolution model.",
      "allOf": [
        {
          "$ref": "#/definitions/BaseResolution"
        },
        {
          "$ref": "#/definitions/QuantityResolution"
        }
      ],
      "type": "object",
      "x-ms-discriminator-value": "CurrencyResolution",
      "properties": {
        "ISO4217": {
          "type": "string",
          "description": "The alphabetic code based on another ISO standard, ISO 3166, which lists the codes for country names. The first two letters of the ISO 4217 three-letter code are the same as the code for the country name, and, where possible, the third letter corresponds to the first letter of the currency name."
        },
        "value": {
          "type": "number",
          "format": "double",
          "description": "The money amount captured in the extracted entity"
        },
        "unit": {
          "type": "string",
          "description": "The unit of the amount captured in the extracted entity"
        }
      },
      "required": [
        "value",
        "unit"
      ]
    },
    "BooleanResolution": {
      "description": "A resolution for boolean expressions",
      "allOf": [
        {
          "$ref": "#/definitions/BaseResolution"
        }
      ],
      "type": "object",
      "x-ms-discriminator-value": "BooleanResolution",
      "properties": {
        "value": {
          "type": "boolean"
        }
      },
      "required": [
        "value"
      ]
    },
    "DateTimeResolution": {
      "description": "A resolution for datetime entity instances.",
      "allOf": [
        {
          "$ref": "#/definitions/BaseResolution"
        }
      ],
      "type": "object",
      "x-ms-discriminator-value": "DateTimeResolution",
      "properties": {
        "timex": {
          "$ref": "#/definitions/TimeExpression"
        },
        "dateTimeSubKind": {
          "type": "string",
          "enum": [
            "Time",
            "Date",
            "DateTime",
            "Duration",
            "Set"
          ],
          "x-ms-enum": {
            "name": "DateTimeSubKind",
            "modelAsString": true
          },
          "description": "The DateTime SubKind"
        },
        "value": {
          "type": "string",
          "description": "The actual time that the extracted text denote."
        },
        "modifier": {
          "$ref": "#/definitions/TemporalModifier"
        }
      },
      "required": [
        "timex",
        "dateTimeSubKind",
        "value"
      ]
    },
    "NumberResolution": {
      "description": "A resolution for numeric entity instances.",
      "allOf": [
        {
          "$ref": "#/definitions/BaseResolution"
        }
      ],
      "type": "object",
      "x-ms-discriminator-value": "NumberResolution",
      "properties": {
        "numberKind": {
          "type": "string",
          "enum": [
            "Integer",
            "Decimal",
            "Power",
            "Fraction",
            "Percent",
            "Unspecified"
          ],
          "x-ms-enum": {
            "name": "NumberKind",
            "modelAsString": true
          },
          "description": "The type of the extracted number entity."
        },
        "value": {
          "type": "string",
          "description": "A numeric representation of what the extracted text denotes."
        }
      },
      "required": [
        "numberKind",
        "value"
      ]
    },
    "OrdinalResolution": {
      "description": "A resolution for ordinal numbers entity instances.",
      "allOf": [
        {
          "$ref": "#/definitions/BaseResolution"
        }
      ],
      "type": "object",
      "x-ms-discriminator-value": "OrdinalResolution",
      "properties": {
        "offset": {
          "type": "string",
          "description": "The offset With respect to the reference (e.g., offset = -1 in \"show me the second to last\""
        },
        "relativeTo": {
          "type": "string",
          "enum": [
            "Current",
            "End",
            "Start"
          ],
          "x-ms-enum": {
            "name": "RelativeTo",
            "modelAsString": true
          },
          "description": "The reference point that the ordinal number denotes."
        },
        "value": {
          "type": "string",
          "description": "A simple arithmetic expression that the ordinal denotes."
        }
      },
      "required": [
        "offset",
        "relativeTo",
        "value"
      ]
    },
    "TemporalSpanResolution": {
      "description": "represents the resolution of a date and/or time span.",
      "allOf": [
        {
          "$ref": "#/definitions/BaseResolution"
        }
      ],
      "type": "object",
      "x-ms-discriminator-value": "TemporalSpanResolution",
      "properties": {
        "begin": {
          "$ref": "#/definitions/TimeExpression"
        },
        "end": {
          "$ref": "#/definitions/TimeExpression"
        },
        "duration": {
          "type": "string",
          "description": "An optional duration value formatted based on the ISO 8601 (https://en.wikipedia.org/wiki/ISO_8601#Durations)"
        },
        "modifier": {
          "$ref": "#/definitions/TemporalModifier"
        }
      }
    },
    "NumericRangeResolution": {
      "description": "represents the resolution of numeric intervals.",
      "allOf": [
        {
          "$ref": "#/definitions/BaseResolution"
        }
      ],
      "type": "object",
      "x-ms-discriminator-value": "NumericRangeResolution",
      "properties": {
        "rangeKind": {
          "type": "string",
          "enum": [
            "Number",
            "Speed",
            "Weight",
            "Length",
            "Volume",
            "Area",
            "Age",
            "Information",
            "Temperature",
            "Currency"
          ],
          "x-ms-enum": {
            "name": "RangeKind",
            "modelAsString": true
          },
          "description": "The kind of range that the resolution object represents."
        },
        "minimum": {
          "type": "number",
          "format": "double",
          "description": "The beginning value of  the interval."
        },
        "maximum": {
          "type": "number",
          "format": "double",
          "description": "The ending value of the interval."
        }
      },
      "required": [
        "rangeKind",
        "minimum",
        "maximum"
      ]
    },
    "TemporalModifier": {
      "type": "string",
      "description": "An optional modifier of a date/time instance.",
      "enum": [
        "AfterApprox",
        "Before",
        "BeforeStart",
        "Approx",
        "ReferenceUndefined",
        "SinceEnd",
        "AfterMid",
        "Start",
        "After",
        "BeforeEnd",
        "Until",
        "End",
        "Less",
        "Since",
        "AfterStart",
        "BeforeApprox",
        "Mid",
        "More"
      ],
      "x-ms-enum": {
        "name": "TemporalModifier",
        "modelAsString": true
      }
    },
    "TimeExpression": {
      "type": "string",
      "description": "An extended ISO 8601 date/time representation as described in (https://github.com/Microsoft/Recognizers-Text/blob/master/Patterns/English/English-DateTime.yaml)"
    },
>>>>>>> f70b7953
    "LuisTargetIntentResult": {
      "type": "object",
      "description": "It is a wrap up of LUIS Generally Available response.",
      "x-ms-discriminator-value": "Luis",
      "allOf": [
        {
          "$ref": "#/definitions/TargetIntentResult"
        }
      ],
      "properties": {
        "result": {
          "type": "object",
          "description": "The actual response from a LUIS Generally Available application."
        }
      }
    },
    "QuestionAnsweringTargetIntentResult": {
      "type": "object",
      "description": "It is a wrap up a Question Answering KB response.",
      "x-ms-discriminator-value": "QuestionAnswering",
      "allOf": [
        {
          "$ref": "#/definitions/TargetIntentResult"
        }
      ],
      "properties": {
        "result": {
          "description": "The generated answer by a Question Answering KB.",
          "$ref": "common.json#/definitions/AnswersResult"
        }
      }
    },
    "AnalyzeConversationJobsInput": {
      "type": "object",
      "properties": {
        "displayName": {
          "description": "Optional display name for the analysis job.",
          "type": "string"
        },
        "analysisInput": {
          "$ref": "#/definitions/MultiLanguageConversationAnalysisInput"
        },
        "tasks": {
          "description": "The set of tasks to execute on the input conversation.",
          "type": "array",
          "items": {
            "$ref": "#/definitions/AnalyzeConversationLROTask"
          }
        }
      },
      "required": [
        "analysisInput",
        "tasks"
      ]
    },
    "AnalyzeConversationLROTask": {
      "type": "object",
      "description": "The base class for an long running conversation input task.",
      "discriminator": "kind",
      "required": [
        "kind"
      ],
      "properties": {
        "kind": {
          "$ref": "#/definitions/AnalyzeConversationLROTaskKind"
        }
      },
      "allOf": [
        {
          "$ref": "common.json#/definitions/TaskIdentifier"
        }
      ]
    },
    "AnalyzeConversationLROTaskKind": {
      "type": "string",
      "description": "Enumeration of supported analysis tasks on a collection of conversation.",
      "enum": [
        "ConversationalPIITask",
        "ConversationalSummarizationTask",
        "ConversationalSentimentTask"
      ],
      "x-ms-enum": {
        "name": "AnalyzeConversationLROTaskKind",
        "modelAsString": true
      }
    },
    "AnalyzeConversationResultsKind": {
      "type": "string",
      "description": "Enumeration of supported Conversation Analysis task results.",
      "enum": [
        "ConversationalPIIResults",
        "ConversationalSummarizationResults",
        "ConversationalSentimentResults"
      ],
      "x-ms-enum": {
        "name": "AnalyzeConversationResultsKind",
        "modelAsString": true
      }
    },
    "AnalyzeConversationPIITask": {
      "type": "object",
      "description": "Task definition for a PII redaction in conversations.",
      "properties": {
        "parameters": {
          "$ref": "#/definitions/ConversationPIITaskParameters"
        }
      },
      "allOf": [
        {
          "$ref": "#/definitions/AnalyzeConversationLROTask"
        }
      ],
      "x-ms-discriminator-value": "ConversationalPIITask"
    },
    "ConversationPIIItemResult": {
      "type": "object",
      "required": [
        "id",
        "redactedContent",
        "entities"
      ],
      "properties": {
        "id": {
          "type": "string"
        },
        "redactedContent": {
          "type": "object",
          "$ref": "#/definitions/RedactedTranscriptContent"
        },
        "entities": {
          "type": "array",
          "items": {
            "$ref": "#/definitions/Entity"
          }
        }
      }
    },
    "MultiLanguageConversationAnalysisInput": {
      "type": "object",
      "required": [
        "conversations"
      ],
      "properties": {
        "conversations": {
          "type": "array",
          "items": {
            "$ref": "#/definitions/Conversation"
          }
        }
      }
    },
    "Conversation": {
      "type": "object",
      "description": "A complete ordered set of utterances (spoken or written), by one or more speakers to be used for analysis.",
      "discriminator": "modality",
      "required": [
        "id",
        "language",
        "modality"
      ],
      "properties": {
        "id": {
          "description": "Unique identifier for the conversation.",
          "type": "string"
        },
        "language": {
          "description": "The language of the conversation item in BCP-47 format.",
          "type": "string"
        },
        "modality": {
          "$ref": "#/definitions/Modality"
        },
        "domain": {
          "$ref": "#/definitions/ConversationDomain"
        }
      }
    },
    "Modality": {
      "type": "string",
      "description": "Enumeration of supported conversational modalities.",
      "enum": [
        "transcript",
        "text"
      ],
      "x-ms-enum": {
        "name": "InputModality",
        "modelAsString": true
      }
    },
    "ConversationDomain": {
      "type": "string",
      "description": "Enumeration of supported conversational domains.",
      "enum": [
        "finance",
        "healthcare",
        "generic"
      ],
      "x-ms-enum": {
        "name": "ConversationDomain",
        "modelAsString": true
      }
    },
    "TextConversation": {
      "type": "object",
      "x-ms-discriminator-value": "text",
      "required": [
        "conversationItems"
      ],
      "allOf": [
        {
          "$ref": "#/definitions/Conversation"
        }
      ],
      "properties": {
        "conversationItems": {
          "description": "Ordered list of text conversation items in the conversation.",
          "type": "array",
          "items": {
            "$ref": "#/definitions/TextConversationItem"
          }
        }
      }
    },
    "TranscriptConversation": {
      "type": "object",
      "x-ms-discriminator-value": "transcript",
      "required": [
        "conversationItems"
      ],
      "allOf": [
        {
          "$ref": "#/definitions/Conversation"
        }
      ],
      "properties": {
        "conversationItems": {
          "description": "Ordered list of transcript conversation items in the conversation.",
          "type": "array",
          "items": {
            "$ref": "#/definitions/TranscriptConversationItem"
          }
        }
      }
    },
    "TranscriptConversationItem": {
      "type": "object",
      "description": "Additional properties for supporting transcript conversation.",
      "required": [
        "text",
        "lexical",
        "itn",
        "maskedItn"
      ],
      "allOf": [
        {
          "$ref": "#/definitions/ConversationItemBase"
        }
      ],
      "properties": {
        "itn": {
          "type": "string",
          "description": "Inverse Text Normalization representation of input. The inverse-text-normalized form is the recognized text from Microsoft's Speech to Text API, with phone numbers, numbers, abbreviations, and other transformations applied."
        },
        "maskedItn": {
          "type": "string",
          "description": "The Inverse Text Normalized format with profanity masking applied."
        },
        "text": {
          "type": "string",
          "description": "The display form of the recognized text from speech to text API, with punctuation and capitalization added."
        },
        "lexical": {
          "type": "string",
          "description": "The lexical form of the recognized text from speech to text API with the actual words recognized."
        },
        "wordLevelTimings": {
          "type": "array",
          "description": "The list of word level audio timing information",
          "items": {
            "$ref": "#/definitions/WordLevelTiming"
          }
        },
        "conversationItemLevelTiming": {
          "description": "Conversation item level audio timing. This still can help on AI quality if word level audio timings are not available.",
          "$ref": "#/definitions/ConversationItemLevelTiming"
        }
      }
    },
    "RedactedTranscriptContent": {
      "type": "object",
      "description": "The transcript content response generated by the service with all necessary personally identifiable information redacted.",
      "properties": {
        "itn": {
          "type": "string",
          "description": "The redacted output for inverse text normalized format input."
        },
        "maskedItn": {
          "type": "string",
          "description": "The redacted output for masked inverse text normalized format input."
        },
        "text": {
          "type": "string",
          "description": "The redacted output for text (Microsoft's Speech to Text 'display') format input."
        },
        "lexical": {
          "type": "string",
          "description": "The redacted output for lexical format input."
        },
        "audioTimings": {
          "type": "array",
          "description": "The list of redacted audio segments.",
          "items": {
            "$ref": "#/definitions/AudioTiming"
          }
        }
      }
    },
    "WordLevelTiming": {
      "type": "object",
      "description": "Word level timing information generated by the speech to text API. The words in this object should have 1:1 correspondence with the 'lexical' input to allow for audio redaction.",
      "properties": {
        "word": {
          "type": "string",
          "description": "The word recognized."
        }
      },
      "allOf": [
        {
          "$ref": "#/definitions/AudioTiming"
        }
      ]
    },
    "AudioTiming": {
      "type": "object",
      "description": "The audio timing information.",
      "properties": {
        "offset": {
          "description": "Offset from start of speech audio, in ticks. 1 tick = 100 ns.",
          "type": "integer",
          "format": "int64"
        },
        "duration": {
          "description": "Duration of word articulation, in ticks. 1 tick = 100 ns.",
          "type": "integer",
          "format": "int64"
        }
      }
    },
    "Entity": {
      "type": "object",
      "required": [
        "text",
        "category",
        "offset",
        "length",
        "confidenceScore"
      ],
      "properties": {
        "text": {
          "type": "string",
          "description": "Entity text as appears in the request."
        },
        "category": {
          "type": "string",
          "description": "Entity type."
        },
        "subcategory": {
          "type": "string",
          "description": "(Optional) Entity sub type."
        },
        "offset": {
          "type": "integer",
          "format": "int32",
          "description": "Start position for the entity text. Use of different 'stringIndexType' values can affect the offset returned."
        },
        "length": {
          "type": "integer",
          "format": "int32",
          "description": "Length for the entity text. Use of different 'stringIndexType' values can affect the length returned."
        },
        "confidenceScore": {
          "type": "number",
          "format": "double",
          "description": "Confidence score between 0 and 1 of the extracted entity."
        }
      }
    },
    "AnalyzeConversationConversationPIIResult": {
      "type": "object",
      "description": "Result from the personally identifiable information detection and redaction operation performed on a list of conversations.",
      "allOf": [
        {
          "$ref": "#/definitions/AnalyzeConversationJobResult"
        }
      ],
      "properties": {
        "results": {
          "$ref": "#/definitions/ConversationPIIResults"
        }
      },
      "required": [
        "results"
      ],
      "x-ms-discriminator-value": "ConversationalPIIResults"
    },
    "ConversationPIIResults": {
      "type": "object",
      "description": "The result from PII detection and redaction operation for each conversation.",
      "required": [
        "conversations"
      ],
      "properties": {
        "conversations": {
          "type": "array",
          "items": {
            "allOf": [
              {
                "$ref": "#/definitions/ConversationPIIResult"
              },
              {
                "$ref": "#/definitions/ConversationResultBase"
              }
            ]
          }
        }
      },
      "allOf": [
        {
          "$ref": "common.json#/definitions/PreBuiltResult"
        }
      ]
    },
    "ConversationPIIResult": {
      "type": "object",
      "description": "The result from PII detection and redaction operation for each conversation.",
      "required": [
        "conversationItems"
      ],
      "properties": {
        "conversationItems": {
          "description": "Enumeration of PII detection and redaction operation results for all the conversation items in a conversation.",
          "type": "array",
          "items": {
            "$ref": "#/definitions/ConversationPIIItemResult"
          }
        }
      }
    },
    "ConversationPIITaskParameters": {
      "type": "object",
      "description": "Supported parameters for a Conversational PII detection and redaction task.",
      "properties": {
        "piiCategories": {
          "$ref": "#/definitions/ConversationPIICategories"
        },
        "includeAudioRedaction": {
          "type": "boolean",
          "description": "Flag to indicate if audio redaction is requested. By default audio redaction will not be performed.",
          "default": false
        },
        "redactionSource": {
          "type": "string",
          "description": "For transcript conversations, this parameter provides information regarding which content type (ITN, Text, Lexical, Masked ITN) should be used for entity detection. The details of the entities detected - like the offset, length and the text itself - will correspond to the text type selected here.",
          "$ref": "#/definitions/TranscriptContentType"
        }
      },
      "allOf": [
        {
          "$ref": "common.json#/definitions/PreBuiltTaskParameters"
        }
      ]
    },
    "ConversationPIICategories": {
      "description": "Describes the PII categories to return for detection. If not provided, 'default' categories will be returned which will vary with the language.",
      "items": {
        "type": "string",
        "x-ms-enum": {
          "name": "ConversationPIICategory",
          "modelAsString": true
        },
        "enum": [
          "Address",
          "CreditCardNumber",
          "Email",
          "Name",
          "NumericIdentifier",
          "PhoneNumber",
          "USSocialSecurityNumber",
          "Miscellaneous",
          "All",
          "Default"
        ]
      },
      "type": "array",
      "uniqueItems": true
    },
    "TranscriptContentType": {
      "type": "string",
      "description": "Enumeration of supported transcript content types.",
      "enum": [
        "lexical",
        "itn",
        "maskedItn",
        "text"
      ],
      "x-ms-enum": {
        "name": "TranscriptContentType",
        "modelAsString": true
      }
    },
    "AnalyzeConversationSummarizationTask": {
      "type": "object",
      "description": "Task definition for conversational summarization.",
      "properties": {
        "parameters": {
          "$ref": "#/definitions/ConversationSummarizationTaskParameters"
        }
      },
      "allOf": [
        {
          "$ref": "#/definitions/AnalyzeConversationLROTask"
        }
      ],
      "x-ms-discriminator-value": "ConversationalSummarizationTask"
    },
    "ConversationSummarizationTaskParameters": {
      "type": "object",
      "description": "Supported parameters for an conversational summarization task.",
      "required": [
        "summaryAspects"
      ],
      "properties": {
        "summaryAspects": {
          "type": "array",
          "items": {
            "type": "string",
            "enum": [
              "issue",
              "resolution",
              "chapterTitle",
              "narrative"
            ],
            "x-ms-enum": {
              "name": "SummaryAspect",
              "modelAsString": true,
              "values": [
                {
                  "value": "issue",
                  "description": "A summary of issues in transcripts of web chats and service call transcripts between customer-service agents, and your customers."
                },
                {
                  "value": "resolution",
                  "description": "A summary of resolutions in transcripts of web chats and service call transcripts between customer-service agents, and your customers."
                },
                {
                  "value": "chapterTitle",
                  "description": "A chapter title of any conversation. It is usually one phrase or several phrases naturally combined together. Long conversation tends to have more chapters. The chapter boundary can be found from the summary context."
                },
                {
                  "value": "narrative",
                  "description": "A generic narrative summary of any conversation. It generally converts the conversational language into formal written language, compresses the text length and keeps the salient information."
                }
              ]
            }
          }
        }
      },
      "allOf": [
        {
          "$ref": "common.json#/definitions/PreBuiltTaskParameters"
        },
        {
          "$ref": "common.json#/definitions/AbstractiveSummarizationTaskParametersBase"
        }
      ]
    },
    "AnalyzeConversationSummarizationResult": {
      "type": "object",
      "description": "Result for the summarization task on the conversation.",
      "properties": {
        "results": {
          "$ref": "#/definitions/SummaryResult"
        }
      },
      "allOf": [
        {
          "$ref": "#/definitions/AnalyzeConversationJobResult"
        }
      ],
      "required": [
        "results"
      ],
      "x-ms-discriminator-value": "ConversationalSummarizationResults"
    },
    "SummaryResult": {
      "type": "object",
      "required": [
        "conversations"
      ],
      "properties": {
        "conversations": {
          "type": "array",
          "items": {
            "allOf": [
              {
                "$ref": "#/definitions/ConversationsSummaryResult"
              },
              {
                "$ref": "#/definitions/ConversationResultBase"
              }
            ]
          }
        }
      },
      "allOf": [
        {
          "$ref": "common.json#/definitions/PreBuiltResult"
        }
      ]
    },
    "ConversationsSummaryResult": {
      "type": "object",
      "required": [
        "summaries"
      ],
      "properties": {
        "summaries": {
          "type": "array",
          "items": {
            "allOf": [
              {
                "$ref": "#/definitions/SummaryResultItem"
              }
            ]
          }
        }
      }
    },
    "SummaryResultItem": {
      "type": "object",
      "properties": {
        "aspect": {
          "type": "string"
        },
        "text": {
          "type": "string"
        },
        "contexts": {
          "type": "array",
          "description": "The context list of the summary.",
          "items": {
            "$ref": "#/definitions/ItemizedSummaryContext"
          }
        }
      },
      "required": [
        "aspect",
        "text"
      ]
    },
    "AnalyzeConversationalSentimentTask": {
      "type": "object",
      "description": "Task definition for a sentiment analysis in conversations.",
      "properties": {
        "parameters": {
          "$ref": "#/definitions/ConversationalSentimentTaskParameters"
        }
      },
      "allOf": [
        {
          "$ref": "#/definitions/AnalyzeConversationLROTask"
        }
      ],
      "x-ms-discriminator-value": "ConversationalSentimentTask"
    },
    "ConversationalSentimentTaskParameters": {
      "type": "object",
      "description": "Supported parameters for a Conversational sentiment analysis task.",
      "properties": {
        "predictionSource": {
          "type": "string",
          "description": "For transcript conversations, this parameter provides information regarding which content type should be used for sentiment analysis. The details of the sentiment analysis - like the offset, length and the text itself - will correspond to the text type selected here.",
          "$ref": "#/definitions/TranscriptContentType"
        }        
      },
      "allOf": [
        {
          "$ref": "common.json#/definitions/PreBuiltTaskParameters"
        }
      ]
    },
    "AnalyzeConversationSentimentResult": {
      "type": "object",
      "description": "Result from the sentiment analysis operation performed on a list of conversations.",
      "allOf": [
        {
          "$ref": "#/definitions/AnalyzeConversationJobResult"
        }
      ],
      "properties": {
        "results": {
          "$ref": "#/definitions/ConversationSentimentResults"
        }
      },
      "required": [
        "results"
      ],
      "x-ms-discriminator-value": "ConversationalSentimentResults"
    },
    "ConversationSentimentResults": {
      "type": "object",
      "description": "The result from sentiment analysis operation for each conversation.",
      "required": [
        "conversations"
      ],
      "properties": {
        "conversations": {
          "type": "array",
          "items": {
            "allOf": [
              {
                "$ref": "#/definitions/ConversationSentimentResult"
              },
              {
                "$ref": "#/definitions/ConversationResultBase"
              }
            ]
          }
        }
      },
      "allOf": [
        {
          "$ref": "common.json#/definitions/PreBuiltResult"
        }
      ]
    },
    "ConversationSentimentResult": {
      "description": "The result from sentiment analysis operation for each conversation item.",
      "required": [
        "conversationItems"
      ],
      "properties": {
        "conversationItems": {
          "description": "Enumeration of Sentiment operation results for all the conversation items in a conversation.",
          "type": "array",
          "items": {
            "$ref": "#/definitions/ConversationSentimentItemResult"
          }
        }
      }
    },        
    "ConversationSentimentItemResult": {
      "type": "object",
      "required": [
        "id",
        "participantId",
        "sentiment",
        "confidenceScores"
      ],
      "properties": {
        "id": {
          "description": "The identifier for the conversation item",
          "type": "string"
        },
        "participantId": {
          "description": "The identifier for the speaker",
          "type": "string"
        },
        "sentiment": {
          "$ref": "common.json#/definitions/Sentiment"
        },                
        "confidenceScores": {
          "type": "object",
          "$ref": "common.json#/definitions/SentimentConfidenceScores"
        }
      }
    },
    "AnalyzeConversationJobState": {
      "description": "Contains the status of the analyze conversations job submitted along with related statistics.",
      "allOf": [
        {
          "$ref": "common.json#/definitions/JobState"
        },
        {
          "$ref": "#/definitions/ConversationTasksState"
        },
        {
          "$ref": "#/definitions/AnalyzeConversationJobStatistics"
        }
      ]
    },
    "AnalyzeConversationJobStatistics": {
      "description": "Contains the statistics for the job submitted.",
      "properties": {
        "statistics": {
          "$ref": "#/definitions/ConversationRequestStatistics"
        }
      },
      "type": "object"
    },
    "ConversationTasksState": {
      "description": "Contains the state for the tasks being executed as part of the analyze conversation job submitted.",
      "properties": {
        "tasks": {
          "properties": {
            "completed": {
              "description": "Count of tasks completed successfully.",
              "type": "integer"
            },
            "failed": {
              "description": "Count of tasks that failed.",
              "type": "integer"
            },
            "inProgress": {
              "description": "Count of tasks in progress currently.",
              "type": "integer"
            },
            "total": {
              "description": "Total count of tasks submitted as part of the job.",
              "type": "integer"
            },
            "items": {
              "description": "List of results from tasks (if available).",
              "type": "array",
              "items": {
                "$ref": "#/definitions/AnalyzeConversationJobResult"
              }
            }
          },
          "required": [
            "total",
            "completed",
            "failed",
            "inProgress"
          ],
          "type": "object"
        }
      },
      "required": [
        "tasks"
      ],
      "type": "object"
    },
    "AnalyzeConversationJobResult": {
      "type": "object",
      "description": "Container for results for all tasks in the conversation job.",
      "discriminator": "kind",
      "properties": {
        "kind": {
          "$ref": "#/definitions/AnalyzeConversationResultsKind"
        }
      },
      "allOf": [
        {
          "$ref": "common.json#/definitions/TaskState"
        },
        {
          "$ref": "common.json#/definitions/TaskIdentifier"
        }
      ],
      "required": [
        "kind"
      ]
    },
    "ConversationResultBase": {
      "type": "object",
      "description": "Shared attributes for all conversational task results.",
      "required": [
        "id",
        "warnings"
      ],
      "properties": {
        "id": {
          "type": "string",
          "description": "Unique, non-empty conversation identifier."
        },
        "warnings": {
          "type": "array",
          "description": "Warnings encountered while processing document.",
          "items": {
            "$ref": "common.json#/definitions/InputWarning"
          }
        },
        "statistics": {
          "$ref": "#/definitions/ConversationStatistics"
        }
      }
    },
    "ConversationStatistics": {
      "type": "object",
      "description": "If showStats=true was specified in the request this field will contain information about the conversation payload.",
      "required": [
        "transactionsCount"
      ],
      "properties": {
        "transactionsCount": {
          "type": "integer",
          "format": "int32",
          "description": "Number of text units for the request."
        }
      }
    },
    "ConversationRequestStatistics": {
      "type": "object",
      "description": "if showStats=true was specified in the request this field will contain information about the request payload.",
      "required": [
        "conversationsCount",
        "validConversationsCount",
        "erroneousConversationsCount"
      ],
      "properties": {
        "conversationsCount": {
          "type": "integer",
          "format": "int32",
          "description": "Number of conversations submitted in the request."
        },
        "validConversationsCount": {
          "type": "integer",
          "format": "int32",
          "description": "Number of conversations documents. This excludes empty, over-size limit or non-supported languages documents."
        },
        "erroneousConversationsCount": {
          "type": "integer",
          "format": "int32",
          "description": "Number of invalid documents. This includes empty, over-size limit or non-supported languages documents."
        }
      },
      "allOf": [
        {
          "$ref": "common.json#/definitions/RequestStatistics"
        }
      ]
    },
    "ConversationItemLevelTiming": {
      "type": "object",
      "description": "The conversation item level audio timing.",
      "allOf": [
        {
          "$ref": "#/definitions/AudioTiming"
        }
      ]
    },
    "ItemizedSummaryContext": {
      "type": "object",
      "description": "The context of the summary with conversation item id.",
      "required": [
        "conversationItemId"
      ],
      "properties": {
        "conversationItemId": {
          "type": "string",
          "description": "Reference to the id of ConversationItem."
        }
      },
      "allOf": [
        {
          "$ref": "common.json#/definitions/SummaryContext"
        }
      ]
    }
  },
  "parameters": {
    "ConversationAnalysisOptions": {
      "name": "ConversationAnalysisOptions",
      "in": "body",
      "required": true,
      "schema": {
        "$ref": "#/definitions/ConversationAnalysisOptions"
      },
      "description": "Post body of the request.",
      "x-ms-parameter-location": "method"
    }
  }
}<|MERGE_RESOLUTION|>--- conflicted
+++ resolved
@@ -139,7 +139,7 @@
           ,
           "Successful Conversation Sentiment Analysis Job Request": {
             "$ref": "./examples/conversations/SuccessfulConversationSentimentSubmit.json"
-          }          
+          }
         },
         "x-ms-long-running-operation": true
       }
@@ -882,8 +882,6 @@
         }
       }
     },
-<<<<<<< HEAD
-=======
     "RegexKey": {
       "description": "The regex key extra data kind.",
       "allOf": [
@@ -904,661 +902,6 @@
         }
       }
     },
-    "BaseResolution": {
-      "description": "The abstract base class for entity resolutions.",
-      "type": "object",
-      "discriminator": "resolutionKind",
-      "properties": {
-        "resolutionKind": {
-          "description": "The entity resolution object kind.",
-          "type": "string",
-          "enum": [
-            "BooleanResolution",
-            "DateTimeResolution",
-            "NumberResolution",
-            "OrdinalResolution",
-            "SpeedResolution",
-            "WeightResolution",
-            "LengthResolution",
-            "VolumeResolution",
-            "AreaResolution",
-            "AgeResolution",
-            "InformationResolution",
-            "TemperatureResolution",
-            "CurrencyResolution",
-            "NumericRangeResolution",
-            "TemporalSpanResolution"
-          ],
-          "x-ms-enum": {
-            "name": "ResolutionKind",
-            "modelAsString": true
-          }
-        }
-      },
-      "required": [
-        "resolutionKind"
-      ]
-    },
-    "QuantityResolution": {
-      "description": "Represents resolutions for quantities.",
-      "type": "object",
-      "properties": {
-        "value": {
-          "type": "number",
-          "format": "double",
-          "description": "The numeric value that the extracted text denotes."
-        }
-      },
-      "required": [
-        "value"
-      ]
-    },
-    "AgeResolution": {
-      "description": "Represents the Age entity resolution model.",
-      "allOf": [
-        {
-          "$ref": "#/definitions/BaseResolution"
-        },
-        {
-          "$ref": "#/definitions/QuantityResolution"
-        }
-      ],
-      "type": "object",
-      "x-ms-discriminator-value": "AgeResolution",
-      "properties": {
-        "unit": {
-          "type": "string",
-          "enum": [
-            "Unspecified",
-            "Year",
-            "Month",
-            "Week",
-            "Day"
-          ],
-          "x-ms-enum": {
-            "name": "AgeUnit",
-            "modelAsString": true
-          },
-          "description": "The Age Unit of measurement"
-        }
-      },
-      "required": [
-        "unit"
-      ]
-    },
-    "VolumeResolution": {
-      "description": "Represents the volume entity resolution model.",
-      "allOf": [
-        {
-          "$ref": "#/definitions/BaseResolution"
-        },
-        {
-          "$ref": "#/definitions/QuantityResolution"
-        }
-      ],
-      "type": "object",
-      "x-ms-discriminator-value": "VolumeResolution",
-      "properties": {
-        "unit": {
-          "type": "string",
-          "enum": [
-            "Unspecified",
-            "CubicMeter",
-            "CubicCentimeter",
-            "CubicMillimeter",
-            "Hectoliter",
-            "Decaliter",
-            "Liter",
-            "Centiliter",
-            "Milliliter",
-            "CubicYard",
-            "CubicInch",
-            "CubicFoot",
-            "CubicMile",
-            "FluidOunce",
-            "Teaspoon",
-            "Tablespoon",
-            "Pint",
-            "Quart",
-            "Cup",
-            "Gill",
-            "Pinch",
-            "FluidDram",
-            "Barrel",
-            "Minim",
-            "Cord",
-            "Peck",
-            "Bushel",
-            "Hogshead"
-          ],
-          "x-ms-enum": {
-            "name": "VolumeUnit",
-            "modelAsString": true
-          },
-          "description": "The Volume Unit of measurement"
-        }
-      },
-      "required": [
-        "unit"
-      ]
-    },
-    "SpeedResolution": {
-      "description": "Represents the speed entity resolution model.",
-      "allOf": [
-        {
-          "$ref": "#/definitions/BaseResolution"
-        },
-        {
-          "$ref": "#/definitions/QuantityResolution"
-        }
-      ],
-      "type": "object",
-      "x-ms-discriminator-value": "SpeedResolution",
-      "properties": {
-        "unit": {
-          "type": "string",
-          "enum": [
-            "Unspecified",
-            "MetersPerSecond",
-            "KilometersPerHour",
-            "KilometersPerMinute",
-            "KilometersPerSecond",
-            "MilesPerHour",
-            "Knot",
-            "FootPerSecond",
-            "FootPerMinute",
-            "YardsPerMinute",
-            "YardsPerSecond",
-            "MetersPerMillisecond",
-            "CentimetersPerMillisecond",
-            "KilometersPerMillisecond"
-          ],
-          "x-ms-enum": {
-            "name": "SpeedUnit",
-            "modelAsString": true
-          },
-          "description": "The speed Unit of measurement"
-        }
-      },
-      "required": [
-        "unit"
-      ]
-    },
-    "AreaResolution": {
-      "description": "Represents the area entity resolution model.",
-      "allOf": [
-        {
-          "$ref": "#/definitions/BaseResolution"
-        },
-        {
-          "$ref": "#/definitions/QuantityResolution"
-        }
-      ],
-      "type": "object",
-      "x-ms-discriminator-value": "AreaResolution",
-      "properties": {
-        "unit": {
-          "type": "string",
-          "enum": [
-            "Unspecified",
-            "SquareKilometer",
-            "SquareHectometer",
-            "SquareDecameter",
-            "SquareDecimeter",
-            "SquareMeter",
-            "SquareCentimeter",
-            "SquareMillimeter",
-            "SquareInch",
-            "SquareFoot",
-            "SquareMile",
-            "SquareYard",
-            "Acre"
-          ],
-          "x-ms-enum": {
-            "name": "AreaUnit",
-            "modelAsString": true
-          },
-          "description": "The area Unit of measurement"
-        }
-      },
-      "required": [
-        "unit"
-      ]
-    },
-    "LengthResolution": {
-      "description": "Represents the length entity resolution model.",
-      "allOf": [
-        {
-          "$ref": "#/definitions/BaseResolution"
-        },
-        {
-          "$ref": "#/definitions/QuantityResolution"
-        }
-      ],
-      "type": "object",
-      "x-ms-discriminator-value": "LengthResolution",
-      "properties": {
-        "unit": {
-          "type": "string",
-          "enum": [
-            "Unspecified",
-            "Kilometer",
-            "Hectometer",
-            "Decameter",
-            "Meter",
-            "Decimeter",
-            "Centimeter",
-            "Millimeter",
-            "Micrometer",
-            "Nanometer",
-            "Picometer",
-            "Mile",
-            "Yard",
-            "Inch",
-            "Foot",
-            "LightYear",
-            "Pt"
-          ],
-          "x-ms-enum": {
-            "name": "LengthUnit",
-            "modelAsString": true
-          },
-          "description": "The length Unit of measurement"
-        }
-      },
-      "required": [
-        "unit"
-      ]
-    },
-    "InformationResolution": {
-      "description": "Represents the information (data) entity resolution model.",
-      "allOf": [
-        {
-          "$ref": "#/definitions/BaseResolution"
-        },
-        {
-          "$ref": "#/definitions/QuantityResolution"
-        }
-      ],
-      "type": "object",
-      "x-ms-discriminator-value": "InformationResolution",
-      "properties": {
-        "unit": {
-          "type": "string",
-          "enum": [
-            "Unspecified",
-            "Bit",
-            "Kilobit",
-            "Megabit",
-            "Gigabit",
-            "Terabit",
-            "Petabit",
-            "Byte",
-            "Kilobyte",
-            "Megabyte",
-            "Gigabyte",
-            "Terabyte",
-            "Petabyte"
-          ],
-          "x-ms-enum": {
-            "name": "InformationUnit",
-            "modelAsString": true
-          },
-          "description": "The information (data) Unit of measurement."
-        }
-      },
-      "required": [
-        "unit"
-      ]
-    },
-    "TemperatureResolution": {
-      "description": "Represents the temperature entity resolution model.",
-      "allOf": [
-        {
-          "$ref": "#/definitions/BaseResolution"
-        },
-        {
-          "$ref": "#/definitions/QuantityResolution"
-        }
-      ],
-      "type": "object",
-      "x-ms-discriminator-value": "TemperatureResolution",
-      "properties": {
-        "unit": {
-          "type": "string",
-          "enum": [
-            "Unspecified",
-            "Fahrenheit",
-            "Kelvin",
-            "Rankine",
-            "Celsius"
-          ],
-          "x-ms-enum": {
-            "name": "TemperatureUnit",
-            "modelAsString": true
-          },
-          "description": "The temperature Unit of measurement."
-        }
-      },
-      "required": [
-        "unit"
-      ]
-    },
-    "WeightResolution": {
-      "description": "Represents the weight entity resolution model.",
-      "allOf": [
-        {
-          "$ref": "#/definitions/BaseResolution"
-        },
-        {
-          "$ref": "#/definitions/QuantityResolution"
-        }
-      ],
-      "type": "object",
-      "x-ms-discriminator-value": "WeightResolution",
-      "properties": {
-        "unit": {
-          "type": "string",
-          "enum": [
-            "Unspecified",
-            "Kilogram",
-            "Gram",
-            "Milligram",
-            "Gallon",
-            "MetricTon",
-            "Ton",
-            "Pound",
-            "Ounce",
-            "Grain",
-            "PennyWeight",
-            "LongTonBritish",
-            "ShortTonUS",
-            "ShortHundredWeightUS",
-            "Stone",
-            "Dram"
-          ],
-          "x-ms-enum": {
-            "name": "WeightUnit",
-            "modelAsString": true
-          },
-          "description": "The weight Unit of measurement."
-        }
-      },
-      "required": [
-        "unit"
-      ]
-    },
-    "CurrencyResolution": {
-      "description": "Represents the currency entity resolution model.",
-      "allOf": [
-        {
-          "$ref": "#/definitions/BaseResolution"
-        },
-        {
-          "$ref": "#/definitions/QuantityResolution"
-        }
-      ],
-      "type": "object",
-      "x-ms-discriminator-value": "CurrencyResolution",
-      "properties": {
-        "ISO4217": {
-          "type": "string",
-          "description": "The alphabetic code based on another ISO standard, ISO 3166, which lists the codes for country names. The first two letters of the ISO 4217 three-letter code are the same as the code for the country name, and, where possible, the third letter corresponds to the first letter of the currency name."
-        },
-        "value": {
-          "type": "number",
-          "format": "double",
-          "description": "The money amount captured in the extracted entity"
-        },
-        "unit": {
-          "type": "string",
-          "description": "The unit of the amount captured in the extracted entity"
-        }
-      },
-      "required": [
-        "value",
-        "unit"
-      ]
-    },
-    "BooleanResolution": {
-      "description": "A resolution for boolean expressions",
-      "allOf": [
-        {
-          "$ref": "#/definitions/BaseResolution"
-        }
-      ],
-      "type": "object",
-      "x-ms-discriminator-value": "BooleanResolution",
-      "properties": {
-        "value": {
-          "type": "boolean"
-        }
-      },
-      "required": [
-        "value"
-      ]
-    },
-    "DateTimeResolution": {
-      "description": "A resolution for datetime entity instances.",
-      "allOf": [
-        {
-          "$ref": "#/definitions/BaseResolution"
-        }
-      ],
-      "type": "object",
-      "x-ms-discriminator-value": "DateTimeResolution",
-      "properties": {
-        "timex": {
-          "$ref": "#/definitions/TimeExpression"
-        },
-        "dateTimeSubKind": {
-          "type": "string",
-          "enum": [
-            "Time",
-            "Date",
-            "DateTime",
-            "Duration",
-            "Set"
-          ],
-          "x-ms-enum": {
-            "name": "DateTimeSubKind",
-            "modelAsString": true
-          },
-          "description": "The DateTime SubKind"
-        },
-        "value": {
-          "type": "string",
-          "description": "The actual time that the extracted text denote."
-        },
-        "modifier": {
-          "$ref": "#/definitions/TemporalModifier"
-        }
-      },
-      "required": [
-        "timex",
-        "dateTimeSubKind",
-        "value"
-      ]
-    },
-    "NumberResolution": {
-      "description": "A resolution for numeric entity instances.",
-      "allOf": [
-        {
-          "$ref": "#/definitions/BaseResolution"
-        }
-      ],
-      "type": "object",
-      "x-ms-discriminator-value": "NumberResolution",
-      "properties": {
-        "numberKind": {
-          "type": "string",
-          "enum": [
-            "Integer",
-            "Decimal",
-            "Power",
-            "Fraction",
-            "Percent",
-            "Unspecified"
-          ],
-          "x-ms-enum": {
-            "name": "NumberKind",
-            "modelAsString": true
-          },
-          "description": "The type of the extracted number entity."
-        },
-        "value": {
-          "type": "string",
-          "description": "A numeric representation of what the extracted text denotes."
-        }
-      },
-      "required": [
-        "numberKind",
-        "value"
-      ]
-    },
-    "OrdinalResolution": {
-      "description": "A resolution for ordinal numbers entity instances.",
-      "allOf": [
-        {
-          "$ref": "#/definitions/BaseResolution"
-        }
-      ],
-      "type": "object",
-      "x-ms-discriminator-value": "OrdinalResolution",
-      "properties": {
-        "offset": {
-          "type": "string",
-          "description": "The offset With respect to the reference (e.g., offset = -1 in \"show me the second to last\""
-        },
-        "relativeTo": {
-          "type": "string",
-          "enum": [
-            "Current",
-            "End",
-            "Start"
-          ],
-          "x-ms-enum": {
-            "name": "RelativeTo",
-            "modelAsString": true
-          },
-          "description": "The reference point that the ordinal number denotes."
-        },
-        "value": {
-          "type": "string",
-          "description": "A simple arithmetic expression that the ordinal denotes."
-        }
-      },
-      "required": [
-        "offset",
-        "relativeTo",
-        "value"
-      ]
-    },
-    "TemporalSpanResolution": {
-      "description": "represents the resolution of a date and/or time span.",
-      "allOf": [
-        {
-          "$ref": "#/definitions/BaseResolution"
-        }
-      ],
-      "type": "object",
-      "x-ms-discriminator-value": "TemporalSpanResolution",
-      "properties": {
-        "begin": {
-          "$ref": "#/definitions/TimeExpression"
-        },
-        "end": {
-          "$ref": "#/definitions/TimeExpression"
-        },
-        "duration": {
-          "type": "string",
-          "description": "An optional duration value formatted based on the ISO 8601 (https://en.wikipedia.org/wiki/ISO_8601#Durations)"
-        },
-        "modifier": {
-          "$ref": "#/definitions/TemporalModifier"
-        }
-      }
-    },
-    "NumericRangeResolution": {
-      "description": "represents the resolution of numeric intervals.",
-      "allOf": [
-        {
-          "$ref": "#/definitions/BaseResolution"
-        }
-      ],
-      "type": "object",
-      "x-ms-discriminator-value": "NumericRangeResolution",
-      "properties": {
-        "rangeKind": {
-          "type": "string",
-          "enum": [
-            "Number",
-            "Speed",
-            "Weight",
-            "Length",
-            "Volume",
-            "Area",
-            "Age",
-            "Information",
-            "Temperature",
-            "Currency"
-          ],
-          "x-ms-enum": {
-            "name": "RangeKind",
-            "modelAsString": true
-          },
-          "description": "The kind of range that the resolution object represents."
-        },
-        "minimum": {
-          "type": "number",
-          "format": "double",
-          "description": "The beginning value of  the interval."
-        },
-        "maximum": {
-          "type": "number",
-          "format": "double",
-          "description": "The ending value of the interval."
-        }
-      },
-      "required": [
-        "rangeKind",
-        "minimum",
-        "maximum"
-      ]
-    },
-    "TemporalModifier": {
-      "type": "string",
-      "description": "An optional modifier of a date/time instance.",
-      "enum": [
-        "AfterApprox",
-        "Before",
-        "BeforeStart",
-        "Approx",
-        "ReferenceUndefined",
-        "SinceEnd",
-        "AfterMid",
-        "Start",
-        "After",
-        "BeforeEnd",
-        "Until",
-        "End",
-        "Less",
-        "Since",
-        "AfterStart",
-        "BeforeApprox",
-        "Mid",
-        "More"
-      ],
-      "x-ms-enum": {
-        "name": "TemporalModifier",
-        "modelAsString": true
-      }
-    },
-    "TimeExpression": {
-      "type": "string",
-      "description": "An extended ISO 8601 date/time representation as described in (https://github.com/Microsoft/Recognizers-Text/blob/master/Patterns/English/English-DateTime.yaml)"
-    },
->>>>>>> f70b7953
     "LuisTargetIntentResult": {
       "type": "object",
       "description": "It is a wrap up of LUIS Generally Available response.",
@@ -2242,7 +1585,7 @@
           "type": "string",
           "description": "For transcript conversations, this parameter provides information regarding which content type should be used for sentiment analysis. The details of the sentiment analysis - like the offset, length and the text itself - will correspond to the text type selected here.",
           "$ref": "#/definitions/TranscriptContentType"
-        }        
+        }
       },
       "allOf": [
         {
@@ -2309,7 +1652,7 @@
           }
         }
       }
-    },        
+    },
     "ConversationSentimentItemResult": {
       "type": "object",
       "required": [
@@ -2329,7 +1672,7 @@
         },
         "sentiment": {
           "$ref": "common.json#/definitions/Sentiment"
-        },                
+        },
         "confidenceScores": {
           "type": "object",
           "$ref": "common.json#/definitions/SentimentConfidenceScores"

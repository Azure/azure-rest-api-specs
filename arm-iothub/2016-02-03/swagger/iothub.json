{
  "swagger": "2.0",
  "info": {
    "version": "2016-02-03",
    "title": "iotHubClient",
    "description": "Use this API to manage the IoT hubs in your subscription."
  },
  "host": "management.azure.com",
  "schemes": [ "https" ],
  "paths": {
    "/subscriptions/{subscriptionId}/resourceGroups/{resourceGroupName}/providers/Microsoft.Devices/IotHubs/{resourceName}": {
      "get": {
        "tags": [ "GET" ],
        "summary": "Get the non-security related metadata of an IoT hub.",
        "description": "Get the non-security related metadata of an IoT hub.",
        "operationId": "IotHubResource_Get",
        "consumes": [ ],
        "produces": [ "application/json", "text/json" ],
        "parameters": [
          {
            "$ref": "#/parameters/api-version"
          },
          {
            "$ref": "#/parameters/subscriptionId"
          },
          {
            "name": "resourceGroupName",
            "description": "The name of the resource group that contains the IoT hub.",
            "in": "path",
            "required": true,
            "type": "string"
          },
          {
            "name": "resourceName",
            "in": "path",
            "description": "The name of the IoT hub.",
            "required": true,
            "type": "string"
          }
        ],
        "responses": {
          "200": {
            "description": "The body contains all the non-security properties of the IoT hub. Security-related properties are set to null.",
            "schema": {
              "$ref": "#/definitions/IotHubDescription"
            }
          },
          "default": {
            "description": "DefaultErrorResponse",
            "schema": {
              "$ref": "#/definitions/ErrorDetails"
            }
          }
        },
        "deprecated": false
      },
      "put": {
        "tags": [ "PUT" ],
        "summary": "Create or update the metadata of an IoT hub.",
        "description": "Create or update the metadata of an Iot hub. The usual pattern to modify a property is to retrieve the IoT hub metadata and security metadata, and then combine them with the modified values in a new body to update the IoT hub.",
        "operationId": "IotHubResource_CreateOrUpdate",
        "x-ms-long-running-operation": true,
        "consumes": [ "application/json", "text/json" ],
        "produces": [ "application/json", "text/json" ],
        "parameters": [
          {
            "$ref": "#/parameters/api-version"
          },
          {
            "$ref": "#/parameters/subscriptionId"
          },
          {
            "name": "resourceGroupName",
            "in": "path",
            "description": "The name of the resource group that contains the IoT hub.",
            "required": true,
            "type": "string"
          },
          {
            "name": "resourceName",
            "in": "path",
            "description": "The name of the IoT hub to create or update.",
            "required": true,
            "type": "string"
          },
          {
            "name": "iotHubDescription",
            "in": "body",
            "description": "The IoT hub metadata and security metadata.",
            "required": true,
            "schema": {
              "$ref": "#/definitions/IotHubDescription"
            }
          }
        ],
        "responses": {
          "201": {
            "description": "This is a long running operation. The operation returns a 201 if the validation is complete. The response includes an Azure-AsyncOperation header that contains a status URL. Clients are expected to poll the status URL for the status of the operation. If successful, the operation returns HTTP status code of 201 (OK).",
            "schema": {
              "$ref": "#/definitions/IotHubDescription"
            }
          },
          "default": {
            "description": "DefaultErrorResponse",
            "schema": {
              "$ref": "#/definitions/ErrorDetails"
            }
          }
        },
        "deprecated": false
      },
      "delete": {
        "tags": [ "DELETE" ],
        "summary": "Delete an IoT hub.",
        "description": "Delete an IoT hub.",
        "operationId": "IotHubResource_Delete",
        "x-ms-long-running-operation": true,
        "consumes": [ ],
        "produces": [ "application/json", "text/json" ],
        "parameters": [
          {
            "$ref": "#/parameters/api-version"
          },
          {
            "$ref": "#/parameters/subscriptionId"
          },
          {
            "name": "resourceGroupName",
            "description": "The name of the resource group that contains the IoT hub.",
            "in": "path",
            "required": true,
            "type": "string"
          },
          {
            "name": "resourceName",
            "in": "path",
            "description": "The name of the IoT hub to delete.",
            "required": true,
            "type": "string"
          }
        ],
        "responses": {
          "202": {
            "description": "The Iot Hub resource provider always returns a 202 Accepted status code with valid Location and Retry-After headers. The resource provider also sets the Azure-AsyncOperation header with a URL that points to the operation resource for this operation. Subsequent GET attempts on the resource after a DELETE operation return a resource representation that indicates a transitional provisioning state (such as Terminating). To retrieve the status of the operation, a client can either poll the URL returned in the Location header after the Retry-After interval, get the IoT Hub service status directly, or query the operation resource.",
            "schema": {
              "$ref": "#/definitions/IotHubDescription"
            }
          },
          "default": {
            "description": "DefaultErrorResponse",
            "schema": {
              "$ref": "#/definitions/ErrorDetails"
            }
          }
        },
        "deprecated": false
      }
    },
    "/subscriptions/{subscriptionId}/providers/Microsoft.Devices/IotHubs": {
      "get": {
        "tags": [ "GET" ],
        "summary": "Get all the IoT hubs in a subscription.",
        "description": "Get all the IoT hubs in a subscription.",
        "operationId": "IotHubResource_ListBySubscription",
        "consumes": [ ],
        "produces": [ "application/json", "text/json" ],
        "parameters": [
          {
            "$ref": "#/parameters/api-version"
          },
          {
            "$ref": "#/parameters/subscriptionId"
          }
        ],
        "responses": {
          "200": {
            "description": "This is a synchronous operation. The body contains a JSON-serialized array of the metadata from all the IoT hubs in the subscription.",
            "schema": {
              "$ref": "#/definitions/IotHubDescriptionListResult"
            }
          },
          "default": {
            "description": "DefaultErrorResponse",
            "schema": {
              "$ref": "#/definitions/ErrorDetails"
            }
          }
        },
        "deprecated": false,
        "x-ms-pageable": {
          "nextLinkName": "nextLink"
        }
      }
    },
    "/subscriptions/{subscriptionId}/resourceGroups/{resourceGroupName}/providers/Microsoft.Devices/IotHubs": {
      "get": {
        "tags": [ "GET" ],
        "summary": "Get all the IoT hubs in a resource group.",
        "description": "Get all the IoT hubs in a resource group.",
        "operationId": "IotHubResource_ListByResourceGroup",
        "consumes": [ ],
        "produces": [ "application/json", "text/json" ],
        "parameters": [
          {
            "$ref": "#/parameters/api-version"
          },
          {
            "$ref": "#/parameters/subscriptionId"
          },
          {
            "name": "resourceGroupName",
            "in": "path",
            "description": "The name of the resource group that contains the IoT hubs.",
            "required": true,
            "type": "string"
          }
        ],
        "responses": {
          "200": {
            "description": "This is a synchronous operation. The body contains a JSON-serialized array of the metadata from all the IoT hubs in the resource group.",
            "schema": {
              "$ref": "#/definitions/IotHubDescriptionListResult"
            }
          },
          "default": {
            "description": "DefaultErrorResponse",
            "schema": {
              "$ref": "#/definitions/ErrorDetails"
            }
          }
        },
        "deprecated": false,
        "x-ms-pageable": {
          "nextLinkName": "nextLink"
        }
      }
    },
    "/subscriptions/{subscriptionId}/resourceGroups/{resourceGroupName}/providers/Microsoft.Devices/IotHubs/{resourceName}/IotHubStats": {
      "get": {
        "tags": [ "GET" ],
        "summary": "Get the statistics from an IoT hub.",
        "description": "Get the statistics from an IoT hub.",
        "operationId": "IotHubResource_GetStats",
        "consumes": [ ],
        "produces": [ "application/json", "text/json" ],
        "parameters": [
          {
            "$ref": "#/parameters/api-version"
          },
          {
            "$ref": "#/parameters/subscriptionId"
          },
          {
            "name": "resourceGroupName",
            "description": "The name of the resource group that contains the IoT hub.",
            "in": "path",
            "required": true,
            "type": "string"
          },
          {
            "name": "resourceName",
            "in": "path",
            "description": "The name of the IoT hub.",
            "required": true,
            "type": "string"
          }
        ],
        "responses": {
          "200": {
            "description": "This is a synchronous operation. The body contains JSON-serialized statistics from the identity registry in the IoT hub.",
            "schema": {
              "$ref": "#/definitions/RegistryStatistics"
            }
          },
          "default": {
            "description": "DefaultErrorResponse",
            "schema": {
              "$ref": "#/definitions/ErrorDetails"
            }
          }
        },
        "deprecated": false
      }
    },
    "/subscriptions/{subscriptionId}/resourceGroups/{resourceGroupName}/providers/Microsoft.Devices/IotHubs/{resourceName}/skus": {
      "get": {
        "tags": [ "GET" ],
        "summary": "Get the list of valid SKUs for an IoT hub.",
        "description": "Get the list of valid SKUs for an IoT hub.",
        "operationId": "IotHubResource_GetValidSkus",
        "consumes": [ ],
        "produces": [ "application/json", "text/json" ],
        "parameters": [
          {
            "$ref": "#/parameters/api-version"
          },
          {
            "$ref": "#/parameters/subscriptionId"
          },
          {
            "name": "resourceGroupName",
            "description": "The name of the resource group that contains the IoT hub.",
            "in": "path",
            "required": true,
            "type": "string"
          },
          {
            "name": "resourceName",
            "in": "path",
            "description": "The name of the IoT hub.",
            "required": true,
            "type": "string"
          }
        ],
        "responses": {
          "200": {
            "description": "This is a synchronous operation. The body contains a JSON-serialized array of the valid SKUs for this IoT hub.",
            "schema": {
              "$ref": "#/definitions/IotHubSkuDescriptionListResult"
            }
          },
          "default": {
            "description": "DefaultErrorResponse",
            "schema": {
              "$ref": "#/definitions/ErrorDetails"
            }
          }
        },
        "deprecated": false,
        "x-ms-pageable": {
          "nextLinkName": "nextLink"
        }
      }
    },
    "/subscriptions/{subscriptionId}/resourceGroups/{resourceGroupName}/providers/Microsoft.Devices/IotHubs/{resourceName}/eventHubEndpoints/{eventHubEndpointName}/ConsumerGroups": {
      "get": {
        "tags": [ "GET" ],
        "summary": "Get a list of the consumer groups in the Event Hub-compatible device-to-cloud endpoint in an IoT hub.",
        "description": "Get a list of the consumer groups in the Event Hub-compatible device-to-cloud endpoint in an IoT hub.",
        "operationId": "IotHubResource_ListEventHubConsumerGroups",
        "consumes": [ ],
        "produces": [ "application/json", "text/json" ],
        "parameters": [
          {
            "$ref": "#/parameters/api-version"
          },
          {
            "$ref": "#/parameters/subscriptionId"
          },
          {
            "name": "resourceGroupName",
            "description": "The name of the resource group that contains the IoT hub.",
            "in": "path",
            "required": true,
            "type": "string"
          },
          {
            "name": "resourceName",
            "in": "path",
            "description": "The name of the IoT hub.",
            "required": true,
            "type": "string"
          },
          {
            "name": "eventHubEndpointName",
            "in": "path",
            "description": "The name of the Event Hub-compatible endpoint.",
            "required": true,
            "type": "string"
          }
        ],
        "responses": {
          "200": {
            "description": "This is a synchronous operation. The body contains a JSON-serialized list of the consumer groups in the the Event Hub-compatible endpoint in this IoT hub",
            "schema": {
              "$ref": "#/definitions/EventHubConsumerGroupsListResult"
            }
          },
          "default": {
            "description": "DefaultErrorResponse",
            "schema": {
              "$ref": "#/definitions/ErrorDetails"
            }
          }
        },
        "deprecated": false,
        "x-ms-pageable": {
          "nextLinkName": "nextLink"
        }
      }
    },
    "/subscriptions/{subscriptionId}/resourceGroups/{resourceGroupName}/providers/Microsoft.Devices/IotHubs/{resourceName}/eventHubEndpoints/{eventHubEndpointName}/ConsumerGroups/{name}": {
      "get": {
        "tags": [ "GET" ],
        "summary": "Get a consumer group from the Event Hub-compatible device-to-cloud endpoint for an IoT hub.",
        "description": "Get a consumer group from the Event Hub-compatible device-to-cloud endpoint for an IoT hub.",
        "operationId": "IotHubResource_GetEventHubConsumerGroup",
        "consumes": [ ],
        "produces": [ "application/json", "text/json" ],
        "parameters": [
          {
            "$ref": "#/parameters/api-version"
          },
          {
            "$ref": "#/parameters/subscriptionId"
          },
          {
            "name": "resourceGroupName",
            "description": "The name of the resource group that contains the IoT hub.",
            "in": "path",
            "required": true,
            "type": "string"
          },
          {
            "name": "resourceName",
            "in": "path",
            "description": "The name of the IoT hub.",
            "required": true,
            "type": "string"
          },
          {
            "name": "eventHubEndpointName",
            "in": "path",
            "description": "The name of the Event Hub-compatible endpoint in the IoT hub.",
            "required": true,
            "type": "string"
          },
          {
            "name": "name",
            "in": "path",
            "description": "The name of the consumer group to retrieve.",
            "required": true,
            "type": "string"
          }
        ],
        "responses": {
          "200": {
            "description": "This is a synchronous operation. The body contains a JSON-serialized consumer group.",
            "schema": {
              "$ref": "#/definitions/EventHubConsumerGroupInfo"
            }
          },
          "default": {
            "description": "DefaultErrorResponse",
            "schema": {
              "$ref": "#/definitions/ErrorDetails"
            }
          }
        },
        "deprecated": false
      },
      "put": {
        "tags": [ "PUT" ],
        "summary": "Add a consumer group to an Event Hub-compatible endpoint in an IoT hub.",
        "description": "Add a consumer group to an Event Hub-compatible endpoint in an IoT hub.",
        "operationId": "IotHubResource_CreateEventHubConsumerGroup",
        "consumes": [ ],
        "produces": [ "application/json", "text/json" ],
        "parameters": [
          {
            "$ref": "#/parameters/api-version"
          },
          {
            "$ref": "#/parameters/subscriptionId"
          },
          {
            "name": "resourceGroupName",
            "description": "The name of the resource group that contains the IoT hub.",
            "in": "path",
            "required": true,
            "type": "string"
          },
          {
            "name": "resourceName",
            "in": "path",
            "description": "The name of the IoT hub.",
            "required": true,
            "type": "string"
          },
          {
            "name": "eventHubEndpointName",
            "in": "path",
            "description": "The name of the Event Hub-compatible endpoint in the IoT hub.",
            "required": true,
            "type": "string"
          },
          {
            "name": "name",
            "in": "path",
            "description": "The name of the consumer group to add.",
            "required": true,
            "type": "string"
          }
        ],
        "responses": {
          "200": {
            "description": "This is a synchronous operation.",
            "schema": {
              "$ref": "#/definitions/EventHubConsumerGroupInfo"
            }
          },
          "default": {
            "description": "DefaultErrorResponse",
            "schema": {
              "$ref": "#/definitions/ErrorDetails"
            }
          }
        },
        "deprecated": false
      },
      "delete": {
        "tags": [ "DELETE" ],
        "summary": "Delete a consumer group from an Event Hub-compatible endpoint in an IoT hub.",
        "description": "Delete a consumer group from an Event Hub-compatible endpoint in an IoT hub.",
        "operationId": "IotHubResource_DeleteEventHubConsumerGroup",
        "consumes": [ ],
        "produces": [ "application/json", "text/json" ],
        "parameters": [
          {
            "$ref": "#/parameters/api-version"
          },
          {
            "$ref": "#/parameters/subscriptionId"
          },
          {
            "name": "resourceGroupName",
            "description": "The name of the resource group that contains the IoT hub.",
            "in": "path",
            "required": true,
            "type": "string"
          },
          {
            "name": "resourceName",
            "in": "path",
            "description": "The name of the IoT hub.",
            "required": true,
            "type": "string"
          },
          {
            "name": "eventHubEndpointName",
            "in": "path",
            "description": "The name of the Event Hub-compatible endpoint in the IoT hub.",
            "required": true,
            "type": "string"
          },
          {
            "name": "name",
            "in": "path",
            "description": "The name of the consumer group to delete.",
            "required": true,
            "type": "string"
          }
        ],
        "responses": {
          "200": {
            "description": "This is a synchronous operation."
          },
          "default": {
            "description": "DefaultErrorResponse",
            "schema": {
              "$ref": "#/definitions/ErrorDetails"
            }
          }
        },
        "deprecated": false
      }
    },
    "/subscriptions/{subscriptionId}/resourceGroups/{resourceGroupName}/providers/Microsoft.Devices/IotHubs/{resourceName}/jobs": {
      "get": {
        "tags": [ "GET" ],
        "summary": "Get a list of all the jobs in an IoT hub. For more information, see: https://docs.microsoft.com/azure/iot-hub/iot-hub-devguide-identity-registry.",
        "description": "Get a list of all the jobs in an IoT hub. For more information, see: https://docs.microsoft.com/azure/iot-hub/iot-hub-devguide-identity-registry.",
        "operationId": "IotHubResource_ListJobs",
        "consumes": [ ],
        "produces": [ "application/json", "text/json" ],
        "parameters": [
          {
            "$ref": "#/parameters/api-version"
          },
          {
            "$ref": "#/parameters/subscriptionId"
          },
          {
            "name": "resourceGroupName",
            "description": "The name of the resource group that contains the IoT hub.",
            "in": "path",
            "required": true,
            "type": "string"
          },
          {
            "name": "resourceName",
            "in": "path",
            "description": "The name of the IoT hub.",
            "required": true,
            "type": "string"
          }
        ],
        "responses": {
          "200": {
            "description": "This is a synchronous operation. The response contains a JSON-serialized array of all the jobs in the IoT hub.",
            "schema": {
              "$ref": "#/definitions/JobResponseListResult"
            }
          },
          "default": {
            "description": "DefaultErrorResponse",
            "schema": {
              "$ref": "#/definitions/ErrorDetails"
            }
          }
        },
        "deprecated": false,
        "x-ms-pageable": {
          "nextLinkName": "nextLink"
        }
      }
    },
    "/subscriptions/{subscriptionId}/resourceGroups/{resourceGroupName}/providers/Microsoft.Devices/IotHubs/{resourceName}/jobs/{jobId}": {
      "get": {
        "tags": [ "GET" ],
        "summary": "Get the details of a job from an IoT hub. For more information, see: https://docs.microsoft.com/azure/iot-hub/iot-hub-devguide-identity-registry.",
        "description": "Get the details of a job from an IoT hub. For more information, see: https://docs.microsoft.com/azure/iot-hub/iot-hub-devguide-identity-registry.",
        "operationId": "IotHubResource_GetJob",
        "consumes": [ ],
        "produces": [ "application/json", "text/json" ],
        "parameters": [
          {
            "$ref": "#/parameters/api-version"
          },
          {
            "$ref": "#/parameters/subscriptionId"
          },
          {
            "name": "resourceGroupName",
            "description": "The name of the resource group that contains the IoT hub.",
            "in": "path",
            "required": true,
            "type": "string"
          },
          {
            "name": "resourceName",
            "in": "path",
            "description": "The name of the IoT hub.",
            "required": true,
            "type": "string"
          },
          {
            "name": "jobId",
            "in": "path",
            "description": "The job identifier.",
            "required": true,
            "type": "string"
          }
        ],
        "responses": {
          "200": {
            "description": "This is a synchronous operation. The response contains a JSON-serialized description of the job in the IoT hub.",
            "schema": {
              "$ref": "#/definitions/JobResponse"
            }
          },
          "default": {
            "description": "DefaultErrorResponse",
            "schema": {
              "$ref": "#/definitions/ErrorDetails"
            }
          }
        },
        "deprecated": false
      }
    },
    "/subscriptions/{subscriptionId}/resourceGroups/{resourceGroupName}/providers/Microsoft.Devices/IotHubs/{resourceName}/quotaMetrics": {
      "get": {
        "tags": [ "GET" ],
        "summary": "Get the quota metrics for an IoT hub.",
        "description": "Get the quota metrics for an IoT hub.",
        "operationId": "IotHubResource_GetQuotaMetrics",
        "consumes": [ ],
        "produces": [ "application/json", "text/json" ],
        "parameters": [
          {
            "$ref": "#/parameters/api-version"
          },
          {
            "$ref": "#/parameters/subscriptionId"
          },
          {
            "name": "resourceGroupName",
            "description": "The name of the resource group that contains the IoT hub.",
            "in": "path",
            "required": true,
            "type": "string"
          },
          {
            "name": "resourceName",
            "in": "path",
            "description": "The name of the IoT hub.",
            "required": true,
            "type": "string"
          }
        ],
        "responses": {
          "200": {
            "description": "This is a synchronous operation. The response contains a JSON-serialized array of the quota metrics for the IoT hub.",
            "schema": {
              "$ref": "#/definitions/IotHubQuotaMetricInfoListResult"
            }
          },
          "default": {
            "description": "DefaultErrorResponse",
            "schema": {
              "$ref": "#/definitions/ErrorDetails"
            }
          }
        },
        "deprecated": false,
        "x-ms-pageable": {
          "nextLinkName": "nextLink"
        }
      }
    },
    "/subscriptions/{subscriptionId}/providers/Microsoft.Devices/checkNameAvailability": {
      "post": {
        "tags": [ "POST" ],
        "summary": "Check if an IoT hub name is available.",
        "description": "Check if an IoT hub name is available.",
        "operationId": "IotHubResource_CheckNameAvailability",
        "consumes": [ "application/json", "text/json" ],
        "produces": [ "application/json", "text/json" ],
        "parameters": [
          {
            "$ref": "#/parameters/api-version"
          },
          {
            "$ref": "#/parameters/subscriptionId"
          },
          {
            "name": "operationInputs",
            "in": "body",
            "description": "Set the name parameter in the OperationInputs structure to the name of the IoT hub to check.",
            "required": true,
            "schema": {
              "$ref": "#/definitions/OperationInputs"
            }
          }
        ],
        "responses": {
          "200": {
            "description": "This is a synchronous operation. The body contains a JSON-serialized response that specifies whether the IoT hub name is available. If the name is not available, the body contains the reason.",
            "schema": {
              "$ref": "#/definitions/IotHubNameAvailabilityInfo"
            }
          },
          "default": {
            "description": "DefaultErrorResponse",
            "schema": {
              "$ref": "#/definitions/ErrorDetails"
            }
          }
        },
        "deprecated": false
      }
    },
    "/subscriptions/{subscriptionId}/resourceGroups/{resourceGroupName}/providers/Microsoft.Devices/IotHubs/{resourceName}/listkeys": {
      "post": {
        "tags": [ "POST" ],
        "summary": "Get the security metadata for an IoT hub. For more information, see: https://docs.microsoft.com/azure/iot-hub/iot-hub-devguide-security.",
        "description": "Get the security metadata for an IoT hub. For more information, see: https://docs.microsoft.com/azure/iot-hub/iot-hub-devguide-security.",
        "operationId": "IotHubResource_ListKeys",
        "consumes": [ ],
        "produces": [ "application/json", "text/json" ],
        "parameters": [
          {
            "$ref": "#/parameters/api-version"
          },
          {
            "$ref": "#/parameters/subscriptionId"
          },
          {
            "name": "resourceGroupName",
            "description": "The name of the resource group that contains the IoT hub.",
            "in": "path",
            "required": true,
            "type": "string"
          },
          {
            "name": "resourceName",
            "in": "path",
            "description": "The name of the IoT hub.",
            "required": true,
            "type": "string"
          }
        ],
        "responses": {
          "200": {
            "description": "This is a synchronous operation. The body contains a JSON-serialized array of shared access policies, including keys, that you can use to access the IoT hub endpoints.",
            "schema": {
              "$ref": "#/definitions/SharedAccessSignatureAuthorizationRuleListResult"
            }
          },
          "default": {
            "description": "DefaultErrorResponse",
            "schema": {
              "$ref": "#/definitions/ErrorDetails"
            }
          }
        },
        "deprecated": false,
        "x-ms-pageable": {
          "nextLinkName": "nextLink"
        }
      }
    },
    "/subscriptions/{subscriptionId}/resourceGroups/{resourceGroupName}/providers/Microsoft.Devices/IotHubs/{resourceName}/IotHubKeys/{keyName}/listkeys": {
      "post": {
        "tags": [ "POST" ],
        "summary": "Get a shared access policy by name from an IoT hub. For more information, see: https://docs.microsoft.com/azure/iot-hub/iot-hub-devguide-security.",
        "description": "Get a shared access policy by name from an IoT hub. For more information, see: https://docs.microsoft.com/azure/iot-hub/iot-hub-devguide-security.",
        "operationId": "IotHubResource_GetKeysForKeyName",
        "consumes": [ ],
        "produces": [ "application/json", "text/json" ],
        "parameters": [
          {
            "$ref": "#/parameters/api-version"
          },
          {
            "$ref": "#/parameters/subscriptionId"
          },
          {
            "name": "resourceGroupName",
            "description": "The name of the resource group that contains the IoT hub.",
            "in": "path",
            "required": true,
            "type": "string"
          },
          {
            "name": "resourceName",
            "in": "path",
            "description": "The name of the IoT hub.",
            "required": true,
            "type": "string"
          },
          {
            "name": "keyName",
            "in": "path",
            "description": "The name of the shared access policy.",
            "required": true,
            "type": "string"
          }
        ],
        "responses": {
          "200": {
            "description": "This is a synchronous operation. The body contains a JSON-serialized shared access policy, including keys, that you can use to access one or more IoT hub endpoints.",
            "schema": {
              "$ref": "#/definitions/SharedAccessSignatureAuthorizationRule"
            }
          },
          "default": {
            "description": "DefaultErrorResponse",
            "schema": {
              "$ref": "#/definitions/ErrorDetails"
            }
          }
        },
        "deprecated": false
      }
    },
    "/subscriptions/{subscriptionId}/resourceGroups/{resourceGroupName}/providers/Microsoft.Devices/IotHubs/{resourceName}/exportDevices": {
      "post": {
        "tags": [ "POST" ],
        "summary": "Exports all the device identities in the IoT hub identity registry to an Azure Storage blob container. For more information, see: https://docs.microsoft.com/azure/iot-hub/iot-hub-devguide-identity-registry#import-and-export-device-identities.",
        "description": "Exports all the device identities in the IoT hub identity registry to an Azure Storage blob container. For more information, see: https://docs.microsoft.com/azure/iot-hub/iot-hub-devguide-identity-registry#import-and-export-device-identities.",
        "operationId": "IotHubResource_ExportDevices",
        "consumes": [ "application/json", "text/json" ],
        "produces": [ "application/json", "text/json" ],
        "parameters": [
          {
            "$ref": "#/parameters/api-version"
          },
          {
            "$ref": "#/parameters/subscriptionId"
          },
          {
            "name": "resourceGroupName",
            "description": "The name of the resource group that contains the IoT hub.",
            "in": "path",
            "required": true,
            "type": "string"
          },
          {
            "name": "resourceName",
            "in": "path",
            "description": "The name of the IoT hub.",
            "required": true,
            "type": "string"
          },
          {
            "name": "exportDevicesParameters",
            "in": "body",
            "description": "The parameters that specify the export devices operation.",
            "required": true,
            "schema": {
              "$ref": "#/definitions/ExportDevicesRequest"
            }
          }
        ],
        "responses": {
          "200": {
            "description": "OK",
            "schema": {
              "$ref": "#/definitions/JobResponse"
            }
          },
          "default": {
            "description": "DefaultErrorResponse",
            "schema": {
              "$ref": "#/definitions/ErrorDetails"
            }
          }
        },
        "deprecated": false
      }
    },
    "/subscriptions/{subscriptionId}/resourceGroups/{resourceGroupName}/providers/Microsoft.Devices/IotHubs/{resourceName}/importDevices": {
      "post": {
        "tags": [ "POST" ],
        "summary": "Import, update, or delete device identities in the IoT hub identity registry from a blob. For more information, see: https://docs.microsoft.com/azure/iot-hub/iot-hub-devguide-identity-registry#import-and-export-device-identities.",
        "description": "Import, update, or delete device identities in the IoT hub identity registry from a blob. For more information, see: https://docs.microsoft.com/azure/iot-hub/iot-hub-devguide-identity-registry#import-and-export-device-identities.",
        "operationId": "IotHubResource_ImportDevices",
        "consumes": [ "application/json", "text/json" ],
        "produces": [ "application/json", "text/json" ],
        "parameters": [
          {
            "$ref": "#/parameters/api-version"
          },
          {
            "$ref": "#/parameters/subscriptionId"
          },
          {
            "name": "resourceGroupName",
            "description": "The name of the resource group that contains the IoT hub.",
            "in": "path",
            "required": true,
            "type": "string"
          },
          {
            "name": "resourceName",
            "in": "path",
            "description": "The name of the IoT hub.",
            "required": true,
            "type": "string"
          },
          {
            "name": "importDevicesParameters",
            "in": "body",
            "description": "The parameters that specify the import devices operation.",
            "required": true,
            "schema": {
              "$ref": "#/definitions/ImportDevicesRequest"
            }
          }
        ],
        "responses": {
          "200": {
            "description": "OK",
            "schema": {
              "$ref": "#/definitions/JobResponse"
            }
          },
          "default": {
            "description": "DefaultErrorResponse",
            "schema": {
              "$ref": "#/definitions/ErrorDetails"
            }
          }
        },
        "deprecated": false
      }
    }
  },
  "definitions": {
    "SharedAccessSignatureAuthorizationRule": {
      "description": "The properties of an IoT hub shared access policy.",
      "type": "object",
      "properties": {
        "keyName": {
          "description": "The name of the shared access policy.",
          "type": "string"
        },
        "primaryKey": {
          "description": "The primary key.",
          "type": "string"
        },
        "secondaryKey": {
          "description": "The secondary key.",
          "type": "string"
        },
        "rights": {
          "description": "The permissions assigned to the shared access policy.",
          "enum": [
            "RegistryRead",
            "RegistryWrite",
            "ServiceConnect",
            "DeviceConnect",
            "RegistryRead, RegistryWrite",
            "RegistryRead, ServiceConnect",
            "RegistryRead, DeviceConnect",
            "RegistryWrite, ServiceConnect",
            "RegistryWrite, DeviceConnect",
            "ServiceConnect, DeviceConnect",
            "RegistryRead, RegistryWrite, ServiceConnect",
            "RegistryRead, RegistryWrite, DeviceConnect",
            "RegistryRead, ServiceConnect, DeviceConnect",
            "RegistryWrite, ServiceConnect, DeviceConnect",
            "RegistryRead, RegistryWrite, ServiceConnect, DeviceConnect"
          ],
          "type": "string",
          "x-ms-enum": {
            "name": "AccessRights",
            "modelAsString": false
          }
        }
      }
    },
    "IotHubProperties": {
      "description": "The properties of an IoT hub.",
      "type": "object",
      "properties": {
        "authorizationPolicies": {
          "description": "The shared access policies you can use to secure a connection to the IoT hub.",
          "type": "array",
          "items": {
            "$ref": "#/definitions/SharedAccessSignatureAuthorizationRule"
          }
        },
        "ipFilterRules": {
          "description": "The IP filter rules.",
          "type": "array",
          "items": {
            "$ref": "#/definitions/IpFilterRule"
          }
        },
        "provisioningState": {
          "description": "The provisioning state.",
          "type": "string",
          "readOnly": true
        },
        "hostName": {
          "description": "The name of the host.",
          "type": "string",
          "readOnly": true
        },
        "eventHubEndpoints": {
          "description": "The Event Hub-compatible endpoint properties.",
          "type": "object",
          "additionalProperties": {
            "$ref": "#/definitions/EventHubProperties"
          }
        },
        "storageEndpoints": {
          "description": "The list of Azure Storage endpoints where you can upload files. Currently you can configure only one Azure Storage account.",
          "type": "object",
          "additionalProperties": {
            "$ref": "#/definitions/StorageEndpointProperties"
          }
        },
        "messagingEndpoints": {
          "description": "The list of the configured feedback messaging endpoints.",
          "type": "object",
          "additionalProperties": {
            "$ref": "#/definitions/MessagingEndpointProperties"
          }
        },
        "enableFileUploadNotifications": {
          "description": "If True, file upload notifications are enabled.",
          "type": "boolean"
        },
        "cloudToDevice": {
          "$ref": "#/definitions/CloudToDeviceProperties"
        },
        "comments": {
          "description": "Comments.",
          "type": "string"
        },
        "operationsMonitoringProperties": {
          "$ref": "#/definitions/OperationsMonitoringProperties"
        },
        "features": {
          "description": "The capabilities and features enabled for the IoT hub.",
          "enum": [ "None", "DeviceManagement" ],
          "type": "string",
          "x-ms-enum": {
            "name": "Capabilities",
            "modelAsString": true
          }
        }
      }
    },
    "IotHubSkuInfo": {
      "description": "Information about the SKU of the IoT hub.",
      "type": "object",
      "properties": {
        "name": {
          "description": "The name of the SKU.",
          "enum": [ "F1", "S1", "S2", "S3" ],
          "type": "string",
          "x-ms-enum": {
            "name": "IotHubSku",
            "modelAsString": true
          }
        },
        "tier": {
          "description": "The billing tier for the IoT hub.",
          "enum": [ "Free", "Standard" ],
          "type": "string",
          "readOnly": true,
          "x-ms-enum": {
            "name": "IotHubSkuTier",
            "modelAsString": false
          }
        },
        "capacity": {
          "format": "int64",
          "description": "The number of provisioned IoT Hub units. See: https://docs.microsoft.com/azure/azure-subscription-service-limits#iot-hub-limits.",
          "type": "integer"
        }
      }
    },
    "EventHubProperties": {
      "description": "The properties of the provisioned Event Hub-compatible endpoint used by the IoT hub.",
      "type": "object",
      "properties": {
        "retentionTimeInDays": {
          "format": "int64",
          "description": "The retention time for device-to-cloud messages in days. See: https://docs.microsoft.com/azure/iot-hub/iot-hub-devguide-messaging#device-to-cloud-messages",
          "type": "integer"
        },
        "partitionCount": {
          "format": "int32",
          "description": "The number of paritions for receiving device-to-cloud messages in the Event Hub-compatible endpoint. See: https://docs.microsoft.com/azure/iot-hub/iot-hub-devguide-messaging#device-to-cloud-messages.",
          "type": "integer"
        },
        "partitionIds": {
<<<<<<< HEAD
          "description": "The partition ids.",
          "readOnly": true,
=======
          "description": "The partition ids in the Event Hub-compatible endpoint.",
>>>>>>> c874996c
          "type": "array",
          "items": {
            "type": "string"
          }
        },
        "path": {
<<<<<<< HEAD
          "description": "The eventhub path.",
          "type": "string",
          "readOnly": true
        },
        "endpoint": {
          "description": "The endpoint.",
          "type": "string",
          "readOnly": true
=======
          "description": "The Event Hub-compatible name.",
          "type": "string"
        },
        "endpoint": {
          "description": "The Event Hub-compatible endpoint.",
          "type": "string"
>>>>>>> c874996c
        },
        "internalAuthorizationPolicies": {
          "description": "The internal authorization rules.",
          "readOnly": true,
          "type": "array",
          "items": {
            "$ref": "#/definitions/SharedAccessAuthorizationRule"
          }
        },
        "authorizationPolicies": {
          "description": "The authorization rules.",
          "readOnly": true,
          "type": "array",
          "items": {
            "$ref": "#/definitions/SharedAccessAuthorizationRule"
          }
        }
      }
    },
    "StorageEndpointProperties": {
      "description": "The properties of the Azure Storage endpoint for file upload.",
      "type": "object",
      "properties": {
        "sasTtlAsIso8601": {
          "description": "The period of time for which the the SAS URI generated by IoT Hub for file upload is valid. See: https://docs.microsoft.com/azure/iot-hub/iot-hub-devguide-file-upload#file-upload-notification-configuration-options.",
          "type": "string",
          "format": "duration"
        },
        "connectionString": {
          "description": "The connection string for the Azure Storage account to which files are uploaded.",
          "type": "string"
        },
        "containerName": {
          "description": "The name of the root container where you upload files.",
          "type": "string"
        }
      }
    },
    "MessagingEndpointProperties": {
      "description": "The properties of the messaging endpoints used by this IoT hub.",
      "type": "object",
      "properties": {
        "lockDurationAsIso8601": {
          "description": "The lock duration. See: https://docs.microsoft.com/azure/iot-hub/iot-hub-devguide-messaging#cloud-to-device-messages.",
          "type": "string",
          "format": "duration"
        },
        "ttlAsIso8601": {
          "description": "The period of time for which a message is available to consume before it is expired by the IoT hub. See: https://docs.microsoft.com/azure/iot-hub/iot-hub-devguide-messaging#cloud-to-device-messages.",
          "type": "string",
          "format": "duration"
        },
        "maxDeliveryCount": {
          "description": "The number of times the IoT hub attempts to deliver a message. See: https://docs.microsoft.com/azure/iot-hub/iot-hub-devguide-messaging#cloud-to-device-messages.",
          "format": "int32",
          "type": "integer",
          "minimum": 1,
          "maximum": 100
        }
      }
    },
    "CloudToDeviceProperties": {
      "description": "The IoT hub cloud-to-device messaging properties.",
      "type": "object",
      "properties": {
        "maxDeliveryCount": {
          "description": "The max delivery count for cloud-to-device messages in the device queue. See: https://docs.microsoft.com/azure/iot-hub/iot-hub-devguide-messaging#cloud-to-device-messages.",
          "format": "int32",
          "type": "integer",
          "minimum": 1,
          "maximum": 100
        },
        "defaultTtlAsIso8601": {
          "description": "The default time to live for cloud-to-device messages in the device queue. See: https://docs.microsoft.com/azure/iot-hub/iot-hub-devguide-messaging#cloud-to-device-messages.",
          "type": "string",
          "format": "duration"
        },
        "feedback": {
          "$ref": "#/definitions/FeedbackProperties"
        }
      }
    },
    "OperationsMonitoringProperties": {
      "description": "The operations monitoring properties for the IoT hub.",
      "type": "object",
      "properties": {
        "events": {
          "type": "object",
          "additionalProperties": {
            "enum": [ "None", "Error", "Information" ],
            "description": "The operations monitoring level.",
            "type": "string",
            "x-ms-enum": {
              "name": "OperationMonitoringLevel",
              "modelAsString": true
            }
          }
        }
      }
    },
    "IpFilterRule": {
      "description": "The IP filter rules for the IoT hub.",
      "type": "object",
      "properties": {
        "filterName": {
          "description": "The name of the IP filter rule.",
          "type": "string"
        },
        "action": {
          "description": "The desired action for requests captured by this rule.",
          "enum": [ "Accept", "Reject" ],
          "type": "string",
          "x-ms-enum": {
            "name": "IpFilterActionType",
            "modelAsString": false
          }
        },
        "ipMask": {
          "description": "A string that contains the IP address range in CIDR notation for the rule.",
          "type": "string"
        }
      },
      "required": [
        "filterName",
        "action",
        "ipMask"
      ]
    },
    "SharedAccessAuthorizationRule": {
      "type": "object",
      "properties": {
        "KeyName": {
          "description": "The shared access policy name.",
          "type": "string"
        },
        "PrimaryKey": {
          "description": "The shared access primary key.",
          "type": "string"
        },
        "IssuerName": {
          "description": "The issuer name.",
          "type": "string"
        },
        "SecondaryKey": {
          "description": "The shared access secondary key.",
          "type": "string"
        },
        "ClaimType": {
          "description": "The claim type.",
          "type": "string"
        },
        "ClaimValue": {
          "description": "The claim value.",
          "type": "string"
        },
        "Rights": {
          "type": "array",
          "description": "The rights.",
          "items": {
            "enum": [ "Manage", "Send", "Listen", "ManageNotificationHub" ],
            "type": "string",
            "x-ms-enum": {
              "name": "SBAccessRights",
              "modelAsString": false
            }
          }
        },
        "CreatedTime": {
          "description": "The created time.",
          "format": "date-time",
          "type": "string"
        },
        "ModifiedTime": {
          "description": "The modified time.",
          "format": "date-time",
          "type": "string"
        },
        "Revision": {
          "description": "The revision number.",
          "format": "int64",
          "type": "integer"
        }
      }
    },
    "FeedbackProperties": {
      "description": "The properties of the feedback queue for cloud-to-device messages.",
      "type": "object",
      "properties": {
        "lockDurationAsIso8601": {
          "description": "The lock duration for the feedback queue. See: https://docs.microsoft.com/azure/iot-hub/iot-hub-devguide-messaging#cloud-to-device-messages.",
          "type": "string",
          "format": "duration"
        },
        "ttlAsIso8601": {
          "description": "The period of time for which a message is available to consume before it is expired by the IoT hub. See: https://docs.microsoft.com/azure/iot-hub/iot-hub-devguide-messaging#cloud-to-device-messages.",
          "type": "string",
          "format": "duration"
        },
        "maxDeliveryCount": {
          "description": "The number of times the IoT hub attempts to deliver a message on the feedback queue. See: https://docs.microsoft.com/azure/iot-hub/iot-hub-devguide-messaging#cloud-to-device-messages.",
          "format": "int32",
          "type": "integer",
          "minimum": 1,
          "maximum": 100
        }
      }
    },
    "IotHubDescription": {
      "description": "The description of the IoT hub.",
      "type": "object",
      "properties": {
        "subscriptionid": {
          "description": "The subscription identifier.",
          "type": "string"
        },
        "resourcegroup": {
          "description": "The name of the resource group that contains the IoT hub. A resource group name uniquely identifies the resource group within the subscription.",
          "type": "string"
        },
        "etag": {
          "description": "The Etag field is *not* required. If it is provided in the response body, it must also be provided as a header per the normal ETag convention.",
          "type": "string"
        },
        "properties": {
          "$ref": "#/definitions/IotHubProperties"
        },
        "sku": {
          "$ref": "#/definitions/IotHubSkuInfo"
        }
      },
      "allOf": [
        {
          "$ref": "#/definitions/Resource"
        }
      ]
    },
    "Resource": {
      "properties": {
        "id": {
          "readOnly": true,
          "type": "string",
          "description": "The resource identifier."
        },
        "name": {
          "readOnly": true,
          "type": "string",
          "description": "The resource name.",
          "pattern": "^(?![0-9]+$)(?!-)[a-zA-Z0-9-]{2,49}[a-zA-Z0-9]$"
        },
        "type": {
          "readOnly": true,
          "type": "string",
          "description": "The resource type."
        },
        "location": {
          "type": "string",
          "description": "The resource location."
        },
        "tags": {
          "type": "object",
          "additionalProperties": {
            "type": "string"
          },
          "description": "The resource tags."
        }
      },
      "x-ms-azure-resource": true
    },
    "SharedAccessSignatureAuthorizationRuleListResult": {
      "description": "The list of shared access policies with a next link.",
      "type": "object",
      "properties": {
        "value": {
          "description": "The list of shared access policies.",
          "type": "array",
          "items": {
            "$ref": "#/definitions/SharedAccessSignatureAuthorizationRule"
          }
        },
        "nextLink": {
          "description": "The next link.",
          "type": "string",
          "readOnly": true
        }
      }
    },
    "ErrorDetails": {
      "description": "Error details.",
      "type": "object",
      "properties": {
        "Code": {
          "description": "The error code.",
          "type": "string"
        },
        "HttpStatusCode": {
          "description": "The HTTP status code.",
          "type": "string",
          "readOnly": true
        },
        "Message": {
          "description": "The error message.",
          "type": "string"
        },
        "Details": {
          "description": "The error details.",
          "type": "string"
        }
      }
    },
    "IotHubQuotaMetricInfoListResult": {
      "description": "The JSON-serialized array of IotHubQuotaMetricInfo objects with a next link.",
      "type": "object",
      "properties": {
        "value": {
          "description": "The array of quota metrics objects.",
          "type": "array",
          "items": {
            "$ref": "#/definitions/IotHubQuotaMetricInfo"
          }
        },
        "nextLink": {
          "description": "The next link.",
          "type": "string",
          "readOnly": true
        }
      }
    },
    "RegistryStatistics": {
      "description": "Identity registry statistics.",
      "type": "object",
      "properties": {
        "totalDeviceCount": {
          "format": "int64",
          "description": "The total count of devices in the identity registry.",
          "type": "integer"
        },
        "enabledDeviceCount": {
          "format": "int64",
          "description": "The count of enabled devices in the identity registry.",
          "type": "integer"
        },
        "disabledDeviceCount": {
          "format": "int64",
          "description": "The count of disabled devices in the identity registry.",
          "type": "integer"
        }
      }
    },
    "JobResponseListResult": {
      "description": "The JSON-serialized array of JobResponse objects with a next link.",
      "type": "object",
      "properties": {
        "value": {
          "description": "The array of JobResponse objects.",
          "type": "array",
          "items": {
            "$ref": "#/definitions/JobResponse"
          }
        },
        "nextLink": {
          "description": "The next link.",
          "type": "string",
          "readOnly": true
        }
      }
    },
    "IotHubSkuDescription": {
      "description": "SKU properties.",
      "type": "object",
      "properties": {
        "resourceType": {
          "description": "The type of the resource.",
          "type": "string",
          "readOnly": true
        },
        "sku": {
          "$ref": "#/definitions/IotHubSkuInfo"
        },
        "capacity": {
          "$ref": "#/definitions/IotHubCapacity"
        }
      }
    },
    "IotHubCapacity": {
      "description": "IoT Hub capacity information.",
      "type": "object",
      "properties": {
        "minimum": {
          "format": "int64",
          "description": "The minimum number of units.",
          "type": "integer",
          "minimum": 1,
          "maximum": 1
        },
        "maximum": {
          "format": "int64",
          "description": "The maximum number of units.",
          "type": "integer"
        },
        "default": {
          "format": "int64",
          "description": "The default number of units.",
          "type": "integer"
        },
        "scaleType": {
          "description": "The type of the scaling enabled.",
          "enum": [ "Automatic", "Manual", "None" ],
          "type": "string",
          "x-ms-enum": {
            "name": "IotHubScaleType",
            "modelAsString": false
          }
        }
      }
    },
    "EventHubConsumerGroupsListResult": {
      "description": "The JSON-serialized array of Event Hub-compatible consumer group names with a next link.",
      "type": "object",
      "properties": {
        "value": {
          "description": "The array of Event Hub-compatible consumer group names.",
          "type": "array",
          "items": {
            "type": "string"
          }
        },
        "nextLink": {
          "description": "The next link.",
          "type": "string",
          "readOnly": true
        }
      }
    },
    "EventHubConsumerGroupInfo": {
      "description": "The properties of the EventHubConsumerGroupInfo object.",
      "type": "object",
      "properties": {
        "tags": {
          "description": "The tags.",
          "type": "object",
          "additionalProperties": {
            "type": "string"
          }
        },
        "id": {
          "description": "The Event Hub-compatible consumer group identifier.",
          "type": "string"
        },
        "name": {
          "description": "The Event Hub-compatible consumer group name.",
          "type": "string"
        }
      }
    },
    "IotHubSkuDescriptionListResult": {
      "description": "The JSON-serialized array of IotHubSkuDescription objects with a next link.",
      "type": "object",
      "properties": {
        "value": {
          "description": "The array of IotHubSkuDescription.",
          "type": "array",
          "items": {
            "$ref": "#/definitions/IotHubSkuDescription"
          }
        },
        "nextLink": {
          "description": "The next link.",
          "type": "string",
          "readOnly": true
        }
      }
    },
    "JobResponse": {
      "description": "The properties of the Job Response object.",
      "type": "object",
      "properties": {
        "jobId": {
          "description": "The job identifier.",
          "type": "string"
        },
        "startTimeUtc": {
          "format": "date-time",
          "description": "The start time of the Job.",
          "type": "string"
        },
        "endTimeUtc": {
          "format": "date-time",
          "description": "The time the job stopped processing.",
          "type": "string"
        },
        "type": {
          "description": "The type of the job.",
          "enum": [ "unknown", "export", "import", "backup", "readDeviceProperties", "writeDeviceProperties", "updateDeviceConfiguration", "rebootDevice", "factoryResetDevice", "firmwareUpdate" ],
          "type": "string",
          "x-ms-enum": {
            "name": "JobType",
            "modelAsString": true
          }
        },
        "status": {
          "description": "The status of the job.",
          "enum": [ "unknown", "enqueued", "running", "completed", "failed", "cancelled" ],
          "type": "string",
          "x-ms-enum": {
            "name": "JobStatus",
            "modelAsString": false
          }
        },
        "failureReason": {
          "description": "If status == failed, this string containing the reason for the failure.",
          "type": "string"
        },
        "statusMessage": {
          "description": "The status message for the job.",
          "type": "string"
        },
        "deviceId": {
          "description": "The device identifier related to this response.",
          "type": "string"
        },
        "parentJobId": {
          "description": "The job identifier of the parent job, if any.",
          "type": "string"
        }
      }
    },
    "IotHubDescriptionListResult": {
      "description": "The JSON-serialized array of IotHubDescription objects with a next link.",
      "type": "object",
      "properties": {
        "value": {
          "description": "The array of IotHubDescription objects.",
          "type": "array",
          "items": {
            "$ref": "#/definitions/IotHubDescription"
          }
        },
        "nextLink": {
          "description": "The next link.",
          "type": "string",
          "readOnly": true
        }
      }
    },
    "IotHubQuotaMetricInfo": {
      "description": "Quota metrics properties.",
      "type": "object",
      "properties": {
        "Name": {
          "description": "The name of the quota metric.",
          "type": "string"
        },
        "CurrentValue": {
          "format": "int64",
          "description": "The current value for the quota metric.",
          "type": "integer"
        },
        "MaxValue": {
          "format": "int64",
          "description": "The maximum value of the quota metric.",
          "type": "integer"
        }
      }
    },
    "OperationInputs": {
      "description": "Input values.",
      "type": "object",
      "properties": {
        "Name": {
          "description": "The name of the IoT hub to check.",
          "type": "string"
        }
      },
      "required": [
        "Name"
      ]
    },
    "IotHubNameAvailabilityInfo": {
      "description": "The properties indicating whether a given IoT hub name is available.",
      "type": "object",
      "properties": {
        "nameAvailable": {
          "description": "The value which indicates whether the provided name is available.",
          "type": "boolean"
        },
        "reason": {
          "description": "The reason for unavailability.",
          "enum": [ "Invalid", "AlreadyExists" ],
          "type": "string",
          "x-ms-enum": {
            "name": "IotHubNameUnavailabilityReason",
            "modelAsString": false
          }
        },
        "message": {
          "description": "The detailed reason message.",
          "type": "string"
        }
      }
    },
    "ExportDevicesRequest": {
      "description": "Use to provide parameters when requesting an export of all devices in the IoT hub.",
      "type": "object",
      "properties": {
        "ExportBlobContainerUri": {
          "description": "The export blob container URI.",
          "type": "string"
        },
        "ExcludeKeys": {
          "description": "The value indicating whether keys should be excluded during export.",
          "type": "boolean"
        }
      },
      "required": [
        "ExportBlobContainerUri",
        "ExcludeKeys"
      ]
    },
    "ImportDevicesRequest": {
      "description": "Use to provide parameters when requesting an import of all devices in the hub.",
      "type": "object",
      "properties": {
        "InputBlobContainerUri": {
          "description": "The input blob container URI.",
          "type": "string"
        },
        "OutputBlobContainerUri": {
          "description": "The output blob container URI.",
          "type": "string"
        }
      },
      "required": [
        "InputBlobContainerUri",
        "OutputBlobContainerUri"
      ]
    }
  },
  "parameters": {
    "subscriptionId": {
      "name": "subscriptionId",
      "in": "path",
      "description": "The subscription identifier.",
      "required": true,
      "type": "string"
    },
    "api-version": {
      "name": "api-version",
      "in": "query",
      "description": "The version of the API.",
      "required": true,
      "type": "string",
      "default": "2016-02-03"
    }
  },
  "security": [ ]
}<|MERGE_RESOLUTION|>--- conflicted
+++ resolved
@@ -1141,35 +1141,22 @@
           "type": "integer"
         },
         "partitionIds": {
-<<<<<<< HEAD
-          "description": "The partition ids.",
+          "description": "The partition ids in the Event Hub-compatible endpoint.",
           "readOnly": true,
-=======
-          "description": "The partition ids in the Event Hub-compatible endpoint.",
->>>>>>> c874996c
           "type": "array",
           "items": {
             "type": "string"
           }
         },
         "path": {
-<<<<<<< HEAD
-          "description": "The eventhub path.",
+          "description": "The Event Hub-compatible name.",
           "type": "string",
           "readOnly": true
-        },
-        "endpoint": {
-          "description": "The endpoint.",
-          "type": "string",
-          "readOnly": true
-=======
-          "description": "The Event Hub-compatible name.",
-          "type": "string"
         },
         "endpoint": {
           "description": "The Event Hub-compatible endpoint.",
-          "type": "string"
->>>>>>> c874996c
+          "type": "string",
+          "readOnly": true
         },
         "internalAuthorizationPolicies": {
           "description": "The internal authorization rules.",

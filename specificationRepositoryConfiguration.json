{
  "$schema": "https://openapistorageprod.blob.core.windows.net/sdkautomation/prod/schemas/specificationRepositoryConfiguration.schema.json",
  "pipelineName": "automation - sdk",
  "sdkRepositoryMappings": {
    "azure-sdk-for-go": {
<<<<<<< HEAD
      "integrationBranchPrefix": "sdkAutomationPPE",
      "generationRepository": "test-repo-tih/azure-sdk-for-go",
      "integrationRepository": "test-repo-tih/azure-sdk-for-go",
      "mainRepository": "test-repo-arcturus/azure-sdk-for-go"
=======
      "integrationRepository": "azure-sdk/azure-sdk-for-go",
      "mainRepository": "Azure/azure-sdk-for-go"
>>>>>>> d83740d7
    },
    "azure-sdk-for-go-track2": {
      "integrationRepository": "azure-sdk/azure-sdk-for-go",
      "mainRepository": "Azure/azure-sdk-for-go",
      "configFilePath": "eng/swagger_to_sdk_config.json"
    },
    "azure-sdk-for-java": {
<<<<<<< HEAD
      "generationRepository": "test-repo-billy/azure-sdk-for-java",
      "mainRepository": "test-repo-billy/azure-sdk-for-java"
    },
    "azure-sdk-for-js": {
      "generationRepository": "test-repo-billy/azure-sdk-for-js",
      "mainRepository": "test-repo-billy/azure-sdk-for-js"
    }
    "azure-sdk-for-net": {
      "generationRepository": "test-repo-billy/azure-sdk-for-net",
      "mainRepository": "test-repo-billy/azure-sdk-for-net"
=======
      "integrationRepository": "azure-sdk/azure-sdk-for-java",
      "mainRepository": "Azure/azure-sdk-for-java",
      "configFilePath": "eng/mgmt/automation/swagger_to_sdk_config.json"
    },
    "azure-sdk-for-js": {
      "integrationRepository": "azure-sdk/azure-sdk-for-js",
      "mainRepository": "Azure/azure-sdk-for-js"
    },
    "azure-sdk-for-net": {
      "integrationRepository": "azure-sdk/azure-sdk-for-net",
      "mainRepository": "Azure/azure-sdk-for-net"
>>>>>>> d83740d7
    },
    "azure-sdk-for-net-track2": {
      "integrationRepository": "azure-sdk/azure-sdk-for-net",
      "mainRepository": "Azure/azure-sdk-for-net",
      "configFilePath": "eng/swagger_to_sdk_config.json"
    },
<<<<<<< HEAD
    "azure-sdk-for-python": {
      "generationRepository": "test-repo-billy/azure-sdk-for-python",
      "integrationRepository": "test-repo-billy/azure-sdk-for-python",
      "mainRepository": "test-repo-billy/azure-sdk-for-python"
    },
=======
>>>>>>> d83740d7
    "azure-sdk-for-python-track2": {
      "integrationRepository": "azure-sdk/azure-sdk-for-python",
      "mainRepository": "Azure/azure-sdk-for-python"
    },
<<<<<<< HEAD
    "azure-cli-extensions": {
      "integrationRepository": "AzureSDKAutomation/azure-cli-extensions",
      "mainRepository": "Azure/azure-cli-extensions"
    },
    "azure-sdk-for-ruby": {
      "mainBranch": "latest",
      "generationRepository": "test-repo-billy/azure-sdk-for-ruby",
      "mainRepository": "test-repo-billy/azure-sdk-for-ruby"
    }
  },
  "overrides": {
=======
    "azure-resource-manager-schemas": {
      "integrationRepository": "azure-sdk/azure-resource-manager-schemas",
      "mainRepository": "Azure/azure-resource-manager-schemas"
    },
    "azure-powershell": {
      "integrationRepository": "azure-sdk/azure-powershell",
      "mainRepository": "Azure/azure-powershell"
    }
  },
  "overrides": {
    "Azure/azure-rest-api-specs-pr": {
      "sdkRepositoryMappings": {
        "azure-sdk-for-go": {
          "integrationRepository": "azure-sdk/azure-sdk-for-go-pr",
          "mainRepository": "Azure/azure-sdk-for-go-pr"
        },
        "azure-sdk-for-go-track2": {
          "integrationRepository": "azure-sdk/azure-sdk-for-go-pr",
          "mainRepository": "Azure/azure-sdk-for-go-pr",
          "configFilePath": "eng/swagger_to_sdk_config.json"
        },
        "azure-sdk-for-java": {
          "integrationRepository": "azure-sdk/azure-sdk-for-java-pr",
          "mainRepository": "Azure/azure-sdk-for-java-pr",
          "configFilePath": "eng/mgmt/automation/swagger_to_sdk_config.json"
        },
        "azure-sdk-for-js": {
          "integrationRepository": "azure-sdk/azure-sdk-for-js-pr",
          "mainRepository": "Azure/azure-sdk-for-js-pr"
        },
        "azure-sdk-for-net": {
          "integrationRepository": "azure-sdk/azure-sdk-for-net-pr",
          "mainRepository": "Azure/azure-sdk-for-net-pr"
        },
        "azure-sdk-for-python-track2": {
          "integrationRepository": "azure-sdk/azure-sdk-for-python-pr",
          "mainRepository": "Azure/azure-sdk-for-python-pr"
        }
      }
>>>>>>> d83740d7
    }
  }
}<|MERGE_RESOLUTION|>--- conflicted
+++ resolved
@@ -3,15 +3,10 @@
   "pipelineName": "automation - sdk",
   "sdkRepositoryMappings": {
     "azure-sdk-for-go": {
-<<<<<<< HEAD
       "integrationBranchPrefix": "sdkAutomationPPE",
       "generationRepository": "test-repo-tih/azure-sdk-for-go",
       "integrationRepository": "test-repo-tih/azure-sdk-for-go",
       "mainRepository": "test-repo-arcturus/azure-sdk-for-go"
-=======
-      "integrationRepository": "azure-sdk/azure-sdk-for-go",
-      "mainRepository": "Azure/azure-sdk-for-go"
->>>>>>> d83740d7
     },
     "azure-sdk-for-go-track2": {
       "integrationRepository": "azure-sdk/azure-sdk-for-go",
@@ -19,7 +14,6 @@
       "configFilePath": "eng/swagger_to_sdk_config.json"
     },
     "azure-sdk-for-java": {
-<<<<<<< HEAD
       "generationRepository": "test-repo-billy/azure-sdk-for-java",
       "mainRepository": "test-repo-billy/azure-sdk-for-java"
     },
@@ -30,38 +24,21 @@
     "azure-sdk-for-net": {
       "generationRepository": "test-repo-billy/azure-sdk-for-net",
       "mainRepository": "test-repo-billy/azure-sdk-for-net"
-=======
-      "integrationRepository": "azure-sdk/azure-sdk-for-java",
-      "mainRepository": "Azure/azure-sdk-for-java",
-      "configFilePath": "eng/mgmt/automation/swagger_to_sdk_config.json"
-    },
-    "azure-sdk-for-js": {
-      "integrationRepository": "azure-sdk/azure-sdk-for-js",
-      "mainRepository": "Azure/azure-sdk-for-js"
-    },
-    "azure-sdk-for-net": {
-      "integrationRepository": "azure-sdk/azure-sdk-for-net",
-      "mainRepository": "Azure/azure-sdk-for-net"
->>>>>>> d83740d7
     },
     "azure-sdk-for-net-track2": {
       "integrationRepository": "azure-sdk/azure-sdk-for-net",
       "mainRepository": "Azure/azure-sdk-for-net",
       "configFilePath": "eng/swagger_to_sdk_config.json"
     },
-<<<<<<< HEAD
     "azure-sdk-for-python": {
       "generationRepository": "test-repo-billy/azure-sdk-for-python",
       "integrationRepository": "test-repo-billy/azure-sdk-for-python",
       "mainRepository": "test-repo-billy/azure-sdk-for-python"
     },
-=======
->>>>>>> d83740d7
     "azure-sdk-for-python-track2": {
       "integrationRepository": "azure-sdk/azure-sdk-for-python",
       "mainRepository": "Azure/azure-sdk-for-python"
     },
-<<<<<<< HEAD
     "azure-cli-extensions": {
       "integrationRepository": "AzureSDKAutomation/azure-cli-extensions",
       "mainRepository": "Azure/azure-cli-extensions"
@@ -73,47 +50,6 @@
     }
   },
   "overrides": {
-=======
-    "azure-resource-manager-schemas": {
-      "integrationRepository": "azure-sdk/azure-resource-manager-schemas",
-      "mainRepository": "Azure/azure-resource-manager-schemas"
-    },
-    "azure-powershell": {
-      "integrationRepository": "azure-sdk/azure-powershell",
-      "mainRepository": "Azure/azure-powershell"
-    }
-  },
-  "overrides": {
-    "Azure/azure-rest-api-specs-pr": {
-      "sdkRepositoryMappings": {
-        "azure-sdk-for-go": {
-          "integrationRepository": "azure-sdk/azure-sdk-for-go-pr",
-          "mainRepository": "Azure/azure-sdk-for-go-pr"
-        },
-        "azure-sdk-for-go-track2": {
-          "integrationRepository": "azure-sdk/azure-sdk-for-go-pr",
-          "mainRepository": "Azure/azure-sdk-for-go-pr",
-          "configFilePath": "eng/swagger_to_sdk_config.json"
-        },
-        "azure-sdk-for-java": {
-          "integrationRepository": "azure-sdk/azure-sdk-for-java-pr",
-          "mainRepository": "Azure/azure-sdk-for-java-pr",
-          "configFilePath": "eng/mgmt/automation/swagger_to_sdk_config.json"
-        },
-        "azure-sdk-for-js": {
-          "integrationRepository": "azure-sdk/azure-sdk-for-js-pr",
-          "mainRepository": "Azure/azure-sdk-for-js-pr"
-        },
-        "azure-sdk-for-net": {
-          "integrationRepository": "azure-sdk/azure-sdk-for-net-pr",
-          "mainRepository": "Azure/azure-sdk-for-net-pr"
-        },
-        "azure-sdk-for-python-track2": {
-          "integrationRepository": "azure-sdk/azure-sdk-for-python-pr",
-          "mainRepository": "Azure/azure-sdk-for-python-pr"
-        }
-      }
->>>>>>> d83740d7
     }
   }
 }
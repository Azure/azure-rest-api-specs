{
  "$schema": "https://openapistorageprod.blob.core.windows.net/sdkautomation/prod/schemas/specificationRepositoryConfiguration.schema.json",
  "pipelineName": "automation - sdk",
  "sdkRepositoryMappings": {
    "azure-sdk-for-go": {
      "integrationRepository": "azure-sdk/azure-sdk-for-go",
      "mainRepository": "Azure/azure-sdk-for-go"
    },
    "azure-sdk-for-go-track2": {
      "integrationRepository": "azure-sdk/azure-sdk-for-go",
      "mainRepository": "Azure/azure-sdk-for-go",
      "configFilePath": "eng/swagger_to_sdk_config.json"
    },
    "azure-sdk-for-java": {
      "integrationRepository": "azure-sdk/azure-sdk-for-java",
      "mainRepository": "Azure/azure-sdk-for-java",
      "configFilePath": "eng/mgmt/automation/swagger_to_sdk_config.json"
    },
    "azure-sdk-for-js": {
      "integrationRepository": "azure-sdk/azure-sdk-for-js",
      "mainRepository": "Azure/azure-sdk-for-js"
    },
    "azure-sdk-for-net": {
      "integrationRepository": "azure-sdk/azure-sdk-for-net",
      "mainRepository": "Azure/azure-sdk-for-net"
    },
    "azure-sdk-for-net-track2": {
      "integrationRepository": "azure-sdk/azure-sdk-for-net",
      "mainRepository": "Azure/azure-sdk-for-net",
      "configFilePath": "eng/swagger_to_sdk_config.json"
    },
<<<<<<< HEAD
    "azure-sdk-for-python": {
      "integrationRepository": "azure-sdk/azure-sdk-for-python",
      "mainRepository": "Azure/azure-sdk-for-python",
      "mainBranch": "release/v3"
    },
=======
>>>>>>> cc3e90b0
    "azure-sdk-for-python-track2": {
      "integrationRepository": "azure-sdk/azure-sdk-for-python",
      "mainRepository": "Azure/azure-sdk-for-python"
    },
    "azure-resource-manager-schemas": {
      "integrationRepository": "azure-sdk/azure-resource-manager-schemas",
      "mainRepository": "Azure/azure-resource-manager-schemas"
    },
    "azure-powershell": {
      "integrationRepository": "azure-sdk/azure-powershell",
      "mainRepository": "Azure/azure-powershell"
    }
  },
  "overrides": {
    "Azure/azure-rest-api-specs-pr": {
      "sdkRepositoryMappings": {
        "azure-sdk-for-go": {
          "integrationRepository": "azure-sdk/azure-sdk-for-go-pr",
          "mainRepository": "Azure/azure-sdk-for-go-pr"
        },
        "azure-sdk-for-go-track2": {
          "integrationRepository": "azure-sdk/azure-sdk-for-go-pr",
          "mainRepository": "Azure/azure-sdk-for-go-pr",
          "configFilePath": "eng/swagger_to_sdk_config.json"
        },
        "azure-sdk-for-java": {
          "integrationRepository": "azure-sdk/azure-sdk-for-java-pr",
          "mainRepository": "Azure/azure-sdk-for-java-pr",
          "configFilePath": "eng/mgmt/automation/swagger_to_sdk_config.json"
        },
        "azure-sdk-for-js": {
          "integrationRepository": "azure-sdk/azure-sdk-for-js-pr",
          "mainRepository": "Azure/azure-sdk-for-js-pr"
        },
        "azure-sdk-for-net": {
          "integrationRepository": "azure-sdk/azure-sdk-for-net-pr",
          "mainRepository": "Azure/azure-sdk-for-net-pr"
        },
        "azure-sdk-for-python-track2": {
          "integrationRepository": "azure-sdk/azure-sdk-for-python-pr",
          "mainRepository": "Azure/azure-sdk-for-python-pr"
        }
      }
    }
  }
}<|MERGE_RESOLUTION|>--- conflicted
+++ resolved
@@ -29,14 +29,6 @@
       "mainRepository": "Azure/azure-sdk-for-net",
       "configFilePath": "eng/swagger_to_sdk_config.json"
     },
-<<<<<<< HEAD
-    "azure-sdk-for-python": {
-      "integrationRepository": "azure-sdk/azure-sdk-for-python",
-      "mainRepository": "Azure/azure-sdk-for-python",
-      "mainBranch": "release/v3"
-    },
-=======
->>>>>>> cc3e90b0
     "azure-sdk-for-python-track2": {
       "integrationRepository": "azure-sdk/azure-sdk-for-python",
       "mainRepository": "Azure/azure-sdk-for-python"

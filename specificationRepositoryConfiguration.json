--- conflicted
+++ resolved
@@ -51,11 +51,7 @@
     "openapi-env-test/azure-rest-api-specs": {
       "sdkRepositoryMappings": {
         "azure-sdk-for-go": {
-<<<<<<< HEAD
-          "mainBranch": "latest",
-=======
           "mainBranch": "sdk-automation",
->>>>>>> 8c7d0a5c
           "mainRepository": "openapi-env-test/azure-sdk-for-go"
         },
         "azure-sdk-for-java": {

--- conflicted
+++ resolved
@@ -1,11 +1,8 @@
 name: "Azure OpenAPI"
 
-<<<<<<< HEAD
-=======
 pool:
   vmImage: 'Ubuntu-20.04'
 
->>>>>>> aa68559e
 trigger:
   branches:
     include:
@@ -13,12 +10,6 @@
 
 pr:
   autoCancel: false
-<<<<<<< HEAD
-  branches:
-    include:
-      - "*"
-=======
->>>>>>> aa68559e
 
 variables:
   TRAVIS: 'true'
@@ -30,9 +21,5 @@
   PR_ONLY: 'true'
 
 jobs:
-<<<<<<< HEAD
 - template: .azure-pipelines/BranchProtectionForPrivateRepo.yml
-=======
-- template: .azure-pipelines/BranchProtectionForPrivateRepo.yml
-- template: .azure-pipelines/ShouldSendPRToMain.yml
->>>>>>> aa68559e
+- template: .azure-pipelines/ShouldSendPRToMain.yml
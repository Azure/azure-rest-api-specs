// Copyright (c) Microsoft Corporation. All rights reserved.
// Licensed under the MIT License. See License in the project root for license information.

'use strict';
var assert = require("assert"),
<<<<<<< HEAD
fs = require('fs'),
glob = require('glob'),
path = require('path'),
_ = require('lodash'),
z = require('z-schema'),
request = require('request'),
util = require('util'),
spec = require('swagger-tools').specs.v2; // Using the latest Swagger 2.x specification

=======
  fs = require('fs'),
  glob = require('glob'),
  path = require('path'),
  _ = require('lodash'),
  z = require('z-schema'),
  request = require('request'),
  async = require('async'),
  RefParser = require('json-schema-ref-parser'),
  util = require('util');
>>>>>>> 3015ce5a

var extensionSwaggerSchemaUrl = "https://raw.githubusercontent.com/Azure/autorest/master/schema/swagger-extensions.json";
var swaggerSchemaUrl = "http://json.schemastore.org/swagger-2.0";
var swaggerSchemaAltUrl = "http://swagger.io/v2/schema.json";
var schemaUrl = "http://json-schema.org/draft-04/schema";
var exampleSchemaUrl = "https://raw.githubusercontent.com/Azure/autorest/master/schema/example-schema.json";
var compositeSchemaUrl = "https://raw.githubusercontent.com/Azure/autorest/master/schema/composite-swagger.json";

var swaggerSchema, extensionSwaggerSchema, schema4, exampleSchema, compositeSchema,
    globPath, compositeGlobPath, exampleGlobPath, swaggers, compositeSwaggers, examples, validator;

globPath = path.join(__dirname, '../', '/**/swagger/*.json');
swaggers = _(glob.sync(globPath));


// Useful when debugging a test for a particular swagger. 
// Just update the regex. That will return an array of filtered items.
// swaggers = swaggers.filter(function(item) {
//   return (item.match(/.*arm-redis.*/ig) !== null);
// })

compositeGlobPath = path.join(__dirname, '../', '/**/composite*.json');
compositeSwaggers = _(glob.sync(compositeGlobPath));

exampleGlobPath = path.join(__dirname, '../', '/**/examples/*.json');
examples = _(glob.sync(exampleGlobPath));

// Remove byte order marker. This catches EF BB BF (the UTF-8 BOM)
// because the buffer-to-string conversion in `fs.readFile()`
// translates it to FEFF, the UTF-16 BOM.
function stripBOM(content) {
  if (Buffer.isBuffer(content)) {
    content = content.toString();
  }
  if (content.charCodeAt(0) === 0xFEFF || content.charCodeAt(0) === 0xFFFE) {
    content = content.slice(1);
  }
  return content;
}

<<<<<<< HEAD
function parseJSON(swaggerSpecPath, callback) {
  fs.readFile(swaggerSpecPath, 'utf8', function(err, data) {
    if(err) { return callback(err); }
    return callback(null, JSON.parse(stripBOM(data)));
  });
}

function specValidator(parsedSpecInJson, callback) {
  spec.validate(parsedSpecInJson, function (err, result) {
    if (err) {
      callback(err);
    }
    if (result && result.errors.length > 0) {
      console.log('');
      console.log('Errors');
      console.log('------');

      result.errors.forEach(function (err) {
        if (err.path[0] === 'paths') {
          err.path.shift();
          console.log(err.code + ' : ' + err.path.join('/') + ' : ' + err.message);
        } else {
          console.log(err.code + ' : ' + '#/' + err.path.join('/') + ' : ' + err.message);
        }
      });
      callback(new Error(util.inspect(result.errors, {depth: null})));
    } else {
      callback();
    }
  });
}

describe('Azure Open API spec validation for', function() {
  var parsedData = {};
  before(function(done) {
    request({url: extensionSwaggerSchemaUrl, json:true}, function (error, response, extensionSwaggerSchemaBody) {        
=======
describe('Azure Swagger Schema Validation', function () {
  before(function (done) {
    request({ url: extensionSwaggerSchemaUrl, json: true }, function (error, response, extensionSwaggerSchemaBody) {
>>>>>>> 3015ce5a
      request({ url: swaggerSchemaAltUrl, json: true }, function (error, response, swaggerSchemaBody) {
        request({ url: exampleSchemaUrl, json: true }, function (error, response, exampleSchemaBody) {
          request({ url: compositeSchemaUrl, json: true }, function (error, response, compositeSchemaBody) {
            extensionSwaggerSchema = extensionSwaggerSchemaBody;
            swaggerSchema = swaggerSchemaBody;
            exampleSchema = exampleSchemaBody;
            compositeSchema = compositeSchemaBody;
            validator = new z({ breakOnFirstError: false });
            validator.setRemoteReference(swaggerSchemaUrl, swaggerSchema);
            validator.setRemoteReference(exampleSchemaUrl, exampleSchema);
            validator.setRemoteReference(compositeSchemaUrl, compositeSchema);
            done();
          });
        });
      });
    });
  });

<<<<<<< HEAD
  _(swaggers).each(function(swagger){
    it(swagger + ' should be valid Swagger', function(done){
      fs.readFile(swagger, 'utf8', function(err, data) {
        if(err) { done(err); }
        
        parsedData = data;
=======
  _(swaggers).each(function (swagger) {
    it(swagger + ' should be a valid Swagger document.', function (done) {
      fs.readFile(swagger, 'utf8', function (err, data) {
        if (err) { done(err); }
        var parsedData;
        try {
          parsedData = JSON.parse(stripBOM(data));
        } catch (err) {
          throw new Error("swagger " + swagger + " is an invalid JSON. " + util.inspect(err, { depth: null }));
        }

>>>>>>> 3015ce5a
        if (parsedData.documents && util.isArray(parsedData.documents)) {
          console.log(util.format('Skipping the test for \'%s\' document as it seems to be a composite swagger doc.', swagger));
          done();
        }
        var valid = validator.validate(parsedData, extensionSwaggerSchema);
        if (!valid) {
          var error = validator.getLastErrors();
          throw new Error("Schema validation failed: " + util.inspect(error, { depth: null }));
        }
        assert(valid === true);
        done();
      });
    });
  }).value();

  _(compositeSwaggers).each(function (compositeSwagger) {
    it('composite: ' + compositeSwagger + ' should be a valid Composite Swagger document.', function (done) {
      fs.readFile(compositeSwagger, 'utf8', function (err, data) {
        if (err) { done(err); }
        var parsedData;
        try {
          parsedData = JSON.parse(stripBOM(data));
        } catch (err) {
          throw new Error("compositeSwagger " + compositeSwagger + " is an invalid JSON. " + util.inspect(err, { depth: null }));
        }
        var valid = validator.validate(parsedData, compositeSchema);
        if (!valid) {
          var error = validator.getLastErrors();
          throw new Error("Schema validation for Composite Swagger failed: " + util.inspect(error, { depth: null }));
        }
        assert(valid === true);
        var compositeSwaggerDir = path.dirname(compositeSwagger);
        var messages = [];
        if (parsedData.documents && parsedData.documents.length > 0) {
          async.eachSeries(parsedData.documents, function (docUrl, loopCallback) {
            //construct the absolue path if the item in the documents array is a relative path
            if (!path.isAbsolute(docUrl) && !docUrl.startsWith('http')) {
              docUrl = path.join(compositeSwaggerDir, docUrl);
            }
            //make a request if it is a url
            if (docUrl.startsWith('http')) {
              request({ url: docUrl, json: true }, function (error, response, responseBody) {
                if (error) {
                  messages.push('An error occurred while accessing the swagger doc ' +
                    docUrl + ' from the documents list. The error is ' + util.inspect(error, { depth: null }));
                }
                if (response.statusCode !== 200) {
                  messages.push('\'' + response.statusCode + '\': \'File Not Found\'- error occurred while accessing the swagger doc ' +
                    docUrl + ' from the documents list.');
                }
                loopCallback();
              });
            } else {
              //check whether the file exists
              if (!fs.existsSync(docUrl)) {
                messages.push('\'File Not Found\': error occurred while accessing the swagger doc ' +
                  docUrl + ' from the documents list on the host filesystem.');
              }
              loopCallback();
            }
          }, function (err) {
            if (err) {
              throw err;
            }
            if (messages.length > 0) {
              throw new Error(JSON.stringify(messages));
            }
            done();
          });
        } else {
          done();
        }
      });
    });
  }).value();

  _(examples).each(function (example) {
    it('x-ms-examples: ' + example + ' should be a valid x-ms-example.', function (done) {
      fs.readFile(example, 'utf8', function (err, data) {
        if (err) { done(err); }
        var parsedData;
        try {
          parsedData = JSON.parse(stripBOM(data));
        } catch (err) {
          throw new Error("example file " + example + " is an invalid JSON. " + util.inspect(err, { depth: null }));
        }

        var valid = validator.validate(parsedData, exampleSchema);
        if (!valid) {
          var error = validator.getLastErrors();
          throw new Error("Schema validation failed: " + util.inspect(error, { depth: null }));
        }
        assert(valid === true);
        done();
      });
    });
  }).value();

});

describe('External file or url references ("$ref") in a swagger spec', function () {
  _(swaggers).each(function(swagger) {
    it(swagger + ' should be completely resolvable.', function(done) {
      RefParser.bundle(swagger, function(bundleErr, bundleResult) {
        if (bundleErr) {
          var msg = swagger + ' has references that cannot be resolved. They are as follows: \n' + util.inspect(bundleErr.message, {depth : null});
          console.log(msg);
          throw new Error (msg);
        }
        done();
      });
    });

    it(swagger + ' should be a valid open api spec using swagger-tools validation', function(done) {
      if (parsedData.documents && util.isArray(parsedData.documents)) {
        console.log(util.format('Skipping the test for \'%s\' document as it seems to be a composite swagger doc.', swagger));
        done();
      }
      //merge x-ms-paths into paths if they exist
      if (parsedData['x-ms-paths'] && parsedData['x-ms-paths'] instanceof Object && 
        Object.keys(parsedData['x-ms-paths']).length > 0) {
        var paths = parsedData.paths;
        for (var property in parsedData['x-ms-paths']) {
          paths[property] = parsedData['x-ms-paths'][property];
        }
        parsedData.paths = paths;
      }
      specValidator(parsedData, function (err) {
        if (err) {
          done(err);
        } else {
          done();
        }
      });
    });
  }).value();
});<|MERGE_RESOLUTION|>--- conflicted
+++ resolved
@@ -3,17 +3,6 @@
 
 'use strict';
 var assert = require("assert"),
-<<<<<<< HEAD
-fs = require('fs'),
-glob = require('glob'),
-path = require('path'),
-_ = require('lodash'),
-z = require('z-schema'),
-request = require('request'),
-util = require('util'),
-spec = require('swagger-tools').specs.v2; // Using the latest Swagger 2.x specification
-
-=======
   fs = require('fs'),
   glob = require('glob'),
   path = require('path'),
@@ -23,7 +12,6 @@
   async = require('async'),
   RefParser = require('json-schema-ref-parser'),
   util = require('util');
->>>>>>> 3015ce5a
 
 var extensionSwaggerSchemaUrl = "https://raw.githubusercontent.com/Azure/autorest/master/schema/swagger-extensions.json";
 var swaggerSchemaUrl = "http://json.schemastore.org/swagger-2.0";
@@ -64,48 +52,9 @@
   return content;
 }
 
-<<<<<<< HEAD
-function parseJSON(swaggerSpecPath, callback) {
-  fs.readFile(swaggerSpecPath, 'utf8', function(err, data) {
-    if(err) { return callback(err); }
-    return callback(null, JSON.parse(stripBOM(data)));
-  });
-}
-
-function specValidator(parsedSpecInJson, callback) {
-  spec.validate(parsedSpecInJson, function (err, result) {
-    if (err) {
-      callback(err);
-    }
-    if (result && result.errors.length > 0) {
-      console.log('');
-      console.log('Errors');
-      console.log('------');
-
-      result.errors.forEach(function (err) {
-        if (err.path[0] === 'paths') {
-          err.path.shift();
-          console.log(err.code + ' : ' + err.path.join('/') + ' : ' + err.message);
-        } else {
-          console.log(err.code + ' : ' + '#/' + err.path.join('/') + ' : ' + err.message);
-        }
-      });
-      callback(new Error(util.inspect(result.errors, {depth: null})));
-    } else {
-      callback();
-    }
-  });
-}
-
-describe('Azure Open API spec validation for', function() {
-  var parsedData = {};
-  before(function(done) {
-    request({url: extensionSwaggerSchemaUrl, json:true}, function (error, response, extensionSwaggerSchemaBody) {        
-=======
 describe('Azure Swagger Schema Validation', function () {
   before(function (done) {
     request({ url: extensionSwaggerSchemaUrl, json: true }, function (error, response, extensionSwaggerSchemaBody) {
->>>>>>> 3015ce5a
       request({ url: swaggerSchemaAltUrl, json: true }, function (error, response, swaggerSchemaBody) {
         request({ url: exampleSchemaUrl, json: true }, function (error, response, exampleSchemaBody) {
           request({ url: compositeSchemaUrl, json: true }, function (error, response, compositeSchemaBody) {
@@ -124,14 +73,6 @@
     });
   });
 
-<<<<<<< HEAD
-  _(swaggers).each(function(swagger){
-    it(swagger + ' should be valid Swagger', function(done){
-      fs.readFile(swagger, 'utf8', function(err, data) {
-        if(err) { done(err); }
-        
-        parsedData = data;
-=======
   _(swaggers).each(function (swagger) {
     it(swagger + ' should be a valid Swagger document.', function (done) {
       fs.readFile(swagger, 'utf8', function (err, data) {
@@ -143,7 +84,6 @@
           throw new Error("swagger " + swagger + " is an invalid JSON. " + util.inspect(err, { depth: null }));
         }
 
->>>>>>> 3015ce5a
         if (parsedData.documents && util.isArray(parsedData.documents)) {
           console.log(util.format('Skipping the test for \'%s\' document as it seems to be a composite swagger doc.', swagger));
           done();
@@ -256,28 +196,5 @@
         done();
       });
     });
-
-    it(swagger + ' should be a valid open api spec using swagger-tools validation', function(done) {
-      if (parsedData.documents && util.isArray(parsedData.documents)) {
-        console.log(util.format('Skipping the test for \'%s\' document as it seems to be a composite swagger doc.', swagger));
-        done();
-      }
-      //merge x-ms-paths into paths if they exist
-      if (parsedData['x-ms-paths'] && parsedData['x-ms-paths'] instanceof Object && 
-        Object.keys(parsedData['x-ms-paths']).length > 0) {
-        var paths = parsedData.paths;
-        for (var property in parsedData['x-ms-paths']) {
-          paths[property] = parsedData['x-ms-paths'][property];
-        }
-        parsedData.paths = paths;
-      }
-      specValidator(parsedData, function (err) {
-        if (err) {
-          done(err);
-        } else {
-          done();
-        }
-      });
-    });
   }).value();
 });
--- conflicted
+++ resolved
@@ -83,13 +83,8 @@
   });
 
   _(swaggers).each(function(swagger){
-<<<<<<< HEAD
-    it(swagger + ' should be a valid JSON document.', function(done){
-      parseJSON(swagger, function(err, data){
-=======
     it(swagger + ' should be valid Swagger', function(done){
       fs.readFile(swagger, 'utf8', function(err, data) {
->>>>>>> fe5fcd68
         if(err) { done(err); }
         
         parsedData = data;
@@ -101,18 +96,13 @@
           breakOnFirstError: false
         });
         validator.setRemoteReference(swaggerSchemaUrl, swaggerSchema);
-<<<<<<< HEAD
-        var valid = validator.validate(data, extensionSwaggerSchema);
-=======
         validator.setRemoteReference(exampleSchemaUrl, exampleSchema);
         var valid = validator.validate(JSON.parse(stripBOM(data)), extensionSwaggerSchema);
->>>>>>> fe5fcd68
         if (!valid) {
             var error = validator.getLastErrors();
             throw new Error("Schema validation failed: " + JSON.stringify(error, null, "\t"));
         }
         assert(valid === true);
-<<<<<<< HEAD
         done();
       });
     });
@@ -120,8 +110,6 @@
     it(swagger + ' should be a valid open api spec using swagger-tools validation', function(done) {
       if (parsedData.documents && util.isArray(parsedData.documents)) {
         console.log(util.format('Skipping the test for \'%s\' document as it seems to be a composite swagger doc.', swagger));
-=======
->>>>>>> fe5fcd68
         done();
       }
       //merge x-ms-paths into paths if they exist

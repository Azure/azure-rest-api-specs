{
  "swagger": "2.0",
  "info": {
    "title": "InsightsManagementClient",
    "version": "2015-07-01"
  },
  "host": "management.azure.com",
  "schemes": [
    "https"
  ],
  "consumes": [
    "application/json"
  ],
  "produces": [
    "application/json"
  ],
  "paths": {
    "/{resourceUri}/providers/microsoft.insights/diagnosticSettings/service": {
      "get": {
        "tags": [
          "ServiceDiagnosticSettings"
        ],
        "operationId": "ServiceDiagnosticSettings_Get",
        "description": "Gets the active diagnostic settings for the specified resource.",
        "parameters": [
          {
            "$ref": "#/parameters/ResourceUriParameter"
          },
          {
            "$ref": "#/parameters/ApiVersionParameter"
<<<<<<< HEAD
          },
          {
            "$ref": "#/parameters/SubscriptionIdParameter"
=======
>>>>>>> efed6328
          }
        ],
        "responses": {
          "200": {
            "description": "Successful request to get more information about service diagnostic setting",
            "schema": {
              "$ref": "#/definitions/ServiceDiagnosticSettingsResource"
            },
            "examples": {
              "application/json": {
                "id":"/subscriptions/1a66ce04-b633-4a0b-b2bc-a912ec8986a6/resourcegroups/viruela1/providers/microsoft.logic/workflows/viruela6/diagnosticSettings/service",
<<<<<<< HEAD
                "type":null,
                "name":"service",
                "location":null,
                "kind":null,
                "tags":null,
                "properties": {
                  "storageAccountId":"/subscriptions/df602c9c-7aa0-407d-a6fb-eb20c8bd1192/resourceGroups/apptest/providers/Microsoft.Storage/storageAccounts/appteststorage1","serviceBusRuleId":"/subscriptions/b67f7fec-69fc-4974-9099-a26bd6ffeda3/resourceGroups/andy1101/providers/Microsoft.EventHub/namespaces/andy1101/authorizationrules/RootManageSharedAccessKey",
                  "workspaceId":null,
=======
                "type":"",
                "name":"service",
                "location":"",
                "tags":null,
                "properties": {
                  "storageAccountId":"/subscriptions/df602c9c-7aa0-407d-a6fb-eb20c8bd1192/resourceGroups/apptest/providers/Microsoft.Storage/storageAccounts/appteststorage1","serviceBusRuleId":"/subscriptions/b67f7fec-69fc-4974-9099-a26bd6ffeda3/resourceGroups/andy1101/providers/Microsoft.EventHub/namespaces/andy1101/authorizationrules/RootManageSharedAccessKey",
                  "workspaceId":"",
>>>>>>> efed6328
                  "metrics": [
                    {
                      "timeGrain":"PT1M",
                      "enabled":true,
                      "retentionPolicy": {
                        "enabled":false,
                        "days":0
                      }
                    }
                  ],
                  "logs": [
                    {
                      "category":"WorkflowRuntime",
                      "enabled":true,
                      "retentionPolicy": {
                        "enabled":false,
                        "days":0
                      }
                    }
                  ]
                }
              }
            }
          }
        }
      },
      "put": {
        "tags": [
          "ServiceDiagnosticSettings"
        ],
        "operationId": "ServiceDiagnosticSettings_CreateOrUpdate",
        "description": "Create or update new diagnostic settings for the specified resource.",
        "parameters": [
          {
            "$ref": "#/parameters/ResourceUriParameter"
          },
          {
            "$ref": "#/parameters/ApiVersionParameter"
          },
          {
            "name": "parameters",
            "in": "body",
            "required": true,
            "schema": {
              "$ref": "#/definitions/ServiceDiagnosticSettingsResource"
            },
            "description": "Parameters supplied to the operation."
          }
        ],
        "responses": {
          "200": {
            "description": "Successful request to create a service diagnostic setting",
            "schema": {
              "$ref": "#/definitions/ServiceDiagnosticSettingsResource"
            },
            "examples": {
              "application/json": {
                "id":"/subscriptions/1a66ce04-b633-4a0b-b2bc-a912ec8986a6/resourcegroups/viruela1/providers/microsoft.logic/workflows/viruela6/diagnosticSettings/service",
<<<<<<< HEAD
                "type":null,
                "name":"service",
                "location":null,
                "kind":null,
                "tags":null,
                "properties": {
                  "storageAccountId":"/subscriptions/df602c9c-7aa0-407d-a6fb-eb20c8bd1192/resourceGroups/apptest/providers/Microsoft.Storage/storageAccounts/appteststorage1","serviceBusRuleId":"/subscriptions/b67f7fec-69fc-4974-9099-a26bd6ffeda3/resourceGroups/andy1101/providers/Microsoft.EventHub/namespaces/andy1101/authorizationrules/RootManageSharedAccessKey",
                  "workspaceId":null,
=======
                "type":"",
                "name":"service",
                "location":"",
                "tags":null,
                "properties": {
                  "storageAccountId":"/subscriptions/df602c9c-7aa0-407d-a6fb-eb20c8bd1192/resourceGroups/apptest/providers/Microsoft.Storage/storageAccounts/appteststorage1","serviceBusRuleId":"/subscriptions/b67f7fec-69fc-4974-9099-a26bd6ffeda3/resourceGroups/andy1101/providers/Microsoft.EventHub/namespaces/andy1101/authorizationrules/RootManageSharedAccessKey",
                  "workspaceId":"",
>>>>>>> efed6328
                  "metrics": [
                    {
                      "timeGrain":"PT1M",
                      "enabled":true,
                      "retentionPolicy": {
                        "enabled":false,
                        "days":0
                      }
                    }
                  ],
                  "logs": [
                    {
                      "category":"WorkflowRuntime",
                      "enabled":true,
                      "retentionPolicy": {
                        "enabled":false,
                        "days":0
                      }
                    }
                  ]
                }
              }
            }
          }
        }
      }
    }
  },
  "definitions": {
    "Resource": {
      "properties": {
        "id": {
          "type": "string",
          "readOnly": true,
          "description": "Azure resource Id"
        },
        "name": {
          "type": "string",
          "description": "Azure resource name"
        },
        "type": {
          "type": "string",
          "readOnly": true,
          "description": "Azure resource type"
        },
        "location": {
          "type": "string",
          "description": "Resource location"
        },
        "tags": {
          "additionalProperties": {
            "type": "string"
          },
          "description": "Resource tags"
        }
      },
      "required": [
        "location"
      ],
      "x-ms-azure-resource": true,
      "description": "An azure resource object"
    },
    "RetentionPolicy": {
      "properties": {
        "enabled": {
          "type": "boolean",
          "description": "a value indicating whether the retention policy is enabled."
        },
        "days": {
          "type": "integer",
          "format": "int32",
          "description": "the number of days for the retention in days. A value of 0 will retain the events indefinitely."
        }
      },
      "required": [ "enabled", "days" ],
      "description": "Specifies the retention policy for the log."
    },
    "MetricSettings": {
      "properties": {
        "timeGrain": {
          "type": "string",
          "format": "duration",
          "description": "the timegrain of the metric in ISO8601 format."
        },
        "enabled": {
          "type": "boolean",
          "description": "a value indicating whether this timegrain is enabled."
        },
        "retentionPolicy": {
          "$ref": "#/definitions/RetentionPolicy",
          "description": "the retention policy for this timegrain."
        }
      },
      "required": [ "enabled", "timeGrain" ],
      "description": "Part of MultiTenantDiagnosticSettings. Specifies the settings for a particular metric."
    },
    "LogSettings": {
      "properties": {
        "category": {
          "type": "string",
          "description": "Name of a Diagnostic Log category for a resource type this setting is applied to. To obtain the list of Diagnostic Log categories for a resource, first perform a GET diagnostic settings operation."
        },
        "enabled": {
          "type": "boolean",
          "description": "a value indicating whether this log is enabled."
        },
        "retentionPolicy": {
          "$ref": "#/definitions/RetentionPolicy",
          "description": "the retention policy for this log."
        }
      },
      "required": [ "enabled" ],
      "description": "Part of MultiTenantDiagnosticSettings. Specifies the settings for a particular log."
    },
    "ServiceDiagnosticSettings": {
      "properties": {
        "storageAccountId": {
          "type": "string",
          "description": "The resource ID of the storage account to which you would like to send Diagnostic Logs."
        },
        "serviceBusRuleId": {
          "type": "string",
          "description": "The service bus rule ID of the service bus namespace in which you would like to have Event Hubs created for streaming Diagnostic Logs. The rule ID is of the format: '{service bus resource ID}/authorizationrules/{key name}'."
        },
        "metrics": {
          "type": "array",
          "items": {
            "$ref": "#/definitions/MetricSettings"
          },
          "description": "the list of metric settings."
        },
        "logs": {
          "type": "array",
          "items": {
            "$ref": "#/definitions/LogSettings"
          },
          "description": "the list of logs settings."
        },
        "workspaceId": {
          "type": "string",
          "description": "The workspace ID (resource ID of a Log Analytics workspace) for a Log Analytics workspace to which you would like to send Diagnostic Logs. Example: /subscriptions/4b9e8510-67ab-4e9a-95a9-e2f1e570ea9c/resourceGroups/insights-integration/providers/Microsoft.OperationalInsights/workspaces/viruela2"
        }
      },
      "description": "The diagnostic settings for service."
    },
    "ServiceDiagnosticSettingsResource": {
      "type": "object",
      "allOf": [
        {
          "$ref": "#/definitions/Resource"
        }
      ],
      "properties": {
        "properties": {
          "x-ms-client-flatten": true,
          "$ref": "#/definitions/ServiceDiagnosticSettings"
        }
      },
      "description": "Description of a service diagnostic setting"
    }
  },
  "parameters": {
    "ApiVersionParameter": {
      "name": "api-version",
      "in": "query",
      "required": true,
      "type": "string",
      "description": "Client Api Version."
    },
    "ResourceUriParameter": {
      "name": "resourceUri",
      "in": "path",
      "required": true,
      "type": "string",
      "description": "The identifier of the resource.",
      "x-ms-parameter-location": "method"
    }
  }
}<|MERGE_RESOLUTION|>--- conflicted
+++ resolved
@@ -28,12 +28,6 @@
           },
           {
             "$ref": "#/parameters/ApiVersionParameter"
-<<<<<<< HEAD
-          },
-          {
-            "$ref": "#/parameters/SubscriptionIdParameter"
-=======
->>>>>>> efed6328
           }
         ],
         "responses": {
@@ -45,16 +39,6 @@
             "examples": {
               "application/json": {
                 "id":"/subscriptions/1a66ce04-b633-4a0b-b2bc-a912ec8986a6/resourcegroups/viruela1/providers/microsoft.logic/workflows/viruela6/diagnosticSettings/service",
-<<<<<<< HEAD
-                "type":null,
-                "name":"service",
-                "location":null,
-                "kind":null,
-                "tags":null,
-                "properties": {
-                  "storageAccountId":"/subscriptions/df602c9c-7aa0-407d-a6fb-eb20c8bd1192/resourceGroups/apptest/providers/Microsoft.Storage/storageAccounts/appteststorage1","serviceBusRuleId":"/subscriptions/b67f7fec-69fc-4974-9099-a26bd6ffeda3/resourceGroups/andy1101/providers/Microsoft.EventHub/namespaces/andy1101/authorizationrules/RootManageSharedAccessKey",
-                  "workspaceId":null,
-=======
                 "type":"",
                 "name":"service",
                 "location":"",
@@ -62,7 +46,6 @@
                 "properties": {
                   "storageAccountId":"/subscriptions/df602c9c-7aa0-407d-a6fb-eb20c8bd1192/resourceGroups/apptest/providers/Microsoft.Storage/storageAccounts/appteststorage1","serviceBusRuleId":"/subscriptions/b67f7fec-69fc-4974-9099-a26bd6ffeda3/resourceGroups/andy1101/providers/Microsoft.EventHub/namespaces/andy1101/authorizationrules/RootManageSharedAccessKey",
                   "workspaceId":"",
->>>>>>> efed6328
                   "metrics": [
                     {
                       "timeGrain":"PT1M",
@@ -121,16 +104,6 @@
             "examples": {
               "application/json": {
                 "id":"/subscriptions/1a66ce04-b633-4a0b-b2bc-a912ec8986a6/resourcegroups/viruela1/providers/microsoft.logic/workflows/viruela6/diagnosticSettings/service",
-<<<<<<< HEAD
-                "type":null,
-                "name":"service",
-                "location":null,
-                "kind":null,
-                "tags":null,
-                "properties": {
-                  "storageAccountId":"/subscriptions/df602c9c-7aa0-407d-a6fb-eb20c8bd1192/resourceGroups/apptest/providers/Microsoft.Storage/storageAccounts/appteststorage1","serviceBusRuleId":"/subscriptions/b67f7fec-69fc-4974-9099-a26bd6ffeda3/resourceGroups/andy1101/providers/Microsoft.EventHub/namespaces/andy1101/authorizationrules/RootManageSharedAccessKey",
-                  "workspaceId":null,
-=======
                 "type":"",
                 "name":"service",
                 "location":"",
@@ -138,7 +111,6 @@
                 "properties": {
                   "storageAccountId":"/subscriptions/df602c9c-7aa0-407d-a6fb-eb20c8bd1192/resourceGroups/apptest/providers/Microsoft.Storage/storageAccounts/appteststorage1","serviceBusRuleId":"/subscriptions/b67f7fec-69fc-4974-9099-a26bd6ffeda3/resourceGroups/andy1101/providers/Microsoft.EventHub/namespaces/andy1101/authorizationrules/RootManageSharedAccessKey",
                   "workspaceId":"",
->>>>>>> efed6328
                   "metrics": [
                     {
                       "timeGrain":"PT1M",

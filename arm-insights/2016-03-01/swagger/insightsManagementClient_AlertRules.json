{
  "swagger": "2.0",
  "info": {
    "title": "InsightsManagementClient",
    "version": "2016-03-01"
  },
  "host": "management.azure.com",
  "schemes": [
    "https"
  ],
  "consumes": [
    "application/json"
  ],
  "produces": [
    "application/json"
  ],
  "paths": {
    "/subscriptions/{subscriptionId}/resourcegroups/{resourceGroupName}/providers/microsoft.insights/alertrules/{ruleName}": {
      "put": {
        "description": "Creates or updates an alert rule.\r\nRequest method: PUT\t\tRequest URI: https://management.azure.com/subscriptions/{subscription-id}/resourceGroups/{resource-group-name}/providers/microsoft.insights/alertRules/{alert-rule-name}?api-version={api-version}",
        "tags": [
          "AlertRules"
        ],
        "operationId": "AlertRules_CreateOrUpdate",
        "parameters": [
          {
            "$ref": "#/parameters/ResourceGroupNameParameter"
          },
          {
            "$ref": "#/parameters/RuleNameParameter"
          },
          {
            "$ref": "#/parameters/ApiVersionParameter"
          },
          {
            "name": "parameters",
            "in": "body",
            "required": true,
            "schema": {
              "$ref": "#/definitions/AlertRuleResource"
            },
            "description": "The parameters of the rule to create or update."
          },
          {
            "$ref": "#/parameters/SubscriptionIdParameter"
          }
        ],
        "responses": {
          "200": {
            "description": "Successful request to update an alert rule",
            "schema": {
              "$ref": "#/definitions/AlertRuleResource"
            },
            "examples": {
              "application/json": {
                "id":"/subscriptions/b67f7fec-69fc-4974-9099-a26bd6ffeda3/resourceGroups/Rac46PostSwapRG/providers/microsoft.insights/alertrules/chiricutin",
                "name":"chiricutin",
                "type":"Microsoft.Insights/alertRules",
                "location":"West US",
                "tags": {
                  "$type":"Microsoft.WindowsAzure.Management.Common.Storage.CasePreservedDictionary, Microsoft.WindowsAzure.Management.Common.Storage","hidden-link:/subscriptions/b67f7fec-69fc-4974-9099-a26bd6ffeda3/resourceGroups/Rac46PostSwapRG/providers/Microsoft.Web/sites/leoalerttest":"Resource"
                },
                "properties": {
                  "name":"chiricutin",
                  "description":"Pura Vida",
                  "isEnabled":true,
                  "condition": {
<<<<<<< HEAD
                    "$type":"Microsoft.WindowsAzure.Management.Monitoring.Alerts.Models.ThresholdRuleCondition, Microsoft.WindowsAzure.Management.Mon.Client",
                    "odata.type":"Microsoft.Azure.Management.Insights.Models.ThresholdRuleCondition",
                    "dataSource": {
                      "$type":"Microsoft.WindowsAzure.Management.Monitoring.Alerts.Models.RuleMetricDataSource, Microsoft.WindowsAzure.Management.Mon.Client",
=======
                    "odata.type":"Microsoft.Azure.Management.Insights.Models.ThresholdRuleCondition",
                    "dataSource": {
>>>>>>> efed6328
                      "odata.type":"Microsoft.Azure.Management.Insights.Models.RuleMetricDataSource",
                      "resourceUri":"/subscriptions/b67f7fec-69fc-4974-9099-a26bd6ffeda3/resourceGroups/Rac46PostSwapRG/providers/Microsoft.Web/sites/leoalerttest",
                      "metricName":"Requests"
                    },
                    "threshold":3.0,
                    "windowSize":"PT5M",
                    "timeAggregation":"Total"
                  },
                  "lastUpdatedTime":"2016-11-23T21:23:52.0221265Z",
<<<<<<< HEAD
                  "provisioningState":"Succeeded",
=======
>>>>>>> efed6328
                  "actions":[]
                }
              }
            }
          },
          "201": {
            "description": "Created alert rule",
            "schema": {
              "$ref": "#/definitions/AlertRuleResource"
            },
            "examples": {
              "application/json": {
                "id":"/subscriptions/b67f7fec-69fc-4974-9099-a26bd6ffeda3/resourceGroups/Rac46PostSwapRG/providers/microsoft.insights/alertrules/chiricutin",
                "name":"chiricutin",
                "type":"Microsoft.Insights/alertRules",
                "location":"West US",
                "tags": { 
                  "$type":"Microsoft.WindowsAzure.Management.Common.Storage.CasePreservedDictionary, Microsoft.WindowsAzure.Management.Common.Storage","hidden-link:/subscriptions/b67f7fec-69fc-4974-9099-a26bd6ffeda3/resourceGroups/Rac46PostSwapRG/providers/Microsoft.Web/sites/leoalerttest":"Resource"
                },
                "properties": {
                  "name":"chiricutin",
                  "description":"Pura Vida",
                  "isEnabled":true,
                  "condition": {
<<<<<<< HEAD
                    "$type":"Microsoft.WindowsAzure.Management.Monitoring.Alerts.Models.ThresholdRuleCondition, Microsoft.WindowsAzure.Management.Mon.Client",
                    "odata.type":"Microsoft.Azure.Management.Insights.Models.ThresholdRuleCondition",
                    "dataSource": {
                      "$type":"Microsoft.WindowsAzure.Management.Monitoring.Alerts.Models.RuleMetricDataSource, Microsoft.WindowsAzure.Management.Mon.Client",
=======
                    "odata.type":"Microsoft.Azure.Management.Insights.Models.ThresholdRuleCondition",
                    "dataSource": {
>>>>>>> efed6328
                      "odata.type":"Microsoft.Azure.Management.Insights.Models.RuleMetricDataSource",
                      "resourceUri":"/subscriptions/b67f7fec-69fc-4974-9099-a26bd6ffeda3/resourceGroups/Rac46PostSwapRG/providers/Microsoft.Web/sites/leoalerttest",
                      "metricName":"Requests"
                    },
                    "threshold":2.0,
                    "windowSize":"PT5M",
                    "timeAggregation":"Total"
                  },
                  "lastUpdatedTime":"2016-11-23T21:21:40.3097118Z",
<<<<<<< HEAD
                  "provisioningState":"Succeeded",
=======
>>>>>>> efed6328
                  "actions":[]
                }
              }
            }
          }
        }
      },
      "delete": {
        "description": "Deletes an alert rule",
        "tags": [
          "AlertRules"
        ],
        "operationId": "AlertRules_Delete",
        "parameters": [
          {
            "$ref": "#/parameters/ResourceGroupNameParameter"
          },
          {
            "$ref": "#/parameters/RuleNameParameter"
          },
          {
            "$ref": "#/parameters/ApiVersionParameter"
          },
          {
            "$ref": "#/parameters/SubscriptionIdParameter"
          }
        ],
        "responses": {
          "204": {
            "description": "No content: the request was successful, but the response is empty"
          },
          "200": {
            "description": "Successful request to delete an alert rule"
          }
        }
      },
      "get": {
        "description": "Gets an alert rule",
        "tags": [
          "AlertRules"
        ],
        "operationId": "AlertRules_Get",
        "parameters": [
          {
            "$ref": "#/parameters/ResourceGroupNameParameter"
          },
          {
            "$ref": "#/parameters/RuleNameParameter"
          },
          {
            "$ref": "#/parameters/ApiVersionParameter"
          },
          {
            "$ref": "#/parameters/SubscriptionIdParameter"
          }
        ],
        "responses": {
          "200": {
            "description": "Successful request to get an alert rule",
            "schema": {
              "$ref": "#/definitions/AlertRuleResource"
            },
            "examples": {
              "application/json": {
                "id":"/subscriptions/b67f7fec-69fc-4974-9099-a26bd6ffeda3/resourceGroups/Rac46PostSwapRG/providers/microsoft.insights/alertrules/chiricutin0",
                "name":"chiricutin0",
                "type":"Microsoft.Insights/alertRules",
                "location":"West US",
                "tags": {
                  "$type":"Microsoft.WindowsAzure.Management.Common.Storage.CasePreservedDictionary, Microsoft.WindowsAzure.Management.Common.Storage","hidden-link:/subscriptions/b67f7fec-69fc-4974-9099-a26bd6ffeda3/resourceGroups/Rac46PostSwapRG/providers/Microsoft.Web/sites/leoalerttest":"Resource"
                },
                "properties": {
                  "name":"chiricutin0",
                  "description":"Pura Vida 0",
                  "isEnabled":true,
                  "condition": {
<<<<<<< HEAD
                    "$type":"Microsoft.WindowsAzure.Management.Monitoring.Alerts.Models.ThresholdRuleCondition, Microsoft.WindowsAzure.Management.Mon.Client",
                    "odata.type":"Microsoft.Azure.Management.Insights.Models.ThresholdRuleCondition",
                    "dataSource": { 
                      "$type":"Microsoft.WindowsAzure.Management.Monitoring.Alerts.Models.RuleMetricDataSource, Microsoft.WindowsAzure.Management.Mon.Client",
=======
                    "odata.type":"Microsoft.Azure.Management.Insights.Models.ThresholdRuleCondition",
                    "dataSource": { 
>>>>>>> efed6328
                      "odata.type":"Microsoft.Azure.Management.Insights.Models.RuleMetricDataSource",
                      "resourceUri":"/subscriptions/b67f7fec-69fc-4974-9099-a26bd6ffeda3/resourceGroups/Rac46PostSwapRG/providers/Microsoft.Web/sites/leoalerttest",
                      "metricNamespace":"",
                      "metricName":"Requests"
                    },
                    "threshold":2.0,
                    "windowSize":"PT5M",
                    "timeAggregation":"Total"
                  },
                  "lastUpdatedTime":"2016-11-10T21:04:39.1082596Z",
<<<<<<< HEAD
                  "provisioningState":"Succeeded",
=======
>>>>>>> efed6328
                  "actions":[]
                }
              }
            }
          }
        }
      }
    },
    "/subscriptions/{subscriptionId}/resourcegroups/{resourceGroupName}/providers/microsoft.insights/alertrules": {
      "get": {
        "tags": [
          "AlertRules"
        ],
        "operationId": "AlertRules_ListByResourceGroup",
        "description": "List the alert rules within a resource group.",
        "parameters": [
          {
            "$ref": "#/parameters/ResourceGroupNameParameter"
          },
          {
            "$ref": "#/parameters/ApiVersionParameter"
          },
          {
            "$ref": "#/parameters/FilterParameter"
          },
          {
            "$ref": "#/parameters/SubscriptionIdParameter"
          }
        ],
        "responses": {
          "200": {
            "description": "Successful request for a list of alert rules",
            "schema": {
              "$ref": "#/definitions/AlertRuleResourceCollection"
            },
            "examples": {
              "application/json": {
                "value": [
                  { 
                    "id":"/subscriptions/b67f7fec-69fc-4974-9099-a26bd6ffeda3/resourceGroups/Rac46PostSwapRG/providers/microsoft.insights/alertrules/{ruleName}",
                    "name":"{ruleName}",
                    "type":"Microsoft.Insights/alertRules",
                    "location":"West US",
                    "tags": {
                      "$type":"Microsoft.WindowsAzure.Management.Common.Storage.CasePreservedDictionary, Microsoft.WindowsAzure.Management.Common.Storage","hidden-link:/subscriptions/b67f7fec-69fc-4974-9099-a26bd6ffeda3/resourceGroups/Rac46PostSwapRG/providers/Microsoft.Web/sites/leoalerttest":"Resource"
                    },
                    "properties": {
                      "name":"{ruleName}",
                      "description":"Pura Vida",
                      "isEnabled":true,
                      "condition": {
<<<<<<< HEAD
                        "$type":"Microsoft.WindowsAzure.Management.Monitoring.Alerts.Models.ThresholdRuleCondition, Microsoft.WindowsAzure.Management.Mon.Client",
                        "odata.type":"Microsoft.Azure.Management.Insights.Models.ThresholdRuleCondition",
                        "dataSource": {
                          "$type":"Microsoft.WindowsAzure.Management.Monitoring.Alerts.Models.RuleMetricDataSource, Microsoft.WindowsAzure.Management.Mon.Client",
=======
                        "odata.type":"Microsoft.Azure.Management.Insights.Models.ThresholdRuleCondition",
                        "dataSource": {
>>>>>>> efed6328
                          "odata.type":"Microsoft.Azure.Management.Insights.Models.RuleMetricDataSource",
                          "resourceUri":"/subscriptions/b67f7fec-69fc-4974-9099-a26bd6ffeda3/resourceGroups/Rac46PostSwapRG/providers/Microsoft.Web/sites/leoalerttest",
                          "metricNamespace":"",
                          "metricName":"Requests"
                        },
                        "threshold":2.0,
                        "windowSize":"PT5M",
                        "timeAggregation":"Total"
                      },
                      "lastUpdatedTime":"2016-11-10T21:04:39.0005255Z",
<<<<<<< HEAD
                      "provisioningState":"Succeeded",
                      "actions": [
                        {
                          "$type":"Microsoft.WindowsAzure.Management.Monitoring.Alerts.Models.RuleEmailAction, Microsoft.WindowsAzure.Management.Mon.Client",
=======
                      "actions": [
                        {
>>>>>>> efed6328
                          "odata.type":"Microsoft.Azure.Management.Insights.Models.RuleEmailAction",
                          "sendToServiceOwners":true,
                          "customEmails": [
                            "gu@ms.com",
                            "su@ms.net"
                          ]
                        }
                      ]
                    }
                  },
                  {
                    "id":"/subscriptions/b67f7fec-69fc-4974-9099-a26bd6ffeda3/resourceGroups/Rac46PostSwapRG/providers/microsoft.insights/alertrules/chiricutin0",
                    "name":"chiricutin0",
                    "type":"Microsoft.Insights/alertRules",
                    "location":"West US",
                    "tags": {
                      "$type":"Microsoft.WindowsAzure.Management.Common.Storage.CasePreservedDictionary, Microsoft.WindowsAzure.Management.Common.Storage","hidden-link:/subscriptions/b67f7fec-69fc-4974-9099-a26bd6ffeda3/resourceGroups/Rac46PostSwapRG/providers/Microsoft.Web/sites/leoalerttest":"Resource"
                    },
                    "properties": {
                      "name":"chiricutin0",
                      "description":"Pura Vida 0",
                      "isEnabled":true,
                      "condition": {
<<<<<<< HEAD
                        "$type":"Microsoft.WindowsAzure.Management.Monitoring.Alerts.Models.ThresholdRuleCondition, Microsoft.WindowsAzure.Management.Mon.Client",
                        "odata.type":"Microsoft.Azure.Management.Insights.Models.ThresholdRuleCondition",
                        "dataSource": {
                          "$type":"Microsoft.WindowsAzure.Management.Monitoring.Alerts.Models.RuleMetricDataSource, Microsoft.WindowsAzure.Management.Mon.Client",
=======
                        "odata.type":"Microsoft.Azure.Management.Insights.Models.ThresholdRuleCondition",
                        "dataSource": {
>>>>>>> efed6328
                          "odata.type":"Microsoft.Azure.Management.Insights.Models.RuleMetricDataSource",
                          "resourceUri":"/subscriptions/b67f7fec-69fc-4974-9099-a26bd6ffeda3/resourceGroups/Rac46PostSwapRG/providers/Microsoft.Web/sites/leoalerttest",
                          "metricNamespace":"",
                          "metricName":"Requests"
                        },
                        "threshold":2.0,
                        "windowSize":"PT5M",
                        "timeAggregation":"Total"
                      },
                      "lastUpdatedTime":"2016-11-10T21:04:39.1082596Z",
<<<<<<< HEAD
                      "provisioningState":"Succeeded",
=======
>>>>>>> efed6328
                      "actions":[]
                    }
                  }
                ]
              }
            }
          }
        },
        "x-ms-pageable": {
          "nextLinkName": null
        },
        "x-ms-odata": "#/definitions/AlertRuleResource"
      }
    }
  },
  "definitions": {
    "RuleCondition": {
      "type": "object",
      "discriminator": "odata.type",
      "properties": {
        "odata.type": {
          "type": "string",
          "description": "specifies the type of condition. This can be one of three types: ManagementEventRuleCondition (occurrences of management events), LocationThresholdRuleCondition (based on the number of failures of a web test), and ThresholdRuleCondition (based on the threshold of a metric)."
        }
      },
      "required": [ "odata.type" ],
      "description": "The condition that results in the alert rule being activated."
    },
    "RuleDataSource": {
      "type": "object",
      "discriminator": "odata.type",
      "properties": {
        "odata.type": {
          "type": "string",
          "description": "specifies the type of data source. There are two types of rule data sources: RuleMetricDataSource and RuleManagementEventDataSource"
        }
      },
      "required": [ "odata.type" ],
      "description": "The resource from which the rule collects its data."
    },
    "RuleMetricDataSource": {
      "x-ms-discriminator-value": "Microsoft.Azure.Management.Insights.Models.RuleMetricDataSource",
      "type": "object",
      "allOf": [
        {
          "$ref": "#/definitions/RuleDataSource"
        }
      ],
      "properties": {
        "resourceUri": {
           "type": "string",
           "description": "the resource identifier of the resource the rule monitors."
        },
        "metricName": {
          "type": "string",
          "description": "the name of the metric that defines what the rule monitors."
        }
      },
      "description": "A rule metric data source. The discriminator value is always RuleMetricDataSource in this case."
    },
    "RuleManagementEventClaimsDataSource": {
      "properties": {
        "emailAddress": {
          "type": "string",
          "description": "the email address."
        }
      },
      "description": "The claims for a rule management event data source."
    },
    "RuleManagementEventDataSource": {
      "x-ms-discriminator-value": "Microsoft.Azure.Management.Insights.Models.RuleManagementEventDataSource",
      "type": "object",
      "allOf": [
        {
          "$ref" : "#/definitions/RuleDataSource"
        }
      ],
      "properties": {
        "eventName": {
          "type": "string",
          "description": "the event name."
        },
        "eventSource": {
          "type": "string",
          "description": "the event source."
        },
        "level": {
          "type": "string",
          "description": "the level."
        },
        "operationName": {
          "type": "string",
          "description": "The name of the operation that should be checked for. If no name is provided, any operation will match."
        },
        "resourceGroupName": {
          "type": "string",
          "description": "the resource group name."
        },
        "resourceProviderName": {
          "type": "string",
          "description": "the resource provider name."
        },
        "resourceUri": {
          "type": "string",
          "description": "the resource uri."
        },
        "status": {
          "type": "string",
          "description": "The status of the operation that should be checked for. If no status is provided, any status will match."
        },
        "subStatus": {
          "type": "string",
          "description": "the substatus."
        },
        "claims": {
          "$ref": "#/definitions/RuleManagementEventClaimsDataSource",
          "description": "the claims."
        }
      },
      "description": "A rule management event data source. The discriminator fields is always RuleManagementEventDataSource in this case."
    },
    "ConditionOperator": {
      "type": "string",
      "enum": [
        "GreaterThan",
        "GreaterThanOrEqual",
        "LessThan",
        "LessThanOrEqual"
      ],
      "x-ms-enum": {
        "name": "ConditionOperator",
        "modelAsString": false
      }
    },
    "TimeAggregationOperator": {
       "type": "string",
       "enum": [
         "Average",
         "Minimum",
         "Maximum",
         "Total",
         "Last"
       ],
      "x-ms-enum": {
        "name": "TimeAggregationOperator",
        "modelAsString": false
      }
    },
    "ThresholdRuleCondition": {
      "x-ms-discriminator-value": "Microsoft.Azure.Management.Insights.Models.ThresholdRuleCondition",
      "type": "object",
      "allOf": [
        {
          "$ref" : "#/definitions/RuleCondition"
        }
      ],
      "required": [ "threshold", "operator" ],
      "properties": {
        "dataSource": {
          "$ref": "#/definitions/RuleDataSource",
          "description": "the resource from which the rule collects its data. For this type dataSource will always be of type RuleMetricDataSource."
        },
        "operator": {
          "$ref": "#/definitions/ConditionOperator",
          "description": "the operator used to compare the data and the threshold."
        },
        "threshold": {
          "type": "number",
          "format": "double",
          "description": "the threshold value that activates the alert."
        },
        "windowSize": {
          "type": "string",
          "format": "duration",
          "description": "the period of time (in ISO 8601 duration format) that is used to monitor alert activity based on the threshold. If specified then it must be between 5 minutes and 1 day."
        },
        "timeAggregation": {
          "$ref": "#/definitions/TimeAggregationOperator",
          "description": "the time aggregation operator. How the data that are collected should be combined over time. The default value is the PrimaryAggregationType of the Metric."
        }
      },
      "description": "A rule condition based on a metric crossing a threshold.",
      "example": "\"condition\": {\r\n\t\"odata.type\": \"Microsoft.Azure.Management.Insights.Models.ThresholdRuleCondition\",\r\n\t\"dataSource\": {\r\n\t\"odata.type\": \"Microsoft.Azure.Management.Insights.Models.RuleMetricDataSource\",\r\n\t\"resourceUri\":\r\n\t\"/subscriptions/089bd33f-d4ec-47fe-8ba5-0753aa5c5b33/resourceGroups/Default-Storage-NorthCentralUS/providers/Microsoft.Web/serverfarms/Plan\",\r\n\t\"metricName\": \"CpuPercentage\",\r\n\t\"operator\": \"GreaterThan\"\r\n\t},\r\n\t\"threshold\": 90,\r\n\t\"windowSize\": \"PT15M\",\r\n\t\"timeAggregation\": \"Average\"}"
    },
    "LocationThresholdRuleCondition": {
      "x-ms-discriminator-value": "Microsoft.Azure.Management.Insights.Models.LocationThresholdRuleCondition",
      "type": "object",
      "allOf": [
        {
           "$ref" : "#/definitions/RuleCondition"
        }
      ],
      "properties": {
        "dataSource": {
          "$ref": "#/definitions/RuleDataSource",
          "description": "the resource from which the rule collects its data. For this type dataSource will always be of type RuleMetricDataSource."
        },
        "windowSize": {
          "type": "string",
          "format": "duration",
          "description": "the period of time (in ISO 8601 duration format) that is used to monitor alert activity based on the threshold. If specified then it must be between 5 minutes and 1 day."
        },
        "failedLocationCount": {
          "type": "integer",
          "format": "int32",
          "description": "the number of locations that must fail to activate the alert."
        }
      },
      "required": [ "failedLocationCount" ],
      "description": "A rule condition based on a certain number of locations failing.",
      "example": "{\r\n\t\"odata.type\": \"Microsoft.Azure.Management.Insights.Models.LocationThresholdRuleCondition\",\r\n\t\"dataSource\": {\r\n\t\t\"odata.type\": \"Microsoft.Azure.Management.Insights.Models.RuleMetricDataSource\",\r\n\t\t\"resourceUri\": \"/subscriptions/089bd33f-d4ec-47fe-8ba5-0753aa5c5b33/resourcegroups/Default-Web-CentralUS/providers/microsoft.insights/webtests/homepagetest-newrelapp2\",r\n\t\t\"metricName\": \"GSMT_AvRaW\"\r\n\t},\r\n\t\"windowSize\": \"PT5M\",\r\n\t\"failedLocationCount\": 1\r\n}"
    },
    "ManagementEventAggregationCondition": {
      "properties": {
        "operator": {
           "$ref": "#/definitions/ConditionOperator",
           "description": "the condition operator."
        },
        "threshold": {
           "type": "number",
           "format": "double",
           "description": "The threshold value that activates the alert."
        },
        "windowSize": {
          "type": "string",
          "format": "duration",
          "description": "the period of time (in ISO 8601 duration format) that is used to monitor alert activity based on the threshold. If specified then it must be between 5 minutes and 1 day."
        }
      },
      "description": "How the data that is collected should be combined over time."
    },
    "ManagementEventRuleCondition": {
      "x-ms-discriminator-value": "Microsoft.Azure.Management.Insights.Models.ManagementEventRuleCondition",
      "type": "object",
      "allOf": [
        {
           "$ref" : "#/definitions/RuleCondition"
        }
      ],
      "properties": {
        "dataSource": {
          "$ref": "#/definitions/RuleDataSource",
          "description": "the resource from which the rule collects its data. For this type dataSource will always be of type RuleManagementEventDataSource."
        },
        "aggregation": {
          "$ref": "#/definitions/ManagementEventAggregationCondition",
          "description": "How the data that is collected should be combined over time and when the alert is activated. Note that for management event alerts aggregation is optional – if it is not provided then any event will cause the alert to activate."
        }
      },
      "description": "A management event rule condition.",
      "example": "{\r\n\t\"odata.type\": \"Microsoft.Azure.Management.Insights.Models.ManagementEventRuleCondition\",\r\n\t\"dataSource\": {\r\n\t\t\"odata.type\": \"Microsoft.Azure.Management.Insights.Models.RuleManagementEventDataSource\",\r\n\t\t\"operationName\": \"\",\r\n\t\t\"resourceUri\": \"/subscriptions/089bd33f-d4ec-47fe-8ba5-0753aa5c5b33/resourceGroups/Default-Web-CentralUS/providers/Microsoft.Web/sites/TestLatestWebsite\",\r\n\t\t\"status\": \"failed\",\r\n\t\t\"claims\": { }\r\n\t},\r\n\t\"aggregation\": {\r\n\t\t\"threshold\": 1,\r\n\t\t\"windowSize\": \"PT5M\"\r\n\t}\r\n}"
    },
    "RuleAction": {
      "type": "object",
      "discriminator": "odata.type",
      "properties": {
        "odata.type": {
          "type": "string",
          "description": "specifies the type of the action. There are two types of actions: RuleEmailAction and RuleWebhookAction."
        }
      },
      "required": [ "odata.type" ],
      "description": "The action that is performed when the alert rule becomes active, and when an alert condition is resolved."
    },
    "RuleEmailAction": {
      "x-ms-discriminator-value": "Microsoft.Azure.Management.Insights.Models.RuleEmailAction",
      "type": "object",
      "allOf": [
        {
          "$ref": "#/definitions/RuleAction"
        }
      ],
      "properties": {
        "sendToServiceOwners": {
            "type": "boolean",
            "description": "Whether the administrators (service and co-adiminstrators) of the service should be notified when the alert is activated."
        },
        "customEmails": {
            "type": "array",
            "items": {
              "type" : "string"
            },
            "description": "the list of administrator's custom email addresses notifiy of the activation of the alert."
        }
      },
      "description": "Specifies the action to send email when the rule condition is evaluated. The discriminator is always RuleEmailAction in this case.",
      "example": "{\r\n\t\"odata.type\": \"Microsoft.Azure.Management.Insights.Models.RuleEmailAction\",\r\n\t\"sendToServiceOwners\": true,\r\n\t\"customEmails\": [\"email1@contoso.com\",\"email2@contoso.com\" ]\r\n}"
    },
    "RuleWebhookAction": {
      "x-ms-discriminator-value": "Microsoft.Azure.Management.Insights.Models.RuleWebhookAction",
      "type": "object",
      "allOf": [
        {
          "$ref": "#/definitions/RuleAction"
        }
      ],
      "properties": {
         "serviceUri": {
           "type": "string",
           "description": "the service uri to Post the notitication when the alert activates or resolves."
         },
         "properties": {
           "type": "object",
           "additionalProperties": {
              "type": "string"
           },
           "description": "the dictionary of custom properties to include with the post operation. These data are appended to the webhook payload."
         }
      },
      "description": "Specifies the action to post to service when the rule condition is evaluated. The discriminator is always RuleWebhookAction in this case.",
      "example": "{\r\n\t\"odata.type\": \"Microsoft.Azure.Management.Insights.Models.RuleWebhookAction\",\r\n\t\"serviceUri\": \"http://contoso.com/\",\r\n\t\"properties\": { }\r\n}"
    },
    "AlertRule": {
      "required": [
        "name",
        "isEnabled"
      ],
      "properties": {
        "name": {
          "type": "string",
          "description": "the name of the alert rule."
        },
        "description": {
          "type": "string",
          "description": "the description of the alert rule that will be included in the alert email."
        },
        "isEnabled": {
          "type": "boolean",
          "description": "the flag that indicates whether the alert rule is enabled."
        },
        "condition": {
          "$ref": "#/definitions/RuleCondition",
          "description": "the condition that results in the alert rule being activated."
        },
        "actions": {
          "type": "array",
          "items": {
            "$ref": "#/definitions/RuleAction"
          },
          "description": "the array of actions that are performed when the alert rule becomes active, and when an alert condition is resolved."
        },
        "lastUpdatedTime": {
          "readOnly": true,
          "type": "string",
          "format": "date-time",
          "description": "Last time the rule was updated in ISO8601 format."
        }
      },
      "description": "An alert rule."
    },
    "Resource": {
      "properties": {
        "id": {
          "type": "string",
          "readOnly": true,
          "description": "Azure resource Id"
        },
        "name": {
          "type": "string",
          "description": "Azure resource name"
        },
        "type": {
          "type": "string",
          "readOnly": true,
          "description": "Azure resource type"
        },
        "location": {
          "type": "string",
          "description": "Resource location"
        },
        "tags": {
          "additionalProperties": {
            "type": "string"
          },
          "description": "Resource tags"
        }
      },
      "required": [
        "location"
      ],
      "x-ms-azure-resource": true,
      "description": "An azure resource object"
    },
    "AlertRuleResource": {
      "type": "object",
      "allOf": [
          {
            "$ref": "#/definitions/Resource"
          }
      ],
      "required": [
        "properties"
      ],
      "properties": {
        "properties": {
          "x-ms-client-flatten": true,
          "$ref": "#/definitions/AlertRule"
        }
      },
      "description": "The alert rule resource."
    },
    "AlertRuleResourceCollection": {
      "properties": {
        "value": {
          "type": "array",
          "items": {
            "$ref": "#/definitions/AlertRuleResource"
          },
          "description": "the values for the alert rule resources."
        }
      },
      "description": "Represents a collection of alert rule resources."
    }
  },
  "parameters": {
    "SubscriptionIdParameter": {
      "name": "subscriptionId",
      "in": "path",
      "required": true,
      "type": "string",
      "description": "The Azure subscription Id."
    },
    "ApiVersionParameter": {
      "name": "api-version",
      "in": "query",
      "required": true,
      "type": "string",
      "description": "Client Api Version."
    },
    "ResourceGroupNameParameter": {
      "name": "resourceGroupName",
      "in": "path",
      "required": true,
      "type": "string",
      "description": "The name of the resource group.",
      "x-ms-parameter-location": "method"
    },
    "RuleNameParameter": {
      "name": "ruleName",
      "in": "path",
      "required": true,
      "type": "string",
      "description": "The name of the rule.",
      "x-ms-parameter-location": "method"
    },
    "FilterParameter": {
      "name": "$filter",
      "in": "query",
      "required": false,
      "type": "string",
      "description": "The filter to apply on the operation. For more information please see https://msdn.microsoft.com/en-us/library/azure/dn931934.aspx",
      "x-ms-parameter-location": "method"
    }
  }
}<|MERGE_RESOLUTION|>--- conflicted
+++ resolved
@@ -65,15 +65,8 @@
                   "description":"Pura Vida",
                   "isEnabled":true,
                   "condition": {
-<<<<<<< HEAD
-                    "$type":"Microsoft.WindowsAzure.Management.Monitoring.Alerts.Models.ThresholdRuleCondition, Microsoft.WindowsAzure.Management.Mon.Client",
                     "odata.type":"Microsoft.Azure.Management.Insights.Models.ThresholdRuleCondition",
                     "dataSource": {
-                      "$type":"Microsoft.WindowsAzure.Management.Monitoring.Alerts.Models.RuleMetricDataSource, Microsoft.WindowsAzure.Management.Mon.Client",
-=======
-                    "odata.type":"Microsoft.Azure.Management.Insights.Models.ThresholdRuleCondition",
-                    "dataSource": {
->>>>>>> efed6328
                       "odata.type":"Microsoft.Azure.Management.Insights.Models.RuleMetricDataSource",
                       "resourceUri":"/subscriptions/b67f7fec-69fc-4974-9099-a26bd6ffeda3/resourceGroups/Rac46PostSwapRG/providers/Microsoft.Web/sites/leoalerttest",
                       "metricName":"Requests"
@@ -83,10 +76,6 @@
                     "timeAggregation":"Total"
                   },
                   "lastUpdatedTime":"2016-11-23T21:23:52.0221265Z",
-<<<<<<< HEAD
-                  "provisioningState":"Succeeded",
-=======
->>>>>>> efed6328
                   "actions":[]
                 }
               }
@@ -111,15 +100,8 @@
                   "description":"Pura Vida",
                   "isEnabled":true,
                   "condition": {
-<<<<<<< HEAD
-                    "$type":"Microsoft.WindowsAzure.Management.Monitoring.Alerts.Models.ThresholdRuleCondition, Microsoft.WindowsAzure.Management.Mon.Client",
                     "odata.type":"Microsoft.Azure.Management.Insights.Models.ThresholdRuleCondition",
                     "dataSource": {
-                      "$type":"Microsoft.WindowsAzure.Management.Monitoring.Alerts.Models.RuleMetricDataSource, Microsoft.WindowsAzure.Management.Mon.Client",
-=======
-                    "odata.type":"Microsoft.Azure.Management.Insights.Models.ThresholdRuleCondition",
-                    "dataSource": {
->>>>>>> efed6328
                       "odata.type":"Microsoft.Azure.Management.Insights.Models.RuleMetricDataSource",
                       "resourceUri":"/subscriptions/b67f7fec-69fc-4974-9099-a26bd6ffeda3/resourceGroups/Rac46PostSwapRG/providers/Microsoft.Web/sites/leoalerttest",
                       "metricName":"Requests"
@@ -129,10 +111,6 @@
                     "timeAggregation":"Total"
                   },
                   "lastUpdatedTime":"2016-11-23T21:21:40.3097118Z",
-<<<<<<< HEAD
-                  "provisioningState":"Succeeded",
-=======
->>>>>>> efed6328
                   "actions":[]
                 }
               }
@@ -209,15 +187,8 @@
                   "description":"Pura Vida 0",
                   "isEnabled":true,
                   "condition": {
-<<<<<<< HEAD
-                    "$type":"Microsoft.WindowsAzure.Management.Monitoring.Alerts.Models.ThresholdRuleCondition, Microsoft.WindowsAzure.Management.Mon.Client",
                     "odata.type":"Microsoft.Azure.Management.Insights.Models.ThresholdRuleCondition",
                     "dataSource": { 
-                      "$type":"Microsoft.WindowsAzure.Management.Monitoring.Alerts.Models.RuleMetricDataSource, Microsoft.WindowsAzure.Management.Mon.Client",
-=======
-                    "odata.type":"Microsoft.Azure.Management.Insights.Models.ThresholdRuleCondition",
-                    "dataSource": { 
->>>>>>> efed6328
                       "odata.type":"Microsoft.Azure.Management.Insights.Models.RuleMetricDataSource",
                       "resourceUri":"/subscriptions/b67f7fec-69fc-4974-9099-a26bd6ffeda3/resourceGroups/Rac46PostSwapRG/providers/Microsoft.Web/sites/leoalerttest",
                       "metricNamespace":"",
@@ -228,10 +199,6 @@
                     "timeAggregation":"Total"
                   },
                   "lastUpdatedTime":"2016-11-10T21:04:39.1082596Z",
-<<<<<<< HEAD
-                  "provisioningState":"Succeeded",
-=======
->>>>>>> efed6328
                   "actions":[]
                 }
               }
@@ -283,15 +250,8 @@
                       "description":"Pura Vida",
                       "isEnabled":true,
                       "condition": {
-<<<<<<< HEAD
-                        "$type":"Microsoft.WindowsAzure.Management.Monitoring.Alerts.Models.ThresholdRuleCondition, Microsoft.WindowsAzure.Management.Mon.Client",
                         "odata.type":"Microsoft.Azure.Management.Insights.Models.ThresholdRuleCondition",
                         "dataSource": {
-                          "$type":"Microsoft.WindowsAzure.Management.Monitoring.Alerts.Models.RuleMetricDataSource, Microsoft.WindowsAzure.Management.Mon.Client",
-=======
-                        "odata.type":"Microsoft.Azure.Management.Insights.Models.ThresholdRuleCondition",
-                        "dataSource": {
->>>>>>> efed6328
                           "odata.type":"Microsoft.Azure.Management.Insights.Models.RuleMetricDataSource",
                           "resourceUri":"/subscriptions/b67f7fec-69fc-4974-9099-a26bd6ffeda3/resourceGroups/Rac46PostSwapRG/providers/Microsoft.Web/sites/leoalerttest",
                           "metricNamespace":"",
@@ -302,15 +262,8 @@
                         "timeAggregation":"Total"
                       },
                       "lastUpdatedTime":"2016-11-10T21:04:39.0005255Z",
-<<<<<<< HEAD
-                      "provisioningState":"Succeeded",
                       "actions": [
                         {
-                          "$type":"Microsoft.WindowsAzure.Management.Monitoring.Alerts.Models.RuleEmailAction, Microsoft.WindowsAzure.Management.Mon.Client",
-=======
-                      "actions": [
-                        {
->>>>>>> efed6328
                           "odata.type":"Microsoft.Azure.Management.Insights.Models.RuleEmailAction",
                           "sendToServiceOwners":true,
                           "customEmails": [
@@ -334,15 +287,8 @@
                       "description":"Pura Vida 0",
                       "isEnabled":true,
                       "condition": {
-<<<<<<< HEAD
-                        "$type":"Microsoft.WindowsAzure.Management.Monitoring.Alerts.Models.ThresholdRuleCondition, Microsoft.WindowsAzure.Management.Mon.Client",
                         "odata.type":"Microsoft.Azure.Management.Insights.Models.ThresholdRuleCondition",
                         "dataSource": {
-                          "$type":"Microsoft.WindowsAzure.Management.Monitoring.Alerts.Models.RuleMetricDataSource, Microsoft.WindowsAzure.Management.Mon.Client",
-=======
-                        "odata.type":"Microsoft.Azure.Management.Insights.Models.ThresholdRuleCondition",
-                        "dataSource": {
->>>>>>> efed6328
                           "odata.type":"Microsoft.Azure.Management.Insights.Models.RuleMetricDataSource",
                           "resourceUri":"/subscriptions/b67f7fec-69fc-4974-9099-a26bd6ffeda3/resourceGroups/Rac46PostSwapRG/providers/Microsoft.Web/sites/leoalerttest",
                           "metricNamespace":"",
@@ -353,10 +299,6 @@
                         "timeAggregation":"Total"
                       },
                       "lastUpdatedTime":"2016-11-10T21:04:39.1082596Z",
-<<<<<<< HEAD
-                      "provisioningState":"Succeeded",
-=======
->>>>>>> efed6328
                       "actions":[]
                     }
                   }

{
  "swagger": "2.0",
  "info": {
    "version": "2016-10-02",
    "title": "CdnManagementClient",
    "description": "Use these APIs to manage Azure CDN resources through the Azure Resource Manager. You must make sure that requests made to these resources are secure."
  },
  "host": "management.azure.com",
  "schemes": [
    "https"
  ],
  "consumes": [
    "application/json"
  ],
  "produces": [
    "application/json"
  ],
  "security": [
    {
      "azure_auth": [
        "user_impersonation"
      ]
    }
  ],
  "securityDefinitions": {
    "azure_auth": {
      "type": "oauth2",
      "authorizationUrl": "https://login.microsoftonline.com/common/oauth2/authorize",
      "flow": "implicit",
      "description": "Azure Active Directory OAuth2 Flow.",
      "scopes": {
        "user_impersonation": "impersonate your user account"
      }
    }
  },
  "paths": {
    "/subscriptions/{subscriptionId}/providers/Microsoft.Cdn/profiles": {
      "get": {
        "tags": [
          "Profiles"
        ],
        "description": "Lists all of the CDN profiles within an Azure subscription.",
        "operationId": "Profiles_List",
        "parameters": [
          {
            "$ref": "#/parameters/subscriptionIdParameter"
          },
          {
            "$ref": "#/parameters/apiVersionParameter"
          }
        ],
        "responses": {
          "200": {
            "description": "OK. The request has succeeded.",
            "schema": {
              "$ref": "#/definitions/ProfileListResult"
            }
          },
          "default": {
            "description": "CDN error response describing why the operation failed.",
            "schema": {
              "$ref": "#/definitions/ErrorResponse"
            }
          }
        },
        "x-ms-pageable": {
          "nextLinkName": "nextLink"
        }
      }
    },
    "/subscriptions/{subscriptionId}/resourceGroups/{resourceGroupName}/providers/Microsoft.Cdn/profiles": {
      "get": {
        "tags": [
          "Profiles"
        ],
        "description": "Lists all of the CDN profiles within a resource group.",
        "operationId": "Profiles_ListByResourceGroup",
        "parameters": [
          {
            "$ref": "#/parameters/resourceGroupNameParameter"
          },
          {
            "$ref": "#/parameters/subscriptionIdParameter"
          },
          {
            "$ref": "#/parameters/apiVersionParameter"
          }
        ],
        "responses": {
          "200": {
            "description": "OK. The request has succeeded.",
            "schema": {
              "$ref": "#/definitions/ProfileListResult"
            }
          },
          "default": {
            "description": "CDN error response describing why the operation failed.",
            "schema": {
              "$ref": "#/definitions/ErrorResponse"
            }
          }
        },
        "x-ms-pageable": {
          "nextLinkName": "nextLink"
        }
      }
    },
    "/subscriptions/{subscriptionId}/resourceGroups/{resourceGroupName}/providers/Microsoft.Cdn/profiles/{profileName}": {
      "get": {
        "tags": [
          "Profiles"
        ],
        "description": "Gets a CDN profile with the specified profile name under the specified subscription and resource group.",
        "operationId": "Profiles_Get",
        "parameters": [
          {
            "$ref": "#/parameters/resourceGroupNameParameter"
          },
          {
            "name": "profileName",
            "in": "path",
            "description": "Name of the CDN profile which is unique within the resource group.",
            "required": true,
            "type": "string"
          },
          {
            "$ref": "#/parameters/subscriptionIdParameter"
          },
          {
            "$ref": "#/parameters/apiVersionParameter"
          }
        ],
        "responses": {
          "200": {
            "description": "OK. The request has succeeded.",
            "schema": {
              "$ref": "#/definitions/Profile"
            }
          },
          "default": {
            "description": "CDN error response describing why the operation failed.",
            "schema": {
              "$ref": "#/definitions/ErrorResponse"
            }
          }
        }
      },
      "put": {
        "tags": [
          "Profiles"
        ],
        "description": "Creates a new CDN profile with a profile name under the specified subscription and resource group.",
        "operationId": "Profiles_Create",
        "parameters": [
          {
            "$ref": "#/parameters/resourceGroupNameParameter"
          },
          {
            "name": "profileName",
            "in": "path",
            "description": "Name of the CDN profile which is unique within the resource group.",
            "required": true,
            "type": "string"
          },
          {
            "description": "Profile properties needed to create a new profile.",
            "in": "body",
            "name": "profile",
            "required": true,
            "schema": {
              "$ref": "#/definitions/Profile"
            }
          },
          {
            "$ref": "#/parameters/subscriptionIdParameter"
          },
          {
            "$ref": "#/parameters/apiVersionParameter"
          }
        ],
        "responses": {
          "200": {
            "description": "OK. The request has succeeded.",
            "schema": {
              "$ref": "#/definitions/Profile"
            }
          },
          "201": {
            "description": "Created. The request has been fulfilled and a new profile has been created.",
            "schema": {
              "$ref": "#/definitions/Profile"
            }
          },
          "202": {
            "description": "Accepted. The request has been accepted for processing and the operation will complete asynchronously.",
            "schema": {
              "$ref": "#/definitions/Profile"
            }
          },
          "default": {
            "description": "CDN error response describing why the operation failed.",
            "schema": {
              "$ref": "#/definitions/ErrorResponse"
            }
          }
        },
        "x-ms-long-running-operation": true
      },
      "patch": {
        "tags": [
          "Profiles"
        ],
        "description": "Updates an existing CDN profile with the specified profile name under the specified subscription and resource group.",
        "operationId": "Profiles_Update",
        "parameters": [
          {
            "$ref": "#/parameters/resourceGroupNameParameter"
          },
          {
            "name": "profileName",
            "in": "path",
            "description": "Name of the CDN profile which is unique within the resource group.",
            "required": true,
            "type": "string"
          },
          {
            "name": "profileUpdateParameters",
            "in": "body",
            "description": "Profile properties needed to update an existing profile.",
            "required": true,
            "schema": {
              "$ref": "#/definitions/ProfileUpdateParameters"
            }
          },
          {
            "$ref": "#/parameters/subscriptionIdParameter"
          },
          {
            "$ref": "#/parameters/apiVersionParameter"
          }
        ],
        "responses": {
          "200": {
            "description": "OK. The request has succeeded.",
            "schema": {
              "$ref": "#/definitions/Profile"
            }
          },
          "202": {
            "description": "Accepted. The request has been accepted for processing and the operation will complete asynchronously.",
            "schema": {
              "$ref": "#/definitions/Profile"
            }
          },
          "default": {
            "description": "CDN error response describing why the operation failed.",
            "schema": {
              "$ref": "#/definitions/ErrorResponse"
            }
          }
        },
        "x-ms-long-running-operation": true
      },
      "delete": {
        "tags": [
          "Profiles"
        ],
        "description": "Deletes an existing CDN profile with the specified parameters. Deleting a profile will result in the deletion of all of the sub-resources including endpoints, origins and custom domains.",
        "operationId": "Profiles_Delete",
        "parameters": [
          {
            "$ref": "#/parameters/resourceGroupNameParameter"
          },
          {
            "name": "profileName",
            "in": "path",
            "description": "Name of the CDN profile which is unique within the resource group.",      
            "required": true,
            "type": "string"
          },
          {
            "$ref": "#/parameters/subscriptionIdParameter"
          },
          {
            "$ref": "#/parameters/apiVersionParameter"
          }
        ],
        "responses": {
          "202": {
            "description": "Accepted. The request has been accepted for processing and the operation will complete asynchronously."
          },
          "204": {
            "description": "No Content. The request has been accepted but the profile was not found."
          },
          "default": {
            "description": "CDN error response describing why the operation failed.",
            "schema": {
              "$ref": "#/definitions/ErrorResponse"
            }
          }
        },
        "x-ms-long-running-operation": true
      }
    },
    "/subscriptions/{subscriptionId}/resourceGroups/{resourceGroupName}/providers/Microsoft.Cdn/profiles/{profileName}/generateSsoUri": {
      "post": {
        "tags": [
          "Profiles"
        ],
        "description": "Generates a dynamic SSO URI used to sign in to the CDN supplemental portal. Supplemnetal portal is used to configure advanced feature capabilities that are not yet available in the Azure portal, such as core reports in a standard profile; rules engine, advanced HTTP reports, and real-time stats and alerts in a premium profile. The SSO URI changes approximately every 10 minutes.",
        "operationId": "Profiles_GenerateSsoUri",
        "parameters": [
          {
            "$ref": "#/parameters/resourceGroupNameParameter"
          },
          {
            "name": "profileName",
            "in": "path",
            "description": "Name of the CDN profile which is unique within the resource group.",
            "required": true,
            "type": "string"
          },
          {
            "$ref": "#/parameters/subscriptionIdParameter"
          },
          {
            "$ref": "#/parameters/apiVersionParameter"
          }
        ],
        "responses": {
          "200": {
            "description": "OK. The request has succeeded.",
            "schema": {
              "$ref": "#/definitions/SsoUri"
            }
          },
          "default": {
            "description": "CDN error response describing why the operation failed.",
            "schema": {
              "$ref": "#/definitions/ErrorResponse"
            }
          }
        }
      }
    },
    "/subscriptions/{subscriptionId}/resourceGroups/{resourceGroupName}/providers/Microsoft.Cdn/profiles/{profileName}/endpoints": {
      "get": {
        "tags": [
          "Endpoints"
        ],
        "description": "Lists existing CDN endpoints.",
        "operationId": "Endpoints_ListByProfile",
        "parameters": [
          {
            "$ref": "#/parameters/resourceGroupNameParameter"
          },
          {
            "name": "profileName",
            "in": "path",
            "description": "Name of the CDN profile which is unique within the resource group.",
            "required": true,
            "type": "string"
          },
          {
            "$ref": "#/parameters/subscriptionIdParameter"
          },
          {
            "$ref": "#/parameters/apiVersionParameter"
          }
        ],
        "responses": {
          "200": {
            "description": "OK. The request has succeeded.",
            "schema": {
              "$ref": "#/definitions/EndpointListResult"
            }
          },
          "default": {
            "description": "CDN error response describing why the operation failed.",
            "schema": {
              "$ref": "#/definitions/ErrorResponse"
            }
          }
        },
        "x-ms-pageable": {
          "nextLinkName": "nextLink"
        }
      }
    },
    "/subscriptions/{subscriptionId}/resourceGroups/{resourceGroupName}/providers/Microsoft.Cdn/profiles/{profileName}/endpoints/{endpointName}": {
      "get": {
        "tags": [
          "Endpoints"
        ],
        "description": "Gets an existing CDN endpoint with the specified endpoint name under the specified subscription, resource group and profile.",
        "operationId": "Endpoints_Get",
        "parameters": [
          {
            "$ref": "#/parameters/resourceGroupNameParameter"
          },
          {
            "name": "profileName",
            "in": "path",
            "description": "Name of the CDN profile which is unique within the resource group.",
            "required": true,
            "type": "string"
          },
          {
            "name": "endpointName",
            "in": "path",
            "description": "Name of the endpoint under the profile which is unique globally.",
            "required": true,
            "type": "string"
          },
          {
            "$ref": "#/parameters/subscriptionIdParameter"
          },
          {
            "$ref": "#/parameters/apiVersionParameter"
          }
        ],
        "responses": {
          "200": {
            "description": "OK. The request has succeeded.",
            "schema": {
              "$ref": "#/definitions/Endpoint"
            }
          },
          "default": {
            "description": "CDN error response describing why the operation failed.",
            "schema": {
              "$ref": "#/definitions/ErrorResponse"
            }
          }
        }
      },
      "put": {
        "tags": [
          "Endpoints"
        ],
        "description": "Creates a new CDN endpoint with the specified endpoint name under the specified subscription, resource group and profile.",
        "operationId": "Endpoints_Create",
        "parameters": [
          {
            "$ref": "#/parameters/resourceGroupNameParameter"
          },
          {
            "name": "profileName",
            "in": "path",
            "description": "Name of the CDN profile which is unique within the resource group.",
            "required": true,
            "type": "string"
          },
          {
            "name": "endpointName",
            "in": "path",
            "description": "Name of the endpoint under the profile which is unique globally.",
            "required": true,
            "type": "string"
          },
          {
            "name": "endpoint",
            "in": "body",
            "description": "Endpoint properties",
            "required": true,
            "schema": {
              "$ref": "#/definitions/Endpoint"
            }
          },
          {
            "$ref": "#/parameters/subscriptionIdParameter"
          },
          {
            "$ref": "#/parameters/apiVersionParameter"
          }
        ],
        "responses": {
          "200": {
            "description": "OK. The request has succeeded.",
            "schema": {
              "$ref": "#/definitions/Endpoint"
            }
          },
          "201": {
            "description": "Created. The request has been fulfilled and a new endpoint has been created.",
            "schema": {
              "$ref": "#/definitions/Endpoint"
            }
          },
          "202": {
            "description": "Accepted and the operation will complete asynchronously.",
            "schema": {
              "$ref": "#/definitions/Endpoint"
            }
          },
          "default": {
            "description": "CDN error response describing why the operation failed.",
            "schema": {
              "$ref": "#/definitions/ErrorResponse"
            }
          }
        },
        "x-ms-long-running-operation": true
      },
      "patch": {
        "tags": [
          "Endpoints"
        ],
        "description": "Updates an existing CDN endpoint with the specified endpoint name under the specified subscription, resource group and profile. Only tags and Origin HostHeader can be updated after creating an endpoint. To update origins, use the Update Origin operation. To update custom domains, use the Update Custom Domain operation.",
        "operationId": "Endpoints_Update",
        "parameters": [
          {
            "$ref": "#/parameters/resourceGroupNameParameter"
          },
          {
            "name": "profileName",
            "in": "path",
            "description": "Name of the CDN profile which is unique within the resource group.",
            "required": true,
            "type": "string"
          },
          {
            "name": "endpointName",
            "in": "path",
            "description": "Name of the endpoint under the profile which is unique globally.",
            "required": true,
            "type": "string"
          },
          {
            "name": "endpointUpdateProperties",
            "in": "body",
            "description": "Endpoint update properties",
            "required": true,
            "schema": {
              "$ref": "#/definitions/EndpointUpdateParameters"
            }
          },
          {
            "$ref": "#/parameters/subscriptionIdParameter"
          },
          {
            "$ref": "#/parameters/apiVersionParameter"
          }
        ],
        "responses": {
          "200": {
            "description": "OK. The request has succeeded.",
            "schema": {
              "$ref": "#/definitions/Endpoint"
            }
          },
          "202": {
            "description": "Accepted and  the operation will complete asynchronously",
            "schema": {
              "$ref": "#/definitions/Endpoint"
            }
          },
          "default": {
            "description": "CDN error response describing why the operation failed",
            "schema": {
              "$ref": "#/definitions/ErrorResponse"
            }
          }
        },
        "x-ms-long-running-operation": true
      },
      "delete": {
        "tags": [
          "Endpoints"
        ],
        "description": "Deletes an existing CDN endpoint with the specified endpoint name under the specified subscription, resource group and profile.",
        "operationId": "Endpoints_Delete",
        "parameters": [
          {
            "$ref": "#/parameters/resourceGroupNameParameter"
          },
          {
            "name": "profileName",
            "in": "path",
            "description": "Name of the CDN profile which is unique within the resource group.",
            "required": true,
            "type": "string"
          },
          {
            "name": "endpointName",
            "in": "path",
            "description": "Name of the endpoint under the profile which is unique globally.",
            "required": true,
            "type": "string"
          },
          {
            "$ref": "#/parameters/subscriptionIdParameter"
          },
          {
            "$ref": "#/parameters/apiVersionParameter"
          }
        ],
        "responses": {
          "202": {
            "description": "Accepted and the operation will complete asynchronously."
          },
          "204": {
            "description": "No Content. The request has been accepted but the endpoint was not found."
          },
          "default": {
            "description": "CDN error response describing why the operation failed.",
            "schema": {
              "$ref": "#/definitions/ErrorResponse"
            }
          }
        },
        "x-ms-long-running-operation": true
      }
    },
    "/subscriptions/{subscriptionId}/resourceGroups/{resourceGroupName}/providers/Microsoft.Cdn/profiles/{profileName}/endpoints/{endpointName}/start": {
      "post": {
        "tags": [
          "Endpoints"
        ],
        "description": "Starts an existing CDN endpoint that is on a stopped state.",
        "operationId": "Endpoints_Start",
        "parameters": [
          {
            "$ref": "#/parameters/resourceGroupNameParameter"
          },
          {
            "name": "profileName",
            "in": "path",
            "description": "Name of the CDN profile which is unique within the resource group.",
            "required": true,
            "type": "string"
          },
          {
            "name": "endpointName",
            "in": "path",
            "description": "Name of the endpoint under the profile which is unique globally.",
            "required": true,
            "type": "string"
          },
          {
            "$ref": "#/parameters/subscriptionIdParameter"
          },
          {
            "$ref": "#/parameters/apiVersionParameter"
          }
        ],
        "responses": {
          "202": {
            "description": "Accepted and the operation will complete asynchronously.",
            "schema": {
              "$ref": "#/definitions/Endpoint"
            }
          },
          "default": {
            "description": "CDN error response describing why the operation failed.",
            "schema": {
              "$ref": "#/definitions/ErrorResponse"
            }
          }
        },
        "x-ms-long-running-operation": true
      }
    },
    "/subscriptions/{subscriptionId}/resourceGroups/{resourceGroupName}/providers/Microsoft.Cdn/profiles/{profileName}/endpoints/{endpointName}/stop": {
      "post": {
        "tags": [
          "Endpoints"
        ],
        "description": "Stops an existing running CDN endpoint.",
        "operationId": "Endpoints_Stop",
        "parameters": [
          {
            "$ref": "#/parameters/resourceGroupNameParameter"
          },
          {
            "name": "profileName",
            "in": "path",
            "description": "Name of the CDN profile which is unique within the resource group.",
            "required": true,
            "type": "string"
          },
          {
            "name": "endpointName",
            "in": "path",
            "description": "Name of the endpoint under the profile which is unique globally.",
            "required": true,
            "type": "string"
          },
          {
            "$ref": "#/parameters/subscriptionIdParameter"
          },
          {
            "$ref": "#/parameters/apiVersionParameter"
          }
        ],
        "responses": {
          "202": {
            "description": "Accepted and the operation will complete asynchronously.",
            "schema": {
              "$ref": "#/definitions/Endpoint"
            }
          },
          "default": {
            "description": "CDN error response describing why the operation failed.",
            "schema": {
              "$ref": "#/definitions/ErrorResponse"
            }
          }
        },
        "x-ms-long-running-operation": true
      }
    },
    "/subscriptions/{subscriptionId}/resourceGroups/{resourceGroupName}/providers/Microsoft.Cdn/profiles/{profileName}/endpoints/{endpointName}/purge": {
      "post": {
        "tags": [
          "Endpoints"
        ],
        "description": "Removes a content from CDN.",
        "operationId": "Endpoints_PurgeContent",
        "parameters": [
          {
            "$ref": "#/parameters/resourceGroupNameParameter"
          },
          {
            "name": "profileName",
            "in": "path",
            "description": "Name of the CDN profile which is unique within the resource group.",
            "required": true,
            "type": "string"
          },
          {
            "name": "endpointName",
            "in": "path",
            "description": "Name of the endpoint under the profile which is unique globally.", 
            "required": true,
            "type": "string"
          },
          {
            "name": "contentFilePaths",
            "in": "body",
            "description": "The path to the content to be purged. Path can be a full URL, e.g. ‘/pictires/city.png' which removes a single file, or a directory with a wildcard, e.g. ‘/pictures/*' which removes all folders and files in the directory.",
            "required": true,
            "schema": {
              "$ref": "#/definitions/PurgeParameters"
            }
          },
          {
            "$ref": "#/parameters/subscriptionIdParameter"
          },
          {
            "$ref": "#/parameters/apiVersionParameter"
          }
        ],
        "responses": {
          "202": {
            "description": "Accepted and the operation will complete asynchronously."
          },
          "default": {
            "description": "CDN error response describing why the operation failed.",
            "schema": {
              "$ref": "#/definitions/ErrorResponse"
            }
          }
        },
        "x-ms-long-running-operation": true
      }
    },
    "/subscriptions/{subscriptionId}/resourceGroups/{resourceGroupName}/providers/Microsoft.Cdn/profiles/{profileName}/endpoints/{endpointName}/load": {
      "post": {
        "tags": [
          "Endpoints"
        ],
        "description": "Pre-loads a content to CDN. Available for Verizon Profiles.",
        "operationId": "Endpoints_LoadContent",
        "parameters": [
          {
            "$ref": "#/parameters/resourceGroupNameParameter"
          },
          {
            "name": "profileName",
            "in": "path",
            "description": "Name of the CDN profile which is unique within the resource group.",
            "required": true,
            "type": "string"
          },
          {
            "name": "endpointName",
            "in": "path",
            "description": "Name of the endpoint under the profile which is unique globally.",
            "required": true,
            "type": "string"
          },
          {
            "name": "contentFilePaths",
            "in": "body",
            "description": "The path to the content to be loaded. Path should be a full URL, e.g. ‘/pictires/city.png' which loads a single file ",
            "required": true,
            "schema": {
              "$ref": "#/definitions/LoadParameters"
            }
          },
          {
            "$ref": "#/parameters/subscriptionIdParameter"
          },
          {
            "$ref": "#/parameters/apiVersionParameter"
          }
        ],
        "responses": {
          "202": {
            "description": "Accepted and the operation will complete asynchronously."
          },
          "default": {
            "description": "CDN error response describing why the operation failed.",
            "schema": {
              "$ref": "#/definitions/ErrorResponse"
            }
          }
        },
        "x-ms-long-running-operation": true
      }
    },
    "/subscriptions/{subscriptionId}/resourceGroups/{resourceGroupName}/providers/Microsoft.Cdn/profiles/{profileName}/endpoints/{endpointName}/validateCustomDomain": {
      "post": {
        "tags": [
          "Endpoints"
        ],
        "description": "Validates the custom domain mapping to ensure it maps to the correct CDN endpoint in DNS.",
        "operationId": "Endpoints_ValidateCustomDomain",
        "parameters": [
          {
            "$ref": "#/parameters/resourceGroupNameParameter"
          },
          {
            "name": "profileName",
            "in": "path",
            "description": "Name of the CDN profile which is unique within the resource group.",
            "required": true,
            "type": "string"
          },
          {
            "name": "endpointName",
            "in": "path",
            "description": "Name of the endpoint under the profile which is unique globally.",
            "required": true,
            "type": "string"
          },
          {
            "name": "customDomainProperties",
            "in": "body",
            "description": "Custom domain to be validated.",
            "required": true,
            "schema": {
              "$ref": "#/definitions/ValidateCustomDomainInput"
            }
          },
          {
            "$ref": "#/parameters/subscriptionIdParameter"
          },
          {
            "$ref": "#/parameters/apiVersionParameter"
          }
        ],
        "responses": {
          "200": {
            "description": "OK. The request has succeeded.",
            "schema": {
              "$ref": "#/definitions/ValidateCustomDomainOutput"
            }
          },
          "default": {
            "description": "CDN error response describing why the operation failed.",
            "schema": {
              "$ref": "#/definitions/ErrorResponse"
            }
          }
        }
      }
    },
    "/subscriptions/{subscriptionId}/resourceGroups/{resourceGroupName}/providers/Microsoft.Cdn/profiles/{profileName}/endpoints/{endpointName}/origins": {
      "get": {
        "tags": [
          "Origins"
        ],
        "description": "Lists all of the existing origins within an endpoint.",
        "operationId": "Origins_ListByEndpoint",
        "parameters": [
          {
            "$ref": "#/parameters/resourceGroupNameParameter"
          },
          {
            "name": "profileName",
            "in": "path",
            "description": "Name of the CDN profile which is unique within the resource group.",
            "required": true,
            "type": "string"
          },
          {
            "name": "endpointName",
            "in": "path",
            "description": "Name of the endpoint under the profile which is unique globally.",
            "required": true,
            "type": "string"
          },
          {
            "$ref": "#/parameters/subscriptionIdParameter"
          },
          {
            "$ref": "#/parameters/apiVersionParameter"
          }
        ],
        "responses": {
          "200": {
            "description": "OK. The request has succeeded.",
            "schema": {
              "$ref": "#/definitions/OriginListResult"
            }
          },
          "default": {
            "description": "CDN error response describing why the operation failed.",
            "schema": {
              "$ref": "#/definitions/ErrorResponse"
            }
          }
        },
        "x-ms-pageable": {
          "nextLinkName": "nextLink"
        }
      }
    },
    "/subscriptions/{subscriptionId}/resourceGroups/{resourceGroupName}/providers/Microsoft.Cdn/profiles/{profileName}/endpoints/{endpointName}/origins/{originName}": {
      "get": {
        "tags": [
          "Origins"
        ],
        "description": "Gets an existing origin within an endpoint.",
        "operationId": "Origins_Get",
        "parameters": [
          {
            "$ref": "#/parameters/resourceGroupNameParameter"
          },
          {
            "name": "profileName",
            "in": "path",
            "description": "Name of the CDN profile which is unique within the resource group.",
            "required": true,
            "type": "string"
          },
          {
            "name": "endpointName",
            "in": "path",
            "description": "Name of the endpoint under the profile which is unique globally.",
            "required": true,
            "type": "string"
          },
          {
            "name": "originName",
            "in": "path",
            "description": "Name of the origin which is unique within the endpoint.",
            "required": true,
            "type": "string"
          },
          {
            "$ref": "#/parameters/subscriptionIdParameter"
          },
          {
            "$ref": "#/parameters/apiVersionParameter"
          }
        ],
        "responses": {
          "200": {
            "description": "OK. The request has succeeded.",
            "schema": {
              "$ref": "#/definitions/Origin"
            }
          },
          "default": {
            "description": "CDN error response describing why the operation failed.",
            "schema": {
              "$ref": "#/definitions/ErrorResponse"
            }
          }
        }
      },
      "patch": {
        "tags": [
          "Origins"
        ],
        "description": "Updates an existing origin within an endpoint.",
        "operationId": "Origins_Update",
        "parameters": [
          {
            "$ref": "#/parameters/resourceGroupNameParameter"
          },
          {
            "name": "profileName",
            "in": "path",
            "description": "Name of the CDN profile which is unique within the resource group.",
            "required": true,
            "type": "string"
          },
          {
            "name": "endpointName",
            "in": "path",
            "description": "Name of the endpoint under the profile which is unique globally.",
            "required": true,
            "type": "string"
          },
          {
            "name": "originName",
            "in": "path",
            "description": "Name of the origin which is unique within the endpoint.",
            "required": true,
            "type": "string"
          },
          {
            "name": "originUpdateProperties",
            "in": "body",
            "description": "Origin properties",
            "required": true,
            "schema": {
              "$ref": "#/definitions/OriginUpdateParameters"
            }
          },
          {
            "$ref": "#/parameters/subscriptionIdParameter"
          },
          {
            "$ref": "#/parameters/apiVersionParameter"
          }
        ],
        "responses": {
          "200": {
            "description": "OK. The request has succeeded.",
            "schema": {
              "$ref": "#/definitions/Origin"
            }
          },
          "202": {
            "description": "Accepted and the operation will complete asynchronously.",
            "schema": {
              "$ref": "#/definitions/Origin"
            }
          },
          "default": {
            "description": "CDN error response describing why the operation failed.",
            "schema": {
              "$ref": "#/definitions/ErrorResponse"
            }
          }
        },
        "x-ms-long-running-operation": true
      }
    },
    "/subscriptions/{subscriptionId}/resourceGroups/{resourceGroupName}/providers/Microsoft.Cdn/profiles/{profileName}/endpoints/{endpointName}/customDomains": {
      "get": {
        "tags": [
          "CustomDomains"
        ],
        "description": "Lists all of the existing custom domains within an endpoint.",
        "operationId": "CustomDomains_ListByEndpoint",
        "parameters": [
          {
            "$ref": "#/parameters/resourceGroupNameParameter"
          },
          {
            "name": "profileName",
            "in": "path",
            "description": "Name of the CDN profile which is unique within the resource group.",
            "required": true,
            "type": "string"
          },
          {
            "name": "endpointName",
            "in": "path",
            "description": "Name of the endpoint under the profile which is unique globally.",
            "required": true,
            "type": "string"
          },
          {
            "$ref": "#/parameters/subscriptionIdParameter"
          },
          {
            "$ref": "#/parameters/apiVersionParameter"
          }
        ],
        "responses": {
          "200": {
            "description": "OK. The request has succeeded.",
            "schema": {
              "$ref": "#/definitions/CustomDomainListResult"
            }
          },
          "default": {
            "description": "CDN error response describing why the operation failed.",
            "schema": {
              "$ref": "#/definitions/ErrorResponse"
            }
          }
        },
        "x-ms-pageable": {
          "nextLinkName": "nextLink"
        }
      }
    },
    "/subscriptions/{subscriptionId}/resourceGroups/{resourceGroupName}/providers/Microsoft.Cdn/profiles/{profileName}/endpoints/{endpointName}/customDomains/{customDomainName}": {
      "get": {
        "tags": [
          "CustomDomains"
        ],
        "description": "Gets an exisitng custom domain within an endpoint.",
        "operationId": "CustomDomains_Get",
        "parameters": [
          {
            "$ref": "#/parameters/resourceGroupNameParameter"
          },
          {
            "name": "profileName",
            "in": "path",
            "description": "Name of the CDN profile which is unique within the resource group.",
            "required": true,
            "type": "string"
          },
          {
            "name": "endpointName",
            "in": "path",
            "description": "Name of the endpoint under the profile which is unique globally.",
            "required": true,
            "type": "string"
          },
          {
            "name": "customDomainName",
            "in": "path",
            "description": "Name of the custom domain wihtin an endpoint.",
            "required": true,
            "type": "string"
          },
          {
            "$ref": "#/parameters/subscriptionIdParameter"
          },
          {
            "$ref": "#/parameters/apiVersionParameter"
          }
        ],
        "responses": {
          "200": {
            "description": "OK. The request has succeeded.",
            "schema": {
              "$ref": "#/definitions/CustomDomain"
            }
          },
          "default": {
            "description": "CDN error response describing why the operation failed.",
            "schema": {
              "$ref": "#/definitions/ErrorResponse"
            }
          }
        }
      },
      "put": {
        "tags": [
          "CustomDomains"
        ],
        "description": "Creates a new custom domain within an endpoint.",
        "operationId": "CustomDomains_Create",
        "parameters": [
          {
            "$ref": "#/parameters/resourceGroupNameParameter"
          },
          {
            "name": "profileName",
            "in": "path",
            "description": "Name of the CDN profile which is unique within the resource group.",
            "required": true,
            "type": "string"
          },
          {
            "name": "endpointName",
            "in": "path",
            "description": "Name of the endpoint under the profile which is unique globally.",
            "required": true,
            "type": "string"
          },
          {
            "name": "customDomainName",
            "in": "path",
            "description": "Name of the custom domain within an endpoint.",
            "required": true,
            "type": "string"
          },
          {
            "name": "customDomainProperties",
            "in": "body",
            "description": "Properties required to create a new custom domain.",
            "required": true,
            "schema": {
              "$ref": "#/definitions/CustomDomainParameters"
            }
          },
          {
            "$ref": "#/parameters/subscriptionIdParameter"
          },
          {
            "$ref": "#/parameters/apiVersionParameter"
          }
        ],
        "responses": {
          "200": {
            "description": "OK. The request has succeeded.",
            "schema": {
              "$ref": "#/definitions/CustomDomain"
            }
          },
          "201": {
            "description": "Created. The request has been fulfilled and a new custom domain has been created.",
            "schema": {
              "$ref": "#/definitions/CustomDomain"
            }
          },
          "202": {
            "description": "Accepted and the operation will complete asynchronously.",
            "schema": {
              "$ref": "#/definitions/CustomDomain"
            }
          },
          "default": {
            "description": "CDN error response describing why the operation failed.",
            "schema": {
              "$ref": "#/definitions/ErrorResponse"
            }
          }
        },
        "x-ms-long-running-operation": true
      },
      "delete": {
        "tags": [
          "CustomDomains"
        ],
        "description": "Deletes an existing custom domain within an endpoint.",
        "operationId": "CustomDomains_Delete",
        "parameters": [
          {
            "$ref": "#/parameters/resourceGroupNameParameter"
          },
          {
            "name": "profileName",
            "in": "path",
            "description": "Name of the CDN profile which is unique within the resource group.",
            "required": true,
            "type": "string"
          },
          {
            "name": "endpointName",
            "in": "path",
            "description": "Name of the endpoint under the profile which is unique globally.",
            "required": true,
            "type": "string"
          },
          {
            "name": "customDomainName",
            "in": "path",
            "description": "Name of the custom domain within an endpoint.",
            "required": true,
            "type": "string"
          },
          {
            "$ref": "#/parameters/subscriptionIdParameter"
          },
          {
            "$ref": "#/parameters/apiVersionParameter"
          }
        ],
        "responses": {
          "200": {
            "description": "OK. The request has succeeded."
          },
          "202": {
            "description": "Accepted and the operation will complete asynchronously.",
            "schema": {
              "$ref": "#/definitions/CustomDomain"
            }
          },
          "204": {
            "description": "No Content. The request has been accepted but the custom domain was not found"
          },
          "default": {
            "description": "CDN error response describing why the operation failed.",
            "schema": {
              "$ref": "#/definitions/ErrorResponse"
            }
          }
        },
        "x-ms-long-running-operation": true
      }
    },
    "/providers/Microsoft.Cdn/checkNameAvailability": {
      "post": {
        "tags": [
          "CheckNameAvailability"
        ],
        "description": "Check the availability of a resource name. This is needed for resources where name is globally unique, such as a CDN endpoint.",
        "operationId": "CheckNameAvailability",
        "parameters": [
          {
            "name": "checkNameAvailabilityInput",
            "in": "body",
            "description": "Input to check.",
            "required": true,
            "schema": {
              "$ref": "#/definitions/CheckNameAvailabilityInput"
            }
          },
          {
            "$ref": "#/parameters/apiVersionParameter"
          }
        ],
        "responses": {
          "200": {
            "description": "OK. The request has succeeded.",
            "schema": {
              "$ref": "#/definitions/CheckNameAvailabilityOutput"
            }
          },
          "default": {
            "description": "CDN error response describing why the operation failed.",
            "schema": {
              "$ref": "#/definitions/ErrorResponse"
            }
          }
        }
      }
    },
    "/providers/Microsoft.Cdn/operations": {
      "get": {
        "tags": [
          "Operations"
        ],
        "description": "Lists all of the available CDN REST API operations.",
        "operationId": "ListOperations",
        "parameters": [
          {
            "$ref": "#/parameters/apiVersionParameter"
          }
        ],
        "responses": {
          "200": {
            "description": "OK. The request has succeeded.",
            "schema": {
              "$ref": "#/definitions/OperationListResult"
            }
          },
          "default": {
            "description": "CDN error response describing why the operation failed.",
            "schema": {
              "$ref": "#/definitions/ErrorResponse"
            }
          }
        },
        "x-ms-pageable": {
          "nextLinkName": "nextLink"
        }
      }
    }
  },
  "definitions": {
    "Profile": {
      "description": "CDN profile represents the top level resource and the entry point into the CDN API. This allows users to set up a logical grouping of endpoints in addition to creating shared configuration settings and selecting pricing tiers and providers.",
      "type": "object",
      "allOf": [
        {
          "$ref": "#/definitions/Resource"
        }
      ],
      "properties": {
        "sku": {
          "description": "The pricing tier (defines a CDN provider, feature list and rate) of the CDN profile.",
          "$ref": "#/definitions/Sku"
        },
        "properties": {
          "x-ms-client-flatten": true,
          "$ref": "#/definitions/ProfileProperties"
        }
      },
      "required": [
        "sku"
      ]
    },
    "ProfileProperties": {
      "description": "The JSON object that contains the properties required to create a profile.",
      "properties": {
        "resourceState": {
          "description": "Resource status of the profile.",
          "readOnly": true,
          "enum": [
            "Creating",
            "Active",
            "Deleting",
            "Disabled"
          ],
          "type": "string",
          "x-ms-enum": {
            "name": "ProfileResourceState",
            "modelAsString": true
          }
        },
        "provisioningState": {
          "readOnly": true,          
          "description": "Provisioning status of the profile.",
          "type": "string"
        }
      }
    },
    "ProfileListResult": {
      "description":"Result of the request to list profiles. It contains a list of profile objects and a URL link to get the the next set of results.",
      "properties": {
        "value": {
          "type": "array",
          "items": {
            "$ref": "#/definitions/Profile"
          },
          "description": "List of CDN profiles within a resource group."
        },
        "nextLink": {
          "type": "string",
          "description": "URL to get the next set of profile objects if there are any."
        }
      }
    },
    "ProfileUpdateParameters": {
      "type": "object",
      "description": "Properties required to update a profile.",
      "required": [
        "tags"
      ],
      "properties": {
        "tags": {
          "description": "Profile tags",
          "type": "object",
          "additionalProperties": {
            "type": "string"
          }
        }
      },
      "x-ms-azure-resource": true
    },
    "SsoUri": {
      "description": "SSO URI required to login to the supplemental portal.",
      "type": "object",
      "properties": {
        "ssoUriValue": {
          "description": "The URI used to login to the supplemental portal.",
          "type": "string"
        }
      }
    },
    "Endpoint": {
      "description": "CDN endpoint is the entity within a CDN profile containing configuration information such as origin, protocol, content caching and delivery behavior. The CDN endpoint uses the URL format <endpointname>.azureedge.net.",
      "type": "object",
      "allOf": [
        {
          "$ref": "#/definitions/Resource"
        }
      ],
      "properties": {
        "properties": {
          "x-ms-client-flatten": true,
          "$ref": "#/definitions/EndpointProperties"
        }
      }
    },
    "EndpointProperties": {
      "description":"The JSON object that contains the properties required to create an endpoint.",
      "required": [
        "origins"
      ],
      "allOf": [
        {
          "$ref": "#/definitions/EndpointPropertiesUpdateParameters"
        }
      ],      
      "properties": {
        "hostName": {
          "description": "The host name of the endpoint structured as {endpointName}.{DNSZone}, e.g. consoto.azureedge.net",
          "type": "string",
          "readOnly": true
        },
        "origins": {
          "description": "The source of the content being delivered via CDN.",
          "type": "array",
          "items": {
            "$ref": "#/definitions/DeepCreatedOrigin"
          }
        },
        "resourceState": {
          "description": "Resource status of the endpoint.",
          "readOnly": true,
          "enum": [
            "Creating",
            "Deleting",
            "Running",
            "Starting",
            "Stopped",
            "Stopping"
          ],
          "type": "string",
          "x-ms-enum": {
            "name": "EndpointResourceState",
            "modelAsString": true
          }
        },
        "provisioningState": {
          "readOnly": true,          
          "description": "Provisioning status of the endpoint.",
          "type": "string"
        }
      }
    },
    "EndpointListResult": {
      "description": "Result of the request to list endpoints. It contains a list of endpoint objects and a URL link to get the the next set of results.",
      "properties": {
        "value": {
          "type": "array",
          "items": {
            "$ref": "#/definitions/Endpoint"
          },
          "description": "List of CDN endpoints within a profile"
        },
        "nextLink": {
          "type": "string",
          "description": "URL to get the next set of endpoint objects if there are any."
        }
      }
    },
    "EndpointUpdateParameters": {
      "type": "object",
      "description": "Properties required to create a new endpoint.",
      "properties": {
        "tags": {
          "description": "Endpoint tags.",
          "type": "object",
          "additionalProperties": {
            "type": "string"
          }
        },
        "properties": {
          "x-ms-client-flatten": true,
          "$ref": "#/definitions/EndpointPropertiesUpdateParameters"
        }
      },
      "x-ms-azure-resource": true
    },
    "EndpointPropertiesUpdateParameters": {
      "description":"Result of the request to list endpoints. It contains a list of endpoints and a URL link to get the next set of results.",
      "properties": {
        "originHostHeader": {
          "description": "The host header CDN sends along with content requests to origin. The default value is the host name of the origin.",
          "type": "string"
        },
        "originPath": {
          "description": "The path used when CDN sends request to origin.",
          "type": "string"
        },
        "contentTypesToCompress": {
          "description": "List of content types on which compression applies. The value should be a valid MIME type.",
          "type": "array",
          "items": {
            "type": "string"
          }
        },
        "isCompressionEnabled": {
          "description": "Indicates whether content compression is enabled on CDN. Default value is false. If compression is enabled, content will be served as compressed if user requests for a compressed version. Content won't be compressed on CDN when requested content is smaller than 1 byte or larger than 1 MB.",
          "type": "boolean"
        },
        "isHttpAllowed": {
          "description": "Indicates whether HTTP traffic is allowed on the endpoint. Default value is true. At least one protocol (HTTP or HTTPS) must be allowed.",
          "type": "boolean"
        },
        "isHttpsAllowed": {
          "description": "Indicates whether HTTPS traffic is allowed on the endpoint. Default value is true. At least one protocol (HTTP or HTTPS) must be allowed.",
          "type": "boolean"
        },
        "queryStringCachingBehavior": {
          "description": "Defines the query string caching behavior",
          "$ref": "#/definitions/QueryStringCachingBehavior"
        },
        "optimizationType": {
          "description": "Customer can specify what scenario they want this CDN endpoint to optimize, e.g. Download, Media services. With this information we can apply scenario driven optimization.",
          "type": "string"
        },
        "geoFilters": {
          "description": "List of rules defining user geo access within a CDN endpoint. Each geo filter defines an acess rule to a specified path or content, e.g. block APAC for path /pictures/",
          "type": "array",
          "items": {
            "$ref": "#/definitions/GeoFilter"
          }
	    }
      }
    },
    "DeepCreatedOrigin": {
      "description": "Origin to be added when creating a CDN endpoint.",
      "type": "object",
      "required": [
        "name"
      ],
      "properties": {
        "name": {
          "description": "Origin name",
          "type": "string"
        },
        "properties": {
          "x-ms-client-flatten": true,
          "$ref": "#/definitions/DeepCreatedOriginProperties"
        }
      },
      "x-ms-azure-resource": true
    },
    "DeepCreatedOriginProperties": {
      "description": "Properties of origin Properties of the origin created on the CDN endpoint.",
      "type": "object",
      "required": [
        "hostName"
      ],
      "properties": {
        "hostName": {
          "description": "The address of the origin. It can be a domain names, IPv4 address, or IPv6 address.",
          "type": "string"
        },
        "httpPort": {
          "description": "The value of the HTTP port. Must be between 1 and 65535",
          "type": "integer",
          "maximum": 65535,
          "exclusiveMaximum": false,
          "minimum": 1,
          "exclusiveMinimum": false
        },
        "httpsPort": {
          "description": "The value of the HTTPS port. Must be between 1 and 65535",
          "type": "integer",
          "maximum": 65535,
          "exclusiveMaximum": false,
          "minimum": 1,
          "exclusiveMinimum": false
        }
      },
      "x-ms-azure-resource": true
    },
    "GeoFilter": {
      "description": "Rules defining user geo access within a CDN endpoint.",
      "type": "object",
      "required": [
        "relativePath",
        "action",
        "countryCodes"
      ],
      "properties": {
        "relativePath": {
          "description": "Relative path applicable to geo filter. (e.g. '/mypictures', '/mypicture/kitty.jpg', and etc.)",
          "type": "string"
        },
        "action": {
          "description": "Action of the geo filter, i.e. allow or block access.",
          "enum": [
            "Block",
            "Allow"
		  ],
          "type": "string",
          "x-ms-enum": {
          "name": "GeoFilterActions",
            "modelAsString": false
          }
        },
        "countryCodes":    {
          "description": "Two letter country codes defining user country access in a geo filter, e.g. AU, MX, US.",
          "type": "array",
          "items": {
            "type": "string"
          }
        }
      }
    },
    "PurgeParameters": {
      "type": "object",
      "description": "Parameters required for content purge.",
      "required": [
        "contentPaths"
      ],
      "properties": {
        "contentPaths": {
          "description": "The path to the content to be purged. Can describe a file path or a wild card directory.",
          "type": "array",
          "items": {
            "type": "string"
          }
        }
      }
    },
    "LoadParameters": {
      "type": "object",
      "description": "Parameters required for content load.",
      "required": [
        "contentPaths"
      ],
      "properties": {
        "contentPaths": {
          "description": "The path to the content to be loaded. Path should be a fule URL.",
          "type": "array",
          "items": {
            "type": "string"
          }
        }
      }
    },
    "Origin": {
      "description": "CDN origin is the source of the content being delivered via CDN. When the edge nodes represented by an endpoint do not have the requested content cached, they attempt to fetch it from one or more of the configured origins.",
      "type": "object",
      "allOf": [
        {
          "$ref": "#/definitions/Resource"
        }
      ],
      "properties": {
        "properties": {
          "x-ms-client-flatten": true,
          "$ref": "#/definitions/OriginProperties"
        }
      }
    },
    "OriginProperties": {
      "description":"The JSON object that contains the properties of the origin to create.",
      "required": [
        "hostName"
      ],
      "properties": {
        "hostName": {
          "description": "The address of the origin. Domain names, IPv4 addresses, and IPv6 addresses are supported.",
          "type": "string"
        },
        "httpPort": {
          "description": "The value of the HTTP port. Must be between 1 and 65535.",
          "type": "integer",
          "maximum": 65535,
          "exclusiveMaximum": false,
          "minimum": 1,
          "exclusiveMinimum": false
        },
        "httpsPort": {
          "description": "The value of the https port. Must be between 1 and 65535.",
          "type": "integer",
          "maximum": 65535,
          "exclusiveMaximum": false,
          "minimum": 1,
          "exclusiveMinimum": false
        },
        "resourceState": {
          "description": "Resource status of the origin.",
          "readOnly": true,
          "enum": [
            "Creating",
            "Active",
            "Deleting"
          ],
          "type": "string",
          "x-ms-enum": {
            "name": "OriginResourceState",
            "modelAsString": true
          }
        },
        "provisioningState": {
          "readOnly": true,          
          "description": "Provisioning status of the origin.",
          "type": "string"
        }
      }
    },
    "OriginUpdateParameters": {
      "type": "object",
      "description": "Origin properties needed for origin creation or update.",
      "properties": {
        "properties": {
          "x-ms-client-flatten": true,
          "$ref": "#/definitions/OriginPropertiesParameters"
        }
      },
      "x-ms-azure-resource": true
    },
    "OriginPropertiesParameters": {
      "description": "The JSON object that contains the properties of the origin to create.",
      "properties": {
        "hostName": {
          "description": "The address of the origin. Domain names, IPv4 addresses, and IPv6 addresses are supported.",
          "type": "string"
        },
        "httpPort": {
          "description": "The value of the HTTP port. Must be between 1 and 65535.",
          "type": "integer",
          "maximum": 65535,
          "exclusiveMaximum": false,
          "minimum": 1,
          "exclusiveMinimum": false
        },
        "httpsPort": {
          "description": "The value of the HTTPS port. Must be between 1 and 65535.",
          "type": "integer",
          "maximum": 65535,
          "exclusiveMaximum": false,
          "minimum": 1,
          "exclusiveMinimum": false
        }
      }
    },
    "OriginListResult": {
      "description":"Result of the request to list origins. It contains a list of origin objects and a URL link to get the next set of results.",
      "properties": {
        "value": {
          "type": "array",
          "items": {
            "$ref": "#/definitions/Origin"
          },
          "description": "List of CDN origins within an endpoint"
        },
        "nextLink": {
          "type": "string",
          "description": "URL to get the next set of origin objects if there are any."
        }
      }
    },
    "CustomDomain": {
      "description": "Customer provided domain for branding purposes, e.g. www.consoto.com.",
      "type": "object",
      "allOf": [
        {
          "$ref": "#/definitions/Resource"
        }
      ],
      "properties": {
        "properties": {
          "x-ms-client-flatten": true,
          "$ref": "#/definitions/CustomDomainProperties"
        }
      }
    },
    "CustomDomainProperties": {
      "description": "The JSON object that contains the properties of the custom domain to create.",
      "required": [
        "hostName"
      ],
      "properties": {
        "hostName": {
          "description": "The host name of the custom domain. Must be a domain name.",
          "type": "string"
        },
        "resourceState": {
          "description": "Resource status of the custom domain.",
          "readOnly": true,
          "enum": [
            "Creating",
            "Active",
            "Deleting"
          ],
          "type": "string",
          "x-ms-enum": {
            "name": "CustomDomainResourceState",
            "modelAsString": true
          }
        },
        "validationData": {
          "description": "Special validation or data may be required when delivering CDN to some regions due to local compliance reasons. E.g. ICP license number of a custom domain is required to deliver content in China.",
          "type": "string"
        },
        "provisioningState": {
          "readOnly": true,          
          "description": "Provisioning status of the custom domain.",
          "type": "string"
        }
      }
    },
    "CustomDomainParameters": {
      "description": "The customDomain JSON object required for custom domain creation or update.",
      "type": "object",
      "properties": {
        "properties": {
          "x-ms-client-flatten": true,
          "$ref": "#/definitions/CustomDomainPropertiesParameters"
        }
      }
    },
    "CustomDomainPropertiesParameters": {
      "description": "The JSON object that contains the properties of the custom domain to create.",
      "required": [
        "hostName"
      ],
      "properties": {
        "hostName": {
          "description": "The host name of the custom domain. Must be a domain name.",
          "type": "string"
        }
      }
    },
    "CustomDomainListResult": {
      "description": "Result of the request to list custom domains. It contains a list of custom domain objects and a URL link to get the next set of results.",
      "properties": {
        "value": {
          "type": "array",
          "items": {
            "$ref": "#/definitions/CustomDomain"
          },
          "description": "List of CDN CustomDomains within an endpoint."
        },
        "nextLink": {
          "type": "string",
          "description": "URL to get the next set of custom domain objects if there are any."
        }
      }
    },
    "ValidateCustomDomainInput": {
      "description": "Input of the custom domain to be validated for DNS mapping.",
      "type": "object",
      "required": [
        "hostName"
      ],
      "properties": {
        "hostName": {
          "description": "The host name of the custom domain. Must be a domain name.",
          "type": "string"
        }
      }
    },
    "ValidateCustomDomainOutput": {
      "description": "Output of custom domain validation.",
      "type": "object",
      "properties": {
        "customDomainValidated": {
          "description": "Indicates whether the custom domain is validated or not.",
          "type": "boolean"
        },
        "reason": {
          "description": "The reason why the custom domain is not valid.",
          "type": "string"
        },
        "message": {
          "description": "Error message describing why the custom domain is not valid.",
          "type": "string"
        }
      }
    },
    "CheckNameAvailabilityInput": {
      "description": "Input of CheckNameAvailability API.",
      "type": "object",
      "required": [
        "name",
        "type"
      ],
      "properties": {
        "name": {
          "description": "The resource name to validate.",
          "type": "string"
        },
        "type": {
          "description": "The type of the resource whose name is to be validated.",
          "$ref": "#/definitions/ResourceType"
        }
      }
    },
    "CheckNameAvailabilityOutput": {
      "description": "Output of check name availability API.",
      "type": "object",
      "properties": {
        "nameAvailable": {
          "description": "Indicates whether the name is available.",
          "type": "boolean"
        },
        "reason": {
          "description": "The reason why the name is not available.",
          "type": "string"
        },
<<<<<<< HEAD
        "Message": {
          "description": "Error message describing why the name is not available.",
=======
        "message": {
          "description": "The detailed error message describing why the name is not available.",
>>>>>>> 94434b7f
          "type": "string"
        }
      }
    },
    "ResourceType": {
      "description": "Type of CDN resource used in CheckNameAvailability.",
      "enum": [
        "Microsoft.Cdn/Profiles/Endpoints"
      ],
      "type": "string",
      "x-ms-enum": {
        "name": "ResourceType",
        "modelAsString": false
      }
    },
    "Operation": {
      "description": "CDN REST API operation",
      "type": "object",
      "properties": {
        "name": {
          "description": "Operation name: {provider}/{resource}/{operation}",
          "type": "string"
        },
        "display": {
          "description": "The object that represents the operation.",
          "properties": {
            "provider": {
              "description": "Service provider: Microsoft.Cdn",
              "type": "string"
            },
            "resource": {
              "description": "Resource on which the operation is performed: Profile, endpoint, etc.",
              "type": "string"
            },
            "operation": {
              "description": "Operation type: Read, write, delete, etc.",
              "type": "string"
            }
          }
        }
      }
    },
    "OperationListResult": {
     "description": "Result of the request to list CDN operations. It contains a list of operations and a URL link to get the next set of results.",
      "properties": {
        "value": {
          "type": "array",
          "items": {
            "$ref": "#/definitions/Operation"
          },
          "description": "List of CDN operations supported by the CDN resource provider."
        },
        "nextLink": {
          "type": "string",
          "description": "URL to get the next set of operation list results if there are any."
        }
      }
    },
    "Resource": {
      "description": "The Resource definition.",
      "properties": {
        "id": {
          "description": "Resource ID.",
          "readOnly": true,
          "type": "string"
        },
        "name": {
          "description": "Resource name.",
          "readOnly": true,
          "type": "string"
        },
        "type": {
          "description": "Resource type.",
          "readOnly": true,
          "type": "string"
        },
        "location": {
          "type": "string",
          "description": "Resource location."
        },
        "tags": {
          "type": "object",
          "additionalProperties": {
            "type": "string"
          },
          "description": "Resource tags."
        }
      },
      "required": [
        "location"
      ],
      "x-ms-azure-resource": true
    },
    "QueryStringCachingBehavior": {
      "description": "Defines the query string caching behavior.",
      "enum": [
        "IgnoreQueryString",
        "BypassCaching",
        "UseQueryString",
        "NotSet"
      ],
      "type": "string",
      "x-ms-enum": {
        "name": "QueryStringCachingBehavior",
        "modelAsString": false
      }
    },
    "Sku": {
      "description": "The pricing tier (defines a CDN provider, feature list and rate) of the CDN profile.",
      "properties": {
        "name": {
          "description": "Name of the pricing tier.",
          "enum": [
            "Standard_Verizon",
            "Premium_Verizon",
            "Custom_Verizon",
            "Standard_Akamai",
            "Standard_ChinaCdn"
          ],
          "type": "string",
          "x-ms-enum": {
            "name": "SkuName",
            "modelAsString": true
          }
        }
      },
      "type": "object"
    },
    "ErrorResponse": {
      "description": "Error reponse indicates CDN service is not able to process the incoming request. The reason is provided in the error message.",
      "type": "object",
      "properties": {
        "code": {
          "description": "Error code.",
          "type": "string"
        },
        "message": {
          "description": "Error message indicating why the operation failed.",
          "type": "string"
        }
      }
    }
  },
  "parameters": {
    "subscriptionIdParameter": {
      "name": "subscriptionId",
      "in": "path",
      "description": "Azure Subscription ID.",
      "required": true,
      "type": "string"
    },
    "apiVersionParameter": {
      "name": "api-version",
      "in": "query",
      "required": true,
      "type": "string",
      "description": "Version of the API to be used with the client request. Current version is 2016-10-02."
    },
    "resourceGroupNameParameter": {
      "name": "resourceGroupName",
      "in": "path",
      "required": true,
      "type": "string",
      "pattern": "^[-\\w\\._\\(\\)]+$", 
      "minLength": 1, 
      "maxLength": 90 ,
      "x-ms-parameter-location": "method",
      "description": "Name of the Resource group within the Azure subscription."
    }
  }
}<|MERGE_RESOLUTION|>--- conflicted
+++ resolved
@@ -1973,13 +1973,8 @@
           "description": "The reason why the name is not available.",
           "type": "string"
         },
-<<<<<<< HEAD
-        "Message": {
-          "description": "Error message describing why the name is not available.",
-=======
         "message": {
           "description": "The detailed error message describing why the name is not available.",
->>>>>>> 94434b7f
           "type": "string"
         }
       }

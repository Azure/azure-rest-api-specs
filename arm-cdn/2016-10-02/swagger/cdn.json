{
  "swagger": "2.0",
  "info": {
    "version": "2016-10-02",
    "title": "CdnManagementClient",
    "description": "Use these APIs to manage Azure CDN resources through the Azure Resource Manager. You must make sure that requests made to these resources are secure."
  },
  "host": "management.azure.com",
  "schemes": [
    "https"
  ],
  "consumes": [
    "application/json"
  ],
  "produces": [
    "application/json"
  ],
  "security": [
    {
      "azure_auth": [
        "user_impersonation"
      ]
    }
  ],
  "securityDefinitions": {
    "azure_auth": {
      "type": "oauth2",
      "authorizationUrl": "https://login.microsoftonline.com/common/oauth2/authorize",
      "flow": "implicit",
      "description": "Azure Active Directory OAuth2 Flow.",
      "scopes": {
        "user_impersonation": "impersonate your user account"
      }
    }
  },
  "paths": {
    "/subscriptions/{subscriptionId}/providers/Microsoft.Cdn/profiles": {
      "get": {
        "tags": [
          "Profiles"
        ],
        "description": "Lists all the CDN profiles within an Azure subscription.",
        "operationId": "Profiles_List",
        "parameters": [
          {
            "$ref": "#/parameters/subscriptionIdParameter"
          },
          {
            "$ref": "#/parameters/apiVersionParameter"
          }
        ],
        "responses": {
          "200": {
            "description": "OK.The request has succeeded",
            "schema": {
              "$ref": "#/definitions/ProfileListResult"
            }
          },
          "default": {
            "description": "CDN error response describing why the operation failed.",
            "schema": {
              "$ref": "#/definitions/ErrorResponse"
            }
          }
        },
        "x-ms-pageable": {
          "nextLinkName": "nextLink"
        }
      }
    },
    "/subscriptions/{subscriptionId}/resourceGroups/{resourceGroupName}/providers/Microsoft.Cdn/profiles": {
      "get": {
        "tags": [
          "Profiles"
        ],
        "description": "Lists all the CDN profiles within a resource group.",
        "operationId": "Profiles_ListByResourceGroup",
        "parameters": [
          {
            "$ref": "#/parameters/resourceGroupNameParameter"
          },
          {
            "$ref": "#/parameters/subscriptionIdParameter"
          },
          {
            "$ref": "#/parameters/apiVersionParameter"
          }
        ],
        "responses": {
          "200": {
            "description": "OK.The request has succeeded",
            "schema": {
              "$ref": "#/definitions/ProfileListResult"
            }
          },
          "default": {
            "description": "CDN error response describing why the operation failed.",
            "schema": {
              "$ref": "#/definitions/ErrorResponse"
            }
          }
        },
        "x-ms-pageable": {
          "nextLinkName": "nextLink"
        }
      }
    },
    "/subscriptions/{subscriptionId}/resourceGroups/{resourceGroupName}/providers/Microsoft.Cdn/profiles/{profileName}": {
      "get": {
        "tags": [
          "Profiles"
        ],
        "description": "Gets a CDN profile with the specified profile name under the specified subscription and resource group.",
        "operationId": "Profiles_Get",
        "parameters": [
          {
            "$ref": "#/parameters/resourceGroupNameParameter"
          },
          {
            "name": "profileName",
            "in": "path",
            "description": "Name of the CDN profile which is unique within the resource group.",
            "required": true,
            "type": "string"
          },
          {
            "$ref": "#/parameters/subscriptionIdParameter"
          },
          {
            "$ref": "#/parameters/apiVersionParameter"
          }
        ],
        "responses": {
          "200": {
            "description": "OK. The request has succeeded",
            "schema": {
              "$ref": "#/definitions/Profile"
            }
          },
          "default": {
            "description": "CDN error response describing why the operation failed.",
            "schema": {
              "$ref": "#/definitions/ErrorResponse"
            }
          }
        }
      },
      "put": {
        "tags": [
          "Profiles"
        ],
        "description": "Creates a new CDN profile with a profile name under the specified subscription and resource group.",
        "operationId": "Profiles_Create",
        "parameters": [
          {
            "$ref": "#/parameters/resourceGroupNameParameter"
          },
          {
            "name": "profileName",
            "in": "path",
            "description": "Name of the CDN profile which is unique within the resource group.",
            "required": true,
            "type": "string"
          },
          {
            "description": "Profile properties needed to create a new profile.",
            "in": "body",
            "name": "profile",
            "required": true,
            "schema": {
              "$ref": "#/definitions/Profile"
            }
          },
          {
            "$ref": "#/parameters/subscriptionIdParameter"
          },
          {
            "$ref": "#/parameters/apiVersionParameter"
          }
        ],
        "responses": {
          "200": {
            "description": "OK. The request has succeeded",
            "schema": {
              "$ref": "#/definitions/Profile"
            }
          },
          "201": {
            "description": "Created. The request has been fulfilled and a new profile has been created.",
            "schema": {
              "$ref": "#/definitions/Profile"
            }
          },
          "202": {
            "description": "Accepted. The request has been accepted for processing and the operation will complete asynchronously.",
            "schema": {
              "$ref": "#/definitions/Profile"
            }
          },
          "default": {
            "description": "CDN error response describing why the operation failed.",
            "schema": {
              "$ref": "#/definitions/ErrorResponse"
            }
          }
        },
        "x-ms-long-running-operation": true
      },
      "patch": {
        "tags": [
          "Profiles"
        ],
        "description": "Updates an existing CDN profile with the specified profile name under the specified subscription and resource group.",
        "operationId": "Profiles_Update",
        "parameters": [
          {
            "$ref": "#/parameters/resourceGroupNameParameter"
          },
          {
            "name": "profileName",
            "in": "path",
            "description": "Name of the CDN profile which is unique within the resource group.",
            "required": true,
            "type": "string"
          },
          {
            "name": "profileUpdateParameters",
            "in": "body",
            "description": "Profile properties needed to update an existing profile.",
            "required": true,
            "schema": {
              "$ref": "#/definitions/ProfileUpdateParameters"
            }
          },
          {
            "$ref": "#/parameters/subscriptionIdParameter"
          },
          {
            "$ref": "#/parameters/apiVersionParameter"
          }
        ],
        "responses": {
          "200": {
            "description": "OK. The request has succeeded",
            "schema": {
              "$ref": "#/definitions/Profile"
            }
          },
          "202": {
            "description": "Accepted. The request has been accepted for processing and the operation will complete asynchronously.",
            "schema": {
              "$ref": "#/definitions/Profile"
            }
          },
          "default": {
            "description": "CDN error response describing why the operation failed.",
            "schema": {
              "$ref": "#/definitions/ErrorResponse"
            }
          }
        },
        "x-ms-long-running-operation": true
      },
      "delete": {
        "tags": [
          "Profiles"
        ],
        "description": "Deletes an existing CDN profile with the specified parameters. Deleting a profile will result in the deletion of all subresources including endpoints, origins and custom domains.",
        "operationId": "Profiles_Delete",
        "parameters": [
          {
            "$ref": "#/parameters/resourceGroupNameParameter"
          },
          {
            "name": "profileName",
            "in": "path",
            "description": "Name of the CDN profile which is unique within the resource group.",      
            "required": true,
            "type": "string"
          },
          {
            "$ref": "#/parameters/subscriptionIdParameter"
          },
          {
            "$ref": "#/parameters/apiVersionParameter"
          }
        ],
        "responses": {
          "202": {
            "description": "Accepted. The request has been accepted for processing and the operation will complete asynchronously."
          },
          "204": {
            "description": "No Content. The request has been accepted but the profile was not found."
          },
          "default": {
            "description": "CDN error response describing why the operation failed.",
            "schema": {
              "$ref": "#/definitions/ErrorResponse"
            }
          }
        },
        "x-ms-long-running-operation": true
      }
    },
    "/subscriptions/{subscriptionId}/resourceGroups/{resourceGroupName}/providers/Microsoft.Cdn/profiles/{profileName}/generateSsoUri": {
      "post": {
        "tags": [
          "Profiles"
        ],
        "description": "Generates a dynamic SSO URI used to sign in to the CDN supplemental portal. Supplemnetal portal is used to configure advanced feature capabilities that are not yet available in the Azure portal, such as core reports in a standard profile; rules engine, advanced HTTP reports, and real-time stats and alerts in a premium profile. The SSO URI changes approximately every 10 minutes.",
        "operationId": "Profiles_GenerateSsoUri",
        "parameters": [
          {
            "$ref": "#/parameters/resourceGroupNameParameter"
          },
          {
            "name": "profileName",
            "in": "path",
            "description": "Name of the CDN profile which is unique within the resource group.",
            "required": true,
            "type": "string"
          },
          {
            "$ref": "#/parameters/subscriptionIdParameter"
          },
          {
            "$ref": "#/parameters/apiVersionParameter"
          }
        ],
        "responses": {
          "200": {
            "description": "OK. The request has succeeded",
            "schema": {
              "$ref": "#/definitions/SsoUri"
            }
          },
          "default": {
            "description": "CDN error response describing why the operation failed.",
            "schema": {
              "$ref": "#/definitions/ErrorResponse"
            }
          }
        }
      }
    },
    "/subscriptions/{subscriptionId}/resourceGroups/{resourceGroupName}/providers/Microsoft.Cdn/profiles/{profileName}/endpoints": {
      "get": {
        "tags": [
          "Endpoints"
        ],
        "description": "Lists existing CDN endpoints.",
        "operationId": "Endpoints_ListByProfile",
        "parameters": [
          {
            "$ref": "#/parameters/resourceGroupNameParameter"
          },
          {
            "name": "profileName",
            "in": "path",
            "description": "Name of the CDN profile which is unique within the resource group.",
            "required": true,
            "type": "string"
          },
          {
            "$ref": "#/parameters/subscriptionIdParameter"
          },
          {
            "$ref": "#/parameters/apiVersionParameter"
          }
        ],
        "responses": {
          "200": {
            "description": "OK. The request has succeeded",
            "schema": {
              "$ref": "#/definitions/EndpointListResult"
            }
          },
          "default": {
            "description": "CDN error response describing why the operation failed.",
            "schema": {
              "$ref": "#/definitions/ErrorResponse"
            }
          }
        },
        "x-ms-pageable": {
          "nextLinkName": "nextLink"
        }
      }
    },
    "/subscriptions/{subscriptionId}/resourceGroups/{resourceGroupName}/providers/Microsoft.Cdn/profiles/{profileName}/endpoints/{endpointName}": {
      "get": {
        "tags": [
          "Endpoints"
        ],
        "description": "Gets an existing CDN endpoint with the specified endpoint name under the specified subscription, resource group and profile.",
        "operationId": "Endpoints_Get",
        "parameters": [
          {
            "$ref": "#/parameters/resourceGroupNameParameter"
          },
          {
            "name": "profileName",
            "in": "path",
            "description": "Name of the CDN profile which is unique within the resource group.",
            "required": true,
            "type": "string"
          },
          {
            "name": "endpointName",
            "in": "path",
            "description": "Name of the endpoint under the profile which is unique globally.",
            "required": true,
            "type": "string"
          },
          {
            "$ref": "#/parameters/subscriptionIdParameter"
          },
          {
            "$ref": "#/parameters/apiVersionParameter"
          }
        ],
        "responses": {
          "200": {
            "description": "OK.",
            "schema": {
              "$ref": "#/definitions/Endpoint"
            }
          },
          "default": {
            "description": "CDN error response describing why the operation failed.",
            "schema": {
              "$ref": "#/definitions/ErrorResponse"
            }
          }
        }
      },
      "put": {
        "tags": [
          "Endpoints"
        ],
        "description": "Creates a new CDN endpoint with the specified parameters.",
        "operationId": "Endpoints_Create",
        "parameters": [
          {
            "$ref": "#/parameters/resourceGroupNameParameter"
          },
          {
            "name": "profileName",
            "in": "path",
            "description": "Name of the CDN profile which is unique within the resource group.",
            "required": true,
            "type": "string"
          },
          {
            "name": "endpointName",
            "in": "path",
            "description": "Name of the endpoint under the profile which is unique globally.",
            "required": true,
            "type": "string"
          },
          {
            "name": "endpoint",
            "in": "body",
            "description": "Endpoint properties",
            "required": true,
            "schema": {
              "$ref": "#/definitions/Endpoint"
            }
          },
          {
            "$ref": "#/parameters/subscriptionIdParameter"
          },
          {
            "$ref": "#/parameters/apiVersionParameter"
          }
        ],
        "responses": {
          "200": {
            "description": "OK.",
            "schema": {
              "$ref": "#/definitions/Endpoint"
            }
          },
          "201": {
            "description": "Created.",
            "schema": {
              "$ref": "#/definitions/Endpoint"
            }
          },
          "202": {
            "description": "Accepted and the operation will complete asynchronously.",
            "schema": {
              "$ref": "#/definitions/Endpoint"
            }
          },
          "default": {
            "description": "CDN error response describing why the operation failed.",
            "schema": {
              "$ref": "#/definitions/ErrorResponse"
            }
          }
        },
        "x-ms-long-running-operation": true
      },
      "patch": {
        "tags": [
          "Endpoints"
        ],
        "description": "Updates an existing CDN endpoint with the specified parameters. Only tags and OriginHostHeader can be updated after creating an endpoint. To update origins, use the Update Origin operation. To update custom domains, use the Update Custom Domain operation.",
        "operationId": "Endpoints_Update",
        "parameters": [
          {
            "$ref": "#/parameters/resourceGroupNameParameter"
          },
          {
            "name": "profileName",
            "in": "path",
            "description": "Name of the CDN profile which is unique within the resource group.",
            "required": true,
            "type": "string"
          },
          {
            "name": "endpointName",
            "in": "path",
            "description": "Name of the endpoint under the profile which is unique globally.",
            "required": true,
            "type": "string"
          },
          {
            "name": "endpointUpdateProperties",
            "in": "body",
            "description": "Endpoint update properties",
            "required": true,
            "schema": {
              "$ref": "#/definitions/EndpointUpdateParameters"
            }
          },
          {
            "$ref": "#/parameters/subscriptionIdParameter"
          },
          {
            "$ref": "#/parameters/apiVersionParameter"
          }
        ],
        "responses": {
          "200": {
            "description": "OK.",
            "schema": {
              "$ref": "#/definitions/Endpoint"
            }
          },
          "202": {
            "description": "Accepted and  the operation will complete asynchronously",
            "schema": {
              "$ref": "#/definitions/Endpoint"
            }
          },
          "default": {
            "description": "CDN error response describing why the operation failed",
            "schema": {
              "$ref": "#/definitions/ErrorResponse"
            }
          }
        },
        "x-ms-long-running-operation": true
      },
      "delete": {
        "tags": [
          "Endpoints"
        ],
        "description": "Deletes an existing CDN endpoint with the specified parameters.",
        "operationId": "Endpoints_Delete",
        "parameters": [
          {
            "$ref": "#/parameters/resourceGroupNameParameter"
          },
          {
            "name": "profileName",
            "in": "path",
            "description": "Name of the CDN profile which is unique within the resource group.",
            "required": true,
            "type": "string"
          },
          {
            "name": "endpointName",
            "in": "path",
            "description": "Name of the endpoint under the profile which is unique globally.",
            "required": true,
            "type": "string"
          },
          {
            "$ref": "#/parameters/subscriptionIdParameter"
          },
          {
            "$ref": "#/parameters/apiVersionParameter"
          }
        ],
        "responses": {
          "202": {
            "description": "Accepted."
          },
          "204": {
            "description": "No Content."
          },
          "default": {
            "description": "CDN error response describing why the operation failed.",
            "schema": {
              "$ref": "#/definitions/ErrorResponse"
            }
          }
        },
        "x-ms-long-running-operation": true
      }
    },
    "/subscriptions/{subscriptionId}/resourceGroups/{resourceGroupName}/providers/Microsoft.Cdn/profiles/{profileName}/endpoints/{endpointName}/start": {
      "post": {
        "tags": [
          "Endpoints"
        ],
        "description": "Starts an existing stopped CDN endpoint.",
        "operationId": "Endpoints_Start",
        "parameters": [
          {
            "$ref": "#/parameters/resourceGroupNameParameter"
          },
          {
            "name": "profileName",
            "in": "path",
            "description": "Name of the CDN profile which is unique within the resource group.",
            "required": true,
            "type": "string"
          },
          {
            "name": "endpointName",
            "in": "path",
            "description": "Name of the endpoint under the profile which is unique globally.",
            "required": true,
            "type": "string"
          },
          {
            "$ref": "#/parameters/subscriptionIdParameter"
          },
          {
            "$ref": "#/parameters/apiVersionParameter"
          }
        ],
        "responses": {
          "202": {
            "description": "Accepted and the operation will complete asynchronously.",
            "schema": {
              "$ref": "#/definitions/Endpoint"
            }
          },
          "default": {
            "description": "CDN error response describing why the operation failed.",
            "schema": {
              "$ref": "#/definitions/ErrorResponse"
            }
          }
        },
        "x-ms-long-running-operation": true
      }
    },
    "/subscriptions/{subscriptionId}/resourceGroups/{resourceGroupName}/providers/Microsoft.Cdn/profiles/{profileName}/endpoints/{endpointName}/stop": {
      "post": {
        "tags": [
          "Endpoints"
        ],
        "description": "Stops an existing running CDN endpoint.",
        "operationId": "Endpoints_Stop",
        "parameters": [
          {
            "$ref": "#/parameters/resourceGroupNameParameter"
          },
          {
            "name": "profileName",
            "in": "path",
            "description": "Name of the CDN profile which is unique within the resource group.",
            "required": true,
            "type": "string"
          },
          {
            "name": "endpointName",
            "in": "path",
            "description": "Name of the endpoint under the profile which is unique globally.",
            "required": true,
            "type": "string"
          },
          {
            "$ref": "#/parameters/subscriptionIdParameter"
          },
          {
            "$ref": "#/parameters/apiVersionParameter"
          }
        ],
        "responses": {
          "202": {
            "description": "Accepted and the operation will complete asynchronously.",
            "schema": {
              "$ref": "#/definitions/Endpoint"
            }
          },
          "default": {
            "description": "CDN error response describing why the operation failed.",
            "schema": {
              "$ref": "#/definitions/ErrorResponse"
            }
          }
        },
        "x-ms-long-running-operation": true
      }
    },
    "/subscriptions/{subscriptionId}/resourceGroups/{resourceGroupName}/providers/Microsoft.Cdn/profiles/{profileName}/endpoints/{endpointName}/purge": {
      "post": {
        "tags": [
          "Endpoints"
        ],
        "description": "Forcibly purges CDN endpoint content.",
        "operationId": "Endpoints_PurgeContent",
        "parameters": [
          {
            "$ref": "#/parameters/resourceGroupNameParameter"
          },
          {
            "name": "profileName",
            "in": "path",
            "description": "Name of the CDN profile which is unique within the resource group.",
            "required": true,
            "type": "string"
          },
          {
            "name": "endpointName",
            "in": "path",
            "description": "Name of the endpoint under the profile which is unique globally.",
            "required": true,
            "type": "string"
          },
          {
            "name": "contentFilePaths",
            "in": "body",
            "description": "The path to the content to be purged. Path can describe a file or directory using the wildcard. e.g. '/my/directory/*' or '/my/file.exe/'",
            "required": true,
            "schema": {
              "$ref": "#/definitions/PurgeParameters"
            }
          },
          {
            "$ref": "#/parameters/subscriptionIdParameter"
          },
          {
            "$ref": "#/parameters/apiVersionParameter"
          }
        ],
        "responses": {
          "202": {
            "description": "Accepted and the operation will complete asynchronously."
          },
          "default": {
            "description": "CDN error response describing why the operation failed.",
            "schema": {
              "$ref": "#/definitions/ErrorResponse"
            }
          }
        },
        "x-ms-long-running-operation": true
      }
    },
    "/subscriptions/{subscriptionId}/resourceGroups/{resourceGroupName}/providers/Microsoft.Cdn/profiles/{profileName}/endpoints/{endpointName}/load": {
      "post": {
        "tags": [
          "Endpoints"
        ],
        "description": "Forcibly pre-loads CDN endpoint content. Available for Verizon Profiles.",
        "operationId": "Endpoints_LoadContent",
        "parameters": [
          {
            "$ref": "#/parameters/resourceGroupNameParameter"
          },
          {
            "name": "profileName",
            "in": "path",
            "description": "Name of the CDN profile which is unique within the resource group.",
            "required": true,
            "type": "string"
          },
          {
            "name": "endpointName",
            "in": "path",
            "description": "Name of the endpoint under the profile which is unique globally.",
            "required": true,
            "type": "string"
          },
          {
            "name": "contentFilePaths",
            "in": "body",
            "description": "The path to the content to be loaded. Path should describe a file.",
            "required": true,
            "schema": {
              "$ref": "#/definitions/LoadParameters"
            }
          },
          {
            "$ref": "#/parameters/subscriptionIdParameter"
          },
          {
            "$ref": "#/parameters/apiVersionParameter"
          }
        ],
        "responses": {
          "202": {
            "description": "Accepted and the operation will complete asynchronously."
          },
          "default": {
            "description": "CDN error response describing why the operation failed.",
            "schema": {
              "$ref": "#/definitions/ErrorResponse"
            }
          }
        },
        "x-ms-long-running-operation": true
      }
    },
    "/subscriptions/{subscriptionId}/resourceGroups/{resourceGroupName}/providers/Microsoft.Cdn/profiles/{profileName}/endpoints/{endpointName}/validateCustomDomain": {
      "post": {
        "tags": [
          "Endpoints"
        ],
        "description": "Validates a custom domain mapping to ensure it maps to the correct CNAME in DNS.",
        "operationId": "Endpoints_ValidateCustomDomain",
        "parameters": [
          {
            "$ref": "#/parameters/resourceGroupNameParameter"
          },
          {
            "name": "profileName",
            "in": "path",
            "description": "Name of the CDN profile which is unique within the resource group.",
            "required": true,
            "type": "string"
          },
          {
            "name": "endpointName",
            "in": "path",
            "description": "Name of the endpoint under the profile which is unique globally.",
            "required": true,
            "type": "string"
          },
          {
            "name": "customDomainProperties",
            "in": "body",
            "description": "Custom domain to validate.",
            "required": true,
            "schema": {
              "$ref": "#/definitions/ValidateCustomDomainInput"
            }
          },
          {
            "$ref": "#/parameters/subscriptionIdParameter"
          },
          {
            "$ref": "#/parameters/apiVersionParameter"
          }
        ],
        "responses": {
          "200": {
            "description": "OK.",
            "schema": {
              "$ref": "#/definitions/ValidateCustomDomainOutput"
            }
          },
          "default": {
            "description": "CDN error response describing why the operation failed.",
            "schema": {
              "$ref": "#/definitions/ErrorResponse"
            }
          }
        }
      }
    },
    "/subscriptions/{subscriptionId}/resourceGroups/{resourceGroupName}/providers/Microsoft.Cdn/profiles/{profileName}/endpoints/{endpointName}/origins": {
      "get": {
        "tags": [
          "Origins"
        ],
        "description": "Lists the existing CDN origins within an endpoint.",
        "operationId": "Origins_ListByEndpoint",
        "parameters": [
          {
            "$ref": "#/parameters/resourceGroupNameParameter"
          },
          {
            "name": "profileName",
            "in": "path",
            "description": "Name of the CDN profile which is unique within the resource group.",
            "required": true,
            "type": "string"
          },
          {
            "name": "endpointName",
            "in": "path",
            "description": "Name of the endpoint under the profile which is unique globally.",
            "required": true,
            "type": "string"
          },
          {
            "$ref": "#/parameters/subscriptionIdParameter"
          },
          {
            "$ref": "#/parameters/apiVersionParameter"
          }
        ],
        "responses": {
          "200": {
            "description": "OK.",
            "schema": {
              "$ref": "#/definitions/OriginListResult"
            }
          },
          "default": {
            "description": "CDN error response describing why the operation failed.",
            "schema": {
              "$ref": "#/definitions/ErrorResponse"
            }
          }
        },
        "x-ms-pageable": {
          "nextLinkName": "nextLink"
        }
      }
    },
    "/subscriptions/{subscriptionId}/resourceGroups/{resourceGroupName}/providers/Microsoft.Cdn/profiles/{profileName}/endpoints/{endpointName}/origins/{originName}": {
      "get": {
        "tags": [
          "Origins"
        ],
        "description": "Gets an existing CDN origin within an endpoint.",
        "operationId": "Origins_Get",
        "parameters": [
          {
            "$ref": "#/parameters/resourceGroupNameParameter"
          },
          {
            "name": "profileName",
            "in": "path",
            "description": "Name of the CDN profile which is unique within the resource group.",
            "required": true,
            "type": "string"
          },
          {
            "name": "endpointName",
            "in": "path",
            "description": "Name of the endpoint under the profile which is unique globally.",
            "required": true,
            "type": "string"
          },
          {
            "name": "originName",
            "in": "path",
            "description": "Name of the origin which is unique within the endpoint.",
            "required": true,
            "type": "string"
          },
          {
            "$ref": "#/parameters/subscriptionIdParameter"
          },
          {
            "$ref": "#/parameters/apiVersionParameter"
          }
        ],
        "responses": {
          "200": {
            "description": "OK.",
            "schema": {
              "$ref": "#/definitions/Origin"
            }
          },
          "default": {
            "description": "CDN error response describing why the operation failed.",
            "schema": {
              "$ref": "#/definitions/ErrorResponse"
            }
          }
        }
      },
<<<<<<< HEAD
      "put": {
        "tags": [
          "Origins"
        ],
        "description": "Creates a new CDN origin within an endpoint.",
        "operationId": "Origins_Create",
        "parameters": [
          {
            "$ref": "#/parameters/resourceGroupNameParameter"
          },
          {
            "name": "profileName",
            "in": "path",
            "description": "Name of the CDN profile which is unique within the resource group.",
            "required": true,
            "type": "string"
          },
          {
            "name": "endpointName",
            "in": "path",
            "description": "Name of the endpoint under the profile which is unique globally.",
            "required": true,
            "type": "string"
          },
          {
            "name": "originName",
            "in": "path",
            "description": "Name of the endpoint under the profile which is unique globally.",
            "required": true,
            "type": "string"
          },
          {
            "name": "originCreateProperties",
            "in": "body",
            "description": "Origin properties",
            "required": true,
            "schema": {
              "$ref": "#/definitions/Origin"
            }
          },
          {
            "$ref": "#/parameters/subscriptionIdParameter"
          },
          {
            "$ref": "#/parameters/apiVersionParameter"
          }
        ],
        "responses": {
          "200": {
            "description": "OK.",
            "schema": {
              "$ref": "#/definitions/Origin"
            }
          },
          "201": {
            "description": "Created.",
            "schema": {
              "$ref": "#/definitions/Origin"
            }
          },
          "202": {
            "description": "Accepted and the operation will complete asynchronously.",
            "schema": {
              "$ref": "#/definitions/Origin"
            }
          },
          "default": {
            "description": "CDN error response describing why the operation failed.",
            "schema": {
              "$ref": "#/definitions/ErrorResponse"
            }
          }
        },
        "x-ms-long-running-operation": true
      },
=======
>>>>>>> ada225ad
      "patch": {
        "tags": [
          "Origins"
        ],
        "description": "Updates an existing CDN origin within an endpoint.",
        "operationId": "Origins_Update",
        "parameters": [
          {
            "$ref": "#/parameters/resourceGroupNameParameter"
          },
          {
            "name": "profileName",
            "in": "path",
            "description": "Name of the CDN profile which is unique within the resource group.",
            "required": true,
            "type": "string"
          },
          {
            "name": "endpointName",
            "in": "path",
            "description": "Name of the endpoint under the profile which is unique globally.",
            "required": true,
            "type": "string"
          },
          {
            "name": "originName",
            "in": "path",
            "description": "Name of the origin which is unique within the endpoint.",
            "required": true,
            "type": "string"
          },
          {
            "name": "originUpdateProperties",
            "in": "body",
            "description": "Origin properties",
            "required": true,
            "schema": {
              "$ref": "#/definitions/OriginUpdateParameters"
            }
          },
          {
            "$ref": "#/parameters/subscriptionIdParameter"
          },
          {
            "$ref": "#/parameters/apiVersionParameter"
          }
        ],
        "responses": {
          "200": {
            "description": "OK.",
            "schema": {
              "$ref": "#/definitions/Origin"
            }
          },
          "202": {
            "description": "Accepted and the operation will complete asynchronously.",
            "schema": {
              "$ref": "#/definitions/Origin"
            }
          },
          "default": {
            "description": "CDN error response describing why the operation failed.",
            "schema": {
              "$ref": "#/definitions/ErrorResponse"
            }
          }
        },
        "x-ms-long-running-operation": true
<<<<<<< HEAD
      },
      "delete": {
        "tags": [
          "Origins"
        ],
        "description": "Deletes an existing CDN origin within an endpoint.",
        "operationId": "Origins_Delete",
        "parameters": [
          {
            "$ref": "#/parameters/resourceGroupNameParameter"
          },
          {
            "name": "profileName",
            "in": "path",
            "description": "Name of the CDN profile which is unique within the resource group.",
            "required": true,
            "type": "string"
          },
          {
            "name": "endpointName",
            "in": "path",
            "description": "Name of the endpoint under the profile which is unique globally.",
            "required": true,
            "type": "string"
          },
          {
            "name": "originName",
            "in": "path",
            "description": "Name of the origin which is unique within the endpoint.",
            "required": true,
            "type": "string"
          },
          {
            "$ref": "#/parameters/subscriptionIdParameter"
          },
          {
            "$ref": "#/parameters/apiVersionParameter"
          }
        ],
        "responses": {
          "202": {
            "description": "Accepted and the operation will complete asynchronously.",
            "schema": {
              "$ref": "#/definitions/Origin"
            }
          },
          "204": {
            "description": "No Content."
          },
          "default": {
            "description": "CDN error response describing why the operation failed.",
            "schema": {
              "$ref": "#/definitions/ErrorResponse"
            }
          }
        },
        "x-ms-long-running-operation": true
=======
>>>>>>> ada225ad
      }
    },
    "/subscriptions/{subscriptionId}/resourceGroups/{resourceGroupName}/providers/Microsoft.Cdn/profiles/{profileName}/endpoints/{endpointName}/customDomains": {
      "get": {
        "tags": [
          "CustomDomains"
        ],
        "description": "Lists the existing CDN custom domains within an endpoint.",
        "operationId": "CustomDomains_ListByEndpoint",
        "parameters": [
          {
            "$ref": "#/parameters/resourceGroupNameParameter"
          },
          {
            "name": "profileName",
            "in": "path",
            "description": "Name of the CDN profile which is unique within the resource group.",
            "required": true,
            "type": "string"
          },
          {
            "name": "endpointName",
            "in": "path",
            "description": "Name of the endpoint under the profile which is unique globally.",
            "required": true,
            "type": "string"
          },
          {
            "$ref": "#/parameters/subscriptionIdParameter"
          },
          {
            "$ref": "#/parameters/apiVersionParameter"
          }
        ],
        "responses": {
          "200": {
            "description": "OK.",
            "schema": {
              "$ref": "#/definitions/CustomDomainListResult"
            }
          },
          "default": {
            "description": "CDN error response describing why the operation failed.",
            "schema": {
              "$ref": "#/definitions/ErrorResponse"
            }
          }
        },
        "x-ms-pageable": {
          "nextLinkName": "nextLink"
        }
      }
    },
    "/subscriptions/{subscriptionId}/resourceGroups/{resourceGroupName}/providers/Microsoft.Cdn/profiles/{profileName}/endpoints/{endpointName}/customDomains/{customDomainName}": {
      "get": {
        "tags": [
          "CustomDomains"
        ],
        "description": "Gets an existing CDN custom domain within an endpoint.",
        "operationId": "CustomDomains_Get",
        "parameters": [
          {
            "$ref": "#/parameters/resourceGroupNameParameter"
          },
          {
            "name": "profileName",
            "in": "path",
            "description": "Name of the CDN profile which is unique within the resource group.",
            "required": true,
            "type": "string"
          },
          {
            "name": "endpointName",
            "in": "path",
            "description": "Name of the endpoint under the profile which is unique globally.",
            "required": true,
            "type": "string"
          },
          {
            "name": "customDomainName",
            "in": "path",
            "description": "Name of the custom domain within an endpoint.",
            "required": true,
            "type": "string"
          },
          {
            "$ref": "#/parameters/subscriptionIdParameter"
          },
          {
            "$ref": "#/parameters/apiVersionParameter"
          }
        ],
        "responses": {
          "200": {
            "description": "OK.",
            "schema": {
              "$ref": "#/definitions/CustomDomain"
            }
          },
          "default": {
            "description": "CDN error response describing why the operation failed.",
            "schema": {
              "$ref": "#/definitions/ErrorResponse"
            }
          }
        }
      },
      "put": {
        "tags": [
          "CustomDomains"
        ],
        "description": "Creates a new CDN custom domain within an endpoint.",
        "operationId": "CustomDomains_Create",
        "parameters": [
          {
            "$ref": "#/parameters/resourceGroupNameParameter"
          },
          {
            "name": "profileName",
            "in": "path",
            "description": "Name of the CDN profile which is unique within the resource group.",
            "required": true,
            "type": "string"
          },
          {
            "name": "endpointName",
            "in": "path",
            "description": "Name of the endpoint under the profile which is unique globally.",
            "required": true,
            "type": "string"
          },
          {
            "name": "customDomainName",
            "in": "path",
            "description": "Name of the custom domain within an endpoint.",
            "required": true,
            "type": "string"
          },
          {
            "name": "customDomainProperties",
            "in": "body",
            "description": "Custom domain properties required for creation.",
            "required": true,
            "schema": {
              "$ref": "#/definitions/CustomDomainParameters"
            }
          },
          {
            "$ref": "#/parameters/subscriptionIdParameter"
          },
          {
            "$ref": "#/parameters/apiVersionParameter"
          }
        ],
        "responses": {
          "200": {
            "description": "OK.",
            "schema": {
              "$ref": "#/definitions/CustomDomain"
            }
          },
          "201": {
            "description": "Created.",
            "schema": {
              "$ref": "#/definitions/CustomDomain"
            }
          },
          "202": {
            "description": "Accepted and the operation will complete asynchronously.",
            "schema": {
              "$ref": "#/definitions/CustomDomain"
            }
          },
          "default": {
            "description": "CDN error response describing why the operation failed.",
            "schema": {
              "$ref": "#/definitions/ErrorResponse"
            }
          }
        },
        "x-ms-long-running-operation": true
      },
      "delete": {
        "tags": [
          "CustomDomains"
        ],
        "description": "Deletes an existing CDN custom domain within an endpoint.",
        "operationId": "CustomDomains_Delete",
        "parameters": [
          {
            "$ref": "#/parameters/resourceGroupNameParameter"
          },
          {
            "name": "profileName",
            "in": "path",
            "description": "Name of the CDN profile which is unique within the resource group.",
            "required": true,
            "type": "string"
          },
          {
            "name": "endpointName",
            "in": "path",
            "description": "Name of the endpoint under the profile which is unique globally.",
            "required": true,
            "type": "string"
          },
          {
            "name": "customDomainName",
            "in": "path",
            "description": "Name of the custom domain within an endpoint.",
            "required": true,
            "type": "string"
          },
          {
            "$ref": "#/parameters/subscriptionIdParameter"
          },
          {
            "$ref": "#/parameters/apiVersionParameter"
          }
        ],
        "responses": {
          "200": {
            "description": "OK."
          },
          "202": {
            "description": "Accepted and the operation will complete asynchronously.",
            "schema": {
              "$ref": "#/definitions/CustomDomain"
            }
          },
          "204": {
            "description": "No Content."
          },
          "default": {
            "description": "CDN error response describing why the operation failed.",
            "schema": {
              "$ref": "#/definitions/ErrorResponse"
            }
          }
        },
        "x-ms-long-running-operation": true
      }
    },
    "/providers/Microsoft.Cdn/checkNameAvailability": {
      "post": {
        "tags": [
          "CheckNameAvailability"
        ],
        "description": "Check the availability of a resource name without creating the resource. This is needed for resources where name is globally unique, such as a CDN endpoint.",
        "operationId": "CheckNameAvailability",
        "parameters": [
          {
            "name": "checkNameAvailabilityInput",
            "in": "body",
            "description": "Input to check.",
            "required": true,
            "schema": {
              "$ref": "#/definitions/CheckNameAvailabilityInput"
            }
          },
          {
            "$ref": "#/parameters/apiVersionParameter"
          }
        ],
        "responses": {
          "200": {
            "description": "OK.",
            "schema": {
              "$ref": "#/definitions/CheckNameAvailabilityOutput"
            }
          },
          "default": {
            "description": "CDN error response describing why the operation failed.",
            "schema": {
              "$ref": "#/definitions/ErrorResponse"
            }
          }
        }
      }
    },
    "/providers/Microsoft.Cdn/operations": {
      "get": {
        "tags": [
          "Operations"
        ],
        "description": "Lists all of the available CDN REST API operations.",
        "operationId": "ListOperations",
        "parameters": [
          {
            "$ref": "#/parameters/apiVersionParameter"
          }
        ],
        "responses": {
          "200": {
            "description": "OK.",
            "schema": {
              "$ref": "#/definitions/OperationListResult"
            }
          },
          "default": {
            "description": "CDN error response describing why the operation failed.",
            "schema": {
              "$ref": "#/definitions/ErrorResponse"
            }
          }
        },
        "x-ms-pageable": {
          "nextLinkName": "nextLink"
        }
      }
    }
  },
  "definitions": {
    "Profile": {
      "description": "CDN profile represents the top level resource and the entry point into the CDN API. This allows users to set up a logical grouping of endpoints in addition to creating shared configuration settings and selecting pricing tiers and providers.",
      "type": "object",
      "allOf": [
        {
          "$ref": "#/definitions/Resource"
        }
      ],
      "properties": {
        "sku": {
          "description": "The SKU (pricing tier) of the CDN profile.",
          "$ref": "#/definitions/Sku"
        },
        "properties": {
          "x-ms-client-flatten": true,
          "$ref": "#/definitions/ProfileProperties"
        }
      },
      "required": [
        "sku"
      ]
    },
    "ProfileProperties": {
      "description": "The JSON object that contains the properties of the profile to create.",
      "properties": {
        "resourceState": {
          "description": "Resource status of the profile.",
          "readOnly": true,
          "enum": [
            "Creating",
            "Active",
            "Deleting",
            "Disabled"
          ],
          "type": "string",
          "x-ms-enum": {
            "name": "ProfileResourceState",
            "modelAsString": true
          }
        },
        "provisioningState": {
          "readOnly": true,          
          "description": "Provisioning status of the profile.",
          "type": "string"
        }
      }
    },
    "ProfileListResult": {
      "description":"Result of the request to list profiles. It contains a list of profile objects and a URL link to get the the next set of results.",
      "properties": {
        "value": {
          "type": "array",
          "items": {
            "$ref": "#/definitions/Profile"
          },
          "description": "List of CDN profiles within a resource group."
        },
        "nextLink": {
          "type": "string",
          "description": "URL to get the next set of profile objects if there are any."
        }
      }
    },
    "ProfileUpdateParameters": {
      "type": "object",
      "description": "Profile properties required for profile update.",
      "required": [
        "tags"
      ],
      "properties": {
        "tags": {
          "description": "Profile tags",
          "type": "object",
          "additionalProperties": {
            "type": "string"
          }
        }
      },
      "x-ms-azure-resource": true
    },
    "SsoUri": {
      "description": "SSO URI required to login to third party web portal.",
      "type": "object",
      "properties": {
        "ssoUriValue": {
          "description": "The URI used to login to third party web portal.",
          "type": "string"
        }
      }
    },
    "Endpoint": {
      "description": "CDN endpoint is the entity within a CDN profile containing configuration information regarding caching behaviors and origins. The CDN endpoint is exposed using the URL format <endpointname>.azureedge.net by default, but custom domains can also be created.",
      "type": "object",
      "allOf": [
        {
          "$ref": "#/definitions/Resource"
        }
      ],
      "properties": {
        "properties": {
          "x-ms-client-flatten": true,
          "$ref": "#/definitions/EndpointProperties"
        }
      }
    },
    "EndpointProperties": {
      "description":"The JSON object that contains the properties of the endpoint to create.",
      "required": [
        "origins"
      ],
      "allOf": [
        {
          "$ref": "#/definitions/EndpointPropertiesUpdateParameters"
        }
      ],      
      "properties": {
        "hostName": {
          "description": "The host name of the endpoint {endpointName}.{DNSZone}",
          "type": "string",
          "readOnly": true
        },
        "origins": {
          "description": "The set of origins for the CDN endpoint. When multiple origins exist, the first origin will be used as primary and rest will be used as failover options.",
          "type": "array",
          "items": {
            "$ref": "#/definitions/DeepCreatedOrigin"
          }
        },
        "resourceState": {
          "description": "Resource status of the endpoint.",
          "readOnly": true,
          "enum": [
            "Creating",
            "Deleting",
            "Running",
            "Starting",
            "Stopped",
            "Stopping"
          ],
          "type": "string",
          "x-ms-enum": {
            "name": "EndpointResourceState",
            "modelAsString": true
          }
        },
        "provisioningState": {
          "readOnly": true,          
          "description": "Provisioning status of the endpoint.",
          "type": "string"
        }
      }
    },
    "EndpointListResult": {
      "description": "Result of the request to list endpoints. It contains a list of endpoint objects and a URL link to get the the next set of results.",
      "properties": {
        "value": {
          "type": "array",
          "items": {
            "$ref": "#/definitions/Endpoint"
          },
          "description": "List of CDN endpoints within a profile"
        },
        "nextLink": {
          "type": "string",
          "description": "URL to get the next set of endpoint objects if there are any."
        }
      }
    },
    "EndpointUpdateParameters": {
      "type": "object",
      "description": "Endpoint properties required for new endpoint creation.",
      "properties": {
        "tags": {
          "description": "Endpoint tags.",
          "type": "object",
          "additionalProperties": {
            "type": "string"
          }
        },
        "properties": {
          "x-ms-client-flatten": true,
          "$ref": "#/definitions/EndpointPropertiesUpdateParameters"
        }
      },
      "x-ms-azure-resource": true
    },
    "EndpointPropertiesUpdateParameters": {
      "description":"Result of the request to list endpoints. It contains a list of endpoints and a URL link to get the next set of results.",
      "properties": {
        "originHostHeader": {
          "description": "The host header the CDN provider will send along with content requests to origins. The default value is the host name of the origin.",
          "type": "string"
        },
        "originPath": {
          "description": "The path used for origin requests.",
          "type": "string"
        },
        "contentTypesToCompress": {
          "description": "List of content types on which compression will be applied. The value for the elements should be a valid MIME type.",
          "type": "array",
          "items": {
            "type": "string"
          }
        },
        "isCompressionEnabled": {
          "description": "Indicates whether content compression is enabled. The default value is false. If compression is enabled, the content transferred from the CDN endpoint to the end user will be compressed. The requested content must be larger than 1 byte and smaller than 1 MB.",
          "type": "boolean"
        },
        "isHttpAllowed": {
          "description": "Indicates whether HTTP traffic is allowed on the endpoint. Default value is true. At least one protocol (HTTP or HTTPS) must be allowed.",
          "type": "boolean"
        },
        "isHttpsAllowed": {
          "description": "Indicates whether HTTPS traffic is allowed on the endpoint. Default value is true. At least one protocol (HTTP or HTTPS) must be allowed.",
          "type": "boolean"
        },
        "queryStringCachingBehavior": {
          "description": "Defines the query string caching behavior",
          "$ref": "#/definitions/QueryStringCachingBehavior"
        },
        "geoFilters": {
          "description": "The list of geo filters for the CDN endpoint.",
          "type": "array",
          "items": {
            "$ref": "#/definitions/GeoFilter"
          }
	    }
      }
    },
    "DeepCreatedOrigin": {
      "description": "Origins to be added when creating a CDN endpoint.",
      "type": "object",
      "required": [
        "name"
      ],
      "properties": {
        "name": {
          "description": "Origin name",
          "type": "string"
        },
        "properties": {
          "x-ms-client-flatten": true,
          "$ref": "#/definitions/DeepCreatedOriginProperties"
        }
      },
      "x-ms-azure-resource": true
    },
    "DeepCreatedOriginProperties": {
      "description": "Properties of origins Properties of the origin created on the CDN endpoint.",
      "type": "object",
      "required": [
        "hostName"
      ],
      "properties": {
        "hostName": {
          "description": "The address of the origin. Domain names, IPv4 addresses, and IPv6 addresses are supported.",
          "type": "string"
        },
        "httpPort": {
          "description": "The value of the HTTP port. Must be between 1 and 65535",
          "type": "integer",
          "maximum": 65535,
          "exclusiveMaximum": false,
          "minimum": 1,
          "exclusiveMinimum": false
        },
        "httpsPort": {
          "description": "The value of the HTTPS port. Must be between 1 and 65535",
          "type": "integer",
          "maximum": 65535,
          "exclusiveMaximum": false,
          "minimum": 1,
          "exclusiveMinimum": false
        }
      },
      "x-ms-azure-resource": true
    },
    "GeoFilter": {
      "description": "Geo filter of a CDN endpoint.",
      "type": "object",
      "required": [
        "relativePath",
        "action",
        "countryCodes"
      ],
      "properties": {
        "relativePath": {
          "description": "Relative path applicable to geo filter. (e.g. '/mypictures', '/mypicture/kitty.jpg', and etc.)",
          "type": "string"
        },
        "action": {
          "description": "Action of the geo filter.",
          "type": "string"
        },
        "countryCodes":    {
          "description": "Two letter country codes of the geo filter. (e.g. AU, MX, and etc.)",
          "type": "array",
          "items": {
            "type": "string"
          }
        }
      }
    },
    "PurgeParameters": {
      "type": "object",
      "description": "Parameters required for endpoint purge.",
      "required": [
        "contentPaths"
      ],
      "properties": {
        "contentPaths": {
          "description": "The path to the content to be purged. Can describe a file path or a wild card directory.",
          "type": "array",
          "items": {
            "type": "string"
          }
        }
      }
    },
    "LoadParameters": {
      "type": "object",
      "description": "Parameters required for endpoint load.",
      "required": [
        "contentPaths"
      ],
      "properties": {
        "contentPaths": {
          "description": "The path to the content to be loaded. Should describe a file path.",
          "type": "array",
          "items": {
            "type": "string"
          }
        }
      }
    },
    "Origin": {
      "description": "CDN origin is the source of the content being delivered via CDN. When the edge nodes represented by an endpoint do not have the requested content cached, they attempt to fetch it from one or more of the configured origins.",
      "type": "object",
      "allOf": [
        {
          "$ref": "#/definitions/Resource"
        }
      ],
      "properties": {
        "properties": {
          "x-ms-client-flatten": true,
          "$ref": "#/definitions/OriginProperties"
        }
      }
    },
    "OriginProperties": {
      "description":"The JSON object that contains the properties of the origin to create.",
      "required": [
        "hostName"
      ],
      "properties": {
        "hostName": {
          "description": "The address of the origin. Domain names, IPv4 addresses, and IPv6 addresses are supported.",
          "type": "string"
        },
        "httpPort": {
          "description": "The value of the HTTP port. Must be between 1 and 65535.",
          "type": "integer",
          "maximum": 65535,
          "exclusiveMaximum": false,
          "minimum": 1,
          "exclusiveMinimum": false
        },
        "httpsPort": {
          "description": "The value of the https port. Must be between 1 and 65535.",
          "type": "integer",
          "maximum": 65535,
          "exclusiveMaximum": false,
          "minimum": 1,
          "exclusiveMinimum": false
        },
        "resourceState": {
          "description": "Resource status of the origin.",
          "readOnly": true,
          "enum": [
            "Creating",
            "Active",
            "Deleting"
          ],
          "type": "string",
          "x-ms-enum": {
            "name": "OriginResourceState",
            "modelAsString": true
          }
        },
        "provisioningState": {
          "readOnly": true,          
          "description": "Provisioning status of the origin.",
          "type": "string"
        }
      }
    },
    "OriginUpdateParameters": {
      "type": "object",
      "description": "Origin properties needed for origin creation or update.",
      "properties": {
        "properties": {
          "x-ms-client-flatten": true,
          "$ref": "#/definitions/OriginPropertiesParameters"
        }
      },
      "x-ms-azure-resource": true
    },
    "OriginPropertiesParameters": {
      "description": "The JSON object that contains the properties of the origin to create.",
      "properties": {
        "hostName": {
          "description": "The address of the origin. Domain names, IPv4 addresses, and IPv6 addresses are supported.",
          "type": "string"
        },
        "httpPort": {
          "description": "The value of the HTTP port. Must be between 1 and 65535.",
          "type": "integer",
          "maximum": 65535,
          "exclusiveMaximum": false,
          "minimum": 1,
          "exclusiveMinimum": false
        },
        "httpsPort": {
          "description": "The value of the HTTPS port. Must be between 1 and 65535.",
          "type": "integer",
          "maximum": 65535,
          "exclusiveMaximum": false,
          "minimum": 1,
          "exclusiveMinimum": false
        }
      }
    },
    "OriginListResult": {
      "description":"Result of the request to list origins. It contains a list of origin objects and a URL link to get the next set of results.",
      "properties": {
        "value": {
          "type": "array",
          "items": {
            "$ref": "#/definitions/Origin"
          },
          "description": "List of CDN origins within an endpoint"
        },
        "nextLink": {
          "type": "string",
          "description": "URL to get the next set of origin objects if there are any."
        }
      }
    },
    "CustomDomain": {
      "description": "CDN CustomDomain represents a mapping between a user-specified domain name and a CDN endpoint. This is to use custom domain names to represent the URLs for branding purposes.",
      "type": "object",
      "allOf": [
        {
          "$ref": "#/definitions/Resource"
        }
      ],
      "properties": {
        "properties": {
          "x-ms-client-flatten": true,
          "$ref": "#/definitions/CustomDomainProperties"
        }
      }
    },
    "CustomDomainProperties": {
      "description": "The JSON object that contains the properties of the custom domain to create.",
      "required": [
        "hostName"
      ],
      "properties": {
        "hostName": {
          "description": "The host name of the custom domain. Must be a domain name.",
          "type": "string"
        },
        "resourceState": {
          "description": "Resource status of the custom domain.",
          "readOnly": true,
          "enum": [
            "Creating",
            "Active",
            "Deleting"
          ],
          "type": "string",
          "x-ms-enum": {
            "name": "CustomDomainResourceState",
            "modelAsString": true
          }
        },
        "provisioningState": {
          "readOnly": true,          
          "description": "Provisioning status of the custom domain.",
          "type": "string"
        }
      }
    },
    "CustomDomainParameters": {
      "description": "The customDomain JSON object required for custom domain creation or update.",
      "type": "object",
      "properties": {
        "properties": {
          "x-ms-client-flatten": true,
          "$ref": "#/definitions/CustomDomainPropertiesParameters"
        }
      }
    },
    "CustomDomainPropertiesParameters": {
      "description": "The JSON object that contains the properties of the custom domain to create.",
      "required": [
        "hostName"
      ],
      "properties": {
        "hostName": {
          "description": "The host name of the custom domain. Must be a domain name.",
          "type": "string"
        }
      }
    },
    "CustomDomainListResult": {
      "description": "Result of the request to list custom domains. It contains a list of custom domain objects and a URL link to get the next set of results.",
      "properties": {
        "value": {
          "type": "array",
          "items": {
            "$ref": "#/definitions/CustomDomain"
          },
          "description": "List of CDN CustomDomains within an endpoint."
        },
        "nextLink": {
          "type": "string",
          "description": "URL to get the next set of custom domain objects if there are any."
        }
      }
    },
    "ValidateCustomDomainInput": {
      "description": "Input of the custom domain to be validated.",
      "type": "object",
      "required": [
        "hostName"
      ],
      "properties": {
        "hostName": {
          "description": "The host name of the custom domain. Must be a domain name.",
          "type": "string"
        }
      }
    },
    "ValidateCustomDomainOutput": {
      "description": "Output of custom domain validation.",
      "type": "object",
      "properties": {
        "customDomainValidated": {
          "description": "Indicates whether the custom domain is validated or not.",
          "type": "boolean"
        },
        "reason": {
          "description": "The reason why the custom domain is not valid.",
          "type": "string"
        },
        "message": {
          "description": "The message describing why the custom domain is not valid.",
          "type": "string"
        }
      }
    },
    "CheckNameAvailabilityInput": {
      "description": "Input of CheckNameAvailability API.",
      "type": "object",
      "required": [
        "name",
        "type"
      ],
      "properties": {
        "name": {
          "description": "The resource name to validate.",
          "type": "string"
        },
        "type": {
          "description": "The type of the resource whose name is to be validated.",
          "$ref": "#/definitions/ResourceType"
        }
      }
    },
    "CheckNameAvailabilityOutput": {
      "description": "Output of check name availability API.",
      "type": "object",
      "properties": {
        "NameAvailable": {
          "description": "Indicates whether the name is available.",
          "type": "boolean"
        },
        "Reason": {
          "description": "The reason why the name is not available.",
          "type": "string"
        },
        "Message": {
          "description": "The detailed error message describing why the name is not available.",
          "type": "string"
        }
      }
    },
    "ResourceType": {
      "description": "Type of CDN resource used in CheckNameAvailability.",
      "enum": [
        "Microsoft.Cdn/Profiles/Endpoints"
      ],
      "type": "string",
      "x-ms-enum": {
        "name": "ResourceType",
        "modelAsString": false
      }
    },
    "Operation": {
      "description": "CDN REST API operation",
      "type": "object",
      "properties": {
        "name": {
          "description": "Operation name: {provider}/{resource}/{operation}",
          "type": "string"
        },
        "display": {
          "description": "The object that represents the operation.",
          "properties": {
            "provider": {
              "description": "Service provider: Microsoft.Cdn",
              "type": "string"
            },
            "resource": {
              "description": "Resource on which the operation is performed: Profile, endpoint, etc.",
              "type": "string"
            },
            "operation": {
              "description": "Operation type: Read, write, delete, etc.",
              "type": "string"
            }
          }
        }
      }
    },
    "OperationListResult": {
     "description": "Result of the request to list CDN operations. It contains a list of operations and a URL link to get the next set of results.",
      "properties": {
        "value": {
          "type": "array",
          "items": {
            "$ref": "#/definitions/Operation"
          },
          "description": "List of CDN operations supported by the CDN resource provider."
        },
        "nextLink": {
          "type": "string",
          "description": "URL to get the next set of operation list results if there are any."
        }
      }
    },
    "Resource": {
      "description": "The Resource definition.",
      "properties": {
        "id": {
          "description": "Resource ID.",
          "readOnly": true,
          "type": "string"
        },
        "name": {
          "description": "Resource name.",
          "readOnly": true,
          "type": "string"
        },
        "type": {
          "description": "Resource type.",
          "readOnly": true,
          "type": "string"
        },
        "location": {
          "type": "string",
          "description": "Resource location."
        },
        "tags": {
          "type": "object",
          "additionalProperties": {
            "type": "string"
          },
          "description": "Resource tags."
        }
      },
      "required": [
        "location"
      ],
      "x-ms-azure-resource": true
    },
    "QueryStringCachingBehavior": {
      "description": "Defines the query string caching behavior.",
      "enum": [
        "IgnoreQueryString",
        "BypassCaching",
        "UseQueryString",
        "NotSet"
      ],
      "type": "string",
      "x-ms-enum": {
        "name": "QueryStringCachingBehavior",
        "modelAsString": false
      }
    },
    "Sku": {
      "description": "The SKU (pricing tier) of the CDN profile.",
      "properties": {
        "name": {
          "description": "Name of the pricing tier.",
          "enum": [
            "Standard_Verizon",
            "Premium_Verizon",
            "Custom_Verizon",
            "Standard_Akamai",
            "Standard_ChinaCdn"
          ],
          "type": "string",
          "x-ms-enum": {
            "name": "SkuName",
            "modelAsString": true
          }
        }
      },
      "type": "object"
    },
    "ErrorResponse": {
      "description": "Error reponse indicates CDN service is not able to process the incoming request. The reason is provided in the error message.",
      "type": "object",
      "properties": {
        "code": {
          "description": "Error code.",
          "type": "string"
        },
        "message": {
          "description": "Error message indicating why the operation failed.",
          "type": "string"
        }
      }
    }
  },
  "parameters": {
    "subscriptionIdParameter": {
      "name": "subscriptionId",
      "in": "path",
      "description": "Azure Subscription ID.",
      "required": true,
      "type": "string"
    },
    "apiVersionParameter": {
      "name": "api-version",
      "in": "query",
      "required": true,
      "type": "string",
      "description": "Version of the API to be used with the client request. Current version is 2016-10-02."
    },
    "resourceGroupNameParameter": {
      "name": "resourceGroupName",
      "in": "path",
      "required": true,
      "type": "string",
      "pattern": "^[-\\w\\._\\(\\)]+$", 
      "minLength": 1, 
      "maxLength": 90 ,
      "x-ms-parameter-location": "method",
      "description": "Name of the Resource group within the Azure subscription."
    }
  }
}<|MERGE_RESOLUTION|>--- conflicted
+++ resolved
@@ -982,84 +982,6 @@
           }
         }
       },
-<<<<<<< HEAD
-      "put": {
-        "tags": [
-          "Origins"
-        ],
-        "description": "Creates a new CDN origin within an endpoint.",
-        "operationId": "Origins_Create",
-        "parameters": [
-          {
-            "$ref": "#/parameters/resourceGroupNameParameter"
-          },
-          {
-            "name": "profileName",
-            "in": "path",
-            "description": "Name of the CDN profile which is unique within the resource group.",
-            "required": true,
-            "type": "string"
-          },
-          {
-            "name": "endpointName",
-            "in": "path",
-            "description": "Name of the endpoint under the profile which is unique globally.",
-            "required": true,
-            "type": "string"
-          },
-          {
-            "name": "originName",
-            "in": "path",
-            "description": "Name of the endpoint under the profile which is unique globally.",
-            "required": true,
-            "type": "string"
-          },
-          {
-            "name": "originCreateProperties",
-            "in": "body",
-            "description": "Origin properties",
-            "required": true,
-            "schema": {
-              "$ref": "#/definitions/Origin"
-            }
-          },
-          {
-            "$ref": "#/parameters/subscriptionIdParameter"
-          },
-          {
-            "$ref": "#/parameters/apiVersionParameter"
-          }
-        ],
-        "responses": {
-          "200": {
-            "description": "OK.",
-            "schema": {
-              "$ref": "#/definitions/Origin"
-            }
-          },
-          "201": {
-            "description": "Created.",
-            "schema": {
-              "$ref": "#/definitions/Origin"
-            }
-          },
-          "202": {
-            "description": "Accepted and the operation will complete asynchronously.",
-            "schema": {
-              "$ref": "#/definitions/Origin"
-            }
-          },
-          "default": {
-            "description": "CDN error response describing why the operation failed.",
-            "schema": {
-              "$ref": "#/definitions/ErrorResponse"
-            }
-          }
-        },
-        "x-ms-long-running-operation": true
-      },
-=======
->>>>>>> ada225ad
       "patch": {
         "tags": [
           "Origins"
@@ -1128,66 +1050,6 @@
           }
         },
         "x-ms-long-running-operation": true
-<<<<<<< HEAD
-      },
-      "delete": {
-        "tags": [
-          "Origins"
-        ],
-        "description": "Deletes an existing CDN origin within an endpoint.",
-        "operationId": "Origins_Delete",
-        "parameters": [
-          {
-            "$ref": "#/parameters/resourceGroupNameParameter"
-          },
-          {
-            "name": "profileName",
-            "in": "path",
-            "description": "Name of the CDN profile which is unique within the resource group.",
-            "required": true,
-            "type": "string"
-          },
-          {
-            "name": "endpointName",
-            "in": "path",
-            "description": "Name of the endpoint under the profile which is unique globally.",
-            "required": true,
-            "type": "string"
-          },
-          {
-            "name": "originName",
-            "in": "path",
-            "description": "Name of the origin which is unique within the endpoint.",
-            "required": true,
-            "type": "string"
-          },
-          {
-            "$ref": "#/parameters/subscriptionIdParameter"
-          },
-          {
-            "$ref": "#/parameters/apiVersionParameter"
-          }
-        ],
-        "responses": {
-          "202": {
-            "description": "Accepted and the operation will complete asynchronously.",
-            "schema": {
-              "$ref": "#/definitions/Origin"
-            }
-          },
-          "204": {
-            "description": "No Content."
-          },
-          "default": {
-            "description": "CDN error response describing why the operation failed.",
-            "schema": {
-              "$ref": "#/definitions/ErrorResponse"
-            }
-          }
-        },
-        "x-ms-long-running-operation": true
-=======
->>>>>>> ada225ad
       }
     },
     "/subscriptions/{subscriptionId}/resourceGroups/{resourceGroupName}/providers/Microsoft.Cdn/profiles/{profileName}/endpoints/{endpointName}/customDomains": {

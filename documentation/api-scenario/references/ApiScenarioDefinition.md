# API Scenario Definition Reference

## API Scenario Definition File

See [API Scenario Definition File Schema](./v1.2/schema.json#L1)

File should be in format of yaml.

**Example:**

```yaml
scope: ResourceGroup
variables:
  publicIpAddressName: pubipdns
prepareSteps:
  - step: prepare_resources
    armTemplate: ./dep-something.json
scenarios:
  - description: test_network_public_ip
    steps:
      - step: Create_publicIPAddresses_pubipdns
        exampleFile: ../examples/Create_publicIPAddresses_pubipdns_Generated.json
    variables:
      publicIpAddressName: pubipdns
```

**Fields:**

- **scope**
  - **Type:** Required, Enum
  - **Enum:** ResourceGroup, Subscription, Tenant
  - Now only "ResourceGroup" is supported.
    - **ResourceGroup:** All of the following API scenario and steps should be under some resourceGroup. It means:
      - The consumer (API scenario runner or anything consumes API scenario) SHOULD maintain the resource group itself. Usually it requires user to input the subscriptionId/location, then it creates the resource group before test running, and deletes the resource group after running
      - The consumer SHOULD set the following variables:
        - **subscriptionId**
        - **resourceGroupName**
        - **location**
      - For details of how variables work please see [Variables](./Variables.md)
- **variables**
  - **Type:** Optional, Map of strings or variable containers
  - See [Variables](./Variables.md)
- **prepareSteps**
  - **Type:** Optional, Array of [Step](#step)
  - Steps that should run before every API scenario steps.
- **scenarios**
  - **Type:** Required, Array of [Scenario](#scenario)
- **cleanUpSteps**
  - **Type:** Optional, Array of [Step](#step)
  - Steps that should run after every API scenario steps.

## Scenario

See [Scenario Schema](./v1.2/schema.json#L249).

It defines one API scenario that could go through on its own.

**Example:**

```yaml
description: test_network_public_ip
shareScope: true
steps:
  - step: Create_publicIPAddresses_pubipdns
    exampleFile: ../examples/Create_publicIPAddresses_pubipdns_Generated.json
    operationId: PublicIPAddresses_CreateOrUpdate
variables:
  publicIpAddressName: pubipdns
```

**Fields:**

- **description**
  - **Type:** Required, String
  - Description for this API scenario.
- **shareScope**
  - **Type:** Optional, Boolean or String
  - **Default:** true
  - Describe how the scope (ResourceGroup if scope is ResourceGroup) could be shared with other scenarios.  If true or the same string value for different API scenario, they share the same scope, which means:
    - These API scenarios will run under the same scope (e.g. ResourceGroup).
    - **prepareSteps** and **cleanUpSteps** will run only once in the scope. The variables will be shared.
  - By default all the API scenario in one definition file will be launched in the same scope.  If shareScope is false, the API scenarios will not share anything with others in the same file.
- **variables**
  - **Type:** Optional, Map of strings
  - See [Variables](./Variables.md)
- **steps**
  - **Type:** Required, Array of [Step](#step)
  - Steps in this API scenario

## Step

See [Step Schema](./v1.2/schema.json#L280).

Defines one step in API scenario.

Should be one of the following:

- [Step REST Call](#step-rest-call)
  - [REST Operation](#rest-operation)
  - [REST Example](#rest-example)
- [Step ARM Template](#step-arm-template)
- [Step ARM Deployment Script](#step-arm-deployment-script)

All of the above definitions share the following fields:

- **step**
  - **Type:** Required, String
  - Step name. Must be unique in the same file.
- **description**
  - **Type:** Optional, String
  - A brief explanation about the step
- **variables**
  - **Type:** Optional, Map of Strings or variables
  - See [Variables](./Variables.md)

## Step ARM Template

See [Step ARM Template Schema](./v1.2/schema.json#L427).

Step to deploy ARM template to the scope. Template parameters and outputs will also interact with variables automatically, see [Variables](./Variables.md).

**Example:**

```yaml
- step: prepare_resources
  armTemplate: ./dep-storage-account.json
```

**Fields:**

- **armTemplate**
  - **Type:** Required, String
  - Path to ARM template json file. See [ARM Template](https://docs.microsoft.com/azure/templates/).

## Step ARM Deployment Script

See [Step ARM Deployment Script Schema](./v1.2/schema.json#L448).

Step to deploy ARM deployment script to the scope. Template parameters and outputs will also interact with variables automatically, see [Variables](./Variables.md).

**Example:**

```yaml
- step: Add_Dns_Cname_Record
  armDeploymentScript: ./templates/create_cname_record.ps1
  environmentVariables:
    - name: resourceGroupName
      value: $(dnsResourceGroup)
    - name: dnsZoneName
      value: $(customDomainName)
    - name: dnsCname
      value: $(dnsCname)
    - name: dnsCnameAlias
      value: $(serviceName).somedomain.com
```

**Fields:**

- **armDeploymentScript**
  - **Type:** Required, String
  - Path to script file. See [ARM Deployment Script Template](https://docs.microsoft.com/en-us/azure/azure-resource-manager/templates/deployment-script-template).
- **arguments**
  - **Type:** Optional, String
  - Arguments for the script. Same as arguments in ARM Template. See [ARM Deployment Script Template](https://docs.microsoft.com/en-us/azure/azure-resource-manager/templates/deployment-script-template).
- **environmentVariables**
  - **Type:** Optional, Array of [EnvironmentVariable](#EnvironmentVariable)
  - Specify the environment variables to pass over to the script.

### EnvironmentVariable

**Example:**

```yaml
- name: dnsCname
  value: asc
- name: dnsCnameAlias
  value: $(serviceName).somedomain.com
```

**Fields:**

- **name**
  - **Type:** Required, String
  - Name of Variable.
- **value**
  - **Type:** Required, String
  - See [Variables](./Variables.md).

## Step REST Call

Step to run a rest call defined in swagger operation. This may not be just one http call.

- If the operation is a long running operation (LRO), then follow the LRO polling strategy:
  - Response statusCode must be 200 if the LRO succeeded, no matter what code the initial response is.
  - If the LRO is PUT/PATCH, the runner should automatically insert a GET after the polling to verify the resource update result.
- If the operation is DELETE, then after the operation, the runner should automatically insert a GET to verify resource cannot be found.

REST call step could be defined either by an operation, or by an example file. REST call will have computed **requestParameter** and **responseExpected** after parsing and loading.
<<<<<<< HEAD

### REST Operation

See [Step Operation Schema](./v1.2/schema.json#L339)

**Example:**
```yml
- step: createPublicIPAddress
  operationId: PublicIPAddresses_CreateOrUpdate
=======

### REST Operation

See [Step Operation Schema](./v1.2/schema.json#L339)

**Example:**
```yml
- step: createPublicIPAddress
  operationId: PublicIPAddresses_CreateOrUpdate
```

**Fields:**

- **operationId:**
  - **Type:** Required, String
  - OperationId defined in Swagger.
- **parameters:**
  - **Type:** Optional, Map from parameter name to parameter value
- **responses:**
  - **Type:** Optional, Map from expected response code to response headers and body.
- **outputVariables**
  - **Type:** Optional, Map from variable name to object with property:
    - **type**: Required, String
    - **fromRequest**
      - **Type:** Required, String
      - Path to the request field to be used as variable.
    - **fromResponse**
      - **Type:** Required, String
      - Path to the response field to be used as variable.

### REST Example

See [Step Example Schema](./v1.2/schema.json#L389)

**Example:**

```yaml
- step: Create_publicIPAddresses_pubipdns
  exampleFile: ../examples/Create_publicIPAddresses_pubipdns_Generated.json
>>>>>>> 14007e94
```

**Fields:**

<<<<<<< HEAD
- **operationId:**
  - **Type:** Required, String
  - OperationId defined in Swagger.
- **parameters:**
  - **Type:** Optional, Map from parameter name to parameter value
- **responses:**
  - **Type:** Optional, Map from expected response code to response headers and body.
=======
- **exampleFile**
  - **Type:** Required, String
  - Path to example file. Should be in format of "x-ms-example" files.
- **requestUpdate**
  - **Type:** Optional, Array of [JsonPatchOp](#jsonpatchop)
  - Updates that apply to the **requestParameters** before sending it, with `/parameters` in example as root of Json path.
- **responseUpdate**
  - **Type:** Optional, Array of [JsonPatchOp](#jsonpatchop)
  - Updates that apply to the **responseExpected**, with `/responses` in example as root of Json path.
>>>>>>> 14007e94
- **outputVariables**
  - **Type:** Optional, Map from variable name to object with property:
    - **type**: Required, String
    - **fromRequest**
      - **Type:** Required, String
      - Path to the request field to be used as variable.
    - **fromResponse**
      - **Type:** Required, String
      - Path to the response field to be used as variable.

<<<<<<< HEAD
### REST Example

See [Step Example Schema](./v1.2/schema.json#L389)

**Example:**

```yaml
- step: Create_publicIPAddresses_pubipdns
  exampleFile: ../examples/Create_publicIPAddresses_pubipdns_Generated.json
```

**Fields:**

- **exampleFile**
  - **Type:** Required, String
  - Path to example file. Should be in format of "x-ms-example" files.
- **requestUpdate**
  - **Type:** Optional, Array of [JsonPatchOp](#jsonpatchop)
  - Updates that applies to the requestParameters before sending it.
- **responseUpdate**
  - **Type:** Optional, Array of [JsonPatchOp](#jsonpatchop)
  - Updates that applies to the responseExpected.
- **outputVariables**
  - **Type:** Optional, Map from variable name to object with property:
    - **type**: Required, String
    - **fromRequest**
      - **Type:** Required, String
      - Path to the request field to be used as variable.
    - **fromResponse**
      - **Type:** Required, String
      - Path to the response field to be used as variable.
=======
**Conventions:**

When the scope is `ResourceGroup` and the request is a PUT/PATCH, the **requestUpdate** JsonPatchOp items starting with body parameter name SHOULD be applied to the response body (if any) for all successful status codes, excluding writeOnly properties - `x-ms-secret: true` or `x-ms-mutability` doesn't contain `read`.

The **responseUpdate** SHOULD be applied after the **requestUpdate**, providing option to override the behavior by convention.

The behavior of applying **requestUpdate** to the response body should follow JSON merge-patch ([RFC 7396](https://tools.ietf.org/html/rfc7396)).

The whole process is illustrated as below pseudo-code:
```
if (scope is 'ResourceGroup' && operation.verb in ('PUT', 'PATCH')) {
  updatedRequestBody = apply_JsonPatchOp(initialRequestBody, requestUpdate.body);
  mergePatch = generate_JsonMergePatch(initialRequestBody, updatedRequestBody);
  for (each successful status code) {
    if (response.body is not empty) {
      updatedResponseBody = apply_JsonMergePatch(initialResponseBody, mergePatch);
      updatedResponseBody = exclude_WriteOnly_Properties(updatedResponseBody);
      updatedResponseBody = apply_JsonPatchOp(updatedResponseBody, responseUpdate.body);
    }
  }
}
```
>>>>>>> 14007e94

### JsonPatchOp

See [Json Patch Operation Schema](./v1.2/schema.json#L490)

JsonPatchOp is used to define the update operation on json. You could add, remove, replace, copy, move, and test on json path.
All the json path used in JsonPatchOp is in format of [JsonPointer](https://datatracker.ietf.org/doc/html/rfc6901).

- [JsonPatchOp](#jsonpatchop)
  - [JsonPatchOpAdd](#jsonpatchopadd)
  - [JsonPatchOpRemove](#jsonpatchopremove)
  - [JsonPatchOpReplace](#jsonpatchopreplace)
  - [JsonPatchOpCopy](#jsonpatchopcopy)
  - [JsonPatchOpMove](#jsonpatchopmove)
  - [JsonPatchOpTest](#jsonpatchoptest)

#### JsonPatchOpAdd

**Example**

```yaml
add: /properties/items
value: 1
```

**Fields:**

- **add**
  - **Type:** Required, JsonPointer
- **value**
  - **Type:** Required, Any

Add json property at specified path.

1. If any segment of path does not exist, then it will be created.
2. If any value already exists on the path, then it will be overwritten.
3. If the parent of the destination is array, then the value will be inserted at the specified index.

**Example of add**

```
apply:
- add: /properties/location
  value: "eastus"

on data:
- { "properties": { } }

result:
- { "properties": { "location": "eastus" } } }

---
apply:
- add: /properties/items/1
  value: 4

on data:
- { "properties": { "items": [1, 2, 3] } }

result:
- { "properties": { "items": [1, 4, 2, 3] } }
```

#### JsonPatchOpRemove

**Example**

```yaml
remove: /properties/items/1
```

**Fields:**

- **remove**
  - **Type:** Required, JsonPointer

Remove element at specified path.

1. If any segment of path does not exist, then error will be thrown.
2. If parent of the specified path is array, then the element will be removed from the array.

**Example of remove**

```
apply:
- remove: /properties/items

on data:
- { "properties": { "items": [1, 2, 3] } }

result:
- { "properties": { } }

---
apply:
- remove: /properties/items/1

on data:
- { "properties": { "items": [1, 2, 3] } }

result:
- { "properties": { "items": [1, 3] } }
```

#### JsonPatchOpReplace

**Example**

```yaml
replace: /properties/items
value: 1
```

**Fields:**

- **replace**
  - **Type:** Required, JsonPointer
- **value**
  - **Type:** Required, Any

Replace json property at specified path.

1. If any segment of path does not exist, error will be thrown.
2. If any value already exists on the path, then it will be overwritten.

**Example of replace**

```
apply:
- replace: /properties/location
  value: "eastus"

on data:
- { "properties": { "location": "westus" } }

result:
- { "properties": { "location": "eastus" } } }
```

#### JsonPatchOpCopy

**Example**

```yaml
copy: /properties/items2
from: /properties/items
```

**Fields:**

- **copy**
  - **Type:** Required, JsonPointer
- **from**
  - **Type:** Required, JsonPointer

Copy json property from specified path to another path. Array index is also supported and works as add/remove does.

**Example of copy**

```
apply:
- copy: /properties/items2
  from: /properties/items

on data:
- { "properties": { "items": [1, 2, 3] } }

result:
- { "properties": { "items": [1, 2, 3] }, "items2": [1, 2, 3] } }
```

#### JsonPatchOpMove

**Example**

```yaml
move: /properties/items2
from: /properties/items
```

**Fields:**

- **move**
  - **Type:** Required, JsonPointer
- **from**
  - **Type:** Required, JsonPointer

Move json property from specified path to another path. It works as a combination of remove followed by add. Array index is also supported and works as add/remove does.

**Example of move**

```
apply:
- move: /properties/items2
  from: /properties/items

on data:
- { "properties": { "items": [1, 2, 3] } }

result:
- { "properties": { "items2": [1, 2, 3] } }
```

#### JsonPatchOpTest

**Example**

```yaml
test: /properties/item
value: a
```

**Fields:**

- **test**
  - **Type:** Required, JsonPointer
- **value**
  - **Type:** Required, Object

Test that a value at the target location is equal to a specified value.

**Example of test**

```
apply:
- test: /properties/a
  value: 1

on data:
- { "properties": { "a": 0, "b": 1} }

result:
- throws error
```<|MERGE_RESOLUTION|>--- conflicted
+++ resolved
@@ -196,17 +196,6 @@
 - If the operation is DELETE, then after the operation, the runner should automatically insert a GET to verify resource cannot be found.
 
 REST call step could be defined either by an operation, or by an example file. REST call will have computed **requestParameter** and **responseExpected** after parsing and loading.
-<<<<<<< HEAD
-
-### REST Operation
-
-See [Step Operation Schema](./v1.2/schema.json#L339)
-
-**Example:**
-```yml
-- step: createPublicIPAddress
-  operationId: PublicIPAddresses_CreateOrUpdate
-=======
 
 ### REST Operation
 
@@ -246,20 +235,10 @@
 ```yaml
 - step: Create_publicIPAddresses_pubipdns
   exampleFile: ../examples/Create_publicIPAddresses_pubipdns_Generated.json
->>>>>>> 14007e94
-```
-
-**Fields:**
-
-<<<<<<< HEAD
-- **operationId:**
-  - **Type:** Required, String
-  - OperationId defined in Swagger.
-- **parameters:**
-  - **Type:** Optional, Map from parameter name to parameter value
-- **responses:**
-  - **Type:** Optional, Map from expected response code to response headers and body.
-=======
+```
+
+**Fields:**
+
 - **exampleFile**
   - **Type:** Required, String
   - Path to example file. Should be in format of "x-ms-example" files.
@@ -269,7 +248,6 @@
 - **responseUpdate**
   - **Type:** Optional, Array of [JsonPatchOp](#jsonpatchop)
   - Updates that apply to the **responseExpected**, with `/responses` in example as root of Json path.
->>>>>>> 14007e94
 - **outputVariables**
   - **Type:** Optional, Map from variable name to object with property:
     - **type**: Required, String
@@ -280,39 +258,6 @@
       - **Type:** Required, String
       - Path to the response field to be used as variable.
 
-<<<<<<< HEAD
-### REST Example
-
-See [Step Example Schema](./v1.2/schema.json#L389)
-
-**Example:**
-
-```yaml
-- step: Create_publicIPAddresses_pubipdns
-  exampleFile: ../examples/Create_publicIPAddresses_pubipdns_Generated.json
-```
-
-**Fields:**
-
-- **exampleFile**
-  - **Type:** Required, String
-  - Path to example file. Should be in format of "x-ms-example" files.
-- **requestUpdate**
-  - **Type:** Optional, Array of [JsonPatchOp](#jsonpatchop)
-  - Updates that applies to the requestParameters before sending it.
-- **responseUpdate**
-  - **Type:** Optional, Array of [JsonPatchOp](#jsonpatchop)
-  - Updates that applies to the responseExpected.
-- **outputVariables**
-  - **Type:** Optional, Map from variable name to object with property:
-    - **type**: Required, String
-    - **fromRequest**
-      - **Type:** Required, String
-      - Path to the request field to be used as variable.
-    - **fromResponse**
-      - **Type:** Required, String
-      - Path to the response field to be used as variable.
-=======
 **Conventions:**
 
 When the scope is `ResourceGroup` and the request is a PUT/PATCH, the **requestUpdate** JsonPatchOp items starting with body parameter name SHOULD be applied to the response body (if any) for all successful status codes, excluding writeOnly properties - `x-ms-secret: true` or `x-ms-mutability` doesn't contain `read`.
@@ -335,7 +280,6 @@
   }
 }
 ```
->>>>>>> 14007e94
 
 ### JsonPatchOp
 

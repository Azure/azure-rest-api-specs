# OpenAPI Specifications Authoring - Automated Guidelines #

This document lists the set of automated rules that can be validated against OpenAPI(swagger) spec by running [validation tools](https://github.com/Azure/adx-documentation-pr/wiki/OpenAPI-Validation-tools). Please visit [here for Manual guidelines](openapi-authoring-manual-guidelines.md).

It is a requirement to conform to all manual and automated rules with severity "Error" before sending a pull request for review.

We request OpenAPI(Swagger) spec authoring be assigned to engineers who have an intimate knowledge of a service endpoint and its developer experience to avoid feeding inefficiencies into teams that focus on Azure developer experiences and the rest of the Azure eco-system.

## Index
* [Error vs. Warning](#error-vs-warning)
* [Automated Rules](#automated-rules)
  * [RPC Violations](#rpc-violations)
    * [RPC Errors](#rpc-errors)
    * [RPC Warnings](#rpc-warnings)
  * [SDK Violations](#sdk-violations)
    * [SDK Errors](#sdk-errors)
    * [SDK Warnings](#sdk-warnings)
* [Rule Descriptions](#rule-descriptions)

## Error vs Warning
- Rules with severity "Error" have to be addressed for the OpenAPI(swagger) spec to be approved by the reviewers. If there is a strong reason for why the rule cannot be addressed in an OpenAPI(swagger) spec it will be a permanent exception, then [suppression process](https://github.com/Azure/adx-documentation-pr/wiki/Swagger-Validation-Errors-Suppression) must be followed.

- Rules with severity "Warning" are either strong recommendations made by Azure developer experience team for better SDK/Documentation experience or they point out something to evaluate, for example, the warning for booleans asks the user to evaluate whether the property should be a boolean or not. 

## Automated Rules

### RPC Violations

#### RPC Errors

| Id | Rule Name | Output Message |Severity | 
| --- | --- | --- | --- |
| [M3012](#M3012)	| [APIVersionPattern](#M3012)	| API Version must be in the format: yyyy-MM-dd, optionally followed by -preview, -alpha, -beta, -rc, -privatepreview.	|  Error |
| M3019	| ARMResourcePropertiesBag	| Top level property names should not be repeated inside the properties bag for ARM resource '{0}'. Properties [{1}] conflict with ARM top level properties. Please rename these. | Error |
| [M3016](#M3016)	| [BodyPropertiesNamesCamelCase](#M3016) | Property named: "{0}", must follow camelCase style. Example: "{1}". | Error |
| [M3016](#M3016)	| [DefinitionsPropertiesNamesCamelCase](#M3016)  | Property named: "{0}", for definition: "{1}" must follow camelCase style. Example: "{2}". | Error |
| M3006	| BodyTopLevelProperties | Top level properties should be one of name, type, id, location, properties, tags, plan, sku, etag, managedBy, identity. Extra properties found: "{0}". | Error |
| [R3008](#R3008)	| CollectionObjectPropertiesNaming | Collection object {0} returned by list operation {1} with 'x-ms-pageable' extension, has no property named 'value'. | Error |
| M2044	| HttpVerbValidation | Permissible values for HTTP Verb are delete,get,put,patch,head,options,post. | Error |
| [R3023](#R3023)	| OperationsAPIImplementation | Operations API must be implemented for '{0}'. | Error |
| M3007	| PutGetPatchResponseValidation | {0} has different responses for PUT/GET/PATCH operations. The PUT/GET/PATCH operations must have same schema response. | Error |
| M3003	| RequiredPropertiesMustExist | Required property does not appear in the list of properties | Error |
| M3001 | ResourceModelValidation | Model definition '{0}' must have the properties 'name', 'id' and 'type' in its hierarchy and these properties must be marked as readonly. | Error |
| M3027	| TrackedResourceGetOperationValidation | Tracked resource '{0}' must have a get operation | Error |
| M3026	| TrackedResourcePatchOperationValidation | Tracked resource '{0}' must have patch operation that at least supports the update of tags | Error |
| [R2059](#R2059)	| UniqueResourcePaths | Multiple resource providers are not allowed in a single spec. More than one the resource paths were found: '{0}'. | Error |
| M3013	| DeleteMustNotHaveRequestBody | 'Delete' operation must not have a request body. | Error |
| M2016	| PatchBodyParametersSchemaValidation | Properties of a PATCH request body must not be {0}. PATCH operation: '{1}' Model Definition: '{2}' Property: '{3}' | Error |
| M2062	| PutResponseResourceValidation | The 200 response model for an ARM PUT operation must have x-ms-azure-resource extension set to true in its hierarchy. Operation: '{0}' Model: '{1}'. | Error |
| M3027	| TrackedResourceListByResourceGroup | The tracked resource, '{0}', must have a list by resource group operation. | Error |
| M3027	| TrackedResourceListBySubscription | The tracked resource, '{0}', must have a list by subscriptions operation. | Error |
| R3011	| DescriptionMustNotBeNodeName | The description provided for a given node (property, parameter, etc.) must not be the same as the name assigned to the node. | Error |
| [R2020](#R2020) | RequiredPropertiesMissingInResourceModel | A `Resource` model must have `name`, `id` and `type` properties defined. | Error |

#### RPC Warnings

| Id | Rule Name | Output Message |Severity | 
| --- | --- | --- | --- |
| M2061	| ProvidersPathValidation |	Type values \"{0}\" have default value(s), please consider parameterizing them | Warning |
| M3018	| BooleanPropertyNotRecommended	| Booleans are not descriptive and make them hard to use. Instead use string enums with allowed set of values defined. |	Warning |
| [R3017](#R3017)	| GuidUsage | Guid used in model definition '{1}' for property '{0}'. Usage of Guid is not recommanded. If GUIDs are absolutely required in your service, please get sign off from the Azure API review board. | Warning |
| M2057	| SkuModelValidation | Sku Model is not valid. A Sku model must have 'name' property. It can also have 'tier', 'size', 'family', 'capacity' as optional properties. | Warning |
| M3010	| TrackedResourceListByImmediateParent | The child tracked resource, '{0}' with immediate parent '{1}', must have a list by immediate parent operation. | Warning |

### SDK Violations

#### SDK Errors

| Id | Rule Name | Output Message |Severity | 
| --- | --- | --- | --- |
| M2026 | AvoidAnonymousTypes, AnonymousBodyParameter |	Inline/anonymous models must not be used, instead define a schema with a model name in the "definitions" section and refer to it. This allows operations to share the models. | Error |
<<<<<<< HEAD
| [R2014](#R2014)	| OperationParametersValidation	| Parameter "subscriptionId" is not allowed in the operations section, define it in the global parameters section instead | Error |
| [R2027](#R2027)	| DefaultMustBeInEnum | The default value is not one of the values enumerated as valid for this element. | Error |
| M1009	| DeleteOperationNameValidation | 'DELETE' operation '{0}' must use method name 'Delete'. | Error |
| M1005	| GetOperationNameValidation | 'GET' operation '{0}' must use method name 'Get' or Method name start with 'List' | Error |
| M1004	| ListByOperationsValidation | Operation must be one of List() - lists all resources under a subscription.  ListByResourceGroup() - list all resources in a resource group within a subscription. ListByParent() - where ""Parent"" is a context specific suffix. It lists all resource under a parent. | Error |
| M1003	| ListOperationNamingWarning | Since operation '{0}' response has model definition '{1}', it should be of the form "*_list*" | Error |
| [R1001](#R1001)	| OperationIdNounInVerb	| Per the Noun_Verb convention for Operation Ids, the noun '{0}' should not appear after the underscore. | Error |
| [R2055](#R2055)	| OneUnderscoreInOperationId | Only 1 underscore is permitted in the operation id, following Noun_Verb conventions.  | Error |
| M1007	| PatchOperationNameValidation | 'PATCH' operation '{0}' must use method name 'Update'. | Error |
| M1006	| PutOperationNameValidation | 'PUT' operation '{0}' must use method name 'Create'. | Error |
| [R2014](#R2014)	| ServiceDefinitionParameters | Parameter "{0}" is referenced but not defined in the global parameters section of Service Definition |Error |
=======
| M2014	| OperationParametersValidation	| Parameter "subscriptionId" is not allowed in the operations section, define it in the global parameters section instead | Error |
| M2027	| DefaultMustBeInEnum | The default value is not one of the values enumerated as valid for this element. | Error |
| M1004	| ListByOperationsValidation | Operation must be one of List() - lists all resources under a subscription.  ListByResourceGroup() - list all resources in a resource group within a subscription. ListByParent() - where ""Parent"" is a context specific suffix. It lists all resource under a parent. | Error |
| M1001	| OperationIdNounInVerb	| Per the Noun_Verb convention for Operation Ids, the noun '{0}' should not appear after the underscore. | Error |
| M2055	| OneUnderscoreInOperationId | Only 1 underscore is permitted in the operation id, following Noun_Verb conventions.  | Error |
| M2014	| ServiceDefinitionParameters | Parameter "{0}" is referenced but not defined in the global parameters section of Service Definition |Error |
>>>>>>> 9113d283
| M2043	| SupportedSchemesWarning | Azure Resource Management only supports HTTPS scheme. | Error | 
| [R2003](#R2003)	| ValidFormats | '{0}' is not a known format.	| Error |
| M2005	| LongRunningResponseValidationRule | A '{0}' operation '{1}' with x-ms-long-running-operation extension must have a valid terminal success status code {2}. | Error |
| [R2008](#R2008)	| MutabilityWithReadOnlyRule | When property is modeled as "readOnly": true then x-ms-mutability extension can only have "read" value. When property is modeled as "readOnly": false then applying x-ms-mutability extension with only "read" value is not allowed. Extension contains invalid values: '{0}'. | Error |
| M2025	| NextLinkPropertyMustExist	| The property '{0}' specified by nextLinkName does not exist in the 200 response schema. \nPlease, specify the name of the property that provides the nextLink. If the model does not have the nextLink property then specify null. | Error |
| [R2028](#R2028) | [NonEmptyClientName](#R2028) | Empty x-ms-client-name property | Error |
| M2060 | PageableRequires200Response | A response for the 200 HTTP status code must be defined to use x-ms-pageable | Error |
| M2019	| ResourceIsMsResourceValidation | A 'Resource' definition must have x-ms-azure-resource extension enabled and set to true. |	Error |
<<<<<<< HEAD
| M2013	| XmsClientNameParameterValidation, XmsClientNamePropertyValidation | Value of 'x-ms-client-name' cannot be the same as '{0}' Property/Model. | Error |
| [R2058](#R2058) |XmsPathsMustOverloadPaths | Paths in `x-ms-paths` must overload a normal path in the paths section, i.e. a path in the `x-ms-paths` must either be same as a path in the paths section or a path in the paths sections followed by additional parameters. | Error |
=======
| [R2012](#R2012)	| [XmsClientNameParameter](#R2012) | Value of 'x-ms-client-name' cannot be the same as '{0}' Property/Model. | Error |
| [R2013](#R2013)	| [XmsClientNameProperty](#R2013) | Value of 'x-ms-client-name' cannot be the same as '{0}' Property/Model. | Error |
| M2058 |XmsPathsMustOverloadPaths | Paths in x-ms-paths must overload a normal path in the paths section, i.e. a path in the x-ms-paths must either be same as a path in the paths section or a path in the paths sections followed by additional parameters. | Error |
>>>>>>> 9113d283
| M2047	| ParameterNameValidation | Parameter Must have the "name" property defined with non-empty string as its value | Error |
| [R2056](#R2056)	| RequiredReadOnlyProperties | Property '{0}' is a required property. It should not be marked as 'readonly'. | Error |
| M2054	| SecurityDefinitionsStructureValidation | An OpenAPI(swagger) spec must have security definitions and must adhere to the specific structure. | Error |
<<<<<<< HEAD
| M2022	| XmsExamplesProvidedValidation | Please provide x-ms-examples describing minimum/maximum property set for response/request payloads for operations.{0} | Error |
| [R2006](#R2006)	| ControlCharactersNotAllowed | Specification must not contain any control characters. | Error |
| [R2009](#R2009)	| ArraySchemaMustHaveItems | A property of type `Array` must have `items` defined in its `Schema`. | Error |
=======
| S2006	| ControlCharactersNotAllowed | Specification must not contain any control characters.
| [R2022](#R2022) | [XmsExamplesRequired](#R2022) | Please provide x-ms-examples describing minimum/maximum property set for response/request payloads for operations.{0} | Error |
>>>>>>> 9113d283

#### SDK Warnings

| Id | Rule Name | Output Message |Severity | 
| --- | --- | --- | --- |
| M4000 | ModelTypeIncomplete |	This definition lacks the property 'description', which is required for model types	| Warning |
| M4000 | ParameterDescriptionRequired, OperationDescriptionRequired  | {0} lacks 'description' property. Consider adding a 'description' element. Accurate description is essential for maintaining reference documentation. | Warning |
 M4000 | DescriptiveDescriptionRequired | The value provided for description is not descriptive enough. Accurate and descriptive description is essential for maintaining reference documentation. | Warning |
<<<<<<< HEAD
| ?	| AvoidMSDNReferences |	For better generated code quality, remove all references to "msdn.microsoft.com". | Warning |
| [R2001](#R2001)	| AvoidNestedProperties | Consider using x-ms-client-flatten to provide a better end user experience | Warning |
| R2004	| NonAppJsonTypeWarning | Please make sure that media types other than 'application/json' are supported by your service. | Warning |
| M2063	| BodyParametersValidation | A body parameter must be named 'parameters'. | Warning |
| M2017	| PutRequestResponseValidation | A PUT operation request body schema should be the same as its 200 response schema, to allow reusing the same entity between GET and PUT. If the schema of the PUT request body is a superset of the GET response body, make sure you have a PATCH operation to make the resource updatable. Operation: '{0}' Request Model: '{1}' Response Model: '{2}' | Warning |
| [R4002](#R4002)	| LocationMustHaveXmsMutability | The "location" property of "Resource" model definition in ARM MUST have "x-ms-mutability": ["create", "read"] extension. | Warning |
| [R2064](#R2064)	| PostOperationIdContainsUrlVerb | A POST operation OperationId must contain the verb at the end of the url related to the operation. | Warning |
| [R2015](#R2015) | ParameterNotDefinedInGlobalParameters | Parameters `subscriptionId` and `api-version` must be declared as global parameters. | Warning |
=======
| [R1010](#R1010) | [AvoidMSDNReferences](#R1010) |	For better generated code quality, remove all references to "msdn.microsoft.com". | Warning |
| S2001	| AvoidNestedProperties | Consider using x-ms-client-flatten to provide a better end user experience | Warning |
| [R2004](#R2004)	| [NonApplicationJsonType](#R2004) | Please make sure that media types other than 'application/json' are supported by your service. | Warning |
| M2063	| BodyParametersValidation | A body parameter must be named 'parameters'. | Warning |
| M2017	| PutRequestResponseValidation | A PUT operation request body schema should be the same as its 200 response schema, to allow reusing the same entity between GET and PUT. If the schema of the PUT request body is a superset of the GET response body, make sure you have a PATCH operation to make the resource updatable. Operation: '{0}' Request Model: '{1}' Response Model: '{2}' | Warning |
| S4002	| LocationMustHaveXmsMutability | The "location" property of "Resource" model definition in ARM MUST have "x-ms-mutability": ["create", "read"] extension. | Warning |
| S2008	| PostOperationIdContainsUrlVerb | A POST operation OperationId must contain the verb at the end of the url related to the operation. | Warning |
| S2009	| ArraySchemaMustHaveItems | A property of type `Array` must have `items` defined in its `Schema`. | Warning |
| [R1009](#R1009) | [DeleteInOperationName](#R1009) | 'DELETE' operation '{0}' should use method name 'Delete'. Note: If you have already shipped an SDK on top of this spec, fixing this warning may introduce a breaking change. | Warning |
| [R1005](#R1005) | [GetInOperationName](#R1005) | 'GET' operation '{0}' should use method name 'Get' or Method name start with 'List'. Note: If you have already shipped an SDK on top of this spec, fixing this warning may introduce a breaking change. | Warning |
| [R1003](#R1003) | [ListInOperationName](#R1003) | Since operation '{0}' response has model definition '{1}', it should be of the form "*_list*" | Warning |
| [R1006](#R1006)	| [PutInOperationName](#R1006) | 'PUT' operation '{0}' should use method name 'Create'. Note: If you have already shipped an SDK on top of this spec, fixing this warning may introduce a breaking change. | Warning |
| [R1007](#R1007) | [PatchInOperationName](#R1007) | 'PATCH' operation '{0}' should use method name 'Update'. Note: If you have already shipped an SDK on top of this spec, fixing this warning may introduce a breaking change. | Warning |
| [R1011](#R1011) | [HttpsSupportedScheme](#R1011) | 'Azure Resource Management only supports HTTPS scheme. | Warning |
>>>>>>> 9113d283

## Rule Descriptions

### <a name="M3012" />M3012 APIVersionPattern
**Output Message**: API Version must be in the format: yyyy-MM-dd, optionally followed by -preview, -alpha, -beta, -rc, -privatepreview.

**Description**: The API Version paramemter MUST be in the Year-Month-Date format (i.e. 2016-07-04.)  NOTE that this is the en-US ordering of month and date.  

The date MAY optionally be followed by one of:
* -preview - Indicates the API version is in (public) preview
* -alpha
* -beta
* -rc (release candidate)
* -privatepreview

**Good Examples**: Examples of valid version patterns include:
* 2016-07-04
* 2016-07-04-preview

**Bad Examples**: The following would be invalid:
* 97-07-04 - Date should be YYYY, not YY
* 2016/07/04 - Date should use "-", not "/"
* 1842-07-04 - Year should be accurate; we didn't have Azure in 1842 :(
* 2150-07-04 - Year should be current, not in the future; though we'll hopefully get here eventually :)
* 2016-07-04-publicpreview - Use "-preview" to indicate a public preview
* 2016-07-04-rc0 - Just use "rc", not "rc" + number

Links: [Index](#index) | [Error vs. Warning](#error-vs-warning) | [Automated Rules](#automated-rules) | [RPC](#rpc-violations): [Errors](#rpc-errors) or [Warnings](#rpc-warnings) | [SDK](#sdk-violations): [Errors](#sdk-errors) or [Warnings](#sdk-warnings)

### <a name="M3016" />M3016 PropertiesNamesCamelCase
**Output Message**: Property named: "{0}", must follow camelCase style. Example: "{1}".
**Output Message**: Property named: "{0}", for definition: "{1}" must follow camelCase style. Example: "{2}".

**Description**: Property names must use lowerCamelCase style. 
If the property is a single word (ex: foo, bar, etc.) it will be all lowercase. 
Two-letter acronmys (ex: ID, IO, IP, etc.) should be capitalized. 
Three-letter acronyms (ex: API, URL, etc.) should only have the first letter capitalized (ex: Api, Url, etc.) 
For more capitalization guidance, see: [https://msdn.microsoft.com/en-us/library/141e06ef(v=vs.71).aspx](https://msdn.microsoft.com/en-us/library/141e06ef(v=vs.71).aspx)

**Good Examples**: Examples of lowerCamelCase style:
* camelCase
* foo
* bar
* fooBarBaz
* resourceKey
* resourceApiKey

**Bad Examples**: The following would be invalid:
* PascalCase
* UpperCamelCase
* resourceAPIKey

**Bad Examples**: The following violate these guidelines but would not be caught by automation: 
* alllowercase - If there are multiple words, please capitalize starting with the second word
* miXeDcApItAlIzAtIoN - Please capitalize the first letter of each word (and not seemingly random letters)

Links: [Index](#index) | [Error vs. Warning](#error-vs-warning) | [Automated Rules](#automated-rules) | [RPC](#rpc-violations): [Errors](#rpc-errors) or [Warnings](#rpc-warnings) | [SDK](#sdk-violations): [Errors](#sdk-errors) or [Warnings](#sdk-warnings)

### <a name="R3025" />R3025 TrackedResourceGetOperationValidation
**Output Message**: Tracked resource '{0}' must have a get operation.

**Description**: Verifies if a tracked resource has a corresponding GET operation. 
What's a tracked resource? A Tracked Resource is an ARM Resource with "location" as a required property.

**Why the rule is important**: Per ARM guidelines, each tracked resource must have a GET operation.

**How to fix the violation**: Add a GET operation that returns the tracked resource pointed out by the rule - if the operation does not exist for the service, this fix requires a service side change. 
If the resource pointed by the rule is not a tracked resource, this warning may be a false positive, please clarify this with your PR reviewer.

**Impact on generated code**: Generated SDK code will expose the corresponding GET operation only if it's present in the specification.

**Examples**: N/A

Links: [Index](#index) | [Error vs. Warning](#error-vs-warning) | [Automated Rules](#automated-rules) | [RPC](#rpc-violations): [Errors](#rpc-errors) or [Warnings](#rpc-warnings) | [SDK](#sdk-violations): [Errors](#sdk-errors) or [Warnings](#sdk-warnings)

### <a name="R3026" />R3026 TrackedResourcePatchOperationValidation
**Output Message**: Tracked resource '{0}' must have patch operation that at least supports the update of tags.

**Description**: Verifies if a tracked resource has a corresponding PATCH operation. 
What's a tracked resource? A Tracked Resource is an ARM Resource with "location" as a required property.

**Why the rule is important**: Per ARM guidelines, each tracked resource must have a PATCH operation supporting at least the update of tags.

**How to fix the violation**: Add a PATCH operation that allows at least the update of tags for the tracked resource - if the operation does not exist for the service, this fix requires a service side change. 
If the resource pointed by the rule is not a tracked resource, this warning may be a false positive, please clarify this with your PR reviewer.

**Impact on generated code**: Generated SDK code will expose the corresponding PATCH operation only if it's present in the specification.

**Examples**: N/A

Links: [Index](#index) | [Error vs. Warning](#error-vs-warning) | [Automated Rules](#automated-rules) | [RPC](#rpc-violations): [Errors](#rpc-errors) or [Warnings](#rpc-warnings) | [SDK](#sdk-violations): [Errors](#sdk-errors) or [Warnings](#sdk-warnings)

### <a name="R3027" />R3027 TrackedResourceListByResourceGroup
**Output Message**: The tracked resource, '{0}', must have a list by resource group operation.

**Description**: Verifies if a tracked resource has a corresponding ListByResourceGroup operation. 
What's a tracked resource? A Tracked Resource is an ARM Resource with "location" as a required property.

**Why the rule is important**: Per ARM guidelines, each tracked resource must have a corresponding ListByResourceGroup operation.

**How to fix the violation**: Add a corresponding ListByResourceGroup operation for the tracked resource - if the operation does not exist for the service, this fix requires a service side change. If the operation already exists and it is not named following the naming convention "ListbyResourceGroup", consider updating the operation name. 
If the resource pointed by the rule is not a tracked resource or the operation that allows listing by resource group does not follow the naming convention "ListByResourceGroup", this warning may be a false positive, please clarify this with your PR reviewer.

**Impact on generated code**: Generated SDK code will expose the corresponding ListByResourceGroup operation as included in the specification.

**Examples**: N/A

Links: [Index](#index) | [Error vs. Warning](#error-vs-warning) | [Automated Rules](#automated-rules) | [RPC](#rpc-violations): [Errors](#rpc-errors) or [Warnings](#rpc-warnings) | [SDK](#sdk-violations): [Errors](#sdk-errors) or [Warnings](#sdk-warnings)

### <a name="R3028" />R3028 TrackedResourceListBySubscription
**Output Message**: The tracked resource, '{0}', must have a list by subscriptions operation.

**Description**: Verifies if a tracked resource has a corresponding ListByResourceGroup operation. 
What's a tracked resource? A Tracked Resource is an ARM Resource with "location" as a required property.

**Why the rule is important**: Per ARM guidelines, each tracked resource must have a corresponding ListBySubscription operation.

**How to fix the violation**: Add a corresponding ListBySubscription operation for the tracked resource - if the operation does not exist for the service, this fix requires a service side change. If the operation already exists and it is not named following the naming conventions: List, ListBySubscriptionId, ListBySubscription or ListBySubscriptions, consider updating the operation name. 
If the resource pointed by the rule is not a tracked resource or the operation that allows listing by subscription ID does not follow the naming convention mentioned above, this warning may be a false positive, please clarify this with your PR reviewer.

**Impact on generated code**: Generated SDK code will expose the corresponding ListBySubscription operation as included in the specification.

**Examples**: N/A

Links: [Index](#index) | [Error vs. Warning](#error-vs-warning) | [Automated Rules](#automated-rules) | [RPC](#rpc-violations): [Errors](#rpc-errors) or [Warnings](#rpc-warnings) | [SDK](#sdk-violations): [Errors](#sdk-errors) or [Warnings](#sdk-warnings)

### <a name="R3010" />R3010 TrackedResourceListByImmediateParent
**Output Message**: Validates if the child tracked resources have list by immediate parent operation.

**Description**: Verifies if a tracked resource has a corresponding list by immediate parent operation. 
What's a tracked resource? A Tracked Resource is an ARM Resource with "location" as a required property.

**Why the rule is important**: Per ARM guidelines, each tracked resource must have a corresponding "list by immediate parent" operation.

**How to fix the violation**: Add an operation that allows listing the tracked resource by its immediate parent - if the operation does not exist for the service, this fix requires a service side change. If the operation already exists, please double check the name of the operation, our rule is matching the parent and child resource names to the operation names, if those don't match 100%, this warning may be a false positive, please evaluate whether the named picked is appropriate or needs update. 
If the resource pointed by the rule is not a tracked resource this warning may be a false positive, please clarify this with your PR reviewer.

**Impact on generated code**: Generated SDK code will expose the corresponding "list by immediate parent" operation as included in the specification.

**Examples**: N/A

Links: [Index](#index) | [Error vs. Warning](#error-vs-warning) | [Automated Rules](#automated-rules) | [RPC](#rpc-violations): [Errors](#rpc-errors) or [Warnings](#rpc-warnings) | [SDK](#sdk-violations): [Errors](#sdk-errors) or [Warnings](#sdk-warnings)

### <a name="R3018" />R3018 EnumInsteadOfBoolean
**Output Message**: Booleans are not descriptive and make them hard to use. Instead use string enums with allowed set of values defined.

**Description**: Booleans properties are not descriptive in all cases and can make them to use, evaluate whether is makes sense to keep the property as boolean or turn it into an enum. 

**Why the rule is important**: Evaluate whether the property is really a boolean or not, the intent is to consider if there could be more than 2 values possible for the property in the future or not. If the answer is no, then a boolean is fine, if the answer is yes, there could be other values added in the future, making it an enum can help avoid breaking changes in the SDKs in the future.

**How to fix the violation**: Create an enum property, follow autorest [x-ms-enum extension](https://github.com/Azure/autorest/blob/master/docs/extensions/readme.md#x-ms-enum) guidelines.

**Impact on generated code**: Boolean property will turn into a String or an Enum (if SDK language supports it), this will depend on "modelAsString" property value as specified in [x-ms-enum extension](https://github.com/Azure/autorest/blob/master/docs/extensions/readme.md#x-ms-enum) guidelines.

**Examples**: N/A

Links: [Index](#index) | [Error vs. Warning](#error-vs-warning) | [Automated Rules](#automated-rules) | [RPC](#rpc-violations): [Errors](#rpc-errors) or [Warnings](#rpc-warnings) | [SDK](#sdk-violations): [Errors](#sdk-errors) or [Warnings](#sdk-warnings)

### <a name="R4002" />R4002	LocationMustHaveXmsMutability
**Output Message**: Property 'location' must have '\"x-ms-mutability\":[\"read\", \"create\"]' extension defined. Resource Model: '{0}'

**Description**: A tracked resource's `location` property must have the `x-ms-mutability` properties set as `read`, `create`.

**Why the rule is important**: Location is a property that is set once and non-updatable for a tracked resource. Hence, per ARM guidelines the only operations allowed are `read` and `create`.

**How to fix the violation**: Ensure that the `location` property in the tracked resource's hierarchy has `x-ms-mutability` correctly set to `read` and `create`.
For example:
```
"location": {
  "type": "string",
  "description": "location of the resource",
  "x-ms-mutability": [ "create", "read" ]
}
```

Links: [Index](#index) | [Error vs. Warning](#error-vs-warning) | [Automated Rules](#automated-rules) | [RPC](#rpc-violations): [Errors](#rpc-errors) or [Warnings](#rpc-warnings) | [SDK](#sdk-violations): [Errors](#sdk-errors) or [Warnings](#sdk-warnings)

<<<<<<< HEAD
### <a name="R2064" />R2064	PostOperationIdContainsUrlVerb
=======
### <a name="R2028" />R2028 NonEmptyClientName
**Output Message**: Empty x-ms-client-name property.

**Description**: The [`x-ms-client-name`](https://github.com/Azure/autorest/tree/master/docs/extensions#x-ms-client-name) extension is used to change the name of a parameter or property in the generated code.

**Why the rule is important**: This value cannot be empty, because we need to use it as the identifier for a property or model.

**How to fix the violation**: Add a non-empty value for `x-ms-client-name`.

**Impact on generated code**: Generated SDK code will expose the corresponding client name on property or model.

**Examples**:
```
...
"x-ms-client-name": "name"
...
```

Links: [Index](#index) | [Error vs. Warning](#error-vs-warning) | [Automated Rules](#automated-rules) | [RPC](#rpc-violations): [Errors](#rpc-errors) or [Warnings](#rpc-warnings) | [SDK](#sdk-violations): [Errors](#sdk-errors) or [Warnings](#sdk-warnings)

### <a name="S2008" />S2008	PostOperationIdContainsUrlVerb
>>>>>>> 9113d283
**Output Message**: OperationId should contain the verb: '{0}' in:'{1}'

**Description**: A POST operation's operationId should contain the verb indicated at the end of the corresponding url.

**Why the rule is important**: The url indicates the action performed by it, the corresponding POST operationId should therefore contain this verb for semantic consistency.

**How to fix the violation**: Ensure that the operationId for POST operation contains the verb indicated at the end of the url.

**Good Examples**: Examples of url and corresponding POST operationIds:
* Url: /foo/{someResource}/activate
* OperationId: SomeResourceTypes_ActivateResource

**Bad Examples**: Examples of url and corresponding POST operationIds:
* Url: /foo/{someResource}/activate
* OperationId: SomeResourceTypes_StartResource

**Impact on generated code**: Method generated for the POST operation will be named as indicated after the '__underscore__'. For eg., OperationId *SomeResourceTypes_ActivateResource* will generate a method named *ActivateResource*

Links: [Index](#index) | [Error vs. Warning](#error-vs-warning) | [Automated Rules](#automated-rules) | [RPC](#rpc-violations): [Errors](#rpc-errors) or [Warnings](#rpc-warnings) | [SDK](#sdk-violations): [Errors](#sdk-errors) or [Warnings](#sdk-warnings)

### <a name="R2009" />R2009 ArraySchemaMustHaveItems
**Output Message**: Please provide an items property for array type: '{0}'.

**Description**: A schema of `array` type must always contain an `items` property. without it, AutoRest will fail to generate an SDK.

**Why the rule is important**: AutoRest needs to know the type of item contained in the array so that it can correctly generate the corresponding code.

**How to fix the violation**: Correctly specify the `items` section for given array type. The items can be of any primitive type or can be a reference to another object type.

**Good Examples**:
Example with primitive type.
```
"MyPrimitiveArray":{
  "type": "array",
  "items": {
    type: "number"
  }
}
```
Example with object reference type
```
"MyComplexArray":{
  "type": "array",
  "items": {
    "$ref": "#/definitions/MySimpleObject"
  }
}
```

Links: [Index](#index) | [Error vs. Warning](#error-vs-warning) | [Automated Rules](#automated-rules) | [RPC](#rpc-violations): [Errors](#rpc-errors) or [Warnings](#rpc-warnings) | [SDK](#sdk-violations): [Errors](#sdk-errors) or [Warnings](#sdk-warnings)

<<<<<<< HEAD
### <a name="R2006" />R2006 ControlCharactersNotAllowed
=======
### <a name="R2012" />R2012 XmsClientNameParameter
**Output Message**: Value of 'x-ms-client-name' cannot be the same as '{0}' Property/Model.

**Description**: The [`x-ms-client-name`](https://github.com/Azure/autorest/tree/master/docs/extensions#x-ms-client-name) extension is used to change the name of a parameter or property in the generated code. By using the 'x-ms-client-name' extension, a name can be defined for use specifically in code generation, separately from the name on the wire. It can be used for query parameters and header parameters, as well as properties of schemas. This name is case sensitive.

**Why the rule is important**: This value cannot be same as parameter name or property name, because having the same name invalidates the usage.

**How to fix the violation**: Please specify non-empty `x-ms-client-name`, different from the model/property name that you'd like to be generated.

**Impact on generated code**: Generated SDK code will expose the corresponding client name on property or model.

**Examples**:
```
"parameters": {
    "ApiVersionParameter": {
      "name": "x-ms-version",
      "x-ms-client-name": "version",
      "in": "header",
      "required": false,
      "type": "string",
      "x-ms-global": true,
      "enum": [
        "2015-04-05",
        "2014-02-14",
        "2013-08-15",
        "2012-02-12",
        "2011-08-18",
        "2009-09-19",
        "2009-07-17",
        "2009-04-14"
      ],
      "default": "2015-04-05",
      "description": "Specifies the version of the operation to use for this request."
    }
```

Links: [Index](#index) | [Error vs. Warning](#error-vs-warning) | [Automated Rules](#automated-rules) | [RPC](#rpc-violations): [Errors](#rpc-errors) or [Warnings](#rpc-warnings) | [SDK](#sdk-violations): [Errors](#sdk-errors) or [Warnings](#sdk-warnings)

### <a name="R2013" />R2013 XmsClientNameProperty
**Output Message**: Value of 'x-ms-client-name' cannot be the same as '{0}' Property/Model.

**Description**: The [`x-ms-client-name`](https://github.com/Azure/autorest/tree/master/docs/extensions#x-ms-client-name) extension is used to change the name of a parameter or property in the generated code. By using the 'x-ms-client-name' extension, a name can be defined for use specifically in code generation, separately from the name on the wire. It can be used for query parameters and header parameters, as well as properties of schemas. This name is case sensitive.

**Why the rule is important**: This value cannot be same as parameter name or property name, because having the same name invalidates the usage.

**How to fix the violation**: Please specify non-empty `x-ms-client-name`, different from the model/property name that you'd like to be generated.

**Impact on generated code**: Generated SDK code will expose the corresponding client name on property or model.

**Examples**:
```
{
  "definitions": {
    "Product": {
      "x-ms-external" : true,
      "properties": {
        "product_id": {
          "type": "string",
          "x-ms-client-name": "SKU"
        }
     }
  }
}
```

Links: [Index](#index) | [Error vs. Warning](#error-vs-warning) | [Automated Rules](#automated-rules) | [RPC](#rpc-violations): [Errors](#rpc-errors) or [Warnings](#rpc-warnings) | [SDK](#sdk-violations): [Errors](#sdk-errors) or [Warnings](#sdk-warnings)

### <a name="R1010" />R1010 AvoidMsdnReferences
**Output Message**: For better generated code quality, remove all references to "msdn.microsoft.com".

**Description**: The documentation is being generated from the swagger and published at "docs.microsoft.com". From that perspective, documentation team would like to avoid having links to the "msdn.microsoft.com" in the swagger and SDK documentations.

**Why the rule is important**: Facilitate decoupling of "msdn.microsoft.com" from "docs.microsoft.com".

**How to fix the violation**: Please avoid using referenes to "msdn.microsoft.com" in title and descriptions.

**Impact on generated code**: N/A.

**Examples**: N/A.

Links: [Index](#index) | [Error vs. Warning](#error-vs-warning) | [Automated Rules](#automated-rules) | [RPC](#rpc-violations): [Errors](#rpc-errors) or [Warnings](#rpc-warnings) | [SDK](#sdk-violations): [Errors](#sdk-errors) or [Warnings](#sdk-warnings)

### <a name="R1009" />R1009 DeleteInOperationName
**Output Message**: 'DELETE' operation '{0}' should use method name 'Delete'. Note: If you have already shipped an SDK on top of this spec, fixing this warning may introduce a breaking change.

**Description**: Verifies whether value for `operationId` is named as per ARM guidelines.

**Why the rule is important**: Per ARM SDK guidelines, each 'DELETE' operation on a resource should have "delete" in the name. Guidelines are in place for a more consistent customer experience among ARM services SDKs.

**How to fix the violation**: Make sure that `operationId` is in the form of `NOUN_Delete` or `Delete`.

**Impact on generated code**: Operation name in the generated SDK will be named based on this.

**Examples**:
* Resources_Delete
* Delete
* StorageAccounts_delete
* delete

Links: [Index](#index) | [Error vs. Warning](#error-vs-warning) | [Automated Rules](#automated-rules) | [RPC](#rpc-violations): [Errors](#rpc-errors) or [Warnings](#rpc-warnings) | [SDK](#sdk-violations): [Errors](#sdk-errors) or [Warnings](#sdk-warnings)

### <a name="R1005" />R1005 GetInOperationName
**Output Message**: 'GET' operation '{0}' should use method name 'Get' or Method name start with 'List'. Note: If you have already shipped an SDK on top of this spec, fixing this warning may introduce a breaking change.

**Description**: Verifies whether value for `operationId` is named as per ARM guidelines.

**Why the rule is important**: Per ARM SDK guidelines, each 'GET' operation on a resource should have "get" or "list" in the name. Guidelines are in place for a more consistent customer experience among ARM services SDKs

**How to fix the violation**: Make sure that `operationId` is in the form of `NOUN_Get`, `NOUN_List`, `Get` or `List`.

**Impact on generated code**: Operation name in the generated SDK will be named based on this.

**Examples**:
* Resources_Get
* Resources_List
* Get
* List

Links: [Index](#index) | [Error vs. Warning](#error-vs-warning) | [Automated Rules](#automated-rules) | [RPC](#rpc-violations): [Errors](#rpc-errors) or [Warnings](#rpc-warnings) | [SDK](#sdk-violations): [Errors](#sdk-errors) or [Warnings](#sdk-warnings)

### <a name="R1003" />R1003 ListInOperationName
**Output Message**: Since operation '{0}' response has model definition '{1}', it should be of the form "*_list*".

**Description**: Verifies whether value for `operationId` is named as per ARM guidelines when response contains array of items.

**Why the rule is important**: Per ARM SDK guidelines, each 'GET' operation on a resource should have "list" in the name when operation has [x-ms-pageable](https://github.com/Azure/autorest/tree/master/docs/extensions#x-ms-pageable) extension. Guidelines are in place for a more consistent customer experience among ARM services SDKs.

**How to fix the violation**: Make sure that `operationId` is in the form of `NOUN_List`, `NOUN_ListBy***` or `List`.

**Impact on generated code**: Operation name in the generated SDK will be named based on this.

**Examples**:
* Resources_List
* Resources_ListBySubscriptions
* List

Links: [Index](#index) | [Error vs. Warning](#error-vs-warning) | [Automated Rules](#automated-rules) | [RPC](#rpc-violations): [Errors](#rpc-errors) or [Warnings](#rpc-warnings) | [SDK](#sdk-violations): [Errors](#sdk-errors) or [Warnings](#sdk-warnings)

### <a name="R1006" />R1006 PutInOperationName
**Output Message**: 'PUT' operation '{0}' should use method name 'Create'. Note: If you have already shipped an SDK on top of this spec, fixing this warning may introduce a breaking change.

**Description**: Verifies whether value for `operationId` is named as per ARM guidelines.

**Why the rule is important**: Per ARM SDK guidelines, each 'PUT' operation on a resource should have "create" in the name. Guidelines are in place for a more consistent customer experience among ARM services SDKs.

**How to fix the violation**: Make sure that `operationId` is in the form of `NOUN_Create` or `Create`.

**Impact on generated code**: Operation name in the generated SDK will be named based on this.

**Examples**:
* Resources_Create
* Resources_CreateOrUpdate
* Create

Links: [Index](#index) | [Error vs. Warning](#error-vs-warning) | [Automated Rules](#automated-rules) | [RPC](#rpc-violations): [Errors](#rpc-errors) or [Warnings](#rpc-warnings) | [SDK](#sdk-violations): [Errors](#sdk-errors) or [Warnings](#sdk-warnings)

### <a name="R1007" />R1007 PatchInOperationName
**Output Message**: 'PATCH' operation '{0}' should use method name 'Update'. Note: If you have already shipped an SDK on top of this spec, fixing this warning may introduce a breaking change.

**Description**: Verifies whether value for `operationId` is named as per ARM guidelines.

**Why the rule is important**: Per ARM SDK guidelines, each 'PATCH' operation on a resource should have "update" in the name. Guidelines are in place for a more consistent customer experience among ARM services SDKs.

**How to fix the violation**: Make sure that `operationId` is in the form of `NOUN_Update` or `Update`.

**Impact on generated code**: Operation name in the generated SDK will be named based on this.

**Examples**:
* Resources_Update
* Update

Links: [Index](#index) | [Error vs. Warning](#error-vs-warning) | [Automated Rules](#automated-rules) | [RPC](#rpc-violations): [Errors](#rpc-errors) or [Warnings](#rpc-warnings) | [SDK](#sdk-violations): [Errors](#sdk-errors) or [Warnings](#sdk-warnings)

### <a name="R3017" />R3017 GuidUsage
**Output Message**: Guid used in model definition '{1}' for property '{0}'. Usage of Guid is not recommanded. If GUIDs are absolutely required in your service, please get sign off from the Azure API review board.

**Description**: Verifies whether format is specified as "uuid" or not.

**Why the rule is important**: Per ARM guidelines, GUID usage are discouraged.

**How to fix the violation**: If GUIDs are absolutely required in your service, please get sign off from the Azure API review board.

**Impact on generated code**: Based on each language generator, this may affect SDK.

**Examples**: N/A

Links: [Index](#index) | [Error vs. Warning](#error-vs-warning) | [Automated Rules](#automated-rules) | [RPC](#rpc-violations): [Errors](#rpc-errors) or [Warnings](#rpc-warnings) | [SDK](#sdk-violations): [Errors](#sdk-errors) or [Warnings](#sdk-warnings)

### <a name="R1011" />R1011 HttpsSupportedScheme
**Output Message**: Azure Resource Management only supports HTTPS scheme.

**Description**: Verifies whether specification supports HTTPS scheme or not.

**Why the rule is important**: All the ARM specification should support HTTPS endpoint.

**How to fix the violation**: Please add `schemes` to the specification as shown in example below.

**Impact on generated code**: N/A.

**Examples**:
```
"schemes": [
  "https"
]
```

Links: [Index](#index) | [Error vs. Warning](#error-vs-warning) | [Automated Rules](#automated-rules) | [RPC](#rpc-violations): [Errors](#rpc-errors) or [Warnings](#rpc-warnings) | [SDK](#sdk-violations): [Errors](#sdk-errors) or [Warnings](#sdk-warnings)

### <a name="R2004" />R2004 NonApplicationJsonType
**Output Message**: Please make sure that media types other than 'application/json' are supported by your service.

**Description**: Verifies whether operation supports "application/json" as consumes or produces section.

**Why the rule is important**: Per the ARM SDK guidelines, the AutoRest is used to generated the language SDKs. All the supported language generator currently handles "application/json" but some SDKs may support other content-types. This rule is in place to warn the swagger writter that not all the SDKs would work with other content-types.

**How to fix the violation**: Please consult with AutoRest to ensure that the content type desired can be supported.

**Impact on generated code**: If the other than `application/json` type is provided, not all SDKs would support that content-type.

**Examples**: N/A

Links: [Index](#index) | [Error vs. Warning](#error-vs-warning) | [Automated Rules](#automated-rules) | [RPC](#rpc-violations): [Errors](#rpc-errors) or [Warnings](#rpc-warnings) | [SDK](#sdk-violations): [Errors](#sdk-errors) or [Warnings](#sdk-warnings)

### <a name="R2059" />R2059 UniqueResourcePaths
**Output Message**: Multiple resource providers are not allowed in a single spec. More than one the resource paths were found: '{0}'.

**Description**: Verifies whether more than one resource providers exists in the specification or not.

**Why the rule is important**: Per the ARM guidelines, each swagger specification must contain one resource provider.

**How to fix the violation**: One swagger specification must have one resource provider. Please create multiple swaggers, each for one provider. Please refer
[Literate Configuration](https://github.com/Azure/autorest/blob/185e337137c990b9cc1b8ebbb272e76eeeef43a1/docs/user/literate-file-formats/configuration.md).

**Impact on generated code**: N/A.

**Examples**: 
**Bad Examples**: Following example contains 2 resource providers. **Microsoft.Compute** and **Microsoft.Network**.
```
"paths": {
    "/subscriptions/{subscriptionId}/resourceGroups/{resourceGroupName}/providers/Microsoft.Compute/virtualMachineScaleSets/{virtualMachineScaleSetName}/virtualMachines/{virtualmachineIndex}/networkInterfaces": {
      "get": {
        "tags": [
          "NetworkInterfaces"
        ],
        "operationId": "NetworkInterfaces_ListVirtualMachineScaleSetVMNetworkInterfaces",
        "description": "Gets information about all network interfaces in a virtual machine in a virtual machine scale set.",
        "parameters": [
          {
            "name": "resourceGroupName",
            "in": "path",
            "required": true,
            "type": "string",
            "description": "The name of the resource group."
          },
      ....
    "/subscriptions/{subscriptionId}/resourceGroups/{resourceGroupName}/providers/Microsoft.Network/applicationGateways": {
      "get": {
        "tags": [
          "ApplicationGateways"
        ],
        "operationId": "ApplicationGateways_List",
        "description": "Lists all application gateways in a resource group.",
        "parameters": [
          {
            "name": "resourceGroupName",
            "in": "path",
            "required": true,
            "type": "string",
            "description": "The name of the resource group."
          },
      ....
```

Links: [Index](#index) | [Error vs. Warning](#error-vs-warning) | [Automated Rules](#automated-rules) | [RPC](#rpc-violations): [Errors](#rpc-errors) or [Warnings](#rpc-warnings) | [SDK](#sdk-violations): [Errors](#sdk-errors) or [Warnings](#sdk-warnings)

### <a name="R3011" />R3011 ControlCharactersNotAllowed
>>>>>>> 9113d283
**Output Message**: May not contain control characters:  Characters:'{0}' in:'{1}'

**Description**: Verifies whether if a specification does not have any control characters in it.
Control characters are not allowed in a specification.

**Why the rule is important**: Per ARM guidelines, a specification must not contain any control characters.

**How to fix the violation**: Remove the control characters in the specification.

**Examples**: A list of control characters in unicode can be found [here](https://unicode-table.com/en/).

Links: [Index](#index) | [Error vs. Warning](#error-vs-warning) | [Automated Rules](#automated-rules) | [RPC](#rpc-violations): [Errors](#rpc-errors) or [Warnings](#rpc-warnings) | [SDK](#sdk-violations): [Errors](#sdk-errors) or [Warnings](#sdk-warnings)

<<<<<<< HEAD
### <a name="R2008" />R2008 MutabilityWithReadOnly
**Output Message**:  When property is modeled as "readOnly": true then x-ms-mutability extension can only have "read" value. When property is modeled as "readOnly": false then applying x-ms-mutability extension with only "read" value is not allowed. Extension contains invalid values: '{0}'

**Description**: Verifies whether a model property which has a readOnly property set has the appropriate `x-ms-mutability` options. If `readonly: true`, `x-ms-mutability` must be `["read"]`. If `readonly: false`, `x-ms-mutability` can be any of the `x-ms-mutability` options. More details about this extension can be found [here]( https://github.com/Azure/autorest/blob/master/docs/extensions/readme.md#x-ms-mutability).

**Why the rule is important**: Not adhering to the rule violates how the x-ms-mutability extension works. A property cannot be `readonly: true` and yet allow `x-ms-mutability` as `["create", "update"]`. 

**How to fix the violation**: Based on the value of the `readOnly` property, assign appropriate `x-ms-mutability` options. 

**Bad Example**:
```
  "prop0":{
    "type": "string",
    "readOnly":true,
    "x-ms-mutability": ["read", "update"]
  }
```
**Good Example**:
```
  "prop0":{
    "type": "string",
    "readOnly": false,
    "x-ms-mutability": ["read", "update"]
  }
```

Links: [Index](#index) | [Error vs. Warning](#error-vs-warning) | [Automated Rules](#automated-rules) | [RPC](#rpc-violations): [Errors](#rpc-errors) or [Warnings](#rpc-warnings) | [SDK](#sdk-violations): [Errors](#sdk-errors) or [Warnings](#sdk-warnings)

### <a name="R2058" />R2058 XmsPathsMustOverloadPaths 
**Output Message**: Paths in x-ms-paths must overload a normal path in the paths section, i.e. a path in the x-ms-paths must either be same as a path in the paths section or a path in the paths sections followed by additional parameters. 

**Description**: The `x-ms-paths` extension allows us to overload an existing path based on path parameters. We cannot specify an `x-ms-paths` without a path that already exists in the `paths` section. For more details about this extension please refere [here](https://github.com/Azure/azure-rest-api-specs/blob/dce4da0d748565efd2ab97a43d0683c2979a974a/documentation/swagger-extensions.md#x-ms-paths).

**Why the rule is important**: The `x-ms-paths` overload an existing path only, not adhering to this rule would violate the applicability of the extension itself.

**How to fix the violation**: Ensure that the `x-ms-paths` is overloading an existing url path in the `paths` section.

**Good Example**:
```
  "paths":{
    "/foo":{
      ...
    }
  },
  "x-ms-paths":{
    "/foo?op=baz":{
      ...
    }
  }
```
**Bad Example**:
```
  "paths":{
    "/foo":{
      ...
    }
  },
  "x-ms-paths":{
    "/bar?op=baz":{
      ...
    }
  }
```

Links: [Index](#index) | [Error vs. Warning](#error-vs-warning) | [Automated Rules](#automated-rules) | [RPC](#rpc-violations): [Errors](#rpc-errors) or [Warnings](#rpc-warnings) | [SDK](#sdk-violations): [Errors](#sdk-errors) or [Warnings](#sdk-warnings)

### <a name="R2001" />R2001 AvoidNestedProperties
**Output Message**: Consider using x-ms-client-flatten to provide a better end user experience

**Description**: Nested properties can result into bad user experience especially when creating request objects. `x-ms-client-flatten` flattens the model properties so that the users can analyze and set the properties much more easily.

**Why the rule is important**: Overly nested properties (especially required ones) can result into a non optimal user experience.

**How to fix the violation**: Either eliminate nesting or use the `x-ms-client-flatten` property for a better user experience. More details about the extension can be found [here](https://github.com/Azure/azure-rest-api-specs/blob/dce4da0d748565efd2ab97a43d0683c2979a974a/documentation/swagger-extensions.md#x-ms-client-flatten).

Links: [Index](#index) | [Error vs. Warning](#error-vs-warning) | [Automated Rules](#automated-rules) | [RPC](#rpc-violations): [Errors](#rpc-errors) or [Warnings](#rpc-warnings) | [SDK](#sdk-violations): [Errors](#sdk-errors) or [Warnings](#sdk-warnings)

### <a name="R3008" />R3008 CollectionObjectPropertiesNaming
**Output Message**: Collection object '{0}' returned by list operation '{1}' with 'x-ms-pageable' extension, has no property named 'value'. 

**Description**: Per ARM guidelines, a model returned by an `x-ms-pageable` operation must have a property named `value`. This property indicates what type of array the object is.

**Why the rule is important**: To maintain consistency on how `x-ms-pageable` operations and corresponding response objects are modeled and to enable execution of other validation rules based on this consistent structure. More documentation about the extension can be found [here](https://github.com/Azure/azure-rest-api-specs/blob/master/documentation/swagger-extensions.md#x-ms-pageable).

**How to fix the violation**: Ensure that the response object has a property named `value` of `array` type.

Links: [Index](#index) | [Error vs. Warning](#error-vs-warning) | [Automated Rules](#automated-rules) | [RPC](#rpc-violations): [Errors](#rpc-errors) or [Warnings](#rpc-warnings) | [SDK](#sdk-violations): [Errors](#sdk-errors) or [Warnings](#sdk-warnings)

### <a name="R2027" />R2027 DefaultMustBeInEnum
**Output Message**: The default value is not one of the values enumerated as valid for this element.

**Description**: The value assigned as a default for an enum property must be present in the enums' list.

**Why the rule is important**: Generated SDKs in types languages may fail to compile if we try to enforce a default value that is not a part of the enums defined in the list and in other languages may fail in serialization/deserialization phases.

**How to fix the violation**: Ensure that the default desired actually exists in the enums' list.

**Bad Example**:
```
"status":{
  "type": "string",
  "enum": [
    "Succeeded",
    "Updating",
    "Deleting",
    "Failed"
  ],
  "default": "Terminated"
}
```

Links: [Index](#index) | [Error vs. Warning](#error-vs-warning) | [Automated Rules](#automated-rules) | [RPC](#rpc-violations): [Errors](#rpc-errors) or [Warnings](#rpc-warnings) | [SDK](#sdk-violations): [Errors](#sdk-errors) or [Warnings](#sdk-warnings)

### <a name="R2047" />R2047 NamePropertyDefinitionInParameter
**Output Message**: Parameter Must have the "name" property defined with non-empty string as its value.

**Description**: A parameter must have a `name` property for the SDK to be properly generated. 

**Why the rule is important**: AutoRest fails to generate code if the `name` property is not provided for a parameter.

**How to fix the violation**: Add a non-empty `name` property to the parameter.

**Good Example**:
```
"MyParam":{
  "name":"myParam",
  "type": "string",
  "in": "path",
  "description": "sample param"
}
```

**Bad Example**:
```
"MyParam":{
  "type": "string",
  "in": "path",
  "description": "sample param"
}
```

Links: [Index](#index) | [Error vs. Warning](#error-vs-warning) | [Automated Rules](#automated-rules) | [RPC](#rpc-violations): [Errors](#rpc-errors) or [Warnings](#rpc-warnings) | [SDK](#sdk-violations): [Errors](#sdk-errors) or [Warnings](#sdk-warnings)

### <a name="R1001" />R1001 OperationIdNounVerb
**Output Message**: Per the Noun_Verb convention for Operation Ids, the noun '{0}' should not appear after the underscore.

**Description**: OperationId should be of the form `Noun_Verb`. 

**Impact on generated code**: AutoRest breaks the operation id into its `Noun` and `Verb` where `Noun` becomes name of the operations class and the `Verb` becomes the name of the method in that class, i.e., operations are grouped inside the operations class named after the noun. Not adhering to this format can either cause AutoRest to fail or can generate semantically incorrect SDK.

**How to fix the violation**: Ensure operationId is of the form `Noun_Verb`.

**Bad Example**:
```
Activate_Certificate
CertificateActivate
```
**Good Example**:
```
Certificate_Activate
```

Links: [Index](#index) | [Error vs. Warning](#error-vs-warning) | [Automated Rules](#automated-rules) | [RPC](#rpc-violations): [Errors](#rpc-errors) or [Warnings](#rpc-warnings) | [SDK](#sdk-violations): [Errors](#sdk-errors) or [Warnings](#sdk-warnings)

### <a name="R2055" />R2055 OneUnderscoreInOperationId
**Output Message**: Only 1 underscore is permitted in the operation id, following Noun_Verb conventions.

**Description**: An operationId can have exaclty one underscore, not adhering to it can cause errors in code generation.

**Why the rule is important**: Given an operationId of the form `Noun_Verb`, AutoRest breaks the operation id into its `Noun` and `Verb` where `Noun` becomes name of the operations class and the `Verb` becomes the name of the method in that class. Not adhering to this format can cause AutoRest to fail during code generation.

**How to fix the violation**: Ensure operationId is of the form `Noun_Verb` and contains exactly one underscore.

**Bad Example**:
```
Activate_Primary_Certificate
```
**Good Example**:
```
PrimaryCertificate_Activate
```

Links: [Index](#index) | [Error vs. Warning](#error-vs-warning) | [Automated Rules](#automated-rules) | [RPC](#rpc-violations): [Errors](#rpc-errors) or [Warnings](#rpc-warnings) | [SDK](#sdk-violations): [Errors](#sdk-errors) or [Warnings](#sdk-warnings)

### <a name="R3023" />R3023 OperationsAPIImplementation
**Output Message**: Operations API must be implemented for '{0}'.

**Description**: Per ARM guidelines, each RP must expose an operations API that returns information about all the operations available with the service.

**Why the rule is important**: For better user experience. Users can query the service to get a list of all possible operations on a service and decide what they have to do.

**How to fix the violation**: Add an operations API endpoint (if not already present) and add details regarding this endpoint in the corresponding OpenAPI document. Examples can be found for most RPs in this repo.

**Example**: A typical operations path would look like
```
"/providers/Microsoft.ResourceProviderName/operations": {
    "get": {
        "tags": [
            "Operations"
        ],
        "description": "Lists all of the available RP operations.",
        "operationId": "ListOperations",
        "parameters": [{
            "$ref": "#/parameters/apiVersionParameter"
        }],
        "responses": {
            "200": {
                "description": "OK. The request has succeeded.",
                "schema": {
                    "$ref": "#/definitions/OperationListResult"
                }
            },
            "default": {
                "description": "Resource Provider error response describing why the operation failed.",
                "schema": {
                    "$ref": "#/definitions/ErrorResponse"
                }
            }
        },
        "x-ms-pageable": {
            "nextLinkName": "nextLink"
        }
    }
}
```
A typical `OperationsList` and `Operation` model would look like
```

"Operation": {
  "description": "REST API operation",
  "type": "object",
  "properties": {
    "name": {
      "description": "Operation name: {provider}/{resource}/{operation}",
      "type": "string"
    },
    "display": {
      "description": "The object that represents the operation.",
      "properties": {
        "provider": {
          "description": "Service provider: Microsoft.ResourceProvider",
          "type": "string"
        },
        "resource": {
          "description": "Resource on which the operation is performed: Profile, endpoint, etc.",
          "type": "string"
        },
        "operation": {
          "description": "Operation type: Read, write, delete, etc.",
          "type": "string"
        }
      }
    }
  }
},
"OperationListResult": {
  "description": "Result of the request to list Resource Provider operations. It contains a list of operations and a URL link to get the next set of results.",
  "properties": {
    "value": {
      "type": "array",
      "items": {
        "$ref": "#/definitions/Operation"
      },
      "description": "List of Resource Provider operations supported by the Resource Provider resource provider."
    },
    "nextLink": {
      "type": "string",
      "description": "URL to get the next set of operation list results if there are any."
    }
  }
},
```


Links: [Index](#index) | [Error vs. Warning](#error-vs-warning) | [Automated Rules](#automated-rules) | [RPC](#rpc-violations): [Errors](#rpc-errors) or [Warnings](#rpc-warnings) | [SDK](#sdk-violations): [Errors](#sdk-errors) or [Warnings](#sdk-warnings)

### <a name="R2015" />R2015 ParameterNotDefinedInGlobalParameters
**Output Message**: Parameter "{0}" is referenced but not defined in the global parameters section of Service Definition

**Description**: Per ARM guidelines, if `subscriptionId` is used anywhere as a path parameter, it must always be defined as global parameter. `api-version` is almost always an input parameter in any ARM spec and must also be defined as a global parameter.

**Why the rule is important**: To reduce duplication, maintain consistent structure in ARM specifications.

**Impact on generated code**: `subscriptionId` and `api-version` are created as client properties in the generated code.

**How to fix the violation**: Ensure `subscriptionId` and `api-version` are declared in the global parameters section of the document.

Links: [Index](#index) | [Error vs. Warning](#error-vs-warning) | [Automated Rules](#automated-rules) | [RPC](#rpc-violations): [Errors](#rpc-errors) or [Warnings](#rpc-warnings) | [SDK](#sdk-violations): [Errors](#sdk-errors) or [Warnings](#sdk-warnings)

### <a name="R2020" />R2020 RequiredPropertiesMissingInResourceModel
**Output Message**: Model definition '{0}' must have the properties 'name', 'id' and 'type' in its hierarchy and these properties must be marked as readonly.

**Description**: Per ARM guidelines, a `Resource` model must have the `name`, `id` and `type` properties defined as `readOnly` in its hierarchy.

**Why the rule is important**: `name`, `type` and `id` are readonly properties set on the service end. Also, per ARM guidelines each `Resource` type model must have these properties defined in its hierarchy. An example `Resource` definition can be found [here](https://github.com/Azure/azure-rest-api-specs-pr/blob/master/common-types/resource-management/v1/types.json#L3).

**How to fix the violation**: Ensure the `Resource` type model has the properties `name`, `type` and `id` and they are marked as `readOnly:true`. 

Links: [Index](#index) | [Error vs. Warning](#error-vs-warning) | [Automated Rules](#automated-rules) | [RPC](#rpc-violations): [Errors](#rpc-errors) or [Warnings](#rpc-warnings) | [SDK](#sdk-violations): [Errors](#sdk-errors) or [Warnings](#sdk-warnings)

### <a name="R2056" />R2056 RequiredReadOnlyProperties
**Output Message**: Property '{0}' is a required property. It should not be marked as 'readonly'.

**Description**: A model property cannot be both `readOnly` and `required`. A `readOnly` property is something that the server sets when returning the model object while `required` is a property to be set when sending it as a part of the request body.

**Why the rule is important**: SDK generation fails when this rule is violated.

**How to fix the violation**: Ensure that the given property is either marked as `readonly: true` or `required` but not both.

**Bad Example**:
```
"MyModel": {
  "properties":{
    "MyProp":{
      "type": "string",
      "description": "sample prop",
      "readOnly": true
    }
  },
  "required": ["MyProp"]
}
```

Links: [Index](#index) | [Error vs. Warning](#error-vs-warning) | [Automated Rules](#automated-rules) | [RPC](#rpc-violations): [Errors](#rpc-errors) or [Warnings](#rpc-warnings) | [SDK](#sdk-violations): [Errors](#sdk-errors) or [Warnings](#sdk-warnings)

### <a name="R2014" />R2014 SubscriptionIdParameterInOperations/ServiceDefinitionParameters
**Output Message**: Parameter "subscriptionId" is not allowed in the operations section, define it in the global parameters section instead/Parameter "{0}" is referenced but not defined in the global parameters section of Service Definition

**Description**: `subscriptionId` must not be an operation parameter and must be declared in the global parameters section.

**Why the rule is important**: Per ARM guidelines, `subscriptionId` must be set as a property on the generated client instead of the method signature. 

**How to fix the violation**: Remove `subscriptionId` from the operation parameters and add it to the global parameters section if it doesn't exist there.

Links: [Index](#index) | [Error vs. Warning](#error-vs-warning) | [Automated Rules](#automated-rules) | [RPC](#rpc-violations): [Errors](#rpc-errors) or [Warnings](#rpc-warnings) | [SDK](#sdk-violations): [Errors](#sdk-errors) or [Warnings](#sdk-warnings)

### <a name="R2003" />R2003 ValidFormats
**Output Message**: '{0}' is not a known format.

**Description**: Only valid types are allowed for properties.

**Why the rule is important**: Invalid formats can cause errors during code generation or result in erraneous generated code.

**How to fix the violation**: Ensure format defined for property is valid. Please refer [here](https://github.com/Azure/autorest/blob/81d4d31d06637f4f9ef042d7f2ec64cfea29892f/docs/developer/validation-rules/valid-formats.md) for allowed types in OpenAPI.
=======
### <a name="R2022" />R2022 XmsExamplesRequired
**Output Message**: Please provide x-ms-examples describing minimum/maximum property set for response/request payloads for operations.{0}.

**Description**: Verifies whether [x-ms-examples](https://github.com/Azure/azure-rest-api-specs/blob/master/documentation/x-ms-examples.md#why-x-ms-examples) are provided for each operation or not.

**Why the rule is important**: [x-ms-examples](https://github.com/Azure/azure-rest-api-specs/blob/master/documentation/x-ms-examples.md#why-x-ms-examples) are used in model validation. [Benefits](https://github.com/Azure/azure-rest-api-specs/blob/master/documentation/x-ms-examples.md#benefits-of-x-ms-examples-extension)

**How to fix the violation**: Please refer the documentation of [x-ms-examples](https://github.com/Azure/azure-rest-api-specs/blob/master/documentation/x-ms-examples.md#why-x-ms-examples).

**Impact on generated code**: N/A.

**Examples**: Please refer the documentation of [x-ms-examples](https://github.com/Azure/azure-rest-api-specs/blob/master/documentation/x-ms-examples.md#why-x-ms-examples).
>>>>>>> 9113d283

Links: [Index](#index) | [Error vs. Warning](#error-vs-warning) | [Automated Rules](#automated-rules) | [RPC](#rpc-violations): [Errors](#rpc-errors) or [Warnings](#rpc-warnings) | [SDK](#sdk-violations): [Errors](#sdk-errors) or [Warnings](#sdk-warnings)<|MERGE_RESOLUTION|>--- conflicted
+++ resolved
@@ -42,14 +42,14 @@
 | M3003	| RequiredPropertiesMustExist | Required property does not appear in the list of properties | Error |
 | M3001 | ResourceModelValidation | Model definition '{0}' must have the properties 'name', 'id' and 'type' in its hierarchy and these properties must be marked as readonly. | Error |
 | M3027	| TrackedResourceGetOperationValidation | Tracked resource '{0}' must have a get operation | Error |
-| M3026	| TrackedResourcePatchOperationValidation | Tracked resource '{0}' must have patch operation that at least supports the update of tags | Error |
+| [R3026](#R3026)	| TrackedResourcePatchOperationValidation | Tracked resource '{0}' must have patch operation that at least supports the update of tags | Error |
 | [R2059](#R2059)	| UniqueResourcePaths | Multiple resource providers are not allowed in a single spec. More than one the resource paths were found: '{0}'. | Error |
 | M3013	| DeleteMustNotHaveRequestBody | 'Delete' operation must not have a request body. | Error |
 | M2016	| PatchBodyParametersSchemaValidation | Properties of a PATCH request body must not be {0}. PATCH operation: '{1}' Model Definition: '{2}' Property: '{3}' | Error |
 | M2062	| PutResponseResourceValidation | The 200 response model for an ARM PUT operation must have x-ms-azure-resource extension set to true in its hierarchy. Operation: '{0}' Model: '{1}'. | Error |
-| M3027	| TrackedResourceListByResourceGroup | The tracked resource, '{0}', must have a list by resource group operation. | Error |
-| M3027	| TrackedResourceListBySubscription | The tracked resource, '{0}', must have a list by subscriptions operation. | Error |
-| R3011	| DescriptionMustNotBeNodeName | The description provided for a given node (property, parameter, etc.) must not be the same as the name assigned to the node. | Error |
+| [R3027](#R3027)	| TrackedResourceListByResourceGroup | The tracked resource, '{0}', must have a list by resource group operation. | Error |
+| [R3028](#R3028)	| TrackedResourceListBySubscription | The tracked resource, '{0}', must have a list by subscriptions operation. | Error |
+| [R3011](#R3011)	| DescriptionMustNotBeNodeName | The description provided for a given node (property, parameter, etc.) must not be the same as the name assigned to the node. | Error |
 | [R2020](#R2020) | RequiredPropertiesMissingInResourceModel | A `Resource` model must have `name`, `id` and `type` properties defined. | Error |
 
 #### RPC Warnings
@@ -57,10 +57,10 @@
 | Id | Rule Name | Output Message |Severity | 
 | --- | --- | --- | --- |
 | M2061	| ProvidersPathValidation |	Type values \"{0}\" have default value(s), please consider parameterizing them | Warning |
-| M3018	| BooleanPropertyNotRecommended	| Booleans are not descriptive and make them hard to use. Instead use string enums with allowed set of values defined. |	Warning |
+| [R3018](#R3018)	| BooleanPropertyNotRecommended	| Booleans are not descriptive and make them hard to use. Instead use string enums with allowed set of values defined. |	Warning |
 | [R3017](#R3017)	| GuidUsage | Guid used in model definition '{1}' for property '{0}'. Usage of Guid is not recommanded. If GUIDs are absolutely required in your service, please get sign off from the Azure API review board. | Warning |
 | M2057	| SkuModelValidation | Sku Model is not valid. A Sku model must have 'name' property. It can also have 'tier', 'size', 'family', 'capacity' as optional properties. | Warning |
-| M3010	| TrackedResourceListByImmediateParent | The child tracked resource, '{0}' with immediate parent '{1}', must have a list by immediate parent operation. | Warning |
+| [R3010](#R3010)	| TrackedResourceListByImmediateParent | The child tracked resource, '{0}' with immediate parent '{1}', must have a list by immediate parent operation. | Warning |
 
 ### SDK Violations
 
@@ -69,26 +69,12 @@
 | Id | Rule Name | Output Message |Severity | 
 | --- | --- | --- | --- |
 | M2026 | AvoidAnonymousTypes, AnonymousBodyParameter |	Inline/anonymous models must not be used, instead define a schema with a model name in the "definitions" section and refer to it. This allows operations to share the models. | Error |
-<<<<<<< HEAD
 | [R2014](#R2014)	| OperationParametersValidation	| Parameter "subscriptionId" is not allowed in the operations section, define it in the global parameters section instead | Error |
 | [R2027](#R2027)	| DefaultMustBeInEnum | The default value is not one of the values enumerated as valid for this element. | Error |
-| M1009	| DeleteOperationNameValidation | 'DELETE' operation '{0}' must use method name 'Delete'. | Error |
-| M1005	| GetOperationNameValidation | 'GET' operation '{0}' must use method name 'Get' or Method name start with 'List' | Error |
 | M1004	| ListByOperationsValidation | Operation must be one of List() - lists all resources under a subscription.  ListByResourceGroup() - list all resources in a resource group within a subscription. ListByParent() - where ""Parent"" is a context specific suffix. It lists all resource under a parent. | Error |
-| M1003	| ListOperationNamingWarning | Since operation '{0}' response has model definition '{1}', it should be of the form "*_list*" | Error |
 | [R1001](#R1001)	| OperationIdNounInVerb	| Per the Noun_Verb convention for Operation Ids, the noun '{0}' should not appear after the underscore. | Error |
 | [R2055](#R2055)	| OneUnderscoreInOperationId | Only 1 underscore is permitted in the operation id, following Noun_Verb conventions.  | Error |
-| M1007	| PatchOperationNameValidation | 'PATCH' operation '{0}' must use method name 'Update'. | Error |
-| M1006	| PutOperationNameValidation | 'PUT' operation '{0}' must use method name 'Create'. | Error |
 | [R2014](#R2014)	| ServiceDefinitionParameters | Parameter "{0}" is referenced but not defined in the global parameters section of Service Definition |Error |
-=======
-| M2014	| OperationParametersValidation	| Parameter "subscriptionId" is not allowed in the operations section, define it in the global parameters section instead | Error |
-| M2027	| DefaultMustBeInEnum | The default value is not one of the values enumerated as valid for this element. | Error |
-| M1004	| ListByOperationsValidation | Operation must be one of List() - lists all resources under a subscription.  ListByResourceGroup() - list all resources in a resource group within a subscription. ListByParent() - where ""Parent"" is a context specific suffix. It lists all resource under a parent. | Error |
-| M1001	| OperationIdNounInVerb	| Per the Noun_Verb convention for Operation Ids, the noun '{0}' should not appear after the underscore. | Error |
-| M2055	| OneUnderscoreInOperationId | Only 1 underscore is permitted in the operation id, following Noun_Verb conventions.  | Error |
-| M2014	| ServiceDefinitionParameters | Parameter "{0}" is referenced but not defined in the global parameters section of Service Definition |Error |
->>>>>>> 9113d283
 | M2043	| SupportedSchemesWarning | Azure Resource Management only supports HTTPS scheme. | Error | 
 | [R2003](#R2003)	| ValidFormats | '{0}' is not a known format.	| Error |
 | M2005	| LongRunningResponseValidationRule | A '{0}' operation '{1}' with x-ms-long-running-operation extension must have a valid terminal success status code {2}. | Error |
@@ -97,25 +83,15 @@
 | [R2028](#R2028) | [NonEmptyClientName](#R2028) | Empty x-ms-client-name property | Error |
 | M2060 | PageableRequires200Response | A response for the 200 HTTP status code must be defined to use x-ms-pageable | Error |
 | M2019	| ResourceIsMsResourceValidation | A 'Resource' definition must have x-ms-azure-resource extension enabled and set to true. |	Error |
-<<<<<<< HEAD
-| M2013	| XmsClientNameParameterValidation, XmsClientNamePropertyValidation | Value of 'x-ms-client-name' cannot be the same as '{0}' Property/Model. | Error |
 | [R2058](#R2058) |XmsPathsMustOverloadPaths | Paths in `x-ms-paths` must overload a normal path in the paths section, i.e. a path in the `x-ms-paths` must either be same as a path in the paths section or a path in the paths sections followed by additional parameters. | Error |
-=======
 | [R2012](#R2012)	| [XmsClientNameParameter](#R2012) | Value of 'x-ms-client-name' cannot be the same as '{0}' Property/Model. | Error |
 | [R2013](#R2013)	| [XmsClientNameProperty](#R2013) | Value of 'x-ms-client-name' cannot be the same as '{0}' Property/Model. | Error |
-| M2058 |XmsPathsMustOverloadPaths | Paths in x-ms-paths must overload a normal path in the paths section, i.e. a path in the x-ms-paths must either be same as a path in the paths section or a path in the paths sections followed by additional parameters. | Error |
->>>>>>> 9113d283
 | M2047	| ParameterNameValidation | Parameter Must have the "name" property defined with non-empty string as its value | Error |
 | [R2056](#R2056)	| RequiredReadOnlyProperties | Property '{0}' is a required property. It should not be marked as 'readonly'. | Error |
 | M2054	| SecurityDefinitionsStructureValidation | An OpenAPI(swagger) spec must have security definitions and must adhere to the specific structure. | Error |
-<<<<<<< HEAD
-| M2022	| XmsExamplesProvidedValidation | Please provide x-ms-examples describing minimum/maximum property set for response/request payloads for operations.{0} | Error |
 | [R2006](#R2006)	| ControlCharactersNotAllowed | Specification must not contain any control characters. | Error |
 | [R2009](#R2009)	| ArraySchemaMustHaveItems | A property of type `Array` must have `items` defined in its `Schema`. | Error |
-=======
-| S2006	| ControlCharactersNotAllowed | Specification must not contain any control characters.
 | [R2022](#R2022) | [XmsExamplesRequired](#R2022) | Please provide x-ms-examples describing minimum/maximum property set for response/request payloads for operations.{0} | Error |
->>>>>>> 9113d283
 
 #### SDK Warnings
 
@@ -124,31 +100,22 @@
 | M4000 | ModelTypeIncomplete |	This definition lacks the property 'description', which is required for model types	| Warning |
 | M4000 | ParameterDescriptionRequired, OperationDescriptionRequired  | {0} lacks 'description' property. Consider adding a 'description' element. Accurate description is essential for maintaining reference documentation. | Warning |
  M4000 | DescriptiveDescriptionRequired | The value provided for description is not descriptive enough. Accurate and descriptive description is essential for maintaining reference documentation. | Warning |
-<<<<<<< HEAD
 | ?	| AvoidMSDNReferences |	For better generated code quality, remove all references to "msdn.microsoft.com". | Warning |
 | [R2001](#R2001)	| AvoidNestedProperties | Consider using x-ms-client-flatten to provide a better end user experience | Warning |
-| R2004	| NonAppJsonTypeWarning | Please make sure that media types other than 'application/json' are supported by your service. | Warning |
-| M2063	| BodyParametersValidation | A body parameter must be named 'parameters'. | Warning |
-| M2017	| PutRequestResponseValidation | A PUT operation request body schema should be the same as its 200 response schema, to allow reusing the same entity between GET and PUT. If the schema of the PUT request body is a superset of the GET response body, make sure you have a PATCH operation to make the resource updatable. Operation: '{0}' Request Model: '{1}' Response Model: '{2}' | Warning |
+of the GET response body, make sure you have a PATCH operation to make the resource updatable. Operation: '{0}' Request Model: '{1}' Response Model: '{2}' | Warning |
 | [R4002](#R4002)	| LocationMustHaveXmsMutability | The "location" property of "Resource" model definition in ARM MUST have "x-ms-mutability": ["create", "read"] extension. | Warning |
 | [R2064](#R2064)	| PostOperationIdContainsUrlVerb | A POST operation OperationId must contain the verb at the end of the url related to the operation. | Warning |
 | [R2015](#R2015) | ParameterNotDefinedInGlobalParameters | Parameters `subscriptionId` and `api-version` must be declared as global parameters. | Warning |
-=======
 | [R1010](#R1010) | [AvoidMSDNReferences](#R1010) |	For better generated code quality, remove all references to "msdn.microsoft.com". | Warning |
-| S2001	| AvoidNestedProperties | Consider using x-ms-client-flatten to provide a better end user experience | Warning |
 | [R2004](#R2004)	| [NonApplicationJsonType](#R2004) | Please make sure that media types other than 'application/json' are supported by your service. | Warning |
 | M2063	| BodyParametersValidation | A body parameter must be named 'parameters'. | Warning |
 | M2017	| PutRequestResponseValidation | A PUT operation request body schema should be the same as its 200 response schema, to allow reusing the same entity between GET and PUT. If the schema of the PUT request body is a superset of the GET response body, make sure you have a PATCH operation to make the resource updatable. Operation: '{0}' Request Model: '{1}' Response Model: '{2}' | Warning |
-| S4002	| LocationMustHaveXmsMutability | The "location" property of "Resource" model definition in ARM MUST have "x-ms-mutability": ["create", "read"] extension. | Warning |
-| S2008	| PostOperationIdContainsUrlVerb | A POST operation OperationId must contain the verb at the end of the url related to the operation. | Warning |
-| S2009	| ArraySchemaMustHaveItems | A property of type `Array` must have `items` defined in its `Schema`. | Warning |
 | [R1009](#R1009) | [DeleteInOperationName](#R1009) | 'DELETE' operation '{0}' should use method name 'Delete'. Note: If you have already shipped an SDK on top of this spec, fixing this warning may introduce a breaking change. | Warning |
 | [R1005](#R1005) | [GetInOperationName](#R1005) | 'GET' operation '{0}' should use method name 'Get' or Method name start with 'List'. Note: If you have already shipped an SDK on top of this spec, fixing this warning may introduce a breaking change. | Warning |
 | [R1003](#R1003) | [ListInOperationName](#R1003) | Since operation '{0}' response has model definition '{1}', it should be of the form "*_list*" | Warning |
 | [R1006](#R1006)	| [PutInOperationName](#R1006) | 'PUT' operation '{0}' should use method name 'Create'. Note: If you have already shipped an SDK on top of this spec, fixing this warning may introduce a breaking change. | Warning |
 | [R1007](#R1007) | [PatchInOperationName](#R1007) | 'PATCH' operation '{0}' should use method name 'Update'. Note: If you have already shipped an SDK on top of this spec, fixing this warning may introduce a breaking change. | Warning |
 | [R1011](#R1011) | [HttpsSupportedScheme](#R1011) | 'Azure Resource Management only supports HTTPS scheme. | Warning |
->>>>>>> 9113d283
 
 ## Rule Descriptions
 
@@ -326,9 +293,6 @@
 
 Links: [Index](#index) | [Error vs. Warning](#error-vs-warning) | [Automated Rules](#automated-rules) | [RPC](#rpc-violations): [Errors](#rpc-errors) or [Warnings](#rpc-warnings) | [SDK](#sdk-violations): [Errors](#sdk-errors) or [Warnings](#sdk-warnings)
 
-<<<<<<< HEAD
-### <a name="R2064" />R2064	PostOperationIdContainsUrlVerb
-=======
 ### <a name="R2028" />R2028 NonEmptyClientName
 **Output Message**: Empty x-ms-client-name property.
 
@@ -349,8 +313,7 @@
 
 Links: [Index](#index) | [Error vs. Warning](#error-vs-warning) | [Automated Rules](#automated-rules) | [RPC](#rpc-violations): [Errors](#rpc-errors) or [Warnings](#rpc-warnings) | [SDK](#sdk-violations): [Errors](#sdk-errors) or [Warnings](#sdk-warnings)
 
-### <a name="S2008" />S2008	PostOperationIdContainsUrlVerb
->>>>>>> 9113d283
+### <a name="R2064" />R2064	PostOperationIdContainsUrlVerb
 **Output Message**: OperationId should contain the verb: '{0}' in:'{1}'
 
 **Description**: A POST operation's operationId should contain the verb indicated at the end of the corresponding url.
@@ -402,9 +365,6 @@
 
 Links: [Index](#index) | [Error vs. Warning](#error-vs-warning) | [Automated Rules](#automated-rules) | [RPC](#rpc-violations): [Errors](#rpc-errors) or [Warnings](#rpc-warnings) | [SDK](#sdk-violations): [Errors](#sdk-errors) or [Warnings](#sdk-warnings)
 
-<<<<<<< HEAD
-### <a name="R2006" />R2006 ControlCharactersNotAllowed
-=======
 ### <a name="R2012" />R2012 XmsClientNameParameter
 **Output Message**: Value of 'x-ms-client-name' cannot be the same as '{0}' Property/Model.
 
@@ -680,8 +640,7 @@
 
 Links: [Index](#index) | [Error vs. Warning](#error-vs-warning) | [Automated Rules](#automated-rules) | [RPC](#rpc-violations): [Errors](#rpc-errors) or [Warnings](#rpc-warnings) | [SDK](#sdk-violations): [Errors](#sdk-errors) or [Warnings](#sdk-warnings)
 
-### <a name="R3011" />R3011 ControlCharactersNotAllowed
->>>>>>> 9113d283
+### <a name="R2006" />R2006 ControlCharactersNotAllowed
 **Output Message**: May not contain control characters:  Characters:'{0}' in:'{1}'
 
 **Description**: Verifies whether if a specification does not have any control characters in it.
@@ -695,7 +654,6 @@
 
 Links: [Index](#index) | [Error vs. Warning](#error-vs-warning) | [Automated Rules](#automated-rules) | [RPC](#rpc-violations): [Errors](#rpc-errors) or [Warnings](#rpc-warnings) | [SDK](#sdk-violations): [Errors](#sdk-errors) or [Warnings](#sdk-warnings)
 
-<<<<<<< HEAD
 ### <a name="R2008" />R2008 MutabilityWithReadOnly
 **Output Message**:  When property is modeled as "readOnly": true then x-ms-mutability extension can only have "read" value. When property is modeled as "readOnly": false then applying x-ms-mutability extension with only "read" value is not allowed. Extension contains invalid values: '{0}'
 
@@ -1040,7 +998,9 @@
 **Why the rule is important**: Invalid formats can cause errors during code generation or result in erraneous generated code.
 
 **How to fix the violation**: Ensure format defined for property is valid. Please refer [here](https://github.com/Azure/autorest/blob/81d4d31d06637f4f9ef042d7f2ec64cfea29892f/docs/developer/validation-rules/valid-formats.md) for allowed types in OpenAPI.
-=======
+
+Links: [Index](#index) | [Error vs. Warning](#error-vs-warning) | [Automated Rules](#automated-rules) | [RPC](#rpc-violations): [Errors](#rpc-errors) or [Warnings](#rpc-warnings) | [SDK](#sdk-violations): [Errors](#sdk-errors) or [Warnings](#sdk-warnings)
+
 ### <a name="R2022" />R2022 XmsExamplesRequired
 **Output Message**: Please provide x-ms-examples describing minimum/maximum property set for response/request payloads for operations.{0}.
 
@@ -1053,6 +1013,5 @@
 **Impact on generated code**: N/A.
 
 **Examples**: Please refer the documentation of [x-ms-examples](https://github.com/Azure/azure-rest-api-specs/blob/master/documentation/x-ms-examples.md#why-x-ms-examples).
->>>>>>> 9113d283
 
 Links: [Index](#index) | [Error vs. Warning](#error-vs-warning) | [Automated Rules](#automated-rules) | [RPC](#rpc-violations): [Errors](#rpc-errors) or [Warnings](#rpc-warnings) | [SDK](#sdk-violations): [Errors](#sdk-errors) or [Warnings](#sdk-warnings)
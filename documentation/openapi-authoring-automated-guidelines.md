# OpenAPI Specifications Authoring - Automated Guidelines #

This document lists the set of automated rules that can be validated against OpenAPI(swagger) spec by running [validation tools](https://github.com/Azure/adx-documentation-pr/wiki/OpenAPI-Validation-tools). Please visit [here for Manual guidelines](openapi-authoring-manual-guidelines.md).

It is a requirement to conform to all manual and automated rules with severity "Error" before sending a pull request for review.

We request OpenAPI(Swagger) spec authoring be assigned to engineers who have an intimate knowledge of a service endpoint and its developer experience to avoid feeding inefficiencies into teams that focus on Azure developer experiences and the rest of the Azure eco-system.

## Index
* [Error vs. Warning](#error-vs-warning)
* [Automated Rules](#automated-rules)
  * [RPC Violations](#rpc-violations)
    * [RPC Errors](#rpc-errors)
    * [RPC Warnings](#rpc-warnings)
  * [SDK Violations](#sdk-violations)
    * [SDK Errors](#sdk-errors)
    * [SDK Warnings](#sdk-warnings)
* [Rule Descriptions](#rule-descriptions)

## Error vs Warning
- Rules with severity "Error" have to be addressed for the OpenAPI(swagger) spec to be approved by the reviewers. If there is a strong reason for why the rule cannot be addressed in an OpenAPI(swagger) spec it will be a permanent exception, then [suppression process](https://github.com/Azure/adx-documentation-pr/wiki/Swagger-Validation-Errors-Suppression) must be followed.

- Rules with severity "Warning" are either strong recommendations made by Azure developer experience team for better SDK/Documentation experience or they point out something to evaluate, for example, the warning for booleans asks the user to evaluate whether the property should be a boolean or not. 

## Automated Rules

### RPC Violations

#### RPC Errors

| Id | Rule Name | Output Message |Severity | 
| --- | --- | --- | --- |
| [M3012](#M3012)	| [APIVersionPattern](#M3012)	| API Version must be in the format: yyyy-MM-dd, optionally followed by -preview, -alpha, -beta, -rc, -privatepreview.	|  Error |
| M3019	| ARMResourcePropertiesBag	| Top level property names should not be repeated inside the properties bag for ARM resource '{0}'. Properties [{1}] conflict with ARM top level properties. Please rename these. | Error |
| [M3016](#M3016)	| [BodyPropertiesNamesCamelCase](#M3016) | Property named: "{0}", must follow camelCase style. Example: "{1}". | Error |
| [M3016](#M3016)	| [DefinitionsPropertiesNamesCamelCase](#M3016)  | Property named: "{0}", for definition: "{1}" must follow camelCase style. Example: "{2}". | Error |
| M3006	| BodyTopLevelProperties | Top level properties should be one of name, type, id, location, properties, tags, plan, sku, etag, managedBy, identity. Extra properties found: "{0}". | Error |
| R3008	| CollectionObjectPropertiesNaming | Collection object {0} returned by list operation {1} with 'x-ms-pageable' extension, has no property named 'value'. | Error |
| M2044	| HttpVerbValidation | Permissible values for HTTP Verb are delete,get,put,patch,head,options,post. | Error |
| R3023	| OperationsAPIImplementationValidation | Operations API must be implemented for '{0}'. | Error |
| M3007	| PutGetPatchResponseValidation | {0} has different responses for PUT/GET/PATCH operations. The PUT/GET/PATCH operations must have same schema response. | Error |
| M3003	| RequiredPropertiesMustExist | Required property does not appear in the list of properties | Error |
| M3001 | ResourceModelValidation | Model definition '{0}' must have the properties 'name', 'id' and 'type' in its hierarchy and these properties must be marked as readonly. | Error |
| M3027	| TrackedResourceGetOperationValidation | Tracked resource '{0}' must have a get operation | Error |
| M3026	| TrackedResourcePatchOperationValidation | Tracked resource '{0}' must have patch operation that at least supports the update of tags | Error |
| M2059	| UniqueResourcePaths | Multiple resource providers are not allowed in a single spec. More than one the resource paths were found: '{0}'. | Error |
| M3013	| DeleteMustNotHaveRequestBody | 'Delete' operation must not have a request body. | Error |
| M2016	| PatchBodyParametersSchemaValidation | Properties of a PATCH request body must not be {0}. PATCH operation: '{1}' Model Definition: '{2}' Property: '{3}' | Error |
| M2062	| PutResponseResourceValidation | The 200 response model for an ARM PUT operation must have x-ms-azure-resource extension set to true in its hierarchy. Operation: '{0}' Model: '{1}'. | Error |
| M3027	| TrackedResourceListByResourceGroup | The tracked resource, '{0}', must have a list by resource group operation. | Error |
| M3027	| TrackedResourceListBySubscription | The tracked resource, '{0}', must have a list by subscriptions operation. | Error |
| R3011	| DescriptionMustNotBeNodeName | The description provided for a given node (property, parameter, etc.) must not be the same as the name assigned to the node.
<<<<<<< HEAD
| R2020 | RequiredPropertiesMissingInResourceModel | A `Resource` model must have `name`, `id` and `type` properties defined. 
=======
>>>>>>> e43bb938

#### RPC Warnings

| Id | Rule Name | Output Message |Severity | 
| --- | --- | --- | --- |
| M2061	| ProvidersPathValidation |	Type values \"{0}\" have default value(s), please consider parameterizing them | Warning |
| M3018	| BooleanPropertyNotRecommended	| Booleans are not descriptive and make them hard to use. Instead use string enums with allowed set of values defined. |	Warning |
| M3017	| GuidValidation | Guid used at the #/Definitions/{1}/.../{0}. Usage of Guid is not recommanded. If GUIDs are absolutely required in your service, please get sign off from the Azure API review board. | Warning |
| M2057	| SkuModelValidation | Sku Model is not valid. A Sku model must have 'name' property. It can also have 'tier', 'size', 'family', 'capacity' as optional properties. | Warning |
| M3010	| TrackedResourceListByImmediateParent | The child tracked resource, '{0}' with immediate parent '{1}', must have a list by immediate parent operation. | Warning |

### SDK Violations

#### SDK Errors

| Id | Rule Name | Output Message |Severity | 
| --- | --- | --- | --- |
| M2026 | AvoidAnonymousTypes, AnonymousBodyParameter |	Inline/anonymous models must not be used, instead define a schema with a model name in the "definitions" section and refer to it. This allows operations to share the models. | Error |
| S2014	| OperationParametersValidation	| Parameter "subscriptionId" is not allowed in the operations section, define it in the global parameters section instead | Error |
| R2027	| DefaultMustBeInEnum | The default value is not one of the values enumerated as valid for this element. | Error |
| M1009	| DeleteOperationNameValidation | 'DELETE' operation '{0}' must use method name 'Delete'. | Error |
| M1005	| GetOperationNameValidation | 'GET' operation '{0}' must use method name 'Get' or Method name start with 'List' | Error |
| M1004	| ListByOperationsValidation | Operation must be one of List() - lists all resources under a subscription.  ListByResourceGroup() - list all resources in a resource group within a subscription. ListByParent() - where ""Parent"" is a context specific suffix. It lists all resource under a parent. | Error |
| M1003	| ListOperationNamingWarning | Since operation '{0}' response has model definition '{1}', it should be of the form "*_list*" | Error |
| M1001	| OperationIdNounInVerb	| Per the Noun_Verb convention for Operation Ids, the noun '{0}' should not appear after the underscore. | Error |
| S2055	| OneUnderscoreInOperationId | Only 1 underscore is permitted in the operation id, following Noun_Verb conventions.  | Error |
| M1007	| PatchOperationNameValidation | 'PATCH' operation '{0}' must use method name 'Update'. | Error |
| M1006	| PutOperationNameValidation | 'PUT' operation '{0}' must use method name 'Create'. | Error |
| M2014	| ServiceDefinitionParameters | Parameter "{0}" is referenced but not defined in the global parameters section of Service Definition |Error |
| M2043	| SupportedSchemesWarning | Azure Resource Management only supports HTTPS scheme. | Error | 
| S2003	| ValidFormats | '{0}' is not a known format.	| Error |
| M2005	| LongRunningResponseValidationRule | A '{0}' operation '{1}' with x-ms-long-running-operation extension must have a valid terminal success status code {2}. | Error |
| S2008	| MutabilityWithReadOnlyRule | When property is modeled as "readOnly": true then x-ms-mutability extension can only have "read" value. When property is modeled as "readOnly": false then applying x-ms-mutability extension with only "read" value is not allowed. Extension contains invalid values: '{0}'. | Error |
| M2025	| NextLinkPropertyMustExist	| The property '{0}' specified by nextLinkName does not exist in the 200 response schema. \nPlease, specify the name of the property that provides the nextLink. If the model does not have the nextLink property then specify null. | Error |
| M2028	| NonEmptyClientName | Empty x-ms-client-name property | Error |
| M2060 | PageableRequires200Response | A response for the 200 HTTP status code must be defined to use x-ms-pageable | Error |
| M2019	| ResourceIsMsResourceValidation | A 'Resource' definition must have x-ms-azure-resource extension enabled and set to true. |	Error |
| M2013	| XmsClientNameParameterValidation, XmsClientNamePropertyValidation | Value of 'x-ms-client-name' cannot be the same as '{0}' Property/Model. | Error |
| S2058 |XmsPathsMustOverloadPaths | Paths in x-ms-paths must overload a normal path in the paths section, i.e. a path in the x-ms-paths must either be same as a path in the paths section or a path in the paths sections followed by additional parameters. | Error |
| M2047	| ParameterNameValidation | Parameter Must have the "name" property defined with non-empty string as its value | Error |
| S2056	| RequiredReadOnlyProperties | Property '{0}' is a required property. It should not be marked as 'readonly'. | Error |
| M2054	| SecurityDefinitionsStructureValidation | An OpenAPI(swagger) spec must have security definitions and must adhere to the specific structure. | Error |
| M2022	| XmsExamplesProvidedValidation | Please provide x-ms-examples describing minimum/maximum property set for response/request payloads for operations.{0} | Error |
| S2006	| ControlCharactersNotAllowed | Specification must not contain any control characters.
<<<<<<< HEAD
| S2047 | NamePropertyDefinitionInParameter | A parameter must have `name` property defined.
=======
>>>>>>> e43bb938

#### SDK Warnings

| Id | Rule Name | Output Message |Severity | 
| --- | --- | --- | --- |
| M4000 | ModelTypeIncomplete |	This definition lacks the property 'description', which is required for model types	| Warning |
| M4000 | ParameterDescriptionRequired, OperationDescriptionRequired  | {0} lacks 'description' property. Consider adding a 'description' element. Accurate description is essential for maintaining reference documentation. | Warning |
 M4000 | DescriptiveDescriptionRequired | The value provided for description is not descriptive enough. Accurate and descriptive description is essential for maintaining reference documentation. | Warning |
| ?	| AvoidMSDNReferences |	For better generated code quality, remove all references to "msdn.microsoft.com". | Warning |
| S2001	| AvoidNestedProperties | Consider using x-ms-client-flatten to provide a better end user experience | Warning |
| S2004	| NonAppJsonTypeWarning | Please make sure that media types other than 'application/json' are supported by your service. | Warning |
| M2063	| BodyParametersValidation | A body parameter must be named 'parameters'. | Warning |
| M2017	| PutRequestResponseValidation | A PUT operation request body schema should be the same as its 200 response schema, to allow reusing the same entity between GET and PUT. If the schema of the PUT request body is a superset of the GET response body, make sure you have a PATCH operation to make the resource updatable. Operation: '{0}' Request Model: '{1}' Response Model: '{2}' | Warning |
| S4002	| LocationMustHaveXmsMutability | The "location" property of "Resource" model definition in ARM MUST have "x-ms-mutability": ["create", "read"] extension.
| S2008	| PostOperationIdContainsUrlVerb | A POST operation OperationId must contain the verb at the end of the url related to the operation. 
| S2009	| ArraySchemaMustHaveItems | A property of type `Array` must have `items` defined in its `Schema`.
<<<<<<< HEAD
| S1001 | OperationIdNounVerb | An operationId must be of the form `Noun_Verb`.
| S2015 | ParameterNotDefinedInGlobalParameters | Parameters `subscriptionId` and `api-version` must be declared as global parameters.
=======
>>>>>>> e43bb938

## Rule Descriptions

### <a name="M3012" />M3012 APIVersionPattern
**Output Message**: API Version must be in the format: yyyy-MM-dd, optionally followed by -preview, -alpha, -beta, -rc, -privatepreview.

**Description**: The API Version paramemter MUST be in the Year-Month-Date format (i.e. 2016-07-04.)  NOTE that this is the en-US ordering of month and date.  

The date MAY optionally be followed by one of:
* -preview - Indicates the API version is in (public) preview
* -alpha
* -beta
* -rc (release candidate)
* -privatepreview

**Good Examples**: Examples of valid version patterns include:
* 2016-07-04
* 2016-07-04-preview

**Bad Examples**: The following would be invalid:
* 97-07-04 - Date should be YYYY, not YY
* 2016/07/04 - Date should use "-", not "/"
* 1842-07-04 - Year should be accurate; we didn't have Azure in 1842 :(
* 2150-07-04 - Year should be current, not in the future; though we'll hopefully get here eventually :)
* 2016-07-04-publicpreview - Use "-preview" to indicate a public preview
* 2016-07-04-rc0 - Just use "rc", not "rc" + number

Links: [Index](#index) | [Error vs. Warning](#error-vs-warning) | [Automated Rules](#automated-rules) | [RPC](#rpc-violations): [Errors](#rpc-errors) or [Warnings](#rpc-warnings) | [SDK](#sdk-violations): [Errors](#sdk-errors) or [Warnings](#sdk-warnings)

### <a name="M3016" />M3016 PropertiesNamesCamelCase
**Output Message**: Property named: "{0}", must follow camelCase style. Example: "{1}".
**Output Message**: Property named: "{0}", for definition: "{1}" must follow camelCase style. Example: "{2}".

**Description**: Property names must use lowerCamelCase style. 
If the property is a single word (ex: foo, bar, etc.) it will be all lowercase. 
Two-letter acronmys (ex: ID, IO, IP, etc.) should be capitalized. 
Three-letter acronyms (ex: API, URL, etc.) should only have the first letter capitalized (ex: Api, Url, etc.) 
For more capitalization guidance, see: [https://msdn.microsoft.com/en-us/library/141e06ef(v=vs.71).aspx](https://msdn.microsoft.com/en-us/library/141e06ef(v=vs.71).aspx)

**Good Examples**: Examples of lowerCamelCase style:
* camelCase
* foo
* bar
* fooBarBaz
* resourceKey
* resourceApiKey

**Bad Examples**: The following would be invalid:
* PascalCase
* UpperCamelCase
* resourceAPIKey

**Bad Examples**: The following violate these guidelines but would not be caught by automation: 
* alllowercase - If there are multiple words, please capitalize starting with the second word
* miXeDcApItAlIzAtIoN - Please capitalize the first letter of each word (and not seemingly random letters)

Links: [Index](#index) | [Error vs. Warning](#error-vs-warning) | [Automated Rules](#automated-rules) | [RPC](#rpc-violations): [Errors](#rpc-errors) or [Warnings](#rpc-warnings) | [SDK](#sdk-violations): [Errors](#sdk-errors) or [Warnings](#sdk-warnings)

### <a name="R3025" />R3025 TrackedResourceGetOperationValidation
**Output Message**: Tracked resource '{0}' must have a get operation.

**Description**: Verifies if a tracked resource has a corresponding GET operation. 
What's a tracked resource? A Tracked Resource is an ARM Resource with "location" as a required property.

**Why the rule is important**: Per ARM guidelines, each tracked resource must have a GET operation.

**How to fix the violation**: Add a GET operation that returns the tracked resource pointed out by the rule - if the operation does not exist for the service, this fix requires a service side change. 
If the resource pointed by the rule is not a tracked resource, this warning may be a false positive, please clarify this with your PR reviewer.

**Impact on generated code**: Generated SDK code will expose the corresponding GET operation only if it's present in the specification.

**Examples**: N/A

Links: [Index](#index) | [Error vs. Warning](#error-vs-warning) | [Automated Rules](#automated-rules) | [RPC](#rpc-violations): [Errors](#rpc-errors) or [Warnings](#rpc-warnings) | [SDK](#sdk-violations): [Errors](#sdk-errors) or [Warnings](#sdk-warnings)

### <a name="R3026" />R3026 TrackedResourcePatchOperationValidation
**Output Message**: Tracked resource '{0}' must have patch operation that at least supports the update of tags.

**Description**: Verifies if a tracked resource has a corresponding PATCH operation. 
What's a tracked resource? A Tracked Resource is an ARM Resource with "location" as a required property.

**Why the rule is important**: Per ARM guidelines, each tracked resource must have a PATCH operation supporting at least the update of tags.

**How to fix the violation**: Add a PATCH operation that allows at least the update of tags for the tracked resource - if the operation does not exist for the service, this fix requires a service side change. 
If the resource pointed by the rule is not a tracked resource, this warning may be a false positive, please clarify this with your PR reviewer.

**Impact on generated code**: Generated SDK code will expose the corresponding PATCH operation only if it's present in the specification.

**Examples**: N/A

Links: [Index](#index) | [Error vs. Warning](#error-vs-warning) | [Automated Rules](#automated-rules) | [RPC](#rpc-violations): [Errors](#rpc-errors) or [Warnings](#rpc-warnings) | [SDK](#sdk-violations): [Errors](#sdk-errors) or [Warnings](#sdk-warnings)

### <a name="R3027" />R3027 TrackedResourceListByResourceGroup
**Output Message**: The tracked resource, '{0}', must have a list by resource group operation.

**Description**: Verifies if a tracked resource has a corresponding ListByResourceGroup operation. 
What's a tracked resource? A Tracked Resource is an ARM Resource with "location" as a required property.

**Why the rule is important**: Per ARM guidelines, each tracked resource must have a corresponding ListByResourceGroup operation.

**How to fix the violation**: Add a corresponding ListByResourceGroup operation for the tracked resource - if the operation does not exist for the service, this fix requires a service side change. If the operation already exists and it is not named following the naming convention "ListbyResourceGroup", consider updating the operation name. 
If the resource pointed by the rule is not a tracked resource or the operation that allows listing by resource group does not follow the naming convention "ListByResourceGroup", this warning may be a false positive, please clarify this with your PR reviewer.

**Impact on generated code**: Generated SDK code will expose the corresponding ListByResourceGroup operation as included in the specification.

**Examples**: N/A

Links: [Index](#index) | [Error vs. Warning](#error-vs-warning) | [Automated Rules](#automated-rules) | [RPC](#rpc-violations): [Errors](#rpc-errors) or [Warnings](#rpc-warnings) | [SDK](#sdk-violations): [Errors](#sdk-errors) or [Warnings](#sdk-warnings)

### <a name="R3028" />R3028 TrackedResourceListBySubscription
**Output Message**: The tracked resource, '{0}', must have a list by subscriptions operation.

**Description**: Verifies if a tracked resource has a corresponding ListByResourceGroup operation. 
What's a tracked resource? A Tracked Resource is an ARM Resource with "location" as a required property.

**Why the rule is important**: Per ARM guidelines, each tracked resource must have a corresponding ListBySubscription operation.

**How to fix the violation**: Add a corresponding ListBySubscription operation for the tracked resource - if the operation does not exist for the service, this fix requires a service side change. If the operation already exists and it is not named following the naming conventions: List, ListBySubscriptionId, ListBySubscription or ListBySubscriptions, consider updating the operation name. 
If the resource pointed by the rule is not a tracked resource or the operation that allows listing by subscription ID does not follow the naming convention mentioned above, this warning may be a false positive, please clarify this with your PR reviewer.

**Impact on generated code**: Generated SDK code will expose the corresponding ListBySubscription operation as included in the specification.

**Examples**: N/A

Links: [Index](#index) | [Error vs. Warning](#error-vs-warning) | [Automated Rules](#automated-rules) | [RPC](#rpc-violations): [Errors](#rpc-errors) or [Warnings](#rpc-warnings) | [SDK](#sdk-violations): [Errors](#sdk-errors) or [Warnings](#sdk-warnings)

### <a name="R3010" />R3010 TrackedResourceListByImmediateParent
**Output Message**: Validates if the child tracked resources have list by immediate parent operation.

**Description**: Verifies if a tracked resource has a corresponding list by immediate parent operation. 
What's a tracked resource? A Tracked Resource is an ARM Resource with "location" as a required property.

**Why the rule is important**: Per ARM guidelines, each tracked resource must have a corresponding "list by immediate parent" operation.

**How to fix the violation**: Add an operation that allows listing the tracked resource by its immediate parent - if the operation does not exist for the service, this fix requires a service side change. If the operation already exists, please double check the name of the operation, our rule is matching the parent and child resource names to the operation names, if those don't match 100%, this warning may be a false positive, please evaluate whether the named picked is appropriate or needs update. 
If the resource pointed by the rule is not a tracked resource this warning may be a false positive, please clarify this with your PR reviewer.

**Impact on generated code**: Generated SDK code will expose the corresponding "list by immediate parent" operation as included in the specification.

**Examples**: N/A

Links: [Index](#index) | [Error vs. Warning](#error-vs-warning) | [Automated Rules](#automated-rules) | [RPC](#rpc-violations): [Errors](#rpc-errors) or [Warnings](#rpc-warnings) | [SDK](#sdk-violations): [Errors](#sdk-errors) or [Warnings](#sdk-warnings)

### <a name="R3018" />R3018 EnumInsteadOfBoolean
**Output Message**: Booleans are not descriptive and make them hard to use. Instead use string enums with allowed set of values defined.

**Description**: Booleans properties are not descriptive in all cases and can make them to use, evaluate whether is makes sense to keep the property as boolean or turn it into an enum. 

**Why the rule is important**: Evaluate whether the property is really a boolean or not, the intent is to consider if there could be more than 2 values possible for the property in the future or not. If the answer is no, then a boolean is fine, if the answer is yes, there could be other values added in the future, making it an enum can help avoid breaking changes in the SDKs in the future.

**How to fix the violation**: Create an enum property, follow autorest [x-ms-enum extension](https://github.com/Azure/autorest/blob/master/docs/extensions/readme.md#x-ms-enum) guidelines.

**Impact on generated code**: Boolean property will turn into a String or an Enum (if SDK language supports it), this will depend on "modelAsString" property value as specified in [x-ms-enum extension](https://github.com/Azure/autorest/blob/master/docs/extensions/readme.md#x-ms-enum) guidelines.

**Examples**: N/A

Links: [Index](#index) | [Error vs. Warning](#error-vs-warning) | [Automated Rules](#automated-rules) | [RPC](#rpc-violations): [Errors](#rpc-errors) or [Warnings](#rpc-warnings) | [SDK](#sdk-violations): [Errors](#sdk-errors) or [Warnings](#sdk-warnings)

### <a name="S4002" />S4002	LocationMustHaveXmsMutability
**Output Message**: Property 'location' must have '\"x-ms-mutability\":[\"read\", \"create\"]' extension defined. Resource Model: '{0}'

**Description**: A tracked resource's `location` property must have the `x-ms-mutability` properties set as `read`, `create`.

**Why the rule is important**: Location is a property that is set once and non-updatable for a tracked resource. Hence, per ARM guidelines the only operations allowed are `read` and `create`.

**How to fix the violation**: Ensure that the `location` property in the tracked resource's hierarchy has `x-ms-mutability` correctly set to `read` and `create`.
For example:
```
"location": {
  "type": "string",
  "description": "location of the resource",
  "x-ms-mutability": [ "create", "read" ]
}
```

Links: [Index](#index) | [Error vs. Warning](#error-vs-warning) | [Automated Rules](#automated-rules) | [RPC](#rpc-violations): [Errors](#rpc-errors) or [Warnings](#rpc-warnings) | [SDK](#sdk-violations): [Errors](#sdk-errors) or [Warnings](#sdk-warnings)

### <a name="S2008" />S2008	PostOperationIdContainsUrlVerb
**Output Message**: OperationId should contain the verb: '{0}' in:'{1}'

**Description**: A POST operation's operationId should contain the verb indicated at the end of the corresponding url.

**Why the rule is important**: The url indicates the action performed by it, the corresponding POST operationId should therefore contain this verb for semantic consistency.

**How to fix the violation**: Ensure that the operationId for POST operation contains the verb indicated at the end of the url.

**Good Examples**: Examples of url and corresponding POST operationIds:
* Url: /foo/{someResource}/activate
* OperationId: SomeResourceTypes_ActivateResource

**Bad Examples**: Examples of url and corresponding POST operationIds:
* Url: /foo/{someResource}/activate
* OperationId: SomeResourceTypes_StartResource

**Impact on generated code**: Method generated for the POST operation will be named as indicated after the '__underscore__'. For eg., OperationId *SomeResourceTypes_ActivateResource* will generate a method named *ActivateResource*

Links: [Index](#index) | [Error vs. Warning](#error-vs-warning) | [Automated Rules](#automated-rules) | [RPC](#rpc-violations): [Errors](#rpc-errors) or [Warnings](#rpc-warnings) | [SDK](#sdk-violations): [Errors](#sdk-errors) or [Warnings](#sdk-warnings)

### <a name="S2009" />S2009 ArraySchemaMustHaveItems
**Output Message**: Please provide an items property for array type: '{0}'.

**Description**: A schema of `array` type must always contain an `items` property. without it, AutoRest will fail to generate an SDK.

**Why the rule is important**: AutoRest needs to know the type of item contained in the array so that it can correctly generate the corresponding code.

**How to fix the violation**: Correctly specify the `items` section for given array type. The items can be of any primitive type or can be a reference to another object type.

**Good Examples**:
Example with primitive type.
```
"MyPrimitiveArray":{
  "type": "array",
  "items": {
    type: "number"
  }
}
```
Example with object reference type
```
"MyComplexArray":{
  "type": "array",
  "items": {
    "$ref": "#/definitions/MySimpleObject"
  }
}
```

Links: [Index](#index) | [Error vs. Warning](#error-vs-warning) | [Automated Rules](#automated-rules) | [RPC](#rpc-violations): [Errors](#rpc-errors) or [Warnings](#rpc-warnings) | [SDK](#sdk-violations): [Errors](#sdk-errors) or [Warnings](#sdk-warnings)

### <a name="R3011" />R3011 ControlCharactersNotAllowed
**Output Message**: May not contain control characters:  Characters:'{0}' in:'{1}'

**Description**: Verifies whether if a specification does not have any control characters in it.
Control characters are not allowed in a specification.

**Why the rule is important**: Per ARM guidelines, a specification must not contain any control characters.

**How to fix the violation**: Remove the control characters in the specification.

**Examples**: A list of control characters in unicode can be found [here](https://unicode-table.com/en/).

<<<<<<< HEAD
Links: [Index](#index) | [Error vs. Warning](#error-vs-warning) | [Automated Rules](#automated-rules) | [RPC](#rpc-violations): [Errors](#rpc-errors) or [Warnings](#rpc-warnings) | [SDK](#sdk-violations): [Errors](#sdk-errors) or [Warnings](#sdk-warnings)

### <a name="S2008" />S2008 MutabilityWithReadOnly
**Output Message**:  When property is modeled as "readOnly": true then x-ms-mutability extension can only have "read" value. When property is modeled as "readOnly": false then applying x-ms-mutability extension with only "read" value is not allowed. Extension contains invalid values: '{0}'

**Description**: Verifies whether a model property which has a readOnly property set has the appropriate `x-ms-mutability` options. If `readonly: true`, `x-ms-mutability` must be `["read"]`. If `readonly: false`, `x-ms-mutability` can be any of the `x-ms-mutability` options.

**Why the rule is important**: Not adhering to the rule violates how the x-ms-mutability extension works. A property cannot be `readonly: true` and yet allow `x-ms-mutability` as `["create", "update"]`. 

**How to fix the violation**: Based on the value of the `readOnly` property, assign appropriate `x-ms-mutability` options. 

**Bad Example**:
```
  "prop0":{
    "type": "string",
    "readOnly":true,
    "x-ms-mutability": ["read", "update"]
  }
```
**Good Example**:
```
  "prop0":{
    "type": "string",
    "readOnly": false,
    "x-ms-mutability": ["read", "update"]
  }
```

Links: [Index](#index) | [Error vs. Warning](#error-vs-warning) | [Automated Rules](#automated-rules) | [RPC](#rpc-violations): [Errors](#rpc-errors) or [Warnings](#rpc-warnings) | [SDK](#sdk-violations): [Errors](#sdk-errors) or [Warnings](#sdk-warnings)

### <a name="R2058" />R2058 XmsPathsMustOverloadPaths 
**Output Message**: Paths in x-ms-paths must overload a normal path in the paths section, i.e. a path in the x-ms-paths must either be same as a path in the paths section or a path in the paths sections followed by additional parameters. 

**Description**: The `x-ms-paths` extension allows us to overload an existing path based on path parameters. We cannot specify an `x-ms-paths` without a path that already exists in the `paths` section. For more details about this extension please refere [here](https://github.com/Azure/azure-rest-api-specs/blob/dce4da0d748565efd2ab97a43d0683c2979a974a/documentation/swagger-extensions.md#x-ms-paths).

**Why the rule is important**: The `x-ms-paths` overload an existing path only, not adhering to this rule would violate the applicability of the extension itself.

**How to fix the violation**: Ensure that the `x-ms-paths` is overloading an existing url path in the `paths` section.

Links: [Index](#index) | [Error vs. Warning](#error-vs-warning) | [Automated Rules](#automated-rules) | [RPC](#rpc-violations): [Errors](#rpc-errors) or [Warnings](#rpc-warnings) | [SDK](#sdk-violations): [Errors](#sdk-errors) or [Warnings](#sdk-warnings)

### <a name="S2001" />S2001 AvoidNestedProperties
**Output Message**: Consider using x-ms-client-flatten to provide a better end user experience

**Description**: Nested properties can result into bad user experience especially when creating request objects. `x-ms-client-flatten` flattens the model properties so that the users can analyze and set the properties much more easily.

**Why the rule is important**: Overly nested properties (especially required ones) can result into a bad user experience.

**How to fix the violation**: Either eliminate nesting or use the `x-ms-client-flatten` property for a better user experience. More details about the extension can be found [here](https://github.com/Azure/azure-rest-api-specs/blob/dce4da0d748565efd2ab97a43d0683c2979a974a/documentation/swagger-extensions.md#x-ms-client-flatten).

Links: [Index](#index) | [Error vs. Warning](#error-vs-warning) | [Automated Rules](#automated-rules) | [RPC](#rpc-violations): [Errors](#rpc-errors) or [Warnings](#rpc-warnings) | [SDK](#sdk-violations): [Errors](#sdk-errors) or [Warnings](#sdk-warnings)

### <a name="R3008" />R3008 CollectionObjectPropertiesNaming
**Output Message**: Collection object '{0}' returned by list operation '{1}' with 'x-ms-pageable' extension, has no property named 'value'. 

**Description**: Per ARM guidelines, a model returned by an `x-ms-pageable` operation must have a property named `value`. This property indicates what type of array the object is.

**Why the rule is important**: To maintain consistency on how `x-ms-pageable` operations and corresponding response objects are modeled and to enable execution of other validation rules based on this consistent structure.

**How to fix the violation**: Ensure that the response object has a property named `value` of `array` type.

Links: [Index](#index) | [Error vs. Warning](#error-vs-warning) | [Automated Rules](#automated-rules) | [RPC](#rpc-violations): [Errors](#rpc-errors) or [Warnings](#rpc-warnings) | [SDK](#sdk-violations): [Errors](#sdk-errors) or [Warnings](#sdk-warnings)

### <a name="S2027" />S2027 DefaultMustBeInEnum
**Output Message**: The default value is not one of the values enumerated as valid for this element.

**Description**: The value assigned as a default for an enum property must be present in the enums' list.

**Why the rule is important**: SDKs generated may fail to compile if we try to enforce a default value that is not a part of the enums defined in the list.

**How to fix the violation**: Ensure that the default desired actually exists in the enums' list.

**Bad Example**:
```
"status":{
  "type": "string",
  "enum": [
    "Succeeded",
    "Updating",
    "Deleting",
    "Failed"
  ],
  "default": "Terminated"
}
```

Links: [Index](#index) | [Error vs. Warning](#error-vs-warning) | [Automated Rules](#automated-rules) | [RPC](#rpc-violations): [Errors](#rpc-errors) or [Warnings](#rpc-warnings) | [SDK](#sdk-violations): [Errors](#sdk-errors) or [Warnings](#sdk-warnings)

### <a name="S2047" />S2047 NamePropertyDefinitionInParameter
**Output Message**: Parameter Must have the "name" property defined with non-empty string as its value.

**Description**: A parameter must have a `name` property for the SDK to be properly generated. 

**Why the rule is important**: AutoRest fails to generate code if the `name` property is not provided for a parameter.

**How to fix the violation**: Add a non-empty `name` property to the parameter.

**Bad Example**:
```
"MyParam":{
  "type": "string",
  "in": "path",
  "description": "sample param"
}
```

Links: [Index](#index) | [Error vs. Warning](#error-vs-warning) | [Automated Rules](#automated-rules) | [RPC](#rpc-violations): [Errors](#rpc-errors) or [Warnings](#rpc-warnings) | [SDK](#sdk-violations): [Errors](#sdk-errors) or [Warnings](#sdk-warnings)

### <a name="S1001" />S1001 OperationIdNounVerb
**Output Message**: Per the Noun_Verb convention for Operation Ids, the noun '{0}' should not appear after the underscore.

**Description**: OperationId should be of the form `Noun_Verb`. 

**Why the rule is important**: AutoRest breaks the operation id into its `Noun` and `Verb` where `Noun` becomes name of the operations class and the `Verb` becomes the name of the method in that class. Not adhering to this format can either cause AutoRest to fail or can generate semantically incorrect SDK.

**How to fix the violation**: Ensure operationId is of the form `Noun_Verb`.

**Bad Example**:
```
Activate_Certificate
CertificateActivate
```
**Good Example**:
```
Certificate_Activate
```

Links: [Index](#index) | [Error vs. Warning](#error-vs-warning) | [Automated Rules](#automated-rules) | [RPC](#rpc-violations): [Errors](#rpc-errors) or [Warnings](#rpc-warnings) | [SDK](#sdk-violations): [Errors](#sdk-errors) or [Warnings](#sdk-warnings)

### <a name="S2025" />S2025 OneUnderscoreInOperationId
**Output Message**: Only 1 underscore is permitted in the operation id, following Noun_Verb conventions.

**Description**: An operationId can have exaclty one underscore, not adhering to it can cause errors in code generation.

**Why the rule is important**: Given an operationId of the form `Noun_Verb`, AutoRest breaks the operation id into its `Noun` and `Verb` where `Noun` becomes name of the operations class and the `Verb` becomes the name of the method in that class. Not adhering to this format can cause AutoRest to fail during code generation.

**How to fix the violation**: Ensure operationId is of the form `Noun_Verb` and contains exactly one underscore.

**Bad Example**:
```
Activate_Primary_Certificate
```
**Good Example**:
```
PrimaryCertificate_Activate
```

Links: [Index](#index) | [Error vs. Warning](#error-vs-warning) | [Automated Rules](#automated-rules) | [RPC](#rpc-violations): [Errors](#rpc-errors) or [Warnings](#rpc-warnings) | [SDK](#sdk-violations): [Errors](#sdk-errors) or [Warnings](#sdk-warnings)

### <a name="R3023" />R3023 OperationsAPIImplementation
**Output Message**: Operations API must be implemented for '{0}'.

**Description**: Per ARM guidelines, each RP must expose an operations API that returns information about all the operations available with the service.

**Why the rule is important**: For better user experience. Users can query the service to get a list of all possible operations on a service and decide what they have to do.

**How to fix the violation**: Add an operations API endpoint (if not already present) and add details regarding this endpoint in the corresponding OpenAPI document. Examples can be found for most RPs in this repo.

Links: [Index](#index) | [Error vs. Warning](#error-vs-warning) | [Automated Rules](#automated-rules) | [RPC](#rpc-violations): [Errors](#rpc-errors) or [Warnings](#rpc-warnings) | [SDK](#sdk-violations): [Errors](#sdk-errors) or [Warnings](#sdk-warnings)

### <a name="S2015" />S2015 ParameterNotDefinedInGlobalParameters
**Output Message**: Parameter "{0}" is referenced but not defined in the global parameters section of Service Definition

**Description**: Per ARM guidelines, if `subscriptionId` is used anywhere as a path parameter, it must always be defined as global parameter. `api-version` is almost always an input parameter in any ARM spec and must also be defined as a global parameter.

**Why the rule is important**: To reduce duplication, maintain consistent structure in ARM specifications, and ensure `subscriptionId` and `api-version` are created as client properties in the generated code.

**How to fix the violation**: Ensure `subscriptionId` and `api-version` are declared in the global parameters section of the document.

Links: [Index](#index) | [Error vs. Warning](#error-vs-warning) | [Automated Rules](#automated-rules) | [RPC](#rpc-violations): [Errors](#rpc-errors) or [Warnings](#rpc-warnings) | [SDK](#sdk-violations): [Errors](#sdk-errors) or [Warnings](#sdk-warnings)

### <a name="R2020" />R2020 RequiredPropertiesMissingInResourceModel
**Output Message**: Model definition '{0}' must have the properties 'name', 'id' and 'type' in its hierarchy and these properties must be marked as readonly.

**Description**: Per ARM guidelines, a `Resource` model must have the `name`, `id` and `type` properties defined as `readOnly` in its hierarchy.

**Why the rule is important**: `name`, `type` and `id` are readonly properties set on the service end. Also, per ARM guidelines each `Resource` type model must have these properties defined in its hierarchy.

**How to fix the violation**: Ensure the `Resource` type model has the properties `name`, `type` and `id` and they are marked as `readOnly:true`. 

Links: [Index](#index) | [Error vs. Warning](#error-vs-warning) | [Automated Rules](#automated-rules) | [RPC](#rpc-violations): [Errors](#rpc-errors) or [Warnings](#rpc-warnings) | [SDK](#sdk-violations): [Errors](#sdk-errors) or [Warnings](#sdk-warnings)

### <a name="S2056" />S2056 RequiredReadOnlyProperties
**Output Message**: Property '{0}' is a required property. It should not be marked as 'readonly'.

**Description**: A model property cannot be both `readOnly` and `required`. A `readOnly` property is something that the server sets when returning the model object while required is a property required to be set when sending it as a part of the request body.

**Why the rule is important**: SDK generation fails when this rule is violated.

**How to fix the violation**: Ensure that the given property is either marked as `readonly: true` or `required` but not both.

**Bad Example**:
```
"MyModel": {
  "properties":{
    "MyProp":{
      "type": "string",
      "description": "sample prop",
      "readOnly": true
    }
  },
  "required": ["MyProp"]
}
```


Links: [Index](#index) | [Error vs. Warning](#error-vs-warning) | [Automated Rules](#automated-rules) | [RPC](#rpc-violations): [Errors](#rpc-errors) or [Warnings](#rpc-warnings) | [SDK](#sdk-violations): [Errors](#sdk-errors) or [Warnings](#sdk-warnings)

### <a name="S2014" />S2014 SubscriptionIdParameterInOperations
**Output Message**: Parameter "subscriptionId" is not allowed in the operations section, define it in the global parameters section instead

**Description**: `subscriptionId` must not be an operation parameter.

**Why the rule is important**: Per ARM guidelines, `subscriptionId` must be set as a property on the generated client instead of the method signature. 

**How to fix the violation**: Remove `subscriptionId` from the operation parameters and add it to the global parameters section if it doesn't exist there.

Links: [Index](#index) | [Error vs. Warning](#error-vs-warning) | [Automated Rules](#automated-rules) | [RPC](#rpc-violations): [Errors](#rpc-errors) or [Warnings](#rpc-warnings) | [SDK](#sdk-violations): [Errors](#sdk-errors) or [Warnings](#sdk-warnings)

### <a name="S2003" />S2003 ValidFormats
**Output Message**: '{0}' is not a known format.

**Description**: Only valid types are allowed for properties.

**Why the rule is important**: Invalid formats can cause errors during code generation or result in erraneous generated code.

**How to fix the violation**: Ensure format defined for property is valid. Please refer [here](http://swagger.io/specification/) for allowed types in OpenAPI

Links: [Index](#index) | [Error vs. Warning](#error-vs-warning) | [Automated Rules](#automated-rules) | [RPC](#rpc-violations): [Errors](#rpc-errors) or [Warnings](#rpc-warnings) | [SDK](#sdk-violations): [Errors](#sdk-errors) or [Warnings](#sdk-warnings)
=======
Links: [Index](#index) | [Error vs. Warning](#error-vs-warning) | [Automated Rules](#automated-rules) | [RPC](#rpc-violations): [Errors](#rpc-errors) or [Warnings](#rpc-warnings) | [SDK](#sdk-violations): [Errors](#sdk-errors) or [Warnings](#sdk-warnings)
>>>>>>> e43bb938
<|MERGE_RESOLUTION|>--- conflicted
+++ resolved
@@ -50,10 +50,7 @@
 | M3027	| TrackedResourceListByResourceGroup | The tracked resource, '{0}', must have a list by resource group operation. | Error |
 | M3027	| TrackedResourceListBySubscription | The tracked resource, '{0}', must have a list by subscriptions operation. | Error |
 | R3011	| DescriptionMustNotBeNodeName | The description provided for a given node (property, parameter, etc.) must not be the same as the name assigned to the node.
-<<<<<<< HEAD
 | R2020 | RequiredPropertiesMissingInResourceModel | A `Resource` model must have `name`, `id` and `type` properties defined. 
-=======
->>>>>>> e43bb938
 
 #### RPC Warnings
 
@@ -78,7 +75,7 @@
 | M1005	| GetOperationNameValidation | 'GET' operation '{0}' must use method name 'Get' or Method name start with 'List' | Error |
 | M1004	| ListByOperationsValidation | Operation must be one of List() - lists all resources under a subscription.  ListByResourceGroup() - list all resources in a resource group within a subscription. ListByParent() - where ""Parent"" is a context specific suffix. It lists all resource under a parent. | Error |
 | M1003	| ListOperationNamingWarning | Since operation '{0}' response has model definition '{1}', it should be of the form "*_list*" | Error |
-| M1001	| OperationIdNounInVerb	| Per the Noun_Verb convention for Operation Ids, the noun '{0}' should not appear after the underscore. | Error |
+| S1001	| OperationIdNounInVerb	| Per the Noun_Verb convention for Operation Ids, the noun '{0}' should not appear after the underscore. | Error |
 | S2055	| OneUnderscoreInOperationId | Only 1 underscore is permitted in the operation id, following Noun_Verb conventions.  | Error |
 | M1007	| PatchOperationNameValidation | 'PATCH' operation '{0}' must use method name 'Update'. | Error |
 | M1006	| PutOperationNameValidation | 'PUT' operation '{0}' must use method name 'Create'. | Error |
@@ -98,10 +95,6 @@
 | M2054	| SecurityDefinitionsStructureValidation | An OpenAPI(swagger) spec must have security definitions and must adhere to the specific structure. | Error |
 | M2022	| XmsExamplesProvidedValidation | Please provide x-ms-examples describing minimum/maximum property set for response/request payloads for operations.{0} | Error |
 | S2006	| ControlCharactersNotAllowed | Specification must not contain any control characters.
-<<<<<<< HEAD
-| S2047 | NamePropertyDefinitionInParameter | A parameter must have `name` property defined.
-=======
->>>>>>> e43bb938
 
 #### SDK Warnings
 
@@ -118,11 +111,7 @@
 | S4002	| LocationMustHaveXmsMutability | The "location" property of "Resource" model definition in ARM MUST have "x-ms-mutability": ["create", "read"] extension.
 | S2008	| PostOperationIdContainsUrlVerb | A POST operation OperationId must contain the verb at the end of the url related to the operation. 
 | S2009	| ArraySchemaMustHaveItems | A property of type `Array` must have `items` defined in its `Schema`.
-<<<<<<< HEAD
-| S1001 | OperationIdNounVerb | An operationId must be of the form `Noun_Verb`.
 | S2015 | ParameterNotDefinedInGlobalParameters | Parameters `subscriptionId` and `api-version` must be declared as global parameters.
-=======
->>>>>>> e43bb938
 
 ## Rule Descriptions
 
@@ -364,7 +353,6 @@
 
 **Examples**: A list of control characters in unicode can be found [here](https://unicode-table.com/en/).
 
-<<<<<<< HEAD
 Links: [Index](#index) | [Error vs. Warning](#error-vs-warning) | [Automated Rules](#automated-rules) | [RPC](#rpc-violations): [Errors](#rpc-errors) or [Warnings](#rpc-warnings) | [SDK](#sdk-violations): [Errors](#sdk-errors) or [Warnings](#sdk-warnings)
 
 ### <a name="S2008" />S2008 MutabilityWithReadOnly
@@ -593,7 +581,4 @@
 
 **How to fix the violation**: Ensure format defined for property is valid. Please refer [here](http://swagger.io/specification/) for allowed types in OpenAPI
 
-Links: [Index](#index) | [Error vs. Warning](#error-vs-warning) | [Automated Rules](#automated-rules) | [RPC](#rpc-violations): [Errors](#rpc-errors) or [Warnings](#rpc-warnings) | [SDK](#sdk-violations): [Errors](#sdk-errors) or [Warnings](#sdk-warnings)
-=======
-Links: [Index](#index) | [Error vs. Warning](#error-vs-warning) | [Automated Rules](#automated-rules) | [RPC](#rpc-violations): [Errors](#rpc-errors) or [Warnings](#rpc-warnings) | [SDK](#sdk-violations): [Errors](#sdk-errors) or [Warnings](#sdk-warnings)
->>>>>>> e43bb938
+Links: [Index](#index) | [Error vs. Warning](#error-vs-warning) | [Automated Rules](#automated-rules) | [RPC](#rpc-violations): [Errors](#rpc-errors) or [Warnings](#rpc-warnings) | [SDK](#sdk-violations): [Errors](#sdk-errors) or [Warnings](#sdk-warnings)
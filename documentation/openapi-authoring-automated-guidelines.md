--- conflicted
+++ resolved
@@ -1016,7 +1016,6 @@
 
 Links: [Index](#index) | [Error vs. Warning](#error-vs-warning) | [Automated Rules](#automated-rules) | [RPC](#rpc-violations): [Errors](#rpc-errors) or [Warnings](#rpc-warnings) | [SDK](#sdk-violations): [Errors](#sdk-errors) or [Warnings](#sdk-warnings)
 
-<<<<<<< HEAD
 ### <a name="R2065" />R2065 LicenseHeaderMustNotBeSpecified
 **Output Message**: License header must not be specified in the OpenAPI document.
 
@@ -1025,15 +1024,5 @@
 **Why the rule is important**: License information must not be specified in the OpenAPI document since different SDKs have different headers.
 
 **How to fix the violation**: Ensure the `x-ms-code-generation-settings` does not have `header` section.
-=======
-### <a name="R2064" />R2064 LicenseMissing
-**Output Message**: Please provide correct licensing information here. Acceptable value: "name": "MICROSOFT\_MIT\_NO\_VERSION"
-
-**Description**: Each OpenAPI json document must contain the license object in its `info` section which must set the name to `MICROSOFT\_MIT\_NO\_VERSION`. This is necessary for AutoRest to insert the appropriate headers in the generated code.
-
-**Why the rule is important**: Missing or invalid license information can cause incorrect or empty headers in the generated code.
-
-**How to fix the violation**: Ensure the `info` section of OpenAPI document has the name property set to `MICROSOFT\_MIT\_NO\_VERSION`.
->>>>>>> 8a226d59
 
 Links: [Index](#index) | [Error vs. Warning](#error-vs-warning) | [Automated Rules](#automated-rules) | [RPC](#rpc-violations): [Errors](#rpc-errors) or [Warnings](#rpc-warnings) | [SDK](#sdk-violations): [Errors](#sdk-errors) or [Warnings](#sdk-warnings)
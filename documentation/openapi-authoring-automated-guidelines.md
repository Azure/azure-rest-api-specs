--- conflicted
+++ resolved
@@ -2034,11 +2034,8 @@
 
 **Applies to** : ARM and Data Plane OpenAPI(swagger) specs
 
-<<<<<<< HEAD
-**Output Message** : Enum value must not contain case-insensitive duplicated value and make sure every value in enum unique.
-=======
 **Output Message** : Enum must not contain duplicated value (case insentive).
->>>>>>> fb4ca774
+
 
 **Description** : Enum must not contain duplicated value (case insentive).
 

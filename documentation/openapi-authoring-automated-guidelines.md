--- conflicted
+++ resolved
@@ -1029,7 +1029,17 @@
 
 Links: [Index](#index) | [Error vs. Warning](#error-vs-warning) | [Automated Rules](#automated-rules) | [RPC](#rpc-violations): [Errors](#rpc-errors) or [Warnings](#rpc-warnings) | [SDK](#sdk-violations): [Errors](#sdk-errors) or [Warnings](#sdk-warnings)
 
-<<<<<<< HEAD
+### <a name="R2064" />R2064 LicenseMissing
+**Output Message**: Please provide correct licensing information here. Acceptable value: "name": "MICROSOFT\_MIT\_NO\_VERSION"
+
+**Description**: Each OpenAPI json document must contain the license object in its `info` section which must set the name to `MICROSOFT\_MIT\_NO\_VERSION`. This is necessary for AutoRest to insert the appropriate headers in the generated code.
+
+**Why the rule is important**: Missing or invalid license information can cause incorrect or empty headers in the generated code.
+
+**How to fix the violation**: Ensure the `info` section of OpenAPI document has the name property set to `MICROSOFT\_MIT\_NO\_VERSION`.
+
+Links: [Index](#index) | [Error vs. Warning](#error-vs-warning) | [Automated Rules](#automated-rules) | [RPC](#rpc-violations): [Errors](#rpc-errors) or [Warnings](#rpc-warnings) | [SDK](#sdk-violations): [Errors](#sdk-errors) or [Warnings](#sdk-warnings)
+
 ### <a name="R2025" />R2025 NextLinkPropertyMustExist
 **Output Message**: The property '{0}' specified by nextLinkName does not exist in the 200 response schema. Please, specify the name of the property that provides the nextLink. If the model does not have the nextLink property then specify null.
 
@@ -1255,15 +1265,5 @@
 **How to fix the violation**: Include the [x-ms-enum extension](https://github.com/Azure/autorest/blob/master/docs/extensions/readme.md#x-ms-enum) per indicated in its documentation. Consider setting "modelAsString": true, if you'd like the enum to be modeled as a string in generated SDKs, no enum validation will happen, though the values are exposed to the user for a better experience.
 
 **Examples**: Please refer to [x-ms-enum extension](https://github.com/Azure/autorest/blob/master/docs/extensions/readme.md#x-ms-enum).
-=======
-### <a name="R2064" />R2064 LicenseMissing
-**Output Message**: Please provide correct licensing information here. Acceptable value: "name": "MICROSOFT\_MIT\_NO\_VERSION"
-
-**Description**: Each OpenAPI json document must contain the license object in its `info` section which must set the name to `MICROSOFT\_MIT\_NO\_VERSION`. This is necessary for AutoRest to insert the appropriate headers in the generated code.
-
-**Why the rule is important**: Missing or invalid license information can cause incorrect or empty headers in the generated code.
-
-**How to fix the violation**: Ensure the `info` section of OpenAPI document has the name property set to `MICROSOFT\_MIT\_NO\_VERSION`.
->>>>>>> 912ffa8b
 
 Links: [Index](#index) | [Error vs. Warning](#error-vs-warning) | [Automated Rules](#automated-rules) | [RPC](#rpc-violations): [Errors](#rpc-errors) or [Warnings](#rpc-warnings) | [SDK](#sdk-violations): [Errors](#sdk-errors) or [Warnings](#sdk-warnings)
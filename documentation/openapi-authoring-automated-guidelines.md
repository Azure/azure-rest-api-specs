--- conflicted
+++ resolved
@@ -63,14 +63,6 @@
 | [R3010](#r3010) | [TrackedResourceListByImmediateParent](#r3010) | ARM OpenAPI(swagger) specs |
 | [R2004](#r2004) | [NonApplicationJsonType](#r2004) | ARM OpenAPI(swagger) specs |
 | [R4004](#r4004) | [OperationIdRequired](#r4004) | ARM OpenAPI(swagger) specs |
-<<<<<<< HEAD
-=======
-| [R3020](#r3020) | [PathResourceProviderNamePascalCase](#r3020) | ARM OpenAPI(swagger) specs |
-| [R3021](#r3021) | [PathResourceTypeNameCamelCase](#r3021) | ARM OpenAPI(swagger) specs |
-| [R3015](#r3015) | [EnumMustHaveType](#r3015) | ARM OpenAPI(swagger) specs |
-| [R3024](#r3024) | [EnumUniqueValue](#r3024) | ARM OpenAPI(swagger) specs |
-| [R3029](#r3029) | [EnumMustNotHaveEmptyValue](#r3024) | ARM OpenAPI(swagger) specs |
->>>>>>> 8802867c
 
 ### SDK Violations
 
@@ -2085,15 +2077,9 @@
 
 **Applies to** : ARM and Data Plane OpenAPI(swagger) specs
 
-<<<<<<< HEAD
 **Output Message** : Enum must define its type. All values in an enum must adhere to the specified type. 
 
 **Description** : Enum must define type, and type must not be object. Or it will fail SDK auto-generation.
-=======
-**Output Message** : Enum must define its type and "object" type is not allowed due to Autorest refuse to parse it. 
- 
-**Description** : Enum must define its type "string". If not it will block SDK generation. If define type as "object" , the new Autorest refuse to parse it.
->>>>>>> 8802867c
 
 **CreatedAt**: February 18, 2020
 

--- conflicted
+++ resolved
@@ -167,20 +167,16 @@
 
 We believe this is a false positive: https://github.com/Azure/azure-openapi-validator/issues/642.  Until fixed, spec authors should **not** suppress the violations in `readme.md`, but rather have label `Approved-LintDiff` applied to their PR to ignore the errors.
 
-<<<<<<< HEAD
 ### `@singleton` causes `EvenSegmentedPathForPutOperation` and `XmsPageableForListCalls`
 
 If `EvenSegmentedPathForPutOperation` and/or `XmsPageableForListCalls` are failing for OpenAPI generated from TypeSpec using `@singleton` (OpenAPI path ends with `/default`), we believe this is a false positive: https://github.com/Azure/azure-openapi-validator/issues/646.  Until fixed, spec authors should **not** suppress the violations in `readme.md`, but rather have label `Approved-LintDiff` applied to their PR to ignore the errors.
 
-## Avocado
-=======
 ## `Swagger Avocado`
 
->[!IMPORTANT]
-> `Swagger Avocado` check is not a blocking for merging your PR, even if it fails. 
-> It is left to the discretion of the PR reviewer if the Avocado failure actually 
-> needs to be addressed or suppressed.
->>>>>>> aac54838
+[!IMPORTANT]
+`Swagger Avocado` check is not a blocking for merging your PR, even if it fails. 
+It is left to the discretion of the PR reviewer if the Avocado failure actually 
+needs to be addressed or suppressed.
 
 ### Get help fixing Avocado validation failures
 

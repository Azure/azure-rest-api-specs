--- conflicted
+++ resolved
@@ -95,11 +95,7 @@
       npx tsp compile .
     ```
 
-<<<<<<< HEAD
-    The generated swagger files should be correctly placed in `data-plane` or `resource-manager` folders follwoing the
-=======
     The generated swagger files should be correctly placed in `data-plane` or `resource-manager` folders following the
->>>>>>> 9aefcb48
      naming conventions.
 
 6. Now the project has been set up. You can modify the sample and develop your own APIs with TypeSpec.

--- conflicted
+++ resolved
@@ -2,8 +2,6 @@
 
 These settings apply only when `--python` is specified on the command line.
 Please also specify `--python-sdks-folder=<path to the root directory of your azure-sdk-for-python clone>`.
-
-<<<<<<< HEAD
 
 ``` yaml $(python) && !$(track2)
 python: 
@@ -25,9 +23,6 @@
 ```
 
 ``` yaml $(python) && $(track2)
-=======
-``` yaml $(python)
->>>>>>> d3637e81
 azure-arm: true
 license-header: MICROSOFT_MIT_NO_VERSION
 package-name: azure-mgmt-[[ServiceName]]
@@ -38,12 +33,9 @@
 no-namespace-folders: true
 output-folder: $(python-sdks-folder)/[[ServiceName]]/azure-mgmt-[[ServiceName]]/azure/mgmt/[[ServiceName]]
 ```
-<<<<<<< HEAD
+
 ``` yaml $(python-mode) == 'create' && $(track2)
 package-version: 1.0.0b1
-=======
-``` yaml $(python-mode) == 'create'
->>>>>>> d3637e81
 basic-setup-py: true
 output-folder: $(python-sdks-folder)/[[ServiceName]]/azure-mgmt-[[ServiceName]]
 ```
--- conflicted
+++ resolved
@@ -38,11 +38,7 @@
     displayName: 'npm install'
     inputs:
       verbose: false
-<<<<<<< HEAD
-  - script: 'npm install -D Azure/rest-api-specs-scripts#sergey/move-from-specs-repo'
-=======
   - script: 'npm install -D @azure/rest-api-specs-scripts@0.3.9'
->>>>>>> c8fec4b6
   - script: 'npm test -- test/syntax.js'
     displayName: 'Syntax validation'
 
@@ -54,13 +50,8 @@
     displayName: 'npm install'
     inputs:
       verbose: false
-<<<<<<< HEAD
-  - script: 'npm install -D Azure/rest-api-specs-scripts#sergey/move-from-specs-repo'
+  - script: 'npm install -D @azure/rest-api-specs-scripts@0.3.9'
   - script: 'npm run tsc && node scripts/semanticValidation.js'
-=======
-  - script: 'npm install -D @azure/rest-api-specs-scripts@0.3.9'
-  - script: 'npm run tsc && node scripts/semanticValidation2.js'
->>>>>>> c8fec4b6
     displayName: 'Semantic Validation'
 
 - job: "ModelValidation"
@@ -71,13 +62,8 @@
     displayName: 'npm install'
     inputs:
       verbose: false
-<<<<<<< HEAD
-  - script: 'npm install -D Azure/rest-api-specs-scripts#sergey/move-from-specs-repo'
+  - script: 'npm install -D @azure/rest-api-specs-scripts@0.3.9'
   - script: 'npm run tsc && node scripts/modelValidation.js'
-=======
-  - script: 'npm install -D @azure/rest-api-specs-scripts@0.3.9'
-  - script: 'npm run tsc && node scripts/modelValidation2.js'
->>>>>>> c8fec4b6
     displayName: 'Model Validation'
 
 - job: "Avocado"
@@ -102,11 +88,7 @@
     displayName: 'npm install'
     inputs:
       verbose: false
-<<<<<<< HEAD
-  - script: 'npm install -D Azure/rest-api-specs-scripts#sergey/move-from-specs-repo'
-=======
   - script: 'npm install -D @azure/rest-api-specs-scripts@0.3.9'
->>>>>>> c8fec4b6
   - script: 'npm run tsc && node scripts/breaking-change.js'
     displayName: 'Breaking Changes'
 
@@ -122,10 +104,6 @@
       verbose: false
   - script: 'scripts/install-dotnet.sh'
     displayName: 'install .Net'
-<<<<<<< HEAD
-  - script: 'npm install -D Azure/rest-api-specs-scripts#sergey/move-from-specs-repo'
-=======
   - script: 'npm install -D @azure/rest-api-specs-scripts@0.3.9'
->>>>>>> c8fec4b6
   - script: 'npm run tsc && node scripts/momentOfTruth.js && node scripts/momentOfTruthPostProcessing.js'
     displayName: 'LintDiff'
name: "Preproduction CI for Azure Rest API speciications"

trigger: none

variables:
  TRAVIS: 'true'
  TRAVIS_BRANCH: $(System.PullRequest.TargetBranch)
  TRAVIS_PULL_REQUEST: $(System.PullRequest.PullRequestNumber)
  TRAVIS_REPO_SLUG: $(Build.Repository.Name)
  TRAVIS_PULL_REQUEST_SLUG: $(Build.Repository.Name)
  TRAVIS_PULL_REQUEST_SHA: $(Build.SourceVersion)
  PR_ONLY: 'true'

jobs:

- job: "Syntax"
  pool:
    vmImage: 'Ubuntu 16.04'
  steps:
  - script: |
      echo TRAVIS: $(TRAVIS)
      echo TRAVIS_BRANCH: $(TRAVIS_BRANCH)
      echo TRAVIS_REPO_SLUG: $(TRAVIS_REPO_SLUG)
      echo TRAVIS_PULL_REQUEST: $(TRAVIS_PULL_REQUEST)
      echo TRAVIS_PULL_REQUEST_SLUG: $(TRAVIS_PULL_REQUEST_SLUG)
      echo TRAVIS_PULL_REQUEST_SHA: $(TRAVIS_PULL_REQUEST_SHA)
      echo PR_ONLY: $(PR_ONLY)
    displayName: "Info"
  - task: Npm@1
    displayName: 'npm install'
    inputs:
      verbose: false
<<<<<<< HEAD
  - script: 'npm install -D Azure/rest-api-specs-scripts#sergey/move-from-specs-repo'
=======
  - script: 'npm install -D @azure/rest-api-specs-scripts@0.2.21 @azure/oad@0.6.3'
>>>>>>> 37c1c014
  - script: 'npm test -- test/syntax.js'
    displayName: 'Syntax validation'

- job: "Semantic"
  pool:
    vmImage: 'Ubuntu 16.04'
  steps:
  - task: Npm@1
    displayName: 'npm install'
    inputs:
      verbose: false
<<<<<<< HEAD
  - script: 'npm install -D Azure/rest-api-specs-scripts#sergey/move-from-specs-repo'
=======
  - script: 'npm install -D @azure/rest-api-specs-scripts@0.2.21 @azure/oad@0.6.3'
>>>>>>> 37c1c014
  - script: 'npm run tsc && node scripts/semanticValidation.js'
    displayName: 'Semantic Validation'

- job: "ModelValidation"
  pool:
    vmImage: 'Ubuntu 16.04'
  steps:
  - task: Npm@1
    displayName: 'npm install'
    inputs:
      verbose: false
<<<<<<< HEAD
  - script: 'npm install -D Azure/rest-api-specs-scripts#sergey/move-from-specs-repo'
=======
  - script: 'npm install -D @azure/rest-api-specs-scripts@0.2.21 @azure/oad@0.6.3'
>>>>>>> 37c1c014
  - script: 'npm run tsc && node scripts/modelValidation.js'
    displayName: 'Model Validation'

- job: "Avocado"
  pool:
    vmImage: 'Ubuntu 16.04'
  continueOnError: true
  steps:
  - task: Npm@1
    displayName: 'npm install'
    inputs:
      verbose: false
  - script: './node_modules/.bin/avocado'
    displayName: 'Avocado'

- job: "BreakingChange"
  pool:
    vmImage: 'Ubuntu 16.04'
  steps:
  - script: 'scripts/install-dotnet.sh'
    displayName: 'Install .Net'
  - task: Npm@1
    displayName: 'npm install'
    inputs:
      verbose: false
<<<<<<< HEAD
  - script: 'npm install -D Azure/rest-api-specs-scripts#sergey/move-from-specs-repo'
=======
  - script: 'npm install -D @azure/rest-api-specs-scripts@0.2.21 @azure/oad@0.6.3'
>>>>>>> 37c1c014
  - script: 'npm run tsc && node scripts/breaking-change.js'
    displayName: 'Breaking Changes'

- job: "LintDiff"
  variables:
    NODE_OPTIONS: '--max-old-space-size=8192'
  pool:
    vmImage: 'Ubuntu 16.04'
  steps:
  - task: Npm@1
    displayName: 'npm install'
    inputs:
      verbose: false
  - script: 'scripts/install-dotnet.sh'
    displayName: 'install .Net'
<<<<<<< HEAD
  - script: 'npm install -D Azure/rest-api-specs-scripts#sergey/move-from-specs-repo'
=======
  - script: 'npm install -D @azure/rest-api-specs-scripts@0.2.21 @azure/oad@0.6.3'
>>>>>>> 37c1c014
  - script: 'npm run tsc && node scripts/momentOfTruth.js && node scripts/momentOfTruthPostProcessing.js'
    displayName: 'LintDiff'

- job: "SDK"
  timeoutInMinutes: 120
  strategy:
    matrix:
      ruby:
        AZURE_SDK_REPO: azure-sdk-for-ruby
        AZURE_SDK_PARAMS: ''
      java:
        AZURE_SDK_REPO: azure-sdk-for-java
        AZURE_SDK_PARAMS: ''
      javascript:
        AZURE_SDK_REPO: azure-sdk-for-js
        AZURE_SDK_PARAMS: ''
      node:
        AZURE_SDK_REPO: azure-sdk-for-node
        AZURE_SDK_PARAMS: ''
      python:
        AZURE_SDK_REPO: azure-sdk-for-python
        AZURE_SDK_PARAMS: ''
      go:
        AZURE_SDK_REPO: azure-sdk-for-go
        AZURE_SDK_PARAMS: '-o latest'
  pool:
    vmImage: 'Ubuntu 16.04'
  variables:
    NODE_OPTIONS: '--max-old-space-size=8192'
  steps:
  - script: echo $(NODE_OPTIONS)
  - script: "scripts/swagger-to-sdk.sh Azure/$(AZURE_SDK_REPO) -v $(AZURE_SDK_PARAMS)"
    displayName: "Swagger to SDK script"<|MERGE_RESOLUTION|>--- conflicted
+++ resolved
@@ -30,11 +30,7 @@
     displayName: 'npm install'
     inputs:
       verbose: false
-<<<<<<< HEAD
   - script: 'npm install -D Azure/rest-api-specs-scripts#sergey/move-from-specs-repo'
-=======
-  - script: 'npm install -D @azure/rest-api-specs-scripts@0.2.21 @azure/oad@0.6.3'
->>>>>>> 37c1c014
   - script: 'npm test -- test/syntax.js'
     displayName: 'Syntax validation'
 
@@ -46,11 +42,7 @@
     displayName: 'npm install'
     inputs:
       verbose: false
-<<<<<<< HEAD
   - script: 'npm install -D Azure/rest-api-specs-scripts#sergey/move-from-specs-repo'
-=======
-  - script: 'npm install -D @azure/rest-api-specs-scripts@0.2.21 @azure/oad@0.6.3'
->>>>>>> 37c1c014
   - script: 'npm run tsc && node scripts/semanticValidation.js'
     displayName: 'Semantic Validation'
 
@@ -62,11 +54,7 @@
     displayName: 'npm install'
     inputs:
       verbose: false
-<<<<<<< HEAD
   - script: 'npm install -D Azure/rest-api-specs-scripts#sergey/move-from-specs-repo'
-=======
-  - script: 'npm install -D @azure/rest-api-specs-scripts@0.2.21 @azure/oad@0.6.3'
->>>>>>> 37c1c014
   - script: 'npm run tsc && node scripts/modelValidation.js'
     displayName: 'Model Validation'
 
@@ -92,11 +80,7 @@
     displayName: 'npm install'
     inputs:
       verbose: false
-<<<<<<< HEAD
   - script: 'npm install -D Azure/rest-api-specs-scripts#sergey/move-from-specs-repo'
-=======
-  - script: 'npm install -D @azure/rest-api-specs-scripts@0.2.21 @azure/oad@0.6.3'
->>>>>>> 37c1c014
   - script: 'npm run tsc && node scripts/breaking-change.js'
     displayName: 'Breaking Changes'
 
@@ -112,11 +96,7 @@
       verbose: false
   - script: 'scripts/install-dotnet.sh'
     displayName: 'install .Net'
-<<<<<<< HEAD
   - script: 'npm install -D Azure/rest-api-specs-scripts#sergey/move-from-specs-repo'
-=======
-  - script: 'npm install -D @azure/rest-api-specs-scripts@0.2.21 @azure/oad@0.6.3'
->>>>>>> 37c1c014
   - script: 'npm run tsc && node scripts/momentOfTruth.js && node scripts/momentOfTruthPostProcessing.js'
     displayName: 'LintDiff'
 

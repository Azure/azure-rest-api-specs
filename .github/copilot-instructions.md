# New TypeSpec projects

Before creating or initializing a TypeSpec project, you must know your org name, service name, and the type of service: data-plane or control-plane (ARM).

Then create a new project directory under the `specification/<orgName>/resource-manager/<RPNamespace>/<ServiceName>` or `specification/<orgName>/data-plane/<ServiceName>` path, following the guidelines below.

```
specification/
└── <orgName1>/
    ├── cspell.yaml
    └── resource-manager/
        ├── readme.md			ß NOTE: For ARM schema validation; see bullet #2 below
        └── <RPNamespace>/		ß NOTE: Control-plane only (not data-plane)
            └── <ServiceName1>/	ß Customer-facing service name; each version gets Documentation & SDK package
                ├── tspconfig.yaml	ß TypeSpec files
                ├── main.tsp
                ├── models.tsp
                ├── readme.md		ß autorest readme with YAML blocks
                └── examples/		ß TypeSpec example folder
                    └── <api-version>/	ß One folder per service version described in TypeSpec
                        └── <example .json files>
                └── preview/ and stable/
                    └── <api-version>/	ß One folder per service version described in OpenAPI. These folders are created and populated by compiling the TypeSpec folder for the service.
                        ├── <OpenAPI .json files>
                        └── examples/	ß OpenAPI example folder
                            └── <example .json files>
            └── <ServiceName2>/	// Customer-facing service name; contents identical to above structure
    └── data-plane/
        └── <ServiceName3>/	// Customer-facing service name; contents identical to above structure
```

Use the `./specification/widget` directory as a reference for creating your own project directory.

Only after the project directory is created according to the above guidelines may you run the `azsdk_init_typespec_project` tool to initialize the project.

## Converting a specification from swagger to typespec

Users can convert a specification from swagger to typespec by using `tsp-client` a CLI designed to help developers throughout various stages of typespec development.

### Instructions for converting a specification from swagger to typespec

1. Install the dependencies specified in the package.json at the root of this repository. Command:

```
npm ci
```

2. `tsp-client` is installed as part of the dependencies specified at the root of this repository. To convert a swagger to typespec, run the following command: `npx tsp-client convert --swagger-readme <path to your readme>`
3. Now that you have a newly converted typespec project, you should go through all files to verify the accuracy of the converted spec when compared to the original swagger definitions.
4. For both data plane and management plane specifications, you should update the implementation according to the information provided under the [Initial migration checklist](#initial-migration-checklist) section.

### Initial migration checklist

The swagger converter will not be able to accurately represent every part of every API in TypeSpec. This document outlines some common changes you may need to make to a converted TypeSpec to make it conform to your existing service API, pass validation checks, and follow best practices.

- Avoid extensive refactoring of the converted spec. The goal is to get a working spec that can compile successfully and then iteratively improve it.

- DO ensure your `@service` and `@server` definitions are correct in main.tsp
- DO use the built-in [url][url-type] for endpoint specification. Example:

```tsp
@server(
  "{endpoint}/widget",
  "Contoso Widget APIs",
  {
    /**
      * Supported Widget Services endpoints (protocol and hostname, for example:
      * https://westus.api.widget.contoso.com).
      */
    endpoint: url,
  }
)
```

- DO ensure that you have a security definition (`@useAuth`) specified for your service. See: [Security definitions in TypeSpec][security-definitions]. The @useAuth decorator should only be defined ONCE in the entire specification above the @server definition.
- AVOID adding new namespaces.
- Make sure the versions enum is declared under the existing namespace defined in main.tsp. Avoid adding it anywhere else. Ensure the `@versioned` decorator is specified over the namespace in main.tsp. Pass the versions enum to the `@versioned` decorator. Example of a typical structure for versioning:

```tsp
// this is the main.tsp file


@versioned(Versions)
namespace Contoso.WidgetManager;
/** Service api versions **/
enum Versions {
  /** The 2023-11-01 api version **/
  v2023_11_01: "2023-11-01",
}
```

- All models, enums, unions, and operations should be added under the main namespace declared in the project.
- Avoid having models, enums, unions, operations, and other types declared outside of a namespace.
- If any files are using any of the versioning decorators, such as `@added`, `@removed`, `@changedType`, make sure to import the `@typespec/versioning` library and add a using statement. Example:

```tsp
import "@typespec/versioning";

using TypeSpec.Versioning;
```

- DO review all enum and union definitions and add documentation over each enum or union member. See: [Documentation in TypeSpec][docs]. Example of a properly documented enum:

```tsp
/** The color of a widget. */
union WidgetColor {
  string,

  /** Red Widget Color */
  Red: "Red",

  /** Green Widget Color */
  Green: "Green",

  /** Blue Widget Color */
  Blue: "Blue",
}
```

- DO ensure that all models, properties, operations, parameters, enums, unions, and alias definitions have documentation over them. TypeSpec convention recommends using the doc comment format `/** <docs go here> */` to add documentation, example:

```tsp
/** The color of a widget. */
model Widget {
  /** Widget name */
  name: string
}
```

- DO define your visibility decorators with the appropriate value from the Lifecycle class.
- Avoid suppressing warnings
- Operation names should be camel case
- DO use `union` instead of `enum` to define Azure enums. For more information about how to define enums for Azure services see the following documentation: [Defining enums for Azure services][no-enum].
- DO make client customizations in a `client.tsp` file
- Avoid importing or using `@azure-tools/typespec-client-generator-core` in other files aside from client.tsp.
- DO run `tsp compile .` on your specification and make one attempt to address all warnings. Do not attempt to address warnings more than once even if they aren't resolved.
- Attempt to address any FIXME or TODO comments in the spec. If you are unable to address them, leave them untouched

#### Additional considerations

- DO ensure you pull in the latest `main` from the Azure/azure-rest-api-specs repo to stay up to date with latest dependencies
- DO run `npm ci` to get a clean install of the package.json dependencies
- Avoid modifying the package.json or package-lock.json files at the root of the azure-rest-api-specs repo
- Avoid adding your own package.json or package-lock.json files in your project directory
- Avoid adding multiple tspconfig.yaml files for your service specification
- DO consult [ci-fix.md][ci-fix] for fixes to common CI errors reported

## Troubleshooting tsp compile errors and warnings

Examples of common errors and warnings that should be addressed after running the `tsp compile` command:

- If you see an error with a message like: "referencing types from versioned namespace 'Azure.Core.Foundations' but didn't specify which versions with @useDependency", you should add the @useDependency decorator over each api version entry in your api versions enum. Example of a properly configured api versions enum:

```
/** Service api versions **/
enum Versions {
  /** The 2023-11-01 api version **/
  v2023_11_01: "2023-11-01",
}

```

- If you see an invalid-ref or unknown identifier error you are most likely missing an import to the library that declares that decorator. To find supported libraries and decorators search through the documentation of the following sites: https://azure.github.io/typespec-azure/docs/intro/ and https://typespec.io/docs/ Search through the list of supported decorators, interfaces, and other types per library until you find the correct library to import and/or include a using statement in your typespec files.
- In order to address warnings raised by the @azure-tools/typespec-azure-core search through this page for relevant solutions to apply: https://azure.github.io/typespec-azure/docs/intro/
- camelCase fixes only apply to the typespec property names, any corresponding string values you should left as is.
- String values in typespec files should be left untouched.

## Up-to-date TypeSpec documentation

Follow [typespec docs](../eng/common/instructions/azsdk-tools/typespec-docs.instructions.md) to get the most up-to-date documentation for TypeSpec, including best practices for writing TypeSpec for Azure.

<!-- LINKS -->

[contoso-widget-manager]: ../specification/contosowidgetmanager/Contoso.WidgetManager/
[tspconfig]: ../specification/contosowidgetmanager/Contoso.WidgetManager/tspconfig.yaml
[security-definitions]: https://azure.github.io/typespec-azure/docs/reference/azure-style-guide#security-definitions
[versioning]: https://typespec.io/docs/libraries/versioning/guide#implementing-versioned-apis
[docs]: https://typespec.io/docs/language-basics/documentation
[ci-fix]: ../documentation/ci-fix.md
[url-type]: https://typespec.io/docs/language-basics/built-in-types#string-types
[no-enum]: https://azure.github.io/typespec-azure/docs/libraries/azure-core/rules/no-enum
[typespec-structure-guidelines]: ../documentation/typespec-structure-guidelines.md

<<<<<<< HEAD
# Authoring typespec

Guide the user to define and update TypeSpec based API spec for a service.

Follow [typespec authoring](..\eng\common\instructions\azsdk-tools\typespec-authoring.instructions.md) to define or update Typespec based spec for service
=======
# Adding Language Emitters to Existing TypeSpec Projects

Use this guidance whenever someone needs to add language emitters to an existing `tspconfig.yaml`, or when SDK generation fails because an emitter block is missing.

- Decide whether the service is ARM or data-plane.
- Open the matching widget `tspconfig.yaml` template.
- Copy the entire emitter block for the requested language.
- Replace every `Widget`/`widget` token with the service name and drop the block under `options:`.

## 1. Identify the service type

- Path contains `/resource-manager/` or linter references `@azure-tools/typespec-azure-rulesets/resource-manager` → ARM
- Path contains `/data-plane/` or linter references `@azure-tools/typespec-azure-rulesets/data-plane` → Data plane

## 2. Reference the official widget template

- ARM: `specification/widget/resource-manager/Microsoft.Widget/Widget/tspconfig.yaml`
- Data plane: `specification/widget/data-plane/WidgetAnalytics/tspconfig.yaml`

Always read the template before editing so you follow the canonical configuration.

## 3. Copy and customize the emitter block

- Select the entire block for the language.
- Only replace service-specific tokens (`Widget`, `widget`, namespaces, package names) with your service name.
- Leave the rest of the properties (`flavor`, boolean flags, `{service-dir}` placeholders, etc.) unchanged.

## 4. Insert into the project config

- Paste the customized block under `options:` in the target `tspconfig.yaml`, keeping YAML indentation intact.
- Confirm the `parameters:` section defines `"service-dir"` (for example `sdk/<servicename>`); add it if missing.

**Quick checks**

- Do not mix ARM and data-plane templates.
- Do not cherry-pick individual properties—copy the whole block or errors will persist.
- If the SDK pipeline still reports missing configuration, re-open the template and verify every `Widget` reference was replaced.
>>>>>>> 8a34a1be

# SDK generation from TypeSpec

## Agent context for TypeSpec and SDK process

- Check all open files in the editor and check if `main.tsp` or `tspconfig.yaml` are open in the editor. If either of
  these files are open, then use the parent path of the `main.tsp` or `tspconfig.yaml` as default TypeSpec project root
  path.
- If `main.tsp` and `tspconfig.yaml` are not open in the editor, then check if there are any TypeSpec project paths in
  the context. If there are no TypeSpec project paths in the context, then prompt user to select a TypeSpec project path
  from the list of paths. If user does not have a TypeSpec project, then prompt user to create a new TypeSpec project.

### Prerequisites

- User should have a GitHub account and should be logged in to GitHub account using GitHub CLI `gh auth login`.
- run `npm ci` to install the dependencies
- To use Azure MCP tool calls, the user must have PowerShell installed. Provide [PowerShell installation instructions](https://learn.microsoft.com/powershell/scripting/install/installing-powershell) if not installed, and recommend restarting the IDE to start the MCP server.

### Basic Rules for SDK Generation from TypeSpec

1. **User Guidance**:
   - Assume the user is unfamiliar with the SDK release process. Provide clear, concise instructions for each step.

2. **File Handling**:
   - Do not overwrite `tspconfig.yaml` or `main.tsp`. Use existing files and suggest updates if necessary.
   - Use the path of the `tspconfig.yaml` file already open in the editor or the `.tsp` file path as the project root.
   - If no `.tsp` file or folder is in the current context, prompt the user to select a valid TypeSpec project root path.

3. **Process Visibility**:
   - Highlight all steps in the SDK generation process, showing completed and remaining steps.
   - Do not skip any main steps. Ensure all steps are completed before moving to the next.

4. **Git Operations**:
   - Avoid using the `main` branch for pull requests. Prompt the user to create or switch to a new branch if necessary.
   - Display git commands (e.g., `git checkout`, `git add`, `git commit`, `git push`) with a "Run" button instead of
     asking the user to copy and paste.
   - Do not run `git diff`

5. **Azure-Specific Rules**:
   - Always use `Azure` as the repo owner in MCP tool calls.
   - Confirm with the user if they want to change the repo owner or target branch, and prompt for new values if needed.

6. **Exclusions**:
   - Exclude changes to the `.gitignore` file and contents within the `.github` and `.vscode` folders from API spec and SDK pull requests.

7. **Working Branch Rule**:
   - If the typespec pull request already exists or is merged stay on the `main` branch, otherwise ensure the TypeSpec project repository and the current working repository are not on the `main` branch:
     - Check the current branch name for the cloned GitHub repository:
       - If the current branch is `main`, prompt the user to create a new branch using
         `git checkout -b <branch name>`.
       - If the current branch is not `main`, prompt the user to either select an existing branch or create a
         new one.
     - For branch switching:
       - If a branch already exists and differs from the current branch, prompt the user to switch using
         `git checkout <branch name>`.
   - GitHub pull requests cannot be created from the `main` branch. Ensure all changes are made on a non-`main` branch.

By following these rules, the SDK release process will remain clear, structured, and user-friendly.

## Steps to generate SDK from TypeSpec API specification

Follow below steps to generate and release SDK from TypeSpec API specification. The process is divided into several steps, each with specific actions to ensure a smooth SDK generation and release process.
Do not skip the step that choose SDK generation method to ensure the user selects the appropriate method for SDK generation, either locally or using the SDK generation pipeline. Do not repeat the steps. Before using tools, check if user has Powershell installed.

Your goal is to guide the user through the process of generating SDKs from TypeSpec projects. **Before starting**, show all the high level steps to the user and ask: 

> "Would you like to begin the SDK generation process now? (yes/no)"

Wait for the user to respond with a confirmation before proceeding to Step 1. Use the provided tools to perform actions and gather information as needed.

### Verify API spec
Step 1: Identify TypeSpec Project
**Goal**: Locate the TypeSpec project root path
**Actions**:
1. Check if `tspconfig.yaml` or `main.tsp` files are open in editor
2. If found, use the parent directory as project root
3. If not found, prompt user: "Please provide the path to your TypeSpec project root directory"
4. Validate the provided path contains required TypeSpec files main.tsp and tspconfig.yaml
5. Run `azsdk_typespec_check_project_in_public_repo` to verify repository
6. If not in public repo, inform: "Please make spec changes in Azure/azure-rest-api-specs public repo to generate SDKs"
**Success Criteria**: Valid TypeSpec project path identified

Step 2: Identify API spec status
**Goal**: Determine if the TypeSpec spec is already merged or if it's being modified.
**Actions**:
1. Prompt user to confirm if the TypeSpec spec is already merged in the main branch of  https://github.com/Azure/azure-rest-api-specs : "Is your TypeSpec specification already merged in the main branch of repository(https://github.com/Azure/azure-rest-api-specs)? (yes/no)"
2. If already merged, follow the steps in [typespec to sdk](..\eng\common\instructions\azsdk-tools\typespec-to-sdk.instructions.md) to generate the SDK
3. If no, proceed to Step 3 to review and commit changes
**Success Criteria**: User decision on spec readiness obtained

Step 3: Validate TypeSpec Specification
**Goal**: Ensure TypeSpec specification compiles without errors. Provide a complete summary after running the tool. Highlight any errors and help user fix them.
**Condition**: Only if the spec is not already merged (from Step 2)
**Message to user**: "TypeSpec validation takes around 20 - 30 seconds."
**Actions**:
1. Run `azsdk_run_typespec_validation` to validate the TypeSpec project.
2. If validation succeeds, proceed to Step 4
3. If validation fails:
    - Display all compilation errors to user
    - Agent should provide suggestions to fix them and prompt the user to verify the fixes. If agent cannot resolve the errors, then prompt the user to fix compilation errors"
    - Wait for user to fix errors and re-run validation. Provide detailed information about all the changes done by copilot and prompt the user before rerunning the validation.
**Success Criteria**: TypeSpec compilation passes without errors

Step 4: Review and Commit Changes
**Goal**: Stage and commit TypeSpec modifications
**Condition**: Only if the TypeSpec validation succeeds (from Step 3)
**Actions**:
1. Run `azsdk_get_modified_typespec_projects` to identify changes
2. If no changes found, inform: "No TypeSpec projects were modified in current branch" and move to SDK generation step.
3. Display all modified files (excluding `.github` and `.vscode` folders)
4. Prompt user: "Please review the modified files. Do you want to commit these changes? (yes/no)"
5. If yes:
    - If on main branch, prompt user: "You are currently on the main branch. Please create a new branch using `git checkout -b <branch-name>` before proceeding."
    - Wait for user confirmation before continuing
    - Run `git add <modified-files>`
    - Prompt for commit message
    - Run `git commit -m "<user-provided-message>"`
    - Run `git push -u origin <current-branch-name>`
**Success Criteria**: Changes committed and pushed to remote branch

Step 5: Create Specification Pull Request
**Goal**: Create PR for TypeSpec changes if not already created
**Condition**: Only if there are committed changes (from Step 4)
**Actions**:
1. Prompt the user to confirm if a pull request already exists for API spec changes. If answer is no or unsure then check if spec PR already exists using `azsdk_get_pull_request_link_for_current_branch`
2. If PR exists, display PR details and proceed to next steps in SDK generation.
3. If no PR exists:
    - Inform user: "No pull request found for the current branch. Proceeding to create a new pull request."
    - Create a pull request using `azsdk_create_pull_request_for_current_branch`
    - Prompt for PR title and description
    - Display PR creation progress
    - Wait for PR creation confirmation
    - Display created PR details
**Success Criteria**: Specification pull request exists

Follow the steps in [typespec to sdk](..\eng\common\instructions\azsdk-tools\typespec-to-sdk.instructions.md) to generate the SDK.

# Release readiness of SDK and information about the release pipeline

Run [check package readiness](..\eng\common\instructions\azsdk-tools\check-package-readiness.instructions.md) to check the release readiness of an SDK package. This prompt will collect the required information from the user, execute the readiness check, and present the results.

# Instructions for GitHub coding agent to generate SDKs using GitHub.com

Run only SDK generation step and Update SDK details back in issue description and release plan. Do not run TypeSpec validation, or service label check. This is applicable only when GitHub copilot coding agent is used to generate SDK and if a Release Plan is available in the context. Run SDK generation tool even if release plan already has SDK generation pipeline URL to support regenerating SDK.
Coding agent must wait until all SDK generation pipeline are in completed status and then fetch the SDK details from pipeline run. This is applicable only when a GitHub issue is assigned to GitHub coding agent to generate SDK from a TypeSpec project. This is not applicable when running Copilot from Visual Studio and VS Code.

## Additional instructions:

- Run SDK generation pipeline for the given TypeSpec path for all languages mentioned in the description.
- Identify absolute path of TypeSpec project root path and send it to Run SDK generation MCP tool call.
- Keep checking the pipeline status until pipeline is in completed or failed status.
- Find SDK pull request links from the pipeline run.

## Constraints:

- Do not invoke other steps.
- Do not modify main.tsp file or any files in TypeSpec project.
- Do not add API version to an existing main.tsp if input API version is not present.<|MERGE_RESOLUTION|>--- conflicted
+++ resolved
@@ -181,13 +181,12 @@
 [no-enum]: https://azure.github.io/typespec-azure/docs/libraries/azure-core/rules/no-enum
 [typespec-structure-guidelines]: ../documentation/typespec-structure-guidelines.md
 
-<<<<<<< HEAD
 # Authoring typespec
 
 Guide the user to define and update TypeSpec based API spec for a service.
 
 Follow [typespec authoring](..\eng\common\instructions\azsdk-tools\typespec-authoring.instructions.md) to define or update Typespec based spec for service
-=======
+
 # Adding Language Emitters to Existing TypeSpec Projects
 
 Use this guidance whenever someone needs to add language emitters to an existing `tspconfig.yaml`, or when SDK generation fails because an emitter block is missing.
@@ -225,7 +224,6 @@
 - Do not mix ARM and data-plane templates.
 - Do not cherry-pick individual properties—copy the whole block or errors will persist.
 - If the SDK pipeline still reports missing configuration, re-open the template and verify every `Widget` reference was replaced.
->>>>>>> 8a34a1be
 
 # SDK generation from TypeSpec
 

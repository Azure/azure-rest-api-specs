--- conflicted
+++ resolved
@@ -194,17 +194,9 @@
 
 ### Prerequisites
 
-<<<<<<< HEAD
-### Prerequisites
 - User should have a GitHub account and should be logged in to GitHub account using GitHub CLI `gh auth login`.
 - run `npm ci` to install the dependencies
 - To use Azure MCP tool calls, the user must have PowerShell installed. Provide [PowerShell installation instructions](https://learn.microsoft.com/powershell/scripting/install/installing-powershell) if not installed, and recommend restarting the IDE to start the MCP server.
-
-=======
-- User should have a GitHub account and should be logged in to GitHub account using GitHub CLI `gh auth login`.
-- run `npm ci` to install the dependencies
-- To use Azure MCP tool calls, the user must have PowerShell installed. Provide [PowerShell installation instructions](https://learn.microsoft.com/powershell/scripting/install/installing-powershell) if not installed, and recommend restarting the IDE to start the MCP server.
->>>>>>> 959652ac
 
 ### Basic Rules for SDK Generation from TypeSpec
 
@@ -231,21 +223,6 @@
    - Confirm with the user if they want to change the repo owner or target branch, and prompt for new values if needed.
 
 6. **Exclusions**:
-<<<<<<< HEAD
-    - Exclude changes to the `.gitignore` file and contents within the `.github` and `.vscode` folders from API spec and SDK pull requests.
-
-7. **Working Branch Rule**:
-    - If the typespec pull request already exists or is merged stay on the `main` branch, otherwise ensure the TypeSpec project repository and the current working repository are not on the `main` branch:
-        - Check the current branch name for the cloned GitHub repository:
-            - If the current branch is `main`, prompt the user to create a new branch using 
-            `git checkout -b <branch name>`.
-            - If the current branch is not `main`, prompt the user to either select an existing branch or create a 
-            new one.
-        - For branch switching:
-            - If a branch already exists and differs from the current branch, prompt the user to switch using 
-            `git checkout <branch name>`.
-    - GitHub pull requests cannot be created from the `main` branch. Ensure all changes are made on a non-`main` branch.
-=======
    - Exclude changes to the `.gitignore` file and contents within the `.github` and `.vscode` folders from API spec and SDK pull requests.
 
 7. **Working Branch Rule**:
@@ -259,15 +236,11 @@
        - If a branch already exists and differs from the current branch, prompt the user to switch using
          `git checkout <branch name>`.
    - GitHub pull requests cannot be created from the `main` branch. Ensure all changes are made on a non-`main` branch.
->>>>>>> 959652ac
 
 By following these rules, the SDK release process will remain clear, structured, and user-friendly.
 
 ## Steps to generate SDK from TypeSpec API specification
-<<<<<<< HEAD
-=======
-
->>>>>>> 959652ac
+
 Follow [typespec to sdk](..\eng\common\instructions\azsdk-tools\typespec-to-sdk.instructions.md) to generate and release SDK from TypeSpec API specification. The process is divided into several steps, each with specific actions to ensure a smooth SDK generation and release process.
 Do not skip the step that choose SDK generation method to ensure the user selects the appropriate method for SDK generation, either locally or using the SDK generation pipeline. Do not repeat the steps. Before using tools, check if user has Powershell installed.
 
@@ -277,11 +250,7 @@
 4. **Review and Commit Changes**: Stage and commit TypeSpec modifications, ensuring the current branch is not "main". Do not create pull request yet.
 5. **Create Specification Pull Request**: Create a pull request for TypeSpec changes if not already created. This is required only if there are TypeSpec changes in current branch.
 6. **Choose SDK Generation Method**: Determine how to generate SDKs (locally or via pipeline). Only Python is supported for local SDK generation at this time.
-<<<<<<< HEAD
-7. **Generate SDKs via Pipeline**:  Generate SDKs using [run sdk gen pipeline](..\eng\common\instructions\azsdk-tools\run-sdk-gen-pipeline.instructions.md), monitor the pipeline status and displaying generated SDK PR links.
-=======
 7. **Generate SDKs via Pipeline**: Generate SDKs using [run sdk gen pipeline](..\eng\common\instructions\azsdk-tools\run-sdk-gen-pipeline.instructions.md), monitor the pipeline status and displaying generated SDK PR links.
->>>>>>> 959652ac
 8. **Show generated SDK PR**: Display the generated SDK pull request links for review.
 9. **Validate Label and then Codeowners**: Validate the service label and codeowners for the created SDK service using both [validate service label](..\eng\common\instructions\azsdk-tools\validate-service-label.instructions.md) and [validate codeowners](..\eng\common\instructions\azsdk-tools\validate-codeowners.instructions.md).
 10. **Create a release plan**: To create a release plan refer to [create release plan](..\eng\common\instructions\azsdk-tools\create-release-plan.instructions.md)
@@ -289,23 +258,14 @@
 12. **Release package**: Release the SDK package using `azsdk_release_sdk` tool.
 
 ## Release readiness of SDK and information about the release pipeline
-<<<<<<< HEAD
+
 Run [check package readiness](..\eng\common\instructions\azsdk-tools\check-package-readiness.instructions.md) to check the release readiness of an SDK package. This prompt will collect the required information from the user, execute the readiness check, and present the results.
 
 ## Instructions for GitHub coding agent to generate SDKs using GitHub.com
+
 Run only SDK generation step and Update SDK details back in issue description and release plan. Do not run TypeSpec validation, or service label check. This is applicable only when GitHub copilot coding agent is used to generate SDK and if a Release Plan is available in the context.
 Coding agent must wait until all SDK generation pipeline are in completed status and then fetch the SDK details from pipeline run. This is applicable only when a GitHub issue is assigned to GitHub coding agent to generate SDK from a TypeSpec project. This is not applicable when running Copilot from Visual Studio and VS Code.
-  
-=======
-
-Run [check package readiness](..\eng\common\instructions\azsdk-tools\check-package-readiness.instructions.md) to check the release readiness of an SDK package. This prompt will collect the required information from the user, execute the readiness check, and present the results.
-
-## Instructions for GitHub coding agent to generate SDKs using GitHub.com
-
-Run only SDK generation step and Update SDK details back in issue description and release plan. Do not run TypeSpec validation, or service label check. This is applicable only when GitHub copilot coding agent is used to generate SDK and if a Release Plan is available in the context.
-Coding agent must wait until all SDK generation pipeline are in completed status and then fetch the SDK details from pipeline run. This is applicable only when a GitHub issue is assigned to GitHub coding agent to generate SDK from a TypeSpec project. This is not applicable when running Copilot from Visual Studio and VS Code.
-
->>>>>>> 959652ac
+
   steps:
     - Run SDK generation pipeline for the given TypeSpec path for all languages mentioned in the description.
     - Keep checking the pipeline status until pipeline is in completed or failed status.

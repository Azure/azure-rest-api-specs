# New TypeSpec projects

Before creating or initializing a TypeSpec project, you must know your org name, service name, and the type of service: data-plane or control-plane (ARM).

Then create a new project directory under the `specification/<orgName>/resource-manager/<RPNamespace>/<ServiceName>` or `specification/<orgName>/data-plane/<ServiceName>` path, following the guidelines below.

```
specification/
└── <orgName1>/
    ├── cspell.yaml
    └── resource-manager/
        ├── readme.md			ß NOTE: For ARM schema validation; see bullet #2 below
        └── <RPNamespace>/		ß NOTE: Control-plane only (not data-plane)
            └── <ServiceName1>/	ß Customer-facing service name; each version gets Documentation & SDK package
                ├── tspconfig.yaml	ß TypeSpec files
                ├── main.tsp
                ├── models.tsp
                ├── readme.md		ß autorest readme with YAML blocks
                └── examples/		ß TypeSpec example folder
                    └── <api-version>/	ß One folder per service version described in TypeSpec
                        └── <example .json files>
                └── preview/ and stable/
                    └── <api-version>/	ß One folder per service version described in OpenAPI. These folders are created and populated by compiling the TypeSpec folder for the service.
                        ├── <OpenAPI .json files>
                        └── examples/	ß OpenAPI example folder
                            └── <example .json files>
            └── <ServiceName2>/	// Customer-facing service name; contents identical to above structure
    └── data-plane/
        └── <ServiceName3>/	// Customer-facing service name; contents identical to above structure
```

Use the `./specification/widget` directory as a reference for creating your own project directory.

Only after the project directory is created according to the above guidelines may you run the `azsdk_init_typespec_project` tool to initialize the project.

## Converting a specification from swagger to typespec

Users can convert a specification from swagger to typespec by using `tsp-client` a CLI designed to help developers throughout various stages of typespec development.

### Instructions for converting a specification from swagger to typespec

1. Install the dependencies specified in the package.json at the root of this repository. Command:

```
npm ci
```

2. `tsp-client` is installed as part of the dependencies specified at the root of this repository. To convert a swagger to typespec, run the following command: `npx tsp-client convert --swagger-readme <path to your readme>`
3. Now that you have a newly converted typespec project, you should go through all files to verify the accuracy of the converted spec when compared to the original swagger definitions.
4. For both data plane and management plane specifications, you should update the implementation according to the information provided under the [Initial migration checklist](#initial-migration-checklist) section.

### Initial migration checklist

The swagger converter will not be able to accurately represent every part of every API in TypeSpec. This document outlines some common changes you may need to make to a converted TypeSpec to make it conform to your existing service API, pass validation checks, and follow best practices.

- Avoid extensive refactoring of the converted spec. The goal is to get a working spec that can compile successfully and then iteratively improve it.

- DO ensure your `@service` and `@server` definitions are correct in main.tsp
- DO use the built-in [url][url-type] for endpoint specification. Example:

```tsp
@server(
  "{endpoint}/widget",
  "Contoso Widget APIs",
  {
    /**
      * Supported Widget Services endpoints (protocol and hostname, for example:
      * https://westus.api.widget.contoso.com).
      */
    endpoint: url,
  }
)
```

- DO ensure that you have a security definition (`@useAuth`) specified for your service. See: [Security definitions in TypeSpec][security-definitions]. The @useAuth decorator should only be defined ONCE in the entire specification above the @server definition.
- AVOID adding new namespaces.
- Make sure the versions enum is declared under the existing namespace defined in main.tsp. Avoid adding it anywhere else. Ensure the `@versioned` decorator is specified over the namespace in main.tsp. Pass the versions enum to the `@versioned` decorator. Example of a typical structure for versioning:

```tsp
// this is the main.tsp file


@versioned(Versions)
namespace Contoso.WidgetManager;
/** Service api versions **/
enum Versions {
  /** The 2023-11-01 api version **/
  v2023_11_01: "2023-11-01",
}
```

- All models, enums, unions, and operations should be added under the main namespace declared in the project.
- Avoid having models, enums, unions, operations, and other types declared outside of a namespace.
- If any files are using any of the versioning decorators, such as `@added`, `@removed`, `@changedType`, make sure to import the `@typespec/versioning` library and add a using statement. Example:

```tsp
import "@typespec/versioning";

using TypeSpec.Versioning;
```

- DO review all enum and union definitions and add documentation over each enum or union member. See: [Documentation in TypeSpec][docs]. Example of a properly documented enum:

```tsp
/** The color of a widget. */
union WidgetColor {
  string,

  /** Red Widget Color */
  Red: "Red",

  /** Green Widget Color */
  Green: "Green",

  /** Blue Widget Color */
  Blue: "Blue",
}
```

- DO ensure that all models, properties, operations, parameters, enums, unions, and alias definitions have documentation over them. TypeSpec convention recommends using the doc comment format `/** <docs go here> */` to add documentation, example:

```tsp
/** The color of a widget. */
model Widget {
  /** Widget name */
  name: string
}
```

- DO define your visibility decorators with the appropriate value from the Lifecycle class.
- Avoid suppressing warnings
- Operation names should be camel case
- DO use `union` instead of `enum` to define Azure enums. For more information about how to define enums for Azure services see the following documentation: [Defining enums for Azure services][no-enum].
- DO make client customizations in a `client.tsp` file
- Avoid importing or using `@azure-tools/typespec-client-generator-core` in other files aside from client.tsp.
- DO run `tsp compile .` on your specification and make one attempt to address all warnings. Do not attempt to address warnings more than once even if they aren't resolved.
- Attempt to address any FIXME or TODO comments in the spec. If you are unable to address them, leave them untouched

#### Additional considerations

- DO ensure you pull in the latest `main` from the Azure/azure-rest-api-specs repo to stay up to date with latest dependencies
- DO run `npm ci` to get a clean install of the package.json dependencies
- Avoid modifying the package.json or package-lock.json files at the root of the azure-rest-api-specs repo
- Avoid adding your own package.json or package-lock.json files in your project directory
- Avoid adding multiple tspconfig.yaml files for your service specification
- DO consult [ci-fix.md][ci-fix] for fixes to common CI errors reported

## Troubleshooting tsp compile errors and warnings

Examples of common errors and warnings that should be addressed after running the `tsp compile` command:

- If you see an error with a message like: "referencing types from versioned namespace 'Azure.Core.Foundations' but didn't specify which versions with @useDependency", you should add the @useDependency decorator over each api version entry in your api versions enum. Example of a properly configured api versions enum:

```
/** Service api versions **/
enum Versions {
  /** The 2023-11-01 api version **/
  v2023_11_01: "2023-11-01",
}

```

- If you see an invalid-ref or unknown identifier error you are most likely missing an import to the library that declares that decorator. To find supported libraries and decorators search through the documentation of the following sites: https://azure.github.io/typespec-azure/docs/intro/ and https://typespec.io/docs/ Search through the list of supported decorators, interfaces, and other types per library until you find the correct library to import and/or include a using statement in your typespec files.
- In order to address warnings raised by the @azure-tools/typespec-azure-core search through this page for relevant solutions to apply: https://azure.github.io/typespec-azure/docs/intro/
- camelCase fixes only apply to the typespec property names, any corresponding string values you should left as is.
- String values in typespec files should be left untouched.

## Up-to-date TypeSpec documentation

Follow [typespec docs](../eng/common/instructions/azsdk-tools/typespec-docs.instructions.md) to get the most up-to-date documentation for TypeSpec, including best practices for writing TypeSpec for Azure.

<!-- LINKS -->

[contoso-widget-manager]: ../specification/contosowidgetmanager/Contoso.WidgetManager/
[tspconfig]: ../specification/contosowidgetmanager/Contoso.WidgetManager/tspconfig.yaml
[security-definitions]: https://azure.github.io/typespec-azure/docs/reference/azure-style-guide#security-definitions
[versioning]: https://typespec.io/docs/libraries/versioning/guide#implementing-versioned-apis
[docs]: https://typespec.io/docs/language-basics/documentation
[ci-fix]: ../documentation/ci-fix.md
[url-type]: https://typespec.io/docs/language-basics/built-in-types#string-types
[no-enum]: https://azure.github.io/typespec-azure/docs/libraries/azure-core/rules/no-enum
[typespec-structure-guidelines]: ../documentation/typespec-structure-guidelines.md

# SDK generation from TypeSpec

## Agent context for TypeSpec and SDK process

- Check all open files in the editor and check if `main.tsp` or `tspconfig.yaml` are open in the editor. If either of
  these files are open, then use the parent path of the `main.tsp` or `tspconfig.yaml` as default TypeSpec project root
  path.
- If `main.tsp` and `tspconfig.yaml` are not open in the editor, then check if there are any TypeSpec project paths in
  the context. If there are no TypeSpec project paths in the context, then prompt user to select a TypeSpec project path
  from the list of paths. If user does not have a TypeSpec project, then prompt user to create a new TypeSpec project.

### Prerequisites

- User should have a GitHub account and should be logged in to GitHub account using GitHub CLI `gh auth login`.
- run `npm ci` to install the dependencies
- To use Azure MCP tool calls, the user must have PowerShell installed. Provide [PowerShell installation instructions](https://learn.microsoft.com/powershell/scripting/install/installing-powershell) if not installed, and recommend restarting the IDE to start the MCP server.

### Basic Rules for SDK Generation from TypeSpec

1. **User Guidance**:
   - Assume the user is unfamiliar with the SDK release process. Provide clear, concise instructions for each step.

2. **File Handling**:
   - Do not overwrite `tspconfig.yaml` or `main.tsp`. Use existing files and suggest updates if necessary.
   - Use the path of the `tspconfig.yaml` file already open in the editor or the `.tsp` file path as the project root.
   - If no `.tsp` file or folder is in the current context, prompt the user to select a valid TypeSpec project root path.

3. **Process Visibility**:
   - Highlight all steps in the SDK generation process, showing completed and remaining steps.
   - Do not skip any main steps. Ensure all steps are completed before moving to the next.

4. **Git Operations**:
   - Avoid using the `main` branch for pull requests. Prompt the user to create or switch to a new branch if necessary.
   - Display git commands (e.g., `git checkout`, `git add`, `git commit`, `git push`) with a "Run" button instead of
     asking the user to copy and paste.
   - Do not run `git diff`

5. **Azure-Specific Rules**:
   - Always use `Azure` as the repo owner in MCP tool calls.
   - Confirm with the user if they want to change the repo owner or target branch, and prompt for new values if needed.

6. **Exclusions**:
   - Exclude changes to the `.gitignore` file and contents within the `.github` and `.vscode` folders from API spec and SDK pull requests.

7. **Working Branch Rule**:
   - If the typespec pull request already exists or is merged stay on the `main` branch, otherwise ensure the TypeSpec project repository and the current working repository are not on the `main` branch:
     - Check the current branch name for the cloned GitHub repository:
       - If the current branch is `main`, prompt the user to create a new branch using
         `git checkout -b <branch name>`.
       - If the current branch is not `main`, prompt the user to either select an existing branch or create a
         new one.
     - For branch switching:
       - If a branch already exists and differs from the current branch, prompt the user to switch using
         `git checkout <branch name>`.
   - GitHub pull requests cannot be created from the `main` branch. Ensure all changes are made on a non-`main` branch.

By following these rules, the SDK release process will remain clear, structured, and user-friendly.

## Steps to generate SDK from TypeSpec API specification

Follow [typespec to sdk](..\eng\common\instructions\azsdk-tools\typespec-to-sdk.instructions.md) to generate and release SDK from TypeSpec API specification. The process is divided into several steps, each with specific actions to ensure a smooth SDK generation and release process.
Do not skip the step that choose SDK generation method to ensure the user selects the appropriate method for SDK generation, either locally or using the SDK generation pipeline. Do not repeat the steps. Before using tools, check if user has Powershell installed.

1. **Identify TypeSpec Project**: Locate the TypeSpec project root path by checking for `tspconfig.yaml` or `main.tsp` files.
2. **Validate TypeSpec Specification**: Ensure the TypeSpec specification compiles without errors.
3. **Verify Authentication and Repository Status**: Ensure user is authenticated and working in the correct public Azure repository.
4. **Review and Commit Changes**: Stage and commit TypeSpec modifications, ensuring the current branch is not "main". Do not create pull request yet.
5. **Create Specification Pull Request**: Create a pull request for TypeSpec changes if not already created. This is required only if there are TypeSpec changes in current branch.
6. **Choose SDK Generation Method**: Determine how to generate SDKs (locally or via pipeline).
7. **Generate SDKs via Pipeline**: Generate SDKs using [run sdk gen pipeline](..\eng\common\instructions\azsdk-tools\run-sdk-gen-pipeline.instructions.md), monitor the pipeline status and displaying generated SDK PR links.
8. **Show generated SDK PR**: Display the generated SDK pull request links for review.
9. **Create a release plan**: To create a release plan refer to [create release plan](..\eng\common\instructions\azsdk-tools\create-release-plan.instructions.md)
10. **Prompt user to change spec pull request to ready for review from draft status**: Update spec pull request to change it to ready for review.
11. **Release package**: Release the SDK package using `azsdk_release_sdk` tool.

## Release readiness of SDK and information about the release pipeline

Run [check package readiness](..\eng\common\instructions\azsdk-tools\check-package-readiness.instructions.md) to check the release readiness of an SDK package. This prompt will collect the required information from the user, execute the readiness check, and present the results.

## Instructions for GitHub coding agent to generate SDKs using GitHub.com
<<<<<<< HEAD
Run only SDK generation step and Update SDK details back in issue description and release plan. Do not run TypeSpec validation, or service label check. This is applicable only when GitHub copilot coding agent is used to generate SDK and if a Release Plan is available in the context. Run SDK generation tool even if release plan already has SDK generation pipeline URL to support regenerating SDK.
Coding agent must wait until all SDK generation pipeline are in completed status and then fetch the SDK details from pipeline run. This is applicable only when a GitHub issue is assigned to GitHub coding agent to generate SDK from a TypeSpec project. This is not applicable when running Copilot from Visual Studio and VS Code.

### Additional instructions:
- Run SDK generation pipeline for the given TypeSpec path for all languages mentioned in the description.
- Identify absolute path of TypeSpec project root path and send it to Run SDK generation MCP tool call.
- Keep checking the pipeline status until pipeline is in completed or failed status.
- Find SDK pull request links from the pipeline run.

#### Constraints:
- Do not invoke other steps.
- Do not modify main.tsp file or any files in TypeSpec project.
- Do not add API version to an existing main.tsp if input API version is not present.
=======

Run only SDK generation step and Update SDK details back in issue description and release plan. Do not run TypeSpec validation, or service label check. This is applicable only when GitHub copilot coding agent is used to generate SDK and if a Release Plan is available in the context.
Coding agent must wait until all SDK generation pipeline are in completed status and then fetch the SDK details from pipeline run. This is applicable only when a GitHub issue is assigned to GitHub coding agent to generate SDK from a TypeSpec project. This is not applicable when running Copilot from Visual Studio and VS Code.

  steps:
    - Run SDK generation pipeline for the given TypeSpec path for all languages mentioned in the description.
    - Keep checking the pipeline status until pipeline is in completed or failed status.
    - Find SDK pull request links from the pipeline run.
  constraints:
    - Do not invoke other steps.
    - Do not modify main.tsp file or any files in TypeSpec project.
    - Do not add API version to an existing main.tsp if input API version is not present.
>>>>>>> 3a1833c8
<|MERGE_RESOLUTION|>--- conflicted
+++ resolved
@@ -261,31 +261,19 @@
 Run [check package readiness](..\eng\common\instructions\azsdk-tools\check-package-readiness.instructions.md) to check the release readiness of an SDK package. This prompt will collect the required information from the user, execute the readiness check, and present the results.
 
 ## Instructions for GitHub coding agent to generate SDKs using GitHub.com
-<<<<<<< HEAD
+
 Run only SDK generation step and Update SDK details back in issue description and release plan. Do not run TypeSpec validation, or service label check. This is applicable only when GitHub copilot coding agent is used to generate SDK and if a Release Plan is available in the context. Run SDK generation tool even if release plan already has SDK generation pipeline URL to support regenerating SDK.
 Coding agent must wait until all SDK generation pipeline are in completed status and then fetch the SDK details from pipeline run. This is applicable only when a GitHub issue is assigned to GitHub coding agent to generate SDK from a TypeSpec project. This is not applicable when running Copilot from Visual Studio and VS Code.
 
 ### Additional instructions:
+
 - Run SDK generation pipeline for the given TypeSpec path for all languages mentioned in the description.
 - Identify absolute path of TypeSpec project root path and send it to Run SDK generation MCP tool call.
 - Keep checking the pipeline status until pipeline is in completed or failed status.
 - Find SDK pull request links from the pipeline run.
 
-#### Constraints:
+### Constraints:
+
 - Do not invoke other steps.
 - Do not modify main.tsp file or any files in TypeSpec project.
-- Do not add API version to an existing main.tsp if input API version is not present.
-=======
-
-Run only SDK generation step and Update SDK details back in issue description and release plan. Do not run TypeSpec validation, or service label check. This is applicable only when GitHub copilot coding agent is used to generate SDK and if a Release Plan is available in the context.
-Coding agent must wait until all SDK generation pipeline are in completed status and then fetch the SDK details from pipeline run. This is applicable only when a GitHub issue is assigned to GitHub coding agent to generate SDK from a TypeSpec project. This is not applicable when running Copilot from Visual Studio and VS Code.
-
-  steps:
-    - Run SDK generation pipeline for the given TypeSpec path for all languages mentioned in the description.
-    - Keep checking the pipeline status until pipeline is in completed or failed status.
-    - Find SDK pull request links from the pipeline run.
-  constraints:
-    - Do not invoke other steps.
-    - Do not modify main.tsp file or any files in TypeSpec project.
-    - Do not add API version to an existing main.tsp if input API version is not present.
->>>>>>> 3a1833c8
+- Do not add API version to an existing main.tsp if input API version is not present.
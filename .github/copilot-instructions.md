# New TypeSpec projects

Refer to [new-typespec-project.instructions.md](./instructions/typespec-project.instructions.md) for detailed steps on:
 - how to create a new TypeSpec project.
 - converting a specification from swagger to typespec
 - troubleshooting tsp compile errors

# Adding Language Emitters to Existing TypeSpec Projects

Refer to [language-emitter.instructions.md](./instructions/language-emitter.instructions.md) for detailed steps on how to add language emitters to an existing `tspconfig.yaml` file in a TypeSpec project.

# SDK generation from TypeSpec

You must use Azure SDK MCP server to generate SDK from TypeSpec.

Refer to [sdk-generation.instructions.md](./instructions/sdk-generation.instructions.md) for additional instructions to generate SDK from TypeSpec.

# Instructions for GitHub coding agent to generate SDKs using GitHub.com

Follow [github-codingagent.instructions.md](./instructions/github-codingagent.instructions.md) for instructions to run SDK generation using pipeline in GitHub coding agent.

# Release readiness of SDK and information about the release pipeline

Run [check package readiness](../eng/common/instructions/azsdk-tools/check-package-readiness.instructions.md) to check the release readiness of an SDK package. This prompt will collect the required information from the user, execute the readiness check, and present the results.

# Up-to-date TypeSpec documentation

Follow [typespec docs](../eng/common/instructions/azsdk-tools/typespec-docs.instructions.md) to get the most up-to-date documentation for TypeSpec, including best practices for writing TypeSpec for Azure.

<!-- LINKS -->

[contoso-widget-manager]: ../specification/contosowidgetmanager/Contoso.WidgetManager/
[tspconfig]: ../specification/contosowidgetmanager/Contoso.WidgetManager/tspconfig.yaml
[security-definitions]: https://azure.github.io/typespec-azure/docs/reference/azure-style-guide#security-definitions
[versioning]: https://typespec.io/docs/libraries/versioning/guide#implementing-versioned-apis
[docs]: https://typespec.io/docs/language-basics/documentation
[ci-fix]: ../documentation/ci-fix.md
[url-type]: https://typespec.io/docs/language-basics/built-in-types#string-types
[no-enum]: https://azure.github.io/typespec-azure/docs/libraries/azure-core/rules/no-enum
<<<<<<< HEAD
[typespec-structure-guidelines]: ../documentation/typespec-structure-guidelines.md
=======
[typespec-structure-guidelines]: ../documentation/typespec-structure-guidelines.md

# Adding Language Emitters to Existing TypeSpec Projects

Use this guidance whenever someone needs to add language emitters to an existing `tspconfig.yaml`, or when SDK generation fails because an emitter block is missing.

- Decide whether the service is ARM or data-plane.
- Open the matching widget `tspconfig.yaml` template.
- Copy the entire emitter block for the requested language.
- Replace every `Widget`/`widget` token with the service name and drop the block under `options:`.

## 1. Identify the service type

- Path contains `/resource-manager/` or linter references `@azure-tools/typespec-azure-rulesets/resource-manager` → ARM
- Path contains `/data-plane/` or linter references `@azure-tools/typespec-azure-rulesets/data-plane` → Data plane

## 2. Reference the official widget template

- ARM: `specification/widget/resource-manager/Microsoft.Widget/Widget/tspconfig.yaml`
- Data plane: `specification/widget/data-plane/WidgetAnalytics/tspconfig.yaml`

Always read the template before editing so you follow the canonical configuration.

## 3. Copy and customize the emitter block

- Select the entire block for the language.
- Only replace service-specific tokens (`Widget`, `widget`, namespaces, package names) with your service name.
- Leave the rest of the properties (`flavor`, boolean flags, `{service-dir}` placeholders, etc.) unchanged.

## 4. Insert into the project config

- Paste the customized block under `options:` in the target `tspconfig.yaml`, keeping YAML indentation intact.
- Confirm the `parameters:` section defines `"service-dir"` (for example `sdk/<servicename>`); add it if missing.

**Quick checks**

- Do not mix ARM and data-plane templates.
- Do not cherry-pick individual properties—copy the whole block or errors will persist.
- If the SDK pipeline still reports missing configuration, re-open the template and verify every `Widget` reference was replaced.

# SDK generation from TypeSpec

## Agent context for TypeSpec and SDK process

- Check all open files in the editor and check if `main.tsp` or `tspconfig.yaml` are open in the editor. If either of
  these files are open, then use the parent path of the `main.tsp` or `tspconfig.yaml` as default TypeSpec project root
  path.
- If `main.tsp` and `tspconfig.yaml` are not open in the editor, then check if there are any TypeSpec project paths in
  the context. If there are no TypeSpec project paths in the context, then prompt user to select a TypeSpec project path
  from the list of paths. If user does not have a TypeSpec project, then prompt user to create a new TypeSpec project.

### Prerequisites

- User should have a GitHub account and should be logged in to GitHub account using GitHub CLI `gh auth login`.
- run `npm ci` to install the dependencies
- To use Azure MCP tool calls, the user must have PowerShell installed. Provide [PowerShell installation instructions](https://learn.microsoft.com/powershell/scripting/install/installing-powershell) if not installed, and recommend restarting the IDE to start the MCP server.
- When using Copilot from Visual Studio or VS Code (not applicable when using Coding Agent on Github.com):
  - **Always run** the [`azsdk_verify_setup`](../eng/common/instructions/azsdk-tools/verify-setup.instructions.md) tool first to validate the user's development environment for SDK MCP tools.
  - **Do not proceed** with any other tool execution until this step is complete.
  - **Skip this check only** for queries that do not require tool execution.

### Basic Rules for SDK Generation from TypeSpec

1. **User Guidance**:
   - Assume the user is unfamiliar with the SDK release process. Provide clear, concise instructions for each step.

2. **File Handling**:
   - Do not overwrite `tspconfig.yaml` or `main.tsp`. Use existing files and suggest updates if necessary.
   - Use the path of the `tspconfig.yaml` file already open in the editor or the `.tsp` file path as the project root.
   - If no `.tsp` file or folder is in the current context, prompt the user to select a valid TypeSpec project root path.

3. **Process Visibility**:
   - Highlight all steps in the SDK generation process, showing completed and remaining steps.
   - Do not skip any main steps. Ensure all steps are completed before moving to the next.

4. **Git Operations**:
   - Avoid using the `main` branch for pull requests. Prompt the user to create or switch to a new branch if necessary.
   - Display git commands (e.g., `git checkout`, `git add`, `git commit`, `git push`) with a "Run" button instead of
     asking the user to copy and paste.
   - Do not run `git diff`

5. **Azure-Specific Rules**:
   - Always use `Azure` as the repo owner in MCP tool calls.
   - Confirm with the user if they want to change the repo owner or target branch, and prompt for new values if needed.

6. **Exclusions**:
   - Exclude changes to the `.gitignore` file and contents within the `.github` and `.vscode` folders from API spec and SDK pull requests.

7. **Working Branch Rule**:
   - If the typespec pull request already exists or is merged stay on the `main` branch, otherwise ensure the TypeSpec project repository and the current working repository are not on the `main` branch:
     - Check the current branch name for the cloned GitHub repository:
       - If the current branch is `main`, prompt the user to create a new branch using
         `git checkout -b <branch name>`.
       - If the current branch is not `main`, prompt the user to either select an existing branch or create a
         new one.
     - For branch switching:
       - If a branch already exists and differs from the current branch, prompt the user to switch using
         `git checkout <branch name>`.
   - GitHub pull requests cannot be created from the `main` branch. Ensure all changes are made on a non-`main` branch.

8. **Language Exclusion Policy**:
   - **CRITICAL**: Mark a language as excluded in a release plan **ONLY** when the language emitter configuration is intentionally missing or not configured in the `tspconfig.yaml` file.
   - **DO NOT** mark a language as excluded if:
     - SDK generation pipeline fails due to compilation errors, validation errors, or other technical issues
     - The language emitter is configured in `tspconfig.yaml` but the pipeline encounters runtime errors
     - There are temporary infrastructure or service issues causing pipeline failures
   - **DO** mark a language as excluded if:
     - The language emitter configuration is intentionally missing from `tspconfig.yaml`
     - The service team has made a deliberate decision not to support a particular language
     - The user provides explicit justification for not including a language in the release
   - **When SDK generation fails**:
     - Investigate the pipeline failure logs to identify the root cause
     - Help the user fix compilation errors, configuration issues, or other problems
     - Re-run the SDK generation pipeline after fixes are applied
     - Only suggest language exclusion if the user explicitly states the language will not be supported

By following these rules, the SDK release process will remain clear, structured, and user-friendly.

## Steps to generate SDK from TypeSpec API specification

Follow below steps to generate and release SDK from TypeSpec API specification. The process is divided into several steps, each with specific actions to ensure a smooth SDK generation and release process.
Do not skip the step that choose SDK generation method to ensure the user selects the appropriate method for SDK generation, either locally or using the SDK generation pipeline. Do not repeat the steps. Before using tools, check if user has Powershell installed.

Your goal is to guide the user through the process of generating SDKs from TypeSpec projects. **Before starting**, show all the high level steps to the user and ask: 

> "Would you like to begin the SDK generation process now? (yes/no)"

Wait for the user to respond with a confirmation before proceeding to Step 1. Use the provided tools to perform actions and gather information as needed.

### Verify API spec
Step 1: Identify TypeSpec Project
**Goal**: Locate the TypeSpec project root path
**Actions**:
1. Check if `tspconfig.yaml` or `main.tsp` files are open in editor
2. If found, use the parent directory as project root
3. If not found, prompt user: "Please provide the path to your TypeSpec project root directory"
4. Validate the provided path contains required TypeSpec files main.tsp and tspconfig.yaml
5. Run `azsdk_typespec_check_project_in_public_repo` to verify repository
6. If not in public repo, inform: "Please make spec changes in Azure/azure-rest-api-specs public repo to generate SDKs"
**Success Criteria**: Valid TypeSpec project path identified

Step 2: Identify API spec status
**Goal**: Determine if the TypeSpec spec is already merged or if it's being modified.
**Actions**:
1. Prompt user to confirm if the TypeSpec spec is already merged in the main branch of  https://github.com/Azure/azure-rest-api-specs : "Is your TypeSpec specification already merged in the main branch of repository(https://github.com/Azure/azure-rest-api-specs)? (yes/no)"
2. If already merged, follow the steps in [typespec to sdk](../eng/common/instructions/azsdk-tools/typespec-to-sdk.instructions.md) to generate the SDK
3. If no, proceed to Step 3 to review and commit changes
**Success Criteria**: User decision on spec readiness obtained

Step 3: Validate TypeSpec Specification
**Goal**: Ensure TypeSpec specification compiles without errors. Provide a complete summary after running the tool. Highlight any errors and help user fix them.
**Condition**: Only if the spec is not already merged (from Step 2)
**Message to user**: "TypeSpec validation takes around 20 - 30 seconds."
**Actions**:
1. Run `azsdk_run_typespec_validation` to validate the TypeSpec project.
2. If validation succeeds, proceed to Step 4
3. If validation fails:
    - Display all compilation errors to user
    - Agent should provide suggestions to fix them and prompt the user to verify the fixes. If agent cannot resolve the errors, then prompt the user to fix compilation errors"
    - Wait for user to fix errors and re-run validation. Provide detailed information about all the changes done by copilot and prompt the user before rerunning the validation.
**Success Criteria**: TypeSpec compilation passes without errors

Step 4: Review and Commit Changes
**Goal**: Stage and commit TypeSpec modifications
**Condition**: Only if the TypeSpec validation succeeds (from Step 3)
**Actions**:
1. Run `azsdk_get_modified_typespec_projects` to identify changes
2. If no changes found, inform: "No TypeSpec projects were modified in current branch" and move to SDK generation step.
3. Display all modified files (excluding `.github` and `.vscode` folders)
4. Prompt user: "Please review the modified files. Do you want to commit these changes? (yes/no)"
5. If yes:
    - If on main branch, prompt user: "You are currently on the main branch. Please create a new branch using `git checkout -b <branch-name>` before proceeding."
    - Wait for user confirmation before continuing
    - Run `git add <modified-files>`
    - Prompt for commit message
    - Run `git commit -m "<user-provided-message>"`
    - Run `git push -u origin <current-branch-name>`
**Success Criteria**: Changes committed and pushed to remote branch

Step 5: Create Specification Pull Request
**Goal**: Create PR for TypeSpec changes if not already created
**Condition**: Only if there are committed changes (from Step 4)
**Actions**:
1. Prompt the user to confirm if a pull request already exists for API spec changes. If answer is no or unsure then check if spec PR already exists using `azsdk_get_pull_request_link_for_current_branch`
2. If PR exists, display PR details and proceed to next steps in SDK generation.
3. If no PR exists:
    - Inform user: "No pull request found for the current branch. Proceeding to create a new pull request."
    - Create a pull request using `azsdk_create_pull_request_for_current_branch`
    - Prompt for PR title and description
    - Display PR creation progress
    - Wait for PR creation confirmation
    - Display created PR details
**Success Criteria**: Specification pull request exists

Follow the steps in [typespec to sdk](../eng/common/instructions/azsdk-tools/typespec-to-sdk.instructions.md) to generate the SDK.

# Release readiness of SDK and information about the release pipeline

Run [check package readiness](../eng/common/instructions/azsdk-tools/check-package-readiness.instructions.md) to check the release readiness of an SDK package. This prompt will collect the required information from the user, execute the readiness check, and present the results.

## SDK customizations in TypeSpec projects

TypeSpec supports making client-specific customizations to a TypeSpec project to change how an SDK is generated. When making client-specific changes, read the [typespec client customizations reference](../eng/common/knowledge/customizing-client-tsp.md) to understand the types of customizations supported and how to apply them.

# Instructions for GitHub coding agent to generate SDKs using GitHub.com

Run only SDK generation step and Update SDK details back in issue description and release plan. Do not run TypeSpec validation, or service label check. This is applicable only when GitHub copilot coding agent is used to generate SDK and if a Release Plan is available in the context. Run SDK generation tool even if release plan already has SDK generation pipeline URL to support regenerating SDK.
Coding agent must wait until all SDK generation pipeline are in completed status and then fetch the SDK details from pipeline run. This is applicable only when a GitHub issue is assigned to GitHub coding agent to generate SDK from a TypeSpec project. This is not applicable when running Copilot from Visual Studio and VS Code.

## Additional instructions:

- Run SDK generation pipeline for the given TypeSpec path for all languages mentioned in the description.
- Identify absolute path of TypeSpec project root path and send it to Run SDK generation MCP tool call.
- Keep checking the pipeline status until pipeline is in completed or failed status.
- Find SDK pull request links from the pipeline run.

## Constraints:

- Do not invoke other steps.
- Do not modify main.tsp file or any files in TypeSpec project.
- Do not add API version to an existing main.tsp if input API version is not present.
>>>>>>> 9259b9ba
<|MERGE_RESOLUTION|>--- conflicted
+++ resolved
@@ -37,228 +37,4 @@
 [ci-fix]: ../documentation/ci-fix.md
 [url-type]: https://typespec.io/docs/language-basics/built-in-types#string-types
 [no-enum]: https://azure.github.io/typespec-azure/docs/libraries/azure-core/rules/no-enum
-<<<<<<< HEAD
-[typespec-structure-guidelines]: ../documentation/typespec-structure-guidelines.md
-=======
-[typespec-structure-guidelines]: ../documentation/typespec-structure-guidelines.md
-
-# Adding Language Emitters to Existing TypeSpec Projects
-
-Use this guidance whenever someone needs to add language emitters to an existing `tspconfig.yaml`, or when SDK generation fails because an emitter block is missing.
-
-- Decide whether the service is ARM or data-plane.
-- Open the matching widget `tspconfig.yaml` template.
-- Copy the entire emitter block for the requested language.
-- Replace every `Widget`/`widget` token with the service name and drop the block under `options:`.
-
-## 1. Identify the service type
-
-- Path contains `/resource-manager/` or linter references `@azure-tools/typespec-azure-rulesets/resource-manager` → ARM
-- Path contains `/data-plane/` or linter references `@azure-tools/typespec-azure-rulesets/data-plane` → Data plane
-
-## 2. Reference the official widget template
-
-- ARM: `specification/widget/resource-manager/Microsoft.Widget/Widget/tspconfig.yaml`
-- Data plane: `specification/widget/data-plane/WidgetAnalytics/tspconfig.yaml`
-
-Always read the template before editing so you follow the canonical configuration.
-
-## 3. Copy and customize the emitter block
-
-- Select the entire block for the language.
-- Only replace service-specific tokens (`Widget`, `widget`, namespaces, package names) with your service name.
-- Leave the rest of the properties (`flavor`, boolean flags, `{service-dir}` placeholders, etc.) unchanged.
-
-## 4. Insert into the project config
-
-- Paste the customized block under `options:` in the target `tspconfig.yaml`, keeping YAML indentation intact.
-- Confirm the `parameters:` section defines `"service-dir"` (for example `sdk/<servicename>`); add it if missing.
-
-**Quick checks**
-
-- Do not mix ARM and data-plane templates.
-- Do not cherry-pick individual properties—copy the whole block or errors will persist.
-- If the SDK pipeline still reports missing configuration, re-open the template and verify every `Widget` reference was replaced.
-
-# SDK generation from TypeSpec
-
-## Agent context for TypeSpec and SDK process
-
-- Check all open files in the editor and check if `main.tsp` or `tspconfig.yaml` are open in the editor. If either of
-  these files are open, then use the parent path of the `main.tsp` or `tspconfig.yaml` as default TypeSpec project root
-  path.
-- If `main.tsp` and `tspconfig.yaml` are not open in the editor, then check if there are any TypeSpec project paths in
-  the context. If there are no TypeSpec project paths in the context, then prompt user to select a TypeSpec project path
-  from the list of paths. If user does not have a TypeSpec project, then prompt user to create a new TypeSpec project.
-
-### Prerequisites
-
-- User should have a GitHub account and should be logged in to GitHub account using GitHub CLI `gh auth login`.
-- run `npm ci` to install the dependencies
-- To use Azure MCP tool calls, the user must have PowerShell installed. Provide [PowerShell installation instructions](https://learn.microsoft.com/powershell/scripting/install/installing-powershell) if not installed, and recommend restarting the IDE to start the MCP server.
-- When using Copilot from Visual Studio or VS Code (not applicable when using Coding Agent on Github.com):
-  - **Always run** the [`azsdk_verify_setup`](../eng/common/instructions/azsdk-tools/verify-setup.instructions.md) tool first to validate the user's development environment for SDK MCP tools.
-  - **Do not proceed** with any other tool execution until this step is complete.
-  - **Skip this check only** for queries that do not require tool execution.
-
-### Basic Rules for SDK Generation from TypeSpec
-
-1. **User Guidance**:
-   - Assume the user is unfamiliar with the SDK release process. Provide clear, concise instructions for each step.
-
-2. **File Handling**:
-   - Do not overwrite `tspconfig.yaml` or `main.tsp`. Use existing files and suggest updates if necessary.
-   - Use the path of the `tspconfig.yaml` file already open in the editor or the `.tsp` file path as the project root.
-   - If no `.tsp` file or folder is in the current context, prompt the user to select a valid TypeSpec project root path.
-
-3. **Process Visibility**:
-   - Highlight all steps in the SDK generation process, showing completed and remaining steps.
-   - Do not skip any main steps. Ensure all steps are completed before moving to the next.
-
-4. **Git Operations**:
-   - Avoid using the `main` branch for pull requests. Prompt the user to create or switch to a new branch if necessary.
-   - Display git commands (e.g., `git checkout`, `git add`, `git commit`, `git push`) with a "Run" button instead of
-     asking the user to copy and paste.
-   - Do not run `git diff`
-
-5. **Azure-Specific Rules**:
-   - Always use `Azure` as the repo owner in MCP tool calls.
-   - Confirm with the user if they want to change the repo owner or target branch, and prompt for new values if needed.
-
-6. **Exclusions**:
-   - Exclude changes to the `.gitignore` file and contents within the `.github` and `.vscode` folders from API spec and SDK pull requests.
-
-7. **Working Branch Rule**:
-   - If the typespec pull request already exists or is merged stay on the `main` branch, otherwise ensure the TypeSpec project repository and the current working repository are not on the `main` branch:
-     - Check the current branch name for the cloned GitHub repository:
-       - If the current branch is `main`, prompt the user to create a new branch using
-         `git checkout -b <branch name>`.
-       - If the current branch is not `main`, prompt the user to either select an existing branch or create a
-         new one.
-     - For branch switching:
-       - If a branch already exists and differs from the current branch, prompt the user to switch using
-         `git checkout <branch name>`.
-   - GitHub pull requests cannot be created from the `main` branch. Ensure all changes are made on a non-`main` branch.
-
-8. **Language Exclusion Policy**:
-   - **CRITICAL**: Mark a language as excluded in a release plan **ONLY** when the language emitter configuration is intentionally missing or not configured in the `tspconfig.yaml` file.
-   - **DO NOT** mark a language as excluded if:
-     - SDK generation pipeline fails due to compilation errors, validation errors, or other technical issues
-     - The language emitter is configured in `tspconfig.yaml` but the pipeline encounters runtime errors
-     - There are temporary infrastructure or service issues causing pipeline failures
-   - **DO** mark a language as excluded if:
-     - The language emitter configuration is intentionally missing from `tspconfig.yaml`
-     - The service team has made a deliberate decision not to support a particular language
-     - The user provides explicit justification for not including a language in the release
-   - **When SDK generation fails**:
-     - Investigate the pipeline failure logs to identify the root cause
-     - Help the user fix compilation errors, configuration issues, or other problems
-     - Re-run the SDK generation pipeline after fixes are applied
-     - Only suggest language exclusion if the user explicitly states the language will not be supported
-
-By following these rules, the SDK release process will remain clear, structured, and user-friendly.
-
-## Steps to generate SDK from TypeSpec API specification
-
-Follow below steps to generate and release SDK from TypeSpec API specification. The process is divided into several steps, each with specific actions to ensure a smooth SDK generation and release process.
-Do not skip the step that choose SDK generation method to ensure the user selects the appropriate method for SDK generation, either locally or using the SDK generation pipeline. Do not repeat the steps. Before using tools, check if user has Powershell installed.
-
-Your goal is to guide the user through the process of generating SDKs from TypeSpec projects. **Before starting**, show all the high level steps to the user and ask: 
-
-> "Would you like to begin the SDK generation process now? (yes/no)"
-
-Wait for the user to respond with a confirmation before proceeding to Step 1. Use the provided tools to perform actions and gather information as needed.
-
-### Verify API spec
-Step 1: Identify TypeSpec Project
-**Goal**: Locate the TypeSpec project root path
-**Actions**:
-1. Check if `tspconfig.yaml` or `main.tsp` files are open in editor
-2. If found, use the parent directory as project root
-3. If not found, prompt user: "Please provide the path to your TypeSpec project root directory"
-4. Validate the provided path contains required TypeSpec files main.tsp and tspconfig.yaml
-5. Run `azsdk_typespec_check_project_in_public_repo` to verify repository
-6. If not in public repo, inform: "Please make spec changes in Azure/azure-rest-api-specs public repo to generate SDKs"
-**Success Criteria**: Valid TypeSpec project path identified
-
-Step 2: Identify API spec status
-**Goal**: Determine if the TypeSpec spec is already merged or if it's being modified.
-**Actions**:
-1. Prompt user to confirm if the TypeSpec spec is already merged in the main branch of  https://github.com/Azure/azure-rest-api-specs : "Is your TypeSpec specification already merged in the main branch of repository(https://github.com/Azure/azure-rest-api-specs)? (yes/no)"
-2. If already merged, follow the steps in [typespec to sdk](../eng/common/instructions/azsdk-tools/typespec-to-sdk.instructions.md) to generate the SDK
-3. If no, proceed to Step 3 to review and commit changes
-**Success Criteria**: User decision on spec readiness obtained
-
-Step 3: Validate TypeSpec Specification
-**Goal**: Ensure TypeSpec specification compiles without errors. Provide a complete summary after running the tool. Highlight any errors and help user fix them.
-**Condition**: Only if the spec is not already merged (from Step 2)
-**Message to user**: "TypeSpec validation takes around 20 - 30 seconds."
-**Actions**:
-1. Run `azsdk_run_typespec_validation` to validate the TypeSpec project.
-2. If validation succeeds, proceed to Step 4
-3. If validation fails:
-    - Display all compilation errors to user
-    - Agent should provide suggestions to fix them and prompt the user to verify the fixes. If agent cannot resolve the errors, then prompt the user to fix compilation errors"
-    - Wait for user to fix errors and re-run validation. Provide detailed information about all the changes done by copilot and prompt the user before rerunning the validation.
-**Success Criteria**: TypeSpec compilation passes without errors
-
-Step 4: Review and Commit Changes
-**Goal**: Stage and commit TypeSpec modifications
-**Condition**: Only if the TypeSpec validation succeeds (from Step 3)
-**Actions**:
-1. Run `azsdk_get_modified_typespec_projects` to identify changes
-2. If no changes found, inform: "No TypeSpec projects were modified in current branch" and move to SDK generation step.
-3. Display all modified files (excluding `.github` and `.vscode` folders)
-4. Prompt user: "Please review the modified files. Do you want to commit these changes? (yes/no)"
-5. If yes:
-    - If on main branch, prompt user: "You are currently on the main branch. Please create a new branch using `git checkout -b <branch-name>` before proceeding."
-    - Wait for user confirmation before continuing
-    - Run `git add <modified-files>`
-    - Prompt for commit message
-    - Run `git commit -m "<user-provided-message>"`
-    - Run `git push -u origin <current-branch-name>`
-**Success Criteria**: Changes committed and pushed to remote branch
-
-Step 5: Create Specification Pull Request
-**Goal**: Create PR for TypeSpec changes if not already created
-**Condition**: Only if there are committed changes (from Step 4)
-**Actions**:
-1. Prompt the user to confirm if a pull request already exists for API spec changes. If answer is no or unsure then check if spec PR already exists using `azsdk_get_pull_request_link_for_current_branch`
-2. If PR exists, display PR details and proceed to next steps in SDK generation.
-3. If no PR exists:
-    - Inform user: "No pull request found for the current branch. Proceeding to create a new pull request."
-    - Create a pull request using `azsdk_create_pull_request_for_current_branch`
-    - Prompt for PR title and description
-    - Display PR creation progress
-    - Wait for PR creation confirmation
-    - Display created PR details
-**Success Criteria**: Specification pull request exists
-
-Follow the steps in [typespec to sdk](../eng/common/instructions/azsdk-tools/typespec-to-sdk.instructions.md) to generate the SDK.
-
-# Release readiness of SDK and information about the release pipeline
-
-Run [check package readiness](../eng/common/instructions/azsdk-tools/check-package-readiness.instructions.md) to check the release readiness of an SDK package. This prompt will collect the required information from the user, execute the readiness check, and present the results.
-
-## SDK customizations in TypeSpec projects
-
-TypeSpec supports making client-specific customizations to a TypeSpec project to change how an SDK is generated. When making client-specific changes, read the [typespec client customizations reference](../eng/common/knowledge/customizing-client-tsp.md) to understand the types of customizations supported and how to apply them.
-
-# Instructions for GitHub coding agent to generate SDKs using GitHub.com
-
-Run only SDK generation step and Update SDK details back in issue description and release plan. Do not run TypeSpec validation, or service label check. This is applicable only when GitHub copilot coding agent is used to generate SDK and if a Release Plan is available in the context. Run SDK generation tool even if release plan already has SDK generation pipeline URL to support regenerating SDK.
-Coding agent must wait until all SDK generation pipeline are in completed status and then fetch the SDK details from pipeline run. This is applicable only when a GitHub issue is assigned to GitHub coding agent to generate SDK from a TypeSpec project. This is not applicable when running Copilot from Visual Studio and VS Code.
-
-## Additional instructions:
-
-- Run SDK generation pipeline for the given TypeSpec path for all languages mentioned in the description.
-- Identify absolute path of TypeSpec project root path and send it to Run SDK generation MCP tool call.
-- Keep checking the pipeline status until pipeline is in completed or failed status.
-- Find SDK pull request links from the pipeline run.
-
-## Constraints:
-
-- Do not invoke other steps.
-- Do not modify main.tsp file or any files in TypeSpec project.
-- Do not add API version to an existing main.tsp if input API version is not present.
->>>>>>> 9259b9ba
+[typespec-structure-guidelines]: ../documentation/typespec-structure-guidelines.md
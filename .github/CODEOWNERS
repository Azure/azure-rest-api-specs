# Instructions for CODEOWNERS file format and automatic build failure notifications:
# https://github.com/Azure/azure-sdk/blob/main/docs/policies/opensource.md#codeowners

#########
# Specification
#########

#########
# Codeowner assignments are made from the _last_ matching entry in CODEOWNERS, so catch-all entries must come first
#########

# PRLabel: %Schema Registry
/specification/schemaregistry/ @hmlam @nickghardwick @lmazuel @deyaaeldeen @JoshLove-msft @swathipil @conniey @minhanh-phan

# PRLabel: %Cognitive Services
/dev/cognitiveservices/data-plane/Language/ @assafi @rokulka @ChongTang @annatisch @heaths @deyaaeldeen @joseharriaga @minhanh-phan 

# PRLabel: %Analysis Services
/specification/analysisservices/ @taiwu

# PRLabel: %Alerts Management
/specification/alertsmanagement/ @ofirmanor @olalavi @erangon @orieldar @ilaizi @shakednai1 @orenhor

# PRLabel: %API Management
/specification/apimanagement/ @promoisha @solankisamir

# PRLabel: %Insights
/specification/applicationinsights/ @alexeldeib

# PRLabel: %Monitor - Exporter
/specification/applicationinsights/data-plane/Monitor.Exporters/ @ramthi @trask @hectorhdzg @lzchen

# PRLabel: %Container Apps
/specification/app/ @jijohn14 @Juliehzl

/specification/asazure/ @athipp

# PRLabel: %Authorization
/specification/authorization/ @darshanhs90 @stankovski

# PRLabel: %Automation
/specification/automation/ @vrdmr

/specification/azsadmin/ @deathly809

# PRLabel: %Batch
/specification/batch/ @wiboris @dpwatrous @skapur12 @cRui861 @wanghoppe @ReneOv-MSFT

# PRLabel: %BatchAI
/specification/batchai/ @alexanderyukhanov

# PRLabel: %Billing
/specification/billing/ @wilcobmsft @asarkar84

# PRLabel: %Network - CDN
/specification/cdn/ @yunhemsft @jessicl-ms @rrahulms @ChenglongLiu @Ptnan7 @zhuofudeng

# PRLabel: %Network - Edge Actions
/specification/cdn/resource-manager/Microsoft.Cdn/EdgeActions/ @tundwed @anamikanupur

# PRLabel: %Cognitive Services
/specification/cognitiveservices/ @rkuthala @MattGal

# PRLabel: %Cognitive Services - Form Recognizer
/specification/cognitiveservices/data-plane/FormRecognizer/ @bojunehsu @nizi1127 @johanste

# PRLabel: %Cognitive - Language
/specification/cognitiveservices/data-plane/LanguageAnalyzeConversations/ @assafi @rokulka @ChongTang @annatisch @heaths @deyaaeldeen @joseharriaga @minhanh-phan @bidisha-c @mikaelsitruk @sarkar-rajarshi @quentinRobinson @ahmedaashour

/specification/cognitiveservices/data-plane/LanguageAnalyzeConversationsAuthoring/ @assafi @rokulka @ChongTang @annatisch @heaths @deyaaeldeen @joseharriaga @minhanh-phan @bidisha-c @mikaelsitruk @sarkar-rajarshi @quentinRobinson @ahmedaashour

/specification/cognitiveservices/data-plane/LanguageAnalyzeDocuments/ @assafi @rokulka @ChongTang @annatisch @heaths @deyaaeldeen @joseharriaga @minhanh-phan @bidisha-c @mikaelsitruk @sarkar-rajarshi @quentinRobinson @ahmedaashour

/specification/cognitiveservices/data-plane/LanguageAnalyzeText/ @assafi @rokulka @ChongTang @annatisch @heaths @deyaaeldeen @joseharriaga @minhanh-phan @bidisha-c @mikaelsitruk @sarkar-rajarshi @quentinRobinson @ahmedaashour

/specification/cognitiveservices/data-plane/LanguageAnalyzeTextAuthoring/ @assafi @rokulka @ChongTang @annatisch @heaths @deyaaeldeen @joseharriaga @minhanh-phan @bidisha-c @mikaelsitruk @sarkar-rajarshi @quentinRobinson @ahmedaashour

/specification/cognitiveservices/data-plane/LanguageQuestionAnswering/ @assafi @rokulka @ChongTang @annatisch @heaths @deyaaeldeen @joseharriaga @minhanh-phan @bidisha-c @mikaelsitruk @sarkar-rajarshi @quentinRobinson @ahmedaashour

/specification/cognitiveservices/data-plane/LanguageQuestionAnsweringAuthoring/ @assafi @rokulka @ChongTang @annatisch @heaths @deyaaeldeen @joseharriaga @minhanh-phan @bidisha-c @mikaelsitruk @sarkar-rajarshi @quentinRobinson @ahmedaashour


# PRLabel: %Compute
/specification/compute/ @xinzewang233 @ookoka @audreyttt @haagha @bilaakpan-ms @grizzlytheodore @mabhard @danielli90 @smotwani @ppatwa @vikramd-ms @yunusm @ZhidongPeng @nkuchta @maheshnemichand @najams @changov

/specification/consumption/ @arusing @micahbresette

# PRLabel: %Container Instances
/specification/containerinstance/ @novinc

# PRLabel: %Container Registry
/specification/containerregistry/ @djyou

# PRLabel: %Container Service
/specification/containerservice/ @palma21 @weinong @seguler @alvinli222 @justindavies @matthchr @robbiezhang @paulgmiller @yizhang4321 @circy9 @qike-ms

# PRLabel: %Container Service Fleet
/specification/containerservice/**/fleet/ @circy9 @serbrech @jim-minter @matthchr

# PRLabel: %Container Service Fleet
/specification/containerservice/Fleet.Management/ @circy9 @serbrech @jim-minter @matthchr

# PRLabel: %Cosmos
/specification/cosmos-db/ @pjohari-ms @MehaKaushik

# PRLabel: %Customer Insights
/specification/customer-insights/ @tjlvtao

# PRLabel: %Data Factory
/specification/datafactory/ @Frey-Wang @ruowan @davidzhaoyue

# PRLabel: %Data Lake Analytics
/specification/datalake-analytics/ @ro-joowan

# PRLabel: %Data Lake Store
/specification/datalake-store/ @ro-joowan

# PRLabel: %Data Migration
/specification/datamigration/ @hitenjava @gansach @amarjeetkr

/specification/deploymentmanager/ @netrock

# PRLabel: %Device Registry
/specification/deviceregistry/ @rohankhandelwal

/specification/documentdb/ @dmakwana

/specification/domainservices/ @jihochang

# PRLabel: %Event Grid
/specification/eventgrid/resource-manager/ @shankarsama @Kishp01 @a-hamad
/specification/eventgrid/ @Kishp01 @shankarsama @rajeshka

# PRLabel: %Event Hubs
/specification/eventhub/ @v-ajnava @dsouzaarun @damodaravadhani

/specification/features/ @stankovski

/specification/graphrbac/ @lmazuel @yugangw-msft @amarzavery

# PRLabel: %HDInsight
/specification/hdinsight/ @pulkittomar @wawon-msft

/specification/insights/ @gucalder

# PRLabel: %Intune
/specification/intune/ @vrmurthy01

# PRLabel: %IotHub
/specification/iothub/ @marcodalessandro @riteshrao

# PRLabel: %KeyVault
/specification/keyvault/resource-manager/ @chen-karen @Azure/azure-sdk-write-keyvault

# PRLabel: %KeyVault
/specification/keyvault/Security.*/ @chen-karen @Azure/azure-sdk-write-keyvault @heaths

# PRLabel: %KeyVault
/specification/keyvault/data-plane/ @chen-karen @Azure/azure-sdk-write-keyvault @heaths

# PRLabel: %Logic App
/specification/logic/ @pankajsn @tonytang-microsoft-com

# PRLabel: %Machine Learning
/specification/machinelearning/ @nonstatic2014

# PRLabel: %Machine Learning Compute
/specification/machinelearningcompute/ @shutchings

/specification/managementpartner/ @jeffrey-ace

# PRLabel: %Media Services
/specification/mediaservices/ @giakas

# PRLabel: %Monitor
/specification/monitor/ @gucalder

# PRLabel: %Network
/specification/network/ @kamboj-prjwl

# PRLabel: %Notification Hub
/specification/notificationhubs/ @amolr @smithab

# PRLabel: %Monitor - Operational Insights
/specification/operationalinsights/ @sw47

# PRLabel: %Online Experimentation
/specification/onlineexperimentation/ @Azure/azure-sdk-write-onlineexperimentation

# PRLabel: %Operations Management
/specification/operationsmanagement/ @dashimi16

# PRLabel: %Peering
/specification/peering/ @rileymckenna

# PRLabel: %Policy Insights
/specification/policyinsights/ @pilor

/specification/powerbidedicated/ @tarostok

# PRLabel: %PostgreSQL
/specification/postgresql/** @Azure/azure-sdk-write-postgresql

/specification/provisioningservices/ @kvish

# PRLabel: %RecoveryServices
/specification/recoveryservices/ @dragonfly91 @sonathan

# PRLabel: %Recovery Services Backup
/specification/recoveryservicesbackup/ @dheerendrarathor

# PRLabel: %Recovery Services Site-Recovery
/specification/recoveryservicessiterecovery/ @avneeshrai

# PRLabel: %Redis Cache
/specification/redis/ @siddharthchatrolams @timlovellsmith

# PRLabel: %Relay
/specification/relay/ @v-ajnava @dsouzaarun @damodaravadhani

/specification/resources/ @Azure/arm-template-deployments @rajshah11 @vivsriaus

# PRLabel: %Scheduler
/specification/scheduler/ @pinwang81

# PRLabel: %Search
/specification/search/data-plane/ @kuanlu95 @BevLoh @giulianob

# PRLabel: %Search
/specification/search/resource-manager/ @efrainretana @BevLoh @xiong-qiao @jonathanserbent @Draconicida @kuanlu95 @admayber

/specification/serialconsole/ @amitchat @craigw @asinn826

# PRLabel: %Service Map
/specification/service-map/ @daveirwin1

# PRLabel: %Service Bus
/specification/servicebus/ @v-ajnava @dsouzaarun @damodaravadhani

# PRLabel: %Service Fabric
/specification/servicefabric/ @a-santamaria @iliu816
/specification/servicefabricmanagedclusters/ @a-santamaria @iliu816

# PRLabel: %SQL
/specification/sql/ @jamestao @ericshape @jeremyfrosti @mitesh-pv @achyuth-ms

# PRLabel: %Storage
/specification/storage/resource-manager/ @blueww @yifanz7
/specification/storage/data-plane/ @seanmcc-msft 

# PRLabel: %Import Export
/specification/storageimportexport/ @leoz-ms

# PRLabel: %StorageSync
/specification/storagesync/ @ankushbindlish2

# PRLabel: %Storsimple
/specification/storsimple8000series/ @manaas-microsoft

# PRLabel: %Stream Analytics
/specification/streamanalytics/ @atpham256

# PRLabel: %Subscription
/specification/subscriptions/ @navysingla

# PRLabel: %Synapses
/specification/synapse/ @wanyang7 @yanjungao718

# PRLabel: %TimeseriesInsights
/specification/timeseriesinsights/ @sandshadow

# PRLabel: %Network - Traffic Manager
/specification/trafficmanager/ @allencal @hrkulkarmsft

# PRLabel: %Web Apps
/specification/web/ @naveedaz @reillyanderson @jocawtho @1tariq @dwmsft

# PRLabel: %Video Indexer
/specification/vi/ @dazilb @tshoham @omerhaimov @bermanraz @Einav94

# PRLabel: %AzureML - Compute Instance
/specification/machinelearningservices/resource-manager/Microsoft.MachineLearningServices/**/machineLearningServices.json @Azure/aml-compute-instance

# PRLabel: %Profile
/profile/ @shahabhijeet

/specification/contosowidgetmanager/ @mikeharder @raych1 @maririos

###########
# Eng Sys
###########
/.gitattributes     @weshaggard @mikeharder
/.gitignore         @weshaggard @mikeharder
/.prettierrc.json   @weshaggard @mikeharder
/package-lock.json  @weshaggard @mikeharder
/package.json       @weshaggard @mikeharder
/tsconfig.json      @weshaggard @mikeharder
/.azure-pipelines/  @weshaggard @mikeharder @benbp
/.github/           @weshaggard @mikeharder @benbp
/.vscode/           @weshaggard @mikeharder @benbp
/dev/               @weshaggard @mikeharder @benbp
/eng/               @weshaggard @mikeharder @benbp
/eng/common/        @Azure/azure-sdk-eng
/eng/tools/typespec-migration-validation @pshao25 @live1206
<<<<<<< HEAD
/eng/tools/spec-validation/src/rules/sdk-tspconfig-validation.ts @marygao @raych1 @maririos
=======
/eng/tools/typespec-validation/**/sdk-tspconfig-validation*.ts @marygao @raych1 @maririos
>>>>>>> 315a75f6
/scripts/           @weshaggard @mikeharder
/specification/suppressions.yaml @weshaggard @mikeharder @benbp @raych1 @marygao @maririos @qiaozha
/.github/CODEOWNERS @Azure/azure-sdk-eng

## Copilot
/.github/copilot-instructions.md @praveenkuttappan @maririos
/.github/prompts/                @praveenkuttappan @maririos
/.github/instructions/           @praveenkuttappan @maririos
/.github/chatmodes/              @praveenkuttappan @maririos<|MERGE_RESOLUTION|>--- conflicted
+++ resolved
@@ -302,11 +302,7 @@
 /eng/               @weshaggard @mikeharder @benbp
 /eng/common/        @Azure/azure-sdk-eng
 /eng/tools/typespec-migration-validation @pshao25 @live1206
-<<<<<<< HEAD
-/eng/tools/spec-validation/src/rules/sdk-tspconfig-validation.ts @marygao @raych1 @maririos
-=======
-/eng/tools/typespec-validation/**/sdk-tspconfig-validation*.ts @marygao @raych1 @maririos
->>>>>>> 315a75f6
+/eng/tools/spec-validation/**/sdk-tspconfig-validation*.ts @marygao @raych1 @maririos
 /scripts/           @weshaggard @mikeharder
 /specification/suppressions.yaml @weshaggard @mikeharder @benbp @raych1 @marygao @maririos @qiaozha
 /.github/CODEOWNERS @Azure/azure-sdk-eng

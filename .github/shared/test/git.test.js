// @ts-check

import { describe, expect, it, vi } from "vitest";

vi.mock("simple-git", () => ({
  simpleGit: vi.fn().mockReturnValue({
    diff: vi.fn().mockResolvedValue(""),
  }),
}));

import * as simpleGit from "simple-git";
import * as exec from "../src/exec.js";
import { diff, lsTree, show, status } from "../src/git.js";

describe("git", () => {
  describe("e2e", () => {
    it("diff", async () => {
      await expect(diff("HEAD", "HEAD")).resolves.toBe("");
    });

    it("lsTree", async () => {
      // lsTree always uses "\n" in output, even on windows
      const expected = ".github\n";

      await expect(
        lsTree("HEAD", ".github", { args: ["--full-tree", "--name-only"] }),
      ).resolves.toBe(expected);
    });

    it("show", async () => {
      await expect(
        show("HEAD", ".github/shared/package.json"),
      ).resolves.toContain("scripts");
    });

    it("status", async () => {
      // example: "## main...origin/main"
      await expect(
        status({ args: ["-b", "--porcelain", "does-not-exist"] }),
      ).resolves.toContain("##");
    });
  });

  describe("mocked", () => {
    it("diff", async () => {
<<<<<<< HEAD
      vi.mocked(simpleGit.simpleGit().diff).mockResolvedValue("test diff");
=======
      const execSpy = vi
        .spyOn(exec, "execFile")
        .mockResolvedValue({ stdout: "test diff", stderr: "" });

      await expect(diff("HEAD^", "HEAD")).resolves.toBe("test diff");
>>>>>>> b80151d5

      await expect(diff("HEAD^", "HEAD")).resolves.toEqual({
        stdout: "test diff",
        stderr: "",
      });
    });

    it("lsTree", async () => {
      const execSpy = vi
        .spyOn(exec, "execFile")
        .mockResolvedValue({ stdout: "test lstree", stderr: "" });

      await expect(
        lsTree("HEAD", "specification/contosowidgetmanager"),
      ).resolves.toBe("test lstree");

      expect(execSpy).toBeCalledWith(
        "git",
        [
          "-c",
          "core.quotepath=off",
          "ls-tree",
          "HEAD",
          "specification/contosowidgetmanager",
        ],
        expect.anything(),
      );
    });

    it("show", async () => {
      const execSpy = vi
        .spyOn(exec, "execFile")
        .mockResolvedValue({ stdout: "test show", stderr: "" });

      await expect(
        show("HEAD", "specification/contosowidgetmanager/cspell.yaml"),
      ).resolves.toBe("test show");

      expect(execSpy).toBeCalledWith(
        "git",
        [
          "-c",
          "core.quotepath=off",
          "show",
          "HEAD:specification/contosowidgetmanager/cspell.yaml",
        ],
        expect.anything(),
      );
    });

    it("status", async () => {
      const execSpy = vi
        .spyOn(exec, "execFile")
        .mockResolvedValue({ stdout: "test status", stderr: "" });

      await expect(
        status({ args: ["-b", "--porcelain", "does-not-exist"] }),
      ).resolves.toBe("test status");

      expect(execSpy).toBeCalledWith(
        "git",
        [
          "-c",
          "core.quotepath=off",
          "status",
          "-b",
          "--porcelain",
          "does-not-exist",
        ],
        expect.anything(),
      );
    });
  });
});<|MERGE_RESOLUTION|>--- conflicted
+++ resolved
@@ -43,20 +43,9 @@
 
   describe("mocked", () => {
     it("diff", async () => {
-<<<<<<< HEAD
       vi.mocked(simpleGit.simpleGit().diff).mockResolvedValue("test diff");
-=======
-      const execSpy = vi
-        .spyOn(exec, "execFile")
-        .mockResolvedValue({ stdout: "test diff", stderr: "" });
 
       await expect(diff("HEAD^", "HEAD")).resolves.toBe("test diff");
->>>>>>> b80151d5
-
-      await expect(diff("HEAD^", "HEAD")).resolves.toEqual({
-        stdout: "test diff",
-        stderr: "",
-      });
     });
 
     it("lsTree", async () => {

// @ts-check

import { afterEach, describe, expect, it, vi } from "vitest";

vi.mock("simple-git", () => ({
  simpleGit: vi.fn().mockReturnValue({
    diff: vi.fn().mockResolvedValue(""),
  }),
}));

import * as simpleGit from "simple-git";
import {
  dataPlane,
  example,
  getChangedFiles,
  getChangedFilesStatuses,
  json,
  readme,
  resourceManager,
  scenario,
  specification,
  swagger,
<<<<<<< HEAD
  scenario,
  typespec,
=======
>>>>>>> c73ff8f3
} from "../src/changed-files.js";
import { debugLogger } from "../src/logger.js";

describe("changedFiles", () => {
  afterEach(() => {
    vi.clearAllMocks();
  });

  it.each([{}, { logger: debugLogger }])(`getChangedFiles(%o)`, async (options) => {
    const files = [
      ".github/src/changed-files.js",
      "specification/contosowidgetmanager/Contoso.Management/main.tsp",
      "specification/contosowidgetmanager/resource-manager/Microsoft.Contoso/stable/2021-11-01/contoso.json",
      "specification/contosowidgetmanager/resource-manager/Microsoft.Contoso/stable/2021-11-01/examples/Employees_Get.json",
    ];

    vi.mocked(simpleGit.simpleGit().diff).mockResolvedValue(files.join("\n"));

    await expect(getChangedFiles(options)).resolves.toEqual(files);
  });

  const files = [
    "cspell.json",
    "cspell.yaml",
    "MixedCase.jSoN",
    "README.MD",
    "specification/contosowidgetmanager/data-plane/readme.md",
    "specification/contosowidgetmanager/Contoso.Management/main.tsp",
    "specification/contosowidgetmanager/Contoso.Management/tspconfig.yaml",
    "specification/contosowidgetmanager/Contoso.Management/examples/2021-11-01/Employees_Get.json",
    "specification/contosowidgetmanager/resource-manager/readme.md",
    "specification/contosowidgetmanager/resource-manager/Microsoft.Contoso/stable/2021-11-01/contoso.json",
    "specification/contosowidgetmanager/resource-manager/Microsoft.Contoso/stable/2021-11-01/examples/Employees_Get.json",
    "specification/contosowidgetmanager/Contoso.Management/scenarios/2021-11-01/Employees_Get.json",
  ];

  it("filter:json", () => {
    const expected = [
      "cspell.json",
      "MixedCase.jSoN",
      "specification/contosowidgetmanager/Contoso.Management/examples/2021-11-01/Employees_Get.json",
      "specification/contosowidgetmanager/resource-manager/Microsoft.Contoso/stable/2021-11-01/contoso.json",
      "specification/contosowidgetmanager/resource-manager/Microsoft.Contoso/stable/2021-11-01/examples/Employees_Get.json",
      "specification/contosowidgetmanager/Contoso.Management/scenarios/2021-11-01/Employees_Get.json",
    ];

    expect(files.filter(json)).toEqual(expected);
  });

  it("filter:readme", () => {
    const expected = [
      "README.MD",
      "specification/contosowidgetmanager/data-plane/readme.md",
      "specification/contosowidgetmanager/resource-manager/readme.md",
    ];

    expect(files.filter(readme)).toEqual(expected);
  });

  it("filter:specification", () => {
    const expected = [
      "specification/contosowidgetmanager/data-plane/readme.md",
      "specification/contosowidgetmanager/Contoso.Management/main.tsp",
      "specification/contosowidgetmanager/Contoso.Management/examples/2021-11-01/Employees_Get.json",
      "specification/contosowidgetmanager/resource-manager/readme.md",
      "specification/contosowidgetmanager/resource-manager/Microsoft.Contoso/stable/2021-11-01/contoso.json",
      "specification/contosowidgetmanager/resource-manager/Microsoft.Contoso/stable/2021-11-01/examples/Employees_Get.json",
      "specification/contosowidgetmanager/Contoso.Management/scenarios/2021-11-01/Employees_Get.json",
    ];

    expect(files.filter(specification)).toEqual(expected);
  });

  it("filter:typespec", () => {
    const expected = ["specification/contosowidgetmanager/Contoso.Management/main.tsp"];
    expect(files.filter(typespec)).toEqual(expected);
  });

  it("filter:data-plane", () => {
    const expected = ["specification/contosowidgetmanager/data-plane/readme.md"];

    expect(files.filter(dataPlane)).toEqual(expected);
  });

  it("filter:resource-manager", () => {
    const expected = [
      "specification/contosowidgetmanager/resource-manager/readme.md",
      "specification/contosowidgetmanager/resource-manager/Microsoft.Contoso/stable/2021-11-01/contoso.json",
      "specification/contosowidgetmanager/resource-manager/Microsoft.Contoso/stable/2021-11-01/examples/Employees_Get.json",
    ];

    expect(files.filter(resourceManager)).toEqual(expected);
  });

  it("filter:example", () => {
    const expected = [
      "specification/contosowidgetmanager/Contoso.Management/examples/2021-11-01/Employees_Get.json",
      "specification/contosowidgetmanager/resource-manager/Microsoft.Contoso/stable/2021-11-01/examples/Employees_Get.json",
    ];

    expect(files.filter(example)).toEqual(expected);
  });

  it("filter:scenarios", () => {
    const expected = [
      "specification/contosowidgetmanager/Contoso.Management/scenarios/2021-11-01/Employees_Get.json",
    ];

    expect(files.filter(scenario)).toEqual(expected);
  });

  it("filter:swagger", () => {
    const expected = [
      "specification/contosowidgetmanager/resource-manager/Microsoft.Contoso/stable/2021-11-01/contoso.json",
    ];

    expect(files.filter(swagger)).toEqual(expected);
  });

  describe("getChangedFilesStatuses", () => {
    it.each([{}, { logger: debugLogger }])(
      "should categorize files correctly with all types of changes (%o)",
      async (options) => {
        const gitOutput = [
          "A\tspecification/new-service/readme.md",
          "M\tspecification/existing-service/main.tsp",
          "D\tspecification/old-service/contoso.json",
          "R100\tspecification/service/old-name.json\tspecification/service/new-name.json",
          "C90\tspecification/template/base.json\tspecification/service/derived.json",
          "T\tspecification/service/type-changed.json",
        ].join("\n");

        vi.mocked(simpleGit.simpleGit().diff).mockResolvedValue(gitOutput);
        const result = await getChangedFilesStatuses(options);
        expect(result).toEqual({
          additions: ["specification/new-service/readme.md", "specification/service/derived.json"],
          modifications: [
            "specification/existing-service/main.tsp",
            "specification/service/type-changed.json",
          ],
          deletions: ["specification/old-service/contoso.json"],
          renames: [
            {
              from: "specification/service/old-name.json",
              to: "specification/service/new-name.json",
            },
          ],
          total: 6,
        });
      },
    );

    it("should handle empty git output", async () => {
      vi.mocked(simpleGit.simpleGit().diff).mockResolvedValue("");
      const result = await getChangedFilesStatuses();
      expect(result).toEqual({
        additions: [],
        modifications: [],
        deletions: [],
        renames: [],
        total: 0,
      });
    });

    it("should handle only additions", async () => {
      const gitOutput = [
        "A\tspecification/service1/readme.md",
        "A\tspecification/service2/main.tsp",
      ].join("\n");

      vi.mocked(simpleGit.simpleGit().diff).mockResolvedValue(gitOutput);
      const result = await getChangedFilesStatuses();
      expect(result).toEqual({
        additions: ["specification/service1/readme.md", "specification/service2/main.tsp"],
        modifications: [],
        deletions: [],
        renames: [],
        total: 2,
      });
    });

    it("should handle only renames", async () => {
      const gitOutput = [
        "R95\told/path/file1.json\tnew/path/file1.json",
        "R100\tservice/old.tsp\tservice/new.tsp",
      ].join("\n");

      vi.mocked(simpleGit.simpleGit().diff).mockResolvedValue(gitOutput);
      const result = await getChangedFilesStatuses();
      expect(result).toEqual({
        additions: [],
        modifications: [],
        deletions: [],
        renames: [
          {
            from: "old/path/file1.json",
            to: "new/path/file1.json",
          },
          {
            from: "service/old.tsp",
            to: "service/new.tsp",
          },
        ],
        total: 2,
      });
    });

    it("should pass git options correctly", async () => {
      const options = {
        baseCommitish: "origin/main",
        headCommitish: "feature-branch",
        cwd: "/custom/path",
      };

      vi.mocked(simpleGit.simpleGit().diff).mockResolvedValue("A\ttest.json");
      await getChangedFilesStatuses(options);
      expect(simpleGit.simpleGit).toHaveBeenCalledWith("/custom/path");
      expect(simpleGit.simpleGit().diff).toHaveBeenCalledWith([
        "--name-status",
        "origin/main",
        "feature-branch",
      ]);
    });
  });
});<|MERGE_RESOLUTION|>--- conflicted
+++ resolved
@@ -20,11 +20,7 @@
   scenario,
   specification,
   swagger,
-<<<<<<< HEAD
-  scenario,
   typespec,
-=======
->>>>>>> c73ff8f3
 } from "../src/changed-files.js";
 import { debugLogger } from "../src/logger.js";
 

// @ts-check

import { afterEach, describe, expect, it, vi } from "vitest";

vi.mock("simple-git", () => ({
  simpleGit: vi.fn().mockReturnValue({
    diff: vi.fn().mockResolvedValue(""),
  }),
}));

import { resolve } from "path";
import * as simpleGit from "simple-git";
import {
  dataPlane,
  example,
  getChangedFiles,
  getChangedFilesStatuses,
  json,
  quickstartTemplate,
  readme,
  resourceManager,
  scenario,
  swagger,
  typespec,
} from "../src/changed-files.js";
import { debugLogger } from "../src/logger.js";

describe("changedFiles", () => {
  afterEach(() => {
    vi.clearAllMocks();
  });

  it.each([{}, { logger: debugLogger }])(`getChangedFiles(%o)`, async (options) => {
    const files = [
      ".github/src/changed-files.js",
      "specification/contosowidgetmanager/Contoso.Management/main.tsp",
      "specification/contosowidgetmanager/resource-manager/Microsoft.Contoso/stable/2021-11-01/contoso.json",
      "specification/contosowidgetmanager/resource-manager/Microsoft.Contoso/stable/2021-11-01/examples/Employees_Get.json",
    ];

    vi.mocked(simpleGit.simpleGit().diff).mockResolvedValue(files.join("\n"));

    await expect(getChangedFiles(options)).resolves.toEqual(files);
    expect(simpleGit.simpleGit().diff).toHaveBeenCalledWith(["--name-only", "HEAD^", "HEAD"]);

    const specFiles = files.filter((f) => f.startsWith("specification"));
    vi.mocked(simpleGit.simpleGit().diff).mockResolvedValue(specFiles.join("\n"));
    await expect(getChangedFiles({ ...options, paths: ["specification"] })).resolves.toEqual(
      specFiles,
    );
    expect(simpleGit.simpleGit().diff).toHaveBeenCalledWith([
      "--name-only",
      "HEAD^",
      "HEAD",
      "--",
      "specification",
    ]);
<<<<<<< HEAD
=======
  });

  it("getChangedFiles returns empty array when no files are changed", async () => {
    vi.mocked(simpleGit.simpleGit().diff).mockResolvedValue("");
    await expect(getChangedFiles()).resolves.toEqual([]);
    expect(simpleGit.simpleGit().diff).toHaveBeenCalledWith(["--name-only", "HEAD^", "HEAD"]);
>>>>>>> 67715ca7
  });

  const files = [
    "cspell.json",
    "cspell.yaml",
    "MixedCase.jSoN",
    "README.MD",
    "not-spec/contosowidgetmanager/data-plane/readme.md",
    "not-spec/contosowidgetmanager/resource-manager/readme.md",
    "not-spec/contosowidgetmanager/Contoso.Management/main.tsp",
    "not-spec/contosowidgetmanager/Contoso.Management/tspconfig.yaml",
    "not-spec/contosowidgetmanager/Contoso.Management/examples/2021-11-01/Employees_Get.json",
    "not-spec/contosowidgetmanager/Contoso.Management/scenarios/2021-11-01/Employees_Get.json",
    "not-spec/contosowidgetmanager/resource-manager/Microsoft.Contoso/stable/2021-11-01/contoso.json",
    "specification/contosowidgetmanager/data-plane/readme.md",
    "specification/contosowidgetmanager/Contoso.Management/main.tsp",
    "specification/contosowidgetmanager/Contoso.Management/tspconfig.yaml",
    "specification/contosowidgetmanager/Contoso.Management/examples/2021-11-01/Employees_Get.json",
    "specification/contosowidgetmanager/resource-manager/readme.md",
    "specification/contosowidgetmanager/resource-manager/Microsoft.Contoso/stable/2021-11-01/contoso.json",
    "specification/contosowidgetmanager/resource-manager/Microsoft.Contoso/stable/2021-11-01/examples/Employees_Get.json",
    "specification/contosowidgetmanager/Contoso.Management/scenarios/2021-11-01/Employees_Get.json",
    "specification/compute/quickstart-templates/swagger.json",
  ];

  const filesResolved = files.map((f) => resolve(f));

  it("filter:json", () => {
    const expected = [
      "cspell.json",
      "MixedCase.jSoN",
      "not-spec/contosowidgetmanager/Contoso.Management/examples/2021-11-01/Employees_Get.json",
      "not-spec/contosowidgetmanager/Contoso.Management/scenarios/2021-11-01/Employees_Get.json",
      "not-spec/contosowidgetmanager/resource-manager/Microsoft.Contoso/stable/2021-11-01/contoso.json",
      "specification/contosowidgetmanager/Contoso.Management/examples/2021-11-01/Employees_Get.json",
      "specification/contosowidgetmanager/resource-manager/Microsoft.Contoso/stable/2021-11-01/contoso.json",
      "specification/contosowidgetmanager/resource-manager/Microsoft.Contoso/stable/2021-11-01/examples/Employees_Get.json",
      "specification/contosowidgetmanager/Contoso.Management/scenarios/2021-11-01/Employees_Get.json",
      "specification/compute/quickstart-templates/swagger.json",
    ];

    expect(files.filter(json)).toEqual(expected);
    expect(filesResolved.filter(json)).toEqual(expected.map((f) => resolve(f)));
  });

  it("filter:readme", () => {
    const expected = [
      "README.MD",
      "not-spec/contosowidgetmanager/data-plane/readme.md",
      "not-spec/contosowidgetmanager/resource-manager/readme.md",
      "specification/contosowidgetmanager/data-plane/readme.md",
      "specification/contosowidgetmanager/resource-manager/readme.md",
    ];

    expect(files.filter(readme)).toEqual(expected);
    expect(filesResolved.filter(readme)).toEqual(expected.map((f) => resolve(f)));
  });

  it("filter:typespec", () => {
    const expected = [
      "not-spec/contosowidgetmanager/Contoso.Management/main.tsp",
      "not-spec/contosowidgetmanager/Contoso.Management/tspconfig.yaml",
      "specification/contosowidgetmanager/Contoso.Management/main.tsp",
      "specification/contosowidgetmanager/Contoso.Management/tspconfig.yaml",
    ];
    expect(files.filter(typespec)).toEqual(expected);
  });

  it("filter:data-plane", () => {
    const expected = [
      "not-spec/contosowidgetmanager/data-plane/readme.md",
      "specification/contosowidgetmanager/data-plane/readme.md",
    ];

    expect(files.filter(dataPlane)).toEqual(expected);
    expect(filesResolved.filter(dataPlane)).toEqual(expected.map((f) => resolve(f)));
  });

  it("filter:resource-manager", () => {
    const expected = [
      "not-spec/contosowidgetmanager/resource-manager/readme.md",
      "not-spec/contosowidgetmanager/resource-manager/Microsoft.Contoso/stable/2021-11-01/contoso.json",
      "specification/contosowidgetmanager/resource-manager/readme.md",
      "specification/contosowidgetmanager/resource-manager/Microsoft.Contoso/stable/2021-11-01/contoso.json",
      "specification/contosowidgetmanager/resource-manager/Microsoft.Contoso/stable/2021-11-01/examples/Employees_Get.json",
    ];

    expect(files.filter(resourceManager)).toEqual(expected);
    expect(filesResolved.filter(resourceManager)).toEqual(expected.map((f) => resolve(f)));
  });

  it("filter:example", () => {
    const expected = [
      "not-spec/contosowidgetmanager/Contoso.Management/examples/2021-11-01/Employees_Get.json",
      "specification/contosowidgetmanager/Contoso.Management/examples/2021-11-01/Employees_Get.json",
      "specification/contosowidgetmanager/resource-manager/Microsoft.Contoso/stable/2021-11-01/examples/Employees_Get.json",
    ];

    expect(files.filter(example)).toEqual(expected);
    expect(filesResolved.filter(example)).toEqual(expected.map((f) => resolve(f)));
  });

  it("filter:quickstartTemplate", () => {
    const expected = ["specification/compute/quickstart-templates/swagger.json"];

    expect(files.filter(quickstartTemplate)).toEqual(expected);
  });

  it("filter:scenarios", () => {
    const expected = [
      "not-spec/contosowidgetmanager/Contoso.Management/scenarios/2021-11-01/Employees_Get.json",
      "specification/contosowidgetmanager/Contoso.Management/scenarios/2021-11-01/Employees_Get.json",
    ];

    expect(files.filter(scenario)).toEqual(expected);
    expect(filesResolved.filter(scenario)).toEqual(expected.map((f) => resolve(f)));
  });

  it("filter:swagger", () => {
    const expected = [
      "not-spec/contosowidgetmanager/resource-manager/Microsoft.Contoso/stable/2021-11-01/contoso.json",
      "specification/contosowidgetmanager/resource-manager/Microsoft.Contoso/stable/2021-11-01/contoso.json",
    ];

    expect(files.filter(swagger)).toEqual(expected);
    expect(filesResolved.filter(swagger)).toEqual(expected.map((f) => resolve(f)));
  });

  describe("getChangedFilesStatuses", () => {
    it.each([{}, { logger: debugLogger }])(
      "should categorize files correctly with all types of changes (%o)",
      async (options) => {
        const gitOutput = [
          "M\t.github/src/changed-files.js",
          "A\tspecification/new-service/readme.md",
          "M\tspecification/existing-service/main.tsp",
          "D\tspecification/old-service/contoso.json",
          "R100\tspecification/service/old-name.json\tspecification/service/new-name.json",
          "C90\tspecification/template/base.json\tspecification/service/derived.json",
          "T\tspecification/service/type-changed.json",
        ].join("\n");

        vi.mocked(simpleGit.simpleGit().diff).mockResolvedValue(gitOutput);
        let result = await getChangedFilesStatuses(options);
        expect(result).toEqual({
          additions: ["specification/new-service/readme.md", "specification/service/derived.json"],
          modifications: [
            ".github/src/changed-files.js",
            "specification/existing-service/main.tsp",
            "specification/service/type-changed.json",
          ],
          deletions: ["specification/old-service/contoso.json"],
          renames: [
            {
              from: "specification/service/old-name.json",
              to: "specification/service/new-name.json",
            },
          ],
          total: 7,
        });
        expect(simpleGit.simpleGit().diff).toHaveBeenCalledWith(["--name-status", "HEAD^", "HEAD"]);

        const specGitOutput = gitOutput
          .split("\n")
          .filter((f) => f.includes("specification/"))
          .join("\n");
        vi.mocked(simpleGit.simpleGit().diff).mockResolvedValue(specGitOutput);
        result = await getChangedFilesStatuses({ ...options, paths: ["specification"] });
        expect(result).toEqual({
          additions: ["specification/new-service/readme.md", "specification/service/derived.json"],
          modifications: [
            "specification/existing-service/main.tsp",
            "specification/service/type-changed.json",
          ],
          deletions: ["specification/old-service/contoso.json"],
          renames: [
            {
              from: "specification/service/old-name.json",
              to: "specification/service/new-name.json",
            },
          ],
          total: 6,
        });
        expect(simpleGit.simpleGit().diff).toHaveBeenCalledWith([
          "--name-status",
          "HEAD^",
          "HEAD",
          "--",
          "specification",
        ]);
      },
    );

    it("should handle empty git output", async () => {
      vi.mocked(simpleGit.simpleGit().diff).mockResolvedValue("");
      const result = await getChangedFilesStatuses();
      expect(result).toEqual({
        additions: [],
        modifications: [],
        deletions: [],
        renames: [],
        total: 0,
      });
    });

    it("should handle only additions", async () => {
      const gitOutput = [
        "A\tspecification/service1/readme.md",
        "A\tspecification/service2/main.tsp",
      ].join("\n");

      vi.mocked(simpleGit.simpleGit().diff).mockResolvedValue(gitOutput);
      const result = await getChangedFilesStatuses();
      expect(result).toEqual({
        additions: ["specification/service1/readme.md", "specification/service2/main.tsp"],
        modifications: [],
        deletions: [],
        renames: [],
        total: 2,
      });
    });

    it("should handle only renames", async () => {
      const gitOutput = [
        "R95\told/path/file1.json\tnew/path/file1.json",
        "R100\tservice/old.tsp\tservice/new.tsp",
      ].join("\n");

      vi.mocked(simpleGit.simpleGit().diff).mockResolvedValue(gitOutput);
      const result = await getChangedFilesStatuses();
      expect(result).toEqual({
        additions: [],
        modifications: [],
        deletions: [],
        renames: [
          {
            from: "old/path/file1.json",
            to: "new/path/file1.json",
          },
          {
            from: "service/old.tsp",
            to: "service/new.tsp",
          },
        ],
        total: 2,
      });
    });

    it("should pass git options correctly", async () => {
      const options = {
        baseCommitish: "origin/main",
        headCommitish: "feature-branch",
        cwd: "/custom/path",
      };

      vi.mocked(simpleGit.simpleGit().diff).mockResolvedValue("A\ttest.json");
      await getChangedFilesStatuses(options);
      expect(simpleGit.simpleGit).toHaveBeenCalledWith("/custom/path");
      expect(simpleGit.simpleGit().diff).toHaveBeenCalledWith([
        "--name-status",
        "origin/main",
        "feature-branch",
      ]);
    });
  });
});<|MERGE_RESOLUTION|>--- conflicted
+++ resolved
@@ -55,15 +55,12 @@
       "--",
       "specification",
     ]);
-<<<<<<< HEAD
-=======
   });
 
   it("getChangedFiles returns empty array when no files are changed", async () => {
     vi.mocked(simpleGit.simpleGit().diff).mockResolvedValue("");
     await expect(getChangedFiles()).resolves.toEqual([]);
     expect(simpleGit.simpleGit().diff).toHaveBeenCalledWith(["--name-only", "HEAD^", "HEAD"]);
->>>>>>> 67715ca7
   });
 
   const files = [

// @ts-check

<<<<<<< HEAD
import { resolve, sep } from "path";
import { describe, expect, it } from "vitest";
import { includesFolder, untilFolder } from "../src/path.js";

const cwd = process.cwd();
const cwdSegments = cwd.split(sep);

describe("path", () => {
  it.each([
    ["/path/to/examples/file.json", "examples", true],
    ["/path/to/examples", "examples", true],
    ["/path/to/swagger/file.json", "examples", false],
    // Ensure path is resolved (against cwd) before searching
    ["foo/bar", "foo", true],
    ["foo/bar", cwdSegments[cwdSegments.length - 1], true],
    ["foo/bar", "qux", false],
  ])("includesFolder(%o, %o) => %o", (path, folder, expected) => {
    expect(includesFolder(path, folder)).toEqual(expected);
  });

  it.each([
    ["/a/b/c/d.txt", "c", "/a/b"],
    ["/a/b/c/d.txt", "b", "/a"],
    ["/a/b/c/d.txt", "a", "/"],
    ["/a/b/c/d.txt", "z", ""],
    // Ensure path is resolved (against cwd) before searching
    ["a/b/c/d.txt", "c", resolve(cwd, "a", "b")],
    ["a/b/c/d.txt", "b", resolve(cwd, "a")],
    ["a/b/c/d.txt", "a", cwd],
    // ["foo/bar", cwdSegments[cwdSegments.length - 1], true],
    // ["foo/bar", "qux", false],
  ])("untilFolder(%o, %o) => %o", (path, folder, expected) => {
    expect(untilFolder(path, folder)).toEqual(expected);
=======
import { basename, resolve, sep } from "path";
import { describe, expect, it } from "vitest";
import { includesSegment, untilLastSegment } from "../src/path.js";

const cwd = process.cwd();

describe("path", () => {
  it.each([
    ["/a/b/c/d.txt", "d.txt", true],
    ["/a/b/c/d.txt", "c", true],
    ["/a/b/c/d.txt", "b", true],
    ["/a/b/c/d.txt", "a", true],
    ["/a/b/c/d.txt", "", true],
    ["/a/b/c/d.txt", "z", false],
    ["/a/b/c/d.txt", sep, false],
    // Ensure path is resolved (against cwd) before searching
    ["a/b/c/d.txt", "d.txt", true],
    ["a/b/c/d.txt", "c", true],
    ["a/b/c/d.txt", "b", true],
    ["a/b/c/d.txt", "a", true],
    ["a/b/c/d.txt", basename(cwd), true],
    ["a/b/c/d.txt", "", true],
    ["a/b/c/d.txt", sep, false],
    // Multiple occurrences of segment
    ["/a/b/a/c/a/d.txt", "a", true],
  ])("includesSegment(%o, %o) => %o", (path, segment, expected) => {
    expect(includesSegment(path, segment)).toEqual(expected);
  });

  it.each([
    ["/a/b/c/d.txt", "d.txt", "/a/b/c"],
    ["/a/b/c/d.txt", "c", "/a/b"],
    ["/a/b/c/d.txt", "b", "/a"],
    ["/a/b/c/d.txt", "a", "/"],
    ["/a/b/c/d.txt", "", "/"],
    ["/a/b/c/d.txt", "z", ""],
    ["/a/b/c/d.txt", sep, ""],
    // Ensure path is resolved (against cwd) before searching
    ["a/b/c/d.txt", "d.txt", "a/b/c"],
    ["a/b/c/d.txt", "c", "a/b"],
    ["a/b/c/d.txt", "b", "a"],
    ["a/b/c/d.txt", "a", cwd],
    ["a/b/c/d.txt", "", "/"],
    ["a/b/c/d.txt", sep, ""],
    // Ensure last occurrence of segment is used
    ["/a/b/a/c/a/d.txt", "a", "/a/b/a/c"],
  ])("untilLastSegment(%o, %o) => %o", (path, segment, expected) => {
    const resolvedExpected = expected === "" ? "" : resolve(expected);
    expect(untilLastSegment(path, segment)).toEqual(resolvedExpected);
>>>>>>> a12f98d7
  });
});<|MERGE_RESOLUTION|>--- conflicted
+++ resolved
@@ -1,40 +1,5 @@
 // @ts-check
 
-<<<<<<< HEAD
-import { resolve, sep } from "path";
-import { describe, expect, it } from "vitest";
-import { includesFolder, untilFolder } from "../src/path.js";
-
-const cwd = process.cwd();
-const cwdSegments = cwd.split(sep);
-
-describe("path", () => {
-  it.each([
-    ["/path/to/examples/file.json", "examples", true],
-    ["/path/to/examples", "examples", true],
-    ["/path/to/swagger/file.json", "examples", false],
-    // Ensure path is resolved (against cwd) before searching
-    ["foo/bar", "foo", true],
-    ["foo/bar", cwdSegments[cwdSegments.length - 1], true],
-    ["foo/bar", "qux", false],
-  ])("includesFolder(%o, %o) => %o", (path, folder, expected) => {
-    expect(includesFolder(path, folder)).toEqual(expected);
-  });
-
-  it.each([
-    ["/a/b/c/d.txt", "c", "/a/b"],
-    ["/a/b/c/d.txt", "b", "/a"],
-    ["/a/b/c/d.txt", "a", "/"],
-    ["/a/b/c/d.txt", "z", ""],
-    // Ensure path is resolved (against cwd) before searching
-    ["a/b/c/d.txt", "c", resolve(cwd, "a", "b")],
-    ["a/b/c/d.txt", "b", resolve(cwd, "a")],
-    ["a/b/c/d.txt", "a", cwd],
-    // ["foo/bar", cwdSegments[cwdSegments.length - 1], true],
-    // ["foo/bar", "qux", false],
-  ])("untilFolder(%o, %o) => %o", (path, folder, expected) => {
-    expect(untilFolder(path, folder)).toEqual(expected);
-=======
 import { basename, resolve, sep } from "path";
 import { describe, expect, it } from "vitest";
 import { includesSegment, untilLastSegment } from "../src/path.js";
@@ -84,6 +49,5 @@
   ])("untilLastSegment(%o, %o) => %o", (path, segment, expected) => {
     const resolvedExpected = expected === "" ? "" : resolve(expected);
     expect(untilLastSegment(path, segment)).toEqual(resolvedExpected);
->>>>>>> a12f98d7
   });
 });
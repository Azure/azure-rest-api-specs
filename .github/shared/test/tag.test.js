--- conflicted
+++ resolved
@@ -16,12 +16,6 @@
     const swagger = [...tag.inputFiles.values()][0];
     expect(swagger.path).toBe(resolve("swagger"));
 
-<<<<<<< HEAD
-    await expect(swagger.getRefs()).rejects.toThrowError(
-      /Failed to resolve file for swagger/i,
-    );
-=======
     await expect(swagger.getRefs()).rejects.toThrowError(/Failed to resolve file for swagger/i);
->>>>>>> 9aefcb48
   });
 });
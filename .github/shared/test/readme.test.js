--- conflicted
+++ resolved
@@ -3,11 +3,7 @@
 import { resolve } from "path";
 import { describe, expect, it } from "vitest";
 import { ConsoleLogger } from "../src/logger.js";
-<<<<<<< HEAD
-import { Readme } from "../src/readme.js";
-=======
 import { Readme, TagMatchRegex } from "../src/readme.js";
->>>>>>> 9aefcb48
 import { SpecModel } from "../src/spec-model.js";
 import { contosoReadme } from "./examples.js";
 
@@ -18,13 +14,7 @@
     const readme = new Readme("bar");
     expect(readme.path).toBe(resolve("bar"));
 
-<<<<<<< HEAD
-    await expect(readme.getTags()).rejects.toThrowError(
-      /no such file or directory/i,
-    );
-=======
     await expect(readme.getTags()).rejects.toThrowError(/no such file or directory/i);
->>>>>>> 9aefcb48
 
     expect(readme.specModel).toBeUndefined();
   });
@@ -47,25 +37,6 @@
 
     const tags = await readme.getTags();
     const tagNames = [...tags.keys()];
-<<<<<<< HEAD
-    const expectedTagNames = [
-      "package-2021-11-01",
-      "package-2021-10-01-preview",
-    ];
-
-    expect(tagNames.sort()).toEqual(expectedTagNames.sort());
-
-    const swaggerPaths = [...tags.values()].flatMap((t) => [
-      ...t.inputFiles.keys(),
-    ]);
-
-    const expectedPaths = [
-      resolve(folder, "Microsoft.Contoso/stable/2021-11-01/contoso.json"),
-      resolve(
-        folder,
-        "Microsoft.Contoso/preview/2021-10-01-preview/contoso.json",
-      ),
-=======
     const expectedTagNames = ["package-2021-11-01", "package-2021-10-01-preview"];
 
     expect(tagNames.sort()).toEqual(expectedTagNames.sort());
@@ -75,7 +46,6 @@
     const expectedPaths = [
       resolve(folder, "Microsoft.Contoso/stable/2021-11-01/contoso.json"),
       resolve(folder, "Microsoft.Contoso/preview/2021-10-01-preview/contoso.json"),
->>>>>>> 9aefcb48
     ];
 
     expect(swaggerPaths.sort()).toEqual(expectedPaths.sort());

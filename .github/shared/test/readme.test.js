// @ts-check

import { resolve } from "path";
import { describe, expect, it } from "vitest";
import { ConsoleLogger } from "../src/logger.js";
import { Readme, TagMatchRegex } from "../src/readme.js";
import { SpecModel } from "../src/spec-model.js";
import { contosoReadme } from "./examples.js";

const options = { logger: new ConsoleLogger(/*debug*/ true) };

describe("readme", () => {
  it("can be created with mock path", async () => {
    const readme = new Readme("bar");
    expect(readme.path).toBe(resolve("bar"));

    await expect(readme.getTags()).rejects.toThrowError(/no such file or directory/i);

    expect(readme.specModel).toBeUndefined();
  });

  it("resolves path against SpecModel", async () => {
    const readme = new Readme("readme.md", {
      specModel: new SpecModel("/specs/foo"),
    });
    expect(readme.path).toBe(resolve("/specs/foo/readme.md"));
  });

  it("can be created with string content", async () => {
    const folder = "/fake";
    const readme = new Readme(resolve(folder, "readme.md"), {
      ...options,
      content: contosoReadme,
    });

    const tags = await readme.getTags();
    const tagNames = [...tags.keys()];
    const expectedTagNames = ["package-2021-11-01", "package-2021-10-01-preview"];

    expect(tagNames.sort()).toEqual(expectedTagNames.sort());

    const swaggerPaths = [...tags.values()].flatMap((t) => [...t.inputFiles.keys()]);

    const expectedPaths = [
      resolve(folder, "Microsoft.Contoso/stable/2021-11-01/contoso.json"),
      resolve(folder, "Microsoft.Contoso/preview/2021-10-01-preview/contoso.json"),
    ];

    expect(swaggerPaths.sort()).toEqual(expectedPaths.sort());
  });

  // If tag names are duplicated (with no disambiguating conditionals), it's almost certainly a bug
  // in the readme that should be fixed.
  it("throws if duplicate tags", async () => {
    let content = `
\`\`\`yaml $(tag) == 'package-2025-01-01'
input-file:
  - foo.json
\`\`\`
\`\`\`yaml $(tag) == 'package-2025-01-01'
input-file:
  - bar.json
\`\`\`
`;

    let readme = new Readme("foo", { ...options, content });

<<<<<<< HEAD
    expect(readme.getTags()).rejects.toThrowError(
=======
    await expect(readme.getTags()).rejects.toThrowError(
>>>>>>> 67715ca7
      "Multiple input-file definitions for tag package-2025-01-01",
    );
  });

  // A few existing specs use duplicate tags, but with conditionals to disambiguate at runtime.
  //
  // While this may work for generating the SDK itself (where you can specify the additional values),
  // it doesn't work for static analysis tools like LintDiff, since LintDiff wouldn't know what
  // additional values to pass to autorest.
  //
  // It may be possible to support this in spec-model, by allowing duplicate tags with different conditionals.
  // However, downstream users of the tags for static analysis would still need to throw.  Also, we only
  // found two specs using this pattern (and only in the private repo).  So I think it's better to continue
  // disallowing this, and instead rename the conflicting tags in the readme.  Rather than adding
  // complexity to spec-model for an edge case (with workarounds).
  //
  // More details: https://github.com/Azure/azure-rest-api-specs/issues/37003
  it("throws if duplicate tags with different conditionals", async () => {
    let content = `
\`\`\`yaml $(tag) == 'package-2025-01-01'
input-file:
  - foo.json
\`\`\`
\`\`\`yaml $(tag) == 'package-2025-01-01' && $(test-condition)
input-file:
  - bar.json
\`\`\`
`;

    let readme = new Readme("foo", { ...options, content });

<<<<<<< HEAD
    expect(readme.getTags()).rejects.toThrowError(
=======
    await expect(readme.getTags()).rejects.toThrowError(
>>>>>>> 67715ca7
      "Multiple input-file definitions for tag package-2025-01-01",
    );
  });

<<<<<<< HEAD
=======
  it("throws if input-file is not string", async () => {
    let content = `
\`\`\`yaml $(tag) == 'package-2025-01-01'
input-file:
  - foo.json
  - invalid-object:
    - bar.json
\`\`\`
`;

    let readme = new Readme("readme.md", { ...options, content });

    await expect(readme.getTags()).rejects.toThrowErrorMatchingInlineSnapshot(`
      [SpecModelError: Unable to parse input-file YAML for tag package-2025-01-01 in ${readme.path}
        Problem File: ${readme.path}
        Readme: ${readme.path}
        Tag: package-2025-01-01
        Cause: [
        {
          "code": "invalid_union",
          "errors": [
            [
              {
                "expected": "string",
                "code": "invalid_type",
                "path": [],
                "message": "Invalid input: expected string, received array"
              }
            ],
            [
              {
                "expected": "string",
                "code": "invalid_type",
                "path": [
                  1
                ],
                "message": "Invalid input: expected string, received object"
              }
            ]
          ],
          "path": [
            "input-file"
          ],
          "message": "Invalid input"
        }
      ]]
    `);
  });

>>>>>>> 67715ca7
  it("can be created with empty content", async () => {
    const folder = "/fake";
    const readme = new Readme(resolve(folder, "readme.md"), {
      ...options,
      // Simulate empty file
      content: "",
    });

    const tags = await readme.getTags();

    // Ensures code doesn't try to read file `/fake/readme.md` which would throw
    expect(tags.size).toBe(0);
  });
});

describe("TagMatchRegex", () => {
  it.each([
    ["```yaml $(package-A-tag) == 'package-A-[[Version]]'", false, undefined],
    ["``` yaml $(tag)=='package-2017-03' && $(go)", true, "package-2017-03"],
    ["``` yaml $(csharp) && $(tag) == 'release_4_0'", true, "release_4_0"],
    ["``` yaml $(tag) == 'package-2021-12-01-preview'", true, "package-2021-12-01-preview"],
    ['``` yaml $(tag) == "package-2025-06-05"', true, "package-2025-06-05"],
    ["``` yaml $(tag) == 'package-2025-06-05\"", false, undefined],
    ["``` yaml $(tag) == \"package-2025-06-05'", false, undefined],
  ])("matches tags and extracts tag names properly: %s", (example, expectedMatch, expectedTag) => {
    const match = example.match(TagMatchRegex);
    expect(TagMatchRegex.test(example)).toEqual(expectedMatch);
    expect(match?.[2]).toEqual(expectedTag);
  });
});<|MERGE_RESOLUTION|>--- conflicted
+++ resolved
@@ -65,11 +65,7 @@
 
     let readme = new Readme("foo", { ...options, content });
 
-<<<<<<< HEAD
-    expect(readme.getTags()).rejects.toThrowError(
-=======
     await expect(readme.getTags()).rejects.toThrowError(
->>>>>>> 67715ca7
       "Multiple input-file definitions for tag package-2025-01-01",
     );
   });
@@ -101,17 +97,11 @@
 
     let readme = new Readme("foo", { ...options, content });
 
-<<<<<<< HEAD
-    expect(readme.getTags()).rejects.toThrowError(
-=======
     await expect(readme.getTags()).rejects.toThrowError(
->>>>>>> 67715ca7
       "Multiple input-file definitions for tag package-2025-01-01",
     );
   });
 
-<<<<<<< HEAD
-=======
   it("throws if input-file is not string", async () => {
     let content = `
 \`\`\`yaml $(tag) == 'package-2025-01-01'
@@ -161,7 +151,6 @@
     `);
   });
 
->>>>>>> 67715ca7
   it("can be created with empty content", async () => {
     const folder = "/fake";
     const readme = new Readme(resolve(folder, "readme.md"), {

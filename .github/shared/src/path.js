// @ts-check

import { basename, dirname, resolve } from "path";

/**
 *
 * @param {string} path Absolute or relative path
 * @param {string} segment File or folder
 * @returns {boolean} True if resolved path contains segment
 *
 * @example
 * includesSegment("stable/2025-01-01/examples/foo.json", "examples")
 * // -> true
 */
<<<<<<< HEAD
export function includesFolder(path, folder) {
  let current = resolve(path);

  while (true) {
    const parent = dirname(current);

    if (basename(current) === folder) {
      // Found the target folder
      return true;
    } else if (parent === current) {
      // Reached the filesystem root (folder not found)
      return false;
    } else {
      current = parent;
    }
  }
}

/**
 * @param {string} path
 * @param {string} folder
 * @returns {string} Portion of the resolved path up to (but not including) the first occurrence of the named folder
 */
export function untilFolder(path, folder) {
=======
export function includesSegment(path, segment) {
  return untilLastSegment(path, segment) !== "";
}

/**
 * @param {string} path Absolute or relative path
 * @param {string} segment File or folder
 * @returns {string} Portion of resolved path up to (but excluding) the last occurrence of segment
 *
 * @example
 * untilLastSegment("stable/2025-01-01/examples/foo.json", "examples")
 * // -> "{cwd}/stable/2025-01-01"
 */
export function untilLastSegment(path, segment) {
>>>>>>> a12f98d7
  let current = resolve(path);

  while (true) {
    const parent = dirname(current);

<<<<<<< HEAD
    if (basename(current) === folder) {
=======
    if (basename(current) === segment) {
>>>>>>> a12f98d7
      // Found the target folder.  Return everything before it.
      return parent;
    } else if (parent === current) {
      // Reached the filesystem root (folder not found).  Return empty string.
      return "";
    } else {
      // Keep walking upward
      current = parent;
    }
  }
}<|MERGE_RESOLUTION|>--- conflicted
+++ resolved
@@ -12,32 +12,6 @@
  * includesSegment("stable/2025-01-01/examples/foo.json", "examples")
  * // -> true
  */
-<<<<<<< HEAD
-export function includesFolder(path, folder) {
-  let current = resolve(path);
-
-  while (true) {
-    const parent = dirname(current);
-
-    if (basename(current) === folder) {
-      // Found the target folder
-      return true;
-    } else if (parent === current) {
-      // Reached the filesystem root (folder not found)
-      return false;
-    } else {
-      current = parent;
-    }
-  }
-}
-
-/**
- * @param {string} path
- * @param {string} folder
- * @returns {string} Portion of the resolved path up to (but not including) the first occurrence of the named folder
- */
-export function untilFolder(path, folder) {
-=======
 export function includesSegment(path, segment) {
   return untilLastSegment(path, segment) !== "";
 }
@@ -52,17 +26,12 @@
  * // -> "{cwd}/stable/2025-01-01"
  */
 export function untilLastSegment(path, segment) {
->>>>>>> a12f98d7
   let current = resolve(path);
 
   while (true) {
     const parent = dirname(current);
 
-<<<<<<< HEAD
-    if (basename(current) === folder) {
-=======
     if (basename(current) === segment) {
->>>>>>> a12f98d7
       // Found the target folder.  Return everything before it.
       return parent;
     } else if (parent === current) {

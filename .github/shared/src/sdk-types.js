import * as z from "zod";

const SdkNameSchema = z.enum([
  "azure-sdk-for-go",
  "azure-sdk-for-java",
  "azure-sdk-for-js",
  "azure-sdk-for-net",
  "azure-sdk-for-python",
]);
/**
<<<<<<< HEAD
 * @typedef {import("zod").infer<typeof SdkNameSchema>} SdkName
 */
=======
 * Represents supported SDK language identifiers.
 *
 * @readonly
 * @enum {"azure-sdk-for-go" | "azure-sdk-for-java" | "azure-sdk-for-js" | "azure-sdk-for-net" | "azure-sdk-for-python"}
 */
export const SdkName = Object.freeze({
  Go: "azure-sdk-for-go",
  Java: "azure-sdk-for-java",
  Js: "azure-sdk-for-js",
  Net: "azure-sdk-for-net",
  Python: "azure-sdk-for-python",
});
/** @type {import("zod").ZodType<SdkName>} */
export const SdkNameSchema = z.enum(Object.values(SdkName));
>>>>>>> 4a98ab7e

/*
 * Data for the API view request.
 */
<<<<<<< HEAD
const APIViewRequestDataSchema = z.object({ packageName: z.string(), filePath: z.string() });
=======
export const APIViewRequestDataSchema = z.object({ packageName: z.string(), filePath: z.string() });
>>>>>>> 4a98ab7e
/**
 * @typedef {import("zod").infer<typeof APIViewRequestDataSchema>} APIViewRequestData
 */

/**
 * Represents the result of the spec-gen-sdk generation process.
 */
export const SpecGenSdkArtifactInfoSchema = z.object({
  language: SdkNameSchema,
  result: z.string(),
  headSha: z.string(),
  prNumber: z.string().optional(),
  labelAction: z.boolean().optional(),
  isSpecGenSdkCheckRequired: z.boolean(),
  apiViewRequestData: z.array(APIViewRequestDataSchema),
});
/**
 * @typedef {import("zod").infer<typeof SpecGenSdkArtifactInfoSchema>} SpecGenSdkArtifactInfo
 */

/**
 * @typedef {{
 *   breakingChange: string | undefined,
 *   breakingChangeApproved: string | undefined,
 *   breakingChangeSuppression: string | undefined,
 *   breakingChangeSuppressionApproved: string | undefined
 * }} SdkLabelInfo
 */

/**
 * @typedef {Record<SdkName, SdkLabelInfo>} SdkLabels
 */

/**
 * SDK labels mapping for breaking change labels
 * @type {SdkLabels}
 * */
export const sdkLabels = {
  "azure-sdk-for-go": {
    breakingChange: "BreakingChange-Go-Sdk",
    breakingChangeApproved: "BreakingChange-Go-Sdk-Approved",
    breakingChangeSuppression: "BreakingChange-Go-Sdk-Suppression",
    breakingChangeSuppressionApproved: "BreakingChange-Go-Sdk-Suppression-Approved",
  },
  "azure-sdk-for-java": {
    breakingChange: undefined,
    breakingChangeApproved: undefined,
    breakingChangeSuppression: undefined,
    breakingChangeSuppressionApproved: undefined,
  },
  "azure-sdk-for-js": {
    breakingChange: "BreakingChange-JavaScript-Sdk",
    breakingChangeApproved: "BreakingChange-JavaScript-Sdk-Approved",
    breakingChangeSuppression: "BreakingChange-JavaScript-Sdk-Suppression",
    breakingChangeSuppressionApproved: "BreakingChange-JavaScript-Sdk-Suppression-Approved",
  },
  "azure-sdk-for-net": {
    breakingChange: undefined,
    breakingChangeApproved: undefined,
    breakingChangeSuppression: undefined,
    breakingChangeSuppressionApproved: undefined,
  },
  "azure-sdk-for-python": {
    breakingChange: "BreakingChange-Python-Sdk",
    breakingChangeApproved: "BreakingChange-Python-Sdk-Approved",
    breakingChangeSuppression: "BreakingChange-Python-Sdk-Suppression",
    breakingChangeSuppressionApproved: "BreakingChange-Python-Sdk-Suppression-Approved",
  },
};<|MERGE_RESOLUTION|>--- conflicted
+++ resolved
@@ -8,10 +8,6 @@
   "azure-sdk-for-python",
 ]);
 /**
-<<<<<<< HEAD
- * @typedef {import("zod").infer<typeof SdkNameSchema>} SdkName
- */
-=======
  * Represents supported SDK language identifiers.
  *
  * @readonly
@@ -26,16 +22,11 @@
 });
 /** @type {import("zod").ZodType<SdkName>} */
 export const SdkNameSchema = z.enum(Object.values(SdkName));
->>>>>>> 4a98ab7e
 
 /*
  * Data for the API view request.
  */
-<<<<<<< HEAD
-const APIViewRequestDataSchema = z.object({ packageName: z.string(), filePath: z.string() });
-=======
 export const APIViewRequestDataSchema = z.object({ packageName: z.string(), filePath: z.string() });
->>>>>>> 4a98ab7e
 /**
  * @typedef {import("zod").infer<typeof APIViewRequestDataSchema>} APIViewRequestData
  */

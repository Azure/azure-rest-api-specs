// @ts-check

import $RefParser from "@apidevtools/json-schema-ref-parser";
import { relative, resolve } from "path";
import { mapAsync } from "./array.js";
<<<<<<< HEAD
import { SpecModelError } from "./spec-model.js";
=======
import { readFile } from "fs/promises";
>>>>>>> c9d1fa5a

/**
 * @typedef {import('./spec-model.js').SpecModel} SpecModel
 * @typedef {import('./spec-model.js').ToJSONOptions} ToJSONOptions
 */

/**
 * @type {import('@apidevtools/json-schema-ref-parser').ResolverOptions}
 */
const excludeExamples = {
  order: 1,
  canRead: true,
  read: async (
    /** @type import('@apidevtools/json-schema-ref-parser').FileInfo */
    file,
  ) => {
    if (example(file.url)) {
      return "";
    }
    return await readFile(file.url, { encoding: "utf8" });
  },
};

export class Swagger {
  /** @type {import('./logger.js').ILogger | undefined} */
  #logger;

  /** @type {string} absolute path */
  #path;

  /** @type {Map<string, Swagger> | undefined} */
  #refs;

  /** @type {SpecModel | undefined} backpointer to owning SpecModel */
  #specModel;

  /**
   * @param {string} path
   * @param {Object} [options]
   * @param {import('./logger.js').ILogger} [options.logger]
   * @param {SpecModel} [options.specModel]
   */
  constructor(path, options) {
    this.#path = resolve(path);
    this.#logger = options?.logger;
    this.#specModel = options?.specModel;
  }

  /**
   * @returns {Promise<Map<string, Swagger>>}
   */
  async getRefs() {
    if (!this.#refs) {
<<<<<<< HEAD
      let schema;
      try {
        schema = await $RefParser.resolve(this.#path, {
          resolve: { http: false },
        });
      } catch (error) {
        if (isResolverError(error)) {
          throw new SpecModelError(`Failed to resolve file: ${error.source}`, {
            cause: error,
            source: error.source,
          });
        }

        throw error;
      }
=======
      const schema = await $RefParser.resolve(this.#path, {
        resolve: { file: excludeExamples, http: false },
      });
>>>>>>> c9d1fa5a

      const refPaths = schema
        .paths("file")
        // Exclude examples
        .filter((p) => !example(p))
        // Exclude ourself
        .filter((p) => resolve(p) !== resolve(this.#path));

      this.#refs = new Map(
        refPaths.map((p) => {
          const swagger = new Swagger(p, {
            logger: this.#logger,
            specModel: this.#specModel,
          });
          return [swagger.path, swagger];
        }),
      );
    }

    return this.#refs;
  }

  /**
   * @returns {string} absolute path
   */
  get path() {
    return this.#path;
  }

  /**
   * @param {ToJSONOptions} [options]
   * @returns {Promise<Object>}
   */
  async toJSONAsync(options) {
    return {
      path:
        options?.relativePaths && this.#specModel
          ? relative(this.#specModel.folder, this.#path)
          : this.#path,
      refs: options?.includeRefs
        ? await mapAsync(
            [...(await this.getRefs()).values()].sort((a, b) =>
              a.path.localeCompare(b.path),
            ),
            async (s) =>
              // Do not include swagger refs transitively, otherwise we could get in infinite loop
              await s.toJSONAsync({ ...options, includeRefs: false }),
          )
        : undefined,
    };
  }

  toString() {
    return `Swagger(${this.#path}, {logger: ${this.#logger}})`;
  }
}

// TODO: Remove duplication with changed-files.js (which currently requires paths relative to repo root)

/**
 * @param {string} [file]
 * @returns {boolean}
 */
function example(file) {
  // Folder name "examples" should match case for consistency across specs
  return typeof file === "string" && json(file) && file.includes("/examples/");
}

/**
 * @param {string} [file]
 * @returns {boolean}
 */
function json(file) {
  // Extension "json" with any case is a valid JSON file
  return typeof file === "string" && file.toLowerCase().endsWith(".json");
}

/**
 * @typedef {import("@apidevtools/json-schema-ref-parser").ResolverError} ResolverError
 */

/**
 * Checks whether an unknown error object is a ResolverError.
 * @param {unknown} error
 * @returns {error is ResolverError}
 */
export function isResolverError(error) {
  if (!(error instanceof Error)) return false;

  const e = /** @type {ResolverError} */ (error);
  return typeof e.ioErrorCode === "string";
}<|MERGE_RESOLUTION|>--- conflicted
+++ resolved
@@ -3,11 +3,8 @@
 import $RefParser from "@apidevtools/json-schema-ref-parser";
 import { relative, resolve } from "path";
 import { mapAsync } from "./array.js";
-<<<<<<< HEAD
 import { SpecModelError } from "./spec-model.js";
-=======
 import { readFile } from "fs/promises";
->>>>>>> c9d1fa5a
 
 /**
  * @typedef {import('./spec-model.js').SpecModel} SpecModel
@@ -61,11 +58,10 @@
    */
   async getRefs() {
     if (!this.#refs) {
-<<<<<<< HEAD
       let schema;
       try {
         schema = await $RefParser.resolve(this.#path, {
-          resolve: { http: false },
+          resolve: { file: excludeExamples, http: false },
         });
       } catch (error) {
         if (isResolverError(error)) {
@@ -77,11 +73,7 @@
 
         throw error;
       }
-=======
-      const schema = await $RefParser.resolve(this.#path, {
-        resolve: { file: excludeExamples, http: false },
-      });
->>>>>>> c9d1fa5a
+
 
       const refPaths = schema
         .paths("file")

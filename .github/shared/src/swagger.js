import $RefParser from "@apidevtools/json-schema-ref-parser";
import { readFile } from "fs/promises";
import { dirname, relative, resolve } from "path";
import { inspect } from "util";
import { z } from "zod";
import { mapAsync } from "./array.js";
import { example, preview } from "./changed-files.js";
import { SpecModelError } from "./spec-model-error.js";
import { embedError } from "./spec-model.js";

/**
 * @typedef {import('./spec-model.js').ErrorJSON} ErrorJSON
 * @typedef {import('./spec-model.js').Tag} Tag
 * @typedef {import('./spec-model.js').ToJSONOptions} ToJSONOptions
 */

/**
 * @typedef {Object} Operation
 * @property {string} id - The operation ID
 * @property {string} path - API path
 * @property {string} httpMethod - HTTP method (GET, POST, etc.)
 */

/**
 * @typedef {Object} SwaggerJSON
 * @property {string} path
 * @property {Operation[]} [operations]
 * @property {Object[]} [refs]
 */

<<<<<<< HEAD
const infoSchema = z.object({
  "x-typespec-generated": z.array(z.object({ emitter: z.string().optional() })).optional(),
});
/**
 * @typedef {import("zod").infer<typeof infoSchema>} InfoObject
 */
const pathSchema = z.record(z.string(), z.object({ operationId: z.string().optional() }));
=======
// https://swagger.io/specification/v2/#operation-object
const operationSchema = z.object({ operationId: z.string().optional() });
/**
 * @typedef {import("zod").infer<typeof operationSchema>} OperationObject
 */

// TODO: Consider narrowing to only the field names in the spec ("get", "put", etc)
// https://swagger.io/specification/v2/#path-item-object
const pathSchema = z
  .object({
    parameters: z.array(z.unknown()).optional(),
  })
  .catchall(operationSchema);
>>>>>>> 8ba909e9
/**
 * @typedef {import("zod").infer<typeof pathSchema>} PathObject
 */

// https://swagger.io/specification/v2/#paths-object
const pathsSchema = z.record(z.string(), pathSchema);
/**
 * @typedef {import("zod").infer<typeof pathsSchema>} PathsObject
 */

// https://swagger.io/specification/v2/#swagger-object
const swaggerSchema = z.object({
  info: infoSchema.optional(),
  paths: pathsSchema.optional(),
  "x-ms-paths": pathsSchema.optional(),
});
/**
 * @typedef {import("zod").infer<typeof swaggerSchema>} SwaggerObject
 *
 * @example
 * const swagger = {
 *   "paths": {
 *     "/foo": {
 *       "parameters": [ ... ],
 *       "get": {
 *         "operationId": "Foo_Get"
 *       },
 *       "put": {
 *         "operationId": "Foo_CreateOrUpdate"
 *       }
 *     },
 *     "/bar": { ... }
 *   },
 *   "x-ms-paths": {
 *     "/baz": { ... }
 *   }
 * };
 */

/**
 * @type {import('@apidevtools/json-schema-ref-parser').ResolverOptions}
 */
const excludeExamples = {
  order: 1,
  canRead: true,
  read: async (
    /** @type import('@apidevtools/json-schema-ref-parser').FileInfo */
    file,
  ) => {
    if (example(file.url)) {
      return "";
    }
    return await readFile(file.url, { encoding: "utf8" });
  },
};

export class Swagger {
  /**
   * Content of swagger file, either loaded from `#path` or passed in via `options`.
   *
   * @type {string | undefined}
   */
  #content;

  /**
   * Content of swagger file, represented as an untyped JSON object
   *
   *  @type {unknown | undefined}
   */
  #contentJSON;

  /**
   * Content of swagger file, represented as a typed object
   *
   * @type {SwaggerObject | undefined}
   * */
  #contentObject;

  /** @type {import('./logger.js').ILogger | undefined} */
  #logger;

  /**
   * Map of the operations in this swagger, using `operationId` as key
   *
   * @type {Map<string, Operation> | undefined}
   */
  #operations;

  /** @type {string} absolute path */
  #path;

  /**
   * @type {Map<string, Swagger> | undefined}
   */
  #refs;

  /** @type {Tag | undefined} Tag that contains this Swagger */
  #tag;

  /**
   * @param {string} path
   * @param {Object} [options]
   * @param {string} [options.content] If specified, is used instead of reading path from disk
   * @param {import('./logger.js').ILogger} [options.logger]
   * @param {Tag} [options.tag]
   */
  constructor(path, options = {}) {
    const { content, logger, tag } = options;

    const rootDir = dirname(tag?.readme?.path ?? "");
    this.#path = resolve(rootDir, path);

    this.#content = content;
    this.#logger = logger;
    this.#tag = tag;
  }

  /**
   * Content of swagger file, either loaded from `#path` or passed in via `options`.
   *
   * @returns {Promise<string>}
   * @throws {SpecModelError}
   */
  async #getContent() {
    if (this.#content === undefined) {
      const path = this.#path;

      this.#content = await this.#wrapError(
        async () => await readFile(path, { encoding: "utf8" }),
        "Failed to read file for swagger",
      );
    }

    return this.#content;
  }

  /**
   * @returns {Promise<unknown>} Content of swagger file, represented as an untyped JSON object
   * @throws {SpecModelError}
   */
  async #getContentJSON() {
    if (this.#contentJSON === undefined) {
      const content = await this.#getContent();

      this.#contentJSON = await this.#wrapError(
        () => /** @type {unknown} */ (JSON.parse(content)),
        "Failed to parse JSON for swagger",
      );
    }

    return this.#contentJSON;
  }

  /**
   * @returns {Promise<SwaggerObject>} Content of swagger file, represented as a typed object
   * @throws {SpecModelError}
   */
  async #getContentObject() {
    if (this.#contentObject === undefined) {
      const contentJSON = await this.#getContentJSON();

      this.#contentObject = await this.#wrapError(
        () => swaggerSchema.parse(contentJSON),
        "Failed to parse schema for swagger",
      );
    }

    return this.#contentObject;
  }

  /**
   * @returns {Promise<Map<string, Swagger>>} Map of swaggers referenced from this swagger, using `path` as key
   */
  async getRefs() {
    const allRefs = await this.#getRefs();

    // filter out any paths that are examples
    const filtered = new Map([...allRefs].filter(([path]) => !example(path)));

    return filtered;
  }

  async #getRefs() {
    if (this.#refs === undefined) {
      const path = this.#path;
      const contentJSON = await this.#getContentJSON();

      const schema = await this.#wrapError(
        async () =>
          await $RefParser.resolve(path, contentJSON, {
            resolve: { file: excludeExamples, http: false },
          }),
        "Failed to resolve file for swagger",
      );

      const refPaths = schema
        .paths("file")
        // Exclude ourself
        .filter((p) => resolve(p) !== resolve(this.#path));

      this.#refs = new Map(
        refPaths.map((p) => {
          const swagger = new Swagger(p, {
            logger: this.#logger,
            tag: this.#tag,
          });
          return [swagger.path, swagger];
        }),
      );
    }

    return this.#refs;
  }

  /**
   * @returns {Promise<Map<string, Swagger>>} Map of examples referenced from this swagger, using `path` as key
   */
  async getExamples() {
    const allRefs = await this.#getRefs();

    // filter out any paths that are examples
    const filtered = new Map([...allRefs].filter(([path]) => example(path)));

    return filtered;
  }

  /**
   * @returns {Promise<Map<string, Operation>>} Map of the operations in this swagger, using `operationId` as key
   */
  async getOperations() {
    if (this.#operations === undefined) {
      const contentObject = await this.#getContentObject();

      this.#operations = new Map();

      // Process regular paths
      if (contentObject.paths) {
        for (const [path, pathObject] of Object.entries(contentObject.paths)) {
          this.#addOperations(this.#operations, path, pathObject);
        }
      }

      // Process x-ms-paths (Azure extension)
      if (contentObject["x-ms-paths"]) {
        for (const [path, pathObject] of Object.entries(contentObject["x-ms-paths"])) {
          this.#addOperations(this.#operations, path, pathObject);
        }
      }
    }

    return this.#operations;
  }

  /**
   * @returns {Promise<boolean>} True if the spec was generated from TypeSpec
   */
  async getTypeSpecGenerated() {
    const contentObject = await this.#getContentObject();
    return contentObject.info?.["x-typespec-generated"] !== undefined;
  }

  /**
   *
   * @param {Map<string, Operation>} operations
   * @param {string} path
   * @param {PathObject} pathObject
   * @returns {void}
   */
  #addOperations(operations, path, pathObject) {
    for (const [method, operation] of Object.entries(
      /** @type {Omit<PathObject, "parameters">} */ (pathObject),
    )) {
      if (method !== "parameters" && operation.operationId !== undefined) {
        const operationObj = {
          id: operation.operationId,
          httpMethod: method.toUpperCase(),
          path: path,
        };
        operations.set(operation.operationId, operationObj);
      }
    }
  }

  /**
   * @returns {string} absolute path
   */
  get path() {
    return this.#path;
  }

  /**
   * @returns {Tag | undefined} Tag that contains this Swagger
   */
  get tag() {
    return this.#tag;
  }

  /**
   * @returns {string} version kind (stable or preview)
   */
  get versionKind() {
    return preview(this.#path)
      ? API_VERSION_LIFECYCLE_STAGES.PREVIEW
      : API_VERSION_LIFECYCLE_STAGES.STABLE;
  }

  /**
   * @param {ToJSONOptions} [options]
   * @returns {Promise<SwaggerJSON|ErrorJSON>}
   */
  async toJSONAsync(options = {}) {
    const { includeOperations, includeRefs, relativePaths } = options;

    return await embedError(
      async () => ({
        path:
          relativePaths && this.#tag?.readme?.specModel
            ? relative(this.#tag?.readme?.specModel.folder, this.#path)
            : this.#path,
        operations: includeOperations
          ? [...(await this.getOperations()).values()].map((o) => {
              // Create new object with properties in preferred output order
              return { path: o.path, httpMethod: o.httpMethod, id: o.id };
            })
          : undefined,
        refs: includeRefs
          ? await mapAsync(
              [...(await this.getRefs()).values()].sort((a, b) => a.path.localeCompare(b.path)),
              async (s) =>
                // Do not include swagger refs transitively, otherwise we could get in infinite loop
                await s.toJSONAsync({ ...options, includeRefs: false }),
            )
          : undefined,
      }),
      options,
    );
  }

  toString() {
    return `Swagger(${this.#path}, {logger: ${inspect(this.#logger)}})`;
  }

  /**
   * Returns value of `func()`, wrapping any `Error` in `SpecModelError`
   *
   * @template T
   * @param {() => T | Promise<T>} func
   * @param {string} message
   * @returns {Promise<T>}
   * @throws {SpecModelError}
   */
  async #wrapError(func, message) {
    try {
      return await func();
    } catch (error) {
      if (error instanceof Error) {
        throw new SpecModelError(`${message}: ${this.#path}`, {
          cause: error,
          source: this.#path,
          tag: this.#tag?.name,
          readme: this.#tag?.readme?.path,
        });
      } /* v8 ignore start: defensive rethrow */ else {
        throw error;
      }
      /* v8 ignore stop */
    }
  }
}

// API version lifecycle stages
export const API_VERSION_LIFECYCLE_STAGES = Object.freeze({
  PREVIEW: "preview",
  STABLE: "stable",
});<|MERGE_RESOLUTION|>--- conflicted
+++ resolved
@@ -28,15 +28,13 @@
  * @property {Object[]} [refs]
  */
 
-<<<<<<< HEAD
 const infoSchema = z.object({
   "x-typespec-generated": z.array(z.object({ emitter: z.string().optional() })).optional(),
 });
 /**
  * @typedef {import("zod").infer<typeof infoSchema>} InfoObject
  */
-const pathSchema = z.record(z.string(), z.object({ operationId: z.string().optional() }));
-=======
+
 // https://swagger.io/specification/v2/#operation-object
 const operationSchema = z.object({ operationId: z.string().optional() });
 /**
@@ -50,7 +48,6 @@
     parameters: z.array(z.unknown()).optional(),
   })
   .catchall(operationSchema);
->>>>>>> 8ba909e9
 /**
  * @typedef {import("zod").infer<typeof pathSchema>} PathObject
  */

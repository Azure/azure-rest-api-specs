--- conflicted
+++ resolved
@@ -179,26 +179,15 @@
 
       this.#logger?.debug(`Found ${readmePaths.length} readme files`);
 
-<<<<<<< HEAD
-      this.#readmes = new Set(
-        readmePaths.map(
-          (p) =>
-            new Readme(p, {
-              logger: this.#logger,
-              specModel: this,
-              ignoreSwaggerExamples: this.#ignoreSwaggerExamples,
-            }),
-        ),
-=======
       this.#readmes = new Map(
         readmePaths.map((p) => {
           const readme = new Readme(p, {
             logger: this.#logger,
             specModel: this,
+            ignoreSwaggerExamples: this.#ignoreSwaggerExamples,
           });
           return [readme.path, readme];
         }),
->>>>>>> 0f4cd6dd
       );
     }
 

--- conflicted
+++ resolved
@@ -6,7 +6,6 @@
 import tseslint from "typescript-eslint";
 
 /** @type {import('eslint').Linter.Config[]} */
-<<<<<<< HEAD
 export default defineConfig(eslint.configs.recommended, tseslint.configs.recommendedTypeChecked, {
   languageOptions: {
     // we only run in node, not browser
@@ -17,17 +16,6 @@
       // ensures the tsconfig path resolves relative to this file
       // default is process.cwd() when running eslint, which may be incorrect
       tsconfigRootDir: import.meta.dirname,
-=======
-export default defineConfig(
-  eslint.configs.recommended,
-  tseslint.configs.recommendedTypeChecked,
-  {
-    languageOptions: {
-      // we only run in node, not browser
-      globals: globals.node,
-      // required to use tseslint.configs.recommendedTypeChecked
-      parserOptions: { projectService: true },
->>>>>>> 4a98ab7e
     },
   },
   {

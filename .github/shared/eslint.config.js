--- conflicted
+++ resolved
@@ -6,18 +6,6 @@
 import tseslint from "typescript-eslint";
 
 /** @type {import('eslint').Linter.Config[]} */
-<<<<<<< HEAD
-export default defineConfig(eslint.configs.recommended, tseslint.configs.recommendedTypeChecked, {
-  languageOptions: {
-    // we only run in node, not browser
-    globals: globals.node,
-    // required to use tseslint.configs.recommendedTypeChecked
-    parserOptions: {
-      projectService: true,
-      // ensures the tsconfig path resolves relative to this file
-      // default is process.cwd() when running eslint, which may be incorrect
-      tsconfigRootDir: import.meta.dirname,
-=======
 export default defineConfig(
   eslint.configs.recommended,
   tseslint.configs.recommendedTypeChecked,
@@ -32,7 +20,6 @@
         // default is process.cwd() when running eslint, which may be incorrect
         tsconfigRootDir: import.meta.dirname,
       },
->>>>>>> 93fb5002
     },
   },
   {

--- conflicted
+++ resolved
@@ -4,48 +4,8 @@
 
 ## Adding a missing language
 
-<<<<<<< HEAD
 If I want to add a language that is missing, follow these rules:
 - Use only the tspconfig.yaml being edited and the template file given as references. 
 - Do not search the files in the repository as those are possibly outdated.
 - Using #../../specification/contosowidgetmanager/Contoso.WidgetManager/tspconfig.yaml as a guide, add in any languages that do not have emitters configured in our tspconfig.yaml.
 - Additionally, if any existing emitters are using _different_ attributes than the ones in the template, add those in as well but make it clear those are suggestions with a comment that says "// TODO: verify this attribute should be added".
-=======
-Adding in Go support is simple if you're using an existing configuration, and just requires some translation of the C# entry.
-
-Here's an example C# entry:
-
-```yaml
-"@azure-tools/typespec-csharp":
-	package-dir: "Azure.AI.DocumentIntelligence"
-	namespace: "Azure.AI.DocumentIntelligence"
-	model-namespace: false
-	flavor: azure
-```
-
-To generate Go, just do the following translation:
-
-Example (Go, dataplane):
-
-```yaml
-"@azure-tools/typespec-go":
-    # Take the segments after `Azure`, in the `namespace` property. Each segment 
-    # is a file path. The _last_ file path should be prefixed with `az`.
-	module: "github.com/Azure/azure-sdk-for-go/sdk/ai/azdocumentintelligence"
-    # take the segments and turn them into a file path. Do not include the final segment this time.
-	service-dir: "{output-dir}/sdk/ai"
-    # take the final segment, prefix it with `az`, and make it all lowercase. 
-    # NOTE, this property builds on the one before it, so you don't have to add it again.
-	emitter-output-dir: "{service-dir}/azdocumentintelligence"
-    # the remainder of these settings are our suggested defaults. More information about each flag can be found here:
-    # https://github.com/Azure/autorest.go/blob/main/packages/typespec-go/src/lib.ts
-	generate-fakes: true
-	inject-spans: true
-	single-client: true
-	slice-elements-byval: true
-	fix-const-stuttering: true
-	rawjson-as-bytes: true
-	generate-samples: true
-	flavor: azure
-```
->>>>>>> 6fcc08b9

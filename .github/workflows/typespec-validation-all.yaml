--- conflicted
+++ resolved
@@ -73,13 +73,9 @@
           fetch-depth: 0
 
       - name: git merge origin/main
-<<<<<<< HEAD
-        run: git -c user.name="azure-sdk" -c user.email="azuresdk@microsoft.com" merge -Xours origin/main
-=======
         run: |
           git merge --no-commit -Xours origin/main
           git -c user.name="azure-sdk" -c user.email="azuresdk@microsoft.com" commit --allow-empty -m "Merge origin/main"
->>>>>>> b475e394
 
       - name: Setup Node and install deps
         uses: ./.github/actions/setup-node-install-deps

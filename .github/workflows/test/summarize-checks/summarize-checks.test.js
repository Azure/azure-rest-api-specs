import { Octokit } from "@octokit/rest";
import { describe, expect, it } from "vitest";
import {
  createNextStepsComment,
  getCheckInfo,
  getCheckRunTuple,
  getExistingLabels,
  updateLabels,
} from "../../src/summarize-checks/summarize-checks.js";
import { createMockCore } from "../mocks.js";

const mockCore = createMockCore();

/**
 * Find and extract the "Next Steps to Merge" existing comment on a PR.
 * Used in the integration test.
 */
async function getNextStepsComment(github, owner, repo, prNumber) {
  try {
    const { data: comments } = await github.rest.issues.listComments({
      owner: owner,
      repo: repo,
      issue_number: prNumber,
    });

    // Find comment containing "Next Steps to Merge"
    const nextStepsComment = comments.find((comment) =>
      comment.body.includes("<h2>Next Steps to Merge</h2>"),
    );

    return nextStepsComment ? nextStepsComment.body : null;
  } catch (error) {
    console.error(`Error getting comments for PR #${prNumber}:`, error.message);
    return null;
  }
}

describe("Summarize Checks Integration Tests", () => {
  describe("Repro a PR summarize-checks invocation", () => {
    it.skipIf(!process.env.GITHUB_TOKEN || !process.env.INTEGRATION_TEST)(
      "Should fetch real pr data and check the next steps to merge and final labels against what is actually there.",
      async () => {
        const issue_number = 36258;
        const owner = "Azure";
        const repo = "azure-rest-api-specs";

        const ignorableLabels = [
          "VersioningReviewRequired",
          "BreakingChangeReviewRequired",
          "customer-reported",
          "dependencies",
          "javascript",
          "Monitor",
        ];

        const github = new Octokit({
          auth: process.env.GITHUB_TOKEN,
        });

        const { data: pr } = await github.rest.pulls.get({
          owner: owner,
          repo: repo,
          pull_number: issue_number,
        });

        // Get current PR labels and Next Steps comment
        const expectedNextStepsComment = await getNextStepsComment(
          github,
          owner,
          repo,
          issue_number,
        );

        const head_sha = pr.head.sha;
        const expectedLabels = await getExistingLabels(github, owner, repo, issue_number);

        const [requiredCheckRuns, fyiCheckRuns, impactAssessment] = await getCheckRunTuple(
          github,
          mockCore,
          owner,
          repo,
          head_sha,
          issue_number,
          [],
        );

        let adjustedStartLabels = expectedLabels.filter((x) => ignorableLabels.includes(x));
        let labelContext = await updateLabels(adjustedStartLabels, impactAssessment);

        adjustedStartLabels = adjustedStartLabels.filter(
          (name) => !labelContext.toRemove.has(name),
        );
        for (const label of labelContext.toAdd) {
          if (!adjustedStartLabels.includes(label)) {
            adjustedStartLabels.push(label);
          }
        }

        const [commentBody, automatedChecksMet] = await createNextStepsComment(
          mockCore,
          repo,
          adjustedStartLabels,
          pr.base.ref,
          requiredCheckRuns,
          fyiCheckRuns,
          impactAssessment !== undefined,
        );

        const actualLabels = [...labelContext.toAdd, ...labelContext.present];
        expect(actualLabels.sort()).toEqual(expectedLabels.sort());
        expect(commentBody).toEqual(expectedNextStepsComment);
        expect(automatedChecksMet).toBeTruthy();
      },
      600000,
    );
  });
});

describe("Summarize Checks Unit Tests", () => {
  describe("check result processing", () => {
    it("should generate success summary for no matched check suites (completed impactAssessment)", async () => {
      const repo = "azure-rest-api-specs";
      const targetBranch = "main";
      const labelNames = [];
      const fyiCheckRuns = [];
      const requiredCheckRuns = [];
      const expectedOutput = [
        '<h2>Next Steps to Merge</h2>✅ All automated merging requirements have been met! To get your PR merged, see <a href="https://aka.ms/azsdk/specreview/merge">aka.ms/azsdk/specreview/merge</a>.',
        {
          name: "[TEST-IGNORE] Automated merging requirements met",
          result: "SUCCESS",
          summary: `✅ All automated merging requirements have been met.<br/>To merge this PR, refer to <a href="https://aka.ms/azsdk/specreview/merge">aka.ms/azsdk/specreview/merge</a>.<br/>For help, consult comments on this PR and see [aka.ms/azsdk/pr-getting-help](https://aka.ms/azsdk/pr-getting-help).`,
        },
      ];

      const output = await createNextStepsComment(
        mockCore,
        repo,
        labelNames,
        targetBranch,
        requiredCheckRuns,
        fyiCheckRuns,
        true, // assessmentCompleted
      );

      expect(output).toEqual(expectedOutput);
    });

    it("should generate success summary for all completed check suites", async () => {
      const repo = "azure-rest-api-specs";
      const targetBranch = "main";
      const labelNames = [];
      const fyiCheckRuns = [];
      const expectedOutput = [
        '<h2>Next Steps to Merge</h2>✅ All automated merging requirements have been met! To get your PR merged, see <a href="https://aka.ms/azsdk/specreview/merge">aka.ms/azsdk/specreview/merge</a>.',
        {
<<<<<<< HEAD
          name: "Automated merging requirements met",
          result: "FAILURE",
          summary:
            "❌ This PR cannot be merged because some requirements are not met. See the details.",
=======
          name: "[TEST-IGNORE] Automated merging requirements met",
          result: "SUCCESS",
          summary: `✅ All automated merging requirements have been met.<br/>To merge this PR, refer to <a href="https://aka.ms/azsdk/specreview/merge">aka.ms/azsdk/specreview/merge</a>.<br/>For help, consult comments on this PR and see [aka.ms/azsdk/pr-getting-help](https://aka.ms/azsdk/pr-getting-help).`,
>>>>>>> 1c588437
        },
      ];

      const requiredCheckRuns = [
        {
          name: "SpellCheck",
          status: "COMPLETED",
          conclusion: "SUCCESS",
          checkInfo: getCheckInfo("SpellCheck"),
        },
        {
          name: "TypeSpec Requirement",
          status: "COMPLETED",
          conclusion: "SUCCESS",
          checkInfo: getCheckInfo("TypeSpec Requirement"),
        },
        {
          name: "Protected Files",
          status: "COMPLETED",
          conclusion: "SUCCESS",
          checkInfo: getCheckInfo("Protected Files"),
        },
        {
          name: "TypeSpec Validation",
          status: "COMPLETED",
          conclusion: "SUCCESS",
          checkInfo: getCheckInfo("TypeSpec Validation"),
        },
        {
          name: "Swagger BreakingChange",
          status: "COMPLETED",
          conclusion: "SUCCESS",
          checkInfo: getCheckInfo("Swagger BreakingChange"),
        },
        {
          name: "Breaking Change(Cross-Version)",
          status: "COMPLETED",
          conclusion: "SUCCESS",
          checkInfo: getCheckInfo("Breaking Change(Cross-Version)"),
        },
        {
          name: "Swagger Avocado",
          status: "COMPLETED",
          conclusion: "SUCCESS",
          checkInfo: getCheckInfo("Swagger Avocado"),
        },
        {
          name: "Swagger ModelValidation",
          status: "COMPLETED",
          conclusion: "SUCCESS",
          checkInfo: getCheckInfo("Swagger ModelValidation"),
        },
        {
          name: "Swagger SemanticValidation",
          status: "COMPLETED",
          conclusion: "SUCCESS",
          checkInfo: getCheckInfo("Swagger SemanticValidation"),
        },
        {
          name: "Swagger Lint(RPaaS)",
          status: "COMPLETED",
          conclusion: "SUCCESS",
          checkInfo: getCheckInfo("Swagger Lint(RPaaS)"),
        },
        {
          name: "Automated merging requirements met",
          status: "COMPLETED",
          conclusion: "SUCCESS",
          checkInfo: getCheckInfo("Automated merging requirements met"),
        },
        {
          name: "license/cla",
          status: "COMPLETED",
          conclusion: "SUCCESS",
          checkInfo: getCheckInfo("license/cla"),
        },
        {
          name: "Swagger PrettierCheck",
          status: "COMPLETED",
          conclusion: "SUCCESS",
          checkInfo: getCheckInfo("Swagger PrettierCheck"),
        },
      ];

      const output = await createNextStepsComment(
        mockCore,
        repo,
        labelNames,
        targetBranch,
        requiredCheckRuns,
        fyiCheckRuns,
        true, // assessmentCompleted
      );

      expect(output).toEqual(expectedOutput);
    });

    it("should generate success summary with completed required checks but in-progress FYI", async () => {
      const repo = "azure-rest-api-specs";
      const targetBranch = "main";
      const labelNames = [];
      const expectedOutput = [
        '<h2>Next Steps to Merge</h2>✅ All automated merging requirements have been met! To get your PR merged, see <a href="https://aka.ms/azsdk/specreview/merge">aka.ms/azsdk/specreview/merge</a>.',
        {
          name: "Automated merging requirements met",
          result: "SUCCESS",
          summary: `✅ All automated merging requirements have been met.<br/>To merge this PR, refer to <a href="https://aka.ms/azsdk/specreview/merge">aka.ms/azsdk/specreview/merge</a>.<br/>For help, consult comments on this PR and see [aka.ms/azsdk/pr-getting-help](https://aka.ms/azsdk/pr-getting-help).`,
        },
      ];

      const requiredCheckRuns = [
        {
          name: "SpellCheck",
          status: "COMPLETED",
          conclusion: "SUCCESS",
          checkInfo: getCheckInfo("SpellCheck"),
        },
        {
          name: "TypeSpec Requirement",
          status: "COMPLETED",
          conclusion: "SUCCESS",
          checkInfo: getCheckInfo("TypeSpec Requirement"),
        },
      ];

      const fyiCheckRuns = [
        {
          name: "Swagger Avocado",
          status: "QUEUED",
          conclusion: null,
          checkInfo: {
            precedence: 1,
            name: "Swagger Avocado",
            suppressionLabels: [],
            troubleshootingGuide:
              "Refer to the check in the PR's 'Checks' tab for details on how to fix it and consult the <a href=\"https://aka.ms/ci-fix\">aka.ms/ci-fix</a> guide",
          },
        },
        {
          name: "license/cla",
          status: "IN_PROGRESS",
          conclusion: null,
          checkInfo: {
            precedence: 0,
            name: "license/cla",
            suppressionLabels: [],
            troubleshootingGuide:
              "Refer to the check in the PR's 'Checks' tab for details on how to fix it and consult the <a href=\"https://aka.ms/ci-fix\">aka.ms/ci-fix</a> guide",
          },
        },
      ];

      const output = await createNextStepsComment(
        mockCore,
        repo,
        labelNames,
        targetBranch,
        requiredCheckRuns,
        fyiCheckRuns,
        true, // assessmentCompleted
      );

      expect(output).toEqual(expectedOutput);
    });

    // this case should NEVER occur in practice, due to Summarize PR Impact being made a "required" check, but in cases
    // where the user is targeting a branch that is not the main branch, we may have no required checks
    // but still have FYI checks in progress. This is a regression test to ensure we handle this case correctly.
    it("should generate success summary with 0 required checks but in-progress FYI", async () => {
      const repo = "azure-rest-api-specs";
      const targetBranch = "main";
      const labelNames = [];
      const expectedOutput = [
        '<h2>Next Steps to Merge</h2>✅ All automated merging requirements have been met! To get your PR merged, see <a href="https://aka.ms/azsdk/specreview/merge">aka.ms/azsdk/specreview/merge</a>.',
        {
          name: "Automated merging requirements met",
          result: "SUCCESS",
          summary: `✅ All automated merging requirements have been met.<br/>To merge this PR, refer to <a href="https://aka.ms/azsdk/specreview/merge">aka.ms/azsdk/specreview/merge</a>.<br/>For help, consult comments on this PR and see [aka.ms/azsdk/pr-getting-help](https://aka.ms/azsdk/pr-getting-help).`,
        },
      ];

      const requiredCheckRuns = [];

      const fyiCheckRuns = [
        {
          name: "Swagger Avocado",
          status: "QUEUED",
          conclusion: null,
          checkInfo: {
            precedence: 1,
            name: "Swagger Avocado",
            suppressionLabels: [],
            troubleshootingGuide:
              "Refer to the check in the PR's 'Checks' tab for details on how to fix it and consult the <a href=\"https://aka.ms/ci-fix\">aka.ms/ci-fix</a> guide",
          },
        },
        {
          name: "license/cla",
          status: "IN_PROGRESS",
          conclusion: null,
          checkInfo: {
            precedence: 0,
            name: "license/cla",
            suppressionLabels: [],
            troubleshootingGuide:
              "Refer to the check in the PR's 'Checks' tab for details on how to fix it and consult the <a href=\"https://aka.ms/ci-fix\">aka.ms/ci-fix</a> guide",
          },
        },
      ];

      const output = await createNextStepsComment(
        mockCore,
        repo,
        labelNames,
        targetBranch,
        requiredCheckRuns,
        fyiCheckRuns,
        true, // assessmentCompleted
      );

      expect(output).toEqual(expectedOutput);
    });

    it("should generate success with warning for error FYI", async () => {
      const repo = "azure-rest-api-specs";
      const targetBranch = "main";
      const labelNames = [];
      const expectedOutput = [
        `<h2>Next Steps to Merge</h2>Important checks have failed. As of today they are not blocking this PR, but in near future they may.<br/>Addressing the following failures is highly recommended:<br/><ul><li>⚠️ The check named <code>license/cla</code> has failed. Refer to the check in the PR's 'Checks' tab for details on how to fix it and consult the <a href="https://aka.ms/ci-fix">aka.ms/ci-fix</a> guide</li></ul>If you still want to proceed merging this PR without addressing the above failures, refer to step 4 in the <a href="https://aka.ms/azsdk/pr-diagram">PR workflow diagram</a>.`,
        {
          name: "[TEST-IGNORE] Automated merging requirements met",
          result: "SUCCESS",
          summary: `⚠️ Some important automated merging requirements have failed. As of today you can still merge this PR, but soon these requirements will be blocking.<br/>See <code>Next Steps to merge</code> comment on this PR for details on how to address them.<br/>If you want to proceed with merging this PR without fixing them, refer to <a href="https://aka.ms/azsdk/specreview/merge">aka.ms/azsdk/specreview/merge</a>.`,
        },
      ];
      const requiredCheckRuns = [
        {
          name: "SpellCheck",
          status: "COMPLETED",
          conclusion: "SUCCESS",
          checkInfo: getCheckInfo("SpellCheck"),
        },
      ];

      const fyiCheckRuns = [
        {
          name: "license/cla",
          status: "COMPLETED",
          conclusion: "FAILURE",
          checkInfo: getCheckInfo("license/cla"),
        },
      ];

      const output = await createNextStepsComment(
        mockCore,
        repo,
        labelNames,
        targetBranch,
        requiredCheckRuns,
        fyiCheckRuns,
        true, // assessmentCompleted
      );

      expect(output).toEqual(expectedOutput);
    });

    it("should generate pending summary when checks are partially in progress", async () => {
      const repo = "azure-rest-api-specs";
      const targetBranch = "main";
      const labelNames = [];
      const fyiCheckRuns = [];
      const expectedOutput = [
        "<h2>Next Steps to Merge</h2>⌛ Please wait. Next steps to merge this PR are being evaluated by automation. ⌛",
        {
          name: "[TEST-IGNORE] Automated merging requirements met",
          result: "pending",
          summary: "The requirements for merging this PR are still being evaluated. Please wait.",
        },
      ];

      const requiredCheckRuns = [
        {
          name: "TypeSpec Validation",
          status: "IN_PROGRESS",
          conclusion: null,
          checkInfo: getCheckInfo("TypeSpec Validation"),
        },
        {
          name: "Swagger Avocado",
          status: "COMPLETED",
          conclusion: "SUCCESS",
          checkInfo: getCheckInfo("Swagger Avocado"),
        },
        {
          name: "license/cla",
          status: "IN_PROGRESS",
          conclusion: null,
          checkInfo: getCheckInfo("license/cla"),
        },
      ];

      const output = await createNextStepsComment(
        mockCore,
        repo,
        labelNames,
        targetBranch,
        requiredCheckRuns,
        fyiCheckRuns,
        true, // assessmentCompleted
      );

      expect(output).toEqual(expectedOutput);
    });

    it("should generate pending summary when checks are in progress", async () => {
      const repo = "azure-rest-api-specs";
      const targetBranch = "main";
      const labelNames = [];
      const fyiCheckRuns = [];
      const expectedOutput = [
        "<h2>Next Steps to Merge</h2>⌛ Please wait. Next steps to merge this PR are being evaluated by automation. ⌛",
        {
          name: "[TEST-IGNORE] Automated merging requirements met",
          result: "pending",
          summary: "The requirements for merging this PR are still being evaluated. Please wait.",
        },
      ];

      const requiredCheckRuns = [
        {
          name: "TypeSpec Validation",
          status: "IN_PROGRESS",
          conclusion: null,
          checkInfo: getCheckInfo("TypeSpec Validation"),
        },
        {
          name: "Swagger Avocado",
          status: "QUEUED",
          conclusion: null,
          checkInfo: getCheckInfo("Swagger Avocado"),
        },
        {
          name: "license/cla",
          status: "IN_PROGRESS",
          conclusion: null,
          checkInfo: getCheckInfo("license/cla"),
        },
      ];

      const output = await createNextStepsComment(
        mockCore,
        repo,
        labelNames,
        targetBranch,
        requiredCheckRuns,
        fyiCheckRuns,
        true, // assessmentCompleted
      );

      expect(output).toEqual(expectedOutput);
    });

    it("should generate pending summary when impact assessment is not completed", async () => {
      const repo = "azure-rest-api-specs";
      const targetBranch = "main";
      const labelNames = [];
      const fyiCheckRuns = [];
      const expectedOutput = [
        "<h2>Next Steps to Merge</h2>⌛ Please wait. Next steps to merge this PR are being evaluated by automation. ⌛",
        {
          name: "Automated merging requirements met",
          result: "pending",
          summary: "The requirements for merging this PR are still being evaluated. Please wait.",
        },
      ];

      const requiredCheckRuns = [
        {
          name: "SpellCheck",
          status: "COMPLETED",
          conclusion: "SUCCESS",
          checkInfo: getCheckInfo("SpellCheck"),
        },
        {
          name: "TypeSpec Requirement",
          status: "COMPLETED",
          conclusion: "SUCCESS",
          checkInfo: getCheckInfo("TypeSpec Requirement"),
        },
        {
          name: "Protected Files",
          status: "COMPLETED",
          conclusion: "SUCCESS",
          checkInfo: getCheckInfo("Protected Files"),
        },
        {
          name: "TypeSpec Validation",
          status: "COMPLETED",
          conclusion: "SUCCESS",
          checkInfo: getCheckInfo("TypeSpec Validation"),
        },
        {
          name: "Swagger BreakingChange",
          status: "COMPLETED",
          conclusion: "SUCCESS",
          checkInfo: getCheckInfo("Swagger BreakingChange"),
        },
        {
          name: "Breaking Change(Cross-Version)",
          status: "COMPLETED",
          conclusion: "SUCCESS",
          checkInfo: getCheckInfo("Breaking Change(Cross-Version)"),
        },
        {
          name: "Swagger Avocado",
          status: "COMPLETED",
          conclusion: "SUCCESS",
          checkInfo: getCheckInfo("Swagger Avocado"),
        },
        {
          name: "Swagger ModelValidation",
          status: "COMPLETED",
          conclusion: "SUCCESS",
          checkInfo: getCheckInfo("Swagger ModelValidation"),
        },
        {
          name: "Swagger SemanticValidation",
          status: "COMPLETED",
          conclusion: "SUCCESS",
          checkInfo: getCheckInfo("Swagger SemanticValidation"),
        },
        {
          name: "Swagger Lint(RPaaS)",
          status: "COMPLETED",
          conclusion: "SUCCESS",
          checkInfo: getCheckInfo("Swagger Lint(RPaaS)"),
        },
        {
          name: "Automated merging requirements met",
          status: "COMPLETED",
          conclusion: "SUCCESS",
          checkInfo: getCheckInfo("Automated merging requirements met"),
        },
        {
          name: "license/cla",
          status: "COMPLETED",
          conclusion: "SUCCESS",
          checkInfo: getCheckInfo("license/cla"),
        },
        {
          name: "Swagger PrettierCheck",
          status: "COMPLETED",
          conclusion: "SUCCESS",
          checkInfo: getCheckInfo("Swagger PrettierCheck"),
        },
      ];

      const output = await createNextStepsComment(
        mockCore,
        repo,
        labelNames,
        targetBranch,
        requiredCheckRuns,
        fyiCheckRuns,
        false, // assessmentCompleted
      );

      expect(output).toEqual(expectedOutput);
    });

    it("should generate pending summary when checks are in progress", async () => {
      const repo = "azure-rest-api-specs";
      const targetBranch = "main";
      const labelNames = [];
      const fyiCheckRuns = [];
      const expectedOutput = [
        "<h2>Next Steps to Merge</h2>⌛ Please wait. Next steps to merge this PR are being evaluated by automation. ⌛",
        {
          name: "Automated merging requirements met",
          result: "pending",
          summary: "The requirements for merging this PR are still being evaluated. Please wait.",
        },
      ];

      const requiredCheckRuns = [
        {
          name: "TypeSpec Validation",
          status: "IN_PROGRESS",
          conclusion: null,
          checkInfo: {
            precedence: 0,
            name: "TypeSpec Validation",
            suppressionLabels: [],
            troubleshootingGuide:
              "Refer to the check in the PR's 'Checks' tab for details on how to fix it and consult the <a href=\"https://aka.ms/ci-fix\">aka.ms/ci-fix</a> guide",
          },
        },
        {
          name: "Swagger Avocado",
          status: "QUEUED",
          conclusion: null,
          checkInfo: {
            precedence: 1,
            name: "Swagger Avocado",
            suppressionLabels: [],
            troubleshootingGuide:
              "Refer to the check in the PR's 'Checks' tab for details on how to fix it and consult the <a href=\"https://aka.ms/ci-fix\">aka.ms/ci-fix</a> guide",
          },
        },
        {
          name: "license/cla",
          status: "IN_PROGRESS",
          conclusion: null,
          checkInfo: {
            precedence: 0,
            name: "license/cla",
            suppressionLabels: [],
            troubleshootingGuide:
              "Refer to the check in the PR's 'Checks' tab for details on how to fix it and consult the <a href=\"https://aka.ms/ci-fix\">aka.ms/ci-fix</a> guide",
          },
        },
      ];

      const output = await createNextStepsComment(
        mockCore,
        repo,
        labelNames,
        targetBranch,
        requiredCheckRuns,
        fyiCheckRuns,
        true, // assessmentCompleted
      );

      expect(output).toEqual(expectedOutput);
    });

    it("Should generate error summary for a PR scenario with labeling issues", async () => {
      const repo = "azure-rest-api-specs";
      const targetBranch = "main";
      const labelNames = [
        "Cognitive Services",
        "data-plane",
        "TypeSpec",
        "VersioningReviewRequired",
      ];
      const fyiCheckRuns = [];
      const expectedComment =
        "<h2>Next Steps to Merge</h2>Next steps that must be taken to merge this PR: <br/><ul>" +
        "<li>❌ This PR targets either the <code>main</code> branch of the public specs repo or the <code>RPSaaSMaster</code> branch of the private specs repo. " +
        "These branches are not intended for iterative development. Therefore, you must acknowledge you understand that after this PR is merged, the APIs are considered " +
        "shipped to Azure customers. Any further attempts at in-place modifications to the APIs will be subject to Azure's versioning " +
        "and breaking change policies. <b>Additionally, for control plane APIs, you must acknowledge that you are following all " +
        'the best practices documented by ARM at <a href="https://aka.ms/armapibestpractices">aka.ms/armapibestpractices</a>.</b> ' +
        "If you do intend to release the APIs to your customers by merging this PR, add the <code>PublishToCustomers</code> label " +
        "to your PR in acknowledgement of the above. Otherwise, retarget this PR onto a feature branch, i.e. with prefix <code>release-</code> " +
        '(see <a href="https://aka.ms/azsdk/api-versions#release--branches">aka.ms/azsdk/api-versions#release--branches</a>).</li>' +
        "<li>❌ This PR has at least one change violating Azure versioning policy (label: <code>VersioningReviewRequired</code>).<br/>To unblock this PR, either a) " +
        'introduce a new API version with these changes instead of modifying an existing API version, or b) follow the process at <a href="https://aka.ms/brch">aka.ms/brch</a>.' +
        "</li><li>❌ The required check named <code>TypeSpec Validation</code> has failed. Refer to the check in the PR's 'Checks' tab for details on how to fix it and consult " +
        'the <a href="https://aka.ms/ci-fix">aka.ms/ci-fix</a> guide</li></ul>';
      const expectedOutput = [
        expectedComment,
        {
<<<<<<< HEAD
          name: "Automated merging requirements met",
          result: "SUCCESS",
          summary: `✅ All automated merging requirements have been met.<br/>To merge this PR, refer to <a href="https://aka.ms/azsdk/specreview/merge">aka.ms/azsdk/specreview/merge</a>.<br/>For help, consult comments on this PR and see [aka.ms/azsdk/pr-getting-help](https://aka.ms/azsdk/pr-getting-help).`,
=======
          name: "[TEST-IGNORE] Automated merging requirements met",
          result: "FAILURE",
          summary:
            "❌ This PR cannot be merged because some requirements are not met. See the details.",
>>>>>>> 1c588437
        },
      ];

      const requiredCheckRuns = [
        {
          name: "SpellCheck",
          status: "COMPLETED",
          conclusion: "SUCCESS",
          checkInfo: getCheckInfo("SpellCheck"),
        },
        {
          name: "TypeSpec Requirement",
          status: "COMPLETED",
          conclusion: "SUCCESS",
          checkInfo: getCheckInfo("TypeSpec Requirement"),
        },
        {
          name: "Protected Files",
          status: "COMPLETED",
          conclusion: "SUCCESS",
          checkInfo: getCheckInfo("Protected Files"),
        },
        {
          name: "TypeSpec Validation",
          status: "COMPLETED",
          conclusion: "FAILURE",
          checkInfo: getCheckInfo("TypeSpec Validation"),
        },
        {
<<<<<<< HEAD
          name: "Automated merging requirements met",
          result: "SUCCESS",
          summary: `✅ All automated merging requirements have been met.<br/>To merge this PR, refer to <a href="https://aka.ms/azsdk/specreview/merge">aka.ms/azsdk/specreview/merge</a>.<br/>For help, consult comments on this PR and see [aka.ms/azsdk/pr-getting-help](https://aka.ms/azsdk/pr-getting-help).`,
=======
          name: "Swagger BreakingChange",
          status: "COMPLETED",
          conclusion: "FAILURE",
          checkInfo: getCheckInfo("Swagger BreakingChange"),
>>>>>>> 1c588437
        },
        {
          name: "Breaking Change(Cross-Version)",
          status: "COMPLETED",
          conclusion: "SUCCESS",
          checkInfo: getCheckInfo("Breaking Change(Cross-Version)"),
        },
        {
          name: "Swagger Avocado",
          status: "COMPLETED",
          conclusion: "SUCCESS",
          checkInfo: getCheckInfo("Swagger Avocado"),
        },
        {
<<<<<<< HEAD
          name: "Automated merging requirements met",
          result: "pending",
          summary: "The requirements for merging this PR are still being evaluated. Please wait.",
=======
          name: "Swagger ModelValidation",
          status: "COMPLETED",
          conclusion: "FAILURE",
          checkInfo: getCheckInfo("Swagger ModelValidation"),
>>>>>>> 1c588437
        },
        {
          name: "Swagger SemanticValidation",
          status: "COMPLETED",
          conclusion: "SUCCESS",
          checkInfo: getCheckInfo("Swagger SemanticValidation"),
        },
        {
          name: "Swagger Lint(RPaaS)",
          status: "COMPLETED",
          conclusion: "SUCCESS",
          checkInfo: getCheckInfo("Swagger Lint(RPaaS)"),
        },
        {
          name: "Automated merging requirements met",
          status: "COMPLETED",
          conclusion: "FAILURE",
          checkInfo: getCheckInfo("Automated merging requirements met"),
        },
        {
          name: "license/cla",
          status: "COMPLETED",
          conclusion: "SUCCESS",
          checkInfo: getCheckInfo("license/cla"),
        },
        {
          name: "Swagger PrettierCheck",
          status: "COMPLETED",
          conclusion: "SUCCESS",
          checkInfo: getCheckInfo("Swagger PrettierCheck"),
        },
      ];

      const output = await createNextStepsComment(
        mockCore,
        repo,
        labelNames,
        targetBranch,
        requiredCheckRuns,
        fyiCheckRuns,
        true, // assessmentCompleted
      );

      expect(output).toEqual(expectedOutput);
    });

    it("should generate error summary with a failed required check, and failed FYI checks", async () => {
      const repo = "azure-rest-api-specs";
      const targetBranch = "main";
      const labelNames = [];
<<<<<<< HEAD
      const fyiCheckRuns = [];
      const expectedOutput = [
        "<h2>Next Steps to Merge</h2>⌛ Please wait. Next steps to merge this PR are being evaluated by automation. ⌛",
        {
          name: "Automated merging requirements met",
          result: "pending",
          summary: "The requirements for merging this PR are still being evaluated. Please wait.",
        },
      ];
=======
      const expectedCheckOutput = {
        name: "[TEST-IGNORE] Automated merging requirements met",
        result: "FAILURE",
        summary:
          "❌ This PR cannot be merged because some requirements are not met. See the details.",
      };
      const expectedCommentOutput = `<h2>Next Steps to Merge</h2>Next steps that must be taken to merge this PR: <br/><ul><li>❌ The required check named <code>Swagger BreakingChange</code> has failed. To unblock this PR, follow the process at <a href="https://aka.ms/brch">aka.ms/brch</a>.</li></ul><br/>Important checks have failed. As of today they are not blocking this PR, but in near future they may.<br/>Addressing the following failures is highly recommended:<br/><ul><li>⚠️ The check named <code>TypeSpec Validation</code> has failed. Refer to the check in the PR's 'Checks' tab for details on how to fix it and consult the <a href="https://aka.ms/ci-fix">aka.ms/ci-fix</a> guide</li></ul>`;
>>>>>>> 1c588437

      const fyiCheckRuns = [
        {
          name: "TypeSpec Validation",
          status: "COMPLETED",
          conclusion: "FAILURE",
          checkInfo: getCheckInfo("TypeSpec Validation"),
        },
      ];

      const requiredCheckRuns = [
        {
          name: "Swagger BreakingChange",
          status: "COMPLETED",
          conclusion: "FAILURE",
          checkInfo: getCheckInfo("Swagger BreakingChange"),
        },
      ];

      const [commentOutput, automatedCheckOutput] = await createNextStepsComment(
        mockCore,
        repo,
        labelNames,
        targetBranch,
        requiredCheckRuns,
        fyiCheckRuns,
        true, // assessmentCompleted
      );

      expect(automatedCheckOutput).toEqual(expectedCheckOutput);
      expect(commentOutput).toEqual(expectedCommentOutput);
    });

    it("should generate error summary with a failed required check, and in-progress FYI checks", async () => {
      const repo = "azure-rest-api-specs";
      const targetBranch = "main";
      const labelNames = [];
      const expectedCheckOutput = {
        name: "Automated merging requirements met",
        result: "FAILURE",
        summary:
          "❌ This PR cannot be merged because some requirements are not met. See the details.",
      };

      const fyiCheckRuns = [
        {
          name: "TypeSpec Validation",
          status: "IN_PROGRESS",
          conclusion: null,
          checkInfo: getCheckInfo("TypeSpec Validation"),
        },
      ];

      const requiredCheckRuns = [
        {
          name: "Swagger BreakingChange",
          status: "COMPLETED",
          conclusion: "FAILURE",
          checkInfo: getCheckInfo("Swagger BreakingChange"),
        },
      ];

      const [, automatedCheckOutput] = await createNextStepsComment(
        mockCore,
        repo,
        labelNames,
        targetBranch,
        requiredCheckRuns,
        fyiCheckRuns,
        true, // assessmentCompleted
      );

      expect(automatedCheckOutput).toEqual(expectedCheckOutput);
    });

    it("should generate error summary when checks are in error state", async () => {
      const repo = "azure-rest-api-specs";
      const targetBranch = "main";
      const labelNames = [];
      const fyiCheckRuns = [];
      const expectedCheckOutput = {
        name: "Automated merging requirements met",
        result: "FAILURE",
        summary:
          "❌ This PR cannot be merged because some requirements are not met. See the details.",
      };

      const requiredCheckRuns = [
        {
          name: "Swagger BreakingChange",
          status: "COMPLETED",
          conclusion: "FAILURE",
          checkInfo: getCheckInfo("Swagger BreakingChange"),
        },
      ];

      const [, automatedCheckOutput] = await createNextStepsComment(
        mockCore,
        repo,
        labelNames,
        targetBranch,
        requiredCheckRuns,
        fyiCheckRuns,
        true, // assessmentCompleted
      );

      expect(automatedCheckOutput).toEqual(expectedCheckOutput);
    });
  });
});<|MERGE_RESOLUTION|>--- conflicted
+++ resolved
@@ -127,7 +127,7 @@
       const expectedOutput = [
         '<h2>Next Steps to Merge</h2>✅ All automated merging requirements have been met! To get your PR merged, see <a href="https://aka.ms/azsdk/specreview/merge">aka.ms/azsdk/specreview/merge</a>.',
         {
-          name: "[TEST-IGNORE] Automated merging requirements met",
+          name: "Automated merging requirements met",
           result: "SUCCESS",
           summary: `✅ All automated merging requirements have been met.<br/>To merge this PR, refer to <a href="https://aka.ms/azsdk/specreview/merge">aka.ms/azsdk/specreview/merge</a>.<br/>For help, consult comments on this PR and see [aka.ms/azsdk/pr-getting-help](https://aka.ms/azsdk/pr-getting-help).`,
         },
@@ -154,16 +154,9 @@
       const expectedOutput = [
         '<h2>Next Steps to Merge</h2>✅ All automated merging requirements have been met! To get your PR merged, see <a href="https://aka.ms/azsdk/specreview/merge">aka.ms/azsdk/specreview/merge</a>.',
         {
-<<<<<<< HEAD
-          name: "Automated merging requirements met",
-          result: "FAILURE",
-          summary:
-            "❌ This PR cannot be merged because some requirements are not met. See the details.",
-=======
-          name: "[TEST-IGNORE] Automated merging requirements met",
+          name: "Automated merging requirements met",
           result: "SUCCESS",
           summary: `✅ All automated merging requirements have been met.<br/>To merge this PR, refer to <a href="https://aka.ms/azsdk/specreview/merge">aka.ms/azsdk/specreview/merge</a>.<br/>For help, consult comments on this PR and see [aka.ms/azsdk/pr-getting-help](https://aka.ms/azsdk/pr-getting-help).`,
->>>>>>> 1c588437
         },
       ];
 
@@ -394,7 +387,7 @@
       const expectedOutput = [
         `<h2>Next Steps to Merge</h2>Important checks have failed. As of today they are not blocking this PR, but in near future they may.<br/>Addressing the following failures is highly recommended:<br/><ul><li>⚠️ The check named <code>license/cla</code> has failed. Refer to the check in the PR's 'Checks' tab for details on how to fix it and consult the <a href="https://aka.ms/ci-fix">aka.ms/ci-fix</a> guide</li></ul>If you still want to proceed merging this PR without addressing the above failures, refer to step 4 in the <a href="https://aka.ms/azsdk/pr-diagram">PR workflow diagram</a>.`,
         {
-          name: "[TEST-IGNORE] Automated merging requirements met",
+          name: "Automated merging requirements met",
           result: "SUCCESS",
           summary: `⚠️ Some important automated merging requirements have failed. As of today you can still merge this PR, but soon these requirements will be blocking.<br/>See <code>Next Steps to merge</code> comment on this PR for details on how to address them.<br/>If you want to proceed with merging this PR without fixing them, refer to <a href="https://aka.ms/azsdk/specreview/merge">aka.ms/azsdk/specreview/merge</a>.`,
         },
@@ -438,7 +431,7 @@
       const expectedOutput = [
         "<h2>Next Steps to Merge</h2>⌛ Please wait. Next steps to merge this PR are being evaluated by automation. ⌛",
         {
-          name: "[TEST-IGNORE] Automated merging requirements met",
+          name: "Automated merging requirements met",
           result: "pending",
           summary: "The requirements for merging this PR are still being evaluated. Please wait.",
         },
@@ -486,7 +479,7 @@
       const expectedOutput = [
         "<h2>Next Steps to Merge</h2>⌛ Please wait. Next steps to merge this PR are being evaluated by automation. ⌛",
         {
-          name: "[TEST-IGNORE] Automated merging requirements met",
+          name: "Automated merging requirements met",
           result: "pending",
           summary: "The requirements for merging this PR are still being evaluated. Please wait.",
         },
@@ -727,16 +720,10 @@
       const expectedOutput = [
         expectedComment,
         {
-<<<<<<< HEAD
-          name: "Automated merging requirements met",
-          result: "SUCCESS",
-          summary: `✅ All automated merging requirements have been met.<br/>To merge this PR, refer to <a href="https://aka.ms/azsdk/specreview/merge">aka.ms/azsdk/specreview/merge</a>.<br/>For help, consult comments on this PR and see [aka.ms/azsdk/pr-getting-help](https://aka.ms/azsdk/pr-getting-help).`,
-=======
-          name: "[TEST-IGNORE] Automated merging requirements met",
+          name: "Automated merging requirements met",
           result: "FAILURE",
           summary:
             "❌ This PR cannot be merged because some requirements are not met. See the details.",
->>>>>>> 1c588437
         },
       ];
 
@@ -766,16 +753,10 @@
           checkInfo: getCheckInfo("TypeSpec Validation"),
         },
         {
-<<<<<<< HEAD
-          name: "Automated merging requirements met",
-          result: "SUCCESS",
-          summary: `✅ All automated merging requirements have been met.<br/>To merge this PR, refer to <a href="https://aka.ms/azsdk/specreview/merge">aka.ms/azsdk/specreview/merge</a>.<br/>For help, consult comments on this PR and see [aka.ms/azsdk/pr-getting-help](https://aka.ms/azsdk/pr-getting-help).`,
-=======
           name: "Swagger BreakingChange",
           status: "COMPLETED",
           conclusion: "FAILURE",
           checkInfo: getCheckInfo("Swagger BreakingChange"),
->>>>>>> 1c588437
         },
         {
           name: "Breaking Change(Cross-Version)",
@@ -790,16 +771,10 @@
           checkInfo: getCheckInfo("Swagger Avocado"),
         },
         {
-<<<<<<< HEAD
-          name: "Automated merging requirements met",
-          result: "pending",
-          summary: "The requirements for merging this PR are still being evaluated. Please wait.",
-=======
           name: "Swagger ModelValidation",
           status: "COMPLETED",
           conclusion: "FAILURE",
           checkInfo: getCheckInfo("Swagger ModelValidation"),
->>>>>>> 1c588437
         },
         {
           name: "Swagger SemanticValidation",
@@ -850,25 +825,13 @@
       const repo = "azure-rest-api-specs";
       const targetBranch = "main";
       const labelNames = [];
-<<<<<<< HEAD
-      const fyiCheckRuns = [];
-      const expectedOutput = [
-        "<h2>Next Steps to Merge</h2>⌛ Please wait. Next steps to merge this PR are being evaluated by automation. ⌛",
-        {
-          name: "Automated merging requirements met",
-          result: "pending",
-          summary: "The requirements for merging this PR are still being evaluated. Please wait.",
-        },
-      ];
-=======
       const expectedCheckOutput = {
-        name: "[TEST-IGNORE] Automated merging requirements met",
+        name: "Automated merging requirements met",
         result: "FAILURE",
         summary:
           "❌ This PR cannot be merged because some requirements are not met. See the details.",
       };
       const expectedCommentOutput = `<h2>Next Steps to Merge</h2>Next steps that must be taken to merge this PR: <br/><ul><li>❌ The required check named <code>Swagger BreakingChange</code> has failed. To unblock this PR, follow the process at <a href="https://aka.ms/brch">aka.ms/brch</a>.</li></ul><br/>Important checks have failed. As of today they are not blocking this PR, but in near future they may.<br/>Addressing the following failures is highly recommended:<br/><ul><li>⚠️ The check named <code>TypeSpec Validation</code> has failed. Refer to the check in the PR's 'Checks' tab for details on how to fix it and consult the <a href="https://aka.ms/ci-fix">aka.ms/ci-fix</a> guide</li></ul>`;
->>>>>>> 1c588437
 
       const fyiCheckRuns = [
         {

import { describe, expect, it } from "vitest";
import { extractInputs } from "../src/context.js";
import { PER_PAGE_MAX } from "../src/github.js";
import { createMockCore, createMockGithub } from "./mocks.js";

describe("extractInputs", () => {
  it("unsupported_event", async () => {
    const context = {
      eventName: "unsupported_event",
      payload: {
        action: "unsupported_action",
      },
    };

    await expect(extractInputs(null, context, createMockCore())).rejects.toThrow();
  });

  it("pull_request", async () => {
    const context = {
      eventName: "pull_request",
      payload: {
        repository: {
          name: "TestRepoName",
          owner: {
            login: "TestRepoOwnerLogin",
          },
        },
        pull_request: {
          head: {
            sha: "abc123",
          },
          number: 123,
        },
      },
    };

    await expect(extractInputs(null, context, createMockCore())).resolves.toEqual({
      owner: "TestRepoOwnerLogin",
      repo: "TestRepoName",
      head_sha: "abc123",
      issue_number: 123,
      run_id: NaN,
    });
  });

  it("pull_request_target", async () => {
    const context = {
      eventName: "pull_request_target",
      payload: {
        action: "labeled",
        repository: {
          name: "TestRepoName",
          owner: {
            login: "TestRepoOwnerLogin",
          },
        },
        pull_request: {
          head: {
            sha: "abc123",
          },
          number: 123,
        },
      },
    };

    const expected = {
      owner: "TestRepoOwnerLogin",
      repo: "TestRepoName",
      head_sha: "abc123",
      issue_number: 123,
      run_id: NaN,
    };

    await expect(extractInputs(null, context, createMockCore())).resolves.toEqual(expected);

    context.payload.action = "unlabeled";
    await expect(extractInputs(null, context, createMockCore())).resolves.toEqual(expected);

    context.payload.action = "opened";
    await expect(extractInputs(null, context, createMockCore())).resolves.toEqual(expected);

    context.payload.action = "synchronize";
    await expect(extractInputs(null, context, createMockCore())).resolves.toEqual(expected);

    context.payload.action = "reopened";
    await expect(extractInputs(null, context, createMockCore())).resolves.toEqual(expected);

    // Action not yet supported
    context.payload.action = "assigned";
    await expect(extractInputs(null, context, createMockCore())).rejects.toThrow();
  });

  it("issue_comment:edited", async () => {
    const github = createMockGithub();
    github.rest.pulls.get.mockResolvedValue({
      data: { head: { sha: "abc123" } },
    });

    const context = {
      eventName: "issue_comment",
      payload: {
        action: "edited",
        repository: {
          name: "TestRepoName",
          owner: {
            login: "TestRepoOwnerLogin",
          },
        },
        issue: {
          number: 123,
        },
      },
    };

    await expect(extractInputs(github, context, createMockCore())).resolves.toEqual({
      owner: "TestRepoOwnerLogin",
      repo: "TestRepoName",
      head_sha: "abc123",
      issue_number: 123,
      run_id: NaN,
    });

    expect(github.rest.pulls.get).toHaveBeenCalledWith({
      owner: "TestRepoOwnerLogin",
      repo: "TestRepoName",
      pull_number: 123,
    });
  });

  it("workflow_dispatch", async () => {
    const context = {
      eventName: "workflow_dispatch",
      payload: {
        repository: {
          name: "TestRepoName",
          owner: {
            login: "TestRepoOwnerLogin",
          },
        },
      },
    };

    await expect(extractInputs(null, context, createMockCore())).resolves.toEqual({
      owner: "TestRepoOwnerLogin",
      repo: "TestRepoName",
      head_sha: "",
      issue_number: NaN,
      run_id: NaN,
    });
  });

  it("workflow_run:unsupported_action", async () => {
    const context = {
      eventName: "workflow_run",
      payload: {
        action: "unsupported_action",
      },
    };

    await expect(extractInputs(null, context, createMockCore())).rejects.toThrow();
  });

  it("workflow_run:completed:pull_request (same repo)", async () => {
    const context = {
      eventName: "workflow_run",
      payload: {
        action: "completed",
        workflow_run: {
          event: "pull_request",
          head_sha: "abc123",
          id: 456,
          repository: {
            name: "TestRepoName",
            owner: {
              login: "TestRepoOwnerLogin",
            },
          },
          pull_requests: [{ number: 123 }],
        },
      },
    };

    await expect(extractInputs(null, context, createMockCore())).resolves.toEqual({
      owner: "TestRepoOwnerLogin",
      repo: "TestRepoName",
      head_sha: "abc123",
      issue_number: 123,
      run_id: 456,
    });
  });

  it.each([0, 1, 2, 3])(
    "workflow_run:completed:pull_request (fork repo, %s PRs)",
    async (numPullRequests) => {
      const context = {
        eventName: "workflow_run",
        payload: {
          action: "completed",
          workflow_run: {
            event: "pull_request",
            head_repository: {
              name: "TestRepoName",
              owner: {
                login: "TestRepoOwnerLoginFork",
              },
            },
            head_sha: "abc123",
            id: 456,
            repository: {
              id: 1234,
              name: "TestRepoName",
              owner: {
                login: "TestRepoOwnerLogin",
              },
            },
            pull_requests: [],
          },
        },
      };

      const github = createMockGithub();
      github.rest.repos.listPullRequestsAssociatedWithCommit.mockImplementation(async (args) => {
        console.log(JSON.stringify(args));
        return {
          data: [
            {
              base: {
                repo: { id: 1234 },
              },
              number: 123,
            },
            // Ensure PRs to other repos are excluded
            {
              base: {
                repo: { id: 4567 },
              },
              number: 1,
            },
            // Multiple PRs to triggering repo still causes an error (TODO: #33418)
            {
              base: {
                repo: { id: 1234 },
              },
              number: 124,
            },
          ].slice(0, numPullRequests),
        };
      });

      if (numPullRequests === 0) {
        github.rest.search.issuesAndPullRequests.mockResolvedValue({
          data: { total_count: 0, items: [] },
        });

        await expect(extractInputs(github, context, createMockCore())).resolves.toEqual({
          owner: "TestRepoOwnerLogin",
          repo: "TestRepoName",
          head_sha: "abc123",
          issue_number: NaN,
          run_id: 456,
        });

        github.rest.search.issuesAndPullRequests.mockResolvedValue({
          data: { total_count: 1, items: [{ number: 789 }] },
        });

        await expect(extractInputs(github, context, createMockCore())).resolves.toEqual({
          owner: "TestRepoOwnerLogin",
          repo: "TestRepoName",
          head_sha: "abc123",
          issue_number: 789,
          run_id: 456,
        });

        expect(github.rest.search.issuesAndPullRequests).toHaveBeenCalled();
      } else if (numPullRequests === 1 || numPullRequests === 2) {
        // Second PR is to a different repo, so expect same behavior with or without it
        await expect(extractInputs(github, context, createMockCore())).resolves.toEqual({
          owner: "TestRepoOwnerLogin",
          repo: "TestRepoName",
          head_sha: "abc123",
          issue_number: 123,
          run_id: 456,
        });
      } else {
        // Multiple PRs to triggering repo still causes an error (TODO: #33418)
        await expect(extractInputs(github, context, createMockCore())).rejects.toThrow(
          "Unexpected number of pull requests",
        );
      }

      expect(github.rest.repos.listPullRequestsAssociatedWithCommit).toHaveBeenCalledWith({
        owner: "TestRepoOwnerLoginFork",
        repo: "TestRepoName",
        commit_sha: "abc123",
        per_page: PER_PAGE_MAX,
      });
    },
  );

  it("workflow_run:completed:workflow_run", async () => {
    const github = createMockGithub();
    github.rest.actions.listWorkflowRunArtifacts.mockResolvedValue({
      data: { artifacts: [{ name: "issue-number=123" }] },
    });

    const context = {
      eventName: "workflow_run",
      payload: {
        action: "completed",
        workflow_run: {
          event: "workflow_run",
          head_sha: "abc123",
          id: 456,
          repository: {
            name: "TestRepoName",
            owner: {
              login: "TestRepoOwnerLogin",
            },
          },
        },
      },
    };

    await expect(extractInputs(github, context, createMockCore())).resolves.toEqual({
      owner: "TestRepoOwnerLogin",
      repo: "TestRepoName",
      head_sha: "abc123",
      issue_number: 123,
      run_id: 456,
    });

    github.rest.actions.listWorkflowRunArtifacts.mockResolvedValue({
      data: { artifacts: [{ name: "issue-number=not-a-number" }] },
    });
    await expect(extractInputs(github, context, createMockCore())).rejects.toThrow(
      /invalid issue-number/i,
    );

    github.rest.actions.listWorkflowRunArtifacts.mockResolvedValue({
      data: { artifacts: [] },
    });
    await expect(extractInputs(github, context, createMockCore())).resolves.toEqual({
      owner: "TestRepoOwnerLogin",
      repo: "TestRepoName",
      head_sha: "abc123",
      issue_number: NaN,
      run_id: 456,
    });
  });

  it("workflow_run:completed:unsupported", async () => {
    const context = {
      eventName: "workflow_run",
      payload: {
        action: "completed",
        workflow_run: {
          event: "unsupported",
        },
      },
    };

    await expect(extractInputs(null, context, createMockCore())).rejects.toThrow();
  });

  it("workflow_run:completed:check_run", async () => {
    const github = createMockGithub();
    github.rest.actions.listWorkflowRunArtifacts.mockResolvedValue({
      data: { artifacts: [] },
    });

    const context = {
      eventName: "workflow_run",
      payload: {
        action: "completed",
        workflow_run: {
          event: "check_run",
          head_sha: "abc123",
          id: 456,
          repository: {
            name: "TestRepoName",
            owner: {
              login: "TestRepoOwnerLogin",
            },
          },
        },
      },
    };

    github.rest.actions.listWorkflowRunArtifacts.mockResolvedValue({
      data: { artifacts: [] },
    });
    await expect(extractInputs(github, context, createMockCore())).resolves.toEqual({
      owner: "TestRepoOwnerLogin",
      repo: "TestRepoName",
      head_sha: "abc123",
      issue_number: NaN,
      run_id: 456,
    });
  });

  it("check_run:completed", async () => {
    const github = createMockGithub();
    const context = {
      eventName: "check_run",
      payload: {
        action: "completed",
        check_run: {
          details_url: "https://dev.azure.com/abc/123-456/_build/results?buildId=56789",
          head_sha: "abc123",
        },
        repository: {
          name: "TestRepoName",
          owner: {
            login: "TestRepoOwnerLogin",
          },
        },
      },
    };

    await expect(extractInputs(github, context, createMockCore())).resolves.toEqual({
      owner: "TestRepoOwnerLogin",
      repo: "TestRepoName",
      issue_number: NaN,
      head_sha: "abc123",
      run_id: NaN,
<<<<<<< HEAD
      details_url:
        "https://dev.azure.com/abc/123-456/_build/results?buildId=56789",
=======
      details_url: "https://dev.azure.com/abc/123-456/_build/results?buildId=56789",
>>>>>>> 9aefcb48
    });
  });

  it("check_run:completed throw error when the payload is invalid", async () => {
    const github = createMockGithub();
    const context = {
      eventName: "check_run",
      payload: {
        action: "completed",
        check_run: {
<<<<<<< HEAD
          details_url:
            "https://dev.azure.com/abc/123-456/_build/results?buildId=56789",
=======
          details_url: "https://dev.azure.com/abc/123-456/_build/results?buildId=56789",
>>>>>>> 9aefcb48
          head_sha: "abc123",
        },
        repository: {
          owner: {
            login: "TestRepoOwnerLogin",
          },
        },
      },
    };

<<<<<<< HEAD
    await expect(
      extractInputs(github, context, createMockCore()),
    ).rejects.toThrow("from context payload");
=======
    await expect(extractInputs(github, context, createMockCore())).rejects.toThrow(
      "from context payload",
    );
>>>>>>> 9aefcb48
  });
});

it("check_run:completed", async () => {
  const context = {
    eventName: "check_suite",
    payload: {
      action: "completed",
      check_suite: {
        head_sha: "head_sha",
      },
      repository: {
        name: "TestRepoName",
        owner: {
          login: "TestRepoOwnerLogin",
        },
      },
    },
  };

  await expect(extractInputs(createMockGithub(), context, createMockCore())).resolves.toEqual({
    owner: "TestRepoOwnerLogin",
    repo: "TestRepoName",
    head_sha: "head_sha",
    issue_number: NaN,
    run_id: NaN,
  });
});<|MERGE_RESOLUTION|>--- conflicted
+++ resolved
@@ -424,12 +424,7 @@
       issue_number: NaN,
       head_sha: "abc123",
       run_id: NaN,
-<<<<<<< HEAD
-      details_url:
-        "https://dev.azure.com/abc/123-456/_build/results?buildId=56789",
-=======
       details_url: "https://dev.azure.com/abc/123-456/_build/results?buildId=56789",
->>>>>>> 9aefcb48
     });
   });
 
@@ -440,31 +435,20 @@
       payload: {
         action: "completed",
         check_run: {
-<<<<<<< HEAD
-          details_url:
-            "https://dev.azure.com/abc/123-456/_build/results?buildId=56789",
-=======
           details_url: "https://dev.azure.com/abc/123-456/_build/results?buildId=56789",
->>>>>>> 9aefcb48
-          head_sha: "abc123",
-        },
-        repository: {
-          owner: {
-            login: "TestRepoOwnerLogin",
-          },
-        },
-      },
-    };
-
-<<<<<<< HEAD
-    await expect(
-      extractInputs(github, context, createMockCore()),
-    ).rejects.toThrow("from context payload");
-=======
+          head_sha: "abc123",
+        },
+        repository: {
+          owner: {
+            login: "TestRepoOwnerLogin",
+          },
+        },
+      },
+    };
+
     await expect(extractInputs(github, context, createMockCore())).rejects.toThrow(
       "from context payload",
     );
->>>>>>> 9aefcb48
   });
 });
 

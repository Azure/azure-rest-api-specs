<<<<<<< HEAD
import { describe, expect, it, vi, beforeEach } from "vitest";
import { sdkLabels } from "../../shared/src/sdk-types.js";
=======
import { beforeEach, describe, expect, it, vi } from "vitest";
import { sdkLabels } from "../../src/sdk-types.js";
>>>>>>> afe8ef87
import { LabelAction } from "../src/label.js";
import {
  getLabelAndAction,
  getLabelAndActionImpl,
} from "../src/sdk-breaking-change-labels.js";
<<<<<<< HEAD
=======
import {
  createMockContext,
  createMockCore,
  createMockGithub,
} from "./mocks.js";
>>>>>>> afe8ef87

// Mock dependencies
vi.mock("../src/context.js", () => ({
  extractInputs: vi.fn(),
}));

// Mock global fetch
global.fetch = vi.fn();

const mockGithub = createMockGithub();
const mockContext = createMockContext();
const mockCore = createMockCore();

describe("sdk-breaking-change-labels", () => {
  beforeEach(() => {
    // Reset mocks
    vi.clearAllMocks();
  });

  describe("getLabelAndAction", () => {
    it("should extract inputs and call getLabelAndActionImpl", async () => {
      // Mock extracted inputs
      const mockInputs = {
        ado_build_id: "12345",
        ado_project_url: "https://dev.azure.com/project",
        head_sha: "abc123",
      };

      // Setup mock implementation for extractInputs
      const { extractInputs } = await import("../src/context.js");
      extractInputs.mockResolvedValue(mockInputs);

      // Mock fetch responses
      // First fetch - artifact metadata
      const mockArtifactResponse = {
        ok: true,
        json: vi.fn().mockResolvedValue({
          resource: {
            downloadUrl: "https://dev.azure.com/download?format=zip",
          },
        }),
        text: vi.fn(),
      };

      // Second fetch - artifact content
      const language = "azure-sdk-for-js";
      const mockContentResponse = {
        ok: true,
        text: vi.fn().mockResolvedValue(
          JSON.stringify({
            labelAction: true,
            language,
          }),
        ),
      };

      // Mock PR search results
      mockGithub.rest.search.issuesAndPullRequests.mockResolvedValue({
        data: {
          total_count: 1,
          items: [{ number: 123, html_url: "https://github.com/pr/123" }],
        },
      });

      // Setup fetch to return different responses for each call
      global.fetch.mockImplementation((url) => {
        if (url.includes("artifacts?artifactName=")) {
          return mockArtifactResponse;
        } else {
          return mockContentResponse;
        }
      });

      // Call the function
      const result = await getLabelAndAction({
        github: mockGithub,
        context: mockContext,
        core: mockCore,
      });

      // Verify result
      expect(result).toEqual({
        labelName: sdkLabels[language].breakingChange,
        labelAction: LabelAction.Add,
        issueNumber: 123,
      });

      // Verify mocks were called correctly
      expect(mockGithub.rest.search.issuesAndPullRequests).toHaveBeenCalledWith(
        {
          q: `sha:abc123 type:pr state:open`,
        },
      );
    });
    it("should correctly set labelAction to Remove", async () => {
      // Setup inputs
      const inputs = {
        ado_build_id: "12345",
        ado_project_url: "https://dev.azure.com/project",
        head_sha: "abc123",
      };

      // Setup mock for extractInputs
      const { extractInputs } = await import("../src/context.js");
      extractInputs.mockResolvedValue(inputs);

      // Mock artifact responses with 'remove' action
      const mockArtifactResponse = {
        ok: true,
        json: vi.fn().mockResolvedValue({
          resource: {
            downloadUrl: "https://dev.azure.com/download?format=zip",
          },
        }),
      };

      const language = "azure-sdk-for-js";
      const mockContentResponse = {
        ok: true,
        text: vi.fn().mockResolvedValue(
          JSON.stringify({
            labelAction: false,
            language,
          }),
        ),
      };

      // Setup fetch to return different responses for each call
      global.fetch.mockImplementation((url) => {
        if (url.includes("artifacts?artifactName=")) {
          return mockArtifactResponse;
        } else {
          return mockContentResponse;
        }
      });

      // Mock PR search
      mockGithub.rest.search.issuesAndPullRequests.mockResolvedValue({
        data: {
          total_count: 1,
          items: [{ number: 123, html_url: "https://github.com/pr/123" }],
        },
      });

      // Call function
      const result = await getLabelAndAction({
        github: mockGithub,
        context: mockContext,
        core: mockCore,
      });

      // Verify result has Remove action
      expect(result).toEqual({
        labelName: sdkLabels[language].breakingChange,
        labelAction: LabelAction.Remove,
        issueNumber: 123,
      });
    });
    it("should throw error with invalid inputs", async () => {
      // Setup inputs
      const inputs = {
        ado_build_id: "",
        ado_project_url: "https://dev.azure.com/project",
        head_sha: "abc123",
      };

      // Setup mock for extractInputs
      const { extractInputs } = await import("../src/context.js");
      extractInputs.mockResolvedValue(inputs);

      // Call function and expect it to throw
      await expect(
        getLabelAndAction({
          github: mockGithub,
          context: mockContext,
          core: mockCore,
        }),
      ).rejects.toThrow();
    });
  });

  describe("getLabelAndActionImpl error handling", () => {
    it("should handle API failure", async () => {
      // Setup inputs
      const inputs = {
        ado_build_id: "12345",
        ado_project_url: "https://dev.azure.com/project",
        head_sha: "abc123",
      };

      // Mock fetch failure
      global.fetch.mockResolvedValue({
        ok: false,
        status: 500,
        statusText: "Server Error",
        text: vi.fn().mockResolvedValue("Artifact not found"),
      });

      // Mock PR search success
      mockGithub.rest.search.issuesAndPullRequests.mockResolvedValue({
        data: {
          total_count: 1,
          items: [{ number: 123, html_url: "https://github.com/pr/123" }],
        },
      });

      // Call function
      const result = await getLabelAndActionImpl({
        ado_build_id: inputs.ado_build_id,
        ado_project_url: inputs.ado_project_url,
        head_sha: inputs.head_sha,
        github: mockGithub,
        core: mockCore,
      });

      // Verify result uses default values when artifact fetch fails
      expect(result).toEqual({
        labelName: "",
        labelAction: LabelAction.None,
        issueNumber: NaN,
      });

      // Verify error was logged
      expect(mockCore.error).toHaveBeenCalledWith(
        expect.stringContaining("Failed to fetch artifacts"),
      );
    });

    it("should complete without op when artifact does not exist", async () => {
      // Setup inputs
      const inputs = {
        ado_build_id: "12345",
        ado_project_url: "https://dev.azure.com/project",
        head_sha: "abc123",
      };

      // Mock fetch failure
      global.fetch.mockResolvedValue({
        ok: false,
        status: 404,
        statusText: "Not Found",
        text: vi.fn().mockResolvedValue("Artifact not found"),
      });

      // Mock PR search success
      mockGithub.rest.search.issuesAndPullRequests.mockResolvedValue({
        data: {
          total_count: 1,
          items: [{ number: 123, html_url: "https://github.com/pr/123" }],
        },
      });

      // Call function
      const result = await getLabelAndActionImpl({
        ado_build_id: inputs.ado_build_id,
        ado_project_url: inputs.ado_project_url,
        head_sha: inputs.head_sha,
        github: mockGithub,
        core: mockCore,
      });

      // Verify result uses default values when artifact fetch fails
      expect(result).toEqual({
        labelName: "",
        labelAction: LabelAction.None,
        issueNumber: NaN,
      });
    });

    it("should throw error if resource is empty from the artifact api response", async () => {
      // Setup inputs
      const inputs = {
        ado_build_id: "12345",
        ado_project_url: "https://dev.azure.com/project",
        head_sha: "abc123",
      };

      // Mock artifact responses with 'remove' action
      const mockArtifactResponse = {
        ok: true,
        json: vi.fn().mockResolvedValue({}),
      };

      // Setup fetch to return different responses for each call
      global.fetch.mockImplementation((url) => {
        if (url.includes("artifacts?artifactName=")) {
          return mockArtifactResponse;
        }
      });

      // Call function and expect it to throw
      await expect(
        getLabelAndActionImpl({
          ado_build_id: inputs.ado_build_id,
          ado_project_url: inputs.ado_project_url,
          head_sha: inputs.head_sha,
          github: mockGithub,
          core: mockCore,
        }),
      ).rejects.toThrow();
    });

    it("should throw error if missing download url from the artifact api response", async () => {
      // Setup inputs
      const inputs = {
        ado_build_id: "12345",
        ado_project_url: "https://dev.azure.com/project",
        head_sha: "abc123",
      };

      // Mock artifact responses with 'remove' action
      const mockArtifactResponse = {
        ok: true,
        json: vi.fn().mockResolvedValue({
          resource: {},
        }),
      };

      // Setup fetch to return different responses for each call
      global.fetch.mockImplementation((url) => {
        if (url.includes("artifacts?artifactName=")) {
          return mockArtifactResponse;
        }
      });

      // Call function and expect it to throw
      await expect(
        getLabelAndActionImpl({
          ado_build_id: inputs.ado_build_id,
          ado_project_url: inputs.ado_project_url,
          head_sha: inputs.head_sha,
          github: mockGithub,
          core: mockCore,
        }),
      ).rejects.toThrow();
    });

    it("should throw error when fail to fetch artifact content", async () => {
      // Setup inputs
      const inputs = {
        ado_build_id: "12345",
        ado_project_url: "https://dev.azure.com/project",
        head_sha: "abc123",
      };

      // Mock fetch responses
      // First fetch - artifact metadata
      const mockArtifactResponse = {
        ok: true,
        json: vi.fn().mockResolvedValue({
          resource: {
            downloadUrl: "https://dev.azure.com/download?format=zip",
          },
        }),
        text: vi.fn(),
      };

      // Second fetch - artifact content
      const mockContentResponse = {
        ok: false,
        status: 404,
        statusText: "Not Found",
        text: vi.fn().mockResolvedValue("Artifact not found"),
      };

      // Setup fetch to return different responses for each call
      global.fetch.mockImplementation((url) => {
        if (url.includes("artifacts?artifactName=")) {
          return mockArtifactResponse;
        } else {
          return mockContentResponse;
        }
      });

      // Call function and expect it to throw
      await expect(
        getLabelAndActionImpl({
          ado_build_id: inputs.ado_build_id,
          ado_project_url: inputs.ado_project_url,
          head_sha: inputs.head_sha,
          github: mockGithub,
          core: mockCore,
        }),
      ).rejects.toThrow();
    });

    it("should handle exception during processing", async () => {
      // Setup inputs
      const inputs = {
        ado_build_id: "12345",
        ado_project_url: "https://dev.azure.com/project",
        head_sha: "abc123",
      };

      // Mock fetch to throw an error
      global.fetch.mockImplementation(() => {
        throw new Error("Network error");
      });

      // Mock PR search success
      mockGithub.rest.search.issuesAndPullRequests.mockResolvedValue({
        data: {
          total_count: 1,
          items: [{ number: 123, html_url: "https://github.com/pr/123" }],
        },
      });

      // Start the async operation that will retry
      const promise = getLabelAndActionImpl({
        ado_build_id: inputs.ado_build_id,
        ado_project_url: inputs.ado_project_url,
        head_sha: inputs.head_sha,
        github: mockGithub,
        core: mockCore,
        // Change default retry delay from 1000ms to 1ms to reduce test time
        retryOptions: { initialDelayMs: 1 },
      });

      // Now expect the promise to reject
      await expect(promise).rejects.toThrow("Network error");
    }, 10000);
  });
});<|MERGE_RESOLUTION|>--- conflicted
+++ resolved
@@ -1,23 +1,15 @@
-<<<<<<< HEAD
-import { describe, expect, it, vi, beforeEach } from "vitest";
-import { sdkLabels } from "../../shared/src/sdk-types.js";
-=======
 import { beforeEach, describe, expect, it, vi } from "vitest";
 import { sdkLabels } from "../../src/sdk-types.js";
->>>>>>> afe8ef87
 import { LabelAction } from "../src/label.js";
 import {
   getLabelAndAction,
   getLabelAndActionImpl,
 } from "../src/sdk-breaking-change-labels.js";
-<<<<<<< HEAD
-=======
 import {
   createMockContext,
   createMockCore,
   createMockGithub,
 } from "./mocks.js";
->>>>>>> afe8ef87
 
 // Mock dependencies
 vi.mock("../src/context.js", () => ({

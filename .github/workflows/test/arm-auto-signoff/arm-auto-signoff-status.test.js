import { describe, expect, it } from "vitest";
import { CommitStatusState } from "../../../shared/src/github.js";
import { getLabelActionImpl } from "../../src/arm-auto-signoff/arm-auto-signoff-status.js";
import { createMockCore, createMockGithub as createMockGithubBase } from "../mocks.js";

const core = createMockCore();

/**
 * @param {Object} param0
 * @param {boolean} param0.incrementalTypeSpec
 */
function createMockGithub({ incrementalTypeSpec }) {
  const github = createMockGithubBase();

  github.rest.actions.listWorkflowRunsForRepo.mockResolvedValue({
    data: {
      workflow_runs: [
        {
          name: "Unrelated Workflow",
          id: 444,
          status: "in_progress",
          conclusion: null,
        },
        {
<<<<<<< HEAD
          name: "ARM Auto-SignOff - Analyze Code",
=======
          name: "ARM Auto SignOff - Analyze Code",
>>>>>>> ee2fa726
          id: 456,
          status: "completed",
          conclusion: "success",
        },
      ],
    },
  });

  // Return artifact in the format: arm-auto-signoff-code-results=incrementalTypeSpec-VALUE,isTrivial-VALUE,qualifies-VALUE
  const qualifies = incrementalTypeSpec ? "true" : "false";
  github.rest.actions.listWorkflowRunArtifacts.mockResolvedValue({
    data: {
      artifacts: [{ name: `arm-auto-signoff-code-results=incrementalTypeSpec-${qualifies},isTrivial-false,qualifies-${qualifies}` }],
    },
  });

  return github;
}

describe("getLabelActionImpl", () => {
  it("throws if inputs null", async () => {
    await expect(
      getLabelActionImpl(/** @type {Parameters<typeof getLabelActionImpl>[0]} */ ({})),
    ).rejects.toThrow();
  });

  it("throws if no artifact from incremental typespec", async () => {
    const github = createMockGithub({ incrementalTypeSpec: false });
    github.rest.actions.listWorkflowRunArtifacts.mockResolvedValue({
      data: { artifacts: [] },
    });

    await expect(
      getLabelActionImpl({
        owner: "TestOwner",
        repo: "TestRepo",
        issue_number: 123,
        head_sha: "abc123",
        github: github,
        core: core,
      }),
    ).rejects.toThrow();
  });

  it("no-ops if no current label ARMAutoSignedOff", async () => {
    const github = createMockGithub({ incrementalTypeSpec: false });
    github.rest.issues.listLabelsOnIssue.mockResolvedValue({
      data: [],
    });

    await expect(
      getLabelActionImpl({
        owner: "TestOwner",
        repo: "TestRepo",
        issue_number: 123,
        head_sha: "abc123",
        github: github,
        core: core,
      }),
    ).resolves.toEqual({ headSha: "abc123", issueNumber: 123, autoSignOffLabels: undefined });
  });

  it("removes label if not incremental typespec", async () => {
    const github = createMockGithub({ incrementalTypeSpec: false });
    github.rest.issues.listLabelsOnIssue.mockResolvedValue({
      data: [{ name: "ARMAutoSignedOff-IncrementalTSP" }],
    });

    await expect(
      getLabelActionImpl({
        owner: "TestOwner",
        repo: "TestRepo",
        issue_number: 123,
        head_sha: "abc123",
        github: github,
        core: core,
      }),
    ).resolves.toEqual({ headSha: "abc123", issueNumber: 123, autoSignOffLabels: [] });
  });

  it("no-ops if incremental typespec in progress", async () => {
    const github = createMockGithubBase();
    github.rest.actions.listWorkflowRunsForRepo.mockResolvedValue({
      data: {
        workflow_runs: [
          {
<<<<<<< HEAD
            name: "ARM Auto-SignOff - Analyze Code",
=======
            name: "ARM Auto SignOff - Analyze Code",
>>>>>>> ee2fa726
            id: 456,
            status: "in_progress",
            conclusion: null,
          },
        ],
      },
    });

    await expect(
      getLabelActionImpl({
        owner: "TestOwner",
        repo: "TestRepo",
        issue_number: 123,
        head_sha: "abc123",
        github: github,
        core: core,
      }),
    ).resolves.toEqual({ headSha: "abc123", issueNumber: 123, autoSignOffLabels: undefined });
  });

  it("removes label if no runs of incremental typespec", async () => {
    const github = createMockGithubBase();
    github.rest.issues.listLabelsOnIssue.mockResolvedValue({
      data: [{ name: "ARMAutoSignedOff-IncrementalTSP" }],
    });
    github.rest.actions.listWorkflowRunsForRepo.mockResolvedValue({
      data: {
        workflow_runs: [],
      },
    });

    await expect(
      getLabelActionImpl({
        owner: "TestOwner",
        repo: "TestRepo",
        issue_number: 123,
        head_sha: "abc123",
        github: github,
        core: core,
      }),
    ).resolves.toEqual({ headSha: "abc123", issueNumber: 123, autoSignOffLabels: [] });
  });

  it("uses latest run of incremental typespec", async () => {
    const github = createMockGithubBase();
    github.rest.issues.listLabelsOnIssue.mockResolvedValue({
      data: [{ name: "ARMAutoSignedOff-IncrementalTSP" }],
    });
    github.rest.actions.listWorkflowRunsForRepo.mockResolvedValue({
      data: {
        workflow_runs: [
          {
<<<<<<< HEAD
            name: "ARM Auto-SignOff - Analyze Code",
=======
            name: "ARM Auto SignOff - Analyze Code",
>>>>>>> ee2fa726
            id: 456,
            status: "completed",
            conclusion: "success",
            updated_at: "2020-01-22T19:33:08Z",
          },
          {
<<<<<<< HEAD
            name: "ARM Auto-SignOff - Analyze Code",
=======
            name: "ARM Auto SignOff - Analyze Code",
>>>>>>> ee2fa726
            id: 789,
            status: "completed",
            conclusion: "failure",
            updated_at: "2020-01-23T19:33:08Z",
          },
        ],
      },
    });

    await expect(
      getLabelActionImpl({
        owner: "TestOwner",
        repo: "TestRepo",
        issue_number: 123,
        head_sha: "abc123",
        github: github,
        core: core,
      }),
    ).resolves.toEqual({ headSha: "abc123", issueNumber: 123, autoSignOffLabels: [] });
  });

  it.each([
    { labels: ["ARMAutoSignedOff-IncrementalTSP"] },
    { labels: ["ARMAutoSignedOff-IncrementalTSP", "ARMReview", "NotReadyForARMReview"] },
    { labels: ["ARMAutoSignedOff-IncrementalTSP", "ARMReview", "SuppressionReviewRequired"] },
  ])("removes label if not all labels match ($labels)", async ({ labels }) => {
    const github = createMockGithub({ incrementalTypeSpec: true });

    github.rest.issues.listLabelsOnIssue.mockResolvedValue({
      data: labels.map((name) => ({ name })),
    });

    await expect(
      getLabelActionImpl({
        owner: "TestOwner",
        repo: "TestRepo",
        issue_number: 123,
        head_sha: "abc123",
        github: github,
        core: core,
      }),
    ).resolves.toEqual({ headSha: "abc123", issueNumber: 123, autoSignOffLabels: [] });
  });

  it.each(["Swagger Avocado", "Swagger LintDiff"])(
    "removes label if check %s failed",
    async (check) => {
      const github = createMockGithub({ incrementalTypeSpec: true });

      github.rest.issues.listLabelsOnIssue.mockResolvedValue({
        data: [{ name: "ARMAutoSignedOff-IncrementalTSP" }, { name: "ARMReview" }],
      });
      github.rest.repos.listCommitStatusesForRef.mockResolvedValue({
        data: [
          {
            context: check,
            state: CommitStatusState.FAILURE,
          },
        ],
      });

      await expect(
        getLabelActionImpl({
          owner: "TestOwner",
          repo: "TestRepo",
          issue_number: 123,
          head_sha: "abc123",
          github: github,
          core: core,
        }),
      ).resolves.toEqual({ headSha: "abc123", issueNumber: 123, autoSignOffLabels: [] });
    },
  );

  it.each([
    [CommitStatusState.ERROR, ["ARMReview", "ARMAutoSignedOff-IncrementalTSP"], []],
    [CommitStatusState.FAILURE, ["ARMReview", "ARMAutoSignedOff-IncrementalTSP"], []],
    [CommitStatusState.PENDING, ["ARMReview"], undefined],
    [CommitStatusState.SUCCESS, ["ARMReview"], ["ARMAutoSignedOff-IncrementalTSP"]],
  ])("uses latest status if multiple (%o)", async (state, labels, expectedAutoSignOffLabels) => {
    const github = createMockGithub({ incrementalTypeSpec: true });

    github.rest.issues.listLabelsOnIssue.mockResolvedValue({
      data: labels.map((l) => ({
        name: l,
      })),
    });

    github.rest.repos.listCommitStatusesForRef.mockResolvedValue({
      data: [
        {
          context: "Swagger Avocado",
          state: CommitStatusState.SUCCESS,
          updated_at: "2025-01-01",
        },
        {
          context: "Swagger LintDiff",
          state: CommitStatusState.PENDING,
          updated_at: "2025-01-01",
        },
        {
          context: "Swagger LintDiff",
          state,
          updated_at: "2025-01-02",
        },
      ],
    });

    await expect(
      getLabelActionImpl({
        owner: "TestOwner",
        repo: "TestRepo",
        issue_number: 123,
        head_sha: "abc123",
        github: github,
        core: core,
      }),
    ).resolves.toEqual({ headSha: "abc123", issueNumber: 123, autoSignOffLabels: expectedAutoSignOffLabels });
  });

  it("no-ops if check not found or not completed", async () => {
    const github = createMockGithub({ incrementalTypeSpec: true });

    github.rest.issues.listLabelsOnIssue.mockResolvedValue({
      data: [{ name: "ARMReview" }],
    });

    github.rest.repos.listCommitStatusesForRef.mockResolvedValue({
      data: [],
    });
    await expect(
      getLabelActionImpl({
        owner: "TestOwner",
        repo: "TestRepo",
        issue_number: 123,
        head_sha: "abc123",
        github: github,
        core: core,
      }),
    ).resolves.toEqual({ headSha: "abc123", issueNumber: 123, autoSignOffLabels: undefined });

    github.rest.repos.listCommitStatusesForRef.mockResolvedValue({
      data: [{ context: "Swagger LintDiff", state: CommitStatusState.PENDING }],
    });
    await expect(
      getLabelActionImpl({
        owner: "TestOwner",
        repo: "TestRepo",
        issue_number: 123,
        head_sha: "abc123",
        github: github,
        core: core,
      }),
    ).resolves.toEqual({ headSha: "abc123", issueNumber: 123, autoSignOffLabels: undefined });
  });

  it("adds label if incremental tsp, labels match, and check succeeded", async () => {
    const github = createMockGithub({ incrementalTypeSpec: true });

    github.rest.issues.listLabelsOnIssue.mockResolvedValue({
      data: [{ name: "ARMReview" }],
    });
    github.rest.repos.listCommitStatusesForRef.mockResolvedValue({
      data: [
        {
          context: "Swagger LintDiff",
          state: CommitStatusState.SUCCESS,
        },
        {
          context: "Swagger Avocado",
          state: CommitStatusState.SUCCESS,
        },
      ],
    });

    await expect(
      getLabelActionImpl({
        owner: "TestOwner",
        repo: "TestRepo",
        issue_number: 123,
        head_sha: "abc123",
        github: github,
        core: core,
      }),
    ).resolves.toEqual({ headSha: "abc123", issueNumber: 123, autoSignOffLabels: ["ARMAutoSignedOff-IncrementalTSP"] });
  });
});<|MERGE_RESOLUTION|>--- conflicted
+++ resolved
@@ -22,11 +22,7 @@
           conclusion: null,
         },
         {
-<<<<<<< HEAD
-          name: "ARM Auto-SignOff - Analyze Code",
-=======
           name: "ARM Auto SignOff - Analyze Code",
->>>>>>> ee2fa726
           id: 456,
           status: "completed",
           conclusion: "success",
@@ -113,11 +109,7 @@
       data: {
         workflow_runs: [
           {
-<<<<<<< HEAD
-            name: "ARM Auto-SignOff - Analyze Code",
-=======
             name: "ARM Auto SignOff - Analyze Code",
->>>>>>> ee2fa726
             id: 456,
             status: "in_progress",
             conclusion: null,
@@ -170,22 +162,14 @@
       data: {
         workflow_runs: [
           {
-<<<<<<< HEAD
-            name: "ARM Auto-SignOff - Analyze Code",
-=======
             name: "ARM Auto SignOff - Analyze Code",
->>>>>>> ee2fa726
             id: 456,
             status: "completed",
             conclusion: "success",
             updated_at: "2020-01-22T19:33:08Z",
           },
           {
-<<<<<<< HEAD
-            name: "ARM Auto-SignOff - Analyze Code",
-=======
             name: "ARM Auto SignOff - Analyze Code",
->>>>>>> ee2fa726
             id: 789,
             status: "completed",
             conclusion: "failure",

// @ts-check
import { sdkLabels } from "../../shared/src/sdk-types.js";
import { getAdoBuildInfoFromUrl, getAzurePipelineArtifact } from "./artifacts.js";
import { extractInputs } from "./context.js";
import { LabelAction } from "./label.js";

/**
 * @typedef {import("../../shared/src/sdk-types.js").SdkName} SdkName
 */

/**
 * @typedef {Object} ArtifactResource
 * @property {string} [downloadUrl]
 */

/**
 * @typedef {Object} Artifacts
 * @property {ArtifactResource} [resource]
 */

/**
<<<<<<< HEAD
 * @param {import('github-script').AsyncFunctionArguments} AsyncFunctionArguments
=======
 * @param {import('@actions/github-script').AsyncFunctionArguments} AsyncFunctionArguments
>>>>>>> 7611bb6c
 * @returns {Promise<{labelName: string | undefined, labelAction: LabelAction, issueNumber: number}>}
 */
export async function getLabelAndAction({ github, context, core }) {
  const inputs = await extractInputs(github, context, core);
  const details_url = inputs.details_url;
  if (!details_url) {
    throw new Error(`Required inputs are not valid: details_url:${details_url}`);
  }
  return await getLabelAndActionImpl({
    details_url,
    core,
  });
}

/**
 * @param {Object} params
 * @param {string} params.details_url
 * @param {typeof import("@actions/core")} params.core
 * @param {import('./retries.js').RetryOptions} [params.retryOptions]
 * @returns {Promise<{labelName: string | undefined, labelAction: LabelAction, issueNumber: number}>}
 */
export async function getLabelAndActionImpl({ details_url, core, retryOptions = {} }) {
  // Override default logger from console.log to core.info
  retryOptions = { logger: core.info, ...retryOptions };

  let issue_number = NaN;
  let labelAction;
  /** @type {String | undefined} */
  let labelName = "";
  const buildInfo = getAdoBuildInfoFromUrl(details_url);
  const ado_project_url = buildInfo.projectUrl;
  const ado_build_id = buildInfo.buildId;
  const artifactName = "spec-gen-sdk-artifact";
  const artifactFileName = artifactName + ".json";
  const result = await getAzurePipelineArtifact({
    ado_build_id,
    ado_project_url,
    artifactName,
    artifactFileName,
    core,
    retryOptions,
    fallbackToFailedArtifact: true,
    token: process.env.ADO_TOKEN,
  });
  // Parse the JSON data
  if (!result.artifactData) {
    core.warning(
      `Artifact '${artifactName}' not found in the build with details_url:${details_url} or failed to download it.`,
    );
  } else {
    core.info(`Artifact content: ${result.artifactData}`);
    // Parse the JSON data
    const specGenSdkArtifactInfo = JSON.parse(result.artifactData);
    const labelActionText = specGenSdkArtifactInfo.labelAction;
    issue_number = parseInt(specGenSdkArtifactInfo.prNumber, 10);
    if (!issue_number) {
      core.warning(
        `No PR number found in the artifact '${artifactName}' with details_url:${details_url}.`,
      );
    }

    /** @type {SdkName} */
    const breakingChangeLanguage = specGenSdkArtifactInfo.language;
    if (breakingChangeLanguage) {
      labelName = sdkLabels[`${breakingChangeLanguage}`].breakingChange;
    }

    // Set label action and name based on the artifacts
    if (labelActionText === true) {
      labelAction = LabelAction.Add;
    } else if (labelActionText === false) {
      labelAction = LabelAction.Remove;
    }
  }

  if (!labelAction) {
    core.info("No label action found, defaulting to None");
    labelAction = LabelAction.None;
  }

  return { labelName, labelAction, issueNumber: issue_number };
}<|MERGE_RESOLUTION|>--- conflicted
+++ resolved
@@ -19,11 +19,7 @@
  */
 
 /**
-<<<<<<< HEAD
- * @param {import('github-script').AsyncFunctionArguments} AsyncFunctionArguments
-=======
  * @param {import('@actions/github-script').AsyncFunctionArguments} AsyncFunctionArguments
->>>>>>> 7611bb6c
  * @returns {Promise<{labelName: string | undefined, labelAction: LabelAction, issueNumber: number}>}
  */
 export async function getLabelAndAction({ github, context, core }) {

// @ts-check
import { sdkLabels } from "../../shared/src/sdk-types.js";
<<<<<<< HEAD
import {
  getAdoBuildInfoFromUrl,
  getAzurePipelineArtifact,
} from "./artifacts.js";
=======
import { getAdoBuildInfoFromUrl, getAzurePipelineArtifact } from "./artifacts.js";
>>>>>>> 9aefcb48
import { extractInputs } from "./context.js";
import { LabelAction } from "./label.js";

/**
 * @typedef {import("../../shared/src/sdk-types.js").SdkName} SdkName
 */

/**
 * @typedef {Object} ArtifactResource
 * @property {string} [downloadUrl]
 */

/**
 * @typedef {Object} Artifacts
 * @property {ArtifactResource} [resource]
 */

/**
<<<<<<< HEAD
 * @param {import('github-script').AsyncFunctionArguments} AsyncFunctionArguments
=======
 * @param {import('@actions/github-script').AsyncFunctionArguments} AsyncFunctionArguments
>>>>>>> 9aefcb48
 * @returns {Promise<{labelName: string | undefined, labelAction: LabelAction, issueNumber: number}>}
 */
export async function getLabelAndAction({ github, context, core }) {
  const inputs = await extractInputs(github, context, core);
  const details_url = inputs.details_url;
  if (!details_url) {
<<<<<<< HEAD
    throw new Error(
      `Required inputs are not valid: details_url:${details_url}`,
    );
=======
    throw new Error(`Required inputs are not valid: details_url:${details_url}`);
>>>>>>> 9aefcb48
  }
  return await getLabelAndActionImpl({
    details_url,
    core,
  });
}

/**
 * @param {Object} params
 * @param {string} params.details_url
 * @param {typeof import("@actions/core")} params.core
 * @param {import('./retries.js').RetryOptions} [params.retryOptions]
 * @returns {Promise<{labelName: string | undefined, labelAction: LabelAction, issueNumber: number}>}
 */
<<<<<<< HEAD
export async function getLabelAndActionImpl({
  details_url,
  core,
  retryOptions = {},
}) {
=======
export async function getLabelAndActionImpl({ details_url, core, retryOptions = {} }) {
>>>>>>> 9aefcb48
  // Override default logger from console.log to core.info
  retryOptions = { logger: core.info, ...retryOptions };

  let issue_number = NaN;
  let labelAction;
  /** @type {String | undefined} */
  let labelName = "";
  const buildInfo = getAdoBuildInfoFromUrl(details_url);
  const ado_project_url = buildInfo.projectUrl;
  const ado_build_id = buildInfo.buildId;
  const artifactName = "spec-gen-sdk-artifact";
  const artifactFileName = artifactName + ".json";
  const result = await getAzurePipelineArtifact({
    ado_build_id,
    ado_project_url,
    artifactName,
    artifactFileName,
    core,
    retryOptions,
    fallbackToFailedArtifact: true,
    token: process.env.ADO_TOKEN,
  });
  // Parse the JSON data
  if (!result.artifactData) {
    core.warning(
      `Artifact '${artifactName}' not found in the build with details_url:${details_url} or failed to download it.`,
    );
  } else {
    core.info(`Artifact content: ${result.artifactData}`);
    // Parse the JSON data
    const specGenSdkArtifactInfo = JSON.parse(result.artifactData);
    const labelActionText = specGenSdkArtifactInfo.labelAction;
    issue_number = parseInt(specGenSdkArtifactInfo.prNumber, 10);
    if (!issue_number) {
      core.warning(
        `No PR number found in the artifact '${artifactName}' with details_url:${details_url}.`,
      );
    }

    /** @type {SdkName} */
    const breakingChangeLanguage = specGenSdkArtifactInfo.language;
    if (breakingChangeLanguage) {
      labelName = sdkLabels[`${breakingChangeLanguage}`].breakingChange;
    }

    // Set label action and name based on the artifacts
    if (labelActionText === true) {
      labelAction = LabelAction.Add;
    } else if (labelActionText === false) {
      labelAction = LabelAction.Remove;
    }
  }

  if (!labelAction) {
    core.info("No label action found, defaulting to None");
    labelAction = LabelAction.None;
  }

  return { labelName, labelAction, issueNumber: issue_number };
}<|MERGE_RESOLUTION|>--- conflicted
+++ resolved
@@ -1,13 +1,6 @@
 // @ts-check
 import { sdkLabels } from "../../shared/src/sdk-types.js";
-<<<<<<< HEAD
-import {
-  getAdoBuildInfoFromUrl,
-  getAzurePipelineArtifact,
-} from "./artifacts.js";
-=======
 import { getAdoBuildInfoFromUrl, getAzurePipelineArtifact } from "./artifacts.js";
->>>>>>> 9aefcb48
 import { extractInputs } from "./context.js";
 import { LabelAction } from "./label.js";
 
@@ -26,24 +19,14 @@
  */
 
 /**
-<<<<<<< HEAD
- * @param {import('github-script').AsyncFunctionArguments} AsyncFunctionArguments
-=======
  * @param {import('@actions/github-script').AsyncFunctionArguments} AsyncFunctionArguments
->>>>>>> 9aefcb48
  * @returns {Promise<{labelName: string | undefined, labelAction: LabelAction, issueNumber: number}>}
  */
 export async function getLabelAndAction({ github, context, core }) {
   const inputs = await extractInputs(github, context, core);
   const details_url = inputs.details_url;
   if (!details_url) {
-<<<<<<< HEAD
-    throw new Error(
-      `Required inputs are not valid: details_url:${details_url}`,
-    );
-=======
     throw new Error(`Required inputs are not valid: details_url:${details_url}`);
->>>>>>> 9aefcb48
   }
   return await getLabelAndActionImpl({
     details_url,
@@ -58,15 +41,7 @@
  * @param {import('./retries.js').RetryOptions} [params.retryOptions]
  * @returns {Promise<{labelName: string | undefined, labelAction: LabelAction, issueNumber: number}>}
  */
-<<<<<<< HEAD
-export async function getLabelAndActionImpl({
-  details_url,
-  core,
-  retryOptions = {},
-}) {
-=======
 export async function getLabelAndActionImpl({ details_url, core, retryOptions = {} }) {
->>>>>>> 9aefcb48
   // Override default logger from console.log to core.info
   retryOptions = { logger: core.info, ...retryOptions };
 

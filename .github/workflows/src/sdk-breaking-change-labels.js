// @ts-check
import { sdkLabels } from "../../shared/src/sdk-types.js";
import { extractInputs } from "./context.js";
import { getIssueNumber } from "./issues.js";
<<<<<<< HEAD
import { LabelAction } from "./label.js";
=======
import { fetchWithRetry } from "./retries.js";
>>>>>>> 2c694499

/**
 * @typedef {Object} ArtifactResource
 * @property {string} [downloadUrl]
 */

/**
 * @typedef {Object} Artifacts
 * @property {ArtifactResource} [resource]
 */

/**
 * @param {import('github-script').AsyncFunctionArguments} AsyncFunctionArguments
 * @returns {Promise<{labelName: string, labelAction: LabelAction, issueNumber: number}>}
 */
export async function getLabelAndAction({ github, context, core }) {
  const inputs = await extractInputs(github, context, core);
  const ado_build_id = inputs.ado_build_id;
  const ado_project_url = inputs.ado_project_url;
  const head_sha = inputs.head_sha;
  if (!ado_build_id || !ado_project_url || !head_sha) {
    throw new Error(
      `Required inputs are not valid: ado_build_id:${ado_build_id}, ado_project_url:${ado_project_url}, head_sha:${head_sha}`,
    );
  }
  return await getLabelAndActionImpl({
    ado_build_id,
    ado_project_url,
    head_sha,
    core,
    github,
  });
}

/**
 * @param {Object} params
 * @param {string} params.ado_build_id
 * @param {string} params.ado_project_url
 * @param {string} params.head_sha
 * @param {(import("@octokit/core").Octokit & import("@octokit/plugin-rest-endpoint-methods/dist-types/types.js").Api)} params.github
 * @param {typeof import("@actions/core")} params.core
 * @returns {Promise<{labelName: string, labelAction: LabelAction, issueNumber: number}>}
 */
export async function getLabelAndActionImpl({
  ado_build_id,
  ado_project_url,
  head_sha,
  core,
  github,
}) {
  let issue_number = NaN;
  let labelAction;
  let labelName = "";
  const artifactName = "spec-gen-sdk-breaking-change-artifact";
  const artifactFileName = artifactName + ".json";
  const apiUrl = `${ado_project_url}/_apis/build/builds/${ado_build_id}/artifacts?artifactName=${artifactName}&api-version=7.0`;
  core.info(`Calling Azure DevOps API to get the artifact: ${apiUrl}`);

  // Use Node.js fetch with retry to call the API
  const response = await fetchWithRetry(
    apiUrl,
    {
      method: "GET",
      headers: {
        "Content-Type": "application/json",
      },
    },
    { logger: core.info },
  );

  if (response.status === 404) {
    core.info(
      `Artifact '${artifactName}' not found (404). This might be expected if there are no breaking changes.`,
    );
  } else if (response.ok) {
    // Step 1: Get the download URL for the artifact
    /** @type {Artifacts} */
    const artifacts = /** @type {Artifacts} */ (await response.json());
    core.info(`Artifacts found: ${JSON.stringify(artifacts)}`);
    if (!artifacts.resource || !artifacts.resource.downloadUrl) {
      throw new Error(
        `Download URL not found for the artifact ${artifactName}`,
      );
    }

    let downloadUrl = artifacts.resource.downloadUrl;
    const index = downloadUrl.indexOf("?format=zip");
    if (index !== -1) {
      // Keep everything up to (but not including) "?format=zip"
      downloadUrl = downloadUrl.substring(0, index);
    }
    downloadUrl += `?format=file&subPath=/${artifactFileName}`;
    core.info(`Downloading artifact from: ${downloadUrl}`);

    // Step 2: Fetch Artifact Content (as a Buffer) with retry
    const artifactResponse = await fetchWithRetry(
      downloadUrl,
      {},
      { logger: core.info },
    );
    if (!artifactResponse.ok) {
      throw new Error(
        `Failed to fetch artifact: ${artifactResponse.statusText}`,
      );
    }

    const artifactData = await artifactResponse.text();
    core.info(`Artifact content: ${artifactData}`);

    // Parse the JSON data
    const breakingChangeResult = JSON.parse(artifactData);
    const labelActionText = breakingChangeResult.labelAction;
    const breakingChangeLanguage = breakingChangeResult.language;
    if (breakingChangeLanguage) {
      labelName = sdkLabels[`${breakingChangeLanguage}`].breakingChange;
    }

    // Set label action and name based on the artifacts
    if (labelActionText === true) {
      labelAction = LabelAction.Add;
    } else if (labelActionText === false) {
      labelAction = LabelAction.Remove;
    }

    // Get the issue number from the check run
    if (!issue_number) {
      const { issueNumber } = await getIssueNumber({ head_sha, core, github });
      issue_number = issueNumber;
    }
  } else {
    core.error(
      `Failed to fetch artifacts: ${response.status}, ${response.statusText}`,
    );
    const errorText = await response.text();
    core.error(`Error details: ${errorText}`);
  }
  if (!labelAction) {
    core.info("No label action found, defaulting to None");
    labelAction = LabelAction.None;
  }

  return { labelName, labelAction, issueNumber: issue_number };
}<|MERGE_RESOLUTION|>--- conflicted
+++ resolved
@@ -1,12 +1,9 @@
 // @ts-check
 import { sdkLabels } from "../../shared/src/sdk-types.js";
+import { LabelAction } from "./label.js";
 import { extractInputs } from "./context.js";
 import { getIssueNumber } from "./issues.js";
-<<<<<<< HEAD
-import { LabelAction } from "./label.js";
-=======
 import { fetchWithRetry } from "./retries.js";
->>>>>>> 2c694499
 
 /**
  * @typedef {Object} ArtifactResource

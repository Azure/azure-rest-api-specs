--- conflicted
+++ resolved
@@ -1,8 +1,3 @@
-<<<<<<< HEAD
-import { inspect } from "util";
-import { PER_PAGE_MAX } from "../../shared/src/github.js";
-=======
->>>>>>> 3031e915
 import { toPercent } from "../../shared/src/math.js";
 import { Duration, formatDuration, getDuration, subtract } from "../../shared/src/time.js";
 

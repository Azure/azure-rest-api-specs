// @ts-check

/*
  This file is a github script. It will be called directly from a github-script action. This code is a simplified
  amalgamation of logic that previously resided in the `PR Summary` check and various events within the `pipelinebot`.
  Both from openapi-alps repo.

  It will trigger on:

  - label addition / removal to a PR
  - when one of a set of required workflows configured in .github/workflows/summarize-checks.yaml completes

  While handling the incoming trigger, it will:

  - Apply or remove labels from the PR based on the status of the checks and other labels
  - Create or update a comment that summarizes the user's "next steps to merge" on the PR.

  This script is a replacement for the old pipelinebot infrastructure from open-api-alps repository.
*/

// #region imports/constants
import { extractInputs } from "../context.js";
// import { commentOrUpdate } from "../comment.js";
import { execFile } from "../../../shared/src/exec.js";
<<<<<<< HEAD
import { CheckConclusion, PER_PAGE_MAX } from "../github.js";
=======
import { PER_PAGE_MAX } from "../../../shared/src/github.js";
>>>>>>> d7030b24
import {
  brChRevApproval,
  getViolatedRequiredLabelsRules,
  processImpactAssessment,
  verRevApproval,
} from "./labelling.js";

import {
  brchTsg,
  checkAndDiagramTsg,
  defaultTsg,
  diagramTsg,
  reqMetCheckTsg,
  typeSpecRequirementArmTsg,
  typeSpecRequirementDataPlaneTsg,
} from "./tsgs.js";

import fs from "fs/promises";
import os from "os";
import path from "path";

/**
 * @typedef {Object} CheckMetadata
 * @property {number} precedence
 * @property {string} name
 * @property {string[]} suppressionLabels
 * @property {string} troubleshootingGuide
 */

/**
 * @typedef {Object} CheckRunData
 * @property {string} name
 * @property {string} status
 * @property {string} conclusion
 * @property {CheckMetadata} checkInfo
 */

/**
 * @typedef {Object} WorkflowRunArtifact
 * @property {string} name
 * @property {number} id
 * @property {string} url
 * @property {string} archive_download_url
 */

/**
 * @typedef {Object} WorkflowRunInfo
 * @property {string} name
 * @property {number} id
 * @property {number} databaseId
 * @property {string} url
 * @property {number} workflowId
 * @property {string} status
 * @property {string} conclusion
 * @property {string} createdAt
 * @property {string} updatedAt
 */

/**
 * @typedef {Object} GraphQLCheckRun
 * @property {string} name
 * @property {string} status
 * @property {string} conclusion
 * @property {boolean} isRequired
 */

/**
 * @typedef {Object} GraphQLCheckSuite
 * @property {GraphQLCheckRun[]} nodes
 */

/**
 * @typedef {Object} GraphQLCheckSuites
 * @property {GraphQLCheckSuite[]} nodes
 */

/**
 * @typedef {Object} GraphQLCommit
 * @property {GraphQLCheckSuites} checkSuites
 */

/**
 * @typedef {Object} GraphQLResource
 * @property {GraphQLCheckSuites} checkSuites
 */

/**
 * @typedef {Object} GraphQLResponse
 * @property {GraphQLResource} resource
 * @property {Object} rateLimit
 * @property {number} rateLimit.limit
 * @property {number} rateLimit.cost
 * @property {number} rateLimit.used
 * @property {number} rateLimit.remaining
 * @property {string} rateLimit.resetAt
 */

/**
 * @typedef {import("./labelling.js").RequiredLabelRule} RequiredLabelRule
 */

/**
 * @typedef {Object} CheckRunResult
 * @property {string} name
 * @property {string} summary
 * @property {"pending" | keyof typeof CheckConclusion} result
 */

// Placing these configuration items here until we decide another way to pull them in.
const FYI_CHECK_NAMES = [
  "Swagger LintDiff",
  "SDK Validation Status",
  "Swagger BreakingChange",
  "Swagger PrettierCheck",
];
const AUTOMATED_CHECK_NAME = "Automated merging requirements met";
const NEXT_STEPS_COMMENT_ID = "NextStepsToMerge";

/** @type {CheckMetadata[]} */
const CHECK_METADATA = [
  {
    precedence: 0,
    name: "TypeSpec Requirement (resource-manager)",
    suppressionLabels: [],
    troubleshootingGuide: typeSpecRequirementArmTsg,
  },
  {
    precedence: 0,
    name: "TypeSpec Requirement (data-plane)",
    suppressionLabels: [],
    troubleshootingGuide: typeSpecRequirementDataPlaneTsg,
  },
  {
    precedence: 0,
    name: "TypeSpec Validation",
    suppressionLabels: [],
    troubleshootingGuide: defaultTsg,
  },
  {
    precedence: 0,
    name: "license/cla",
    suppressionLabels: [],
    troubleshootingGuide: defaultTsg,
  },
  {
    precedence: 1,
    name: "Swagger Avocado",
    suppressionLabels: [],
    troubleshootingGuide: defaultTsg,
  },
  {
    precedence: 1,
    name: "Swagger SpellCheck",
    suppressionLabels: [],
    troubleshootingGuide: defaultTsg,
  },
  {
    precedence: 1,
    name: "Swagger PrettierCheck",
    suppressionLabels: [],
    troubleshootingGuide: defaultTsg,
  },
  {
    precedence: 2,
    name: "Swagger SemanticValidation",
    suppressionLabels: [],
    troubleshootingGuide: defaultTsg,
  },
  {
    precedence: 3,
    name: "Swagger ModelValidation",
    suppressionLabels: [],
    troubleshootingGuide: defaultTsg,
  },
  {
    precedence: 4,
    name: "Swagger BreakingChange",
    suppressionLabels: [verRevApproval, brChRevApproval],
    troubleshootingGuide: brchTsg,
  },
  {
    precedence: 4,
    name: "Breaking Change(Cross-Version)",
    suppressionLabels: [verRevApproval, brChRevApproval],
    troubleshootingGuide: brchTsg,
  },
  {
    precedence: 5,
    name: "Swagger LintDiff",
    suppressionLabels: [],
    troubleshootingGuide: defaultTsg,
  },
  {
    precedence: 5,
    name: "Swagger Lint(RPaaS)",
    suppressionLabels: [],
    troubleshootingGuide: defaultTsg,
  },
  {
    precedence: 6,
    name: "SDK azure-sdk-for-net",
    suppressionLabels: [],
    troubleshootingGuide: checkAndDiagramTsg(3),
  },
  {
    precedence: 6,
    name: "SDK azure-sdk-for-net-track2",
    suppressionLabels: [],
    troubleshootingGuide: checkAndDiagramTsg(3),
  },
  {
    precedence: 6,
    name: "SDK azure-sdk-for-go",
    suppressionLabels: [],
    troubleshootingGuide: checkAndDiagramTsg(3),
  },
  {
    precedence: 6,
    name: "SDK azure-sdk-for-java",
    suppressionLabels: [],
    troubleshootingGuide: checkAndDiagramTsg(3),
  },
  {
    precedence: 6,
    name: "SDK azure-sdk-for-js",
    suppressionLabels: [],
    troubleshootingGuide: checkAndDiagramTsg(3),
  },
  {
    precedence: 6,
    name: "SDK azure-sdk-for-python",
    suppressionLabels: [],
    troubleshootingGuide: checkAndDiagramTsg(3),
  },
  {
    precedence: 6,
    name: "SDK azure-sdk-for-python-track2",
    suppressionLabels: [],
    troubleshootingGuide: checkAndDiagramTsg(3),
  },
  {
    precedence: 10,
    name: AUTOMATED_CHECK_NAME,
    suppressionLabels: [],
    troubleshootingGuide: reqMetCheckTsg,
  },
];

// during renderAutomatedMergingRequirementsMetCheck we resolve the result of
// automated merge requirements met by from the result of and(requiredChecks).
// if any are pending, automated merging requirements is pending. This is ripe for complete removal
// in favor of just honoring the `required` checks results directly.
/** @type {string[]} */
const EXCLUDED_CHECK_NAMES = [];

// #endregion
// #region core
/**
 * @param {import('@actions/github-script').AsyncFunctionArguments} AsyncFunctionArguments
 * @returns {Promise<void>}
 */
export default async function summarizeChecks({ github, context, core }) {
  let { owner, repo, issue_number, head_sha } = await extractInputs(github, context, core);

  if (!issue_number) {
    core.warning(`No issue number found for this event. Exiting summarize-checks.js early.`);
    return;
  }

  const targetBranch = context.payload.pull_request?.base?.ref;
  core.info(`PR target branch: ${targetBranch}`);

  await summarizeChecksImpl(
    github,
    context,
    core,
    owner,
    repo,
    issue_number,
    head_sha,
    context.eventName,
    targetBranch,
  );
}

/**
 * @param {typeof import("@actions/core")} core
 * @param {CheckRunData[]} requiredCheckRuns
 * @param {CheckRunData[]} fyiCheckRuns
 */
export function outputRunDetails(core, requiredCheckRuns, fyiCheckRuns) {
  core.info(
    `Observed ${requiredCheckRuns.length} required check runs ${requiredCheckRuns.length > 0 ? ":" : "."}`,
  );
  requiredCheckRuns.forEach((x) => {
    core.info(
      `Required check "${x.name}" with status "${x.status}" and conclusion "${x.conclusion}"`,
    );
  });
  core.info(
    `Observed ${fyiCheckRuns.length} FYI check runs ${fyiCheckRuns.length > 0 ? ":" : "."}`,
  );
  fyiCheckRuns.forEach((x) => {
    core.info(`FYI check "${x.name}" with status "${x.status}" and conclusion "${x.conclusion}"`);
  });
}

/**
 * @param {import('@actions/github-script').AsyncFunctionArguments['github']} github
 * @param {import('@actions/github').context } context
 * @param {typeof import("@actions/core")} core
 * @param {string} owner
 * @param {string} repo
 * @param {number} issue_number
 * @param {string} head_sha
 * @param {string} event_name
 * @param {string} targetBranch
 * @returns {Promise<void>}
 */
export async function summarizeChecksImpl(
  github,
  context,
  core,
  owner,
  repo,
  issue_number,
  head_sha,
  event_name,
  targetBranch,
) {
  core.info(`Handling ${event_name} event for PR #${issue_number} in ${owner}/${repo}.`);

  let labelNames = await getExistingLabels(github, owner, repo, issue_number);

  /** @type {[CheckRunData[], CheckRunData[], import("./labelling.js").ImpactAssessment | undefined]} */
  const [requiredCheckRuns, fyiCheckRuns, impactAssessment] = await getCheckRunTuple(
    github,
    core,
    owner,
    repo,
    head_sha,
    issue_number,
    EXCLUDED_CHECK_NAMES,
  );

  outputRunDetails(core, requiredCheckRuns, fyiCheckRuns);

  core.info(`ImpactAssessment: ${JSON.stringify(impactAssessment)}`);

  let labelContext = await updateLabels(labelNames, impactAssessment);

  core.info(
    `Summarize checks label actions against ${owner}/${repo}#${issue_number}: \n` +
      `The following labels were present: [${Array.from(labelContext.present).join(", ")}]` +
      `Removing labels [${Array.from(labelContext.toRemove).join(", ")}] then \n` +
      `Adding labels [${Array.from(labelContext.toAdd).join(", ")}]`,
  );

  for (const label of labelContext.toRemove) {
    core.info(`Removing label: ${label} from ${owner}/${repo}#${issue_number}.`);
    // await github.rest.issues.removeLabel({
    //   owner: owner,
    //   repo: repo,
    //   issue_number: issue_number,
    //   name: label,
    // });
  }

  if (labelContext.toAdd.size > 0) {
    core.info(
      `Adding labels: ${Array.from(labelContext.toAdd).join(", ")} to ${owner}/${repo}#${issue_number}.`,
    );
    // await github.rest.issues.addLabels({
    //   owner: owner,
    //   repo: repo,
    //   issue_number: issue_number,
    //   labels: Array.from(labelContext.toAdd),
    // });
  }

  // adjust labelNames based on labelsToAdd/labelsToRemove
  labelNames = labelNames.filter((name) => !labelContext.toRemove.has(name));
  for (const label of labelContext.toAdd) {
    if (!labelNames.includes(label)) {
      labelNames.push(label);
    }
  }

  const [commentBody, automatedChecksMet] = await createNextStepsComment(
    core,
    repo,
    labelNames,
    targetBranch,
    requiredCheckRuns,
    fyiCheckRuns,
  );

  core.info(
    `Updating comment '${NEXT_STEPS_COMMENT_ID}' on ${owner}/${repo}#${issue_number} with body: ${commentBody}`,
  );
  // this will remain commented until we're comfortable with the change.
  // await commentOrUpdate(
  //   { github, context, core },
  //   owner,
  //   repo,
  //   issue_number,
  //   commentName,
  //   commentBody
  // )

  // finally, update the "Automated merging requirements met" commit status
  await updateCommitStatus(
    github,
    core,
    owner,
    repo,
    head_sha,
    "[TEST-IGNORE] Automated merging requirements met",
    automatedChecksMet,
  );

  core.info(
    `Summarize checks has identified that status of "[TEST-IGNORE] Automated merging requirements met" commit status should be updated to: ${JSON.stringify(automatedChecksMet)}.`,
  );
}

/**
 * Updates or creates a commit status with the given status
 * @param {import('@actions/github-script').AsyncFunctionArguments['github']} github
 * @param {typeof import("@actions/core")} core
 * @param {string} owner
 * @param {string} repo
 * @param {string} head_sha
 * @param {string} statusContext
 * @param {CheckRunResult} checkResult
 * @returns {Promise<void>}
 */
export async function updateCommitStatus(
  github,
  core,
  owner,
  repo,
  head_sha,
  statusContext,
  checkResult,
) {
  // Map CheckRunResult status to commit status state
  /** @type {"pending" | "success" | "failure" | "error"} */
  let state;

  const validStates = [CheckConclusion.SUCCESS, CheckConclusion.FAILURE, "pending"];
  if (validStates.includes(checkResult.result.toLowerCase())) {
    state = /** @type {"pending" | "success" | "failure"} */ (checkResult.result.toLowerCase());
  } else {
    state = "error"; // fallback for unexpected values
  }

  // Create commit status instead of check run
  await github.rest.repos.createCommitStatus({
    owner,
    repo,
    sha: head_sha,
    state: state,
    description:
      checkResult.summary.length > 140
        ? checkResult.summary.substring(0, 137) + "..."
        : checkResult.summary,
    context: statusContext,
    // target_url: undefined, // Optional: add a URL if you want to link to more details
  });

  core.info(
    `Created commit status for ${statusContext} with state: ${state} and description: ${checkResult.summary}`,
  );
}

/**
 * @param {import('@actions/github-script').AsyncFunctionArguments['github']} github
 * @param {string} owner
 * @param {string} repo
 * @param {number} issue_number
 * @param {*} owner
 * @param {*} repo
 * @param {*} issue_number
 * @return {Promise<string[]>}
 */
export async function getExistingLabels(github, owner, repo, issue_number) {
  const labels = await github.paginate(github.rest.issues.listLabelsOnIssue, {
    owner,
    repo,
    issue_number: issue_number,
    per_page: PER_PAGE_MAX,
  });
  /** @type {string[]} */
  return labels.map((/** @type {{ name: string; }} */ label) => label.name);
}

// #endregion
// #region label update
/**
 * @param {Set<string>} labelsToAdd
 * @param {Set<string>} labelsToRemove
 */
function warnIfLabelSetsIntersect(labelsToAdd, labelsToRemove) {
  const intersection = Array.from(labelsToAdd).filter((label) => labelsToRemove.has(label));
  if (intersection.length > 0) {
    console.warn(
      "ASSERTION VIOLATION! The intersection of labelsToRemove and labelsToAdd is non-empty! " +
        `labelsToAdd: [${[...labelsToAdd].join(", ")}]. ` +
        `labelsToRemove: [${[...labelsToRemove].join(", ")}]. ` +
        `intersection: [${intersection.join(", ")}].`,
    );
  }
}

// * @param {string} eventName
// * @param {string | undefined } changedLabel
/**
 * @param {string[]} existingLabels
 * @param {import("./labelling.js").ImpactAssessment | undefined} impactAssessment
 * @returns {import("./labelling.js").LabelContext}
 */
export function updateLabels(existingLabels, impactAssessment) {
  // logic for this function originally present in:
  //  - private/openapi-kebab/src/bots/pipeline/pipelineBotOnPRLabelEvent.ts
  //  - public/rest-api-specs-scripts/src/prSummary.ts
  // it has since been simplified and moved here to handle all label addition and subtraction given a PR context

  /** @type {import("./labelling.js").LabelContext} */
  const labelContext = {
    present: new Set(existingLabels),
    toAdd: new Set(),
    toRemove: new Set(),
  };

  if (impactAssessment) {
    console.log(`Downloaded impact assessment: ${JSON.stringify(impactAssessment)}`);

    // will further update the label context if necessary
    processImpactAssessment(labelContext, impactAssessment);
  }

  warnIfLabelSetsIntersect(labelContext.toAdd, labelContext.toRemove);
  return labelContext;
}

// #endregion
// #region checks

/**
 * A GraphQL query to GitHub API that returns all check runs for given commit, with "isRequired" field for given PR.
 *
 * If you want to see example response, copy the query body into this:
 * https://docs.github.com/en/graphql/overview/explorer
 * Example inputs:
 * resourceUrl: "https://github.com/test-repo-billy/azure-rest-api-specs/commit/c2789c5bde1b3f4fa34f76a8eeaaed479df23c4d"
 * prNumber: 2996
 *
 * Reference:
 * https://docs.github.com/en/graphql/reference/queries#resource
 * https://docs.github.com/en/graphql/guides/using-global-node-ids#3-do-a-direct-node-lookup-in-graphql
 * https://docs.github.com/en/graphql/reference/objects#checkrun
 * Rate limit:
 * https://docs.github.com/en/graphql/overview/resource-limitations#rate-limit
 * https://docs.github.com/en/graphql/reference/objects#ratelimit
 *
 * Note: here, for "checkRuns(first: ..)", maybe we should add a filter that filters to LATEST, per:
 * https://docs.github.com/en/graphql/reference/input-objects#checkrunfilter
 * https://docs.github.com/en/graphql/reference/enums#checkruntype
 **/
/**
 * Fetch all check suites for a commit with pagination
 * @param {import('@actions/github-script').AsyncFunctionArguments['github']} github
 * @param {typeof import("@actions/core")} core
 * @param {string} owner
 * @param {string} repo
 * @param {string} sha
 * @param {number} prNumber
 * @returns {Promise<any>} Complete GraphQL response with all check suites
 */
async function getAllCheckSuites(github, core, owner, repo, sha, prNumber) {
  const resourceUrl = `https://github.com/${owner}/${repo}/commit/${sha}`;
  let allCheckSuites = [];
  let hasNextPage = true;
  let cursor = null;
  let lastResponse = null;

  while (hasNextPage) {
    /** @type {string} */
    const query = `
      {
        resource(url: "${resourceUrl}") {
          ... on Commit {
            checkSuites(first: 100${cursor ? `, after: "${cursor}"` : ""}) {
              pageInfo {
                hasNextPage
                endCursor
              }
              nodes {
                workflowRun {
                  id
                  databaseId
                  workflow {
                    name
                  }
                }
                checkRuns(first: 100) {
                  nodes {
                    name
                    status
                    conclusion
                    isRequired(pullRequestNumber: ${prNumber})
                  }
                }
              }
            }
          }
        }
        rateLimit {
          limit
          cost
          used
          remaining
          resetAt
        }
      }
    `;

    /** @type {any} */
    const response = await github.graphql(query);
    lastResponse = response;
    core.info(`GraphQL Rate Limit Information: ${JSON.stringify(response.rateLimit)}`);

    if (response.resource?.checkSuites?.nodes) {
      allCheckSuites.push(...response.resource.checkSuites.nodes);
      hasNextPage = response.resource.checkSuites.pageInfo.hasNextPage;
      cursor = response.resource.checkSuites.pageInfo.endCursor;
    } else {
      hasNextPage = false;
    }
  }

  // Return a response object that matches the original structure
  return {
    resource: {
      checkSuites: {
        nodes: allCheckSuites,
      },
    },
    rateLimit: lastResponse?.rateLimit,
  };
}

/**
 * @param {import('@actions/github-script').AsyncFunctionArguments['github']} github
 * @param {typeof import("@actions/core")} core
 * @param {string} owner - The repository owner.
 * @param {string} repo - The repository name.
 * @param {string} head_sha - The commit SHA to check.
 * @param {number} prNumber - The pull request number.
 * @param {string[]} excludedCheckNames
 * @returns {Promise<[CheckRunData[], CheckRunData[], import("./labelling.js").ImpactAssessment | undefined]>}
 */
export async function getCheckRunTuple(
  github,
  core,
  owner,
  repo,
  head_sha,
  prNumber,
  excludedCheckNames,
) {
  // This function was originally a version of getRequiredAndFyiAndAutomatedMergingRequirementsMetCheckRuns
  // but has been simplified for clarity and purpose.
  /** @type {CheckRunData[]} */
  let reqCheckRuns = [];
  /** @type {CheckRunData[]} */
  let fyiCheckRuns = [];

  /** @type {number | undefined} */
  let impactAssessmentWorkflowRun = undefined;

  /** @type { import("./labelling.js").ImpactAssessment | undefined } */
  let impactAssessment = undefined;

  const response = await getAllCheckSuites(github, core, owner, repo, head_sha, prNumber);
  core.info(`GraphQL Rate Limit Information: ${JSON.stringify(response.rateLimit)}`);

  [reqCheckRuns, fyiCheckRuns, impactAssessmentWorkflowRun] =
    extractRunsFromGraphQLResponse(response);

  if (impactAssessmentWorkflowRun) {
    core.info(
      `Impact Assessment Workflow Run ID is present: ${impactAssessmentWorkflowRun}. Downloading job summary artifact`,
    );
    impactAssessment = await getImpactAssessment(
      github,
      core,
      owner,
      repo,
      impactAssessmentWorkflowRun,
    );
  }

  const filteredReqCheckRuns = reqCheckRuns.filter(
    /**
     * @param {CheckRunData} checkRun
     */
    (checkRun) => !excludedCheckNames.includes(checkRun.name),
  );
  const filteredFyiCheckRuns = fyiCheckRuns.filter(
    /**
     * @param {CheckRunData} checkRun
     */
    (checkRun) => !excludedCheckNames.includes(checkRun.name),
  );

  return [filteredReqCheckRuns, filteredFyiCheckRuns, impactAssessment];
}

/**
 * @param {CheckRunData} checkRun
 * @returns {boolean | undefined}
 */
export function checkRunIsSuccessful(checkRun) {
  // If the check is still queued or in progress, return undefined
  const status = checkRun.status.toLowerCase();
  if (status === "queued" || status === "in_progress") {
    return undefined;
  }

  // At this point we expect a completed run, so conclusion should be defined
  const conclusion = checkRun.conclusion?.toLowerCase();
  if (conclusion == null) {
    return undefined;
  }

  // Return true for success or neutral, false for any other conclusion
  return conclusion === "success" || conclusion === "neutral";
}

/**
 * @param {any} response - GraphQL response data
 * @returns {[CheckRunData[], CheckRunData[], number | undefined]}
 */
function extractRunsFromGraphQLResponse(response) {
  /** @type {CheckRunData[]} */
  const reqCheckRuns = [];
  /** @type {CheckRunData[]} */
  const fyiCheckRuns = [];

  /** @type {number | undefined} */
  let impactAssessmentWorkflowRun = undefined;

  // Define the automated merging requirements check name

  if (response.resource?.checkSuites?.nodes) {
    response.resource.checkSuites.nodes.forEach(
      /** @param {{ workflowRun?: WorkflowRunInfo, checkRuns?: { nodes?: any[] } }} checkSuiteNode */
      (checkSuiteNode) => {
        if (checkSuiteNode.checkRuns?.nodes) {
          checkSuiteNode.checkRuns.nodes.forEach((checkRunNode) => {
            // We have some specific guidance for some of the required checks.
            const checkInfo =
              CHECK_METADATA.find((metadata) => metadata.name === checkRunNode.name) ||
              /** @type {CheckMetadata} */ ({
                precedence: 1000,
                name: checkRunNode.name,
                suppressionLabels: [],
                troubleshootingGuide: defaultTsg,
              });

            if (checkRunNode.isRequired) {
              reqCheckRuns.push({
                name: checkRunNode.name,
                status: checkRunNode.status,
                conclusion: checkRunNode.conclusion,
                checkInfo: checkInfo,
              });
            }
            // Note the "else" here. It means that:
            // A GH check will be bucketed into "failing FYI check run" if:
            // - It is failing
            // - AND it is is NOT marked as 'required' in GitHub branch policy
            // - AND it is marked as 'FYI' in this file's FYI_CHECK_NAMES array
            else if (FYI_CHECK_NAMES.includes(checkRunNode.name)) {
              fyiCheckRuns.push({
                name: checkRunNode.name,
                status: checkRunNode.status,
                conclusion: checkRunNode.conclusion,
                checkInfo: checkInfo,
              });
            }
          });
        }
      },
    );
  }

  // extract the ImpactAssessment check run if it is completed and successful
  if (response.resource?.checkSuites?.nodes) {
    response.resource.checkSuites.nodes.forEach(
      /** @param {{ workflowRun?: WorkflowRunInfo, checkRuns?: { nodes?: any[] } }} checkSuiteNode */
      (checkSuiteNode) => {
        if (checkSuiteNode.checkRuns?.nodes) {
          checkSuiteNode.checkRuns.nodes.forEach((checkRunNode) => {
            if (
              checkRunNode.name === "[TEST-IGNORE] Summarize PR Impact" &&
              checkRunNode.status?.toLowerCase() === "completed" &&
              checkRunNode.conclusion?.toLowerCase() === "success"
            ) {
              // Assign numeric databaseId, not the string node ID
              impactAssessmentWorkflowRun = checkSuiteNode.workflowRun?.databaseId;
            }
          });
        }
      },
    );
  }
  return [reqCheckRuns, fyiCheckRuns, impactAssessmentWorkflowRun];
}
// #endregion
// #region next steps
/**
 *
 * @param {typeof import("@actions/core")} core
 * @param {string} repo
 * @param {string[]} labels
 * @param {string} targetBranch
 * @param {CheckRunData[]} requiredRuns
 * @param {CheckRunData[]} fyiRuns
 * @returns {Promise<[string, CheckRunResult]>}
 */
export async function createNextStepsComment(
  core,
  repo,
  labels,
  targetBranch,
  requiredRuns,
  fyiRuns,
) {
  // select just the metadata that we need about the runs.
  const requiredCheckInfos = requiredRuns
    .filter((run) => checkRunIsSuccessful(run) === false)
    .map((run) => run.checkInfo);

  // determine if required runs have any successful runs.
  const requiredCheckInfosPresent = requiredRuns.some((run) => {
    const status = run.status.toLowerCase();
    return status !== "queued" && status !== "in_progress";
  });
  const fyiCheckInfos = fyiRuns
    .filter((run) => checkRunIsSuccessful(run) === false)
    .map((run) => run.checkInfo);

  const [commentBody, automatedChecksMet] = await buildNextStepsToMergeCommentBody(
    core,
    labels,
    `${repo}/${targetBranch}`,
    requiredCheckInfosPresent,
    requiredCheckInfos,
    fyiCheckInfos,
  );

  return [commentBody, automatedChecksMet];
}

/**
 * @param {import("@actions/core")} core
 * @param {string[]} labels
 * @param {string} targetBranch // this is in the format of "repo/branch"
 * @param {boolean} requiredCheckInfosPresent
 * @param {CheckMetadata[]} failingReqChecksInfo
 * @param {CheckMetadata[]} failingFyiChecksInfo
 * @returns {Promise<[string, CheckRunResult]>}
 */
async function buildNextStepsToMergeCommentBody(
  core,
  labels,
  targetBranch,
  requiredCheckInfosPresent,
  failingReqChecksInfo,
  failingFyiChecksInfo,
) {
  // Build the comment header
  const commentTitle = `<h2>Next Steps to Merge</h2>`;

  const violatedReqLabelsRules = await getViolatedRequiredLabelsRules(core, labels, targetBranch);

  // we are "blocked" if we have any violated labelling rules OR if we have any failing required checks
  const anyBlockerPresent = failingReqChecksInfo.length > 0 || violatedReqLabelsRules.length > 0;
  const anyFyiPresent = failingFyiChecksInfo.length > 0;
  // we consider requirements met if there are no blockers (which INCLUDES violated labelling rules) AND
  // that we have at least one required check that is not in progress or queued.
  // This might be too aggressive, but it's a good start.
  const requirementsMet = !anyBlockerPresent && requiredCheckInfosPresent;

  // Compose the body based on the current state
  const [commentBody, automatedChecksMet] = getCommentBody(
    requirementsMet,
    anyBlockerPresent,
    anyFyiPresent,
    failingReqChecksInfo,
    failingFyiChecksInfo,
    violatedReqLabelsRules,
  );

  return [commentTitle + commentBody, automatedChecksMet];
}

/**
 * Gets the proper body content based on requirements status
 * @param {boolean} requirementsMet - Whether all requirements are met
 * @param {boolean} anyBlockerPresent - Whether any blockers are present
 * @param {boolean} anyFyiPresent - Whether any FYI issues are present
 * @param {CheckMetadata[]} failingReqChecksInfo - Failing required checks info
 * @param {CheckMetadata[]} failingFyiChecksInfo - Failing FYI checks info
 * @param {RequiredLabelRule[]} violatedRequiredLabelsRules - Violated required label rules
 * @returns {[string, CheckRunResult]} The body content HTML and the CheckRunResult that automated checks met should be set to.
 */
function getCommentBody(
  requirementsMet,
  anyBlockerPresent,
  anyFyiPresent,
  failingReqChecksInfo,
  failingFyiChecksInfo,
  violatedRequiredLabelsRules,
) {
  let title = "Automated merging requirements are being evaluated";
  /** @type {"pending" | keyof typeof CheckConclusion} */
  let status = "pending";
  let summaryData = "The requirements for merging this PR are still being evaluated. Please wait.";

  // Generate the comment body using the original logic for backwards compatibility
  let bodyProper = "";

  if (anyBlockerPresent || anyFyiPresent) {
    if (anyBlockerPresent) {
      bodyProper += getBlockerPresentBody(failingReqChecksInfo, violatedRequiredLabelsRules);
      summaryData =
        "❌ This PR cannot be merged because some requirements are not met. See the details.";
      title = "Some automated merging requirements are not met";
      status = "FAILURE";
    }

    if (anyBlockerPresent && anyFyiPresent) {
      bodyProper += "<br/>";
    }

    if (anyFyiPresent) {
      bodyProper += getFyiPresentBody(failingFyiChecksInfo);
      if (!anyBlockerPresent) {
        bodyProper += `If you still want to proceed merging this PR without addressing the above failures, ${diagramTsg(4, false)}.`;
        title =
          "All automated merging requirements are met, though there are some non-required failures.";
        summaryData =
          `⚠️ Some important automated merging requirements have failed. As of today you can still merge this PR, ` +
          `but soon these requirements will be blocking.` +
          `<br/>See <code>Next Steps to merge</code> comment on this PR for details on how to address them.` +
          `<br/>If you want to proceed with merging this PR without fixing them, refer to ` +
          `<a href="https://aka.ms/azsdk/specreview/merge">aka.ms/azsdk/specreview/merge</a>.`;
        status = "SUCCESS";
      }
    }
  } else if (requirementsMet) {
    bodyProper =
      `✅ All automated merging requirements have been met! ` +
      `To get your PR merged, see <a href="https://aka.ms/azsdk/specreview/merge">aka.ms/azsdk/specreview/merge</a>.`;
    summaryData =
      `✅ All automated merging requirements have been met.` +
      `<br/>To merge this PR, refer to ` +
      `<a href="https://aka.ms/azsdk/specreview/merge">aka.ms/azsdk/specreview/merge</a>.` +
      "<br/>For help, consult comments on this PR and see [aka.ms/azsdk/pr-getting-help](https://aka.ms/azsdk/pr-getting-help).";
    title = "Automated merging requirements are met";
    status = "SUCCESS";
  } else {
    bodyProper =
      "⌛ Please wait. Next steps to merge this PR are being evaluated by automation. ⌛";
    // dont need to update the status of the check, as pending is the default state.
  }

  /** @type {CheckRunResult} */
  const automatedChecksMet = {
    name: title,
    summary: summaryData,
    result: status,
  };

  return [bodyProper, automatedChecksMet];
}

/**
 * Gets the body content when blockers are present
 * @param {CheckMetadata[]} failingRequiredChecks - Failing required checks
 * @param {RequiredLabelRule[]} violatedRequiredLabelsRules - Violated required label rules
 * @returns {string} The blocker present body HTML
 */
function getBlockerPresentBody(failingRequiredChecks, violatedRequiredLabelsRules) {
  const failingRequiredChecksNextStepsText = buildFailingChecksNextStepsText(
    failingRequiredChecks,
    "required",
  );
  const violatedReqLabelsRulesNextStepsText = buildViolatedLabelRulesNextStepsText(
    violatedRequiredLabelsRules,
  );
  return (
    "Next steps that must be taken to merge this PR: <br/>" +
    "<ul>" +
    violatedReqLabelsRulesNextStepsText +
    failingRequiredChecksNextStepsText +
    "</ul>"
  );
}

/**
 * Gets the body content when FYI issues are present
 * @param {CheckMetadata[]} failingFyiChecksInfo - Failing FYI checks info
 * @returns {string} The FYI present body HTML
 */
function getFyiPresentBody(failingFyiChecksInfo) {
  return (
    "Important checks have failed. As of today they are not blocking this PR, but in near future they may.<br/>" +
    "Addressing the following failures is highly recommended:<br/>" +
    "<ul>" +
    buildFailingChecksNextStepsText(failingFyiChecksInfo, "FYI") +
    "</ul>"
  );
}

/**
 * Builds next steps text for failing checks
 * @param {CheckMetadata[]} failingChecks - Array of failing checks
 * @param {"required" | "FYI"} checkKind - Kind of check (required or FYI)
 * @returns {string} The failing checks next steps HTML
 */
function buildFailingChecksNextStepsText(failingChecks, checkKind) {
  let failingChecksNextStepsText = "";
  if (failingChecks.length > 0) {
    const minPrecedence = Math.min(...failingChecks.map((check) => check.precedence));
    const checksToDisplay = failingChecks.filter((check) => check.precedence === minPrecedence);

    // assert: checksToDisplay.length > 0
    failingChecksNextStepsText = checksToDisplay
      .map((check) =>
        checkKind === "required"
          ? `<li>❌ The required check named <code>${check.name}</code> has failed. ${check.troubleshootingGuide}</li>`
          : `<li>⚠️ The check named <code>${check.name}</code> has failed. ${check.troubleshootingGuide}</li>`,
      )
      .join("");
  }
  return failingChecksNextStepsText;
}

/**
 * Builds next steps text for violated required label rules
 * @param {RequiredLabelRule[]} violatedRequiredLabelsRules - Array of violated required label rules
 * @returns {string} The violated label rules next steps HTML
 */
function buildViolatedLabelRulesNextStepsText(violatedRequiredLabelsRules) {
  let violatedReqLabelsNextStepsText = "";
  if (violatedRequiredLabelsRules.length > 0) {
    const minPrecedence = Math.min(...violatedRequiredLabelsRules.map((rule) => rule.precedence));
    const rulesToDisplay = violatedRequiredLabelsRules.filter(
      (rule) => rule.precedence == minPrecedence,
    );
    // assert: rulesToDisplay.length > 0
    violatedReqLabelsNextStepsText = rulesToDisplay
      .map((rule) => `<li>❌ ${rule.troubleshootingGuide}</li>`)
      .join("");
  }
  return violatedReqLabelsNextStepsText;
}
// #endregion

// #region artifact downloading
/**
 * Downloads the job-summary artifact for a given workflow run.
 * @param {import('@actions/github-script').AsyncFunctionArguments['github']} github
 * @param {typeof import("@actions/core")} core
 * @param {string} owner
 * @param {string} repo
 * @param {number} runId - The workflow run databaseId
 * @returns {Promise<import("./labelling.js").ImpactAssessment | undefined>} The parsed job summary data
 */
export async function getImpactAssessment(github, core, owner, repo, runId) {
  try {
    // List artifacts for provided workflow run
    const artifacts = await github.rest.actions.listWorkflowRunArtifacts({
      owner,
      repo,
      run_id: runId,
    });

    // Find the job-summary artifact
    const jobSummaryArtifact = artifacts.data.artifacts.find(
      (artifact) => artifact.name === "job-summary",
    );

    if (!jobSummaryArtifact) {
      core.info("No job-summary artifact found");
      return undefined;
    }

    // Download the artifact as a zip archive
    const download = await github.rest.actions.downloadArtifact({
      owner,
      repo,
      artifact_id: jobSummaryArtifact.id,
      archive_format: "zip",
    });

    core.info(`Successfully downloaded job-summary artifact ID: ${jobSummaryArtifact.id}`);

    // Write zip buffer to temp file and extract JSON
    const tmpZip = path.join(process.env.RUNNER_TEMP || os.tmpdir(), `job-summary-${runId}.zip`);
    // Convert ArrayBuffer to Buffer
    // Convert ArrayBuffer (download.data) to Node Buffer
    const arrayBuffer = /** @type {ArrayBuffer} */ (download.data);
    const zipBuffer = Buffer.from(new Uint8Array(arrayBuffer));
    await fs.writeFile(tmpZip, zipBuffer);
    // Extract JSON content from zip archive
    const { stdout: jsonContent } = await execFile("unzip", ["-p", tmpZip]);
    await fs.unlink(tmpZip);

    /** @type {import("./labelling.js").ImpactAssessment} */
    // todo: we need to zod this to ensure the structure is correct, however we do not have zod installed at time of run
    const impact = JSON.parse(jsonContent);
    return impact;
  } catch (/** @type {any} */ error) {
    core.error(`Failed to download job summary artifact: ${error.message}`);
    return undefined;
  }
}
// #endregion<|MERGE_RESOLUTION|>--- conflicted
+++ resolved
@@ -22,11 +22,7 @@
 import { extractInputs } from "../context.js";
 // import { commentOrUpdate } from "../comment.js";
 import { execFile } from "../../../shared/src/exec.js";
-<<<<<<< HEAD
-import { CheckConclusion, PER_PAGE_MAX } from "../github.js";
-=======
-import { PER_PAGE_MAX } from "../../../shared/src/github.js";
->>>>>>> d7030b24
+import { CheckConclusion, PER_PAGE_MAX } from "../../../shared/src/github.js";
 import {
   brChRevApproval,
   getViolatedRequiredLabelsRules,

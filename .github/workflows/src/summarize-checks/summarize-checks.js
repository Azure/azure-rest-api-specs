// @ts-check

/*
  This file is a github script. It will be called directly from a github-script action. This code is a simplified
  amalgamation of logic that previously resided in the `PR Summary` check and various events within the `pipelinebot`.
  Both from openapi-alps repo.

  It will trigger on:

  - label addition / removal to a PR
  - when one of a set of required workflows configured in .github/workflows/summarize-checks.yaml completes

  While handling the incoming trigger, it will:

  - Apply or remove labels from the PR based on the status of the checks and other labels
  - Create or update a comment that summarizes the user's "next steps to merge" on the PR.

  This script is a replacement for the old pipelinebot infrastructure from open-api-alps repository.
*/

// #region imports/constants
import { extractInputs } from "../context.js";
// eslint-disable-next-line no-unused-vars
import { commentOrUpdate } from "../comment.js";
import { PER_PAGE_MAX } from "../github.js";
import { verRevApproval, brChRevApproval, getViolatedRequiredLabelsRules } from "./labelling.js";

import {
  brchTsg,
  diagramTsg,
  checkAndDiagramTsg,
  defaultTsg,
  reqMetCheckTsg,
  typeSpecRequirementArmTsg,
  typeSpecRequirementDataPlaneTsg,
} from "./tsgs.js";
import { toASCII } from "punycode";

/**
 * @typedef {Object} CheckMetadata
 * @property {number} precedence
 * @property {string} name
 * @property {string[]} suppressionLabels
 * @property {string} troubleshootingGuide
 */

/**
 * @typedef {Object} CheckRunData
 * @property {string} name
 * @property {string} status
 * @property {string} conclusion
 * @property {CheckMetadata} checkInfo
 */

/**
 * @typedef {import("./labelling.js").RequiredLabelRule} RequiredLabelRule
 */

// Placing these configuration items here until we decide another way to pull them in.
const FYI_CHECK_NAMES = [
  "Swagger LintDiff",
  "SDK Validation Status",
  "Swagger BreakingChange",
  "Swagger PrettierCheck",
];
const AUTOMATED_CHECK_NAME = "Automated merging requirements met";
const NEXT_STEPS_COMMENT_ID = "NextStepsToMerge";

/** @type {CheckMetadata[]} */
const CHECK_METADATA = [
  {
    precedence: 0,
    name: "TypeSpec Requirement (resource-manager)",
    suppressionLabels: [],
    troubleshootingGuide: typeSpecRequirementArmTsg,
  },
  {
    precedence: 0,
    name: "TypeSpec Requirement (data-plane)",
    suppressionLabels: [],
    troubleshootingGuide: typeSpecRequirementDataPlaneTsg,
  },
  {
    precedence: 0,
    name: "TypeSpec Validation",
    suppressionLabels: [],
    troubleshootingGuide: defaultTsg,
  },
  {
    precedence: 0,
    name: "license/cla",
    suppressionLabels: [],
    troubleshootingGuide: defaultTsg,
  },
  {
    precedence: 1,
    name: "Swagger Avocado",
    suppressionLabels: [],
    troubleshootingGuide: defaultTsg,
  },
  {
    precedence: 1,
    name: "Swagger SpellCheck",
    suppressionLabels: [],
    troubleshootingGuide: defaultTsg,
  },
  {
    precedence: 1,
    name: "Swagger PrettierCheck",
    suppressionLabels: [],
    troubleshootingGuide: defaultTsg,
  },
  {
    precedence: 2,
    name: "Swagger SemanticValidation",
    suppressionLabels: [],
    troubleshootingGuide: defaultTsg,
  },
  {
    precedence: 3,
    name: "Swagger ModelValidation",
    suppressionLabels: [],
    troubleshootingGuide: defaultTsg,
  },
  {
    precedence: 4,
    name: "Swagger BreakingChange",
    suppressionLabels: [verRevApproval, brChRevApproval],
    troubleshootingGuide: brchTsg,
  },
  {
    precedence: 4,
    name: "Breaking Change(Cross-Version)",
    suppressionLabels: [verRevApproval, brChRevApproval],
    troubleshootingGuide: brchTsg,
  },
  {
    precedence: 5,
    name: "Swagger LintDiff",
    suppressionLabels: [],
    troubleshootingGuide: defaultTsg,
  },
  {
    precedence: 5,
    name: "Swagger Lint(RPaaS)",
    suppressionLabels: [],
    troubleshootingGuide: defaultTsg,
  },
  {
    precedence: 6,
    name: "SDK azure-sdk-for-net",
    suppressionLabels: [],
    troubleshootingGuide: checkAndDiagramTsg(3),
  },
  {
    precedence: 6,
    name: "SDK azure-sdk-for-net-track2",
    suppressionLabels: [],
    troubleshootingGuide: checkAndDiagramTsg(3),
  },
  {
    precedence: 6,
    name: "SDK azure-sdk-for-go",
    suppressionLabels: [],
    troubleshootingGuide: checkAndDiagramTsg(3),
  },
  {
    precedence: 6,
    name: "SDK azure-sdk-for-java",
    suppressionLabels: [],
    troubleshootingGuide: checkAndDiagramTsg(3),
  },
  {
    precedence: 6,
    name: "SDK azure-sdk-for-js",
    suppressionLabels: [],
    troubleshootingGuide: checkAndDiagramTsg(3),
  },
  {
    precedence: 6,
    name: "SDK azure-sdk-for-python",
    suppressionLabels: [],
    troubleshootingGuide: checkAndDiagramTsg(3),
  },
  {
    precedence: 6,
    name: "SDK azure-sdk-for-python-track2",
    suppressionLabels: [],
    troubleshootingGuide: checkAndDiagramTsg(3),
  },
  {
    precedence: 10,
    name: AUTOMATED_CHECK_NAME,
    suppressionLabels: [],
    troubleshootingGuide: reqMetCheckTsg,
  },
];

// during renderAutomatedMergingRequirementsMetCheck we resolve the result of
// automated merge requirements met by from the result of and(requiredChecks).
// if any are pending, automated merging requirements is pending. This is ripe for complete removal
// in favor of just honoring the `required` checks results directly.
/** @type {string[]} */
const EXCLUDED_CHECK_NAMES = [];

// #endregion
// #region core
/**
 * @param {import('@actions/github-script').AsyncFunctionArguments} AsyncFunctionArguments
 * @returns {Promise<void>}
 */
export default async function summarizeChecks({ github, context, core }) {
  logGitHubRateLimitInfo(github, core);
  let { owner, repo, issue_number, head_sha } = await extractInputs(github, context, core);
  const targetBranch = context.payload.pull_request?.base?.ref;
  core.info(`PR target branch: ${targetBranch}`);

  await summarizeChecksImpl(
    github,
    context,
    core,
    owner,
    repo,
    issue_number,
    head_sha,
    context.eventName,
    targetBranch,
  );
}

/**
 * @param {import('@actions/github-script').AsyncFunctionArguments['github']} github
 * @param {import('@actions/github').context } context
 * @param {typeof import("@actions/core")} core
 * @param {string} owner
 * @param {string} repo
 * @param {number} issue_number
 * @param {string} head_sha
 * @param {string} event_name
 * @param {string} targetBranch
 * @returns {Promise<void>}
 */
export async function summarizeChecksImpl(
  github,
  context,
  core,
  owner,
  repo,
  issue_number,
  head_sha,
  event_name,
  targetBranch,
) {
  core.info(
    `Handling ${event_name} event for PR #${issue_number} in ${owner}/${repo} with targeted branch ${targetBranch}`,
  );

  // we always want fresh labels
  // we always need a file list. We are pulling the file list from gh because we won't be in the correct file context
  // to await getChangedFiles, as we run on pull_request_target and workflow_run events. We _aren't_ in the actual PR context
  // as far as files go

  // If there is a check that DOES need PR context, we will need to shift that logic onto a solo workflow that runs on pull_request
  // events, and then we can await getChangedFiles.
  const [labels, files] = await Promise.all([
    github.paginate(
      github.rest.issues.listLabelsOnIssue,
      {
        owner,
        repo,
        issue_number: issue_number,
        per_page: PER_PAGE_MAX
      }
    ),
    github.paginate(
      github.rest.pulls.listFiles,
      {
        owner,
        repo,
        pull_number: issue_number
      }
    )
  ]);

  core.info(JSON.stringify(files));

  /** @type {string[]} */
  let labelNames = labels.map((/** @type {{ name: string; }} */ label) => label.name);

  // /** @type { string | undefined } */
  // const changedLabel = context.payload.label?.name;
  const isDraft = context.payload.pull_request?.draft ?? false;

  // todo: how important is it that we know if we're in draft? I don't want to have to pull the PR details unless we actually need to
  // do we need to pull this from the PR? if triggered from a workflow_run we won't have payload.pullrequest populated
  let labelContext = await updateLabels(targetBranch, isDraft, labelNames);

  for (const label of labelContext.toRemove) {
    core.info(`Removing label: ${label} from ${owner}/${repo}#${issue_number}.`);
    // await github.rest.issues.removeLabel({
    //   owner: owner,
    //   repo: repo,
    //   issue_number: issue_number,
    //   name: label,
    // });
  }

  if (labelContext.toAdd.size > 0) {
    core.info(
      `Adding labels: ${Array.from(labelContext.toAdd).join(", ")} to ${owner}/${repo}#${issue_number}.`,
    );
    // await github.rest.issues.addLabels({
    //   owner: owner,
    //   repo: repo,
    //   issue_number: issue_number,
    //   labels: Array.from(labelsToAdd),
    // });
  }

  // adjust labelNames based on labelsToAdd/labelsToRemove
  labelNames = labelNames.filter((name) => !labelContext.toRemove.has(name));
  for (const label of labelContext.toAdd) {
    if (!labelNames.includes(label)) {
      labelNames.push(label);
    }
  }

  /** @type {[CheckRunData[], CheckRunData[]]} */
  const [requiredCheckRuns, fyiCheckRuns] = await getCheckRunTuple(
    github,
    core,
    owner,
    repo,
    head_sha,
    issue_number,
    EXCLUDED_CHECK_NAMES,
  );

  const commentBody = await createNextStepsComment(
    core,
    repo,
    labelNames,
    targetBranch,
    requiredCheckRuns,
    fyiCheckRuns,
  );

  core.info(
    `Updating comment '${NEXT_STEPS_COMMENT_ID}' on ${owner}/${repo}#${issue_number} with body: ${commentBody}`,
  );
  // this will remain commented until we're comfortable with the change.
  // await commentOrUpdate(
  //   { github, context, core },
  //   owner,
  //   repo,
  //   issue_number,
  //   commentName,
  //   commentBody
  // )
}

/**
 * @param {import('@actions/github-script').AsyncFunctionArguments['github']} github
 * @param {import('@actions/github-script').AsyncFunctionArguments['core']} core
 * @returns {Promise<void>}
 */
export async function logGitHubRateLimitInfo(github, core) {
  try {
    const { data: rateLimit } = await github.rest.rateLimit.get();
    const { data: user } = await github.rest.users.getAuthenticated();
    core.info(`GitHub RateLimit Info for user ${user.login}: ${JSON.stringify(rateLimit)}`);
  } catch (e) {
    core.error(`GitHub RateLimit Info: error emitting. Exception: ${e}`);
  }
}

/**
 * A GraphQL query to GitHub API that returns all check runs for given commit, with "isRequired" field for given PR.
 *
 * If you want to see example response, copy the query body into this:
 * https://docs.github.com/en/graphql/overview/explorer
 * Example inputs:
 * resourceUrl: "https://github.com/test-repo-billy/azure-rest-api-specs/commit/c2789c5bde1b3f4fa34f76a8eeaaed479df23c4d"
 * prNumber: 2996
 *
 * Reference:
 * https://docs.github.com/en/graphql/reference/queries#resource
 * https://docs.github.com/en/graphql/guides/using-global-node-ids#3-do-a-direct-node-lookup-in-graphql
 * https://docs.github.com/en/graphql/reference/objects#checkrun
 * Rate limit:
 * https://docs.github.com/en/graphql/overview/resource-limitations#rate-limit
 * https://docs.github.com/en/graphql/reference/objects#ratelimit
 *
 * Note: here, for "checkRuns(first: ..)", maybe we should add a filter that filters to LATEST, per:
 * https://docs.github.com/en/graphql/reference/input-objects#checkrunfilter
 * https://docs.github.com/en/graphql/reference/enums#checkruntype
 **/
/**
 * Returns a GraphQL query string for the given resource URL and PR number.
 *
 * @param {string} owner - The URL of the GitHub resource (commit).
 * @param {string} repo - The URL of the GitHub resource (commit).
 * @param {string} sha - targeted commit. context.pr!.headInfo.sha
 * @param {number} prNumber - The pull request number.
 * @returns {string} The GraphQL query string.
 */
function getGraphQLQuery(owner, repo, sha, prNumber) {
  const resourceUrl = `https://github.com/${owner}/${repo}/commit/${sha}`;

  return `
    {
      resource(url: "${resourceUrl}") {
        ... on Commit {
          checkSuites(first: 20) {
            nodes {
              checkRuns(first: 30) {
                nodes {
                  name
                  status
                  conclusion
                  isRequired(pullRequestNumber: ${prNumber})
                }
              }
            }
          }
        }
      }
      rateLimit {
        limit
        cost
        used
        remaining
        resetAt
      }
    }
  `;
}

// #endregion
// #region label update

/**
<<<<<<< HEAD
 *
 * @param {any[]} arr
 * @param {any[]} values
 * @returns
=======
 * @param {import('@actions/github-script').AsyncFunctionArguments['github']} github
 * @param {import('@actions/github').context } context
 * @param {typeof import("@actions/core")} core
 * @param {string} owner
 * @param {string} repo
 * @param {number} issue_number
 * @param {string} event_name
 * @param {string[]} known_labels
 * @returns {Promise<[string[], string[]]>}
>>>>>>> c73ff8f3
 */
function containsAll(arr, values) {
  return values.every((value) => arr.includes(value));
}

/**
 *
 * @param {any[]} arr
 * @param {any[]} values
 * @returns
 */
function containsNone(arr, values) {
  return values.every((value) => !arr.includes(value));
}

/**
 * @param {Set<string>} labelsToAdd
 * @param {Set<string>} labelsToRemove
 */
function warnIfLabelSetsIntersect(labelsToAdd, labelsToRemove) {
  const intersection = Array.from(labelsToAdd).filter(label => labelsToRemove.has(label));
  if (intersection.length > 0) {
    console.warn("ASSERTION VIOLATION! The intersection of labelsToRemove and labelsToAdd is non-empty! "
    + `labelsToAdd: [${[...labelsToAdd].join(", ")}]. `
    + `labelsToRemove: [${[...labelsToRemove].join(", ")}]. `
    + `intersection: [${intersection.join(", ")}].`)
  }
}


// * @param {string} eventName
// * @param {string | undefined } changedLabel
/**
 * @param {string} targetBranch
 * @param {boolean} isDraft
 * @param {string[]} existingLabels
 * @returns {import("./labelling.js").LabelContext}
 */
export function updateLabels(
  // eventName,
  targetBranch,
  isDraft,
  existingLabels,
  // changedLabel
) {
  // logic for this function originally present in:
  //  - private/openapi-kebab/src/bots/pipeline/pipelineBotOnPRLabelEvent.ts
  //  - public/rest-api-specs-scripts/src/prSummary.ts
  // it has since been simplified and moved here to handle all label addition and subtraction given a PR context

  /** @type {import("./labelling.js").LabelContext} */
  const labelContext = {
    present: new Set(existingLabels),
    toAdd: new Set(),
    toRemove: new Set()
  }
  console.log(targetBranch);
  console.log(isDraft);

  // this is the only labelling that was part of original pipelinebot logic
  processArmReviewLabels(labelContext, existingLabels);

  // // this one SHOULD remain here. It has a lot of the logic around handling ARM review labels
  // const { armReviewLabelShouldBePresent } = await processARMReview(
  //   context,
  //   labelContext,
  //   resourceManagerLabelShouldBePresent,
  //   versioningReviewRequiredLabelShouldBePresent,
  //   breakingChangeReviewRequiredLabelShouldBePresent,
  //   ciNewRPNamespaceWithoutRpaaSLabelShouldBePresent,
  //   rpaasExceptionLabelShouldBePresent,
  //   ciRpaasRPNotInPrivateRepoLabelShouldBePresent,
  //   isDraft,
  // );

  warnIfLabelSetsIntersect(labelContext.toAdd, labelContext.toRemove)
  return labelContext;
}

/**
 * @param {import("./labelling.js").LabelContext} context
 * @param {string[]} existingLabels
 * @returns {void}
 */
export function processArmReviewLabels(
  context,
  existingLabels
) {
  // the important part about how this will work depends how the users use it
  // EG: if they add the "ARMSignedOff" label, we will remove the "ARMChangesRequested" and "WaitForARMFeedback" labels.
  // if they add the "ARMChangesRequested" label, we will remove the "WaitForARMFeedback" label.
  // if they remove the "ARMChangesRequested" label, we will add the "WaitForARMFeedback" label.
  // so if the user or ARM team actually unlabels `ARMChangesRequested`, then we're actually ok
  // if we are signed off, we should remove the "ARMChangesRequested" and "WaitForARMFeedback" labels
  if (containsAll(existingLabels, ["ARMSignedOff"])) {
    if (existingLabels.includes("ARMChangesRequested")) {
      context.toAdd.add("ARMChangesRequested");
    }
    if (existingLabels.includes("WaitForARMFeedback")) {
      context.toRemove.add("WaitForARMFeedback");
    }
  }
  // if there are ARM changes requested, we should remove the "WaitForARMFeedback" label as the presence indicates that ARM has reviewed
  else if (containsAll(existingLabels, ["ARMChangesRequested"]) && containsNone(existingLabels, ["ARMSignedOff"])) {
    if (existingLabels.includes("WaitForARMFeedback")) {
      context.toRemove.add("WaitForARMFeedback");
    }
  }
  // finally, if ARMChangesRequested are not present, and we've gotten here by lac;k of signoff, we should add the "WaitForARMFeedback" label
  else if (containsNone(existingLabels, ["ARMChangesRequested"])) {
    if (!existingLabels.includes("WaitForARMFeedback")) {
      context.toAdd.add("WaitForARMFeedback");
    }
  }
}

/**
This function determines which labels of the ARM review should
be applied to given PR. It adds and removes the labels as appropriate.

This function does the following, **among other things**:

- Adds the "ARMReview" label if all of the following conditions hold:
  - The processed PR "isReleaseBranch" or "isShiftLeftPRWithRPSaaSDev"
  - The PR is not a draft, as determined by "isDraftPR"
  - The PR is labelled with "resource-manager" label, meaning it pertains
    to ARM, as previously determined by the "isManagementPR" function,
    called from the "getPRType" function.

- Calls the "processARMReviewWorkflowLabels" function if "ARMReview" label applies.
*/
// todo: refactor to take context: PRContext as input instead of IValidatorContext.
// All downstream usage appears to be using "context.contextConfig() as PRContext".
async function processARMReview(
  context: IValidatorContext,
  owner: string,
  repo: string,
  issue_number: number,
  labelContext: LabelContext,
  resourceManagerLabelShouldBePresent: boolean,
  versioningReviewRequiredLabelShouldBePresent: boolean,
  breakingChangeReviewRequiredLabelShouldBePresent: boolean,
  ciNewRPNamespaceWithoutRpaaSLabelShouldBePresent: boolean,
  rpaasExceptionLabelShouldBePresent: boolean,
  ciRpaasRPNotInPrivateRepoLabelShouldBePresent: boolean,
  isDraft: boolean,
): Promise<{ armReviewLabelShouldBePresent: boolean }> {
  console.log("ENTER definition processARMReview")

  const armReviewLabel = new Label("ARMReview", labelContext.present);
  // By default this label should not be present. We may determine later in this function that it should be present after all.
  armReviewLabel.shouldBePresent = false;

  const newApiVersionLabel = new Label("new-api-version", labelContext.present);
  // By default this label should not be present. We may determine later in this function that it should be present after all.
  newApiVersionLabel.shouldBePresent = false;

  const branch = (context.contextConfig() as PRContext).targetBranch
  const prTitle = await getPrTitle(owner, repo, prNumber)
  const isReleaseBranchVal: boolean = isReleaseBranch(branch)
  const isShiftLeftPRWithRPSaaSDevVal: boolean = isShiftLeftPRWithRPSaaSDev(prTitle, branch)
  const isBranchInScopeOfSpecReview: boolean = isReleaseBranchVal || isShiftLeftPRWithRPSaaSDevVal
  let isNewApiVersionVal: boolean | "not_computed" = "not_computed"
  let isMissingBaseCommit: boolean | "not_computed" = "not_computed"

  // 'specReviewApplies' means that either ARM or data-plane review applies. Downstream logic
  // determines which kind of review exactly we need.
  let specReviewApplies = !isDraft && isBranchInScopeOfSpecReview
  if (specReviewApplies) {
    isNewApiVersionVal = await isNewApiVersion(context)
    if (isNewApiVersionVal) {
      // Note that in case of data-plane PRs, the addition of this label will result
      // in API stewardship board review being required.
      // See requiredLabelsRules.ts.
      newApiVersionLabel.shouldBePresent = true;
    }

    armReviewLabel.shouldBePresent = resourceManagerLabelShouldBePresent
    await processARMReviewWorkflowLabels(
      labelContext,
      armReviewLabel.shouldBePresent,
      versioningReviewRequiredLabelShouldBePresent,
      breakingChangeReviewRequiredLabelShouldBePresent,
      ciNewRPNamespaceWithoutRpaaSLabelShouldBePresent,
      rpaasExceptionLabelShouldBePresent,
      ciRpaasRPNotInPrivateRepoLabelShouldBePresent)
  }

  newApiVersionLabel.applyStateChange(labelContext.toAdd, labelContext.toRemove)
  armReviewLabel.applyStateChange(labelContext.toAdd, labelContext.toRemove)

  console.log(`RETURN definition processARMReview. `
    + `url: ${new PRKey(owner, repo, prNumber).toUrl()}, owner: ${owner}, repo: ${repo}, pr: ${prNumber}, branch: ${branch}, `
    + `isReleaseBranch: ${isReleaseBranchVal}, `
    + `isShiftLeftPRWithRPSaaSDev: ${isShiftLeftPRWithRPSaaSDevVal}, `
    + `isBranchInScopeOfArmReview: ${isBranchInScopeOfSpecReview}, `
    + `isNewApiVersion: ${isNewApiVersionVal}, `
    + `isMissingBaseCommit: ${isMissingBaseCommit}, `
    + `isDraft: ${isDraft}, `
    + `newApiVersionLabel.shouldBePresent: ${newApiVersionLabel.shouldBePresent}, `
    + `armReviewLabel.shouldBePresent: ${armReviewLabel.shouldBePresent}.`)

  return { armReviewLabelShouldBePresent: armReviewLabel.shouldBePresent }
}

function isReleaseBranch(branchName: string) {
  const branchRegex = [/main/, /RPSaaSMaster/, /release*/, /ARMCoreRPDev/];
  return branchRegex.some((b) => b.test(branchName));
}

// For shift-left review process, if the PR target branch is RPSaaSDev, it still need ARM review
function isShiftLeftPRWithRPSaaSDev(
  prTitle: string,
  branch: string
): boolean {
  const shiftLeftPRTitle = "[AutoSync]";
  const isShiftLeftPR = prTitle.includes(shiftLeftPRTitle) && branch === "RPSaaSDev";
  if (isShiftLeftPR) {
    console.log(
      `The PR is shift-left PR with RPSaaSDev branch. it need ARM review`
    );
  }
  return isShiftLeftPR;
}

async function isNewApiVersion(context: IValidatorContext): Promise<boolean> {
  const pr = await createPullRequestProperties(
    context,
    "pr-summary-new-api-version"
  );
  const handlers: ChangeHandler[] = [];
  let isAddingNewApiVersion = false;
  const apiVersionSet = new Set<string>();

  const rpFolders = new Set<string>();

  const createSwaggerFileHandler = () => {
    return (e: PRChange) => {
      if (e.changeType === "Addition") {
        const apiVersion = getApiVersionFromSwaggerFile(e.filePath);
        if (apiVersion) {
          apiVersionSet.add(apiVersion);
        }
        const rpFolder = getRPFolderFromSwaggerFile(e.filePath);
        if (rpFolder !== undefined) {
          rpFolders.add(rpFolder);
        }
        console.log(`apiVersion: ${apiVersion}, rpFolder: ${rpFolder}`);
      } else if (e.changeType === "Update") {
        const rpFolder = getRPFolderFromSwaggerFile(e.filePath);
        if (rpFolder !== undefined) {
          rpFolders.add(rpFolder);
        }
      }
    };
  };

  handlers.push({ SwaggerFile: createSwaggerFileHandler() });
  await processPrChanges(context, handlers);

  console.log(`rpFolders: ${Array.from(rpFolders).join(",")}`);

  const firstRPFolder = Array.from(rpFolders)[0];

  console.log(`apiVersion: ${Array.from(apiVersionSet).join(",")}`);

  if (firstRPFolder === undefined) {
    console.log("RP folder not found.");
    return false;
  }

  const targetBranchRPFolder = resolve(pr?.workingDir!, firstRPFolder);

  console.log(`targetBranchRPFolder: ${targetBranchRPFolder}`);

  const existingApiVersions =
    getAllApiVersionFromRPFolder(targetBranchRPFolder);

  console.log(`existingApiVersions: ${existingApiVersions.join(",")}`);

  for (const apiVersion of apiVersionSet) {
    if (!existingApiVersions.includes(apiVersion)) {
      console.log(
        `The apiVersion ${apiVersion} is added. and not found in existing ApiVersions`
      );
      isAddingNewApiVersion = true;
    }
  }
  return isAddingNewApiVersion;
}

/**
CODESYNC:
- requiredLabelsRules.ts / requiredLabelsRules
- https://github.com/Azure/azure-rest-api-specs/blob/main/.github/comment.yml

This function determines which label from the ARM review workflow labels
should be present on the PR. It adds and removes the labels as appropriate.

In other words, this function captures the
ARM review workflow label processing logic.

To be exact, this function executes if and only if the PR in question
has been determined to have the "ARMReview" label, denoting given PR
is in scope for ARM review.

The implementation of this function is the source of truth specifying the
desired behavior.

To understand this implementation, the most important constraint to keep in mind
is that if "ARMReview" label is present, then exactly one of the following
labels must be present:

- NotReadyForARMReview
- WaitForARMFeedback
- ARMChangesRequested
- ARMSignedOff

Note that another important place in this codebase where ARM review workflow
labels are being removed or added to a PR is pipelineBotOnPRLabelEvent.ts.
*/
async function processARMReviewWorkflowLabels(
  labelContext: LabelContext,
  armReviewLabelShouldBePresent: boolean,
  versioningReviewRequiredLabelShouldBePresent: boolean,
  breakingChangeReviewRequiredLabelShouldBePresent: boolean,
  ciNewRPNamespaceWithoutRpaaSLabelShouldBePresent: boolean,
  rpaasExceptionLabelShouldBePresent: boolean,
  ciRpaasRPNotInPrivateRepoLabelShouldBePresent: boolean
): Promise<void> {
  console.log("ENTER definition processARMReviewWorkflowLabels");

  const notReadyForArmReviewLabel = new Label(
    "NotReadyForARMReview",
    labelContext.present);

  const waitForArmFeedbackLabel = new Label(
      "WaitForARMFeedback",
      labelContext.present
    );

  const armChangesRequestedLabel = new Label(
      "ARMChangesRequested",
      labelContext.present
    );

  const armSignedOffLabel = new Label("ARMSignedOff", labelContext.present);

  const blockedOnVersioningPolicy = getBlockedOnVersioningPolicy(
    labelContext,
    breakingChangeReviewRequiredLabelShouldBePresent,
    versioningReviewRequiredLabelShouldBePresent
  );

  const blockedOnRpaas = getBlockedOnRpaas(
    ciNewRPNamespaceWithoutRpaaSLabelShouldBePresent,
    rpaasExceptionLabelShouldBePresent,
    ciRpaasRPNotInPrivateRepoLabelShouldBePresent
  );

  const blocked = blockedOnVersioningPolicy || blockedOnRpaas;

  // If given PR is in scope of ARM review and it is blocked for any reason,
  // the "NotReadyForARMReview" label should be present, to the exclusion
  // of all other ARM review workflow labels.
  notReadyForArmReviewLabel.shouldBePresent =
    armReviewLabelShouldBePresent && blocked;

  // If given PR is in scope of ARM review and the review is not blocked,
  // then "ARMSignedOff" label should remain present on the PR if it was
  // already present. This means that labels "ARMChangesRequested"
  // and "WaitForARMFeedback" are invalid and will be removed by automation
  // in presence of "ARMSignedOff".
  armSignedOffLabel.shouldBePresent =
    armReviewLabelShouldBePresent &&
    !blocked &&
    armSignedOffLabel.present;

  // If given PR is in scope of ARM review and the review is not blocked and
  // not signed-off, then the label "ARMChangesRequested" should remain present
  // if it was already present. This means that labels "WaitForARMFeedback"
  // is invalid and will be removed by automation in presence of
  // "WaitForARMFeedback".
  armChangesRequestedLabel.shouldBePresent =
    armReviewLabelShouldBePresent &&
    !blocked &&
    !armSignedOffLabel.shouldBePresent &&
    armChangesRequestedLabel.present;

  // If given PR is in scope of ARM review and the review is not blocked and
  // not signed-off, and ARM reviewer didn't request any changes,
  // then the label "WaitForARMFeedback" should be present on the PR, whether
  // it was present before or not.
  waitForArmFeedbackLabel.shouldBePresent =
    armReviewLabelShouldBePresent &&
    !blocked &&
    !armSignedOffLabel.shouldBePresent &&
    !armChangesRequestedLabel.shouldBePresent &&
    (waitForArmFeedbackLabel.present || true);

  const exactlyOneArmReviewWorkflowLabelShouldBePresent =
    (Number(notReadyForArmReviewLabel.shouldBePresent) +
      Number(armSignedOffLabel.shouldBePresent) +
      Number(armChangesRequestedLabel.shouldBePresent) +
      Number(waitForArmFeedbackLabel.shouldBePresent) ===
    1) || !armReviewLabelShouldBePresent

  if (!exactlyOneArmReviewWorkflowLabelShouldBePresent) {
    console.warn(
      "ASSERTION VIOLATION! exactlyOneArmReviewWorkflowLabelShouldBePresent is false"
    );
  }

  notReadyForArmReviewLabel.applyStateChange(labelContext.toAdd, labelContext.toRemove);
  armSignedOffLabel.applyStateChange(labelContext.toAdd, labelContext.toRemove);
  armChangesRequestedLabel.applyStateChange(labelContext.toAdd, labelContext.toRemove);
  waitForArmFeedbackLabel.applyStateChange(labelContext.toAdd, labelContext.toRemove);

  console.log(
    `RETURN definition processARMReviewWorkflowLabels. ` +
      `presentLabels: ${[...labelContext.present].join(",")}, ` +
      `blockedOnVersioningPolicy: ${blockedOnVersioningPolicy}. ` +
      `blockedOnRpaas: ${blockedOnRpaas}. ` +
      `exactlyOneArmReviewWorkflowLabelShouldBePresent: ${exactlyOneArmReviewWorkflowLabelShouldBePresent}. `
  );
  return;
}

function getBlockedOnVersioningPolicy(
  labelContext: LabelContext,
  breakingChangeReviewRequiredLabelShouldBePresent: boolean,
  versioningReviewRequiredLabelShouldBePresent: boolean
) {
  const pendingVersioningReview =
    versioningReviewRequiredLabelShouldBePresent &&
    !anyApprovalLabelPresent("SameVersion", [...labelContext.present]);

  const pendingBreakingChangeReview =
    breakingChangeReviewRequiredLabelShouldBePresent &&
    !anyApprovalLabelPresent("CrossVersion", [...labelContext.present]);

  const blockedOnVersioningPolicy =
    pendingVersioningReview || pendingBreakingChangeReview
  return blockedOnVersioningPolicy;
}

function getBlockedOnRpaas(
  ciNewRPNamespaceWithoutRpaaSLabelShouldBePresent: boolean,
  rpaasExceptionLabelShouldBePresent: boolean,
  ciRpaasRPNotInPrivateRepoLabelShouldBePresent: boolean
)
{
  return (ciNewRPNamespaceWithoutRpaaSLabelShouldBePresent && !rpaasExceptionLabelShouldBePresent)
  || ciRpaasRPNotInPrivateRepoLabelShouldBePresent
}
// #endregion
// #region checks
/**
 * @param {import('@actions/github-script').AsyncFunctionArguments['github']} github
 * @param {typeof import("@actions/core")} core
 * @param {string} owner - The repository owner.
 * @param {string} repo - The repository name.
 * @param {string} head_sha - The commit SHA to check.
 * @param {number} prNumber - The pull request number.
 * @param {string[]} excludedCheckNames
 * @returns {Promise<[CheckRunData[], CheckRunData[]]>}
 */
export async function getCheckRunTuple(
  github,
  core,
  owner,
  repo,
  head_sha,
  prNumber,
  excludedCheckNames,
) {
  // This function was originally a version of getRequiredAndFyiAndAutomatedMergingRequirementsMetCheckRuns
  // but has been simplified for clarity and purpose.
  /** @type {CheckRunData[]} */
  let reqCheckRuns = [];
  /** @type {CheckRunData[]} */
  let fyiCheckRuns = [];

  const response = await github.graphql(getGraphQLQuery(owner, repo, head_sha, prNumber));
  core.info(`GraphQL Rate Limit Information: ${JSON.stringify(response.rateLimit)}`);

  [reqCheckRuns, fyiCheckRuns] = extractRunsFromGraphQLResponse(response);

  core.info(
    `RequiredCheckRuns: ${JSON.stringify(reqCheckRuns)}, ` +
      `FyiCheckRuns: ${JSON.stringify(fyiCheckRuns)}`,
  );
  const filteredReqCheckRuns = reqCheckRuns.filter(
    /**
     * @param {CheckRunData} checkRun
     */
    (checkRun) => !excludedCheckNames.includes(checkRun.name),
  );
  const filteredFyiCheckRuns = fyiCheckRuns.filter(
    /**
     * @param {CheckRunData} checkRun
     */
    (checkRun) => !excludedCheckNames.includes(checkRun.name),
  );

  return [filteredReqCheckRuns, filteredFyiCheckRuns];
}

/**
 * @param {CheckRunData} checkRun
 * @returns {boolean | undefined}
 */
export function checkRunIsSuccessful(checkRun) {
  // If the check is still queued or in progress, return undefined
  const status = checkRun.status.toLowerCase();
  if (status === "queued" || status === "in_progress") {
    return undefined;
  }

  // At this point we expect a completed run, so conclusion should be defined
  const conclusion = checkRun.conclusion?.toLowerCase();
  if (conclusion == null) {
    return undefined;
  }

  // Return true for success or neutral, false for any other conclusion
  return conclusion === "success" || conclusion === "neutral";
}

/**
 * @param {any} response - GraphQL response data
 * @returns {[CheckRunData[], CheckRunData[]]}
 */
function extractRunsFromGraphQLResponse(response) {
  /** @type {CheckRunData[]} */
  const reqCheckRuns = [];
  /** @type {CheckRunData[]} */
  const fyiCheckRuns = [];

  // Define the automated merging requirements check name

  if (response.resource?.checkSuites?.nodes) {
    response.resource.checkSuites.nodes.forEach(
      /** @param {{ checkRuns?: { nodes?: any[] } }} checkSuiteNode */
      (checkSuiteNode) => {
        if (checkSuiteNode.checkRuns?.nodes) {
          checkSuiteNode.checkRuns.nodes.forEach((checkRunNode) => {
            // We have some specific guidance for some of the required checks.
            const checkInfo =
              CHECK_METADATA.find((metadata) => metadata.name === checkRunNode.name) ||
              /** @type {CheckMetadata} */ ({
                precedence: 1000,
                name: checkRunNode.name,
                suppressionLabels: [],
                troubleshootingGuide: defaultTsg,
              });

            if (checkRunNode.isRequired) {
              reqCheckRuns.push({
                name: checkRunNode.name,
                status: checkRunNode.status,
                conclusion: checkRunNode.conclusion,
                checkInfo: checkInfo,
              });
            }
            // Note the "else" here. It means that:
            // A GH check will be bucketed into "failing FYI check run" if:
            // - It is failing
            // - AND is is NOT marked as 'required' in GitHub branch policy
            // - AND it is marked as 'FYI' in this file's FYI_CHECK_NAMES array
            else if (FYI_CHECK_NAMES.includes(checkRunNode.name)) {
              fyiCheckRuns.push({
                name: checkRunNode.name,
                status: checkRunNode.status,
                conclusion: checkRunNode.conclusion,
                checkInfo: checkInfo,
              });
            }
          });
        }
      },
    );
  }
  return [reqCheckRuns, fyiCheckRuns];
}
// #endregion
// #region next steps
/**
 *
 * @param {typeof import("@actions/core")} core
 * @param {string} repo
 * @param {string[]} labels
 * @param {string} targetBranch
 * @param {CheckRunData[]} requiredRuns
 * @param {CheckRunData[]} fyiRuns
 * @returns {Promise<string>}
 */
export async function createNextStepsComment(
  core,
  repo,
  labels,
  targetBranch,
  requiredRuns,
  fyiRuns,
) {
  // select just the metadata that we need about the runs.
  const requiredCheckInfos = requiredRuns
    .filter((run) => checkRunIsSuccessful(run) === false)
    .map((run) => run.checkInfo);
  const requiredCheckInfosPresent = requiredRuns.some((run) => {
    const status = run.status.toLowerCase();
    return status !== "queued" && status !== "in_progress";
  });
  const fyiCheckInfos = fyiRuns
    .filter((run) => checkRunIsSuccessful(run) === false)
    .map((run) => run.checkInfo);

  const commentBody = await buildNextStepsToMergeCommentBody(
    core,
    labels,
    `${repo}/${targetBranch}`,
    requiredCheckInfosPresent,
    requiredCheckInfos,
    fyiCheckInfos,
  );

  return commentBody;
}

/**
 * @param {import("@actions/core")} core
 * @param {string[]} labels
 * @param {string} targetBranch // this is in the format of "repo/branch"
 * @param {boolean} requiredCheckInfosPresent
 * @param {CheckMetadata[]} failingReqChecksInfo
 * @param {CheckMetadata[]} failingFyiChecksInfo
 * @returns {Promise<string>}
 */
async function buildNextStepsToMergeCommentBody(
  core,
  labels,
  targetBranch,
  requiredCheckInfosPresent,
  failingReqChecksInfo,
  failingFyiChecksInfo,
) {
  // Build the comment header
  const commentTitle = `<h2>Next Steps to Merge</h2>`;

  const violatedReqLabelsRules = await getViolatedRequiredLabelsRules(core, labels, targetBranch);

  // this is the first place of adjusted logic. I am treating `requirementsMet` as `no failed required checks`.
  // I do this because the `automatedMergingRequirementsMetCheckRun` WILL NOT BE PRESENT in the new world.
  // The new world we will simply pull all the required checks and if any are failing then we are blocked. If there are
  // no failed checks we can't yet say that everything is met, because a check MIGHT run in the future. To prevent
  // this "no checks run" accidentally evaluating as success, we need to ensure that we have at least one failing check
  // in the required checks to consider the requirements met
  const anyBlockerPresent = failingReqChecksInfo.length > 0 || violatedReqLabelsRules.length > 0;
  const anyFyiPresent = failingFyiChecksInfo.length > 0;
  const requirementsMet = !anyBlockerPresent && requiredCheckInfosPresent;

  // Compose the body based on the current state
  const commentBody = getCommentBody(
    requirementsMet,
    anyBlockerPresent,
    anyFyiPresent,
    failingReqChecksInfo,
    failingFyiChecksInfo,
    violatedReqLabelsRules,
  );

  return commentTitle + commentBody;
}

/**
 * Gets the proper body content based on requirements status
 * @param {boolean} requirementsMet - Whether all requirements are met
 * @param {boolean} anyBlockerPresent - Whether any blockers are present
 * @param {boolean} anyFyiPresent - Whether any FYI issues are present
 * @param {CheckMetadata[]} failingReqChecksInfo - Failing required checks info
 * @param {CheckMetadata[]} failingFyiChecksInfo - Failing FYI checks info
 * @param {RequiredLabelRule[]} violatedRequiredLabelsRules - Violated required label rules
 * @returns {string} The body content HTML
 */
function getCommentBody(
  requirementsMet,
  anyBlockerPresent,
  anyFyiPresent,
  failingReqChecksInfo,
  failingFyiChecksInfo,
  violatedRequiredLabelsRules,
) {
  let bodyProper = "";

  if (anyBlockerPresent || anyFyiPresent) {
    if (anyBlockerPresent) {
      bodyProper += getBlockerPresentBody(failingReqChecksInfo, violatedRequiredLabelsRules);
    }

    if (anyBlockerPresent && anyFyiPresent) {
      bodyProper += "<br/>";
    }

    if (anyFyiPresent) {
      bodyProper += getFyiPresentBody(failingFyiChecksInfo);
      if (!anyBlockerPresent) {
        bodyProper += `If you still want to proceed merging this PR without addressing the above failures, ${diagramTsg(4, false)}.`;
      }
    }
  } else if (requirementsMet) {
    bodyProper =
      `✅ All automated merging requirements have been met! ` +
      `To get your PR merged, see <a href="https://aka.ms/azsdk/specreview/merge">aka.ms/azsdk/specreview/merge</a>.`;
  } else {
    bodyProper =
      "⌛ Please wait. Next steps to merge this PR are being evaluated by automation. ⌛";
  }
  return bodyProper;
}

/**
 * Gets the body content when blockers are present
 * @param {CheckMetadata[]} failingRequiredChecks - Failing required checks
 * @param {RequiredLabelRule[]} violatedRequiredLabelsRules - Violated required label rules
 * @returns {string} The blocker present body HTML
 */
function getBlockerPresentBody(failingRequiredChecks, violatedRequiredLabelsRules) {
  const failingRequiredChecksNextStepsText = buildFailingChecksNextStepsText(
    failingRequiredChecks,
    "required",
  );
  const violatedReqLabelsRulesNextStepsText = buildViolatedLabelRulesNextStepsText(
    violatedRequiredLabelsRules,
  );
  return (
    "Next steps that must be taken to merge this PR: <br/>" +
    "<ul>" +
    violatedReqLabelsRulesNextStepsText +
    failingRequiredChecksNextStepsText +
    "</ul>"
  );
}

/**
 * Gets the body content when FYI issues are present
 * @param {CheckMetadata[]} failingFyiChecksInfo - Failing FYI checks info
 * @returns {string} The FYI present body HTML
 */
function getFyiPresentBody(failingFyiChecksInfo) {
  return (
    "Important checks have failed. As of today they are not blocking this PR, but in near future they may.<br/>" +
    "Addressing the following failures is highly recommended:<br/>" +
    "<ul>" +
    buildFailingChecksNextStepsText(failingFyiChecksInfo, "FYI") +
    "</ul>"
  );
}

/**
 * Builds next steps text for failing checks
 * @param {CheckMetadata[]} failingChecks - Array of failing checks
 * @param {"required" | "FYI"} checkKind - Kind of check (required or FYI)
 * @returns {string} The failing checks next steps HTML
 */
function buildFailingChecksNextStepsText(failingChecks, checkKind) {
  let failingChecksNextStepsText = "";
  if (failingChecks.length > 0) {
    const minPrecedence = Math.min(...failingChecks.map((check) => check.precedence));
    const checksToDisplay = failingChecks.filter((check) => check.precedence === minPrecedence);

    // assert: checksToDisplay.length > 0
    failingChecksNextStepsText = checksToDisplay
      .map((check) =>
        checkKind === "required"
          ? `<li>❌ The required check named <code>${check.name}</code> has failed. ${check.troubleshootingGuide}</li>`
          : `<li>⚠️ The check named <code>${check.name}</code> has failed. ${check.troubleshootingGuide}</li>`,
      )
      .join("");
  }
  return failingChecksNextStepsText;
}

/**
 * Builds next steps text for violated required label rules
 * @param {RequiredLabelRule[]} violatedRequiredLabelsRules - Array of violated required label rules
 * @returns {string} The violated label rules next steps HTML
 */
function buildViolatedLabelRulesNextStepsText(violatedRequiredLabelsRules) {
  let violatedReqLabelsNextStepsText = "";
  if (violatedRequiredLabelsRules.length > 0) {
    const minPrecedence = Math.min(...violatedRequiredLabelsRules.map((rule) => rule.precedence));
    const rulesToDisplay = violatedRequiredLabelsRules.filter(
      (rule) => rule.precedence == minPrecedence,
    );
    // assert: rulesToDisplay.length > 0
    violatedReqLabelsNextStepsText = rulesToDisplay
      .map((rule) => `<li>❌ ${rule.troubleshootingGuide}</li>`)
      .join("");
  }
  return violatedReqLabelsNextStepsText;
}
// #endregion<|MERGE_RESOLUTION|>--- conflicted
+++ resolved
@@ -440,22 +440,10 @@
 // #region label update
 
 /**
-<<<<<<< HEAD
  *
  * @param {any[]} arr
  * @param {any[]} values
  * @returns
-=======
- * @param {import('@actions/github-script').AsyncFunctionArguments['github']} github
- * @param {import('@actions/github').context } context
- * @param {typeof import("@actions/core")} core
- * @param {string} owner
- * @param {string} repo
- * @param {number} issue_number
- * @param {string} event_name
- * @param {string[]} known_labels
- * @returns {Promise<[string[], string[]]>}
->>>>>>> c73ff8f3
  */
 function containsAll(arr, values) {
   return values.every((value) => arr.includes(value));

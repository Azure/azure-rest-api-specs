// @ts-check

/*
  This file is a github script. It will be called directly from a github-script action. This code is a simplified
  amalgamation of logic that previously resided in the `PR Summary` check and various events within the `pipelinebot`.
  Both from openapi-alps repo.

  It will trigger on:

  - label addition / removal to a PR
  - when one of a set of required workflows configured in .github/workflows/summarize-checks.yaml completes

  While handling the incoming trigger, it will:

  - Apply or remove labels from the PR based on the status of the checks and other labels
  - Create or update a comment that summarizes the user's "next steps to merge" on the PR.

  This script is a replacement for the old pipelinebot infrastructure from open-api-alps repository.
*/

// #region imports/constants
<<<<<<< HEAD
import { extractInputs } from "../context.js";
// import { commentOrUpdate } from "../comment.js";
=======
import { execFile } from "../../../shared/src/exec.js";
>>>>>>> bd1d56e6
import { CheckConclusion, PER_PAGE_MAX } from "../../../shared/src/github.js";
import { intersect } from "../../../shared/src/set.js";
import { byDate, invert } from "../../../shared/src/sort.js";
import { commentOrUpdate } from "../comment.js";
import { extractInputs } from "../context.js";
import {
  brChRevApproval,
  getViolatedRequiredLabelsRules,
  processImpactAssessment,
  verRevApproval,
} from "./labelling.js";

import {
  brchTsg,
  checkAndDiagramTsg,
  defaultTsg,
  diagramTsg,
  reqMetCheckTsg,
  typeSpecRequirementArmTsg,
  typeSpecRequirementDataPlaneTsg,
} from "./tsgs.js";

import { unzipSync } from "zlib";

/**
 * @typedef {Object} CheckMetadata
 * @property {number} precedence
 * @property {string} name
 * @property {string[]} suppressionLabels
 * @property {string} troubleshootingGuide
 */

/**
 * @typedef {Object} CheckRunData
 * @property {string} name
 * @property {string} status
 * @property {string | null} conclusion
 * @property {CheckMetadata} checkInfo
 */

/**
 * @typedef {Object} WorkflowRunArtifact
 * @property {string} name
 * @property {number} id
 * @property {string} url
 * @property {string} archive_download_url
 */

/**
 * @typedef {Object} WorkflowRunInfo
 * @property {string} name
 * @property {number} id
 * @property {number} databaseId
 * @property {string} url
 * @property {number} workflowId
 * @property {string} status
 * @property {string} conclusion
 * @property {string} createdAt
 * @property {string} updatedAt
 */

/**
 * @typedef {Object} GraphQLCheckRun
 * @property {string} name
 * @property {string} status
 * @property {string} conclusion
 * @property {boolean} isRequired
 */

/**
 * @typedef {Object} GraphQLCheckSuite
 * @property {GraphQLCheckRun[]} nodes
 */

/**
 * @typedef {Object} GraphQLCheckSuites
 * @property {GraphQLCheckSuite[]} nodes
 */

/**
 * @typedef {Object} GraphQLCommit
 * @property {GraphQLCheckSuites} checkSuites
 */

/**
 * @typedef {Object} GraphQLResource
 * @property {GraphQLCheckSuites} checkSuites
 */

/**
 * @typedef {Object} GraphQLResponse
 * @property {GraphQLResource} resource
 * @property {Object} rateLimit
 * @property {number} rateLimit.limit
 * @property {number} rateLimit.cost
 * @property {number} rateLimit.used
 * @property {number} rateLimit.remaining
 * @property {string} rateLimit.resetAt
 */

/**
 * @typedef {import("./labelling.js").RequiredLabelRule} RequiredLabelRule
 */

/**
 * @typedef {Object} CheckRunResult
 * @property {string} name
 * @property {string} summary
 * @property {"pending" | keyof typeof CheckConclusion} result
 * @property {string} [target_url]
 */

// Placing these configuration items here until we decide another way to pull them in.
const FYI_CHECK_NAMES = [
  "Swagger LintDiff",
  "SDK Validation Status",
  "Swagger BreakingChange",
  "Swagger PrettierCheck",
];
const AUTOMATED_CHECK_NAME = "Automated merging requirements met";
const IMPACT_CHECK_NAME = "Summarize PR Impact";
const NEXT_STEPS_COMMENT_ID = "NextStepsToMerge";

/** @type {CheckMetadata[]} */
const CHECK_METADATA = [
  {
    precedence: 0,
    name: "TypeSpec Requirement (resource-manager)",
    suppressionLabels: [],
    troubleshootingGuide: typeSpecRequirementArmTsg,
  },
  {
    precedence: 0,
    name: "TypeSpec Requirement (data-plane)",
    suppressionLabels: [],
    troubleshootingGuide: typeSpecRequirementDataPlaneTsg,
  },
  {
    precedence: 0,
    name: "TypeSpec Validation",
    suppressionLabels: [],
    troubleshootingGuide: defaultTsg,
  },
  {
    precedence: 0,
    name: "license/cla",
    suppressionLabels: [],
    troubleshootingGuide: defaultTsg,
  },
  {
    precedence: 1,
    name: "Swagger Avocado",
    suppressionLabels: [],
    troubleshootingGuide: defaultTsg,
  },
  {
    precedence: 1,
    name: "Swagger SpellCheck",
    suppressionLabels: [],
    troubleshootingGuide: defaultTsg,
  },
  {
    precedence: 1,
    name: "Swagger PrettierCheck",
    suppressionLabels: [],
    troubleshootingGuide: defaultTsg,
  },
  {
    precedence: 2,
    name: "Swagger SemanticValidation",
    suppressionLabels: [],
    troubleshootingGuide: defaultTsg,
  },
  {
    precedence: 3,
    name: "Swagger ModelValidation",
    suppressionLabels: [],
    troubleshootingGuide: defaultTsg,
  },
  {
    precedence: 4,
    name: "Swagger BreakingChange",
    suppressionLabels: [verRevApproval, brChRevApproval],
    troubleshootingGuide: brchTsg,
  },
  {
    precedence: 4,
    name: "Breaking Change(Cross-Version)",
    suppressionLabels: [verRevApproval, brChRevApproval],
    troubleshootingGuide: brchTsg,
  },
  {
    precedence: 5,
    name: "Swagger LintDiff",
    suppressionLabels: [],
    troubleshootingGuide: defaultTsg,
  },
  {
    precedence: 5,
    name: "Swagger Lint(RPaaS)",
    suppressionLabels: [],
    troubleshootingGuide: defaultTsg,
  },
  {
    precedence: 6,
    name: "SDK azure-sdk-for-net",
    suppressionLabels: [],
    troubleshootingGuide: checkAndDiagramTsg(3),
  },
  {
    precedence: 6,
    name: "SDK azure-sdk-for-net-track2",
    suppressionLabels: [],
    troubleshootingGuide: checkAndDiagramTsg(3),
  },
  {
    precedence: 6,
    name: "SDK azure-sdk-for-go",
    suppressionLabels: [],
    troubleshootingGuide: checkAndDiagramTsg(3),
  },
  {
    precedence: 6,
    name: "SDK azure-sdk-for-java",
    suppressionLabels: [],
    troubleshootingGuide: checkAndDiagramTsg(3),
  },
  {
    precedence: 6,
    name: "SDK azure-sdk-for-js",
    suppressionLabels: [],
    troubleshootingGuide: checkAndDiagramTsg(3),
  },
  {
    precedence: 6,
    name: "SDK azure-sdk-for-python",
    suppressionLabels: [],
    troubleshootingGuide: checkAndDiagramTsg(3),
  },
  {
    precedence: 6,
    name: "SDK azure-sdk-for-python-track2",
    suppressionLabels: [],
    troubleshootingGuide: checkAndDiagramTsg(3),
  },
  {
    precedence: 10,
    name: AUTOMATED_CHECK_NAME,
    suppressionLabels: [],
    troubleshootingGuide: reqMetCheckTsg,
  },
];

// during renderAutomatedMergingRequirementsMetCheck we resolve the result of
// automated merge requirements met by from the result of and(requiredChecks).
// if any are pending, automated merging requirements is pending. This is ripe for complete removal
// in favor of just honoring the `required` checks results directly.
/** @type {string[]} */
const EXCLUDED_CHECK_NAMES = [];

// #endregion
// #region core
/**
 * @param {import('@actions/github-script').AsyncFunctionArguments} AsyncFunctionArguments
 * @returns {Promise<void>}
 */
export default async function summarizeChecks({ github, context, core }) {
  let { owner, repo, issue_number, head_sha } = await extractInputs(github, context, core);

  if (!issue_number) {
    core.warning(`No issue number found for this event. Exiting summarize-checks.js early.`);
    return;
  }

  const targetBranch = context.payload.pull_request?.base?.ref;
  core.info(`PR target branch: ${targetBranch}`);

  // Default target is this run itself
  const target_url = `https://github.com/${context.repo.owner}/${context.repo.repo}/actions/runs/${context.runId}`;

  await summarizeChecksImpl(
    github,
    core,
    owner,
    repo,
    issue_number,
    head_sha,
    context.eventName,
    targetBranch,
    target_url,
  );
}

/**
 * @param {typeof import("@actions/core")} core
 * @param {CheckRunData[]} requiredCheckRuns
 * @param {CheckRunData[]} fyiCheckRuns
 */
export function outputRunDetails(core, requiredCheckRuns, fyiCheckRuns) {
  core.info(
    `Observed ${requiredCheckRuns.length} required check runs ${requiredCheckRuns.length > 0 ? ":" : "."}`,
  );
  requiredCheckRuns.forEach((x) => {
    core.info(
      `Required check "${x.name}" with status "${x.status}" and conclusion "${x.conclusion}"`,
    );
  });
  core.info(
    `Observed ${fyiCheckRuns.length} FYI check runs ${fyiCheckRuns.length > 0 ? ":" : "."}`,
  );
  fyiCheckRuns.forEach((x) => {
    core.info(`FYI check "${x.name}" with status "${x.status}" and conclusion "${x.conclusion}"`);
  });
}

/**
 * @param {import('@actions/github-script').AsyncFunctionArguments['github']} github
 * @param {typeof import("@actions/core")} core
 * @param {string} owner
 * @param {string} repo
 * @param {number} issue_number
 * @param {string} head_sha
 * @param {string} event_name
 * @param {string} targetBranch
 * @param {string} target_url
 * @returns {Promise<void>}
 */
export async function summarizeChecksImpl(
  github,
  core,
  owner,
  repo,
  issue_number,
  head_sha,
  event_name,
  targetBranch,
  target_url,
) {
  core.info(`Handling ${event_name} event for PR #${issue_number} in ${owner}/${repo}.`);

  const prUrl = `https://github.com/${owner}/${repo}/pull/${issue_number}`;
  core.summary.addRaw("PR: ");
  core.summary.addLink(prUrl, prUrl);
  core.summary.write();
  core.setOutput("summary", process.env.GITHUB_STEP_SUMMARY);

  let labelNames = await getExistingLabels(github, owner, repo, issue_number);

  /** @type {[CheckRunData[], CheckRunData[], import("./labelling.js").ImpactAssessment | undefined]} */
  const [requiredCheckRuns, fyiCheckRuns, impactAssessment] = await getCheckRunTuple(
    github,
    core,
    owner,
    repo,
    head_sha,
    issue_number,
    EXCLUDED_CHECK_NAMES,
  );

  outputRunDetails(core, requiredCheckRuns, fyiCheckRuns);

  if (impactAssessment) {
    core.info(`ImpactAssessment: ${JSON.stringify(impactAssessment)}`);
    targetBranch = impactAssessment.targetBranch;
  } else {
    core.info(
      `No impact assessment found for ${owner}/${repo}#${issue_number}. ` +
        `No labels will be added or removed in this run, and only "pending" status check will be set.`,
    );
  }

  let labelContext = await updateLabels(labelNames, impactAssessment);

  core.info(
    `Summarize checks label actions against ${owner}/${repo}#${issue_number}: \n` +
      `The following labels were present: [${Array.from(labelContext.present).join(", ")}]` +
      `Removing labels [${Array.from(labelContext.toRemove).join(", ")}] then \n` +
      `Adding labels [${Array.from(labelContext.toAdd).join(", ")}]`,
  );

  for (const label of labelContext.toRemove) {
    core.info(`Removing label: ${label} from ${owner}/${repo}#${issue_number}.`);
    await github.rest.issues.removeLabel({
      owner: owner,
      repo: repo,
      issue_number: issue_number,
      name: label,
    });
  }

  if (labelContext.toAdd.size > 0) {
    core.info(
      `Adding labels: ${Array.from(labelContext.toAdd).join(", ")} to ${owner}/${repo}#${issue_number}.`,
    );
    await github.rest.issues.addLabels({
      owner: owner,
      repo: repo,
      issue_number: issue_number,
      labels: Array.from(labelContext.toAdd),
    });
  }

  // adjust labelNames based on labelsToAdd/labelsToRemove
  labelNames = labelNames.filter((name) => !labelContext.toRemove.has(name));
  for (const label of labelContext.toAdd) {
    if (!labelNames.includes(label)) {
      labelNames.push(label);
    }
  }

  const [commentBody, automatedChecksMet] = await createNextStepsComment(
    core,
    repo,
    labelNames,
    targetBranch,
    requiredCheckRuns,
    fyiCheckRuns,
    impactAssessment !== undefined,
    target_url,
  );

  automatedChecksMet.target_url = target_url;

  core.info(
    `Updating comment '${NEXT_STEPS_COMMENT_ID}' on ${owner}/${repo}#${issue_number} with body: ${commentBody}`,
  );
  core.summary.addRaw(`\n${commentBody}\n\n`);
  core.summary.write();

  // this will remain commented until we're comfortable with the change.
  await commentOrUpdate(
    github,
    core,
    owner,
    repo,
    issue_number,
    commentBody,
    NEXT_STEPS_COMMENT_ID,
  );

  // finally, update the "Automated merging requirements met" commit status
  await updateCommitStatus(github, core, owner, repo, head_sha, automatedChecksMet);

  core.info(
    `Summarize checks has identified that status of "${AUTOMATED_CHECK_NAME}" commit status should be updated to: ${JSON.stringify(automatedChecksMet)}.`,
  );
  core.summary.addHeading("Automated Checks Met", 2);
  core.summary.addCodeBlock(JSON.stringify(automatedChecksMet, null, 2));
  core.summary.write();
}

/**
 * Updates or creates a commit status with the given status
 * @param {import('@actions/github-script').AsyncFunctionArguments['github']} github
 * @param {typeof import("@actions/core")} core
 * @param {string} owner
 * @param {string} repo
 * @param {string} head_sha
 * @param {CheckRunResult} checkResult
 * @returns {Promise<void>}
 */
export async function updateCommitStatus(github, core, owner, repo, head_sha, checkResult) {
  // Map CheckRunResult status to commit status state
  /** @type {"pending" | "success" | "failure" | "error"} */
  let state;

  const validStates = [CheckConclusion.SUCCESS, CheckConclusion.FAILURE, "pending"];
  if (validStates.includes(checkResult.result.toLowerCase())) {
    state = /** @type {"pending" | "success" | "failure"} */ (checkResult.result.toLowerCase());
  } else {
    state = "error"; // fallback for unexpected values
  }

  // Create commit status instead of check run
  await github.rest.repos.createCommitStatus({
    owner,
    repo,
    sha: head_sha,
    state: state,
    description:
      checkResult.summary.length > 140
        ? checkResult.summary.substring(0, 137) + "..."
        : checkResult.summary,
    context: checkResult.name,
    target_url: checkResult.target_url,
  });

  core.info(
    `Created commit status for ${checkResult.name} with state: ${state} and description: ${checkResult.summary}`,
  );
}

/**
 * @param {import('@actions/github-script').AsyncFunctionArguments['github']} github
 * @param {string} owner
 * @param {string} repo
 * @param {number} issue_number
 * @return {Promise<string[]>}
 */
export async function getExistingLabels(github, owner, repo, issue_number) {
  const labels = await github.paginate(github.rest.issues.listLabelsOnIssue, {
    owner,
    repo,
    issue_number: issue_number,
    per_page: PER_PAGE_MAX,
  });
  return labels.map((label) => label.name);
}

// #endregion
// #region label update
/**
 * @param {Set<string>} labelsToAdd
 * @param {Set<string>} labelsToRemove
 */
function warnIfLabelSetsIntersect(labelsToAdd, labelsToRemove) {
  const intersection = [...intersect(labelsToAdd, labelsToRemove)];
  if (intersection.length > 0) {
    console.warn(
      "ASSERTION VIOLATION! The intersection of labelsToRemove and labelsToAdd is non-empty! " +
        `labelsToAdd: [${[...labelsToAdd].join(", ")}]. ` +
        `labelsToRemove: [${[...labelsToRemove].join(", ")}]. ` +
        `intersection: [${intersection.join(", ")}].`,
    );
  }
}

// * @param {string} eventName
// * @param {string | undefined } changedLabel
/**
 * @param {string[]} existingLabels
 * @param {import("./labelling.js").ImpactAssessment | undefined} impactAssessment
 * @returns {import("./labelling.js").LabelContext}
 */
export function updateLabels(existingLabels, impactAssessment) {
  // logic for this function originally present in:
  //  - private/openapi-kebab/src/bots/pipeline/pipelineBotOnPRLabelEvent.ts
  //  - public/rest-api-specs-scripts/src/prSummary.ts
  // it has since been simplified and moved here to handle all label addition and subtraction given a PR context

  /** @type {import("./labelling.js").LabelContext} */
  const labelContext = {
    present: new Set(existingLabels),
    toAdd: new Set(),
    toRemove: new Set(),
  };

  if (impactAssessment) {
    // will further update the label context if necessary
    processImpactAssessment(labelContext, impactAssessment);
  }

  warnIfLabelSetsIntersect(labelContext.toAdd, labelContext.toRemove);
  return labelContext;
}

// #endregion
// #region checks
/**
 * Extracts required status check context names from GitHub branch rules response.
 * @param {import('@octokit/rest').RestEndpointMethodTypes['repos']['getBranchRules']['response']} checkResponseObj - The GitHub branch rules API response object
 * @returns {string[]} Array of required status check context names (e.g., ["license/cla", "Swagger LintDiff"])
 */
export function getRequiredChecksFromBranchRuleOutput(checkResponseObj) {
  const requiredChecks = [];

  // Look through all rules for required_status_checks type
  for (const rule of checkResponseObj.data) {
    if (rule.type === "required_status_checks" && rule.parameters?.required_status_checks) {
      for (const statusCheck of rule.parameters.required_status_checks) {
        requiredChecks.push(statusCheck.context);
      }
    }
  }

  return requiredChecks;
}

/**
 * @param {import('@actions/github-script').AsyncFunctionArguments['github']} github
 * @param {typeof import("@actions/core")} core
 * @param {string} owner - The repository owner.
 * @param {string} repo - The repository name.
 * @param {string} head_sha - The commit SHA to check.
 * @param {number} prNumber - The pull request number.
 * @param {string[]} excludedCheckNames
 * @returns {Promise<[CheckRunData[], CheckRunData[], import("./labelling.js").ImpactAssessment | undefined]>}
 */
export async function getCheckRunTuple(
  github,
  core,
  owner,
  repo,
  head_sha,
  prNumber,
  excludedCheckNames,
) {
  // This function was originally a version of getRequiredAndFyiAndAutomatedMergingRequirementsMetCheckRuns
  // but has been simplified for clarity and purpose.
  /** @type {string[]} */
  let requiredCheckNames = [];

  /** @type {number | undefined} */
  let impactAssessmentWorkflowRun = undefined;

  /** @type { import("./labelling.js").ImpactAssessment | undefined } */
  let impactAssessment = undefined;

  const allCheckRuns = await github.paginate(github.rest.checks.listForRef, {
    owner: owner,
    repo: repo,
    ref: head_sha,
    per_page: PER_PAGE_MAX,
  });

  const allCommitStatuses = await github.paginate(github.rest.repos.listCommitStatusesForRef, {
    owner: owner,
    repo: repo,
    ref: head_sha,
    per_page: PER_PAGE_MAX,
  });

  // Process allCheckRuns and allCommitStatuses into unified CheckRunData array
  // all checks will be considered as "FYI" until we have an impact assessment, so we can
  // determine the target branch, and from there pull branch protect rulesets to ensure we
  // are marking the required checks correctly.
  /** @type {Array<CheckRunData & {_originalData: any, _source: string}>} */
  const allChecks = [];

  allCheckRuns.forEach((checkRun) => {
    allChecks.push({
      name: checkRun.name,
      status: checkRun.status,
      conclusion: checkRun.conclusion || null,
      checkInfo: getCheckInfo(checkRun.name),
      // Store original object for date sorting
      _originalData: checkRun,
      _source: "checkRun",
    });
  });

  allCommitStatuses.forEach((status) => {
    // Map commit status state to check run conclusion
    let conclusion = null;
    let checkStatus = "completed";

    switch (status.state) {
      case "success":
        conclusion = "success";
        break;
      case "failure":
        conclusion = "failure";
        break;
      case "error":
        conclusion = "failure";
        break;
      case "pending":
        checkStatus = "in_progress";
        conclusion = null;
        break;
    }

    allChecks.push({
      name: status.context,
      status: checkStatus,
      conclusion: conclusion,
      checkInfo: getCheckInfo(status.context),
      // Store original object for date sorting and data access
      _originalData: status,
      _source: "commitStatus",
    });
  });

  // Group by name and take the latest for each
  const checksByName = new Map();

  allChecks.forEach((check) => {
    const name = check.name;
    if (!checksByName.has(name)) {
      checksByName.set(name, []);
    }
    checksByName.get(name).push(check);
  });

  // For each group, sort by date (newest first) and take the first one
  const unifiedCheckRuns = [];
  for (const [, checks] of checksByName) {
    // Sort by date - newest first using invert(byDate(...))
    const sortedChecks = checks.sort(
      invert(
        byDate((check) => {
          if (check._source === "checkRun") {
            // Check runs have started_at, completed_at, etc. Use the most recent available date
            return (
              check._originalData.completed_at ||
              check._originalData.started_at ||
              check._originalData.created_at
            );
          } else {
            // Commit statuses have created_at and updated_at
            return check._originalData.updated_at || check._originalData.created_at;
          }
        }),
      ),
    );

    const latestCheck = sortedChecks[0];

    if (
      latestCheck.name === IMPACT_CHECK_NAME &&
      latestCheck.status === "completed" &&
      latestCheck.conclusion === "success"
    ) {
      const workflowRuns = await github.paginate(github.rest.actions.listWorkflowRunsForRepo, {
        owner,
        repo,
        head_sha: head_sha,
        check_suite_id: latestCheck._originalData.check_suite.id,
        per_page: PER_PAGE_MAX,
      });

      if (workflowRuns.length === 0) {
        core.warning(
          `No workflow runs found for check suite ID: ${latestCheck._originalData.check_suite.id}`,
        );
      } else {
        // Sort by updated_at to get the most recent run
        const sortedRuns = workflowRuns.sort(
          (a, b) => new Date(b.updated_at).getTime() - new Date(a.updated_at).getTime(),
        );
        impactAssessmentWorkflowRun = sortedRuns[0].id;

        if (workflowRuns.length > 1) {
          core.info(
            `Found ${workflowRuns.length} workflow runs for check suite ID: ${latestCheck._originalData.check_suite.id}, using most recent: ${sortedRuns[0].id}`,
          );
        }
      }
    }

    // Create clean CheckRunData without temporary properties
    unifiedCheckRuns.push({
      name: latestCheck.name,
      status: latestCheck.status,
      conclusion: latestCheck.conclusion,
      checkInfo: latestCheck.checkInfo,
    });
  }

  core.info(
    `Processed ${allCheckRuns.length} check runs and ${allCommitStatuses.length} commit statuses into ${unifiedCheckRuns.length} unified checks`,
  );

  if (impactAssessmentWorkflowRun) {
    core.info(
      `Impact Assessment Workflow Run ID is present: ${impactAssessmentWorkflowRun}. Downloading job summary artifact`,
    );
    impactAssessment = await getImpactAssessment(
      github,
      core,
      owner,
      repo,
      impactAssessmentWorkflowRun,
    );

    const branchRules = await github.rest.repos.getBranchRules({
      owner: owner,
      repo: repo,
      branch: impactAssessment.targetBranch,
    });

    if (branchRules) {
      requiredCheckNames = getRequiredChecksFromBranchRuleOutput(branchRules).filter(
        // "Automated merging requirements met" may be required in repo settings, to ensure PRs cannot be merged unless
        // it's passing.  However, it must be excluded from our list of requiredCheckNames, since it's status is set
        // by our own workflow.  If this check isn't excluded, it creates a deadlock where it can never be set.
        (checkName) => checkName !== AUTOMATED_CHECK_NAME,
      );
    }
  } else {
    requiredCheckNames = [IMPACT_CHECK_NAME];
  }

  const filteredReqCheckRuns = unifiedCheckRuns.filter(
    (checkRun) =>
      !excludedCheckNames.includes(checkRun.name) && requiredCheckNames.includes(checkRun.name),
  );
  const filteredFyiCheckRuns = unifiedCheckRuns.filter(
    (checkRun) =>
      !excludedCheckNames.includes(checkRun.name) &&
      !requiredCheckNames.includes(checkRun.name) &&
      FYI_CHECK_NAMES.includes(checkRun.name),
  );

  return [filteredReqCheckRuns, filteredFyiCheckRuns, impactAssessment];
}

/**
 * @param {CheckRunData} checkRun
 * @returns {boolean | undefined}
 */
export function checkRunIsSuccessful(checkRun) {
  // If the check is still queued or in progress, return undefined
  const status = checkRun.status.toLowerCase();
  if (status === "queued" || status === "in_progress") {
    return undefined;
  }

  // At this point we expect a completed run, so conclusion should be defined
  const conclusion = checkRun.conclusion?.toLowerCase();
  if (conclusion == null) {
    return undefined;
  }

  // Return true for success or neutral, false for any other conclusion
  return conclusion === "success" || conclusion === "neutral";
}

/**
 * Get metadata for a specific check from our index.
 * @param {string} checkName
 * @returns {CheckMetadata}
 */
export function getCheckInfo(checkName) {
  return (
    CHECK_METADATA.find((metadata) => metadata.name === checkName) ||
    /** @type {CheckMetadata} */ ({
      precedence: 1000,
      name: checkName,
      suppressionLabels: [],
      troubleshootingGuide: defaultTsg,
    })
  );
}

// #endregion
// #region next steps
/**
 *
 * @param {typeof import("@actions/core")} core
 * @param {string} repo
 * @param {string[]} labels
 * @param {string} targetBranch
 * @param {CheckRunData[]} requiredRuns
 * @param {CheckRunData[]} fyiRuns
 * @param {boolean} assessmentCompleted
 * @param {string} target_url
 * @returns {Promise<[string, CheckRunResult]>}
 */
export async function createNextStepsComment(
  core,
  repo,
  labels,
  targetBranch,
  requiredRuns,
  fyiRuns,
  assessmentCompleted,
  target_url,
) {
  // select just the metadata that we need about the runs.
  const failingCheckInfos = requiredRuns
    .filter((run) => checkRunIsSuccessful(run) === false)
    .map((run) => run.checkInfo);

  // determine if required runs have any in-progress or queued runs
  // if there are any, we consider the requirements not met.
  // if there are NO required runs, we also consider this to be a "requirements met" situation.
  // there is a possibility that this will be a false positive, but it is better than
  // assuming that the requirements are not met when they actually are.
  const requiredCheckInfosPresent = requiredRuns.every((run) => {
    const status = run.status.toLowerCase();
    return status === "completed";
  });

  const fyiCheckInfos = fyiRuns
    .filter((run) => checkRunIsSuccessful(run) === false)
    .map((run) => run.checkInfo);

  const [commentBody, automatedChecksMet] = await buildNextStepsToMergeCommentBody(
    core,
    labels,
    `${repo}/${targetBranch}`,
    requiredCheckInfosPresent,
    failingCheckInfos,
    fyiCheckInfos,
    assessmentCompleted,
    target_url,
  );

  return [commentBody, automatedChecksMet];
}

/**
 * @param {import("@actions/core")} core
 * @param {string[]} labels
 * @param {string} targetBranch // this is in the format of "repo/branch"
 * @param {boolean} requiredCheckInfosPresent
 * @param {CheckMetadata[]} failingReqChecksInfo
 * @param {CheckMetadata[]} failingFyiChecksInfo
 * @param {boolean} assessmentCompleted
 * @param {string} target_url
 * @returns {Promise<[string, CheckRunResult]>}
 */
async function buildNextStepsToMergeCommentBody(
  core,
  labels,
  targetBranch,
  requiredCheckInfosPresent,
  failingReqChecksInfo,
  failingFyiChecksInfo,
  assessmentCompleted,
  target_url,
) {
  // Build the comment header
  const commentTitle = `<h2>Next Steps to Merge</h2>`;

  const violatedReqLabelsRules = await getViolatedRequiredLabelsRules(core, labels, targetBranch);

  // we are "blocked" if we have any violated labelling rules OR if we have any failing required checks
  const anyBlockerPresent = failingReqChecksInfo.length > 0 || violatedReqLabelsRules.length > 0;
  const anyFyiPresent = failingFyiChecksInfo.length > 0;
  // we consider requirements met if there are:
  // - no blockers (which includes violated labelling rules in its definition) (anyBlockerPresent)
  // - that none of the required checks are in_progress or queued (requiredCheckInfosPresent)
  // - and that the assessment is completed. If it is not, we assume we are still evaluating the requirements. Not having
  //   the assessment completed is a blocker, as we may end up having violated labelling rules that would be detected only after
  //   it is completed.
  const requirementsMet = !anyBlockerPresent && requiredCheckInfosPresent && assessmentCompleted;

  // Compose the body based on the current state
  const [commentBody, automatedChecksMet] = getCommentBody(
    requirementsMet,
    anyBlockerPresent,
    anyFyiPresent,
    failingReqChecksInfo,
    failingFyiChecksInfo,
    violatedReqLabelsRules,
    target_url,
  );

  return [commentTitle + commentBody, automatedChecksMet];
}

/**
 * Gets the proper body content based on requirements status
 * @param {boolean} requirementsMet - Whether all requirements are met
 * @param {boolean} anyBlockerPresent - Whether any blockers are present
 * @param {boolean} anyFyiPresent - Whether any FYI issues are present
 * @param {CheckMetadata[]} failingReqChecksInfo - Failing required checks info
 * @param {CheckMetadata[]} failingFyiChecksInfo - Failing FYI checks info
 * @param {RequiredLabelRule[]} violatedRequiredLabelsRules - Violated required label rules
 * @param {string} target_url - The target URL for the automated checks met run which will be set at the outset of summarize-checks
 * @returns {[string, CheckRunResult]} The body content HTML and the CheckRunResult that automated checks met should be set to.
 */
function getCommentBody(
  requirementsMet,
  anyBlockerPresent,
  anyFyiPresent,
  failingReqChecksInfo,
  failingFyiChecksInfo,
  violatedRequiredLabelsRules,
  target_url,
) {
  /** @type {"pending" | keyof typeof CheckConclusion} */
  let status = "pending";
  let summaryData = "The requirements for merging this PR are still being evaluated. Please wait.";

  // Generate the comment body using the original logic for backwards compatibility
  let bodyProper = "";

  if (anyBlockerPresent || anyFyiPresent) {
    if (anyBlockerPresent) {
      bodyProper += getBlockerPresentBody(failingReqChecksInfo, violatedRequiredLabelsRules);
      summaryData =
        "❌ This PR cannot be merged because some requirements are not met. See the details.";
      status = "FAILURE";
    }

    if (anyBlockerPresent && anyFyiPresent) {
      bodyProper += "<br/>";
    }

    if (anyFyiPresent) {
      bodyProper += getFyiPresentBody(failingFyiChecksInfo);
      if (!anyBlockerPresent && requirementsMet) {
        bodyProper += `If you still want to proceed merging this PR without addressing the above failures, ${diagramTsg(4, false)}.`;
        summaryData =
          `⚠️ Some important automated merging requirements have failed. As of today you can still merge this PR, ` +
          `but soon these requirements will be blocking.` +
          `<br/>See <code>Next Steps to merge</code> comment on this PR for details on how to address them.` +
          `<br/>If you want to proceed with merging this PR without fixing them, refer to ` +
          `<a href="https://aka.ms/azsdk/specreview/merge">aka.ms/azsdk/specreview/merge</a>.`;
        status = "SUCCESS";
      }
    }
  } else if (requirementsMet) {
    bodyProper =
      `✅ All automated merging requirements have been met! ` +
      `To get your PR merged, see <a href="https://aka.ms/azsdk/specreview/merge">aka.ms/azsdk/specreview/merge</a>.`;
    summaryData =
      `✅ All automated merging requirements have been met.` +
      `<br/>To merge this PR, refer to ` +
      `<a href="https://aka.ms/azsdk/specreview/merge">aka.ms/azsdk/specreview/merge</a>.` +
      "<br/>For help, consult comments on this PR and see [aka.ms/azsdk/pr-getting-help](https://aka.ms/azsdk/pr-getting-help).";
    status = "SUCCESS";
  } else {
    bodyProper =
      "⌛ Please wait. Next steps to merge this PR are being evaluated by automation. ⌛";
    // dont need to update the status of the check, as pending is the default state.
  }

  bodyProper += `<br /><br />Comment generated by <a href="${target_url}">summarize-checks</a> workflow run.`;

  /** @type {CheckRunResult} */
  const automatedChecksMet = {
    name: AUTOMATED_CHECK_NAME,
    summary: summaryData,
    result: status,
  };

  return [bodyProper, automatedChecksMet];
}

/**
 * Gets the body content when blockers are present
 * @param {CheckMetadata[]} failingRequiredChecks - Failing required checks
 * @param {RequiredLabelRule[]} violatedRequiredLabelsRules - Violated required label rules
 * @returns {string} The blocker present body HTML
 */
function getBlockerPresentBody(failingRequiredChecks, violatedRequiredLabelsRules) {
  const failingRequiredChecksNextStepsText = buildFailingChecksNextStepsText(
    failingRequiredChecks,
    "required",
  );
  const violatedReqLabelsRulesNextStepsText = buildViolatedLabelRulesNextStepsText(
    violatedRequiredLabelsRules,
  );
  return (
    "Next steps that must be taken to merge this PR: <br/>" +
    "<ul>" +
    violatedReqLabelsRulesNextStepsText +
    failingRequiredChecksNextStepsText +
    "</ul>"
  );
}

/**
 * Gets the body content when FYI issues are present
 * @param {CheckMetadata[]} failingFyiChecksInfo - Failing FYI checks info
 * @returns {string} The FYI present body HTML
 */
function getFyiPresentBody(failingFyiChecksInfo) {
  return (
    "Important checks have failed. As of today they are not blocking this PR, but in near future they may.<br/>" +
    "Addressing the following failures is highly recommended:<br/>" +
    "<ul>" +
    buildFailingChecksNextStepsText(failingFyiChecksInfo, "FYI") +
    "</ul>"
  );
}

/**
 * Builds next steps text for failing checks
 * @param {CheckMetadata[]} failingChecks - Array of failing checks
 * @param {"required" | "FYI"} checkKind - Kind of check (required or FYI)
 * @returns {string} The failing checks next steps HTML
 */
function buildFailingChecksNextStepsText(failingChecks, checkKind) {
  let failingChecksNextStepsText = "";
  if (failingChecks.length > 0) {
    const minPrecedence = Math.min(...failingChecks.map((check) => check.precedence));
    const checksToDisplay = failingChecks.filter((check) => check.precedence === minPrecedence);

    // assert: checksToDisplay.length > 0
    failingChecksNextStepsText = checksToDisplay
      .map((check) =>
        checkKind === "required"
          ? `<li>❌ The required check named <code>${check.name}</code> has failed. ${check.troubleshootingGuide}</li>`
          : `<li>⚠️ The check named <code>${check.name}</code> has failed. ${check.troubleshootingGuide}</li>`,
      )
      .join("");
  }
  return failingChecksNextStepsText;
}

/**
 * Builds next steps text for violated required label rules
 * @param {RequiredLabelRule[]} violatedRequiredLabelsRules - Array of violated required label rules
 * @returns {string} The violated label rules next steps HTML
 */
function buildViolatedLabelRulesNextStepsText(violatedRequiredLabelsRules) {
  let violatedReqLabelsNextStepsText = "";
  if (violatedRequiredLabelsRules.length > 0) {
    const minPrecedence = Math.min(...violatedRequiredLabelsRules.map((rule) => rule.precedence));
    const rulesToDisplay = violatedRequiredLabelsRules.filter(
      (rule) => rule.precedence == minPrecedence,
    );
    // assert: rulesToDisplay.length > 0
    violatedReqLabelsNextStepsText = rulesToDisplay
      .map((rule) => `<li>❌ ${rule.troubleshootingGuide}</li>`)
      .join("");
  }
  return violatedReqLabelsNextStepsText;
}
// #endregion

// #region artifact downloading
/**
 * Downloads the job-summary artifact for a given workflow run.
 * @param {import('@actions/github-script').AsyncFunctionArguments['github']} github
 * @param {typeof import("@actions/core")} core
 * @param {string} owner
 * @param {string} repo
 * @param {number} runId - The workflow run databaseId
 * @returns {Promise<import("./labelling.js").ImpactAssessment>} The parsed job summary data
 */
export async function getImpactAssessment(github, core, owner, repo, runId) {
  // List artifacts for provided workflow run
  const jobSummaryArtifacts = await github.paginate(github.rest.actions.listWorkflowRunArtifacts, {
    owner: owner,
    repo: repo,
    run_id: runId,
    name: "job-summary",
    per_page: PER_PAGE_MAX,
  });

  // If multiple artifacts with same name, select latest updated
  const jobSummaryArtifact = jobSummaryArtifacts.sort(
    invert(byDate((a) => a.updated_at || "1970")),
  )[0];

  if (!jobSummaryArtifact) {
    throw new Error(
      `Unable to find job-summary artifact for run ID: ${runId}. This should never happen, as this section of code should only run with a valid runId.`,
    );
  }

  // Download the artifact as a zip archive
  const download = await github.rest.actions.downloadArtifact({
    owner,
    repo,
    artifact_id: jobSummaryArtifact.id,
    archive_format: "zip",
  });

  core.info(`Successfully downloaded job-summary artifact ID: ${jobSummaryArtifact.id}`);

<<<<<<< HEAD
  const jsonContent = unzipSync(/** @type {ArrayBuffer} */ (download.data)).toString("utf-8");
=======
  // Write zip buffer to temp file and extract JSON
  const tmpZip = path.join(process.env.RUNNER_TEMP || os.tmpdir(), `job-summary-${runId}.zip`);
  // Convert ArrayBuffer to Buffer
  // Convert ArrayBuffer (download.data) to Node Buffer
  const arrayBuffer = /** @type {ArrayBuffer} */ (download.data);
  const zipBuffer = Buffer.from(new Uint8Array(arrayBuffer));
  await fs.writeFile(tmpZip, zipBuffer);

  // Extract JSON content from zip archive
  // Could replace with library like 'fflate' instead of 'exec unzip', but
  // this would require 'npm i', while 'unzip' is pre-installed.
  const { stdout: jsonContent } = await execFile("unzip", ["-p", tmpZip]);

  await fs.unlink(tmpZip);
>>>>>>> bd1d56e6

  /** @type {import("./labelling.js").ImpactAssessment} */
  // todo: we need to zod this to ensure the structure is correct, however we do not have zod installed at time of run
  const impact = JSON.parse(jsonContent);
  return impact;
}
// #endregion<|MERGE_RESOLUTION|>--- conflicted
+++ resolved
@@ -19,12 +19,7 @@
 */
 
 // #region imports/constants
-<<<<<<< HEAD
-import { extractInputs } from "../context.js";
-// import { commentOrUpdate } from "../comment.js";
-=======
 import { execFile } from "../../../shared/src/exec.js";
->>>>>>> bd1d56e6
 import { CheckConclusion, PER_PAGE_MAX } from "../../../shared/src/github.js";
 import { intersect } from "../../../shared/src/set.js";
 import { byDate, invert } from "../../../shared/src/sort.js";
@@ -1172,9 +1167,6 @@
 
   core.info(`Successfully downloaded job-summary artifact ID: ${jobSummaryArtifact.id}`);
 
-<<<<<<< HEAD
-  const jsonContent = unzipSync(/** @type {ArrayBuffer} */ (download.data)).toString("utf-8");
-=======
   // Write zip buffer to temp file and extract JSON
   const tmpZip = path.join(process.env.RUNNER_TEMP || os.tmpdir(), `job-summary-${runId}.zip`);
   // Convert ArrayBuffer to Buffer
@@ -1189,7 +1181,6 @@
   const { stdout: jsonContent } = await execFile("unzip", ["-p", tmpZip]);
 
   await fs.unlink(tmpZip);
->>>>>>> bd1d56e6
 
   /** @type {import("./labelling.js").ImpactAssessment} */
   // todo: we need to zod this to ensure the structure is correct, however we do not have zod installed at time of run

--- conflicted
+++ resolved
@@ -69,31 +69,8 @@
     core.info(`- ${wf.name}: ${wf.conclusion || wf.status}`);
   });
 
-<<<<<<< HEAD
   // Check ARM Incremental TypeSpec workflow (which now includes trivial changes)
   const armAnalysisResult = await checkArmAnalysisWorkflow(workflowRuns, github, owner, repo, core);
-=======
-  const wfName = "ARM Auto SignOff - Analyze Code";
-  const incrementalTspRuns = workflowRuns
-    .filter((wf) => wf.name == wfName)
-    // Sort by "updated_at" descending
-    .sort((a, b) => new Date(b.updated_at).getTime() - new Date(a.updated_at).getTime());
-
-  if (incrementalTspRuns.length == 0) {
-    core.info(
-      `Found no runs for workflow '${wfName}'.  Assuming workflow trigger was skipped, which should be treated equal to "completed false".`,
-    );
-    return removeAction;
-  } else {
-    // Sorted by "updated_at" descending, so most recent run is at index 0
-    const run = incrementalTspRuns[0];
-
-    if (run.status == "completed") {
-      if (run.conclusion != "success") {
-        core.info(`Run for workflow '${wfName}' did not succeed: '${run.conclusion}'`);
-        return removeAction;
-      }
->>>>>>> ee2fa726
 
   // If workflow indicates auto-signoff should not be applied
   if (!armAnalysisResult.shouldAutoSign) {
@@ -207,7 +184,7 @@
  * @returns {Promise<{shouldAutoSign: boolean, reason: string, labelsToAdd?: string[]}>}
  */
 async function checkArmAnalysisWorkflow(workflowRuns, github, owner, repo, core) {
-  const wfName = "ARM Auto-Signoff - Analyze Code";
+  const wfName = "ARM Auto SignOff - Analyze Code";
   const armAnalysisRuns = workflowRuns
     .filter((wf) => wf.name == wfName)
     // Sort by "updated_at" descending

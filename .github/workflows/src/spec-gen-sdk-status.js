// @ts-check
import { getAdoBuildInfoFromUrl, getAzurePipelineArtifact } from "./artifacts.js";
import { extractInputs } from "./context.js";
import { CheckStatus, CommitStatusState, PER_PAGE_MAX, writeToActionsSummary } from "./github.js";

/**
 * @param {import('@actions/github-script').AsyncFunctionArguments} AsyncFunctionArguments
 * @returns {Promise<void>}
 */
export default async function setSpecGenSdkStatus({ github, context, core }) {
  const inputs = await extractInputs(github, context, core);
  const head_sha = inputs.head_sha;
  const details_url = inputs.details_url;
<<<<<<< HEAD
=======
  const issue_number = inputs.issue_number;
>>>>>>> 9aefcb48
  if (!details_url || !head_sha) {
    throw new Error(
      `Required inputs are not valid: details_url:${details_url}, head_sha:${head_sha}`,
    );
  }
  const owner = inputs.owner;
  const repo = inputs.repo;
  // Default target is this run itself
  let target_url =
    `https://github.com/${context.repo.owner}/${context.repo.repo}` +
    `/actions/runs/${context.runId}`;

  return await setSpecGenSdkStatusImpl({
    owner,
    repo,
    head_sha,
    target_url,
    github,
    core,
    issue_number,
  });
}

/**
 * @param {Object} params
 * @param {string} params.owner
 * @param {string} params.repo
 * @param {string} params.head_sha
 * @param {string} params.target_url
 * @param {number} params.issue_number
 * @param {(import("@octokit/core").Octokit & import("@octokit/plugin-rest-endpoint-methods/dist-types/types.js").Api & { paginate: import("@octokit/plugin-paginate-rest").PaginateInterface; })} params.github
 * @param {typeof import("@actions/core")} params.core
 * @returns {Promise<void>}
 */
export async function setSpecGenSdkStatusImpl({
  owner,
  repo,
  head_sha,
  target_url,
  github,
  core,
  issue_number,
}) {
  const statusName = "SDK Validation Status";
<<<<<<< HEAD
=======
  core.setOutput("issue_number", issue_number);
>>>>>>> 9aefcb48
  const checks = await github.paginate(github.rest.checks.listForRef, {
    owner,
    repo,
    ref: head_sha,
    per_page: PER_PAGE_MAX,
  });

  // Filter sdk generation check runs
  const specGenSdkChecks = checks.filter(
<<<<<<< HEAD
    (check) =>
      check.app?.name === "Azure Pipelines" &&
      check.name.includes("SDK Validation"),
=======
    (check) => check.app?.name === "Azure Pipelines" && check.name.includes("SDK Validation"),
>>>>>>> 9aefcb48
  );

  core.info(`Found ${specGenSdkChecks.length} check runs from Azure Pipelines:`);
  for (const check of specGenSdkChecks) {
    core.info(`- ${check.name}: ${check.status} (${check.conclusion})`);
  }

  // Check if all SDK generation checks have completed
  const allCompleted =
    specGenSdkChecks.length > 0 &&
    specGenSdkChecks.every((check) => check.status === CheckStatus.COMPLETED);
  const allIncompletedChecks = specGenSdkChecks.filter(
    (check) => check.status !== CheckStatus.COMPLETED,
  );
  for (const check of allIncompletedChecks) {
    core.info(`incompleted check runs: ${check.name}: ${check.status} (${check.conclusion})`);
  }

  if (!allCompleted) {
    // At least one check is still running or none found yet, set status to pending
<<<<<<< HEAD
    core.info(
      "Some SDK Validation checks are not completed. Setting status to pending.",
    );
=======
    core.info("Some SDK Validation checks are not completed. Setting status to pending.");
>>>>>>> 9aefcb48

    await github.rest.repos.createCommitStatus({
      owner,
      repo,
      sha: head_sha,
      state: CommitStatusState.PENDING,
      context: statusName,
      description: "Waiting for all SDK Validation checks to complete",
      target_url,
    });
  } else {
    // All checks are completed, check their conclusions
    const result = await processResult({
      checkRuns: specGenSdkChecks,
      core,
    });

<<<<<<< HEAD
    core.info(
      `All SDK Validation checks completed. Setting status to ${result.state}.`,
    );
=======
    core.info(`All SDK Validation checks completed. Setting status to ${result.state}.`);
>>>>>>> 9aefcb48

    await github.rest.repos.createCommitStatus({
      owner,
      repo,
      sha: head_sha,
      state: result.state,
      context: statusName,
      description: result.description,
      target_url,
    });
  }
}

/**
 * @param {Object} params
 * @param {Array<any>} params.checkRuns
 * @param {typeof import("@actions/core")} params.core
 * @returns {Promise<{state: import("./github.js").CommitStatusState, description: string}>}
 */
async function processResult({ checkRuns, core }) {
  /** @type {import("./github.js").CommitStatusState} */
  let state = CommitStatusState.SUCCESS;
  let specGenSdkFailedRequiredLanguages = "";
  let description = "SDK Validation CI checks succeeded";

  // Create a summary of the results
  let summaryContent = "## SDK Validation CI Checks Result\n\n";
  summaryContent += "| Language | Status | Required Check |\n";
  summaryContent += "|----------|--------|---------------|\n";

  for (const checkRun of checkRuns) {
    core.info(`Processing check run: ${checkRun.name} (${checkRun.conclusion})`);
    const buildInfo = getAdoBuildInfoFromUrl(checkRun.details_url);
    const ado_project_url = buildInfo.projectUrl;
    const ado_build_id = buildInfo.buildId;
    let artifactName = "spec-gen-sdk-artifact";
    const artifactFileName = `${artifactName}.json`;
    const result = await getAzurePipelineArtifact({
      ado_build_id,
      ado_project_url,
      artifactName,
      artifactFileName,
      core,
      fallbackToFailedArtifact: true,
      token: process.env.ADO_TOKEN,
    });
    // Parse the JSON data
    if (!result.artifactData) {
      throw new Error(
        `Artifact '${artifactName}' not found in the build with details_url:${checkRun.details_url}`,
      );
    }
    const artifactJsonObj = JSON.parse(result.artifactData);
    const language = artifactJsonObj.language;
    const shortLanguageName = language.split("-").pop();
    const executionResult = artifactJsonObj.result;
    const isSpecGenSdkCheckRequired = artifactJsonObj.isSpecGenSdkCheckRequired;
    if (isSpecGenSdkCheckRequired && executionResult === "failed") {
      state = CommitStatusState.FAILURE;
      specGenSdkFailedRequiredLanguages += shortLanguageName + ", ";
    }

    // Add status emoji
    const statusEmoji =
      executionResult === "succeeded"
        ? "✅"
        : executionResult === "failed"
          ? "❌"
          : executionResult === "warning"
            ? "⚠️"
            : executionResult === "pending"
              ? "⏳"
              : "❓";

    summaryContent += `| ${shortLanguageName} | ${statusEmoji} ${executionResult} | ${isSpecGenSdkCheckRequired} |\n`;
  }

  if (state === CommitStatusState.FAILURE) {
<<<<<<< HEAD
    specGenSdkFailedRequiredLanguages =
      specGenSdkFailedRequiredLanguages.replace(/,\s*$/, "");
=======
    specGenSdkFailedRequiredLanguages = specGenSdkFailedRequiredLanguages.replace(/,\s*$/, "");
>>>>>>> 9aefcb48
    description = `SDK Validation failed for ${specGenSdkFailedRequiredLanguages} languages`;
  }

  // Add overall result
  summaryContent += "\n### Overall Result\n\n";
  summaryContent +=
    state === CommitStatusState.SUCCESS
      ? "✅ All required SDK Validation CI checks passed successfully!"
      : `❌ SDK Validation CI checks failed for: ${specGenSdkFailedRequiredLanguages}`;

  // Add next steps
  if (state === CommitStatusState.FAILURE) {
    summaryContent +=
      "\n### Next Steps\n\n" +
      `Please fix any issues in the the SDK Validation CI checks for languages: ${specGenSdkFailedRequiredLanguages}.`;
  }

  // Write to the summary page
  await writeToActionsSummary(summaryContent, core);

  return {
    state,
    description,
  };
}<|MERGE_RESOLUTION|>--- conflicted
+++ resolved
@@ -11,10 +11,7 @@
   const inputs = await extractInputs(github, context, core);
   const head_sha = inputs.head_sha;
   const details_url = inputs.details_url;
-<<<<<<< HEAD
-=======
   const issue_number = inputs.issue_number;
->>>>>>> 9aefcb48
   if (!details_url || !head_sha) {
     throw new Error(
       `Required inputs are not valid: details_url:${details_url}, head_sha:${head_sha}`,
@@ -59,10 +56,7 @@
   issue_number,
 }) {
   const statusName = "SDK Validation Status";
-<<<<<<< HEAD
-=======
   core.setOutput("issue_number", issue_number);
->>>>>>> 9aefcb48
   const checks = await github.paginate(github.rest.checks.listForRef, {
     owner,
     repo,
@@ -72,13 +66,7 @@
 
   // Filter sdk generation check runs
   const specGenSdkChecks = checks.filter(
-<<<<<<< HEAD
-    (check) =>
-      check.app?.name === "Azure Pipelines" &&
-      check.name.includes("SDK Validation"),
-=======
     (check) => check.app?.name === "Azure Pipelines" && check.name.includes("SDK Validation"),
->>>>>>> 9aefcb48
   );
 
   core.info(`Found ${specGenSdkChecks.length} check runs from Azure Pipelines:`);
@@ -99,13 +87,7 @@
 
   if (!allCompleted) {
     // At least one check is still running or none found yet, set status to pending
-<<<<<<< HEAD
-    core.info(
-      "Some SDK Validation checks are not completed. Setting status to pending.",
-    );
-=======
     core.info("Some SDK Validation checks are not completed. Setting status to pending.");
->>>>>>> 9aefcb48
 
     await github.rest.repos.createCommitStatus({
       owner,
@@ -123,13 +105,7 @@
       core,
     });
 
-<<<<<<< HEAD
-    core.info(
-      `All SDK Validation checks completed. Setting status to ${result.state}.`,
-    );
-=======
     core.info(`All SDK Validation checks completed. Setting status to ${result.state}.`);
->>>>>>> 9aefcb48
 
     await github.rest.repos.createCommitStatus({
       owner,
@@ -208,12 +184,7 @@
   }
 
   if (state === CommitStatusState.FAILURE) {
-<<<<<<< HEAD
-    specGenSdkFailedRequiredLanguages =
-      specGenSdkFailedRequiredLanguages.replace(/,\s*$/, "");
-=======
     specGenSdkFailedRequiredLanguages = specGenSdkFailedRequiredLanguages.replace(/,\s*$/, "");
->>>>>>> 9aefcb48
     description = `SDK Validation failed for ${specGenSdkFailedRequiredLanguages} languages`;
   }
 

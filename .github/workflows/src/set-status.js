// @ts-check

/**
 * @readonly
 * @enum {"job" | "run"}
 */
export const FailureTarget = Object.freeze({
  Job: "job",
  Run: "run",
});

import { extractInputs } from "./context.js";
import { CheckConclusion, CheckStatus, CommitStatusState, PER_PAGE_MAX } from "./github.js";

// TODO: Add tests
/* v8 ignore start */
/**
 * @param {import('github-script').AsyncFunctionArguments} AsyncFunctionArguments
 * @param {string} monitoredWorkflowName
 * @param {string} requiredStatusName
 * @param {string} overridingLabel
<<<<<<< HEAD
 * @param {"run"|"job"} failureTarget
=======
 * @param {FailureTarget} [failureTarget] default: FailureTarget.Job
>>>>>>> 65e7f567
 * @returns {Promise<void>}
 */
export default async function setStatus(
  { github, context, core },
  monitoredWorkflowName,
  requiredStatusName,
  overridingLabel,
<<<<<<< HEAD
  failureTarget,
=======
  failureTarget = FailureTarget.Job,
>>>>>>> 65e7f567
) {
  const { owner, repo, head_sha, issue_number } = await extractInputs(github, context, core);

  // Default target is this run itself
  let target_url =
    `https://github.com/${context.repo.owner}/${context.repo.repo}` +
    `/actions/runs/${context.runId}`;

  return await setStatusImpl({
    owner,
    repo,
    head_sha,
    issue_number,
    target_url,
    github,
    core,
    monitoredWorkflowName,
    requiredStatusName,
    overridingLabel,
    failureTarget,
  });
}
/* v8 ignore stop */

/**
 * @param {Object} params
 * @param {string} params.owner
 * @param {string} params.repo
 * @param {string} params.head_sha
 * @param {number} params.issue_number
 * @param {string} params.target_url
 * @param {(import("@octokit/core").Octokit & import("@octokit/plugin-rest-endpoint-methods/dist-types/types.js").Api & { paginate: import("@octokit/plugin-paginate-rest").PaginateInterface; })} params.github
 * @param {typeof import("@actions/core")} params.core
 * @param {string} params.monitoredWorkflowName
 * @param {string} params.requiredStatusName
 * @param {string} params.overridingLabel
<<<<<<< HEAD
 * @param {"run"|"job"} params.failureTarget
=======
 * @param {FailureTarget} [params.failureTarget] default: FailureTarget.Job
>>>>>>> 65e7f567
 * @returns {Promise<void>}
 */
export async function setStatusImpl({
  owner,
  repo,
  head_sha,
  issue_number,
  target_url,
  github,
  core,
  monitoredWorkflowName,
  requiredStatusName,
  overridingLabel,
<<<<<<< HEAD
  failureTarget,
=======
  failureTarget = FailureTarget.Job,
>>>>>>> 65e7f567
}) {
  // TODO: Try to extract labels from context (when available) to avoid unnecessary API call
  const labels = await github.paginate(github.rest.issues.listLabelsOnIssue, {
    owner: owner,
    repo: repo,
    issue_number: issue_number,
    per_page: PER_PAGE_MAX,
  });
  const prLabels = labels.map((label) => label.name);

  core.info(`Labels: ${prLabels}`);

  // Parse overriding labels (comma-separated string to array)
  const overridingLabelsArray = overridingLabel
    ? overridingLabel
        .split(",")
        .map((label) => label.trim())
        .filter((label) => label) // Filter out empty labels
    : [];

  // Check if any overriding label is present
  const foundOverridingLabel = overridingLabelsArray.find((label) => prLabels.includes(label));

  if (foundOverridingLabel) {
    const description = `Found label '${foundOverridingLabel}'`;
    core.info(description);

    const state = CheckConclusion.SUCCESS;
    core.info(`Setting status to '${state}' for '${requiredStatusName}'`);

    await github.rest.repos.createCommitStatus({
      owner,
      repo,
      sha: head_sha,
      state,
      context: requiredStatusName,
      description,
      target_url,
    });

    return;
  }

  const workflowRuns = await github.paginate(github.rest.actions.listWorkflowRunsForRepo, {
    owner,
    repo,
    event: "pull_request",
    head_sha,
    per_page: PER_PAGE_MAX,
  });

  core.info("Workflow Runs:");
  workflowRuns.forEach((wf) => {
    core.info(`- ${wf.name}: ${wf.conclusion || wf.status}`);
  });

  const targetRuns = workflowRuns
    .filter((wf) => wf.name == monitoredWorkflowName)
    // Sort by "updated_at" descending
    .sort((a, b) => new Date(b.updated_at).getTime() - new Date(a.updated_at).getTime());

  // Sorted by "updated_at" descending, so most recent run is at index 0.
  // If "targetRuns.length === 0", run will be "undefined", which the following
  // code must handle.
  const run = targetRuns[0];

  if (!run) {
    console.log(`No workflow runs found for '${monitoredWorkflowName}'.`);
  }

  if (run) {
    /**
     * Update target to the "Analyze Code" run, which contains the meaningful output.
     *
     * @example https://github.com/Azure/azure-rest-api-specs/actions/runs/14509047569
     */
    target_url = run.html_url;

<<<<<<< HEAD
    if (run.conclusion === CheckConclusion.FAILURE && failureTarget === "job") {
=======
    if (run.conclusion === CheckConclusion.FAILURE && failureTarget === FailureTarget.Job) {
>>>>>>> 65e7f567
      /**
       * Update target to point directly to the first failed job
       *
       * @example https://github.com/Azure/azure-rest-api-specs/actions/runs/14509047569/job/40703679014?pr=18
       */

      const jobs = await github.paginate(github.rest.actions.listJobsForWorkflowRun, {
        owner,
        repo,
        run_id: run.id,
        per_page: PER_PAGE_MAX,
      });
      const failedJobs = jobs.filter((job) => job.conclusion === CheckConclusion.FAILURE);
      const failedJob = failedJobs[0];
      if (failedJob?.html_url) {
        target_url = `${failedJob.html_url}?pr=${issue_number}`;
      }
    }
  }

  if (run?.status === CheckStatus.COMPLETED) {
    const state =
      run.conclusion === CheckConclusion.SUCCESS
        ? CheckConclusion.SUCCESS
        : CheckConclusion.FAILURE;

    core.info(`Setting status to '${state}' for '${requiredStatusName}'`);
    await github.rest.repos.createCommitStatus({
      owner,
      repo,
      sha: head_sha,
      state,
      context: requiredStatusName,
      target_url,
    });
  } else {
    core.info(
      `No workflow runs found for '${monitoredWorkflowName}'. Setting status to ${CommitStatusState.PENDING} for required status: ${requiredStatusName}.`,
    );
    // Run was not found (not started), or not completed
    await github.rest.repos.createCommitStatus({
      owner,
      repo,
      sha: head_sha,
      state: CommitStatusState.PENDING,
      context: requiredStatusName,
      target_url,
    });
  }
}<|MERGE_RESOLUTION|>--- conflicted
+++ resolved
@@ -19,11 +19,7 @@
  * @param {string} monitoredWorkflowName
  * @param {string} requiredStatusName
  * @param {string} overridingLabel
-<<<<<<< HEAD
- * @param {"run"|"job"} failureTarget
-=======
  * @param {FailureTarget} [failureTarget] default: FailureTarget.Job
->>>>>>> 65e7f567
  * @returns {Promise<void>}
  */
 export default async function setStatus(
@@ -31,11 +27,7 @@
   monitoredWorkflowName,
   requiredStatusName,
   overridingLabel,
-<<<<<<< HEAD
-  failureTarget,
-=======
   failureTarget = FailureTarget.Job,
->>>>>>> 65e7f567
 ) {
   const { owner, repo, head_sha, issue_number } = await extractInputs(github, context, core);
 
@@ -72,11 +64,7 @@
  * @param {string} params.monitoredWorkflowName
  * @param {string} params.requiredStatusName
  * @param {string} params.overridingLabel
-<<<<<<< HEAD
- * @param {"run"|"job"} params.failureTarget
-=======
  * @param {FailureTarget} [params.failureTarget] default: FailureTarget.Job
->>>>>>> 65e7f567
  * @returns {Promise<void>}
  */
 export async function setStatusImpl({
@@ -90,11 +78,7 @@
   monitoredWorkflowName,
   requiredStatusName,
   overridingLabel,
-<<<<<<< HEAD
-  failureTarget,
-=======
   failureTarget = FailureTarget.Job,
->>>>>>> 65e7f567
 }) {
   // TODO: Try to extract labels from context (when available) to avoid unnecessary API call
   const labels = await github.paginate(github.rest.issues.listLabelsOnIssue, {
@@ -173,11 +157,7 @@
      */
     target_url = run.html_url;
 
-<<<<<<< HEAD
-    if (run.conclusion === CheckConclusion.FAILURE && failureTarget === "job") {
-=======
     if (run.conclusion === CheckConclusion.FAILURE && failureTarget === FailureTarget.Job) {
->>>>>>> 65e7f567
       /**
        * Update target to point directly to the first failed job
        *

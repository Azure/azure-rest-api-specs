name: package.json Protection

on:
  pull_request:
    branches:
      - main
<<<<<<< HEAD
      - package-json-protection
=======
      - RPSaaSMaster
>>>>>>> 24a68ec6

jobs:
  package-json-protection:
    name: package.json Protection

    runs-on: ubuntu-latest

    steps:
    - uses: actions/checkout@v4
      with:
        # Required since "HEAD^" is passed to Get-ChangedFiles
        fetch-depth: 2

    - name: Detect changes to package[-lock].json
      run: |
        . eng/scripts/ChangedFiles-Functions.ps1
        $changedFiles = @(Get-ChangedFiles -baseCommitish HEAD^ -targetCommitish HEAD -diffFilter "")
        if (($changedFiles -contains "package.json") -or ($changedFiles -contains "package-lock.json")) {
          Write-Output "::error::Files 'package.json' and 'package-lock.json' should only be updated by the Azure SDK team.  If intentional, the PR may be merged by the Azure SDK team via bypassing the branch protections."
          exit 1
        }
        else {
          Write-Output "::notice::No changes to 'package.json' or 'package-lock.json'"
        }
      shell: pwsh<|MERGE_RESOLUTION|>--- conflicted
+++ resolved
@@ -4,11 +4,8 @@
   pull_request:
     branches:
       - main
-<<<<<<< HEAD
+      - RPSaaSMaster
       - package-json-protection
-=======
-      - RPSaaSMaster
->>>>>>> 24a68ec6
 
 jobs:
   package-json-protection:

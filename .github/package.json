--- conflicted
+++ resolved
@@ -19,11 +19,7 @@
     "@eslint/js": "^9.22.0",
     "@octokit/endpoint": "^11.0.0",
     "@octokit/rest": "^22.0.0",
-<<<<<<< HEAD
-    "@octokit/types": "^14.1.0",
-=======
     "@octokit/types": "^15.0.0",
->>>>>>> 959652ac
     "@octokit/webhooks-types": "^7.5.1",
     "@tsconfig/node20": "^20.1.4",
     "@types/debug": "^4.1.12",

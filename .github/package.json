{
  "type": "module",
  "devDependencies": {
    "@types/node": "^20.0.0",
    "@types/github-script": "github:actions/github-script",
    "@octokit/webhooks-types": "^7.5.1",
<<<<<<< HEAD
    "@vitest/coverage-v8": "^3.0.2",
    "memfs": "^4.17.0",
=======
    "@vitest/coverage-v8": "^3.0.5",
>>>>>>> b562f502
    "prettier": "^3.3.3",
    "vitest": "^3.0.5"
  },
  "scripts": {
    "test": "vitest",
    "test:ci": "vitest run --coverage --reporter=verbose"
  }
}<|MERGE_RESOLUTION|>--- conflicted
+++ resolved
@@ -4,12 +4,8 @@
     "@types/node": "^20.0.0",
     "@types/github-script": "github:actions/github-script",
     "@octokit/webhooks-types": "^7.5.1",
-<<<<<<< HEAD
-    "@vitest/coverage-v8": "^3.0.2",
+    "@vitest/coverage-v8": "^3.0.5",
     "memfs": "^4.17.0",
-=======
-    "@vitest/coverage-v8": "^3.0.5",
->>>>>>> b562f502
     "prettier": "^3.3.3",
     "vitest": "^3.0.5"
   },

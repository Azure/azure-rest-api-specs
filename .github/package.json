--- conflicted
+++ resolved
@@ -25,28 +25,17 @@
     "@types/debug": "^4.1.12",
     "@types/js-yaml": "^4.0.9",
     "@types/node": "^20.0.0",
-<<<<<<< HEAD
-    "@vitest/coverage-v8": "^3.1.2",
-    "cross-env": "^7.0.3",
-=======
     "@vitest/coverage-v8": "^3.2.4",
     "cross-env": "^10.1.0",
->>>>>>> 67715ca7
     "eslint": "^9.22.0",
     "fflate": "0.8.2",
     "globals": "^16.0.0",
     "prettier": "~3.6.2",
     "prettier-plugin-organize-imports": "^4.2.0",
     "semver": "^7.7.1",
-<<<<<<< HEAD
-    "typescript": "~5.8.2",
-    "typescript-eslint": "^8.38.0",
-    "vitest": "^3.1.2"
-=======
     "typescript": "~5.9.2",
     "typescript-eslint": "^8.45.0",
     "vitest": "^3.2.4"
->>>>>>> 67715ca7
   },
   "scripts": {
     "lint": "npm run lint:eslint && npm run lint:tsc",

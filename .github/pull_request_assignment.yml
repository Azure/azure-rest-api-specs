---
- rule:
    # eventgrid data-plane PR
    paths:
      - "specification/eventgrid/data-plane/**"
    reviewers:
      - lmazuel

- rule:
    # synapse data-plane PR
    paths:
      - "specification/synapse/data-plane/**"
    reviewers:
      - jonathandturner

- rule:
    # data-plane PR
    paths:
      - "specification/**/data-plane/**"
    reviewers:
      - anuchandy
      - jhendrixMSFT
      - tjprescott
      

- rule:
    paths:
      - "specification/network/**"
    reviewers:
      - kairu-ms
      - lirenhe

- rule:
    paths:
      - "specification/@(applicationinsights|operationalinsights)/**"
    reviewers:
      - kairu-ms

- rule:
    paths: "specification/@(resources|powerplatform|appplatform)/**"
    reviewers:
      - raych1

- rule:
    paths: "specification/sql/**"
    reviewers:
      - akning-ms
<<<<<<< HEAD
      
- rule:
    paths: "specification/signalr/**"
    reviewers:
      - leni-msft
      
- rule:
=======
      
- rule:
    paths: "specification/signalr/**"
    reviewers:
      - leni-msft
      
- rule:
>>>>>>> 5a6276c5
    paths: "specification/eventhub/**"
    reviewers:
      - ruowan
- rule:
    paths: "specification/compute/**"
    reviewers:
      - ArcturusZhang
      - fengzhou-msft
      - yungezz

- rule:
    paths:
      - "specification/machinelearningservices/**"
    reviewers:
      - ArcturusZhang

- rule:
    paths:
      - "specification/azureactivedirectory/**"
    reviewers:
      - njuCZ

- rule:
    paths:
      - "specification/authorization/**"
    reviewers:
      - qianwens
      - yungezz

- rule:
    paths:
      - "specification/datafactory/**"
    reviewers:
      - qianwens

- rule:
    paths:
      - "specification/monitor/**"
    reviewers:
      - weidongxu-microsoft
      - kairu-ms

- rule:
    paths:
      - "specification/storage/**"
    reviewers:
      - Juliehzl


- rule:	
    paths: "specification/mediaservices/**"	
    reviewers:	
      - allenjzhang
- rule:
    paths:
      - "specification/@(keyvault|notificationhubs)/**"
      - "specification/@(databricks|containerregistry)/**"
    reviewers:
      - fengzhou-msft

- rule:
    paths:
      - "specification/@(containerservice|containerinstance)/**"
    reviewers:
      - PhoenixHe-msft
      - fengzhou-msft
      - yungezz

- rule:
    paths:
      - "specification/mixedreality/**"
      - "specification/hdinsight/**"
    reviewers:
      - leni-msft

- rule:
    paths:
      - "specification/portal/**"
    reviewers:
      - PhoenixHe-msft

- rule:
    paths:
      - "specification/web/**"
    reviewers:
      - weidongxu-microsoft
      
- rule:
    paths:
      - "specification/testbase/**"
    reviewers:
      - PhoenixHe-msft

- rule:
    paths:
      - "documentation/**"
    reviewers:
      - josefree
      - akning-ms

- rule:
    paths:
      - "documentation/**"	
    reviewers:
      - josefree
      - akning-ms

- rule:
    paths:
      - "**/package.json"	
      - ".github/**"	
      - "**/azure-pipelines.yml"	
      - ".azure-pipelines/**"	
      - ".azure-pipelines-preproduction/**"	
    reviewers:
      - akning-ms
      - PhoenixHe-msft
      - raych1
      - zhenglaizhang

- rule:
    # manager-plane PR
    paths:
      - "**"
    reviewers:
      - yungezz
      - erich-wang
      - PhoenixHe-msft
      - lirenhe
      - weidongxu-microsoft
      - ArcturusZhang
      - xccc-msft
      - raych1
      - ChenTanyi
      - fengzhou-msft
      - njuCZ
      - akning-ms
      - leni-msft
      - qianwens
      - ruowan
      - jianyexi
      - zhenglaizhang
      - chunyu3<|MERGE_RESOLUTION|>--- conflicted
+++ resolved
@@ -45,7 +45,6 @@
     paths: "specification/sql/**"
     reviewers:
       - akning-ms
-<<<<<<< HEAD
       
 - rule:
     paths: "specification/signalr/**"
@@ -53,15 +52,6 @@
       - leni-msft
       
 - rule:
-=======
-      
-- rule:
-    paths: "specification/signalr/**"
-    reviewers:
-      - leni-msft
-      
-- rule:
->>>>>>> 5a6276c5
     paths: "specification/eventhub/**"
     reviewers:
       - ruowan

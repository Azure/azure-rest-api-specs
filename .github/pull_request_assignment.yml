---
- rule:
    # eventgrid data-plane PR
    paths:
      - "specification/eventgrid/data-plane/**"
    reviewers:
      - lmazuel

- rule:
    # synapse data-plane PR
    paths:
      - "specification/synapse/data-plane/**"
    reviewers:
      - jonathandturner

- rule:
    # data-plane PR
    paths:
      - "specification/**/data-plane/**"
    reviewers:
      - anuchandy
      - jhendrixMSFT
      - tjprescott
      

- rule:
    paths:
      - "specification/network/**"
    reviewers:
      - kairu-ms
      - lirenhe

- rule:
    paths:
      - "specification/@(applicationinsights|operationalinsights)/**"
    reviewers:
      - kairu-ms

- rule:
    paths: "specification/@(resources|powerplatform|appplatform)/**"
    reviewers:
      - raych1
      
- rule:
    paths: "specification/@(security|edgeorder|synapse)/**"
    reviewers:
      - ruowan
      
- rule:
    paths: "specification/sql/**"
    reviewers:
      - akning-ms
      
- rule:
    paths: "specification/signalr/**"
    reviewers:
      - leni-msft
      
- rule:
    paths: "specification/eventhub/**"
    reviewers:
      - ruowan
- rule:
    paths: "specification/compute/**"
    reviewers:
      - ArcturusZhang
      - yungezz

- rule:
    paths:
      - "specification/machinelearningservices/**"
    reviewers:
      - ArcturusZhang

- rule:
    paths:
      - "specification/azureactivedirectory/**"
    reviewers:
      - njuCZ

- rule:
    paths:
      - "specification/authorization/**"
    reviewers:
      - qianwens

- rule:
    paths:
      - "specification/datafactory/**"
    reviewers:
      - qianwens

- rule:
    paths:
      - "specification/monitor/**"
    reviewers:
      - weidongxu-microsoft
      - kairu-ms

- rule:
    paths:
      - "specification/storage/**"
    reviewers:
      - Juliehzl


- rule:	
    paths: "specification/mediaservices/**"	
    reviewers:	
      - allenjzhang
- rule:
    paths:
      - "specification/containerregistry/**"
    reviewers:
      - fengzhou-msft

- rule:
    paths:
      - "specification/@(containerservice|containerinstance)/**"
    reviewers:
      - PhoenixHe-msft

- rule:
    paths:
      - "specification/mixedreality/**"
      - "specification/hdinsight/**"
    reviewers:
      - leni-msft

- rule:
    paths:
      - "specification/portal/**"
    reviewers:
      - PhoenixHe-msft

- rule:
    paths:
      - "specification/web/**"
    reviewers:
      - weidongxu-microsoft
      
- rule:
    paths:
      - "specification/testbase/**"
    reviewers:
      - PhoenixHe-msft
      
<<<<<<< HEAD
- rule:
    paths:
      - "specification/servicelinker/**"
    reviewers:
      - PhoenixHe-msft

=======
>>>>>>> aa19725f
- rule:
    paths:
      - "specification/servicelinker/**"
    reviewers:
      - PhoenixHe-msft

- rule:
    paths: 
      - "specification/azurestack/**"
      - "specification/automation/**"
    reviewers:
      - xiaoxuqi-ms

- rule:
    paths:
      - "documentation/**"
    reviewers:
      - josefree
      - akning-ms


- rule:
    paths:
      - "**/package.json"	
      - ".github/**"	
      - "**/azure-pipelines.yml"	
      - ".azure-pipelines/**"	
      - ".azure-pipelines-preproduction/**"	
    reviewers:
      - akning-ms
      - PhoenixHe-msft
      - raych1
      - zhenglaizhang

- rule:
    # manager-plane PR
    paths:
      - "**"
    reviewers:
      - erich-wang
      - PhoenixHe-msft
      - lirenhe
      - weidongxu-microsoft
      - ArcturusZhang
      - xccc-msft
      - raych1
      - ChenTanyi
      - njuCZ
      - akning-ms
      - leni-msft
      - qianwens
      - ruowan
      - jianyexi
      - zhenglaizhang
      - chunyu3<|MERGE_RESOLUTION|>--- conflicted
+++ resolved
@@ -145,15 +145,6 @@
     reviewers:
       - PhoenixHe-msft
       
-<<<<<<< HEAD
-- rule:
-    paths:
-      - "specification/servicelinker/**"
-    reviewers:
-      - PhoenixHe-msft
-
-=======
->>>>>>> aa19725f
 - rule:
     paths:
       - "specification/servicelinker/**"

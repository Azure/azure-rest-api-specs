--- conflicted
+++ resolved
@@ -9,9 +9,8 @@
   - type: input
     id: api_spec
     attributes:
-<<<<<<< HEAD
       label: API Spec link
-      description: "Link to the API Spec"
+      description: "Link to the OpenAPI or TypeSpec spec"
       placeholder: "e.g. https://github.com/Azure/azure-rest-api-specs/blob/main/specification/containerservice/Fleet.Management/main.tsp"
     validations:
       required: true
@@ -22,11 +21,6 @@
       label: API Spec version
       description: "Version of the API Spec"
       placeholder: "e.g. 2023-10-15"
-=======
-      label: API Spec and version
-      description: "Path to the OpenAPI or TypeSpec spec and version"
-      placeholder: "e.g. appconfiguration/data-plane 2023-11-01, or liftrqumulo/Qumulo.Management 1.0.0"
->>>>>>> 9061cd43
     validations:
       required: true
 

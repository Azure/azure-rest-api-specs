--- conflicted
+++ resolved
@@ -48,13 +48,8 @@
   @doc("The current health validation status.")
   status: validationStatus;
 
-<<<<<<< HEAD
   @visibility(Lifecycle.Read)
-  @OpenAPI.extension("x-ms-identifiers", #[])
-=======
-  @visibility("read")
   @identifiers(#[])
->>>>>>> 6f339983
   @doc("The list of issues found by health validation.")
   issues: ValidationIssue[];
 

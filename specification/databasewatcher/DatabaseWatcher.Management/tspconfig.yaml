--- conflicted
+++ resolved
@@ -30,20 +30,12 @@
     package-dir: "azure-resourcemanager-databasewatcher"
     service-name: "Database Watcher"
   "@azure-tools/typespec-ts":
-<<<<<<< HEAD
-    azureSdkForJs: true
-    experimentalExtensibleEnums: true
-    flavor: azure
-    generateMetadata: true
-    isModularLibrary: true
-=======
     enable-operation-group: true
     experimental-extensible-enums: true
     flavor: azure
     generate-metadata: true
     hierarchy-client: false
     is-modular-library: true
->>>>>>> bda0e172
     package-dir: "arm-databasewatcher"
     package-details:
       name: "@azure/arm-databasewatcher"

## Python

These settings apply only when `--python` is specified on the command line.

<<<<<<< HEAD
=======
```yaml !$(track2)
python:
  azure-arm: true
  license-header: MICROSOFT_MIT_NO_VERSION
  package-name: azure-mgmt-resource
  payload-flattening-threshold: 2
  clear-output-folder: true
  package-version: 1.0.0b1
  no-namespace-folders: true
  verbose: true
  debug: true
```

>>>>>>> 7d4caa5e
``` yaml $(track2)
azure-arm: true
license-header: MICROSOFT_MIT_NO_VERSION
package-name: azure-mgmt-resource
package-version: 1.0.0b1
no-namespace-folders: true
```

### Python multi-api

Generate all API versions currently shipped for this package

<<<<<<< HEAD
=======

```yaml $(multiapi) && !$(track2)
batch:
  - tag: package-features-2015-12
  - tag: package-links-2016-09
  - tag: package-locks-2016-09
  - tag: package-locks-2015-01
  - tag: package-managedapplications-2018-06
  - tag: package-policy-2020-09
  - tag: package-policy-2019-09
  - tag: package-policy-2019-06
  - tag: package-policy-2019-01
  - tag: package-policy-2018-05
  - tag: package-policy-2018-03
  - tag: package-policy-2017-06
  - tag: package-policy-2016-12
  - tag: package-policy-2016-04
  - tag: package-policy-2015-10
  - tag: package-resources-2021-04
  - tag: package-resources-2021-01
  - tag: package-resources-2020-10
  - tag: package-resources-2020-06
  - tag: package-resources-2019-10
  - tag: package-resources-2019-08
  - tag: package-resources-2019-07
  - tag: package-resources-2019-0510
  - tag: package-resources-2019-05
  - tag: package-resources-2019-03
  - tag: package-resources-2018-05
  - tag: package-resources-2018-02
  - tag: package-resources-2017-05
  - tag: package-resources-2016-09
  - tag: package-resources-2016-02
  - tag: package-subscriptions-2019-11
  - tag: package-subscriptions-2019-06
  - tag: package-subscriptions-2018-06
  - tag: package-subscriptions-2016-06
  - tag: package-deploymentscripts-2020-10
  - tag: package-deploymentscripts-2019-10-preview
  - tag: package-templatespecs-2021-05
  - tag: package-templatespecs-2021-03-preview
  - tag: package-templatespecs-2019-06-preview
```
>>>>>>> 7d4caa5e

```yaml $(multiapi) && $(track2)
clear-output-folder: true
batch:
  - tag: package-features-2015-12
  - multiapiscript-features: true
  - tag: package-links-2016-09
  - multiapiscript-links: true
  - tag: package-locks-2016-09
  - tag: package-locks-2015-01
  - multiapiscript-locks: true
  - tag: package-managedapplications-2018-06
  - tag: package-policy-2020-09
  - tag: package-policy-2019-09
  - tag: package-policy-2019-06
  - tag: package-policy-2019-01
  - tag: package-policy-2018-05
  - tag: package-policy-2018-03
  - tag: package-policy-2017-06
  - tag: package-policy-2016-12
  - tag: package-policy-2016-04
  - tag: package-policy-2015-10
  - multiapiscript-policy: true
<<<<<<< HEAD
=======
  - tag: package-resources-2021-04
  - tag: package-resources-2021-01
>>>>>>> 7d4caa5e
  - tag: package-resources-2020-10
  - tag: package-resources-2020-06
  - tag: package-resources-2019-10
  - tag: package-resources-2019-08
  - tag: package-resources-2019-07
  - tag: package-resources-2019-0510
  - tag: package-resources-2019-05
  - tag: package-resources-2019-03
  - tag: package-resources-2018-05
  - tag: package-resources-2018-02
  - tag: package-resources-2017-05
  - tag: package-resources-2016-09
  - tag: package-resources-2016-02
  - multiapiscript-resources: true
  - tag: package-subscriptions-2019-11
  - tag: package-subscriptions-2019-06
  - tag: package-subscriptions-2018-06
  - tag: package-subscriptions-2016-06
  - multiapiscript-subscriptions: true
  - tag: package-deploymentscripts-2020-10
  - tag: package-deploymentscripts-2019-10-preview
  - multiapiscript-deploymentscripts: true
<<<<<<< HEAD
=======
  - tag: package-templatespecs-2021-05
  - tag: package-templatespecs-2021-03-preview
>>>>>>> 7d4caa5e
  - tag: package-templatespecs-2019-06-preview
  - multiapiscript-templatespecs: true
```

```yaml $(multiapiscript-features)
package-name: azure-mgmt-resource#features
multiapiscript: true
output-folder: $(python-sdks-folder)/resources/azure-mgmt-resource/azure/mgmt/resource/features
clear-output-folder: false
perform-load: false
```

```yaml $(multiapiscript-policy)
package-name: azure-mgmt-resource#policy
multiapiscript: true
output-folder: $(python-sdks-folder)/resources/azure-mgmt-resource/azure/mgmt/resource/policy
clear-output-folder: false
perform-load: false
```

```yaml $(multiapiscript-resources)
package-name: azure-mgmt-resource#resources
multiapiscript: true
output-folder: $(python-sdks-folder)/resources/azure-mgmt-resource/azure/mgmt/resource/resources
clear-output-folder: false
perform-load: false
```

```yaml $(multiapiscript-subscriptions)
package-name: azure-mgmt-resource#subscriptions
multiapiscript: true
output-folder: $(python-sdks-folder)/resources/azure-mgmt-resource/azure/mgmt/resource/subscriptions
clear-output-folder: false
perform-load: false
```

```yaml $(multiapiscript-deploymentscripts)
package-name: azure-mgmt-resource#deploymentscripts
multiapiscript: true
output-folder: $(python-sdks-folder)/resources/azure-mgmt-resource/azure/mgmt/resource/deploymentscripts
clear-output-folder: false
perform-load: false
```


```yaml $(multiapiscript-templatespecs)
package-name: azure-mgmt-resource#templatespecs
multiapiscript: true
output-folder: $(python-sdks-folder)/resources/azure-mgmt-resource/azure/mgmt/resource/templatespecs
clear-output-folder: false
perform-load: false
```


```yaml $(multiapiscript-locks)
package-name: azure-mgmt-resource#locks
multiapiscript: true
output-folder: $(python-sdks-folder)/resources/azure-mgmt-resource/azure/mgmt/resource/locks
clear-output-folder: false
perform-load: false
```

```yaml $(multiapiscript-links)
package-name: azure-mgmt-resource#links
multiapiscript: true
output-folder: $(python-sdks-folder)/resources/azure-mgmt-resource/azure/mgmt/resource/links
clear-output-folder: false
perform-load: false
```

### Tag: package-features-2015-12 and python

These settings apply only when `--tag=package-features-2015-12 --python` is specified on the command line.
Please also specify `--python-sdks-folder=<path to the root directory of your azure-sdk-for-python clone>`.

``` yaml $(tag) == 'package-features-2015-12'
namespace: azure.mgmt.resource.features.v2015_12_01
output-folder: $(python-sdks-folder)/resources/azure-mgmt-resource/azure/mgmt/resource/features/v2015_12_01
```

### Tag: package-links-2016-09 and python

These settings apply only when `--tag=package-links-2016-09 --python` is specified on the command line.
Please also specify `--python-sdks-folder=<path to the root directory of your azure-sdk-for-python clone>`.

``` yaml $(tag) == 'package-links-2016-09'
namespace: azure.mgmt.resource.links.v2016_09_01
output-folder: $(python-sdks-folder)/resources/azure-mgmt-resource/azure/mgmt/resource/links/v2016_09_01
```

### Tag: package-locks-2016-09 and python

These settings apply only when `--tag=package-locks-2016-09 --python` is specified on the command line.
Please also specify `--python-sdks-folder=<path to the root directory of your azure-sdk-for-python clone>`.

``` yaml $(tag) == 'package-locks-2016-09'
namespace: azure.mgmt.resource.locks.v2016_09_01
output-folder: $(python-sdks-folder)/resources/azure-mgmt-resource/azure/mgmt/resource/locks/v2016_09_01
```

### Tag: package-locks-2015-01 and python

These settings apply only when `--tag=package-locks-2015-01 --python` is specified on the command line.
Please also specify `--python-sdks-folder=<path to the root directory of your azure-sdk-for-python clone>`.

``` yaml $(tag) == 'package-locks-2015-01'
namespace: azure.mgmt.resource.locks.v2015_01_01
output-folder: $(python-sdks-folder)/resources/azure-mgmt-resource/azure/mgmt/resource/locks/v2015_01_01
```

### Tag: package-managedapplications-2018-06 and python

These settings apply only when `--tag=package-managedapplications-2018-06 --python` is specified on the command line.
Please also specify `--python-sdks-folder=<path to the root directory of your azure-sdk-for-python clone>`.

``` yaml $(tag) == 'package-managedapplications-2018-06'
namespace: azure.mgmt.resource.managedapplications
output-folder: $(python-sdks-folder)/resources/azure-mgmt-resource/azure/mgmt/resource/managedapplications
```

### Tag: package-policy-2020-09 and python

These settings apply only when `--tag=package-policy-2020-09 --python` is specified on the command line.
Please also specify `--python-sdks-folder=<path to the root directory of your azure-sdk-for-python clone>`.

``` yaml $(tag) == 'package-policy-2020-09'
namespace: azure.mgmt.resource.policy.v2020_09_01
output-folder: $(python-sdks-folder)/resources/azure-mgmt-resource/azure/mgmt/resource/policy/v2020_09_01
```

### Tag: package-policy-2020-09 and python

These settings apply only when `--tag=package-policy-2020-09 --python` is specified on the command line.
Please also specify `--python-sdks-folder=<path to the root directory of your azure-sdk-for-python clone>`.

``` yaml $(tag) == 'package-policy-2020-09'
namespace: azure.mgmt.resource.policy.v2020_09_01
output-folder: $(python-sdks-folder)/resources/azure-mgmt-resource/azure/mgmt/resource/policy/v2020_09_01
python:
  namespace: azure.mgmt.resource.policy.v2020_09_01
  output-folder: $(python-sdks-folder)/resources/azure-mgmt-resource/azure/mgmt/resource/policy/v2020_09_01
```

### Tag: package-policy-2019-09 and python

These settings apply only when `--tag=package-policy-2019-09 --python` is specified on the command line.
Please also specify `--python-sdks-folder=<path to the root directory of your azure-sdk-for-python clone>`.

``` yaml $(tag) == 'package-policy-2019-09'
namespace: azure.mgmt.resource.policy.v2019_09_01
output-folder: $(python-sdks-folder)/resources/azure-mgmt-resource/azure/mgmt/resource/policy/v2019_09_01
```

### Tag: package-policy-2019-06 and python

These settings apply only when `--tag=package-policy-2019-06 --python` is specified on the command line.
Please also specify `--python-sdks-folder=<path to the root directory of your azure-sdk-for-python clone>`.

``` yaml $(tag) == 'package-policy-2019-06'
namespace: azure.mgmt.resource.policy.v2019_06_01
output-folder: $(python-sdks-folder)/resources/azure-mgmt-resource/azure/mgmt/resource/policy/v2019_06_01
```

### Tag: package-policy-2019-01 and python

These settings apply only when `--tag=package-policy-2019-01 --python` is specified on the command line.
Please also specify `--python-sdks-folder=<path to the root directory of your azure-sdk-for-python clone>`.

``` yaml $(tag) == 'package-policy-2019-01'
namespace: azure.mgmt.resource.policy.v2019_01_01
output-folder: $(python-sdks-folder)/resources/azure-mgmt-resource/azure/mgmt/resource/policy/v2019_01_01
```

### Tag: package-policy-2018-05 and python

These settings apply only when `--tag=package-policy-2018-05 --python` is specified on the command line.
Please also specify `--python-sdks-folder=<path to the root directory of your azure-sdk-for-python clone>`.

``` yaml $(tag) == 'package-policy-2018-05'
namespace: azure.mgmt.resource.policy.v2018_05_01
output-folder: $(python-sdks-folder)/resources/azure-mgmt-resource/azure/mgmt/resource/policy/v2018_05_01
```

### Tag: package-policy-2018-03 and python

These settings apply only when `--tag=package-policy-2018-03 --python` is specified on the command line.
Please also specify `--python-sdks-folder=<path to the root directory of your azure-sdk-for-python clone>`.

``` yaml $(tag) == 'package-policy-2018-03'
namespace: azure.mgmt.resource.policy.v2018_03_01
output-folder: $(python-sdks-folder)/resources/azure-mgmt-resource/azure/mgmt/resource/policy/v2018_03_01
```

### Tag: package-policy-2017-06 and python

These settings apply only when `--tag=package-policy-2017-06 --python` is specified on the command line.
Please also specify `--python-sdks-folder=<path to the root directory of your azure-sdk-for-python clone>`.

``` yaml $(tag) == 'package-policy-2017-06'
namespace: azure.mgmt.resource.policy.v2017_06_01_preview
output-folder: $(python-sdks-folder)/resources/azure-mgmt-resource/azure/mgmt/resource/policy/v2017_06_01_preview
```

### Tag: package-policy-2016-12 and python

These settings apply only when `--tag=package-policy-2016-12 --python` is specified on the command line.
Please also specify `--python-sdks-folder=<path to the root directory of your azure-sdk-for-python clone>`.

``` yaml $(tag) == 'package-policy-2016-12'
namespace: azure.mgmt.resource.policy.v2016_12_01
output-folder: $(python-sdks-folder)/resources/azure-mgmt-resource/azure/mgmt/resource/policy/v2016_12_01
```

### Tag: package-policy-2016-04 and python

These settings apply only when `--tag=package-policy-2016-04 --python` is specified on the command line.
Please also specify `--python-sdks-folder=<path to the root directory of your azure-sdk-for-python clone>`.

``` yaml $(tag) == 'package-policy-2016-04'
namespace: azure.mgmt.resource.policy.v2016_04_01
output-folder: $(python-sdks-folder)/resources/azure-mgmt-resource/azure/mgmt/resource/policy/v2016_04_01
```

### Tag: package-policy-2015-10 and python

These settings apply only when `--tag=package-policy-2015-10 --python` is specified on the command line.
Please also specify `--python-sdks-folder=<path to the root directory of your azure-sdk-for-python clone>`.

``` yaml $(tag) == 'package-policy-2015-10'
namespace: azure.mgmt.resource.policy.v2015_10_01_preview
output-folder: $(python-sdks-folder)/resources/azure-mgmt-resource/azure/mgmt/resource/policy/v2015_10_01_preview
```
### Tag: package-resources-2020-10 and python

These settings apply only when `--tag=package-resources-2020-10 --python` is specified on the command line.
Please also specify `--python-sdks-folder=<path to the root directory of your azure-sdk-for-python clone>`.

``` yaml $(tag) == 'package-resources-2020-10'
namespace: azure.mgmt.resource.resources.v2020_10_01
output-folder: $(python-sdks-folder)/resources/azure-mgmt-resource/azure/mgmt/resource/resources/v2020_10_01
```

### Tag: package-resources-2021-04 and python

These settings apply only when `--tag=package-resources-2021-04 --python` is specified on the command line.
Please also specify `--python-sdks-folder=<path to the root directory of your azure-sdk-for-python clone>`.

``` yaml $(tag) == 'package-resources-2021-04'
namespace: azure.mgmt.resource.resources.v2021_04_01
output-folder: $(python-sdks-folder)/resources/azure-mgmt-resource/azure/mgmt/resource/resources/v2021_04_01
python:
  namespace: azure.mgmt.resource.resources.v2021_04_01
  output-folder: $(python-sdks-folder)/resources/azure-mgmt-resource/azure/mgmt/resource/resources/v2021_04_01
```

### Tag: package-resources-2021-01 and python

These settings apply only when `--tag=package-resources-2021-01 --python` is specified on the command line.
Please also specify `--python-sdks-folder=<path to the root directory of your azure-sdk-for-python clone>`.

``` yaml $(tag) == 'package-resources-2021-01'
namespace: azure.mgmt.resource.resources.v2021_01_01
output-folder: $(python-sdks-folder)/resources/azure-mgmt-resource/azure/mgmt/resource/resources/v2021_01_01
python:
  namespace: azure.mgmt.resource.resources.v2021_01_01
  output-folder: $(python-sdks-folder)/resources/azure-mgmt-resource/azure/mgmt/resource/resources/v2021_01_01
```

### Tag: package-resources-2020-10 and python

These settings apply only when `--tag=package-resources-2020-10 --python` is specified on the command line.
Please also specify `--python-sdks-folder=<path to the root directory of your azure-sdk-for-python clone>`.

``` yaml $(tag) == 'package-resources-2020-10'
namespace: azure.mgmt.resource.resources.v2020_10_01
output-folder: $(python-sdks-folder)/resources/azure-mgmt-resource/azure/mgmt/resource/resources/v2020_10_01
python:
  namespace: azure.mgmt.resource.resources.v2020_10_01
  output-folder: $(python-sdks-folder)/resources/azure-mgmt-resource/azure/mgmt/resource/resources/v2020_10_01
```

### Tag: package-resources-2020-06 and python

These settings apply only when `--tag=package-resources-2020-06 --python` is specified on the command line.
Please also specify `--python-sdks-folder=<path to the root directory of your azure-sdk-for-python clone>`.

``` yaml $(tag) == 'package-resources-2020-06'
namespace: azure.mgmt.resource.resources.v2020_06_01
output-folder: $(python-sdks-folder)/resources/azure-mgmt-resource/azure/mgmt/resource/resources/v2020_06_01
```

### Tag: package-resources-2019-10 and python

These settings apply only when `--tag=package-resources-2019-10 --python` is specified on the command line.
Please also specify `--python-sdks-folder=<path to the root directory of your azure-sdk-for-python clone>`.

``` yaml $(tag) == 'package-resources-2019-10'
namespace: azure.mgmt.resource.resources.v2019_10_01
output-folder: $(python-sdks-folder)/resources/azure-mgmt-resource/azure/mgmt/resource/resources/v2019_10_01
```

### Tag: package-resources-2019-08 and python

These settings apply only when `--tag=package-resources-2019-08 --python` is specified on the command line.
Please also specify `--python-sdks-folder=<path to the root directory of your azure-sdk-for-python clone>`.

``` yaml $(tag) == 'package-resources-2019-08'
namespace: azure.mgmt.resource.resources.v2019_08_01
output-folder: $(python-sdks-folder)/resources/azure-mgmt-resource/azure/mgmt/resource/resources/v2019_08_01
```

### Tag: package-resources-2019-07 and python

These settings apply only when `--tag=package-resources-2019-07 --python` is specified on the command line.
Please also specify `--python-sdks-folder=<path to the root directory of your azure-sdk-for-python clone>`.

``` yaml $(tag) == 'package-resources-2019-07'
namespace: azure.mgmt.resource.resources.v2019_07_01
output-folder: $(python-sdks-folder)/resources/azure-mgmt-resource/azure/mgmt/resource/resources/v2019_07_01
```

### Tag: package-resources-2019-0510 and python

These settings apply only when `--tag=package-resources-2019-0510 --python` is specified on the command line.
Please also specify `--python-sdks-folder=<path to the root directory of your azure-sdk-for-python clone>`.

``` yaml $(tag) == 'package-resources-2019-0510'
namespace: azure.mgmt.resource.resources.v2019_05_10
output-folder: $(python-sdks-folder)/resources/azure-mgmt-resource/azure/mgmt/resource/resources/v2019_05_10
```

### Tag: package-resources-2019-05 and python

These settings apply only when `--tag=package-resources-2019-05 --python` is specified on the command line.
Please also specify `--python-sdks-folder=<path to the root directory of your azure-sdk-for-python clone>`.

``` yaml $(tag) == 'package-resources-2019-05'
namespace: azure.mgmt.resource.resources.v2019_05_01
output-folder: $(python-sdks-folder)/resources/azure-mgmt-resource/azure/mgmt/resource/resources/v2019_05_01
```

### Tag: package-resources-2019-03 and python

These settings apply only when `--tag=package-resources-2019-03 --python` is specified on the command line.
Please also specify `--python-sdks-folder=<path to the root directory of your azure-sdk-for-python clone>`.

``` yaml $(tag) == 'package-resources-2019-03'
namespace: azure.mgmt.resource.resources.v2019_03_01
output-folder: $(python-sdks-folder)/resources/azure-mgmt-resource/azure/mgmt/resource/resources/v2019_03_01
```

### Tag: package-resources-2018-05 and python

These settings apply only when `--tag=package-resources-2018-05 --python` is specified on the command line.
Please also specify `--python-sdks-folder=<path to the root directory of your azure-sdk-for-python clone>`.

``` yaml $(tag) == 'package-resources-2018-05'
namespace: azure.mgmt.resource.resources.v2018_05_01
output-folder: $(python-sdks-folder)/resources/azure-mgmt-resource/azure/mgmt/resource/resources/v2018_05_01
```

### Tag: package-resources-2018-02 and python

These settings apply only when `--tag=package-resources-2018-02 --python` is specified on the command line.
Please also specify `--python-sdks-folder=<path to the root directory of your azure-sdk-for-python clone>`.

``` yaml $(tag) == 'package-resources-2018-02'
namespace: azure.mgmt.resource.resources.v2018_02_01
output-folder: $(python-sdks-folder)/resources/azure-mgmt-resource/azure/mgmt/resource/resources/v2018_02_01
```

### Tag: package-resources-2017-05 and python

These settings apply only when `--tag=package-resources-2017-05 --python` is specified on the command line.
Please also specify `--python-sdks-folder=<path to the root directory of your azure-sdk-for-python clone>`.

``` yaml $(tag) == 'package-resources-2017-05'
namespace: azure.mgmt.resource.resources.v2017_05_10
output-folder: $(python-sdks-folder)/resources/azure-mgmt-resource/azure/mgmt/resource/resources/v2017_05_10
```

### Tag: package-resources-2016-09 and python

These settings apply only when `--tag=package-resources-2016-09 --python` is specified on the command line.
Please also specify `--python-sdks-folder=<path to the root directory of your azure-sdk-for-python clone>`.

``` yaml $(tag) == 'package-resources-2016-09'
namespace: azure.mgmt.resource.resources.v2016_09_01
output-folder: $(python-sdks-folder)/resources/azure-mgmt-resource/azure/mgmt/resource/resources/v2016_09_01
```

### Tag: package-resources-2016-02 and python

These settings apply only when `--tag=package-resources-2016-02 --python` is specified on the command line.
Please also specify `--python-sdks-folder=<path to the root directory of your azure-sdk-for-python clone>`.

``` yaml $(tag) == 'package-resources-2016-02'
namespace: azure.mgmt.resource.resources.v2016_02_01
output-folder: $(python-sdks-folder)/resources/azure-mgmt-resource/azure/mgmt/resource/resources/v2016_02_01
```

### Tag: package-subscriptions-2019-11 and python

These settings apply only when `--tag=package-subscriptions-2019-11 --python` is specified on the command line.
Please also specify `--python-sdks-folder=<path to the root directory of your azure-sdk-for-python clone>`.

``` yaml $(tag) == 'package-subscriptions-2019-11'
namespace: azure.mgmt.resource.subscriptions.v2019_11_01
output-folder: $(python-sdks-folder)/resources/azure-mgmt-resource/azure/mgmt/resource/subscriptions/v2019_11_01
```

### Tag: package-subscriptions-2019-06 and python

These settings apply only when `--tag=package-subscriptions-2019-06 --python` is specified on the command line.
Please also specify `--python-sdks-folder=<path to the root directory of your azure-sdk-for-python clone>`.

``` yaml $(tag) == 'package-subscriptions-2019-06'
namespace: azure.mgmt.resource.subscriptions.v2019_06_01
output-folder: $(python-sdks-folder)/resources/azure-mgmt-resource/azure/mgmt/resource/subscriptions/v2019_06_01
```

### Tag: package-subscriptions-2018-06 and python

These settings apply only when `--tag=package-subscriptions-2018-06 --python` is specified on the command line.
Please also specify `--python-sdks-folder=<path to the root directory of your azure-sdk-for-python clone>`.

``` yaml $(tag) == 'package-subscriptions-2018-06'
namespace: azure.mgmt.resource.subscriptions.v2018_06_01
output-folder: $(python-sdks-folder)/resources/azure-mgmt-resource/azure/mgmt/resource/subscriptions/v2018_06_01
```

### Tag: package-subscriptions-2016-06 and python

These settings apply only when `--tag=package-subscriptions-2016-06 --python` is specified on the command line.
Please also specify `--python-sdks-folder=<path to the root directory of your azure-sdk-for-python clone>`.

``` yaml $(tag) == 'package-subscriptions-2016-06'
namespace: azure.mgmt.resource.subscriptions.v2016_06_01
output-folder: $(python-sdks-folder)/resources/azure-mgmt-resource/azure/mgmt/resource/subscriptions/v2016_06_01
```

### Tag: package-deploymentscripts-2019-10-preview and python

These settings apply only when `--tag=package-deploymentscripts-2019-10-preview` is specified on the command line.
Please also specify `--python-sdks-folder=<path to the root directory of your azure-sdk-for-python clone>`.

``` yaml $(tag) == 'package-deploymentscripts-2019-10-preview'
namespace: azure.mgmt.resource.deploymentscripts.v2019_10_01_preview
output-folder: $(python-sdks-folder)/resources/azure-mgmt-resource/azure/mgmt/resource/deploymentscripts/v2019_10_01_preview
```

### Tag: package-deploymentscripts-2020-10 and python

These settings apply only when `--tag=package-deploymentscripts-2020-10` is specified on the command line.
Please also specify `--python-sdks-folder=<path to the root directory of your azure-sdk-for-python clone>`.

``` yaml $(tag) == 'package-deploymentscripts-2020-10'
namespace: azure.mgmt.resource.deploymentscripts.v2020_10_01
output-folder: $(python-sdks-folder)/resources/azure-mgmt-resource/azure/mgmt/resource/deploymentscripts/v2020_10_01
```

### Tag: package-templatespecs-2019-06-preview and python

These settings apply only when `--tag=package-templatespecs-2019-06-preview` is specified on the command line.
Please also specify `--python-sdks-folder=<path to the root directory of your azure-sdk-for-python clone>`.

``` yaml $(tag) == 'package-templatespecs-2019-06-preview'
namespace: azure.mgmt.resource.templatespecs.v2019_06_01_preview
output-folder: $(python-sdks-folder)/resources/azure-mgmt-resource/azure/mgmt/resource/templatespecs/v2019_06_01_preview
<<<<<<< HEAD
=======
python:
  namespace: azure.mgmt.resource.templatespecs.v2019_06_01_preview
  output-folder: $(python-sdks-folder)/resources/azure-mgmt-resource/azure/mgmt/resource/templatespecs/v2019_06_01_preview
```

### Tag: package-templatespecs-2021-03-preview and python

These settings apply only when `--tag=package-templatespecs-2021-03-preview` is specified on the command line.
Please also specify `--python-sdks-folder=<path to the root directory of your azure-sdk-for-python clone>`.

``` yaml $(tag) == 'package-templatespecs-2021-03-preview'
namespace: azure.mgmt.resource.templatespecs.v2021_03_01_preview
output-folder: $(python-sdks-folder)/resources/azure-mgmt-resource/azure/mgmt/resource/templatespecs/v2021_03_01_preview
python:
  namespace: azure.mgmt.resource.templatespecs.v2021_03_01_preview
  output-folder: $(python-sdks-folder)/resources/azure-mgmt-resource/azure/mgmt/resource/templatespecs/v2021_03_01_preview
```

### Tag: package-templatespecs-2021-05 and python

These settings apply only when `--tag=package-templatespecs-2021-05` is specified on the command line.
Please also specify `--python-sdks-folder=<path to the root directory of your azure-sdk-for-python clone>`.

``` yaml $(tag) == 'package-templatespecs-2021-05'
namespace: azure.mgmt.resource.templatespecs.v2021_05_01
output-folder: $(python-sdks-folder)/resources/azure-mgmt-resource/azure/mgmt/resource/templatespecs/v2021_05_01
python:
  namespace: azure.mgmt.resource.templatespecs.v2021_05_01
  output-folder: $(python-sdks-folder)/resources/azure-mgmt-resource/azure/mgmt/resource/templatespecs/v2021_05_01
>>>>>>> 7d4caa5e
```<|MERGE_RESOLUTION|>--- conflicted
+++ resolved
@@ -2,8 +2,6 @@
 
 These settings apply only when `--python` is specified on the command line.
 
-<<<<<<< HEAD
-=======
 ```yaml !$(track2)
 python:
   azure-arm: true
@@ -17,7 +15,6 @@
   debug: true
 ```
 
->>>>>>> 7d4caa5e
 ``` yaml $(track2)
 azure-arm: true
 license-header: MICROSOFT_MIT_NO_VERSION
@@ -30,8 +27,6 @@
 
 Generate all API versions currently shipped for this package
 
-<<<<<<< HEAD
-=======
 
 ```yaml $(multiapi) && !$(track2)
 batch:
@@ -75,7 +70,6 @@
   - tag: package-templatespecs-2021-03-preview
   - tag: package-templatespecs-2019-06-preview
 ```
->>>>>>> 7d4caa5e
 
 ```yaml $(multiapi) && $(track2)
 clear-output-folder: true
@@ -99,11 +93,8 @@
   - tag: package-policy-2016-04
   - tag: package-policy-2015-10
   - multiapiscript-policy: true
-<<<<<<< HEAD
-=======
   - tag: package-resources-2021-04
   - tag: package-resources-2021-01
->>>>>>> 7d4caa5e
   - tag: package-resources-2020-10
   - tag: package-resources-2020-06
   - tag: package-resources-2019-10
@@ -126,11 +117,8 @@
   - tag: package-deploymentscripts-2020-10
   - tag: package-deploymentscripts-2019-10-preview
   - multiapiscript-deploymentscripts: true
-<<<<<<< HEAD
-=======
   - tag: package-templatespecs-2021-05
   - tag: package-templatespecs-2021-03-preview
->>>>>>> 7d4caa5e
   - tag: package-templatespecs-2019-06-preview
   - multiapiscript-templatespecs: true
 ```
@@ -600,11 +588,6 @@
 ``` yaml $(tag) == 'package-templatespecs-2019-06-preview'
 namespace: azure.mgmt.resource.templatespecs.v2019_06_01_preview
 output-folder: $(python-sdks-folder)/resources/azure-mgmt-resource/azure/mgmt/resource/templatespecs/v2019_06_01_preview
-<<<<<<< HEAD
-=======
-python:
-  namespace: azure.mgmt.resource.templatespecs.v2019_06_01_preview
-  output-folder: $(python-sdks-folder)/resources/azure-mgmt-resource/azure/mgmt/resource/templatespecs/v2019_06_01_preview
 ```
 
 ### Tag: package-templatespecs-2021-03-preview and python
@@ -631,5 +614,4 @@
 python:
   namespace: azure.mgmt.resource.templatespecs.v2021_05_01
   output-folder: $(python-sdks-folder)/resources/azure-mgmt-resource/azure/mgmt/resource/templatespecs/v2021_05_01
->>>>>>> 7d4caa5e
 ```
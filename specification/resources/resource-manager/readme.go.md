--- conflicted
+++ resolved
@@ -37,10 +37,7 @@
   - tag: package-policy-2016-12
   - tag: package-policy-2016-04
   - tag: package-policy-2015-10
-<<<<<<< HEAD
-=======
   - tag: package-resources-2021-01
->>>>>>> 7d4caa5e
   - tag: package-resources-2020-10
   - tag: package-resources-2020-06
   - tag: package-resources-2019-10
@@ -227,8 +224,6 @@
 output-folder: $(go-sdk-folder)/services/preview/resources/mgmt/2015-10-01-preview/policy
 ```
 
-<<<<<<< HEAD
-=======
 ### Tag: package-resources-2021-01 and go
 
 These settings apply only when `--tag=package-resources-2021-01 --go` is specified on the command line.
@@ -239,7 +234,6 @@
 output-folder: $(go-sdk-folder)/services/resources/mgmt/2021-01-01/resources
 ```
 
->>>>>>> 7d4caa5e
 ### Tag: package-resources-2020-10 and go
 
 These settings apply only when `--tag=package-resources-2020-10 --go` is specified on the command line.

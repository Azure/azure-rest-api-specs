--- conflicted
+++ resolved
@@ -81,8 +81,6 @@
 tag: package-snapshots-2022-11
 ```
 
-
-<<<<<<< HEAD
 ### Tag: package-privatelink-2023-03-preview
 
 These settings apply only when `--tag=package-privatelink-2023-03-preview` is specified on the command line.
@@ -90,16 +88,8 @@
 ```yaml $(tag) == 'package-privatelink-2023-03-preview'
 input-file:
   - Microsoft.Authorization/preview/2023-03-01-preview/privateLinks.json
-=======
-### Tag: package-2022-12
-
-These settings apply only when `--tag=package-2022-12` is specified on the command line.
-
-```yaml $(tag) == 'package-2022-12'
-input-file:
-  - Microsoft.Resources/stable/2022-12-01/subscriptions.json
->>>>>>> a67a24b1
-```
+```
+
 ### Tag: package-policy-2022-06
 
 These settings apply only when `--tag=package-policy-2022-06` is specified on the command line.
@@ -236,8 +226,6 @@
   - Microsoft.Solutions/preview/2020-08-21-preview/managedapplications.json
 ```
 
-<<<<<<< HEAD
-=======
 ### Tag: package-subscriptions-2022-12
 
 These settings apply only when `--tag=package-subscriptions-2022-12` is specified on the command line.
@@ -247,8 +235,6 @@
 - Microsoft.Resources/stable/2022-12-01/subscriptions.json
 ```
 
-
->>>>>>> a67a24b1
 ### Tag: package-subscriptions-2021-01
 
 These settings apply only when `--tag=package-subscriptions-2021-01` is specified on the command line.

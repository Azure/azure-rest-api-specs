# Resource

> see https://aka.ms/autorest

This is the AutoRest configuration file for Resource.

---

## Getting Started

To build the SDK for Resource, simply [Install AutoRest](https://aka.ms/autorest/install) and in this folder, run:

> `autorest`

To see additional help and options, run:

> `autorest --help`

---

## Configuration

### Basic Information

These are the global settings for the Resource API.

``` yaml
openapi-type: arm
```

``` yaml $(package-features)
tag: package-features-2021-07
```

``` yaml $(package-locks)
tag: package-locks-2016-09
```

``` yaml $(package-policy)
tag: package-policy-2021-06
```

``` yaml $(package-resources)
tag: package-resources-2021-04
```

``` yaml $(package-subscriptions)
tag: package-subscriptions-2021-01
```

``` yaml $(package-links)
tag: package-links-2016-09
```

``` yaml $(package-managedapplications)
tag: package-managedapplications-2018-06
```

``` yaml $(package-deploymentscripts)
tag: package-deploymentscripts-2020-10
```

``` yaml $(package-templatespecs)
tag: package-templatespecs-2021-03-preview
```

<<<<<<< HEAD
### Tag: package-policy-2021-06

These settings apply only when `--tag=package-policy-2021-06` is specified on the command line.

``` yaml $(tag) == 'package-policy-2021-06'
input-file:
- Microsoft.Authorization/stable/2020-09-01/dataPolicyManifests.json
- Microsoft.Authorization/stable/2021-06-01/policyAssignments.json
- Microsoft.Authorization/stable/2021-06-01/policyDefinitions.json
- Microsoft.Authorization/stable/2021-06-01/policySetDefinitions.json
- Microsoft.Authorization/preview/2020-07-01-preview/policyExemptions.json

# Needed when there is more than one input file
override-info:
  title: PolicyClient
=======


### Tag: package-privatelinks-2020-05

These settings apply only when `--tag=package-privatelinks-2020-05` is specified on the command line.

``` yaml $(tag) == 'package-privatelinks-2020-05'
input-file:
- Microsoft.Authorization/stable/2020-05-01/privateLinks.json
>>>>>>> d241e05b
```

### Tag: package-resources-2021-04


These settings apply only when `--tag=package-resources-2021-04` is specified on the command line.

``` yaml $(tag) == 'package-resources-2021-04'
input-file:
- Microsoft.Resources/stable/2021-04-01/resources.json
```

### Tag: package-policy-2020-09

These settings apply only when `--tag=package-policy-2020-09` is specified on the command line.

``` yaml $(tag) == 'package-policy-2020-09'
input-file:
- Microsoft.Authorization/stable/2020-09-01/dataPolicyManifests.json
- Microsoft.Authorization/stable/2020-09-01/policyAssignments.json
- Microsoft.Authorization/stable/2020-09-01/policyDefinitions.json
- Microsoft.Authorization/stable/2020-09-01/policySetDefinitions.json
- Microsoft.Authorization/preview/2020-07-01-preview/policyExemptions.json

# Needed when there is more than one input file
override-info:
  title: PolicyClient
```

### Tag: package-preview-2020-08

These settings apply only when `--tag=package-preview-2020-08` is specified on the command line.

``` yaml $(tag) == 'package-preview-2020-08'
input-file:
  - Microsoft.Solutions/preview/2020-08-21-preview/managedapplications.json
```


### Tag: package-subscriptions-2021-01

These settings apply only when `--tag=package-subscriptions-2021-01` is specified on the command line.

``` yaml $(tag) == 'package-subscriptions-2021-01'
input-file:
- Microsoft.Resources/stable/2021-01-01/subscriptions.json
```


### Tag: package-deploymentscripts-2020-10

These settings apply only when `--tag=package-deploymentscripts-2020-10` is specified on the command line.

``` yaml $(tag) == 'package-deploymentscripts-2020-10'
input-file:
- Microsoft.Resources/stable/2020-10-01/deploymentScripts.json
```

### Tag: package-deploymentscripts-2019-10-preview

These settings apply only when `--tag=package-deploymentscripts-2019-10-preview` is specified on the command line.

``` yaml $(tag) == 'package-deploymentscripts-2019-10-preview'
input-file:
- Microsoft.Resources/preview/2019-10-01-preview/deploymentScripts.json
```

### Tag: package-features-2021-07

These settings apply only when `--tag=package-features-2021-07` is specified on the command line.

``` yaml $(tag) == 'package-features-2021-07'
input-file:
- Microsoft.Features/stable/2021-07-01/features.json
- Microsoft.Features/stable/2021-07-01/SubscriptionFeatureRegistration.json

# Needed when there is more than one input file
override-info:
  title: FeatureClient
```

### Tag: package-features-2015-12

These settings apply only when `--tag=package-features-2015-12` is specified on the command line.

``` yaml $(tag) == 'package-features-2015-12'
input-file:
- Microsoft.Features/stable/2015-12-01/features.json
```

### Tag: package-locks-2016-09

These settings apply only when `--tag=package-locks-2016-09` is specified on the command line.

``` yaml $(tag) == 'package-locks-2016-09'
input-file:
- Microsoft.Authorization/stable/2016-09-01/locks.json
```

### Tag: package-locks-2015-01

These settings apply only when `--tag=package-locks-2015-01` is specified on the command line.

``` yaml $(tag) == 'package-locks-2015-01'
input-file:
- Microsoft.Authorization/stable/2015-01-01/locks.json
```

### Tag: package-policy-2020-03

These settings apply only when `--tag=package-policy-2020-03` is specified on the command line.

``` yaml $(tag) == 'package-policy-2020-03'
input-file:
- Microsoft.Authorization/stable/2020-03-01/policyAssignments.json
- Microsoft.Authorization/stable/2020-03-01/policyDefinitions.json
- Microsoft.Authorization/stable/2020-03-01/policySetDefinitions.json
- Microsoft.Authorization/preview/2020-07-01-preview/policyExemptions.json

# Needed when there is more than one input file
override-info:
  title: PolicyClient
```

### Tag: package-policy-2019-09

These settings apply only when `--tag=package-policy-2019-09` is specified on the command line.

``` yaml $(tag) == 'package-policy-2019-09'
input-file:
- Microsoft.Authorization/stable/2019-09-01/policyAssignments.json
- Microsoft.Authorization/stable/2019-09-01/policyDefinitions.json
- Microsoft.Authorization/stable/2019-09-01/policySetDefinitions.json

# Needed when there is more than one input file
override-info:
  title: PolicyClient
```

### Tag: package-policy-2019-06

These settings apply only when `--tag=package-policy-2019-06` is specified on the command line.

``` yaml $(tag) == 'package-policy-2019-06'
input-file:
- Microsoft.Authorization/stable/2019-06-01/policyAssignments.json
- Microsoft.Authorization/stable/2019-06-01/policyDefinitions.json
- Microsoft.Authorization/stable/2019-06-01/policySetDefinitions.json

# Needed when there is more than one input file
override-info:
  title: PolicyClient
```

### Tag: package-policy-2019-01

These settings apply only when `--tag=package-policy-2019-01` is specified on the command line.

``` yaml $(tag) == 'package-policy-2019-01'
input-file:
- Microsoft.Authorization/stable/2019-01-01/policyAssignments.json
- Microsoft.Authorization/stable/2019-01-01/policyDefinitions.json
- Microsoft.Authorization/stable/2019-01-01/policySetDefinitions.json

# Needed when there is more than one input file
override-info:
  title: PolicyClient
```

### Tag: package-policy-2018-05

These settings apply only when `--tag=package-policy-2018-05` is specified on the command line.

``` yaml $(tag) == 'package-policy-2018-05'
input-file:
- Microsoft.Authorization/stable/2018-05-01/policyAssignments.json
- Microsoft.Authorization/stable/2018-05-01/policyDefinitions.json
- Microsoft.Authorization/stable/2018-05-01/policySetDefinitions.json

# Needed when there is more than one input file
override-info:
  title: PolicyClient
```

### Tag: package-policy-2018-03

These settings apply only when `--tag=package-policy-2018-03` is specified on the command line.

``` yaml $(tag) == 'package-policy-2018-03'
input-file:
- Microsoft.Authorization/stable/2018-03-01/policyAssignments.json
- Microsoft.Authorization/stable/2018-03-01/policyDefinitions.json
- Microsoft.Authorization/stable/2018-03-01/policySetDefinitions.json

# Needed when there is more than one input file
override-info:
  title: PolicyClient
```

### Tag: package-policy-2017-06

These settings apply only when `--tag=package-policy-2017-06` is specified on the command line.

``` yaml $(tag) == 'package-policy-2017-06'
input-file:
- Microsoft.Authorization/preview/2017-06-01-preview/policyAssignments.json
- Microsoft.Authorization/preview/2017-06-01-preview/policySetDefinitions.json
- Microsoft.Authorization/stable/2016-12-01/policyDefinitions.json

# Needed when there is more than one input file
override-info:
  title: PolicyClient
```

### Tag: package-pure-policy-2017-06

These settings apply only when `--tag=package-pure-policy-2017-06` is specified on the command line.

``` yaml $(tag) == 'package-pure-policy-2017-06'
input-file:
- Microsoft.Authorization/preview/2017-06-01-preview/policyAssignments.json
- Microsoft.Authorization/preview/2017-06-01-preview/policySetDefinitions.json

# Needed when there is more than one input file
override-info:
  title: PolicyClient
```

### Tag: package-templatespecs-2021-05

These settings apply only when `--tag=package-templatespecs-2021-05` is specified on the command line.

``` yaml $(tag) == 'package-templatespecs-2021-05'
input-file:
- Microsoft.Resources/stable/2021-05-01/templateSpecs.json
```

### Tag: package-templatespecs-2021-03-preview

These settings apply only when `--tag=package-templatespecs-2021-03-preview` is specified on the command line.

``` yaml $(tag) == 'package-templatespecs-2021-03-preview'
input-file:
- Microsoft.Resources/preview/2021-03-01-preview/templateSpecs.json
```

### Tag: package-templatespecs-2019-06-preview

These settings apply only when `--tag=package-templatespecs-2019-06-preview` is specified on the command line.

``` yaml $(tag) == 'package-templatespecs-2019-06-preview'
input-file:
- Microsoft.Resources/preview/2019-06-01-preview/templateSpecs.json
```

### Tag: package-policy-2016-12

These settings apply only when `--tag=package-policy-2016-12` is specified on the command line.

``` yaml $(tag) == 'package-policy-2016-12'
input-file:
- Microsoft.Authorization/stable/2016-12-01/policyDefinitions.json
- Microsoft.Authorization/stable/2016-12-01/policyAssignments.json

# Needed when there is more than one input file
override-info:
  title: PolicyClient
```

### Tag: package-policy-2016-04

These settings apply only when `--tag=package-policy-2016-04` is specified on the command line.

``` yaml $(tag) == 'package-policy-2016-04'
input-file:
- Microsoft.Authorization/stable/2016-04-01/policy.json
```

### Tag: package-policy-2015-10

These settings apply only when `--tag=package-policy-2015-10` is specified on the command line.

``` yaml $(tag) == 'package-policy-2015-10'
input-file:
- Microsoft.Authorization/preview/2015-10-01-preview/policy.json
```

### Tag: package-resources-2021-01

These settings apply only when `--tag=package-resources-2021-01` is specified on the command line.

``` yaml $(tag) == 'package-resources-2021-01'
input-file:
- Microsoft.Resources/stable/2021-01-01/resources.json
```

### Tag: package-resources-2020-10

These settings apply only when `--tag=package-resources-2020-10` is specified on the command line.

``` yaml $(tag) == 'package-resources-2020-10'
input-file:
  - Microsoft.Resources/stable/2020-10-01/resources.json
```

### Tag: package-resources-2020-08

These settings apply only when `--tag=package-resources-2020-08` is specified on the command line.

``` yaml $(tag) == 'package-resources-2020-08'
input-file:
  - Microsoft.Resources/stable/2020-08-01/resources.json
```

### Tag: package-resources-2020-06

These settings apply only when `--tag=package-resources-2020-06` is specified on the command line.

``` yaml $(tag) == 'package-resources-2020-06'
input-file:
- Microsoft.Resources/stable/2020-06-01/resources.json
```

### Tag: package-resources-2019-10

These settings apply only when `--tag=package-resources-2019-10` is specified on the command line.

``` yaml $(tag) == 'package-resources-2019-10'
input-file:
- Microsoft.Resources/stable/2019-10-01/resources.json
```

### Tag: package-resources-2019-08

These settings apply only when `--tag=package-resources-2019-08` is specified on the command line.

``` yaml $(tag) == 'package-resources-2019-08'
input-file:
- Microsoft.Resources/stable/2019-08-01/resources.json
```

### Tag: package-resources-2019-07

These settings apply only when `--tag=package-resources-2019-07` is specified on the command line.

``` yaml $(tag) == 'package-resources-2019-07'
input-file:
- Microsoft.Resources/stable/2019-07-01/resources.json
```

### Tag: package-resources-2019-0510

These settings apply only when `--tag=package-resources-2019-0510` is specified on the command line.

``` yaml $(tag) == 'package-resources-2019-0510'
input-file:
- Microsoft.Resources/stable/2019-05-10/resources.json
```

### Tag: package-resources-2019-05

These settings apply only when `--tag=package-resources-2019-05` is specified on the command line.

``` yaml $(tag) == 'package-resources-2019-05'
input-file:
- Microsoft.Resources/stable/2019-05-01/resources.json
```

### Tag: package-resources-2019-03

These settings apply only when `--tag=package-resources-2019-03` is specified on the command line.

``` yaml $(tag) == 'package-resources-2019-03'
input-file:
- Microsoft.Resources/stable/2019-03-01/resources.json
```

### Tag: package-resources-2018-05

These settings apply only when `--tag=package-resources-2018-05` is specified on the command line.

``` yaml $(tag) == 'package-resources-2018-05'
input-file:
- Microsoft.Resources/stable/2018-05-01/resources.json
```

### Tag: package-resources-2018-02

These settings apply only when `--tag=package-resources-2018-02` is specified on the command line.

``` yaml $(tag) == 'package-resources-2018-02'
input-file:
- Microsoft.Resources/stable/2018-02-01/resources.json
```

### Tag: package-resources-2017-05

These settings apply only when `--tag=package-resources-2017-05` is specified on the command line.

``` yaml $(tag) == 'package-resources-2017-05'
input-file:
- Microsoft.Resources/stable/2017-05-10/resources.json
```

### Tag: package-resources-2016-09

These settings apply only when `--tag=package-resources-2016-09` is specified on the command line.

``` yaml $(tag) == 'package-resources-2016-09'
input-file:
- Microsoft.Resources/stable/2016-09-01/resources.json
```

### Tag: package-resources-2016-07

These settings apply only when `--tag=package-resources-2016-07` is specified on the command line.

``` yaml $(tag) == 'package-resources-2016-07'
input-file:
- Microsoft.Resources/stable/2016-07-01/resources.json
```

### Tag: package-resources-2016-02

These settings apply only when `--tag=package-resources-2016-02` is specified on the command line.

``` yaml $(tag) == 'package-resources-2016-02'
input-file:
- Microsoft.Resources/stable/2016-02-01/resources.json
```

### Tag: package-resources-2015-11

These settings apply only when `--tag=package-resources-2015-11` is specified on the command line.

``` yaml $(tag) == 'package-resources-2015-11'
input-file:
- Microsoft.Resources/stable/2015-11-01/resources.json
```

### Tag: package-subscriptions-2020-01

These settings apply only when `--tag=package-subscriptions-2020-01` is specified on the command line.

``` yaml $(tag) == 'package-subscriptions-2020-01'
input-file:
  - Microsoft.Resources/stable/2020-01-01/subscriptions.json
```

### Tag: package-subscriptions-2019-11

These settings apply only when `--tag=package-subscriptions-2019-11` is specified on the command line.

``` yaml $(tag) == 'package-subscriptions-2019-11'
input-file:
- Microsoft.Resources/stable/2019-11-01/subscriptions.json
```

### Tag: package-subscriptions-2019-06

These settings apply only when `--tag=package-subscriptions-2019-06` is specified on the command line.

``` yaml $(tag) == 'package-subscriptions-2019-06'
input-file:
- Microsoft.Resources/stable/2019-06-01/subscriptions.json
```

### Tag: package-subscriptions-2018-06

These settings apply only when `--tag=package-subscriptions-2018-06` is specified on the command line.

``` yaml $(tag) == 'package-subscriptions-2018-06'
input-file:
- Microsoft.Resources/stable/2018-06-01/subscriptions.json
```

### Tag: package-subscriptions-2016-06

These settings apply only when `--tag=package-subscriptions-2016-06` is specified on the command line.

``` yaml $(tag) == 'package-subscriptions-2016-06'
input-file:
- Microsoft.Resources/stable/2016-06-01/subscriptions.json
```

### Tag: package-subscriptions-2015-11

These settings apply only when `--tag=package-subscriptions-2015-11` is specified on the command line.

``` yaml $(tag) == 'package-subscriptions-2015-11'
input-file:
- Microsoft.Resources/stable/2015-11-01/subscriptions.json
```

### Tag: package-links-2016-09

These settings apply only when `--tag=package-links-2016-09` is specified on the command line.

``` yaml $(tag) == 'package-links-2016-09'
input-file:
- Microsoft.Resources/stable/2016-09-01/links.json
```

### Tag: package-managedapplications-2019-07

These settings apply only when `--tag=package-managedapplications-2019-07` is specified on the command line.

``` yaml $(tag) == 'package-managedapplications-2019-07'
input-file:
- Microsoft.Solutions/stable/2019-07-01/managedapplications.json
```

### Tag: package-managedapplications-2018-06

These settings apply only when `--tag=package-managedapplications-2018-06` is specified on the command line.

``` yaml $(tag) == 'package-managedapplications-2018-06'
input-file:
- Microsoft.Solutions/stable/2018-06-01/managedapplications.json
```

### Tag: package-managedapplications-2017-09

These settings apply only when `--tag=package-managedapplications-2017-09` is specified on the command line.

``` yaml $(tag) == 'package-managedapplications-2017-09'
input-file:
- Microsoft.Solutions/stable/2017-09-01/managedapplications.json
```

### Tag: package-managedapplications-2016-09

These settings apply only when `--tag=package-managedapplications-2016-09` is specified on the command line.

``` yaml $(tag) == 'package-managedapplications-2016-09'
input-file:
- Microsoft.Solutions/preview/2016-09-01-preview/managedapplications.json
```

## Suppression

``` yaml
directive:
  - suppress: UniqueResourcePaths
    from: policySetDefinitions.json
    where: $.paths
    reason: policy set definition under an extension resource with Microsoft.Management
  - suppress: UniqueResourcePaths
    from: resources.json
    where: $.paths
    reason: route definitions under an extension resource with Microsoft.Management
  - suppress: UniqueResourcePaths
    from: policyDefinitions.json
    where: $.paths
    reason: policy definition under an extension resource with Microsoft.Management
  - suppress: UniqueResourcePaths
    from: policyAssignments.json
    where: $.paths
    reason: policy assignment under an extension resource with Microsoft.Management
  - suppress: UniqueResourcePaths
    from: policyExemptions.json
    where: $.paths
    reason: policy exemption under an extension resource with Microsoft.Management
  - suppress: OperationsAPIImplementation
    from: policyAssignments.json
    where: $.paths
    reason: operation APIs for Microsoft.Authorization are to be defined in RBAC swagger
  - suppress: OperationsAPIImplementation
    from: privateLinks.json
    where: $.paths
    reason: operation APIs for Microsoft.Authorization are to be defined in RBAC swagger
  - suppress: OperationsAPIImplementation
    from: policyDefinitions.json
    where: $.paths
    reason: operation APIs for Microsoft.Authorization are to be defined in RBAC swagger
  - suppress: OperationsAPIImplementation
    from: policySetDefinitions.json
    where: $.paths
    reason: operation APIs for Microsoft.Authorization are to be defined in RBAC swagger
  - suppress: OperationsAPIImplementation
    from: policyExemptions.json
    where: $.paths
    reason: operation APIs for Microsoft.Authorization are to be defined in RBAC swagger
  - suppress: BodyTopLevelProperties
    from: policyExemptions.json
    where: $.definitions.PolicyExemption.properties
    reason: Currently systemData is not allowed
  - suppress: BodyTopLevelProperties
    from: resources.json
    where: $.definitions.ResourceGroup.properties
    reason: managedBy is a top level property
  - suppress: BodyTopLevelProperties
    from: resources.json
    where: $.definitions.GenericResource.properties
    reason: managedBy is a top level property
  - suppress: BodyTopLevelProperties
    from: resources.json
    where: $.definitions.GenericResourceExpanded.properties
    reason: 'createdTime,changedTime & provisioningState are top-level properties'
  - suppress: BodyTopLevelProperties
    from: resources.json
    where: $.definitions.TagDetails.properties
    reason: TagDetails is a top level property
  - suppress: BodyTopLevelProperties
    from: resources.json
    where: $.definitions.TagValue.properties
    reason: TagValue is a top level property
  - suppress: RequiredPropertiesMissingInResourceModel
    from: resources.json
    where: $.definitions.TagValue
    reason: TagValue will be deprecated soon
  - suppress: RequiredPropertiesMissingInResourceModel
    from: resources.json
    where: $.definitions.TagDetails
    reason: TagDetails will be deprecated soon
  - suppress: XmsResourceInPutResponse
    from: resources.json
    where: '$.paths["/subscriptions/{subscriptionId}/tagNames/{tagName}"].put'
    reason: TagDetails is not an Azure resource
  - suppress: BodyTopLevelProperties
    from: managedapplications.json
    where: $.definitions.Appliance.properties
    reason: managedBy is a top level property
  - suppress: BodyTopLevelProperties
    from: managedapplications.json
    where: $.definitions.ApplianceDefinition.properties
    reason: managedBy is a top level property
  - suppress: BodyTopLevelProperties
    from: managedapplications.json
    where: $.definitions.AppliancePatchable.properties
    reason: managedBy is a top level property
  - suppress: BodyTopLevelProperties
    from: managedapplications.json
    where: $.definitions.GenericResource.properties
    reason: managedBy is a top level property
  - from: deploymentScripts.json
    suppress: TrackedResourceGetOperation
    where: $.definitions.AzureCliScript
    reason: Tooling issue.
  - from: deploymentScripts.json
    suppress: TrackedResourcePatchOperation
    where: $.definitions.AzureCliScript
    reason: Tooling issue.
  - from: deploymentScripts.json
    suppress: TrackedResourceGetOperation
    where: $.definitions.AzurePowerShellScript
    reason: Tooling issue
  - from: deploymentScripts.json
    suppress: TrackedResourcePatchOperation
    where: $.definitions.AzurePowerShellScript
    reason: Tooling issue
  - from: deploymentScripts.json
    suppress: OperationsAPIImplementation
    where: $.paths
    reason: OperationsAPI will come from Resources
  - from: deploymentScripts.json
    suppress: R3006
    where:
      - $.definitions.DeploymentScript.properties
      - $.definitions.AzureCliScript.properties
      - $.definitions.AzurePowerShellScript.properties
    reason: Currently systemData is not allowed
  - suppress: OperationsAPIImplementation
    from: templateSpecs.json
    where: $.paths
    reason: OperationsAPI will come from Resources
  - suppress: R3006
    from: templateSpecs.json
    where:
      - $.definitions.TemplateSpec.properties
      - $.definitions.TemplateSpecVersion.properties
      - $.definitions.TemplateSpecUpdateModel.properties
      - $.definitions.TemplateSpecVersionUpdateModel.properties
    reason: Currently systemData is not allowed
  - suppress: TrackedResourceListByImmediateParent
    from: templateSpecs.json
    where: $.definitions
    reason: Tooling issue
  - suppress: TrackedResourceListByResourceGroup
    from: templateSpecs.json
    where: $.definitions.TemplateSpecVersion
    reason: Tooling issue
  - suppress: OperationsAPIImplementation
    where: $.paths
    from: dataPolicyManifests.json
    reason: operation APIs for Microsoft.Authorization are to be defined in RBAC swagger
  - suppress: EnumInsteadOfBoolean
    where: $.definitions.DataManifestCustomResourceFunctionDefinition.properties.allowCustomProperties
    from: dataPolicyManifests.json
    reason: 'This property can only have two values. '
  - suppress: EnumInsteadOfBoolean
    where: $.definitions.DataPolicyManifestProperties.properties.isBuiltInOnly
    from: dataPolicyManifests.json
    reason: 'This property can only have two values. '
  - suppress: PageableOperation
    where: '$.paths["/providers/Microsoft.Authorization/dataPolicyManifests"].get'
    from: dataPolicyManifests.json
    reason: Pagination not supported. The size of the result list is pretty limited
  - suppress: DescriptionAndTitleMissing
    where: $.definitions.AliasPathMetadata
    from: resources.json
    reason: This was already checked in - not my code
  - suppress: XmsExamplesRequired
    where: $.paths
    from: resources.json
    reason: Pre-existing lint error. Not related to this version release.
  - suppress: TopLevelResourcesListByResourceGroup
    from: policyDefinitions.json
    reason: Policy definitions are a proxy resource that is only usable on subscriptions or management groups
  - suppress: TopLevelResourcesListByResourceGroup
    from: policySetDefinitions.json
    reason: Policy set definitions are a proxy resource that is only usable on subscriptions or management groups
  - suppress: RequiredReadOnlySystemData
    from: privateLinks.json
    reason: We do not yet support system data
  - from: SubscriptionFeatureRegistration.json
    suppress: R4009
    reason: Currently systemData is not allowed
  - suppress: TopLevelResourcesListByResourceGroup
    from: privateLinks.json
    reason: The resource is managed in a management group level (instead of inside a resource group)
```

---

# Code Generation

## Swagger to SDK

This section describes what SDK should be generated by the automatic system.
This is not used by Autorest itself.

``` yaml $(swagger-to-sdk)
swagger-to-sdk:
  - repo: azure-sdk-for-net
  - repo: azure-sdk-for-python-track2
  - repo: azure-sdk-for-java
  - repo: azure-sdk-for-go
  - repo: azure-sdk-for-node
  - repo: azure-sdk-for-js
  - repo: azure-resource-manager-schemas
```
## Python

See configuration in [readme.python.md](./readme.python.md)

## Go

See configuration in [readme.go.md](./readme.go.md)

## Java

See configuration in [readme.java.md](./readme.java.md)

# Validation

Since this RP has no unique default package, iterate over all of them for validation:

``` yaml $(validation)
batch:
  - package-features: true
  - package-locks: true
  - package-policy: true
  - package-resources: true
  - package-subscriptions: true
  - package-links: true
  - package-managedapplications: true
  - package-deploymentscripts: true
  - package-templatespecs: true
```

### Tag: profile-hybrid-2019-03-01

These settings apply only when `--tag=profile-hybrid-2019-03-01` is specified on the command line.
Creating this tag to pick proper resources from the hybrid profile.

``` yaml $(tag) == 'profile-hybrid-2019-03-01'
input-file:
- Microsoft.Authorization/stable/2016-09-01/locks.json
- Microsoft.Authorization/stable/2016-12-01/policyDefinitions.json
- Microsoft.Authorization/stable/2016-12-01/policyAssignments.json
- Microsoft.Resources/stable/2016-06-01/subscriptions.json
- Microsoft.Resources/stable/2018-05-01/resources.json

override-info:
  title: PolicyClient
```

<|MERGE_RESOLUTION|>--- conflicted
+++ resolved
@@ -64,7 +64,6 @@
 tag: package-templatespecs-2021-03-preview
 ```
 
-<<<<<<< HEAD
 ### Tag: package-policy-2021-06
 
 These settings apply only when `--tag=package-policy-2021-06` is specified on the command line.
@@ -80,8 +79,7 @@
 # Needed when there is more than one input file
 override-info:
   title: PolicyClient
-=======
-
+```
 
 ### Tag: package-privatelinks-2020-05
 
@@ -90,7 +88,6 @@
 ``` yaml $(tag) == 'package-privatelinks-2020-05'
 input-file:
 - Microsoft.Authorization/stable/2020-05-01/privateLinks.json
->>>>>>> d241e05b
 ```
 
 ### Tag: package-resources-2021-04

--- conflicted
+++ resolved
@@ -1,237 +1,232 @@
-# Resource
-    
-> see https://aka.ms/autorest
-
-This is the AutoRest configuration file for Resource.
-
-
-
----
-## Getting Started 
-To build the SDK for Resource, simply [Install AutoRest](https://aka.ms/autorest/install) and in this folder, run:
-
-> `autorest`
-
-To see additional help and options, run:
-
-> `autorest --help`
----
-
-## Configuration
-
-
-
-### Basic Information 
-These are the global settings for the Resource API.
-
-``` yaml
-openapi-type: arm
-```
-
-``` yaml $(package-features)
-tag: package-features-2015-12
-```
-
-``` yaml $(package-locks)
-tag: package-locks-2016-09
-```
-
-``` yaml $(package-policy)
-tag: package-policy-2017-06
-```
-
-``` yaml $(package-resources)
-tag: package-resources-2017-05
-```
-
-``` yaml $(package-subscriptions)
-tag: package-subscriptions-2016-06
-```
-
-``` yaml $(package-links)
-tag: package-links-2016-09
-```
-
-``` yaml $(package-managedapplications)
-tag: package-managedapplications-2016-09
-```
-
-``` yaml $(package-managedapplications)
-tag: package-management-2017-08
-```
-
-### Tag: package-features-2015-12
-These settings apply only when `--tag=package-features-2015-12` is specified on the command line.
-
-``` yaml $(tag) == 'package-features-2015-12'
-input-file:
-- Microsoft.Features/2015-12-01/features.json
-```
-
-### Tag: package-locks-2016-09
-These settings apply only when `--tag=package-locks-2016-09` is specified on the command line.
-
-``` yaml $(tag) == 'package-locks-2016-09'
-input-file:
-- Microsoft.Authorization/2016-09-01/locks.json
-```
-
-### Tag: package-locks-2015-01
-These settings apply only when `--tag=package-locks-2015-01` is specified on the command line.
-
-``` yaml $(tag) == 'package-locks-2015-01'
-input-file:
-- Microsoft.Authorization/2015-01-01/locks.json
-```
-
-### Tag: package-policy-2017-06
-These settings apply only when `--tag=package-policy-2017-06` is specified on the command line.
-
-``` yaml $(tag) == 'package-policy-2017-06'
-input-file:
-- Microsoft.Authorization/2017-06-01-preview/policy.json
-```
-
-### Tag: package-policy-2016-12
-These settings apply only when `--tag=package-policy-2016-12` is specified on the command line.
-
-``` yaml $(tag) == 'package-policy-2016-12'
-input-file:
-- Microsoft.Authorization/2016-12-01/policy.json
-```
-
-### Tag: package-policy-2016-04
-These settings apply only when `--tag=package-policy-2016-04` is specified on the command line.
-
-``` yaml $(tag) == 'package-policy-2016-04'
-input-file:
-- Microsoft.Authorization/2016-04-01/policy.json
-```
-
-### Tag: package-policy-2015-10
-These settings apply only when `--tag=package-policy-2015-10` is specified on the command line.
-
-``` yaml $(tag) == 'package-policy-2015-10'
-input-file:
-- Microsoft.Authorization/2015-10-01-preview/policy.json
-```
-
-### Tag: package-resources-2017-05
-These settings apply only when `--tag=package-resources-2017-05` is specified on the command line.
-
-``` yaml $(tag) == 'package-resources-2017-05'
-input-file:
-- Microsoft.Resources/2017-05-10/resources.json
-```
-
-### Tag: package-resources-2016-09
-These settings apply only when `--tag=package-resources-2016-09` is specified on the command line.
-
-``` yaml $(tag) == 'package-resources-2016-09'
-input-file:
-- Microsoft.Resources/2016-09-01/resources.json
-```
-
-### Tag: package-resources-2016-07
-These settings apply only when `--tag=package-resources-2016-07` is specified on the command line.
-
-``` yaml $(tag) == 'package-resources-2016-07'
-input-file:
-- Microsoft.Resources/2016-07-01/resources.json
-```
-
-### Tag: package-resources-2015-11
-These settings apply only when `--tag=package-resources-2015-11` is specified on the command line.
-
-``` yaml $(tag) == 'package-resources-2015-11'
-input-file:
-- Microsoft.Resources/2015-11-01/resources.json
-```
-
-### Tag: package-subscriptions-2016-06
-These settings apply only when `--tag=package-subscriptions-2016-06` is specified on the command line.
-
-``` yaml $(tag) == 'package-subscriptions-2016-06'
-input-file:
-- Microsoft.Resources/2016-06-01/subscriptions.json
-```
-
-### Tag: package-subscriptions-2015-11
-These settings apply only when `--tag=package-subscriptions-2015-11` is specified on the command line.
-
-``` yaml $(tag) == 'package-subscriptions-2015-11'
-input-file:
-- Microsoft.Resources/2015-11-01/subscriptions.json
-```
-
-### Tag: package-links-2016-09
-These settings apply only when `--tag=package-links-2016-09` is specified on the command line.
-
-``` yaml $(tag) == 'package-links-2016-09'
-input-file:
-- Microsoft.Resources/2016-09-01/links.json
-```
-
-### Tag: package-managedapplications-2016-09
-These settings apply only when `--tag=package-managedapplications-2016-09` is specified on the command line.
-
-``` yaml $(tag) == 'package-managedapplications-2016-09'
-input-file:
-- Microsoft.Solutions/2016-09-01-preview/managedapplications.json
-```
-
-### Tag: package-management-2017-08
-These settings apply only when `--tag=package-management-2017-08` is specified on the command line.
-
-``` yaml $(tag) == 'package-management-2017-08'
-input-file:
-- Microsoft.Management/2017-08-31-preview/management.json
-```
-
----
-# Code Generation
-
-
-## C#
-
-These settings apply only when `--csharp` is specified on the command line.
-Please also specify `--csharp-sdks-folder=<path to "SDKs" directory of your azure-sdk-for-net clone>`.
-
-```yaml $(csharp)
-csharp:
-  azure-arm: true
-  namespace: Microsoft.Azure.Management.ResourceManager
-  license-header: MICROSOFT_MIT_NO_VERSION
-  output-folder: $(csharp-sdks-folder)/Resource/Management.ResourceManager/Generated
-batch:
-  - package-features: true
-    clear-output-folder: true # clear output folder on first run
-  - package-locks: true
-  - package-policy: true
-  - package-resources: true
-  - package-subscriptions: true
-  - package-links: true
-  - package-management: true
-#  - package-managedapplications: true
-```
-
-# Validation
-
-Since this RP has no unique default package, iterate over all of them for validation:
-
-``` yaml $(validation)
-batch:
-  - package-features: true
-  - package-locks: true
-  - package-policy: true
-  - package-resources: true
-  - package-subscriptions: true
-  - package-links: true
-  - package-managedapplications: true
-<<<<<<< HEAD
-  - package-management: true
-```
-=======
-```
-
->>>>>>> 26998d29
+# Resource
+    
+> see https://aka.ms/autorest
+
+This is the AutoRest configuration file for Resource.
+
+
+
+---
+## Getting Started 
+To build the SDK for Resource, simply [Install AutoRest](https://aka.ms/autorest/install) and in this folder, run:
+
+> `autorest`
+
+To see additional help and options, run:
+
+> `autorest --help`
+---
+
+## Configuration
+
+
+
+### Basic Information 
+These are the global settings for the Resource API.
+
+``` yaml
+openapi-type: arm
+```
+
+``` yaml $(package-features)
+tag: package-features-2015-12
+```
+
+``` yaml $(package-locks)
+tag: package-locks-2016-09
+```
+
+``` yaml $(package-policy)
+tag: package-policy-2017-06
+```
+
+``` yaml $(package-resources)
+tag: package-resources-2017-05
+```
+
+``` yaml $(package-subscriptions)
+tag: package-subscriptions-2016-06
+```
+
+``` yaml $(package-links)
+tag: package-links-2016-09
+```
+
+``` yaml $(package-managedapplications)
+tag: package-managedapplications-2016-09
+```
+
+``` yaml $(package-managedapplications)
+tag: package-management-2017-08
+```
+
+### Tag: package-features-2015-12
+These settings apply only when `--tag=package-features-2015-12` is specified on the command line.
+
+``` yaml $(tag) == 'package-features-2015-12'
+input-file:
+- Microsoft.Features/2015-12-01/features.json
+```
+
+### Tag: package-locks-2016-09
+These settings apply only when `--tag=package-locks-2016-09` is specified on the command line.
+
+``` yaml $(tag) == 'package-locks-2016-09'
+input-file:
+- Microsoft.Authorization/2016-09-01/locks.json
+```
+
+### Tag: package-locks-2015-01
+These settings apply only when `--tag=package-locks-2015-01` is specified on the command line.
+
+``` yaml $(tag) == 'package-locks-2015-01'
+input-file:
+- Microsoft.Authorization/2015-01-01/locks.json
+```
+
+### Tag: package-policy-2017-06
+These settings apply only when `--tag=package-policy-2017-06` is specified on the command line.
+
+``` yaml $(tag) == 'package-policy-2017-06'
+input-file:
+- Microsoft.Authorization/2017-06-01-preview/policy.json
+```
+
+### Tag: package-policy-2016-12
+These settings apply only when `--tag=package-policy-2016-12` is specified on the command line.
+
+``` yaml $(tag) == 'package-policy-2016-12'
+input-file:
+- Microsoft.Authorization/2016-12-01/policy.json
+```
+
+### Tag: package-policy-2016-04
+These settings apply only when `--tag=package-policy-2016-04` is specified on the command line.
+
+``` yaml $(tag) == 'package-policy-2016-04'
+input-file:
+- Microsoft.Authorization/2016-04-01/policy.json
+```
+
+### Tag: package-policy-2015-10
+These settings apply only when `--tag=package-policy-2015-10` is specified on the command line.
+
+``` yaml $(tag) == 'package-policy-2015-10'
+input-file:
+- Microsoft.Authorization/2015-10-01-preview/policy.json
+```
+
+### Tag: package-resources-2017-05
+These settings apply only when `--tag=package-resources-2017-05` is specified on the command line.
+
+``` yaml $(tag) == 'package-resources-2017-05'
+input-file:
+- Microsoft.Resources/2017-05-10/resources.json
+```
+
+### Tag: package-resources-2016-09
+These settings apply only when `--tag=package-resources-2016-09` is specified on the command line.
+
+``` yaml $(tag) == 'package-resources-2016-09'
+input-file:
+- Microsoft.Resources/2016-09-01/resources.json
+```
+
+### Tag: package-resources-2016-07
+These settings apply only when `--tag=package-resources-2016-07` is specified on the command line.
+
+``` yaml $(tag) == 'package-resources-2016-07'
+input-file:
+- Microsoft.Resources/2016-07-01/resources.json
+```
+
+### Tag: package-resources-2015-11
+These settings apply only when `--tag=package-resources-2015-11` is specified on the command line.
+
+``` yaml $(tag) == 'package-resources-2015-11'
+input-file:
+- Microsoft.Resources/2015-11-01/resources.json
+```
+
+### Tag: package-subscriptions-2016-06
+These settings apply only when `--tag=package-subscriptions-2016-06` is specified on the command line.
+
+``` yaml $(tag) == 'package-subscriptions-2016-06'
+input-file:
+- Microsoft.Resources/2016-06-01/subscriptions.json
+```
+
+### Tag: package-subscriptions-2015-11
+These settings apply only when `--tag=package-subscriptions-2015-11` is specified on the command line.
+
+``` yaml $(tag) == 'package-subscriptions-2015-11'
+input-file:
+- Microsoft.Resources/2015-11-01/subscriptions.json
+```
+
+### Tag: package-links-2016-09
+These settings apply only when `--tag=package-links-2016-09` is specified on the command line.
+
+``` yaml $(tag) == 'package-links-2016-09'
+input-file:
+- Microsoft.Resources/2016-09-01/links.json
+```
+
+### Tag: package-managedapplications-2016-09
+These settings apply only when `--tag=package-managedapplications-2016-09` is specified on the command line.
+
+``` yaml $(tag) == 'package-managedapplications-2016-09'
+input-file:
+- Microsoft.Solutions/2016-09-01-preview/managedapplications.json
+```
+
+### Tag: package-management-2017-08
+These settings apply only when `--tag=package-management-2017-08` is specified on the command line.
+
+``` yaml $(tag) == 'package-management-2017-08'
+input-file:
+- Microsoft.Management/2017-08-31-preview/management.json
+```
+
+---
+# Code Generation
+
+
+## C#
+
+These settings apply only when `--csharp` is specified on the command line.
+Please also specify `--csharp-sdks-folder=<path to "SDKs" directory of your azure-sdk-for-net clone>`.
+
+```yaml $(csharp)
+csharp:
+  azure-arm: true
+  namespace: Microsoft.Azure.Management.ResourceManager
+  license-header: MICROSOFT_MIT_NO_VERSION
+  output-folder: $(csharp-sdks-folder)/Resource/Management.ResourceManager/Generated
+batch:
+  - package-features: true
+    clear-output-folder: true # clear output folder on first run
+  - package-locks: true
+  - package-policy: true
+  - package-resources: true
+  - package-subscriptions: true
+  - package-links: true
+  - package-management: true
+#  - package-managedapplications: true
+```
+
+# Validation
+
+Since this RP has no unique default package, iterate over all of them for validation:
+
+``` yaml $(validation)
+batch:
+  - package-features: true
+  - package-locks: true
+  - package-policy: true
+  - package-resources: true
+  - package-subscriptions: true
+  - package-links: true
+  - package-managedapplications: true
+  - package-management: true
+```
--- conflicted
+++ resolved
@@ -386,274 +386,6 @@
   - repo: azure-sdk-for-js
 ```
 
-<<<<<<< HEAD
-## Python
-
-These settings apply only when `--python` is specified on the command line.
-
-```yaml $(python)
-python:
-  azure-arm: true
-  license-header: MICROSOFT_MIT_NO_VERSION
-  package-name: azure-mgmt-resource
-  payload-flattening-threshold: 2
-  clear-output-folder: true
-  no-namespace-folders: true
-  verbose: true
-  debug: true
-```
-
-### Python multi-api
-
-Generate all API versions currently shipped for this package
-
-```yaml $(python) && $(multiapi)
-batch:
-  - tag: package-features-2015-12
-  - tag: package-links-2016-09
-  - tag: package-locks-2016-09
-  - tag: package-locks-2015-01
-  - tag: package-managedapplications-2018-06
-  - tag: package-managedapplications-2017-09
-  - tag: package-policy-2018-05
-  - tag: package-policy-2018-03
-  - tag: package-policy-2017-06
-  - tag: package-policy-2016-12
-  - tag: package-policy-2016-04
-  - tag: package-policy-2015-10
-  - tag: package-resources-2019-05
-  - tag: package-resources-2019-03
-  - tag: package-resources-2018-05
-  - tag: package-resources-2018-02
-  - tag: package-resources-2017-05
-  - tag: package-resources-2016-09
-  - tag: package-resources-2016-02
-  - tag: package-subscriptions-2018-06
-  - tag: package-subscriptions-2016-06
-```
-
-### Tag: package-features-2015-12 and python
-
-These settings apply only when `--tag=package-features-2015-12 --python` is specified on the command line.
-Please also specify `--python-sdks-folder=<path to the root directory of your azure-sdk-for-python clone>`.
-
-``` yaml $(tag) == 'package-features-2015-12' && $(python)
-python:
-  namespace: azure.mgmt.resource.features.v2015_12_01
-  output-folder: $(python-sdks-folder)/azure-mgmt-resource/azure/mgmt/resource/features/v2015_12_01
-```
-
-### Tag: package-links-2016-09 and python
-
-These settings apply only when `--tag=package-links-2016-09 --python` is specified on the command line.
-Please also specify `--python-sdks-folder=<path to the root directory of your azure-sdk-for-python clone>`.
-
-``` yaml $(tag) == 'package-links-2016-09' && $(python)
-python:
-  namespace: azure.mgmt.resource.links.v2016_09_01
-  output-folder: $(python-sdks-folder)/azure-mgmt-resource/azure/mgmt/resource/links/v2016_09_01
-```
-
-### Tag: package-locks-2016-09 and python
-
-These settings apply only when `--tag=package-locks-2016-09 --python` is specified on the command line.
-Please also specify `--python-sdks-folder=<path to the root directory of your azure-sdk-for-python clone>`.
-
-``` yaml $(tag) == 'package-locks-2016-09' && $(python)
-python:
-  namespace: azure.mgmt.resource.locks.v2016_09_01
-  output-folder: $(python-sdks-folder)/azure-mgmt-resource/azure/mgmt/resource/locks/v2016_09_01
-```
-
-### Tag: package-locks-2015-01 and python
-
-These settings apply only when `--tag=package-locks-2015-01 --python` is specified on the command line.
-Please also specify `--python-sdks-folder=<path to the root directory of your azure-sdk-for-python clone>`.
-
-``` yaml $(tag) == 'package-locks-2015-01' && $(python)
-python:
-  namespace: azure.mgmt.resource.locks.v2015_01_01
-  output-folder: $(python-sdks-folder)/azure-mgmt-resource/azure/mgmt/resource/locks/v2015_01_01
-```
-
-### Tag: package-managedapplications-2018-06 and python
-
-These settings apply only when `--tag=package-managedapplications-2018-06 --python` is specified on the command line.
-Please also specify `--python-sdks-folder=<path to the root directory of your azure-sdk-for-python clone>`.
-
-``` yaml $(tag) == 'package-managedapplications-2018-06' && $(python)
-python:
-  namespace: azure.mgmt.resource.managedapplications
-  output-folder: $(python-sdks-folder)/azure-mgmt-resource/azure/mgmt/resource/managedapplications
-```
-
-### Tag: package-managedapplications-2017-09 and python
-
-These settings apply only when `--tag=package-managedapplications-2017-09 --python` is specified on the command line.
-Please also specify `--python-sdks-folder=<path to the root directory of your azure-sdk-for-python clone>`.
-
-``` yaml $(tag) == 'package-managedapplications-2017-09' && $(python)
-python:
-  namespace: azure.mgmt.resource.managedapplications
-  output-folder: $(python-sdks-folder)/azure-mgmt-resource/azure/mgmt/resource/managedapplications
-```
-
-### Tag: package-policy-2018-05 and python
-
-These settings apply only when `--tag=package-policy-2018-05 --python` is specified on the command line.
-Please also specify `--python-sdks-folder=<path to the root directory of your azure-sdk-for-python clone>`.
-
-``` yaml $(tag) == 'package-policy-2018-05' && $(python)
-python:
-  namespace: azure.mgmt.resource.policy.v2018_05_01
-  output-folder: $(python-sdks-folder)/azure-mgmt-resource/azure/mgmt/resource/policy/v2018_05_01
-```
-
-### Tag: package-policy-2018-03 and python
-
-These settings apply only when `--tag=package-policy-2018-03 --python` is specified on the command line.
-Please also specify `--python-sdks-folder=<path to the root directory of your azure-sdk-for-python clone>`.
-
-``` yaml $(tag) == 'package-policy-2018-03' && $(python)
-python:
-  namespace: azure.mgmt.resource.policy.v2018_03_01
-  output-folder: $(python-sdks-folder)/azure-mgmt-resource/azure/mgmt/resource/policy/v2018_03_01
-```
-
-### Tag: package-policy-2017-06 and python
-
-These settings apply only when `--tag=package-policy-2017-06 --python` is specified on the command line.
-Please also specify `--python-sdks-folder=<path to the root directory of your azure-sdk-for-python clone>`.
-
-``` yaml $(tag) == 'package-policy-2017-06' && $(python)
-python:
-  namespace: azure.mgmt.resource.policy.v2017_06_01_preview
-  output-folder: $(python-sdks-folder)/azure-mgmt-resource/azure/mgmt/resource/policy/v2017_06_01_preview
-```
-
-### Tag: package-policy-2016-12 and python
-
-These settings apply only when `--tag=package-policy-2016-12 --python` is specified on the command line.
-Please also specify `--python-sdks-folder=<path to the root directory of your azure-sdk-for-python clone>`.
-
-``` yaml $(tag) == 'package-policy-2016-12' && $(python)
-python:
-  namespace: azure.mgmt.resource.policy.v2016_12_01
-  output-folder: $(python-sdks-folder)/azure-mgmt-resource/azure/mgmt/resource/policy/v2016_12_01
-```
-
-### Tag: package-policy-2016-04 and python
-
-These settings apply only when `--tag=package-policy-2016-04 --python` is specified on the command line.
-Please also specify `--python-sdks-folder=<path to the root directory of your azure-sdk-for-python clone>`.
-
-``` yaml $(tag) == 'package-policy-2016-04' && $(python)
-python:
-  namespace: azure.mgmt.resource.policy.v2016_04_01
-  output-folder: $(python-sdks-folder)/azure-mgmt-resource/azure/mgmt/resource/policy/v2016_04_01
-```
-
-### Tag: package-policy-2015-10 and python
-
-These settings apply only when `--tag=package-policy-2015-10 --python` is specified on the command line.
-Please also specify `--python-sdks-folder=<path to the root directory of your azure-sdk-for-python clone>`.
-
-``` yaml $(tag) == 'package-policy-2015-10' && $(python)
-python:
-  namespace: azure.mgmt.resource.policy.v2015_10_01_preview
-  output-folder: $(python-sdks-folder)/azure-mgmt-resource/azure/mgmt/resource/policy/v2015_10_01_preview
-```
-
-### Tag: package-resources-2019-05 and python
-
-These settings apply only when `--tag=package-resources-2019-05 --python` is specified on the command line.
-Please also specify `--python-sdks-folder=<path to the root directory of your azure-sdk-for-python clone>`.
-
-``` yaml $(tag) == 'package-resources-2019-05' && $(python)
-python:
-  namespace: azure.mgmt.resource.resources.v2019_05_01
-  output-folder: $(python-sdks-folder)/azure-mgmt-resource/azure/mgmt/resource/resources/v2019_05_01
-```
-
-### Tag: package-resources-2018-05 and python
-
-These settings apply only when `--tag=package-resources-2018-05 --python` is specified on the command line.
-Please also specify `--python-sdks-folder=<path to the root directory of your azure-sdk-for-python clone>`.
-
-``` yaml $(tag) == 'package-resources-2018-05' && $(python)
-python:
-  namespace: azure.mgmt.resource.resources.v2018_05_01
-  output-folder: $(python-sdks-folder)/azure-mgmt-resource/azure/mgmt/resource/resources/v2018_05_01
-```
-
-### Tag: package-resources-2018-02 and python
-
-These settings apply only when `--tag=package-resources-2018-02 --python` is specified on the command line.
-Please also specify `--python-sdks-folder=<path to the root directory of your azure-sdk-for-python clone>`.
-
-``` yaml $(tag) == 'package-resources-2018-02' && $(python)
-python:
-  namespace: azure.mgmt.resource.resources.v2018_02_01
-  output-folder: $(python-sdks-folder)/azure-mgmt-resource/azure/mgmt/resource/resources/v2018_02_01
-```
-
-### Tag: package-resources-2017-05 and python
-
-These settings apply only when `--tag=package-resources-2017-05 --python` is specified on the command line.
-Please also specify `--python-sdks-folder=<path to the root directory of your azure-sdk-for-python clone>`.
-
-``` yaml $(tag) == 'package-resources-2017-05' && $(python)
-python:
-  namespace: azure.mgmt.resource.resources.v2017_05_10
-  output-folder: $(python-sdks-folder)/azure-mgmt-resource/azure/mgmt/resource/resources/v2017_05_10
-```
-
-### Tag: package-resources-2016-09 and python
-
-These settings apply only when `--tag=package-resources-2016-09 --python` is specified on the command line.
-Please also specify `--python-sdks-folder=<path to the root directory of your azure-sdk-for-python clone>`.
-
-``` yaml $(tag) == 'package-resources-2016-09' && $(python)
-python:
-  namespace: azure.mgmt.resource.resources.v2016_09_01
-  output-folder: $(python-sdks-folder)/azure-mgmt-resource/azure/mgmt/resource/resources/v2016_09_01
-```
-
-### Tag: package-resources-2016-02 and python
-
-These settings apply only when `--tag=package-resources-2016-02 --python` is specified on the command line.
-Please also specify `--python-sdks-folder=<path to the root directory of your azure-sdk-for-python clone>`.
-
-``` yaml $(tag) == 'package-resources-2016-02' && $(python)
-python:
-  namespace: azure.mgmt.resource.resources.v2016_02_01
-  output-folder: $(python-sdks-folder)/azure-mgmt-resource/azure/mgmt/resource/resources/v2016_02_01
-```
-
-### Tag: package-subscriptions-2018-06 and python
-
-These settings apply only when `--tag=package-subscriptions-2018-06 --python` is specified on the command line.
-Please also specify `--python-sdks-folder=<path to the root directory of your azure-sdk-for-python clone>`.
-
-``` yaml $(tag) == 'package-subscriptions-2018-06' && $(python)
-python:
-  namespace: azure.mgmt.resource.subscriptions.v2018_06_01
-  output-folder: $(python-sdks-folder)/azure-mgmt-resource/azure/mgmt/resource/subscriptions/v2018_06_01
-```
-
-### Tag: package-subscriptions-2016-06 and python
-
-These settings apply only when `--tag=package-subscriptions-2016-06 --python` is specified on the command line.
-Please also specify `--python-sdks-folder=<path to the root directory of your azure-sdk-for-python clone>`.
-
-``` yaml $(tag) == 'package-subscriptions-2016-06' && $(python)
-python:
-  namespace: azure.mgmt.resource.subscriptions.v2016_06_01
-  output-folder: $(python-sdks-folder)/azure-mgmt-resource/azure/mgmt/resource/subscriptions/v2016_06_01
-```
-=======
->>>>>>> b98c145c
-
 ## Go
 
 See configuration in [readme.go.md](./readme.go.md)

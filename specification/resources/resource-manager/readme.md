--- conflicted
+++ resolved
@@ -73,7 +73,6 @@
 tag: package-changes-2022-05
 ```
 
-<<<<<<< HEAD
 ### Tag: package-policy-2022-06
 
 These settings apply only when `--tag=package-policy-2022-06` is specified on the command line.
@@ -91,7 +90,6 @@
 # Needed when there is more than one input file
 override-info:
   title: PolicyClient
-=======
 ``` yaml $(package-snapshots)
 tag: package-snapshots-2022-11
 ```
@@ -103,7 +101,6 @@
 ``` yaml $(tag) == 'package-snapshots-2022-11'
 input-file:
 - Microsoft.Resources/preview/2022-11-01-preview/snapshots.json
->>>>>>> c6d726e3
 ```
 
 ### Tag: package-changes-2022-05

# Resource

> see https://aka.ms/autorest

This is the AutoRest configuration file for Resource.

---

## Getting Started

To build the SDK for Resource, simply [Install AutoRest](https://aka.ms/autorest/install) and in this folder, run:

> `autorest`

To see additional help and options, run:

> `autorest --help`

---

## Configuration

### Basic Information

These are the global settings for the Resource API.

``` yaml
openapi-type: arm
tag: package-privatelinks-2023-03-preview
```

``` yaml $(package-privatelinks)
tag: package-privatelinks-2023-03-preview
```

``` yaml $(package-features)
tag: package-features-2021-07
```

``` yaml $(package-locks)
tag: package-locks-2020-05
```

``` yaml $(package-policy)
tag: package-policy-2022-06
```

``` yaml $(package-resources)
tag: package-resources-2022-09
```

``` yaml $(package-subscriptions)
tag: package-subscriptions-2022-12
```

``` yaml $(package-links)
tag: package-links-2016-09
```

``` yaml $(package-managedapplications)
tag: package-managedapplications-2018-06
```

``` yaml $(package-deploymentscripts)
tag: package-deploymentscripts-2020-10
```

``` yaml $(package-templatespecs)
tag: package-templatespecs-2022-02
```

``` yaml $(package-deploymentstacks)
tag: package-deploymentstacks-2022-08-preview
```

``` yaml $(package-changes)
tag: package-changes-2022-05
```

``` yaml $(package-snapshots)
tag: package-snapshots-2022-11
```

### Tag: package-privatelink-2023-03-preview

These settings apply only when `--tag=package-privatelink-2023-03-preview` is specified on the command line.

```yaml $(tag) == 'package-privatelink-2023-03-preview'
input-file:
  - Microsoft.Authorization/preview/2023-03-01-preview/privateLinks.json
```

### Tag: package-2022-12

These settings apply only when `--tag=package-2022-12` is specified on the command line.

```yaml $(tag) == 'package-2022-12'
input-file:
  - Microsoft.Resources/stable/2022-12-01/subscriptions.json
```

<<<<<<< HEAD
=======
### Tag: package-policy-2022-08-preview-only

These settings apply only when `--tag=package-policy-2022-08-preview-only` is specified on the command line.

``` yaml $(tag) == 'package-policy-2022-08-preview-only'
input-file:
- Microsoft.Authorization/preview/2022-08-01-preview/policyVariables.json
- Microsoft.Authorization/preview/2022-08-01-preview/policyVariableValues.json

# Needed when there is more than one input file
override-info:
  title: PolicyClient
```

### Tag: package-policy-2022-07-preview-only

These settings apply only when `--tag=package-policy-2022-07-preview-only` is specified on the command line.

``` yaml $(tag) == 'package-policy-2022-07-preview-only'
input-file:
- Microsoft.Authorization/preview/2022-07-01-preview/policyExemptions.json

# Needed when there is more than one input file
override-info:
  title: PolicyClient
```

### Tag: package-policy-2022-06-only

These settings apply only when `--tag=package-policy-2022-06-only` is specified on the command line.

``` yaml $(tag) == 'package-policy-2022-06-only'
input-file:
- Microsoft.Authorization/stable/2022-06-01/policyAssignments.json

# Needed when there is more than one input file
override-info:
  title: PolicyClient
```

>>>>>>> 55fc7174
### Tag: package-policy-2022-06

These settings apply only when `--tag=package-policy-2022-06` is specified on the command line.

``` yaml $(tag) == 'package-policy-2022-06'
input-file:
- Microsoft.Authorization/stable/2020-09-01/dataPolicyManifests.json
- Microsoft.Authorization/stable/2021-06-01/policyDefinitions.json
- Microsoft.Authorization/stable/2021-06-01/policySetDefinitions.json
- Microsoft.Authorization/stable/2022-06-01/policyAssignments.json
- Microsoft.Authorization/preview/2022-07-01-preview/policyExemptions.json
- Microsoft.Authorization/preview/2022-08-01-preview/policyVariables.json
- Microsoft.Authorization/preview/2022-08-01-preview/policyVariableValues.json

# Needed when there is more than one input file
override-info:
  title: PolicyClient
```

### Tag: package-changes-2023-03-01-preview

These settings apply only when `--tag=package-changes-2023-03-01-preview` is specified on the command line.

``` yaml $(tag) == 'package-changes-2023-03-01-preview'
input-file:
- Microsoft.Resources/preview/2023-03-01-preview/changes.json
```

### Tag: package-changes-2023-07-01-preview

These settings apply only when `--tag=package-changes-2023-07-01-preview` is specified on the command line.

``` yaml $(tag) == 'package-changes-2023-07-01-preview'
input-file:
- Microsoft.Resources/preview/2023-07-01-preview/changes.json
```

### Tag: package-snapshots-2022-11

These settings apply only when `--tag=package-snapshots-2022-11` is specified on the command line.

``` yaml $(tag) == 'package-snapshots-2022-11'
input-file:
- Microsoft.Resources/preview/2022-11-01-preview/snapshots.json
```

### Tag: package-changes-2022-05

These settings apply only when `--tag=package-changes-2022-05` is specified on the command line.

``` yaml $(tag) == 'package-changes-2022-05'
input-file:
- Microsoft.Resources/stable/2022-05-01/changes.json
```

### Tag: package-changes-2022-03-01-preview

These settings apply only when `--tag=package-changes-2022-03-01-preview` is specified on the command line.

``` yaml $(tag) == 'package-changes-2022-03-01-preview'
input-file:
- Microsoft.Resources/preview/2022-03-01-preview/changes.json
```

### Tag: package-policy-2021-06

These settings apply only when `--tag=package-policy-2021-06` is specified on the command line.

``` yaml $(tag) == 'package-policy-2021-06'
input-file:
- Microsoft.Authorization/stable/2020-09-01/dataPolicyManifests.json
- Microsoft.Authorization/stable/2021-06-01/policyAssignments.json
- Microsoft.Authorization/stable/2021-06-01/policyDefinitions.json
- Microsoft.Authorization/stable/2021-06-01/policySetDefinitions.json
- Microsoft.Authorization/preview/2020-07-01-preview/policyExemptions.json
- Microsoft.Authorization/preview/2022-08-01-preview/policyVariables.json
- Microsoft.Authorization/preview/2022-08-01-preview/policyVariableValues.json

# Needed when there is more than one input file
override-info:
  title: PolicyClient
```

### Tag: package-policy-2021-06-only

These settings apply only when `--tag=package-policy-2021-06-only` is specified on the command line.

``` yaml $(tag) == 'package-policy-2021-06-only'
input-file:
- Microsoft.Authorization/stable/2021-06-01/policyAssignments.json
- Microsoft.Authorization/stable/2021-06-01/policyDefinitions.json
- Microsoft.Authorization/stable/2021-06-01/policySetDefinitions.json

# Needed when there is more than one input file
override-info:
  title: PolicyClient
```

### Tag: package-privatelinks-2020-05

These settings apply only when `--tag=package-privatelinks-2020-05` is specified on the command line.

``` yaml $(tag) == 'package-privatelinks-2020-05'
input-file:
- Microsoft.Authorization/stable/2020-05-01/privateLinks.json
```

### Tag: package-locks-2020-05

These settings apply only when `--tag=package-locks-2020-05` is specified on the command line.

``` yaml $(tag) == 'package-locks-2020-05'
input-file:
- Microsoft.Authorization/stable/2020-05-01/locks.json
```

### Tag: package-resources-2022-09

These settings apply only when `--tag=package-resources-2022-09` is specified on the command line.

``` yaml $(tag) == 'package-resources-2022-09'
input-file:
- Microsoft.Resources/stable/2022-09-01/resources.json
```

### Tag: package-policy-2020-09

These settings apply only when `--tag=package-policy-2020-09` is specified on the command line.

``` yaml $(tag) == 'package-policy-2020-09'
input-file:
- Microsoft.Authorization/stable/2020-09-01/dataPolicyManifests.json
- Microsoft.Authorization/stable/2020-09-01/policyAssignments.json
- Microsoft.Authorization/stable/2020-09-01/policyDefinitions.json
- Microsoft.Authorization/stable/2020-09-01/policySetDefinitions.json
- Microsoft.Authorization/preview/2020-07-01-preview/policyExemptions.json

# Needed when there is more than one input file
override-info:
  title: PolicyClient
```

### Tag: package-policy-2020-09-only

These settings apply only when `--tag=package-policy-2020-09-only` is specified on the command line.

``` yaml $(tag) == 'package-policy-2020-09-only'
input-file:
- Microsoft.Authorization/stable/2020-09-01/dataPolicyManifests.json
- Microsoft.Authorization/stable/2020-09-01/policyAssignments.json
- Microsoft.Authorization/stable/2020-09-01/policyDefinitions.json
- Microsoft.Authorization/stable/2020-09-01/policySetDefinitions.json

# Needed when there is more than one input file
override-info:
  title: PolicyClient
```

### Tag: package-locks-2017-04

These settings apply only when `--tag=package-locks-2017-04` is specified on the command line.

``` yaml $(tag) == 'package-locks-2017-04'
input-file:
- Microsoft.Authorization/stable/2017-04-01/locks.json
```

### Tag: package-preview-2020-08

These settings apply only when `--tag=package-preview-2020-08` is specified on the command line.

``` yaml $(tag) == 'package-preview-2020-08'
input-file:
  - Microsoft.Solutions/preview/2020-08-21-preview/managedapplications.json
```

### Tag: package-subscriptions-2022-12

These settings apply only when `--tag=package-subscriptions-2022-12` is specified on the command line.

``` yaml $(tag) == 'package-subscriptions-2022-12'
input-file:
- Microsoft.Resources/stable/2022-12-01/subscriptions.json
```

### Tag: package-subscriptions-2021-01

These settings apply only when `--tag=package-subscriptions-2021-01` is specified on the command line.

``` yaml $(tag) == 'package-subscriptions-2021-01'
input-file:
- Microsoft.Resources/stable/2021-01-01/subscriptions.json
```

### Tag: package-deploymentscripts-2020-10

These settings apply only when `--tag=package-deploymentscripts-2020-10` is specified on the command line.

``` yaml $(tag) == 'package-deploymentscripts-2020-10'
input-file:
- Microsoft.Resources/stable/2020-10-01/deploymentScripts.json
```

### Tag: package-deploymentscripts-2019-10-preview

These settings apply only when `--tag=package-deploymentscripts-2019-10-preview` is specified on the command line.

``` yaml $(tag) == 'package-deploymentscripts-2019-10-preview'
input-file:
- Microsoft.Resources/preview/2019-10-01-preview/deploymentScripts.json
```

### Tag: package-features-2021-07

These settings apply only when `--tag=package-features-2021-07` is specified on the command line.

``` yaml $(tag) == 'package-features-2021-07'
input-file:
- Microsoft.Features/stable/2021-07-01/features.json
- Microsoft.Features/stable/2021-07-01/SubscriptionFeatureRegistration.json

# Needed when there is more than one input file
override-info:
  title: FeatureClient
```

### Tag: package-features-2015-12

These settings apply only when `--tag=package-features-2015-12` is specified on the command line.

``` yaml $(tag) == 'package-features-2015-12'
input-file:
- Microsoft.Features/stable/2015-12-01/features.json
```

### Tag: package-locks-2016-09

These settings apply only when `--tag=package-locks-2016-09` is specified on the command line.

``` yaml $(tag) == 'package-locks-2016-09'
input-file:
- Microsoft.Authorization/stable/2016-09-01/locks.json
```

### Tag: package-locks-2015-01

These settings apply only when `--tag=package-locks-2015-01` is specified on the command line.

``` yaml $(tag) == 'package-locks-2015-01'
input-file:
- Microsoft.Authorization/stable/2015-01-01/locks.json
```

### Tag: package-policy-2020-03

These settings apply only when `--tag=package-policy-2020-03` is specified on the command line.

``` yaml $(tag) == 'package-policy-2020-03'
input-file:
- Microsoft.Authorization/stable/2020-03-01/policyAssignments.json
- Microsoft.Authorization/stable/2020-03-01/policyDefinitions.json
- Microsoft.Authorization/stable/2020-03-01/policySetDefinitions.json
- Microsoft.Authorization/preview/2020-07-01-preview/policyExemptions.json

# Needed when there is more than one input file
override-info:
  title: PolicyClient
```

### Tag: package-policy-2020-07-preview-only

These settings apply only when `--tag=package-policy-2020-07-preview-only` is specified on the command line.

``` yaml $(tag) == 'package-policy-2020-07-preview-only'
input-file:
- Microsoft.Authorization/preview/2020-07-01-preview/policyExemptions.json

# Needed when there is more than one input file
override-info:
  title: PolicyClient
```

### Tag: package-policy-2019-09

These settings apply only when `--tag=package-policy-2019-09` is specified on the command line.

``` yaml $(tag) == 'package-policy-2019-09'
input-file:
- Microsoft.Authorization/stable/2019-09-01/policyAssignments.json
- Microsoft.Authorization/stable/2019-09-01/policyDefinitions.json
- Microsoft.Authorization/stable/2019-09-01/policySetDefinitions.json

# Needed when there is more than one input file
override-info:
  title: PolicyClient
```

### Tag: package-policy-2019-06

These settings apply only when `--tag=package-policy-2019-06` is specified on the command line.

``` yaml $(tag) == 'package-policy-2019-06'
input-file:
- Microsoft.Authorization/stable/2019-06-01/policyAssignments.json
- Microsoft.Authorization/stable/2019-06-01/policyDefinitions.json
- Microsoft.Authorization/stable/2019-06-01/policySetDefinitions.json

# Needed when there is more than one input file
override-info:
  title: PolicyClient
```

### Tag: package-policy-2019-01

These settings apply only when `--tag=package-policy-2019-01` is specified on the command line.

``` yaml $(tag) == 'package-policy-2019-01'
input-file:
- Microsoft.Authorization/stable/2019-01-01/policyAssignments.json
- Microsoft.Authorization/stable/2019-01-01/policyDefinitions.json
- Microsoft.Authorization/stable/2019-01-01/policySetDefinitions.json

# Needed when there is more than one input file
override-info:
  title: PolicyClient
```

### Tag: package-policy-2018-05

These settings apply only when `--tag=package-policy-2018-05` is specified on the command line.

``` yaml $(tag) == 'package-policy-2018-05'
input-file:
- Microsoft.Authorization/stable/2018-05-01/policyAssignments.json
- Microsoft.Authorization/stable/2018-05-01/policyDefinitions.json
- Microsoft.Authorization/stable/2018-05-01/policySetDefinitions.json

# Needed when there is more than one input file
override-info:
  title: PolicyClient
```

### Tag: package-policy-2018-03

These settings apply only when `--tag=package-policy-2018-03` is specified on the command line.

``` yaml $(tag) == 'package-policy-2018-03'
input-file:
- Microsoft.Authorization/stable/2018-03-01/policyAssignments.json
- Microsoft.Authorization/stable/2018-03-01/policyDefinitions.json
- Microsoft.Authorization/stable/2018-03-01/policySetDefinitions.json

# Needed when there is more than one input file
override-info:
  title: PolicyClient
```

### Tag: package-policy-2017-06

These settings apply only when `--tag=package-policy-2017-06` is specified on the command line.

``` yaml $(tag) == 'package-policy-2017-06'
input-file:
- Microsoft.Authorization/preview/2017-06-01-preview/policyAssignments.json
- Microsoft.Authorization/preview/2017-06-01-preview/policySetDefinitions.json
- Microsoft.Authorization/stable/2016-12-01/policyDefinitions.json

# Needed when there is more than one input file
override-info:
  title: PolicyClient
```

### Tag: package-pure-policy-2017-06

These settings apply only when `--tag=package-pure-policy-2017-06` is specified on the command line.

``` yaml $(tag) == 'package-pure-policy-2017-06'
input-file:
- Microsoft.Authorization/preview/2017-06-01-preview/policyAssignments.json
- Microsoft.Authorization/preview/2017-06-01-preview/policySetDefinitions.json

# Needed when there is more than one input file
override-info:
  title: PolicyClient
```

### Tag: package-policy-2017-06-preview-only

These settings apply only when `--tag=package-policy-2017-06-preview-only` is specified on the command line.

``` yaml $(tag) == 'package-policy-2017-06-preview-only'
input-file:
- Microsoft.Authorization/preview/2017-06-01-preview/policyAssignments.json
- Microsoft.Authorization/preview/2017-06-01-preview/policySetDefinitions.json

# Needed when there is more than one input file
override-info:
  title: PolicyClient
```

### Tag: package-templatespecs-2022-02

These settings apply only when `--tag=package-templatespecs-2022-02` is specified on the command line.

``` yaml $(tag) == 'package-templatespecs-2022-02'
input-file:
- Microsoft.Resources/stable/2022-02-01/templateSpecs.json
```

### Tag: package-templatespecs-2021-05

These settings apply only when `--tag=package-templatespecs-2021-05` is specified on the command line.

``` yaml $(tag) == 'package-templatespecs-2021-05'
input-file:
- Microsoft.Resources/stable/2021-05-01/templateSpecs.json
```

### Tag: package-templatespecs-2021-03-preview

These settings apply only when `--tag=package-templatespecs-2021-03-preview` is specified on the command line.

``` yaml $(tag) == 'package-templatespecs-2021-03-preview'
input-file:
- Microsoft.Resources/preview/2021-03-01-preview/templateSpecs.json
```

### Tag: package-templatespecs-2019-06-preview

These settings apply only when `--tag=package-templatespecs-2019-06-preview` is specified on the command line.

``` yaml $(tag) == 'package-templatespecs-2019-06-preview'
input-file:
- Microsoft.Resources/preview/2019-06-01-preview/templateSpecs.json
```

### Tag: package-deploymentstacks-2022-08-preview

These settings apply only when `--tag=package-deploymentstacks-2022-08-preview` is specified on the command line.

``` yaml $(tag) == 'package-deploymentstacks-2022-08-preview'
input-file:
- Microsoft.Resources/preview/2022-08-01-preview/deploymentStacks.json
```

### Tag: package-policy-2016-12

These settings apply only when `--tag=package-policy-2016-12` is specified on the command line.

``` yaml $(tag) == 'package-policy-2016-12'
input-file:
- Microsoft.Authorization/stable/2016-12-01/policyDefinitions.json
- Microsoft.Authorization/stable/2016-12-01/policyAssignments.json

# Needed when there is more than one input file
override-info:
  title: PolicyClient
```

### Tag: package-policy-2016-04

These settings apply only when `--tag=package-policy-2016-04` is specified on the command line.

``` yaml $(tag) == 'package-policy-2016-04'
input-file:
- Microsoft.Authorization/stable/2016-04-01/policy.json
```

### Tag: package-policy-2015-10

These settings apply only when `--tag=package-policy-2015-10` is specified on the command line.

``` yaml $(tag) == 'package-policy-2015-10'
input-file:
- Microsoft.Authorization/preview/2015-10-01-preview/policy.json
```

### Tag: package-resources-2021-04

These settings apply only when `--tag=package-resources-2021-04` is specified on the command line.

``` yaml $(tag) == 'package-resources-2021-04'
input-file:
- Microsoft.Resources/stable/2021-04-01/resources.json
```

### Tag: package-resources-2021-01

These settings apply only when `--tag=package-resources-2021-01` is specified on the command line.

``` yaml $(tag) == 'package-resources-2021-01'
input-file:
- Microsoft.Resources/stable/2021-01-01/resources.json
```

### Tag: package-resources-2020-10

These settings apply only when `--tag=package-resources-2020-10` is specified on the command line.

``` yaml $(tag) == 'package-resources-2020-10'
input-file:
  - Microsoft.Resources/stable/2020-10-01/resources.json
```

### Tag: package-resources-2020-08

These settings apply only when `--tag=package-resources-2020-08` is specified on the command line.

``` yaml $(tag) == 'package-resources-2020-08'
input-file:
  - Microsoft.Resources/stable/2020-08-01/resources.json
```

### Tag: package-resources-2020-06

These settings apply only when `--tag=package-resources-2020-06` is specified on the command line.

``` yaml $(tag) == 'package-resources-2020-06'
input-file:
- Microsoft.Resources/stable/2020-06-01/resources.json
```

### Tag: package-resources-2019-10

These settings apply only when `--tag=package-resources-2019-10` is specified on the command line.

``` yaml $(tag) == 'package-resources-2019-10'
input-file:
- Microsoft.Resources/stable/2019-10-01/resources.json
```

### Tag: package-resources-2019-08

These settings apply only when `--tag=package-resources-2019-08` is specified on the command line.

``` yaml $(tag) == 'package-resources-2019-08'
input-file:
- Microsoft.Resources/stable/2019-08-01/resources.json
```

### Tag: package-resources-2019-07

These settings apply only when `--tag=package-resources-2019-07` is specified on the command line.

``` yaml $(tag) == 'package-resources-2019-07'
input-file:
- Microsoft.Resources/stable/2019-07-01/resources.json
```

### Tag: package-resources-2019-0510

These settings apply only when `--tag=package-resources-2019-0510` is specified on the command line.

``` yaml $(tag) == 'package-resources-2019-0510'
input-file:
- Microsoft.Resources/stable/2019-05-10/resources.json
```

### Tag: package-resources-2019-05

These settings apply only when `--tag=package-resources-2019-05` is specified on the command line.

``` yaml $(tag) == 'package-resources-2019-05'
input-file:
- Microsoft.Resources/stable/2019-05-01/resources.json
```

### Tag: package-resources-2019-03

These settings apply only when `--tag=package-resources-2019-03` is specified on the command line.

``` yaml $(tag) == 'package-resources-2019-03'
input-file:
- Microsoft.Resources/stable/2019-03-01/resources.json
```

### Tag: package-resources-2018-05

These settings apply only when `--tag=package-resources-2018-05` is specified on the command line.

``` yaml $(tag) == 'package-resources-2018-05'
input-file:
- Microsoft.Resources/stable/2018-05-01/resources.json
```

### Tag: package-resources-2018-02

These settings apply only when `--tag=package-resources-2018-02` is specified on the command line.

``` yaml $(tag) == 'package-resources-2018-02'
input-file:
- Microsoft.Resources/stable/2018-02-01/resources.json
```

### Tag: package-resources-2017-05

These settings apply only when `--tag=package-resources-2017-05` is specified on the command line.

``` yaml $(tag) == 'package-resources-2017-05'
input-file:
- Microsoft.Resources/stable/2017-05-10/resources.json
```

### Tag: package-resources-2016-09

These settings apply only when `--tag=package-resources-2016-09` is specified on the command line.

``` yaml $(tag) == 'package-resources-2016-09'
input-file:
- Microsoft.Resources/stable/2016-09-01/resources.json
```

### Tag: package-resources-2016-07

These settings apply only when `--tag=package-resources-2016-07` is specified on the command line.

``` yaml $(tag) == 'package-resources-2016-07'
input-file:
- Microsoft.Resources/stable/2016-07-01/resources.json
```

### Tag: package-resources-2016-02

These settings apply only when `--tag=package-resources-2016-02` is specified on the command line.

``` yaml $(tag) == 'package-resources-2016-02'
input-file:
- Microsoft.Resources/stable/2016-02-01/resources.json
```

### Tag: package-resources-2015-11

These settings apply only when `--tag=package-resources-2015-11` is specified on the command line.

``` yaml $(tag) == 'package-resources-2015-11'
input-file:
- Microsoft.Resources/stable/2015-11-01/resources.json
```

### Tag: package-subscriptions-2020-01

These settings apply only when `--tag=package-subscriptions-2020-01` is specified on the command line.

``` yaml $(tag) == 'package-subscriptions-2020-01'
input-file:
  - Microsoft.Resources/stable/2020-01-01/subscriptions.json
```

### Tag: package-subscriptions-2019-11

These settings apply only when `--tag=package-subscriptions-2019-11` is specified on the command line.

``` yaml $(tag) == 'package-subscriptions-2019-11'
input-file:
- Microsoft.Resources/stable/2019-11-01/subscriptions.json
```

### Tag: package-subscriptions-2019-06

These settings apply only when `--tag=package-subscriptions-2019-06` is specified on the command line.

``` yaml $(tag) == 'package-subscriptions-2019-06'
input-file:
- Microsoft.Resources/stable/2019-06-01/subscriptions.json
```

### Tag: package-subscriptions-2018-06

These settings apply only when `--tag=package-subscriptions-2018-06` is specified on the command line.

``` yaml $(tag) == 'package-subscriptions-2018-06'
input-file:
- Microsoft.Resources/stable/2018-06-01/subscriptions.json
```

### Tag: package-subscriptions-2016-06

These settings apply only when `--tag=package-subscriptions-2016-06` is specified on the command line.

``` yaml $(tag) == 'package-subscriptions-2016-06'
input-file:
- Microsoft.Resources/stable/2016-06-01/subscriptions.json
```

### Tag: package-subscriptions-2015-11

These settings apply only when `--tag=package-subscriptions-2015-11` is specified on the command line.

``` yaml $(tag) == 'package-subscriptions-2015-11'
input-file:
- Microsoft.Resources/stable/2015-11-01/subscriptions.json
```

### Tag: package-links-2016-09

These settings apply only when `--tag=package-links-2016-09` is specified on the command line.

``` yaml $(tag) == 'package-links-2016-09'
input-file:
- Microsoft.Resources/stable/2016-09-01/links.json
```

### Tag: package-managedapplications-2019-07

These settings apply only when `--tag=package-managedapplications-2019-07` is specified on the command line.

``` yaml $(tag) == 'package-managedapplications-2019-07'
input-file:
- Microsoft.Solutions/stable/2019-07-01/managedapplications.json
```

### Tag: package-managedapplications-2018-06

These settings apply only when `--tag=package-managedapplications-2018-06` is specified on the command line.

``` yaml $(tag) == 'package-managedapplications-2018-06'
input-file:
- Microsoft.Solutions/stable/2018-06-01/managedapplications.json
```

### Tag: package-managedapplications-2017-09

These settings apply only when `--tag=package-managedapplications-2017-09` is specified on the command line.

``` yaml $(tag) == 'package-managedapplications-2017-09'
input-file:
- Microsoft.Solutions/stable/2017-09-01/managedapplications.json
```

### Tag: package-managedapplications-2016-09

These settings apply only when `--tag=package-managedapplications-2016-09` is specified on the command line.

``` yaml $(tag) == 'package-managedapplications-2016-09'
input-file:
- Microsoft.Solutions/preview/2016-09-01-preview/managedapplications.json
```

## Suppression

``` yaml
directive:
  - suppress: UniqueResourcePaths
    from: policySetDefinitions.json
    where: $.paths
    reason: policy set definition under an extension resource with Microsoft.Management
  - suppress: UniqueResourcePaths
    from: resources.json
    where: $.paths
    reason: route definitions under an extension resource with Microsoft.Management
  - suppress: UniqueResourcePaths
    from: policyDefinitions.json
    where: $.paths
    reason: policy definition under an extension resource with Microsoft.Management
  - suppress: UniqueResourcePaths
    from: policyAssignments.json
    where: $.paths
    reason: policy assignment under an extension resource with Microsoft.Management
  - suppress: UniqueResourcePaths
    from: policyExemptions.json
    where: $.paths
    reason: policy exemption under an extension resource with Microsoft.Management
  - suppress: OperationsAPIImplementation
    from: policyAssignments.json
    where: $.paths
    reason: operation APIs for Microsoft.Authorization are to be defined in RBAC swagger
  - suppress: OperationsAPIImplementation
    from: privateLinks.json
    where: $.paths
    reason: operation APIs for Microsoft.Authorization are to be defined in RBAC swagger
  - suppress: OperationsAPIImplementation
    from: policyDefinitions.json
    where: $.paths
    reason: operation APIs for Microsoft.Authorization are to be defined in RBAC swagger
  - suppress: OperationsAPIImplementation
    from: policySetDefinitions.json
    where: $.paths
    reason: operation APIs for Microsoft.Authorization are to be defined in RBAC swagger
  - suppress: OperationsAPIImplementation
    from: policyExemptions.json
    where: $.paths
    reason: operation APIs for Microsoft.Authorization are to be defined in RBAC swagger
  - suppress: OperationsAPIImplementation
    from: policyVariables.json
    where: $.paths
    reason: operation APIs for Microsoft.Authorization are to be defined in RBAC swagger
  - suppress: OperationsAPIImplementation
    from: policyVariableValues.json
    where: $.paths
    reason: operation APIs for Microsoft.Authorization are to be defined in RBAC swagger
  - suppress: BodyTopLevelProperties
    from: policyAssignments.json
    where: $.definitions.PolicyAssignment.properties
    reason: Currently systemData is not allowed
  - suppress: BodyTopLevelProperties
    from: policyExemptions.json
    where: $.definitions.PolicyExemption.properties
    reason: Currently systemData is not allowed
  - suppress: BodyTopLevelProperties
    from: resources.json
    where: $.definitions.ResourceGroup.properties
    reason: managedBy is a top level property
  - suppress: BodyTopLevelProperties
    from: resources.json
    where: $.definitions.GenericResource.properties
    reason: managedBy is a top level property
  - suppress: BodyTopLevelProperties
    from: resources.json
    where: $.definitions.GenericResourceExpanded.properties
    reason: 'createdTime,changedTime & provisioningState are top-level properties'
  - suppress: BodyTopLevelProperties
    from: resources.json
    where: $.definitions.TagDetails.properties
    reason: TagDetails is a top level property
  - suppress: BodyTopLevelProperties
    from: resources.json
    where: $.definitions.TagValue.properties
    reason: TagValue is a top level property
  - suppress: RequiredPropertiesMissingInResourceModel
    from: resources.json
    where: $.definitions.TagValue
    reason: TagValue will be deprecated soon
  - suppress: RequiredPropertiesMissingInResourceModel
    from: resources.json
    where: $.definitions.TagDetails
    reason: TagDetails will be deprecated soon
  - suppress: XmsResourceInPutResponse
    from: resources.json
    where: '$.paths["/subscriptions/{subscriptionId}/tagNames/{tagName}"].put'
    reason: TagDetails is not an Azure resource
  - suppress: BodyTopLevelProperties
    from: managedapplications.json
    where: $.definitions.Appliance.properties
    reason: managedBy is a top level property
  - suppress: BodyTopLevelProperties
    from: managedapplications.json
    where: $.definitions.ApplianceDefinition.properties
    reason: managedBy is a top level property
  - suppress: BodyTopLevelProperties
    from: managedapplications.json
    where: $.definitions.AppliancePatchable.properties
    reason: managedBy is a top level property
  - suppress: BodyTopLevelProperties
    from: managedapplications.json
    where: $.definitions.GenericResource.properties
    reason: managedBy is a top level property
  - from: deploymentScripts.json
    suppress: TrackedResourceGetOperation
    where: $.definitions.AzureCliScript
    reason: Tooling issue.
  - from: deploymentScripts.json
    suppress: TrackedResourcePatchOperation
    where: $.definitions.AzureCliScript
    reason: Tooling issue.
  - from: deploymentScripts.json
    suppress: TrackedResourceGetOperation
    where: $.definitions.AzurePowerShellScript
    reason: Tooling issue
  - from: deploymentScripts.json
    suppress: TrackedResourcePatchOperation
    where: $.definitions.AzurePowerShellScript
    reason: Tooling issue
  - from: deploymentScripts.json
    suppress: OperationsAPIImplementation
    where: $.paths
    reason: OperationsAPI will come from Resources
  - from: deploymentScripts.json
    suppress: R3006
    where:
      - $.definitions.DeploymentScript.properties
      - $.definitions.AzureCliScript.properties
      - $.definitions.AzurePowerShellScript.properties
    reason: Currently systemData is not allowed
  - from: deploymentStacks.json
    suppress: OperationsAPIImplementation
    where: $.paths
    reason: OperationsAPI will come from Resources
  - suppress: OperationsAPIImplementation
    from: templateSpecs.json
    where: $.paths
    reason: OperationsAPI will come from Resources
  - suppress: R3006
    from: templateSpecs.json
    where:
      - $.definitions.TemplateSpec.properties
      - $.definitions.TemplateSpecVersion.properties
      - $.definitions.TemplateSpecUpdateModel.properties
      - $.definitions.TemplateSpecVersionUpdateModel.properties
    reason: Currently systemData is not allowed
  - suppress: TrackedResourceListByImmediateParent
    from: templateSpecs.json
    where: $.definitions
    reason: Tooling issue
  - suppress: TrackedResourceListByResourceGroup
    from: templateSpecs.json
    where: $.definitions.TemplateSpecVersion
    reason: Tooling issue
  - from: deploymentStacks.json
    suppress: TrackedResourcePatchOperation
    where: $.definitions
    reason: Not a tracked resource.
  - suppress: OperationsAPIImplementation
    where: $.paths
    from: dataPolicyManifests.json
    reason: operation APIs for Microsoft.Authorization are to be defined in RBAC swagger
  - suppress: EnumInsteadOfBoolean
    where: $.definitions.DataManifestCustomResourceFunctionDefinition.properties.allowCustomProperties
    from: dataPolicyManifests.json
    reason: 'This property can only have two values. '
  - suppress: EnumInsteadOfBoolean
    where: $.definitions.DataPolicyManifestProperties.properties.isBuiltInOnly
    from: dataPolicyManifests.json
    reason: 'This property can only have two values. '
  - suppress: PageableOperation
    where: '$.paths["/providers/Microsoft.Authorization/dataPolicyManifests"].get'
    from: dataPolicyManifests.json
    reason: Pagination not supported. The size of the result list is pretty limited
  - suppress: DescriptionAndTitleMissing
    where: $.definitions.AliasPathMetadata
    from: resources.json
    reason: This was already checked in - not my code
  - suppress: XmsExamplesRequired
    where: $.paths
    from: resources.json
    reason: Pre-existing lint error. Not related to this version release.
  - suppress: TopLevelResourcesListByResourceGroup
    from: policyDefinitions.json
    reason: Policy definitions are a proxy resource that is only usable on subscriptions or management groups
  - suppress: TopLevelResourcesListByResourceGroup
    from: policyVariables.json
    reason: Policy variables are a proxy resource that is only usable on subscriptions or management groups
  - suppress: TopLevelResourcesListByResourceGroup
    from: policyVariableValues.json
    reason: Policy variable values are a proxy resource that is only usable on subscriptions or management groups
  - suppress: TopLevelResourcesListByResourceGroup
    from: policySetDefinitions.json
    reason: Policy set definitions are a proxy resource that is only usable on subscriptions or management groups
  - suppress: RequiredReadOnlySystemData
    from: privateLinks.json
    reason: We do not yet support system data
  - from: SubscriptionFeatureRegistration.json
    suppress: R4009
    reason: Currently systemData is not allowed
  - from: Subscriptions.json
    suppress: OperationsAPIImplementation
    reason: 'Duplicate Operations API causes generation issues'
  - suppress: TopLevelResourcesListByResourceGroup
    from: privateLinks.json
    reason: The resource is managed in a management group level (instead of inside a resource group)
  - suppress: TopLevelResourcesListBySubscription
    from: changes.json
    reason: We will be pushing customers to use Azure Resource Graph for those at scale scenarios. 
  - from: changes.json
    suppress: OperationsAPIImplementation
    where: $.paths
    reason: 'Duplicate Operations API causes generation issues'
  - from: snapshots.json
    suppress: OperationsAPIImplementation
    where: $.paths
    reason: 'Duplicate Operations API causes generation issues'
  - suppress: TopLevelResourcesListBySubscription
    from: snapshots.json
    reason: We will be pushing customers to use Azure Resource Graph for those at scale scenarios. 
  - suppress: RequiredReadOnlySystemData
    from: changes.json
    reason: System Metadata from a change resource perspective is irrelevant
  - suppress: ResourceNameRestriction
    from: changes.json
    reason: change resources cannot be created or named by end users
  - from: changes.json
    suppress: OperationsAPIImplementation
    reason: Duplicate Operations API causes generation issues
  - from: resources.json
    suppress: R4009
    where:
      - '$.paths["/{scope}/providers/Microsoft.Resources/tags/default"].put'
      - '$.paths["/{scope}/providers/Microsoft.Resources/tags/default"].patch'
      - '$.paths["/{scope}/providers/Microsoft.Resources/tags/default"].get'
    reason: The tags API does not support system data
```

---

# Code Generation

## Swagger to SDK

This section describes what SDK should be generated by the automatic system.
This is not used by Autorest itself.

``` yaml $(swagger-to-sdk)
swagger-to-sdk:
  - repo: azure-sdk-for-net-track2
  - repo: azure-sdk-for-python-track2
  - repo: azure-sdk-for-java
  - repo: azure-sdk-for-go
  - repo: azure-sdk-for-node
  - repo: azure-sdk-for-js
  - repo: azure-resource-manager-schemas
  - repo: azure-powershell
```

## Python

See configuration in [readme.python.md](./readme.python.md)

## Go

See configuration in [readme.go.md](./readme.go.md)

## Java

See configuration in [readme.java.md](./readme.java.md)

# Validation

Since this RP has no unique default package, iterate over all of them for validation:

``` yaml $(validation)
batch:
  - package-features: true
  - package-locks: true
  - package-policy: true
  - package-resources: true
  - package-subscriptions: true
  - package-links: true
  - package-managedapplications: true
  - package-deploymentscripts: true
  - package-templatespecs: true
  - package-deploymentstacks: true
  - package-changes: true
  - package-snapshots: true
```

### Tag: profile-hybrid-2019-03-01

These settings apply only when `--tag=profile-hybrid-2019-03-01` is specified on the command line.
Creating this tag to pick proper resources from the hybrid profile.

``` yaml $(tag) == 'profile-hybrid-2019-03-01'
input-file:
- Microsoft.Authorization/stable/2016-09-01/locks.json
- Microsoft.Authorization/stable/2016-12-01/policyDefinitions.json
- Microsoft.Authorization/stable/2016-12-01/policyAssignments.json
- Microsoft.Resources/stable/2016-06-01/subscriptions.json
- Microsoft.Resources/stable/2018-05-01/resources.json

override-info:
  title: PolicyClient
```

### Supression
``` yaml
suppressions:
 - code: PathForPutOperation
 - code: TopLevelResourcesListBySubscription
 - code: PostOperationAsyncResponseValidation
 - code: ResourceNameRestriction
   from: privateLinks.json
   reason: Tenant level APIs validation failure that are not errors. Suppressing the errors for tenant APIs and resource name pattern missing from the previous versions.

```<|MERGE_RESOLUTION|>--- conflicted
+++ resolved
@@ -99,8 +99,6 @@
   - Microsoft.Resources/stable/2022-12-01/subscriptions.json
 ```
 
-<<<<<<< HEAD
-=======
 ### Tag: package-policy-2022-08-preview-only
 
 These settings apply only when `--tag=package-policy-2022-08-preview-only` is specified on the command line.
@@ -141,7 +139,6 @@
   title: PolicyClient
 ```
 
->>>>>>> 55fc7174
 ### Tag: package-policy-2022-06
 
 These settings apply only when `--tag=package-policy-2022-06` is specified on the command line.

# Resource

> see https://aka.ms/autorest

This is the AutoRest configuration file for Resource.

---

## Getting Started

To build the SDK for Resource, simply [Install AutoRest](https://aka.ms/autorest/install) and in this folder, run:

> `autorest`

To see additional help and options, run:

> `autorest --help`

---

## Configuration

### Basic Information

These are the global settings for the Resource API.

``` yaml
openapi-type: arm
```

``` yaml $(package-features)
tag: package-features-2021-07
```

``` yaml $(package-locks)
tag: package-locks-2016-09
```

``` yaml $(package-policy)
tag: package-policy-2020-09
```

``` yaml $(package-resources)
tag: package-resources-2021-04
```

``` yaml $(package-subscriptions)
tag: package-subscriptions-2021-01
```

``` yaml $(package-links)
tag: package-links-2016-09
```

``` yaml $(package-managedapplications)
tag: package-managedapplications-2018-06
```

``` yaml $(package-deploymentscripts)
tag: package-deploymentscripts-2020-10
```

``` yaml $(package-templatespecs)
tag: package-templatespecs-2021-03-preview
```



### Tag: package-policy-2020-05

These settings apply only when `--tag=package-policy-2020-05` is specified on the command line.

``` yaml $(tag) == 'package-policy-2020-05'
input-file:
- Microsoft.Authorization/stable/2020-05-01/privateLinks.json
```

### Tag: package-resources-2021-04


These settings apply only when `--tag=package-resources-2021-04` is specified on the command line.

``` yaml $(tag) == 'package-resources-2021-04'
input-file:
- Microsoft.Resources/stable/2021-04-01/resources.json
```

### Tag: package-policy-2020-09

These settings apply only when `--tag=package-policy-2020-09` is specified on the command line.

``` yaml $(tag) == 'package-policy-2020-09'
input-file:
- Microsoft.Authorization/stable/2020-09-01/dataPolicyManifests.json
- Microsoft.Authorization/stable/2020-09-01/policyAssignments.json
- Microsoft.Authorization/stable/2020-09-01/policyDefinitions.json
- Microsoft.Authorization/stable/2020-09-01/policySetDefinitions.json
- Microsoft.Authorization/preview/2020-07-01-preview/policyExemptions.json

# Needed when there is more than one input file
override-info:
  title: PolicyClient
```

### Tag: package-preview-2020-08

These settings apply only when `--tag=package-preview-2020-08` is specified on the command line.

``` yaml $(tag) == 'package-preview-2020-08'
input-file:
  - Microsoft.Solutions/preview/2020-08-21-preview/managedapplications.json
```


### Tag: package-subscriptions-2021-01

These settings apply only when `--tag=package-subscriptions-2021-01` is specified on the command line.

``` yaml $(tag) == 'package-subscriptions-2021-01'
input-file:
- Microsoft.Resources/stable/2021-01-01/subscriptions.json
```


### Tag: package-deploymentscripts-2020-10

These settings apply only when `--tag=package-deploymentscripts-2020-10` is specified on the command line.

``` yaml $(tag) == 'package-deploymentscripts-2020-10'
input-file:
- Microsoft.Resources/stable/2020-10-01/deploymentScripts.json
```

### Tag: package-deploymentscripts-2019-10-preview

These settings apply only when `--tag=package-deploymentscripts-2019-10-preview` is specified on the command line.

``` yaml $(tag) == 'package-deploymentscripts-2019-10-preview'
input-file:
- Microsoft.Resources/preview/2019-10-01-preview/deploymentScripts.json
```

### Tag: package-features-2021-07

These settings apply only when `--tag=package-features-2021-07` is specified on the command line.

``` yaml $(tag) == 'package-features-2021-07'
input-file:
- Microsoft.Features/stable/2021-07-01/features.json
- Microsoft.Features/stable/2021-07-01/SubscriptionFeatureRegistration.json

# Needed when there is more than one input file
override-info:
  title: FeatureClient
```

### Tag: package-features-2015-12

These settings apply only when `--tag=package-features-2015-12` is specified on the command line.

``` yaml $(tag) == 'package-features-2015-12'
input-file:
- Microsoft.Features/stable/2015-12-01/features.json
```

### Tag: package-locks-2016-09

These settings apply only when `--tag=package-locks-2016-09` is specified on the command line.

``` yaml $(tag) == 'package-locks-2016-09'
input-file:
- Microsoft.Authorization/stable/2016-09-01/locks.json
```

### Tag: package-locks-2015-01

These settings apply only when `--tag=package-locks-2015-01` is specified on the command line.

``` yaml $(tag) == 'package-locks-2015-01'
input-file:
- Microsoft.Authorization/stable/2015-01-01/locks.json
```

### Tag: package-policy-2020-03

These settings apply only when `--tag=package-policy-2020-03` is specified on the command line.

``` yaml $(tag) == 'package-policy-2020-03'
input-file:
- Microsoft.Authorization/stable/2020-03-01/policyAssignments.json
- Microsoft.Authorization/stable/2020-03-01/policyDefinitions.json
- Microsoft.Authorization/stable/2020-03-01/policySetDefinitions.json
- Microsoft.Authorization/preview/2020-07-01-preview/policyExemptions.json

# Needed when there is more than one input file
override-info:
  title: PolicyClient
```

### Tag: package-policy-2019-09

These settings apply only when `--tag=package-policy-2019-09` is specified on the command line.

``` yaml $(tag) == 'package-policy-2019-09'
input-file:
- Microsoft.Authorization/stable/2019-09-01/policyAssignments.json
- Microsoft.Authorization/stable/2019-09-01/policyDefinitions.json
- Microsoft.Authorization/stable/2019-09-01/policySetDefinitions.json

# Needed when there is more than one input file
override-info:
  title: PolicyClient
```

### Tag: package-policy-2019-06

These settings apply only when `--tag=package-policy-2019-06` is specified on the command line.

``` yaml $(tag) == 'package-policy-2019-06'
input-file:
- Microsoft.Authorization/stable/2019-06-01/policyAssignments.json
- Microsoft.Authorization/stable/2019-06-01/policyDefinitions.json
- Microsoft.Authorization/stable/2019-06-01/policySetDefinitions.json

# Needed when there is more than one input file
override-info:
  title: PolicyClient
```

### Tag: package-policy-2019-01

These settings apply only when `--tag=package-policy-2019-01` is specified on the command line.

``` yaml $(tag) == 'package-policy-2019-01'
input-file:
- Microsoft.Authorization/stable/2019-01-01/policyAssignments.json
- Microsoft.Authorization/stable/2019-01-01/policyDefinitions.json
- Microsoft.Authorization/stable/2019-01-01/policySetDefinitions.json

# Needed when there is more than one input file
override-info:
  title: PolicyClient
```

### Tag: package-policy-2018-05

These settings apply only when `--tag=package-policy-2018-05` is specified on the command line.

``` yaml $(tag) == 'package-policy-2018-05'
input-file:
- Microsoft.Authorization/stable/2018-05-01/policyAssignments.json
- Microsoft.Authorization/stable/2018-05-01/policyDefinitions.json
- Microsoft.Authorization/stable/2018-05-01/policySetDefinitions.json

# Needed when there is more than one input file
override-info:
  title: PolicyClient
```

### Tag: package-policy-2018-03

These settings apply only when `--tag=package-policy-2018-03` is specified on the command line.

``` yaml $(tag) == 'package-policy-2018-03'
input-file:
- Microsoft.Authorization/stable/2018-03-01/policyAssignments.json
- Microsoft.Authorization/stable/2018-03-01/policyDefinitions.json
- Microsoft.Authorization/stable/2018-03-01/policySetDefinitions.json

# Needed when there is more than one input file
override-info:
  title: PolicyClient
```

### Tag: package-policy-2017-06

These settings apply only when `--tag=package-policy-2017-06` is specified on the command line.

``` yaml $(tag) == 'package-policy-2017-06'
input-file:
- Microsoft.Authorization/preview/2017-06-01-preview/policyAssignments.json
- Microsoft.Authorization/preview/2017-06-01-preview/policySetDefinitions.json
- Microsoft.Authorization/stable/2016-12-01/policyDefinitions.json

# Needed when there is more than one input file
override-info:
  title: PolicyClient
```

### Tag: package-pure-policy-2017-06

These settings apply only when `--tag=package-pure-policy-2017-06` is specified on the command line.

``` yaml $(tag) == 'package-pure-policy-2017-06'
input-file:
- Microsoft.Authorization/preview/2017-06-01-preview/policyAssignments.json
- Microsoft.Authorization/preview/2017-06-01-preview/policySetDefinitions.json

# Needed when there is more than one input file
override-info:
  title: PolicyClient
```

### Tag: package-templatespecs-2021-05

These settings apply only when `--tag=package-templatespecs-2021-05` is specified on the command line.

``` yaml $(tag) == 'package-templatespecs-2021-05'
input-file:
- Microsoft.Resources/stable/2021-05-01/templateSpecs.json
```

### Tag: package-templatespecs-2021-03-preview

These settings apply only when `--tag=package-templatespecs-2021-03-preview` is specified on the command line.

``` yaml $(tag) == 'package-templatespecs-2021-03-preview'
input-file:
- Microsoft.Resources/preview/2021-03-01-preview/templateSpecs.json
```

### Tag: package-templatespecs-2019-06-preview

These settings apply only when `--tag=package-templatespecs-2019-06-preview` is specified on the command line.

``` yaml $(tag) == 'package-templatespecs-2019-06-preview'
input-file:
- Microsoft.Resources/preview/2019-06-01-preview/templateSpecs.json
```

### Tag: package-policy-2016-12

These settings apply only when `--tag=package-policy-2016-12` is specified on the command line.

``` yaml $(tag) == 'package-policy-2016-12'
input-file:
- Microsoft.Authorization/stable/2016-12-01/policyDefinitions.json
- Microsoft.Authorization/stable/2016-12-01/policyAssignments.json

# Needed when there is more than one input file
override-info:
  title: PolicyClient
```

### Tag: package-policy-2016-04

These settings apply only when `--tag=package-policy-2016-04` is specified on the command line.

``` yaml $(tag) == 'package-policy-2016-04'
input-file:
- Microsoft.Authorization/stable/2016-04-01/policy.json
```

### Tag: package-policy-2015-10

These settings apply only when `--tag=package-policy-2015-10` is specified on the command line.

``` yaml $(tag) == 'package-policy-2015-10'
input-file:
- Microsoft.Authorization/preview/2015-10-01-preview/policy.json
```

### Tag: package-resources-2021-01

These settings apply only when `--tag=package-resources-2021-01` is specified on the command line.

``` yaml $(tag) == 'package-resources-2021-01'
input-file:
- Microsoft.Resources/stable/2021-01-01/resources.json
```

### Tag: package-resources-2020-10

These settings apply only when `--tag=package-resources-2020-10` is specified on the command line.

``` yaml $(tag) == 'package-resources-2020-10'
input-file:
  - Microsoft.Resources/stable/2020-10-01/resources.json
```

### Tag: package-resources-2020-08

These settings apply only when `--tag=package-resources-2020-08` is specified on the command line.

``` yaml $(tag) == 'package-resources-2020-08'
input-file:
  - Microsoft.Resources/stable/2020-08-01/resources.json
```

### Tag: package-resources-2020-06

These settings apply only when `--tag=package-resources-2020-06` is specified on the command line.

``` yaml $(tag) == 'package-resources-2020-06'
input-file:
- Microsoft.Resources/stable/2020-06-01/resources.json
```

### Tag: package-resources-2019-10

These settings apply only when `--tag=package-resources-2019-10` is specified on the command line.

``` yaml $(tag) == 'package-resources-2019-10'
input-file:
- Microsoft.Resources/stable/2019-10-01/resources.json
```

### Tag: package-resources-2019-08

These settings apply only when `--tag=package-resources-2019-08` is specified on the command line.

``` yaml $(tag) == 'package-resources-2019-08'
input-file:
- Microsoft.Resources/stable/2019-08-01/resources.json
```

### Tag: package-resources-2019-07

These settings apply only when `--tag=package-resources-2019-07` is specified on the command line.

``` yaml $(tag) == 'package-resources-2019-07'
input-file:
- Microsoft.Resources/stable/2019-07-01/resources.json
```

### Tag: package-resources-2019-0510

These settings apply only when `--tag=package-resources-2019-0510` is specified on the command line.

``` yaml $(tag) == 'package-resources-2019-0510'
input-file:
- Microsoft.Resources/stable/2019-05-10/resources.json
```

### Tag: package-resources-2019-05

These settings apply only when `--tag=package-resources-2019-05` is specified on the command line.

``` yaml $(tag) == 'package-resources-2019-05'
input-file:
- Microsoft.Resources/stable/2019-05-01/resources.json
```

### Tag: package-resources-2019-03

These settings apply only when `--tag=package-resources-2019-03` is specified on the command line.

``` yaml $(tag) == 'package-resources-2019-03'
input-file:
- Microsoft.Resources/stable/2019-03-01/resources.json
```

### Tag: package-resources-2018-05

These settings apply only when `--tag=package-resources-2018-05` is specified on the command line.

``` yaml $(tag) == 'package-resources-2018-05'
input-file:
- Microsoft.Resources/stable/2018-05-01/resources.json
```

### Tag: package-resources-2018-02

These settings apply only when `--tag=package-resources-2018-02` is specified on the command line.

``` yaml $(tag) == 'package-resources-2018-02'
input-file:
- Microsoft.Resources/stable/2018-02-01/resources.json
```

### Tag: package-resources-2017-05

These settings apply only when `--tag=package-resources-2017-05` is specified on the command line.

``` yaml $(tag) == 'package-resources-2017-05'
input-file:
- Microsoft.Resources/stable/2017-05-10/resources.json
```

### Tag: package-resources-2016-09

These settings apply only when `--tag=package-resources-2016-09` is specified on the command line.

``` yaml $(tag) == 'package-resources-2016-09'
input-file:
- Microsoft.Resources/stable/2016-09-01/resources.json
```

### Tag: package-resources-2016-07

These settings apply only when `--tag=package-resources-2016-07` is specified on the command line.

``` yaml $(tag) == 'package-resources-2016-07'
input-file:
- Microsoft.Resources/stable/2016-07-01/resources.json
```

### Tag: package-resources-2016-02

These settings apply only when `--tag=package-resources-2016-02` is specified on the command line.

``` yaml $(tag) == 'package-resources-2016-02'
input-file:
- Microsoft.Resources/stable/2016-02-01/resources.json
```

### Tag: package-resources-2015-11

These settings apply only when `--tag=package-resources-2015-11` is specified on the command line.

``` yaml $(tag) == 'package-resources-2015-11'
input-file:
- Microsoft.Resources/stable/2015-11-01/resources.json
```

### Tag: package-subscriptions-2020-01

These settings apply only when `--tag=package-subscriptions-2020-01` is specified on the command line.

``` yaml $(tag) == 'package-subscriptions-2020-01'
input-file:
  - Microsoft.Resources/stable/2020-01-01/subscriptions.json
```

### Tag: package-subscriptions-2019-11

These settings apply only when `--tag=package-subscriptions-2019-11` is specified on the command line.

``` yaml $(tag) == 'package-subscriptions-2019-11'
input-file:
- Microsoft.Resources/stable/2019-11-01/subscriptions.json
```

### Tag: package-subscriptions-2019-06

These settings apply only when `--tag=package-subscriptions-2019-06` is specified on the command line.

``` yaml $(tag) == 'package-subscriptions-2019-06'
input-file:
- Microsoft.Resources/stable/2019-06-01/subscriptions.json
```

### Tag: package-subscriptions-2018-06

These settings apply only when `--tag=package-subscriptions-2018-06` is specified on the command line.

``` yaml $(tag) == 'package-subscriptions-2018-06'
input-file:
- Microsoft.Resources/stable/2018-06-01/subscriptions.json
```

### Tag: package-subscriptions-2016-06

These settings apply only when `--tag=package-subscriptions-2016-06` is specified on the command line.

``` yaml $(tag) == 'package-subscriptions-2016-06'
input-file:
- Microsoft.Resources/stable/2016-06-01/subscriptions.json
```

### Tag: package-subscriptions-2015-11

These settings apply only when `--tag=package-subscriptions-2015-11` is specified on the command line.

``` yaml $(tag) == 'package-subscriptions-2015-11'
input-file:
- Microsoft.Resources/stable/2015-11-01/subscriptions.json
```

### Tag: package-links-2016-09

These settings apply only when `--tag=package-links-2016-09` is specified on the command line.

``` yaml $(tag) == 'package-links-2016-09'
input-file:
- Microsoft.Resources/stable/2016-09-01/links.json
```

### Tag: package-managedapplications-2019-07

These settings apply only when `--tag=package-managedapplications-2019-07` is specified on the command line.

``` yaml $(tag) == 'package-managedapplications-2019-07'
input-file:
- Microsoft.Solutions/stable/2019-07-01/managedapplications.json
```

### Tag: package-managedapplications-2018-06

These settings apply only when `--tag=package-managedapplications-2018-06` is specified on the command line.

``` yaml $(tag) == 'package-managedapplications-2018-06'
input-file:
- Microsoft.Solutions/stable/2018-06-01/managedapplications.json
```

### Tag: package-managedapplications-2017-09

These settings apply only when `--tag=package-managedapplications-2017-09` is specified on the command line.

``` yaml $(tag) == 'package-managedapplications-2017-09'
input-file:
- Microsoft.Solutions/stable/2017-09-01/managedapplications.json
```

### Tag: package-managedapplications-2016-09

These settings apply only when `--tag=package-managedapplications-2016-09` is specified on the command line.

``` yaml $(tag) == 'package-managedapplications-2016-09'
input-file:
- Microsoft.Solutions/preview/2016-09-01-preview/managedapplications.json
```

## Suppression

``` yaml
directive:
  - suppress: UniqueResourcePaths
    from: policySetDefinitions.json
    where: $.paths
    reason: policy set definition under an extension resource with Microsoft.Management
  - suppress: UniqueResourcePaths
    from: resources.json
    where: $.paths
    reason: route definitions under an extension resource with Microsoft.Management
  - suppress: UniqueResourcePaths
    from: policyDefinitions.json
    where: $.paths
    reason: policy definition under an extension resource with Microsoft.Management
  - suppress: UniqueResourcePaths
    from: policyAssignments.json
    where: $.paths
    reason: policy assignment under an extension resource with Microsoft.Management
  - suppress: UniqueResourcePaths
    from: policyExemptions.json
    where: $.paths
    reason: policy exemption under an extension resource with Microsoft.Management
  - suppress: OperationsAPIImplementation
    from: policyAssignments.json
    where: $.paths
    reason: operation APIs for Microsoft.Authorization are to be defined in RBAC swagger
  - suppress: OperationsAPIImplementation
    from: privateLinks.json
    where: $.paths
    reason: operation APIs for Microsoft.Authorization are to be defined in RBAC swagger
  - suppress: OperationsAPIImplementation
    from: policyDefinitions.json
    where: $.paths
    reason: operation APIs for Microsoft.Authorization are to be defined in RBAC swagger
  - suppress: OperationsAPIImplementation
    from: policySetDefinitions.json
    where: $.paths
    reason: operation APIs for Microsoft.Authorization are to be defined in RBAC swagger
  - suppress: OperationsAPIImplementation
    from: policyExemptions.json
    where: $.paths
    reason: operation APIs for Microsoft.Authorization are to be defined in RBAC swagger
  - suppress: BodyTopLevelProperties
    from: policyExemptions.json
    where: $.definitions.PolicyExemption.properties
    reason: Currently systemData is not allowed
  - suppress: BodyTopLevelProperties
    from: resources.json
    where: $.definitions.ResourceGroup.properties
    reason: managedBy is a top level property
  - suppress: BodyTopLevelProperties
    from: resources.json
    where: $.definitions.GenericResource.properties
    reason: managedBy is a top level property
  - suppress: BodyTopLevelProperties
    from: resources.json
    where: $.definitions.GenericResourceExpanded.properties
    reason: 'createdTime,changedTime & provisioningState are top-level properties'
  - suppress: BodyTopLevelProperties
    from: resources.json
    where: $.definitions.TagDetails.properties
    reason: TagDetails is a top level property
  - suppress: BodyTopLevelProperties
    from: resources.json
    where: $.definitions.TagValue.properties
    reason: TagValue is a top level property
  - suppress: RequiredPropertiesMissingInResourceModel
    from: resources.json
    where: $.definitions.TagValue
    reason: TagValue will be deprecated soon
  - suppress: RequiredPropertiesMissingInResourceModel
    from: resources.json
    where: $.definitions.TagDetails
    reason: TagDetails will be deprecated soon
  - suppress: XmsResourceInPutResponse
    from: resources.json
    where: '$.paths["/subscriptions/{subscriptionId}/tagNames/{tagName}"].put'
    reason: TagDetails is not an Azure resource
  - suppress: BodyTopLevelProperties
    from: managedapplications.json
    where: $.definitions.Appliance.properties
    reason: managedBy is a top level property
  - suppress: BodyTopLevelProperties
    from: managedapplications.json
    where: $.definitions.ApplianceDefinition.properties
    reason: managedBy is a top level property
  - suppress: BodyTopLevelProperties
    from: managedapplications.json
    where: $.definitions.AppliancePatchable.properties
    reason: managedBy is a top level property
  - suppress: BodyTopLevelProperties
    from: managedapplications.json
    where: $.definitions.GenericResource.properties
    reason: managedBy is a top level property
  - from: deploymentScripts.json
    suppress: TrackedResourceGetOperation
    where: $.definitions.AzureCliScript
    reason: Tooling issue.
  - from: deploymentScripts.json
    suppress: TrackedResourcePatchOperation
    where: $.definitions.AzureCliScript
    reason: Tooling issue.
  - from: deploymentScripts.json
    suppress: TrackedResourceGetOperation
    where: $.definitions.AzurePowerShellScript
    reason: Tooling issue
  - from: deploymentScripts.json
    suppress: TrackedResourcePatchOperation
    where: $.definitions.AzurePowerShellScript
    reason: Tooling issue
  - from: deploymentScripts.json
    suppress: OperationsAPIImplementation
    where: $.paths
    reason: OperationsAPI will come from Resources
  - from: deploymentScripts.json
    suppress: R3006
    where:
      - $.definitions.DeploymentScript.properties
      - $.definitions.AzureCliScript.properties
      - $.definitions.AzurePowerShellScript.properties
    reason: Currently systemData is not allowed
  - suppress: OperationsAPIImplementation
    from: templateSpecs.json
    where: $.paths
    reason: OperationsAPI will come from Resources
  - suppress: R3006
    from: templateSpecs.json
    where:
      - $.definitions.TemplateSpec.properties
      - $.definitions.TemplateSpecVersion.properties
      - $.definitions.TemplateSpecUpdateModel.properties
      - $.definitions.TemplateSpecVersionUpdateModel.properties
    reason: Currently systemData is not allowed
  - suppress: TrackedResourceListByImmediateParent
    from: templateSpecs.json
    where: $.definitions
    reason: Tooling issue
  - suppress: TrackedResourceListByResourceGroup
    from: templateSpecs.json
    where: $.definitions.TemplateSpecVersion
    reason: Tooling issue
  - suppress: OperationsAPIImplementation
    where: $.paths
    from: dataPolicyManifests.json
    reason: operation APIs for Microsoft.Authorization are to be defined in RBAC swagger
  - suppress: EnumInsteadOfBoolean
    where: $.definitions.DataManifestCustomResourceFunctionDefinition.properties.allowCustomProperties
    from: dataPolicyManifests.json
    reason: 'This property can only have two values. '
  - suppress: EnumInsteadOfBoolean
    where: $.definitions.DataPolicyManifestProperties.properties.isBuiltInOnly
    from: dataPolicyManifests.json
    reason: 'This property can only have two values. '
  - suppress: PageableOperation
    where: '$.paths["/providers/Microsoft.Authorization/dataPolicyManifests"].get'
    from: dataPolicyManifests.json
    reason: Pagination not supported. The size of the result list is pretty limited
  - suppress: DescriptionAndTitleMissing
    where: $.definitions.AliasPathMetadata
    from: resources.json
    reason: This was already checked in - not my code
  - suppress: XmsExamplesRequired
    where: $.paths
    from: resources.json
    reason: Pre-existing lint error. Not related to this version release.
  - suppress: TopLevelResourcesListByResourceGroup
    from: policyDefinitions.json
    reason: Policy definitions are a proxy resource that is only usable on subscriptions or management groups
  - suppress: TopLevelResourcesListByResourceGroup
    from: policySetDefinitions.json
    reason: Policy set definitions are a proxy resource that is only usable on subscriptions or management groups
<<<<<<< HEAD
  - suppress: RequiredReadOnlySystemData
    from: privateLinks.json
    reason: We do not yet support system data
=======
  - from: SubscriptionFeatureRegistration.json
    suppress: R4009
    reason: Currently systemData is not allowed
>>>>>>> 91ac1453
```

---

# Code Generation

## Swagger to SDK

This section describes what SDK should be generated by the automatic system.
This is not used by Autorest itself.

``` yaml $(swagger-to-sdk)
swagger-to-sdk:
  - repo: azure-sdk-for-net
  - repo: azure-sdk-for-python-track2
  - repo: azure-sdk-for-java
  - repo: azure-sdk-for-go
  - repo: azure-sdk-for-node
  - repo: azure-sdk-for-js
  - repo: azure-resource-manager-schemas
```
## Python

See configuration in [readme.python.md](./readme.python.md)

## Go

See configuration in [readme.go.md](./readme.go.md)

## Java

See configuration in [readme.java.md](./readme.java.md)

# Validation

Since this RP has no unique default package, iterate over all of them for validation:

``` yaml $(validation)
batch:
  - package-features: true
  - package-locks: true
  - package-policy: true
  - package-resources: true
  - package-subscriptions: true
  - package-links: true
  - package-managedapplications: true
  - package-deploymentscripts: true
  - package-templatespecs: true
```

### Tag: profile-hybrid-2019-03-01

These settings apply only when `--tag=profile-hybrid-2019-03-01` is specified on the command line.
Creating this tag to pick proper resources from the hybrid profile.

``` yaml $(tag) == 'profile-hybrid-2019-03-01'
input-file:
- Microsoft.Authorization/stable/2016-09-01/locks.json
- Microsoft.Authorization/stable/2016-12-01/policyDefinitions.json
- Microsoft.Authorization/stable/2016-12-01/policyAssignments.json
- Microsoft.Resources/stable/2016-06-01/subscriptions.json
- Microsoft.Resources/stable/2018-05-01/resources.json

override-info:
  title: PolicyClient
```

<|MERGE_RESOLUTION|>--- conflicted
+++ resolved
@@ -785,15 +785,12 @@
   - suppress: TopLevelResourcesListByResourceGroup
     from: policySetDefinitions.json
     reason: Policy set definitions are a proxy resource that is only usable on subscriptions or management groups
-<<<<<<< HEAD
   - suppress: RequiredReadOnlySystemData
     from: privateLinks.json
     reason: We do not yet support system data
-=======
   - from: SubscriptionFeatureRegistration.json
     suppress: R4009
     reason: Currently systemData is not allowed
->>>>>>> 91ac1453
 ```
 
 ---

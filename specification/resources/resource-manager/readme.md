--- conflicted
+++ resolved
@@ -1,681 +1,678 @@
-# Resource
-    
-> see https://aka.ms/autorest
-
-This is the AutoRest configuration file for Resource.
-
-
-
----
-## Getting Started 
-To build the SDK for Resource, simply [Install AutoRest](https://aka.ms/autorest/install) and in this folder, run:
-
-> `autorest`
-
-To see additional help and options, run:
-
-> `autorest --help`
----
-
-## Configuration
-
-
-
-### Basic Information 
-These are the global settings for the Resource API.
-
-``` yaml
-openapi-type: arm
-```
-
-``` yaml $(package-features)
-tag: package-features-2015-12
-```
-
-``` yaml $(package-locks)
-tag: package-locks-2016-09
-```
-
-``` yaml $(package-policy)
-tag: package-policy-2017-06
-```
-
-``` yaml $(package-resources)
-tag: package-resources-2017-05
-```
-
-``` yaml $(package-subscriptions)
-tag: package-subscriptions-2016-06
-```
-
-``` yaml $(package-links)
-tag: package-links-2016-09
-```
-
-``` yaml $(package-managedapplications)
-tag: package-managedapplications-2016-09
-```
-
-``` yaml $(package-management)
-tag: package-management-2017-11
-```
-
-### Tag: package-features-2015-12
-These settings apply only when `--tag=package-features-2015-12` is specified on the command line.
-
-``` yaml $(tag) == 'package-features-2015-12'
-input-file:
-- Microsoft.Features/stable/2015-12-01/features.json
-```
-
-### Tag: package-locks-2016-09
-These settings apply only when `--tag=package-locks-2016-09` is specified on the command line.
-
-``` yaml $(tag) == 'package-locks-2016-09'
-input-file:
-- Microsoft.Authorization/stable/2016-09-01/locks.json
-```
-
-### Tag: package-locks-2015-01
-These settings apply only when `--tag=package-locks-2015-01` is specified on the command line.
-
-``` yaml $(tag) == 'package-locks-2015-01'
-input-file:
-- Microsoft.Authorization/stable/2015-01-01/locks.json
-```
-
-### Tag: package-policy-2017-06
-These settings apply only when `--tag=package-policy-2017-06` is specified on the command line.
-
-``` yaml $(tag) == 'package-policy-2017-06'
-input-file:
-- Microsoft.Authorization/preview/2017-06-01-preview/policyAssignments.json
-- Microsoft.Authorization/preview/2017-06-01-preview/policySetDefinitions.json
-- Microsoft.Authorization/stable/2016-12-01/policyDefinitions.json
-
-# Needed when there is more than one input file
-override-info:
-  title: PolicyClient
-```
-
-### Tag: package-policy-2016-12
-These settings apply only when `--tag=package-policy-2016-12` is specified on the command line.
-
-``` yaml $(tag) == 'package-policy-2016-12'
-input-file:
-- Microsoft.Authorization/stable/2016-12-01/policyDefinitions.json
-- Microsoft.Authorization/stable/2016-12-01/policyAssignments.json
-
-# Needed when there is more than one input file
-override-info:
-  title: PolicyClient
-```
-
-### Tag: package-policy-2016-04
-These settings apply only when `--tag=package-policy-2016-04` is specified on the command line.
-
-``` yaml $(tag) == 'package-policy-2016-04'
-input-file:
-- Microsoft.Authorization/stable/2016-04-01/policy.json
-```
-
-### Tag: package-policy-2015-10
-These settings apply only when `--tag=package-policy-2015-10` is specified on the command line.
-
-``` yaml $(tag) == 'package-policy-2015-10'
-input-file:
-- Microsoft.Authorization/preview/2015-10-01-preview/policy.json
-```
-
-### Tag: package-resources-2017-05
-These settings apply only when `--tag=package-resources-2017-05` is specified on the command line.
-
-``` yaml $(tag) == 'package-resources-2017-05'
-input-file:
-- Microsoft.Resources/stable/2017-05-10/resources.json
-```
-
-### Tag: package-resources-2016-09
-These settings apply only when `--tag=package-resources-2016-09` is specified on the command line.
-
-``` yaml $(tag) == 'package-resources-2016-09'
-input-file:
-- Microsoft.Resources/stable/2016-09-01/resources.json
-```
-
-### Tag: package-resources-2016-07
-These settings apply only when `--tag=package-resources-2016-07` is specified on the command line.
-
-``` yaml $(tag) == 'package-resources-2016-07'
-input-file:
-- Microsoft.Resources/stable/2016-07-01/resources.json
-```
-
-### Tag: package-resources-2016-02
-These settings apply only when `--tag=package-resources-2016-02` is specified on the command line.
-
-``` yaml $(tag) == 'package-resources-2016-02'
-input-file:
-- Microsoft.Resources/stable/2016-02-01/resources.json
-```
-
-### Tag: package-resources-2015-11
-These settings apply only when `--tag=package-resources-2015-11` is specified on the command line.
-
-``` yaml $(tag) == 'package-resources-2015-11'
-input-file:
-- Microsoft.Resources/stable/2015-11-01/resources.json
-```
-
-### Tag: package-subscriptions-2016-06
-These settings apply only when `--tag=package-subscriptions-2016-06` is specified on the command line.
-
-``` yaml $(tag) == 'package-subscriptions-2016-06'
-input-file:
-- Microsoft.Resources/stable/2016-06-01/subscriptions.json
-```
-
-### Tag: package-subscriptions-2015-11
-These settings apply only when `--tag=package-subscriptions-2015-11` is specified on the command line.
-
-``` yaml $(tag) == 'package-subscriptions-2015-11'
-input-file:
-- Microsoft.Resources/stable/2015-11-01/subscriptions.json
-```
-
-### Tag: package-links-2016-09
-These settings apply only when `--tag=package-links-2016-09` is specified on the command line.
-
-``` yaml $(tag) == 'package-links-2016-09'
-input-file:
-- Microsoft.Resources/stable/2016-09-01/links.json
-```
-
-### Tag: package-managedapplications-2017-09
-These settings apply only when `--tag=package-managedapplications-2017-09` is specified on the command line.
-
-``` yaml $(tag) == 'package-managedapplications-2017-09'
-input-file:
-- Microsoft.Solutions/stable/2017-09-01/managedapplications.json
-```
-
-### Tag: package-managedapplications-2016-09
-These settings apply only when `--tag=package-managedapplications-2016-09` is specified on the command line.
-
-``` yaml $(tag) == 'package-managedapplications-2016-09'
-input-file:
-- Microsoft.Solutions/preview/2016-09-01-preview/managedapplications.json
-```
-
-### Tag: package-management-2017-11
-These settings apply only when `--tag=package-management-2017-11` is specified on the command line.
-
-``` yaml $(tag) == 'package-management-2017-11'
-input-file:
-- Microsoft.Management/preview/2017-11-01-preview/management.json
-```
-
-### Tag: package-management-2017-08
-These settings apply only when `--tag=package-management-2017-08` is specified on the command line.
-
-``` yaml $(tag) == 'package-management-2017-08'
-input-file:
-- Microsoft.Management/preview/2017-08-31-preview/management.json
-```
-
----
-# Code Generation
-
-
-## Swagger to SDK
-
-This section describes what SDK should be generated by the automatic system.
-This is not used by Autorest itself.
-
-``` yaml $(swagger-to-sdk)
-swagger-to-sdk:
-  - repo: azure-sdk-for-python
-<<<<<<< HEAD
-  - repo: azure-libraries-for-java
-=======
-  - repo: azure-sdk-for-go
->>>>>>> 6af88137
-```
-
-
-## C#
-
-These settings apply only when `--csharp` is specified on the command line.
-Please also specify `--csharp-sdks-folder=<path to "SDKs" directory of your azure-sdk-for-net clone>`.
-
-```yaml $(csharp)
-csharp:
-  azure-arm: true
-  namespace: Microsoft.Azure.Management.ResourceManager
-  license-header: MICROSOFT_MIT_NO_VERSION
-  output-folder: $(csharp-sdks-folder)/Resource/Management.ResourceManager/Generated
-batch:
-  - package-features: true
-    clear-output-folder: true # clear output folder on first run
-  - package-locks: true
-  - package-policy: true
-  - package-resources: true
-  - package-subscriptions: true
-  - package-links: true
-  - package-management: true
-#  - package-managedapplications: true
-```
-
-
-## Go
-
-These settings apply only when `--go` is specified on the command line.
-
-``` yaml $(go)
-go:
-  license-header: MICROSOFT_APACHE_NO_VERSION
-  clear-output-folder: true
-```
-
-### Go multi-api
-
-``` yaml $(go) && $(multiapi)
-batch:
-  - tag: package-2017-04-preview
-  - tag: package-2017-04-preview
-```
-
-### Tag: package-features-2015-12 and go
-
-These settings apply only when `--tag=package-features-2015-12 --go` is specified on the command line.
-Please also specify `--go-sdk-folder=<path to the root directory of your azure-sdk-for-go clone>`.
-
-``` yaml $(tag) == 'package-features-2015-12' && $(go)
-namespace: features
-output-folder: $(go-sdk-folder)/services/resources/mgmt/2015-12-01/features
-```
-
-### Tag: package-locks-2016-09 and go
-
-These settings apply only when `--tag=package-locks-2016-09 --go` is specified on the command line.
-Please also specify `--go-sdk-folder=<path to the root directory of your azure-sdk-for-go clone>`.
-
-``` yaml $(tag) == 'package-locks-2016-09' && $(go)
-namespace: locks
-output-folder: $(go-sdk-folder)/services/resources/mgmt/2016-09-01/locks
-```
-
-### Tag: package-locks-2015-01 and go
-
-These settings apply only when `--tag=package-locks-2015-01 --go` is specified on the command line.
-Please also specify `--go-sdk-folder=<path to the root directory of your azure-sdk-for-go clone>`.
-
-``` yaml $(tag) == 'package-locks-2015-01' && $(go)
-namespace: locks
-output-folder: $(go-sdk-folder)/services/resources/mgmt/2015-01-01/locks
-```
-
-### Tag: package-policy-2017-06 and go
-
-These settings apply only when `--tag=package-policy-2017-06 --go` is specified on the command line.
-Please also specify `--go-sdk-folder=<path to the root directory of your azure-sdk-for-go clone>`.
-
-``` yaml $(tag) == 'package-policy-2017-06' && $(go)
-namespace: policy
-output-folder: $(go-sdk-folder)/services/resources/mgmt/2017-06-01-preview/policy
-```
-
-### Tag: package-policy-2016-12 and go
-
-These settings apply only when `--tag=package-policy-2016-12 --go` is specified on the command line.
-Please also specify `--go-sdk-folder=<path to the root directory of your azure-sdk-for-go clone>`.
-
-``` yaml $(tag) == 'package-policy-2016-12' && $(go)
-namespace: policy
-output-folder: $(go-sdk-folder)/services/resources/mgmt/2016-12-01/policy
-```
-
-### Tag: package-policy-2016-04 and go
-
-These settings apply only when `--tag=package-policy-2016-04 --go` is specified on the command line.
-Please also specify `--go-sdk-folder=<path to the root directory of your azure-sdk-for-go clone>`.
-
-``` yaml $(tag) == 'package-policy-2016-04' && $(go)
-namespace: policy
-output-folder: $(go-sdk-folder)/services/resources/mgmt/2016-04-01/policy
-```
-
-### Tag: package-policy-2015-10 and go
-
-These settings apply only when `--tag=package-policy-2015-10 --go` is specified on the command line.
-Please also specify `--go-sdk-folder=<path to the root directory of your azure-sdk-for-go clone>`.
-
-``` yaml $(tag) == 'package-policy-2015-10' && $(go)
-namespace: policy
-output-folder: $(go-sdk-folder)/services/resources/mgmt/2015-10-01-preview/policy
-```
-
-### Tag: package-resources-2017-05 and go
-
-These settings apply only when `--tag=package-resources-2017-05 --go` is specified on the command line.
-Please also specify `--go-sdk-folder=<path to the root directory of your azure-sdk-for-go clone>`.
-
-``` yaml $(tag) == 'package-resources-2017-05' && $(go)
-namespace: resources
-output-folder: $(go-sdk-folder)/services/resources/mgmt/2017-05-10/resources
-```
-
-### Tag: package-resources-2016-09 and go
-
-These settings apply only when `--tag=package-resources-2016-09 --go` is specified on the command line.
-Please also specify `--go-sdk-folder=<path to the root directory of your azure-sdk-for-go clone>`.
-
-``` yaml $(tag) == 'package-resources-2016-09' && $(go)
-namespace: resources
-output-folder: $(go-sdk-folder)/services/resources/mgmt/2016-09-01/resources
-```
-
-### Tag: package-resources-2016-07 and go
-
-These settings apply only when `--tag=package-resources-2016-07 --go` is specified on the command line.
-Please also specify `--go-sdk-folder=<path to the root directory of your azure-sdk-for-go clone>`.
-
-``` yaml $(tag) == 'package-resources-2016-07' && $(go)
-namespace: resources
-output-folder: $(go-sdk-folder)/services/resources/mgmt/2016-07-01/resources
-```
-
-### Tag: package-resources-2016-02 and go
-
-These settings apply only when `--tag=package-resources-2016-02 --go` is specified on the command line.
-Please also specify `--go-sdk-folder=<path to the root directory of your azure-sdk-for-go clone>`.
-
-``` yaml $(tag) == 'package-resources-2016-02' && $(go)
-namespace: resources
-output-folder: $(go-sdk-folder)/services/resources/mgmt/2016-02-01/resources
-```
-
-### Tag: package-resources-2015-11 and go
-
-These settings apply only when `--tag=package-resources-2015-11 --go` is specified on the command line.
-Please also specify `--go-sdk-folder=<path to the root directory of your azure-sdk-for-go clone>`.
-
-``` yaml $(tag) == 'package-resources-2015-11' && $(go)
-namespace: resources
-output-folder: $(go-sdk-folder)/services/resources/mgmt/2015-11-01/resources
-```
-
-### Tag: package-subscriptions-2016-06 and go
-
-These settings apply only when `--tag=package-subscriptions-2016-06 --go` is specified on the command line.
-Please also specify `--go-sdk-folder=<path to the root directory of your azure-sdk-for-go clone>`.
-
-``` yaml $(tag) == 'package-subscriptions-2016-06' && $(go)
-namespace: subscriptions
-output-folder: $(go-sdk-folder)/services/resources/mgmt/2016-06-01/subscriptions
-```
-
-### Tag: package-subscriptions-2015-11 and go
-
-These settings apply only when `--tag=package-subscriptions-2015-11 --go` is specified on the command line.
-Please also specify `--go-sdk-folder=<path to the root directory of your azure-sdk-for-go clone>`.
-
-``` yaml $(tag) == 'package-subscriptions-2015-11' && $(go)
-namespace: subscriptions
-output-folder: $(go-sdk-folder)/services/resources/mgmt/2015-11-01/subscriptions
-```
-
-### Tag: package-links-2016-09 and go
-
-These settings apply only when `--tag=package-links-2016-09 --go` is specified on the command line.
-Please also specify `--go-sdk-folder=<path to the root directory of your azure-sdk-for-go clone>`.
-
-``` yaml $(tag) == 'package-links-2016-09' && $(go)
-namespace: links
-output-folder: $(go-sdk-folder)/services/resources/mgmt/2016-09-01/links
-```
-
-### Tag: package-managedapplications-2016-09 and go
-
-These settings apply only when `--tag=package-managedapplications-2016-09 --go` is specified on the command line.
-Please also specify `--go-sdk-folder=<path to the root directory of your azure-sdk-for-go clone>`.
-
-``` yaml $(tag) == 'package-managedapplications-2016-09' && $(go)
-namespace: managedapplications
-output-folder: $(go-sdk-folder)/services/resources/mgmt/2016-09-01-preview/managedapplications
-```
-
-### Tag: package-management-2017-11 and go
-
-These settings apply only when `--tag=package-management-2017-11 --go` is specified on the command line.
-Please also specify `--go-sdk-folder=<path to the root directory of your azure-sdk-for-go clone>`.
-
-``` yaml $(tag) == 'package-management-2017-11' && $(go)
-namespace: management
-output-folder: $(go-sdk-folder)/services/resources/mgmt/2017-11-01-preview/management
-```
-
-### Tag: package-management-2017-08 and go
-
-These settings apply only when `--tag=package-management-2017-08 --go` is specified on the command line.
-Please also specify `--go-sdk-folder=<path to the root directory of your azure-sdk-for-go clone>`.
-
-``` yaml $(tag) == 'package-management-2017-08' && $(go)
-namespace: management
-output-folder: $(go-sdk-folder)/services/resources/mgmt/2017-08-31-preview/management
-```
-
-## Python
-
-These settings apply only when `--python` is specified on the command line.
-
-```yaml $(python)
-python:
-  azure-arm: true
-  license-header: MICROSOFT_MIT_NO_VERSION
-  package-name: azure-mgmt-resource
-  payload-flattening-threshold: 2
-  clear-output-folder: true
-  no-namespace-folders: true
-  verbose: true
-  debug: true
-```
-
-### Python multi-api
-
-Generate all API versions currently shipped for this package
-
-```yaml $(python) && $(multiapi)
-batch:
-  - tag: package-features-2015-12
-  - tag: package-links-2016-09
-  - tag: package-locks-2016-09
-  - tag: package-locks-2015-01
-  - tag: package-managedapplications-2017-09
-  - tag: package-policy-2017-06
-  - tag: package-policy-2016-12
-  - tag: package-policy-2016-04
-  - tag: package-policy-2015-10
-  - tag: package-resources-2017-05
-  - tag: package-resources-2016-09
-  - tag: package-resources-2016-02
-  - tag: package-subscriptions-2016-06
-  - tag: package-management-2017-11
-  - tag: package-management-2017-08
-```
-
-### Tag: package-features-2015-12 and python
-
-These settings apply only when `--tag=package-features-2015-12 --python` is specified on the command line.
-Please also specify `--python-sdks-folder=<path to the root directory of your azure-sdk-for-python clone>`.
-
-``` yaml $(tag) == 'package-features-2015-12' && $(python)
-python:
-  namespace: azure.mgmt.resource.features.v2015_12_01
-  output-folder: $(python-sdks-folder)/azure-mgmt-resource/azure/mgmt/resource/features/v2015_12_01
-```
-
-### Tag: package-links-2016-09 and python
-
-These settings apply only when `--tag=package-links-2016-09 --python` is specified on the command line.
-Please also specify `--python-sdks-folder=<path to the root directory of your azure-sdk-for-python clone>`.
-
-``` yaml $(tag) == 'package-links-2016-09' && $(python)
-python:
-  namespace: azure.mgmt.resource.links.v2016_09_01
-  output-folder: $(python-sdks-folder)/azure-mgmt-resource/azure/mgmt/resource/links/v2016_09_01
-```
-
-### Tag: package-locks-2016-09 and python
-
-These settings apply only when `--tag=package-locks-2016-09 --python` is specified on the command line.
-Please also specify `--python-sdks-folder=<path to the root directory of your azure-sdk-for-python clone>`.
-
-``` yaml $(tag) == 'package-locks-2016-09' && $(python)
-python:
-  namespace: azure.mgmt.resource.locks.v2016_09_01
-  output-folder: $(python-sdks-folder)/azure-mgmt-resource/azure/mgmt/resource/locks/v2016_09_01
-```
-
-### Tag: package-locks-2015-01 and python
-
-These settings apply only when `--tag=package-locks-2015-01 --python` is specified on the command line.
-Please also specify `--python-sdks-folder=<path to the root directory of your azure-sdk-for-python clone>`.
-
-``` yaml $(tag) == 'package-locks-2015-01' && $(python)
-python:
-  namespace: azure.mgmt.resource.locks.v2015_01_01
-  output-folder: $(python-sdks-folder)/azure-mgmt-resource/azure/mgmt/resource/locks/v2015_01_01
-```
-
-### Tag: package-managedapplications-2017-09 and python
-
-These settings apply only when `--tag=package-managedapplications-2017-09 --python` is specified on the command line.
-Please also specify `--python-sdks-folder=<path to the root directory of your azure-sdk-for-python clone>`.
-
-``` yaml $(tag) == 'package-managedapplications-2017-09' && $(python)
-python:
-  namespace: azure.mgmt.resource.managedapplications
-  output-folder: $(python-sdks-folder)/azure-mgmt-resource/azure/mgmt/resource/managedapplications
-```
-
-### Tag: package-policy-2017-06 and python
-
-These settings apply only when `--tag=package-policy-2017-06 --python` is specified on the command line.
-Please also specify `--python-sdks-folder=<path to the root directory of your azure-sdk-for-python clone>`.
-
-``` yaml $(tag) == 'package-policy-2017-06' && $(python)
-python:
-  namespace: azure.mgmt.resource.policy.v2017_06_01_preview
-  output-folder: $(python-sdks-folder)/azure-mgmt-resource/azure/mgmt/resource/policy/v2017_06_01_preview
-```
-
-### Tag: package-policy-2016-12 and python
-
-These settings apply only when `--tag=package-policy-2016-12 --python` is specified on the command line.
-Please also specify `--python-sdks-folder=<path to the root directory of your azure-sdk-for-python clone>`.
-
-``` yaml $(tag) == 'package-policy-2016-12' && $(python)
-python:
-  namespace: azure.mgmt.resource.policy.v2016_12_01
-  output-folder: $(python-sdks-folder)/azure-mgmt-resource/azure/mgmt/resource/policy/v2016_12_01
-```
-
-### Tag: package-policy-2016-04 and python
-
-These settings apply only when `--tag=package-policy-2016-04 --python` is specified on the command line.
-Please also specify `--python-sdks-folder=<path to the root directory of your azure-sdk-for-python clone>`.
-
-``` yaml $(tag) == 'package-policy-2016-04' && $(python)
-python:
-  namespace: azure.mgmt.resource.policy.v2016_04_01
-  output-folder: $(python-sdks-folder)/azure-mgmt-resource/azure/mgmt/resource/policy/v2016_04_01
-```
-
-### Tag: package-policy-2015-10 and python
-
-These settings apply only when `--tag=package-policy-2015-10 --python` is specified on the command line.
-Please also specify `--python-sdks-folder=<path to the root directory of your azure-sdk-for-python clone>`.
-
-``` yaml $(tag) == 'package-policy-2015-10' && $(python)
-python:
-  namespace: azure.mgmt.resource.policy.v2015_10_01_preview
-  output-folder: $(python-sdks-folder)/azure-mgmt-resource/azure/mgmt/resource/policy/v2015_10_01_preview
-```
-
-### Tag: package-resources-2017-05 and python
-
-These settings apply only when `--tag=package-resources-2017-05 --python` is specified on the command line.
-Please also specify `--python-sdks-folder=<path to the root directory of your azure-sdk-for-python clone>`.
-
-``` yaml $(tag) == 'package-resources-2017-05' && $(python)
-python:
-  namespace: azure.mgmt.resource.resources.v2017_05_10
-  output-folder: $(python-sdks-folder)/azure-mgmt-resource/azure/mgmt/resource/resources/v2017_05_10
-```
-
-### Tag: package-resources-2016-09 and python
-
-These settings apply only when `--tag=package-resources-2016-09 --python` is specified on the command line.
-Please also specify `--python-sdks-folder=<path to the root directory of your azure-sdk-for-python clone>`.
-
-``` yaml $(tag) == 'package-resources-2016-09' && $(python)
-python:
-  namespace: azure.mgmt.resource.resources.v2016_09_01
-  output-folder: $(python-sdks-folder)/azure-mgmt-resource/azure/mgmt/resource/resources/v2016_09_01
-```
-
-### Tag: package-resources-2016-02 and python
-
-These settings apply only when `--tag=package-resources-2016-02 --python` is specified on the command line.
-Please also specify `--python-sdks-folder=<path to the root directory of your azure-sdk-for-python clone>`.
-
-``` yaml $(tag) == 'package-resources-2016-02' && $(python)
-python:
-  namespace: azure.mgmt.resource.resources.v2016_02_01
-  output-folder: $(python-sdks-folder)/azure-mgmt-resource/azure/mgmt/resource/resources/v2016_02_01
-```
-
-### Tag: package-subscriptions-2016-06 and python
-
-These settings apply only when `--tag=package-subscriptions-2016-06 --python` is specified on the command line.
-Please also specify `--python-sdks-folder=<path to the root directory of your azure-sdk-for-python clone>`.
-
-``` yaml $(tag) == 'package-subscriptions-2016-06' && $(python)
-python:
-  namespace: azure.mgmt.resource.subscriptions.v2016_06_01
-  output-folder: $(python-sdks-folder)/azure-mgmt-resource/azure/mgmt/resource/subscriptions/v2016_06_01
-```
-
-
-## Java
-
-These settings apply only when `--java` is specified on the command line.
-Please also specify `--azure-libraries-for-java-folder=<path to the root directory of your azure-libraries-for-java clone>`.
-
-``` yaml $(java)
-java:
-  azure-arm: true
-  fluent: true
-  namespace: com.microsoft.azure.management.resources
-  license-header: MICROSOFT_MIT_NO_CODEGEN
-  output-folder: $(azure-libraries-for-java-folder)/azure-mgmt-resources
-```
-
-
-
-# Validation
-
-Since this RP has no unique default package, iterate over all of them for validation:
-
-``` yaml $(validation)
-batch:
-  - package-features: true
-  - package-locks: true
-  - package-policy: true
-  - package-resources: true
-  - package-subscriptions: true
-  - package-links: true
-  - package-managedapplications: true
-  - package-management: true
-```
+# Resource
+    
+> see https://aka.ms/autorest
+
+This is the AutoRest configuration file for Resource.
+
+
+
+---
+## Getting Started 
+To build the SDK for Resource, simply [Install AutoRest](https://aka.ms/autorest/install) and in this folder, run:
+
+> `autorest`
+
+To see additional help and options, run:
+
+> `autorest --help`
+---
+
+## Configuration
+
+
+
+### Basic Information 
+These are the global settings for the Resource API.
+
+``` yaml
+openapi-type: arm
+```
+
+``` yaml $(package-features)
+tag: package-features-2015-12
+```
+
+``` yaml $(package-locks)
+tag: package-locks-2016-09
+```
+
+``` yaml $(package-policy)
+tag: package-policy-2017-06
+```
+
+``` yaml $(package-resources)
+tag: package-resources-2017-05
+```
+
+``` yaml $(package-subscriptions)
+tag: package-subscriptions-2016-06
+```
+
+``` yaml $(package-links)
+tag: package-links-2016-09
+```
+
+``` yaml $(package-managedapplications)
+tag: package-managedapplications-2016-09
+```
+
+``` yaml $(package-management)
+tag: package-management-2017-11
+```
+
+### Tag: package-features-2015-12
+These settings apply only when `--tag=package-features-2015-12` is specified on the command line.
+
+``` yaml $(tag) == 'package-features-2015-12'
+input-file:
+- Microsoft.Features/stable/2015-12-01/features.json
+```
+
+### Tag: package-locks-2016-09
+These settings apply only when `--tag=package-locks-2016-09` is specified on the command line.
+
+``` yaml $(tag) == 'package-locks-2016-09'
+input-file:
+- Microsoft.Authorization/stable/2016-09-01/locks.json
+```
+
+### Tag: package-locks-2015-01
+These settings apply only when `--tag=package-locks-2015-01` is specified on the command line.
+
+``` yaml $(tag) == 'package-locks-2015-01'
+input-file:
+- Microsoft.Authorization/stable/2015-01-01/locks.json
+```
+
+### Tag: package-policy-2017-06
+These settings apply only when `--tag=package-policy-2017-06` is specified on the command line.
+
+``` yaml $(tag) == 'package-policy-2017-06'
+input-file:
+- Microsoft.Authorization/preview/2017-06-01-preview/policyAssignments.json
+- Microsoft.Authorization/preview/2017-06-01-preview/policySetDefinitions.json
+- Microsoft.Authorization/stable/2016-12-01/policyDefinitions.json
+
+# Needed when there is more than one input file
+override-info:
+  title: PolicyClient
+```
+
+### Tag: package-policy-2016-12
+These settings apply only when `--tag=package-policy-2016-12` is specified on the command line.
+
+``` yaml $(tag) == 'package-policy-2016-12'
+input-file:
+- Microsoft.Authorization/stable/2016-12-01/policyDefinitions.json
+- Microsoft.Authorization/stable/2016-12-01/policyAssignments.json
+
+# Needed when there is more than one input file
+override-info:
+  title: PolicyClient
+```
+
+### Tag: package-policy-2016-04
+These settings apply only when `--tag=package-policy-2016-04` is specified on the command line.
+
+``` yaml $(tag) == 'package-policy-2016-04'
+input-file:
+- Microsoft.Authorization/stable/2016-04-01/policy.json
+```
+
+### Tag: package-policy-2015-10
+These settings apply only when `--tag=package-policy-2015-10` is specified on the command line.
+
+``` yaml $(tag) == 'package-policy-2015-10'
+input-file:
+- Microsoft.Authorization/preview/2015-10-01-preview/policy.json
+```
+
+### Tag: package-resources-2017-05
+These settings apply only when `--tag=package-resources-2017-05` is specified on the command line.
+
+``` yaml $(tag) == 'package-resources-2017-05'
+input-file:
+- Microsoft.Resources/stable/2017-05-10/resources.json
+```
+
+### Tag: package-resources-2016-09
+These settings apply only when `--tag=package-resources-2016-09` is specified on the command line.
+
+``` yaml $(tag) == 'package-resources-2016-09'
+input-file:
+- Microsoft.Resources/stable/2016-09-01/resources.json
+```
+
+### Tag: package-resources-2016-07
+These settings apply only when `--tag=package-resources-2016-07` is specified on the command line.
+
+``` yaml $(tag) == 'package-resources-2016-07'
+input-file:
+- Microsoft.Resources/stable/2016-07-01/resources.json
+```
+
+### Tag: package-resources-2016-02
+These settings apply only when `--tag=package-resources-2016-02` is specified on the command line.
+
+``` yaml $(tag) == 'package-resources-2016-02'
+input-file:
+- Microsoft.Resources/stable/2016-02-01/resources.json
+```
+
+### Tag: package-resources-2015-11
+These settings apply only when `--tag=package-resources-2015-11` is specified on the command line.
+
+``` yaml $(tag) == 'package-resources-2015-11'
+input-file:
+- Microsoft.Resources/stable/2015-11-01/resources.json
+```
+
+### Tag: package-subscriptions-2016-06
+These settings apply only when `--tag=package-subscriptions-2016-06` is specified on the command line.
+
+``` yaml $(tag) == 'package-subscriptions-2016-06'
+input-file:
+- Microsoft.Resources/stable/2016-06-01/subscriptions.json
+```
+
+### Tag: package-subscriptions-2015-11
+These settings apply only when `--tag=package-subscriptions-2015-11` is specified on the command line.
+
+``` yaml $(tag) == 'package-subscriptions-2015-11'
+input-file:
+- Microsoft.Resources/stable/2015-11-01/subscriptions.json
+```
+
+### Tag: package-links-2016-09
+These settings apply only when `--tag=package-links-2016-09` is specified on the command line.
+
+``` yaml $(tag) == 'package-links-2016-09'
+input-file:
+- Microsoft.Resources/stable/2016-09-01/links.json
+```
+
+### Tag: package-managedapplications-2017-09
+These settings apply only when `--tag=package-managedapplications-2017-09` is specified on the command line.
+
+``` yaml $(tag) == 'package-managedapplications-2017-09'
+input-file:
+- Microsoft.Solutions/stable/2017-09-01/managedapplications.json
+```
+
+### Tag: package-managedapplications-2016-09
+These settings apply only when `--tag=package-managedapplications-2016-09` is specified on the command line.
+
+``` yaml $(tag) == 'package-managedapplications-2016-09'
+input-file:
+- Microsoft.Solutions/preview/2016-09-01-preview/managedapplications.json
+```
+
+### Tag: package-management-2017-11
+These settings apply only when `--tag=package-management-2017-11` is specified on the command line.
+
+``` yaml $(tag) == 'package-management-2017-11'
+input-file:
+- Microsoft.Management/preview/2017-11-01-preview/management.json
+```
+
+### Tag: package-management-2017-08
+These settings apply only when `--tag=package-management-2017-08` is specified on the command line.
+
+``` yaml $(tag) == 'package-management-2017-08'
+input-file:
+- Microsoft.Management/preview/2017-08-31-preview/management.json
+```
+
+---
+# Code Generation
+
+
+## Swagger to SDK
+
+This section describes what SDK should be generated by the automatic system.
+This is not used by Autorest itself.
+
+``` yaml $(swagger-to-sdk)
+swagger-to-sdk:
+  - repo: azure-sdk-for-python
+  - repo: azure-libraries-for-java
+  - repo: azure-sdk-for-go
+```
+
+
+## C#
+
+These settings apply only when `--csharp` is specified on the command line.
+Please also specify `--csharp-sdks-folder=<path to "SDKs" directory of your azure-sdk-for-net clone>`.
+
+```yaml $(csharp)
+csharp:
+  azure-arm: true
+  namespace: Microsoft.Azure.Management.ResourceManager
+  license-header: MICROSOFT_MIT_NO_VERSION
+  output-folder: $(csharp-sdks-folder)/Resource/Management.ResourceManager/Generated
+batch:
+  - package-features: true
+    clear-output-folder: true # clear output folder on first run
+  - package-locks: true
+  - package-policy: true
+  - package-resources: true
+  - package-subscriptions: true
+  - package-links: true
+  - package-management: true
+#  - package-managedapplications: true
+```
+
+
+## Go
+
+These settings apply only when `--go` is specified on the command line.
+
+``` yaml $(go)
+go:
+  license-header: MICROSOFT_APACHE_NO_VERSION
+  clear-output-folder: true
+```
+
+### Go multi-api
+
+``` yaml $(go) && $(multiapi)
+batch:
+  - tag: package-2017-04-preview
+  - tag: package-2017-04-preview
+```
+
+### Tag: package-features-2015-12 and go
+
+These settings apply only when `--tag=package-features-2015-12 --go` is specified on the command line.
+Please also specify `--go-sdk-folder=<path to the root directory of your azure-sdk-for-go clone>`.
+
+``` yaml $(tag) == 'package-features-2015-12' && $(go)
+namespace: features
+output-folder: $(go-sdk-folder)/services/resources/mgmt/2015-12-01/features
+```
+
+### Tag: package-locks-2016-09 and go
+
+These settings apply only when `--tag=package-locks-2016-09 --go` is specified on the command line.
+Please also specify `--go-sdk-folder=<path to the root directory of your azure-sdk-for-go clone>`.
+
+``` yaml $(tag) == 'package-locks-2016-09' && $(go)
+namespace: locks
+output-folder: $(go-sdk-folder)/services/resources/mgmt/2016-09-01/locks
+```
+
+### Tag: package-locks-2015-01 and go
+
+These settings apply only when `--tag=package-locks-2015-01 --go` is specified on the command line.
+Please also specify `--go-sdk-folder=<path to the root directory of your azure-sdk-for-go clone>`.
+
+``` yaml $(tag) == 'package-locks-2015-01' && $(go)
+namespace: locks
+output-folder: $(go-sdk-folder)/services/resources/mgmt/2015-01-01/locks
+```
+
+### Tag: package-policy-2017-06 and go
+
+These settings apply only when `--tag=package-policy-2017-06 --go` is specified on the command line.
+Please also specify `--go-sdk-folder=<path to the root directory of your azure-sdk-for-go clone>`.
+
+``` yaml $(tag) == 'package-policy-2017-06' && $(go)
+namespace: policy
+output-folder: $(go-sdk-folder)/services/resources/mgmt/2017-06-01-preview/policy
+```
+
+### Tag: package-policy-2016-12 and go
+
+These settings apply only when `--tag=package-policy-2016-12 --go` is specified on the command line.
+Please also specify `--go-sdk-folder=<path to the root directory of your azure-sdk-for-go clone>`.
+
+``` yaml $(tag) == 'package-policy-2016-12' && $(go)
+namespace: policy
+output-folder: $(go-sdk-folder)/services/resources/mgmt/2016-12-01/policy
+```
+
+### Tag: package-policy-2016-04 and go
+
+These settings apply only when `--tag=package-policy-2016-04 --go` is specified on the command line.
+Please also specify `--go-sdk-folder=<path to the root directory of your azure-sdk-for-go clone>`.
+
+``` yaml $(tag) == 'package-policy-2016-04' && $(go)
+namespace: policy
+output-folder: $(go-sdk-folder)/services/resources/mgmt/2016-04-01/policy
+```
+
+### Tag: package-policy-2015-10 and go
+
+These settings apply only when `--tag=package-policy-2015-10 --go` is specified on the command line.
+Please also specify `--go-sdk-folder=<path to the root directory of your azure-sdk-for-go clone>`.
+
+``` yaml $(tag) == 'package-policy-2015-10' && $(go)
+namespace: policy
+output-folder: $(go-sdk-folder)/services/resources/mgmt/2015-10-01-preview/policy
+```
+
+### Tag: package-resources-2017-05 and go
+
+These settings apply only when `--tag=package-resources-2017-05 --go` is specified on the command line.
+Please also specify `--go-sdk-folder=<path to the root directory of your azure-sdk-for-go clone>`.
+
+``` yaml $(tag) == 'package-resources-2017-05' && $(go)
+namespace: resources
+output-folder: $(go-sdk-folder)/services/resources/mgmt/2017-05-10/resources
+```
+
+### Tag: package-resources-2016-09 and go
+
+These settings apply only when `--tag=package-resources-2016-09 --go` is specified on the command line.
+Please also specify `--go-sdk-folder=<path to the root directory of your azure-sdk-for-go clone>`.
+
+``` yaml $(tag) == 'package-resources-2016-09' && $(go)
+namespace: resources
+output-folder: $(go-sdk-folder)/services/resources/mgmt/2016-09-01/resources
+```
+
+### Tag: package-resources-2016-07 and go
+
+These settings apply only when `--tag=package-resources-2016-07 --go` is specified on the command line.
+Please also specify `--go-sdk-folder=<path to the root directory of your azure-sdk-for-go clone>`.
+
+``` yaml $(tag) == 'package-resources-2016-07' && $(go)
+namespace: resources
+output-folder: $(go-sdk-folder)/services/resources/mgmt/2016-07-01/resources
+```
+
+### Tag: package-resources-2016-02 and go
+
+These settings apply only when `--tag=package-resources-2016-02 --go` is specified on the command line.
+Please also specify `--go-sdk-folder=<path to the root directory of your azure-sdk-for-go clone>`.
+
+``` yaml $(tag) == 'package-resources-2016-02' && $(go)
+namespace: resources
+output-folder: $(go-sdk-folder)/services/resources/mgmt/2016-02-01/resources
+```
+
+### Tag: package-resources-2015-11 and go
+
+These settings apply only when `--tag=package-resources-2015-11 --go` is specified on the command line.
+Please also specify `--go-sdk-folder=<path to the root directory of your azure-sdk-for-go clone>`.
+
+``` yaml $(tag) == 'package-resources-2015-11' && $(go)
+namespace: resources
+output-folder: $(go-sdk-folder)/services/resources/mgmt/2015-11-01/resources
+```
+
+### Tag: package-subscriptions-2016-06 and go
+
+These settings apply only when `--tag=package-subscriptions-2016-06 --go` is specified on the command line.
+Please also specify `--go-sdk-folder=<path to the root directory of your azure-sdk-for-go clone>`.
+
+``` yaml $(tag) == 'package-subscriptions-2016-06' && $(go)
+namespace: subscriptions
+output-folder: $(go-sdk-folder)/services/resources/mgmt/2016-06-01/subscriptions
+```
+
+### Tag: package-subscriptions-2015-11 and go
+
+These settings apply only when `--tag=package-subscriptions-2015-11 --go` is specified on the command line.
+Please also specify `--go-sdk-folder=<path to the root directory of your azure-sdk-for-go clone>`.
+
+``` yaml $(tag) == 'package-subscriptions-2015-11' && $(go)
+namespace: subscriptions
+output-folder: $(go-sdk-folder)/services/resources/mgmt/2015-11-01/subscriptions
+```
+
+### Tag: package-links-2016-09 and go
+
+These settings apply only when `--tag=package-links-2016-09 --go` is specified on the command line.
+Please also specify `--go-sdk-folder=<path to the root directory of your azure-sdk-for-go clone>`.
+
+``` yaml $(tag) == 'package-links-2016-09' && $(go)
+namespace: links
+output-folder: $(go-sdk-folder)/services/resources/mgmt/2016-09-01/links
+```
+
+### Tag: package-managedapplications-2016-09 and go
+
+These settings apply only when `--tag=package-managedapplications-2016-09 --go` is specified on the command line.
+Please also specify `--go-sdk-folder=<path to the root directory of your azure-sdk-for-go clone>`.
+
+``` yaml $(tag) == 'package-managedapplications-2016-09' && $(go)
+namespace: managedapplications
+output-folder: $(go-sdk-folder)/services/resources/mgmt/2016-09-01-preview/managedapplications
+```
+
+### Tag: package-management-2017-11 and go
+
+These settings apply only when `--tag=package-management-2017-11 --go` is specified on the command line.
+Please also specify `--go-sdk-folder=<path to the root directory of your azure-sdk-for-go clone>`.
+
+``` yaml $(tag) == 'package-management-2017-11' && $(go)
+namespace: management
+output-folder: $(go-sdk-folder)/services/resources/mgmt/2017-11-01-preview/management
+```
+
+### Tag: package-management-2017-08 and go
+
+These settings apply only when `--tag=package-management-2017-08 --go` is specified on the command line.
+Please also specify `--go-sdk-folder=<path to the root directory of your azure-sdk-for-go clone>`.
+
+``` yaml $(tag) == 'package-management-2017-08' && $(go)
+namespace: management
+output-folder: $(go-sdk-folder)/services/resources/mgmt/2017-08-31-preview/management
+```
+
+## Python
+
+These settings apply only when `--python` is specified on the command line.
+
+```yaml $(python)
+python:
+  azure-arm: true
+  license-header: MICROSOFT_MIT_NO_VERSION
+  package-name: azure-mgmt-resource
+  payload-flattening-threshold: 2
+  clear-output-folder: true
+  no-namespace-folders: true
+  verbose: true
+  debug: true
+```
+
+### Python multi-api
+
+Generate all API versions currently shipped for this package
+
+```yaml $(python) && $(multiapi)
+batch:
+  - tag: package-features-2015-12
+  - tag: package-links-2016-09
+  - tag: package-locks-2016-09
+  - tag: package-locks-2015-01
+  - tag: package-managedapplications-2017-09
+  - tag: package-policy-2017-06
+  - tag: package-policy-2016-12
+  - tag: package-policy-2016-04
+  - tag: package-policy-2015-10
+  - tag: package-resources-2017-05
+  - tag: package-resources-2016-09
+  - tag: package-resources-2016-02
+  - tag: package-subscriptions-2016-06
+  - tag: package-management-2017-11
+  - tag: package-management-2017-08
+```
+
+### Tag: package-features-2015-12 and python
+
+These settings apply only when `--tag=package-features-2015-12 --python` is specified on the command line.
+Please also specify `--python-sdks-folder=<path to the root directory of your azure-sdk-for-python clone>`.
+
+``` yaml $(tag) == 'package-features-2015-12' && $(python)
+python:
+  namespace: azure.mgmt.resource.features.v2015_12_01
+  output-folder: $(python-sdks-folder)/azure-mgmt-resource/azure/mgmt/resource/features/v2015_12_01
+```
+
+### Tag: package-links-2016-09 and python
+
+These settings apply only when `--tag=package-links-2016-09 --python` is specified on the command line.
+Please also specify `--python-sdks-folder=<path to the root directory of your azure-sdk-for-python clone>`.
+
+``` yaml $(tag) == 'package-links-2016-09' && $(python)
+python:
+  namespace: azure.mgmt.resource.links.v2016_09_01
+  output-folder: $(python-sdks-folder)/azure-mgmt-resource/azure/mgmt/resource/links/v2016_09_01
+```
+
+### Tag: package-locks-2016-09 and python
+
+These settings apply only when `--tag=package-locks-2016-09 --python` is specified on the command line.
+Please also specify `--python-sdks-folder=<path to the root directory of your azure-sdk-for-python clone>`.
+
+``` yaml $(tag) == 'package-locks-2016-09' && $(python)
+python:
+  namespace: azure.mgmt.resource.locks.v2016_09_01
+  output-folder: $(python-sdks-folder)/azure-mgmt-resource/azure/mgmt/resource/locks/v2016_09_01
+```
+
+### Tag: package-locks-2015-01 and python
+
+These settings apply only when `--tag=package-locks-2015-01 --python` is specified on the command line.
+Please also specify `--python-sdks-folder=<path to the root directory of your azure-sdk-for-python clone>`.
+
+``` yaml $(tag) == 'package-locks-2015-01' && $(python)
+python:
+  namespace: azure.mgmt.resource.locks.v2015_01_01
+  output-folder: $(python-sdks-folder)/azure-mgmt-resource/azure/mgmt/resource/locks/v2015_01_01
+```
+
+### Tag: package-managedapplications-2017-09 and python
+
+These settings apply only when `--tag=package-managedapplications-2017-09 --python` is specified on the command line.
+Please also specify `--python-sdks-folder=<path to the root directory of your azure-sdk-for-python clone>`.
+
+``` yaml $(tag) == 'package-managedapplications-2017-09' && $(python)
+python:
+  namespace: azure.mgmt.resource.managedapplications
+  output-folder: $(python-sdks-folder)/azure-mgmt-resource/azure/mgmt/resource/managedapplications
+```
+
+### Tag: package-policy-2017-06 and python
+
+These settings apply only when `--tag=package-policy-2017-06 --python` is specified on the command line.
+Please also specify `--python-sdks-folder=<path to the root directory of your azure-sdk-for-python clone>`.
+
+``` yaml $(tag) == 'package-policy-2017-06' && $(python)
+python:
+  namespace: azure.mgmt.resource.policy.v2017_06_01_preview
+  output-folder: $(python-sdks-folder)/azure-mgmt-resource/azure/mgmt/resource/policy/v2017_06_01_preview
+```
+
+### Tag: package-policy-2016-12 and python
+
+These settings apply only when `--tag=package-policy-2016-12 --python` is specified on the command line.
+Please also specify `--python-sdks-folder=<path to the root directory of your azure-sdk-for-python clone>`.
+
+``` yaml $(tag) == 'package-policy-2016-12' && $(python)
+python:
+  namespace: azure.mgmt.resource.policy.v2016_12_01
+  output-folder: $(python-sdks-folder)/azure-mgmt-resource/azure/mgmt/resource/policy/v2016_12_01
+```
+
+### Tag: package-policy-2016-04 and python
+
+These settings apply only when `--tag=package-policy-2016-04 --python` is specified on the command line.
+Please also specify `--python-sdks-folder=<path to the root directory of your azure-sdk-for-python clone>`.
+
+``` yaml $(tag) == 'package-policy-2016-04' && $(python)
+python:
+  namespace: azure.mgmt.resource.policy.v2016_04_01
+  output-folder: $(python-sdks-folder)/azure-mgmt-resource/azure/mgmt/resource/policy/v2016_04_01
+```
+
+### Tag: package-policy-2015-10 and python
+
+These settings apply only when `--tag=package-policy-2015-10 --python` is specified on the command line.
+Please also specify `--python-sdks-folder=<path to the root directory of your azure-sdk-for-python clone>`.
+
+``` yaml $(tag) == 'package-policy-2015-10' && $(python)
+python:
+  namespace: azure.mgmt.resource.policy.v2015_10_01_preview
+  output-folder: $(python-sdks-folder)/azure-mgmt-resource/azure/mgmt/resource/policy/v2015_10_01_preview
+```
+
+### Tag: package-resources-2017-05 and python
+
+These settings apply only when `--tag=package-resources-2017-05 --python` is specified on the command line.
+Please also specify `--python-sdks-folder=<path to the root directory of your azure-sdk-for-python clone>`.
+
+``` yaml $(tag) == 'package-resources-2017-05' && $(python)
+python:
+  namespace: azure.mgmt.resource.resources.v2017_05_10
+  output-folder: $(python-sdks-folder)/azure-mgmt-resource/azure/mgmt/resource/resources/v2017_05_10
+```
+
+### Tag: package-resources-2016-09 and python
+
+These settings apply only when `--tag=package-resources-2016-09 --python` is specified on the command line.
+Please also specify `--python-sdks-folder=<path to the root directory of your azure-sdk-for-python clone>`.
+
+``` yaml $(tag) == 'package-resources-2016-09' && $(python)
+python:
+  namespace: azure.mgmt.resource.resources.v2016_09_01
+  output-folder: $(python-sdks-folder)/azure-mgmt-resource/azure/mgmt/resource/resources/v2016_09_01
+```
+
+### Tag: package-resources-2016-02 and python
+
+These settings apply only when `--tag=package-resources-2016-02 --python` is specified on the command line.
+Please also specify `--python-sdks-folder=<path to the root directory of your azure-sdk-for-python clone>`.
+
+``` yaml $(tag) == 'package-resources-2016-02' && $(python)
+python:
+  namespace: azure.mgmt.resource.resources.v2016_02_01
+  output-folder: $(python-sdks-folder)/azure-mgmt-resource/azure/mgmt/resource/resources/v2016_02_01
+```
+
+### Tag: package-subscriptions-2016-06 and python
+
+These settings apply only when `--tag=package-subscriptions-2016-06 --python` is specified on the command line.
+Please also specify `--python-sdks-folder=<path to the root directory of your azure-sdk-for-python clone>`.
+
+``` yaml $(tag) == 'package-subscriptions-2016-06' && $(python)
+python:
+  namespace: azure.mgmt.resource.subscriptions.v2016_06_01
+  output-folder: $(python-sdks-folder)/azure-mgmt-resource/azure/mgmt/resource/subscriptions/v2016_06_01
+```
+
+
+## Java
+
+These settings apply only when `--java` is specified on the command line.
+Please also specify `--azure-libraries-for-java-folder=<path to the root directory of your azure-libraries-for-java clone>`.
+
+``` yaml $(java)
+java:
+  azure-arm: true
+  fluent: true
+  namespace: com.microsoft.azure.management.resources
+  license-header: MICROSOFT_MIT_NO_CODEGEN
+  output-folder: $(azure-libraries-for-java-folder)/azure-mgmt-resources
+```
+
+
+
+# Validation
+
+Since this RP has no unique default package, iterate over all of them for validation:
+
+``` yaml $(validation)
+batch:
+  - package-features: true
+  - package-locks: true
+  - package-policy: true
+  - package-resources: true
+  - package-subscriptions: true
+  - package-links: true
+  - package-managedapplications: true
+  - package-management: true
+```
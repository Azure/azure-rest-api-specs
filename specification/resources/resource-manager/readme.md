--- conflicted
+++ resolved
@@ -81,12 +81,8 @@
 input-file:
   - Microsoft.Solutions/preview/2020-08-21-preview/managedapplications.json
 ```
-<<<<<<< HEAD
+
 ### Tag: package-resources-2020-08
-=======
-
-### Tag: package-resources-2020-06
->>>>>>> 4f522c43
 
 These settings apply only when `--tag=package-resources-2020-08` is specified on the command line.
 

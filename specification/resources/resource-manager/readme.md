# Resource

> see https://aka.ms/autorest

This is the AutoRest configuration file for Resource.

---

## Getting Started

To build the SDK for Resource, simply [Install AutoRest](https://aka.ms/autorest/install) and in this folder, run:

> `autorest`

To see additional help and options, run:

> `autorest --help`

---

## Configuration

### Basic Information

These are the global settings for the Resource API.

``` yaml
openapi-type: arm
```

``` yaml $(package-features)
tag: package-features-2015-12
```

``` yaml $(package-locks)
tag: package-locks-2016-09
```

``` yaml $(package-policy)
tag: package-policy-2020-09
```

``` yaml $(package-resources)
<<<<<<< HEAD
tag: package-resources-2021-01
=======
tag: package-resources-2021-04
>>>>>>> 7d4caa5e
```

``` yaml $(package-subscriptions)
tag: package-subscriptions-2021-01
```

``` yaml $(package-links)
tag: package-links-2016-09
```

``` yaml $(package-managedapplications)
tag: package-managedapplications-2018-06
```

``` yaml $(package-deploymentscripts)
tag: package-deploymentscripts-2020-10
```

``` yaml $(package-templatespecs)
tag: package-templatespecs-2021-03-preview
```

<<<<<<< HEAD
### Tag: package-resources-2021-01

These settings apply only when `--tag=package-resources-2021-01` is specified on the command line.

``` yaml $(tag) == 'package-resources-2021-01'
input-file:
- Microsoft.Resources/stable/2021-01-01/resources.json
```

### Tag: package-policy-2020-09

These settings apply only when `--tag=package-policy-2020-09` is specified on the command line.

``` yaml $(tag) == 'package-policy-2020-09'
input-file:
- Microsoft.Authorization/stable/2020-09-01/dataPolicyManifests.json
- Microsoft.Authorization/stable/2020-09-01/policyAssignments.json
- Microsoft.Authorization/stable/2020-09-01/policyDefinitions.json
- Microsoft.Authorization/stable/2020-09-01/policySetDefinitions.json
- Microsoft.Authorization/preview/2020-07-01-preview/policyExemptions.json

# Needed when there is more than one input file
override-info:
  title: PolicyClient
```
=======
### Tag: package-resources-2021-04
>>>>>>> 7d4caa5e

These settings apply only when `--tag=package-resources-2021-04` is specified on the command line.

``` yaml $(tag) == 'package-resources-2021-04'
input-file:
- Microsoft.Resources/stable/2021-04-01/resources.json
```

### Tag: package-policy-2020-09

These settings apply only when `--tag=package-policy-2020-09` is specified on the command line.

<<<<<<< HEAD
``` yaml $(tag) == 'package-preview-2020-08'
=======
``` yaml $(tag) == 'package-policy-2020-09'
>>>>>>> 7d4caa5e
input-file:
- Microsoft.Authorization/stable/2020-09-01/dataPolicyManifests.json
- Microsoft.Authorization/stable/2020-09-01/policyAssignments.json
- Microsoft.Authorization/stable/2020-09-01/policyDefinitions.json
- Microsoft.Authorization/stable/2020-09-01/policySetDefinitions.json
- Microsoft.Authorization/preview/2020-07-01-preview/policyExemptions.json

# Needed when there is more than one input file
override-info:
  title: PolicyClient
```

<<<<<<< HEAD


### Tag: package-subscriptions-2021-01

These settings apply only when `--tag=package-subscriptions-2021-01` is specified on the command line.

=======
### Tag: package-preview-2020-08

These settings apply only when `--tag=package-preview-2020-08` is specified on the command line.

``` yaml $(tag) == 'package-preview-2020-08'
input-file:
  - Microsoft.Solutions/preview/2020-08-21-preview/managedapplications.json
```


### Tag: package-subscriptions-2021-01

These settings apply only when `--tag=package-subscriptions-2021-01` is specified on the command line.

>>>>>>> 7d4caa5e
``` yaml $(tag) == 'package-subscriptions-2021-01'
input-file:
- Microsoft.Resources/stable/2021-01-01/subscriptions.json
```


### Tag: package-deploymentscripts-2020-10

These settings apply only when `--tag=package-deploymentscripts-2020-10` is specified on the command line.

``` yaml $(tag) == 'package-deploymentscripts-2020-10'
input-file:
- Microsoft.Resources/stable/2020-10-01/deploymentScripts.json
```

### Tag: package-deploymentscripts-2019-10-preview

These settings apply only when `--tag=package-deploymentscripts-2019-10-preview` is specified on the command line.

``` yaml $(tag) == 'package-deploymentscripts-2019-10-preview'
input-file:
- Microsoft.Resources/preview/2019-10-01-preview/deploymentScripts.json
```

### Tag: package-features-2015-12

These settings apply only when `--tag=package-features-2015-12` is specified on the command line.

``` yaml $(tag) == 'package-features-2015-12'
input-file:
- Microsoft.Features/stable/2015-12-01/features.json
```

### Tag: package-locks-2016-09

These settings apply only when `--tag=package-locks-2016-09` is specified on the command line.

``` yaml $(tag) == 'package-locks-2016-09'
input-file:
- Microsoft.Authorization/stable/2016-09-01/locks.json
```

### Tag: package-locks-2015-01

These settings apply only when `--tag=package-locks-2015-01` is specified on the command line.

``` yaml $(tag) == 'package-locks-2015-01'
input-file:
- Microsoft.Authorization/stable/2015-01-01/locks.json
```

### Tag: package-policy-2020-03

These settings apply only when `--tag=package-policy-2020-03` is specified on the command line.

``` yaml $(tag) == 'package-policy-2020-03'
input-file:
- Microsoft.Authorization/stable/2020-03-01/policyAssignments.json
- Microsoft.Authorization/stable/2020-03-01/policyDefinitions.json
- Microsoft.Authorization/stable/2020-03-01/policySetDefinitions.json
- Microsoft.Authorization/preview/2020-07-01-preview/policyExemptions.json

# Needed when there is more than one input file
override-info:
  title: PolicyClient
```

### Tag: package-policy-2019-09

These settings apply only when `--tag=package-policy-2019-09` is specified on the command line.

``` yaml $(tag) == 'package-policy-2019-09'
input-file:
- Microsoft.Authorization/stable/2019-09-01/policyAssignments.json
- Microsoft.Authorization/stable/2019-09-01/policyDefinitions.json
- Microsoft.Authorization/stable/2019-09-01/policySetDefinitions.json

# Needed when there is more than one input file
override-info:
  title: PolicyClient
```

### Tag: package-policy-2019-06

These settings apply only when `--tag=package-policy-2019-06` is specified on the command line.

``` yaml $(tag) == 'package-policy-2019-06'
input-file:
- Microsoft.Authorization/stable/2019-06-01/policyAssignments.json
- Microsoft.Authorization/stable/2019-06-01/policyDefinitions.json
- Microsoft.Authorization/stable/2019-06-01/policySetDefinitions.json

# Needed when there is more than one input file
override-info:
  title: PolicyClient
```

### Tag: package-policy-2019-01

These settings apply only when `--tag=package-policy-2019-01` is specified on the command line.

``` yaml $(tag) == 'package-policy-2019-01'
input-file:
- Microsoft.Authorization/stable/2019-01-01/policyAssignments.json
- Microsoft.Authorization/stable/2019-01-01/policyDefinitions.json
- Microsoft.Authorization/stable/2019-01-01/policySetDefinitions.json

# Needed when there is more than one input file
override-info:
  title: PolicyClient
```

### Tag: package-policy-2018-05

These settings apply only when `--tag=package-policy-2018-05` is specified on the command line.

``` yaml $(tag) == 'package-policy-2018-05'
input-file:
- Microsoft.Authorization/stable/2018-05-01/policyAssignments.json
- Microsoft.Authorization/stable/2018-05-01/policyDefinitions.json
- Microsoft.Authorization/stable/2018-05-01/policySetDefinitions.json

# Needed when there is more than one input file
override-info:
  title: PolicyClient
```

### Tag: package-policy-2018-03

These settings apply only when `--tag=package-policy-2018-03` is specified on the command line.

``` yaml $(tag) == 'package-policy-2018-03'
input-file:
- Microsoft.Authorization/stable/2018-03-01/policyAssignments.json
- Microsoft.Authorization/stable/2018-03-01/policyDefinitions.json
- Microsoft.Authorization/stable/2018-03-01/policySetDefinitions.json

# Needed when there is more than one input file
override-info:
  title: PolicyClient
```

### Tag: package-policy-2017-06

These settings apply only when `--tag=package-policy-2017-06` is specified on the command line.

``` yaml $(tag) == 'package-policy-2017-06'
input-file:
- Microsoft.Authorization/preview/2017-06-01-preview/policyAssignments.json
- Microsoft.Authorization/preview/2017-06-01-preview/policySetDefinitions.json
- Microsoft.Authorization/stable/2016-12-01/policyDefinitions.json

# Needed when there is more than one input file
override-info:
  title: PolicyClient
```

### Tag: package-pure-policy-2017-06

These settings apply only when `--tag=package-pure-policy-2017-06` is specified on the command line.

``` yaml $(tag) == 'package-pure-policy-2017-06'
input-file:
- Microsoft.Authorization/preview/2017-06-01-preview/policyAssignments.json
- Microsoft.Authorization/preview/2017-06-01-preview/policySetDefinitions.json

# Needed when there is more than one input file
override-info:
  title: PolicyClient
```

<<<<<<< HEAD
=======
### Tag: package-templatespecs-2021-05

These settings apply only when `--tag=package-templatespecs-2021-05` is specified on the command line.

``` yaml $(tag) == 'package-templatespecs-2021-05'
input-file:
- Microsoft.Resources/stable/2021-05-01/templateSpecs.json
```

>>>>>>> 7d4caa5e
### Tag: package-templatespecs-2021-03-preview

These settings apply only when `--tag=package-templatespecs-2021-03-preview` is specified on the command line.

``` yaml $(tag) == 'package-templatespecs-2021-03-preview'
input-file:
- Microsoft.Resources/preview/2021-03-01-preview/templateSpecs.json
```

### Tag: package-templatespecs-2019-06-preview

These settings apply only when `--tag=package-templatespecs-2019-06-preview` is specified on the command line.

``` yaml $(tag) == 'package-templatespecs-2019-06-preview'
input-file:
- Microsoft.Resources/preview/2019-06-01-preview/templateSpecs.json
```

### Tag: package-policy-2016-12

These settings apply only when `--tag=package-policy-2016-12` is specified on the command line.

``` yaml $(tag) == 'package-policy-2016-12'
input-file:
- Microsoft.Authorization/stable/2016-12-01/policyDefinitions.json
- Microsoft.Authorization/stable/2016-12-01/policyAssignments.json

# Needed when there is more than one input file
override-info:
  title: PolicyClient
```

### Tag: package-policy-2016-04

These settings apply only when `--tag=package-policy-2016-04` is specified on the command line.

``` yaml $(tag) == 'package-policy-2016-04'
input-file:
- Microsoft.Authorization/stable/2016-04-01/policy.json
```

### Tag: package-policy-2015-10

These settings apply only when `--tag=package-policy-2015-10` is specified on the command line.

``` yaml $(tag) == 'package-policy-2015-10'
input-file:
- Microsoft.Authorization/preview/2015-10-01-preview/policy.json
```

<<<<<<< HEAD
=======
### Tag: package-resources-2021-01

These settings apply only when `--tag=package-resources-2021-01` is specified on the command line.

``` yaml $(tag) == 'package-resources-2021-01'
input-file:
- Microsoft.Resources/stable/2021-01-01/resources.json
```

>>>>>>> 7d4caa5e
### Tag: package-resources-2020-10

These settings apply only when `--tag=package-resources-2020-10` is specified on the command line.

``` yaml $(tag) == 'package-resources-2020-10'
input-file:
  - Microsoft.Resources/stable/2020-10-01/resources.json
```

### Tag: package-resources-2020-08

These settings apply only when `--tag=package-resources-2020-08` is specified on the command line.

``` yaml $(tag) == 'package-resources-2020-08'
input-file:
  - Microsoft.Resources/stable/2020-08-01/resources.json
```

### Tag: package-resources-2020-06

These settings apply only when `--tag=package-resources-2020-06` is specified on the command line.

``` yaml $(tag) == 'package-resources-2020-06'
input-file:
- Microsoft.Resources/stable/2020-06-01/resources.json
```

### Tag: package-resources-2019-10

These settings apply only when `--tag=package-resources-2019-10` is specified on the command line.

``` yaml $(tag) == 'package-resources-2019-10'
input-file:
- Microsoft.Resources/stable/2019-10-01/resources.json
```

### Tag: package-resources-2019-08

These settings apply only when `--tag=package-resources-2019-08` is specified on the command line.

``` yaml $(tag) == 'package-resources-2019-08'
input-file:
- Microsoft.Resources/stable/2019-08-01/resources.json
```

### Tag: package-resources-2019-07

These settings apply only when `--tag=package-resources-2019-07` is specified on the command line.

``` yaml $(tag) == 'package-resources-2019-07'
input-file:
- Microsoft.Resources/stable/2019-07-01/resources.json
```

### Tag: package-resources-2019-0510

These settings apply only when `--tag=package-resources-2019-0510` is specified on the command line.

``` yaml $(tag) == 'package-resources-2019-0510'
input-file:
- Microsoft.Resources/stable/2019-05-10/resources.json
```

### Tag: package-resources-2019-05

These settings apply only when `--tag=package-resources-2019-05` is specified on the command line.

``` yaml $(tag) == 'package-resources-2019-05'
input-file:
- Microsoft.Resources/stable/2019-05-01/resources.json
```

### Tag: package-resources-2019-03

These settings apply only when `--tag=package-resources-2019-03` is specified on the command line.

``` yaml $(tag) == 'package-resources-2019-03'
input-file:
- Microsoft.Resources/stable/2019-03-01/resources.json
```

### Tag: package-resources-2018-05

These settings apply only when `--tag=package-resources-2018-05` is specified on the command line.

``` yaml $(tag) == 'package-resources-2018-05'
input-file:
- Microsoft.Resources/stable/2018-05-01/resources.json
```

### Tag: package-resources-2018-02

These settings apply only when `--tag=package-resources-2018-02` is specified on the command line.

``` yaml $(tag) == 'package-resources-2018-02'
input-file:
- Microsoft.Resources/stable/2018-02-01/resources.json
```

### Tag: package-resources-2017-05

These settings apply only when `--tag=package-resources-2017-05` is specified on the command line.

``` yaml $(tag) == 'package-resources-2017-05'
input-file:
- Microsoft.Resources/stable/2017-05-10/resources.json
```

### Tag: package-resources-2016-09

These settings apply only when `--tag=package-resources-2016-09` is specified on the command line.

``` yaml $(tag) == 'package-resources-2016-09'
input-file:
- Microsoft.Resources/stable/2016-09-01/resources.json
```

### Tag: package-resources-2016-07

These settings apply only when `--tag=package-resources-2016-07` is specified on the command line.

``` yaml $(tag) == 'package-resources-2016-07'
input-file:
- Microsoft.Resources/stable/2016-07-01/resources.json
```

### Tag: package-resources-2016-02

These settings apply only when `--tag=package-resources-2016-02` is specified on the command line.

``` yaml $(tag) == 'package-resources-2016-02'
input-file:
- Microsoft.Resources/stable/2016-02-01/resources.json
```

### Tag: package-resources-2015-11

These settings apply only when `--tag=package-resources-2015-11` is specified on the command line.

``` yaml $(tag) == 'package-resources-2015-11'
input-file:
- Microsoft.Resources/stable/2015-11-01/resources.json
```

### Tag: package-subscriptions-2020-01

These settings apply only when `--tag=package-subscriptions-2020-01` is specified on the command line.

``` yaml $(tag) == 'package-subscriptions-2020-01'
input-file:
  - Microsoft.Resources/stable/2020-01-01/subscriptions.json
```

### Tag: package-subscriptions-2019-11

These settings apply only when `--tag=package-subscriptions-2019-11` is specified on the command line.

``` yaml $(tag) == 'package-subscriptions-2019-11'
input-file:
- Microsoft.Resources/stable/2019-11-01/subscriptions.json
```

### Tag: package-subscriptions-2019-06

These settings apply only when `--tag=package-subscriptions-2019-06` is specified on the command line.

``` yaml $(tag) == 'package-subscriptions-2019-06'
input-file:
- Microsoft.Resources/stable/2019-06-01/subscriptions.json
```

### Tag: package-subscriptions-2018-06

These settings apply only when `--tag=package-subscriptions-2018-06` is specified on the command line.

``` yaml $(tag) == 'package-subscriptions-2018-06'
input-file:
- Microsoft.Resources/stable/2018-06-01/subscriptions.json
```

### Tag: package-subscriptions-2016-06

These settings apply only when `--tag=package-subscriptions-2016-06` is specified on the command line.

``` yaml $(tag) == 'package-subscriptions-2016-06'
input-file:
- Microsoft.Resources/stable/2016-06-01/subscriptions.json
```

### Tag: package-subscriptions-2015-11

These settings apply only when `--tag=package-subscriptions-2015-11` is specified on the command line.

``` yaml $(tag) == 'package-subscriptions-2015-11'
input-file:
- Microsoft.Resources/stable/2015-11-01/subscriptions.json
```

### Tag: package-links-2016-09

These settings apply only when `--tag=package-links-2016-09` is specified on the command line.

``` yaml $(tag) == 'package-links-2016-09'
input-file:
- Microsoft.Resources/stable/2016-09-01/links.json
```

### Tag: package-managedapplications-2019-07

These settings apply only when `--tag=package-managedapplications-2019-07` is specified on the command line.

``` yaml $(tag) == 'package-managedapplications-2019-07'
input-file:
- Microsoft.Solutions/stable/2019-07-01/managedapplications.json
```

### Tag: package-managedapplications-2018-06

These settings apply only when `--tag=package-managedapplications-2018-06` is specified on the command line.

``` yaml $(tag) == 'package-managedapplications-2018-06'
input-file:
- Microsoft.Solutions/stable/2018-06-01/managedapplications.json
```

### Tag: package-managedapplications-2017-09

These settings apply only when `--tag=package-managedapplications-2017-09` is specified on the command line.

``` yaml $(tag) == 'package-managedapplications-2017-09'
input-file:
- Microsoft.Solutions/stable/2017-09-01/managedapplications.json
```

### Tag: package-managedapplications-2016-09

These settings apply only when `--tag=package-managedapplications-2016-09` is specified on the command line.

``` yaml $(tag) == 'package-managedapplications-2016-09'
input-file:
- Microsoft.Solutions/preview/2016-09-01-preview/managedapplications.json
```

## Suppression

``` yaml
directive:
  - suppress: UniqueResourcePaths
    from: policySetDefinitions.json
    where: $.paths
    reason: policy set definition under an extension resource with Microsoft.Management
  - suppress: UniqueResourcePaths
    from: resources.json
    where: $.paths
    reason: route definitions under an extension resource with Microsoft.Management
  - suppress: UniqueResourcePaths
    from: policyDefinitions.json
    where: $.paths
    reason: policy definition under an extension resource with Microsoft.Management
  - suppress: UniqueResourcePaths
    from: policyAssignments.json
    where: $.paths
    reason: policy assignment under an extension resource with Microsoft.Management
  - suppress: UniqueResourcePaths
    from: policyExemptions.json
    where: $.paths
    reason: policy exemption under an extension resource with Microsoft.Management
  - suppress: OperationsAPIImplementation
    from: policyAssignments.json
    where: $.paths
    reason: operation APIs for Microsoft.Authorization are to be defined in RBAC swagger
  - suppress: OperationsAPIImplementation
    from: policyDefinitions.json
    where: $.paths
    reason: operation APIs for Microsoft.Authorization are to be defined in RBAC swagger
  - suppress: OperationsAPIImplementation
    from: policySetDefinitions.json
    where: $.paths
    reason: operation APIs for Microsoft.Authorization are to be defined in RBAC swagger
  - suppress: OperationsAPIImplementation
    from: policyExemptions.json
    where: $.paths
    reason: operation APIs for Microsoft.Authorization are to be defined in RBAC swagger
  - suppress: BodyTopLevelProperties
    from: policyExemptions.json
    where: $.definitions.PolicyExemption.properties
    reason: Currently systemData is not allowed
  - suppress: BodyTopLevelProperties
    from: resources.json
    where: $.definitions.ResourceGroup.properties
    reason: managedBy is a top level property
  - suppress: BodyTopLevelProperties
    from: resources.json
    where: $.definitions.GenericResource.properties
    reason: managedBy is a top level property
  - suppress: BodyTopLevelProperties
    from: resources.json
    where: $.definitions.GenericResourceExpanded.properties
    reason: 'createdTime,changedTime & provisioningState are top-level properties'
  - suppress: BodyTopLevelProperties
    from: resources.json
    where: $.definitions.TagDetails.properties
    reason: TagDetails is a top level property
  - suppress: BodyTopLevelProperties
    from: resources.json
    where: $.definitions.TagValue.properties
    reason: TagValue is a top level property
  - suppress: RequiredPropertiesMissingInResourceModel
    from: resources.json
    where: $.definitions.TagValue
    reason: TagValue will be deprecated soon
  - suppress: RequiredPropertiesMissingInResourceModel
    from: resources.json
    where: $.definitions.TagDetails
    reason: TagDetails will be deprecated soon
  - suppress: XmsResourceInPutResponse
    from: resources.json
    where: '$.paths["/subscriptions/{subscriptionId}/tagNames/{tagName}"].put'
    reason: TagDetails is not an Azure resource
  - suppress: BodyTopLevelProperties
    from: managedapplications.json
    where: $.definitions.Appliance.properties
    reason: managedBy is a top level property
  - suppress: BodyTopLevelProperties
    from: managedapplications.json
    where: $.definitions.ApplianceDefinition.properties
    reason: managedBy is a top level property
  - suppress: BodyTopLevelProperties
    from: managedapplications.json
    where: $.definitions.AppliancePatchable.properties
    reason: managedBy is a top level property
  - suppress: BodyTopLevelProperties
    from: managedapplications.json
    where: $.definitions.GenericResource.properties
    reason: managedBy is a top level property
  - from: deploymentScripts.json
    suppress: TrackedResourceGetOperation
    where: $.definitions.AzureCliScript
    reason: Tooling issue.
  - from: deploymentScripts.json
    suppress: TrackedResourcePatchOperation
    where: $.definitions.AzureCliScript
    reason: Tooling issue.
  - from: deploymentScripts.json
    suppress: TrackedResourceGetOperation
    where: $.definitions.AzurePowerShellScript
    reason: Tooling issue
  - from: deploymentScripts.json
    suppress: TrackedResourcePatchOperation
    where: $.definitions.AzurePowerShellScript
    reason: Tooling issue
  - from: deploymentScripts.json
    suppress: OperationsAPIImplementation
    where: $.paths
    reason: OperationsAPI will come from Resources
  - from: deploymentScripts.json
    suppress: R3006
    where:
      - $.definitions.DeploymentScript.properties
      - $.definitions.AzureCliScript.properties
      - $.definitions.AzurePowerShellScript.properties
    reason: Currently systemData is not allowed
  - suppress: OperationsAPIImplementation
    from: templateSpecs.json
    where: $.paths
    reason: OperationsAPI will come from Resources
  - suppress: R3006
    from: templateSpecs.json
    where:
      - $.definitions.TemplateSpec.properties
      - $.definitions.TemplateSpecVersion.properties
      - $.definitions.TemplateSpecUpdateModel.properties
      - $.definitions.TemplateSpecVersionUpdateModel.properties
    reason: Currently systemData is not allowed
  - suppress: TrackedResourceListByImmediateParent
    from: templateSpecs.json
    where: $.definitions
    reason: Tooling issue
  - suppress: TrackedResourceListByResourceGroup
    from: templateSpecs.json
    where: $.definitions.TemplateSpecVersion
    reason: Tooling issue
  - suppress: OperationsAPIImplementation
    where: $.paths
    from: dataPolicyManifests.json
    reason: operation APIs for Microsoft.Authorization are to be defined in RBAC swagger
  - suppress: EnumInsteadOfBoolean
    where: $.definitions.DataManifestCustomResourceFunctionDefinition.properties.allowCustomProperties
    from: dataPolicyManifests.json
    reason: 'This property can only have two values. '
  - suppress: EnumInsteadOfBoolean
    where: $.definitions.DataPolicyManifestProperties.properties.isBuiltInOnly
    from: dataPolicyManifests.json
    reason: 'This property can only have two values. '
  - suppress: PageableOperation
    where: '$.paths["/providers/Microsoft.Authorization/dataPolicyManifests"].get'
    from: dataPolicyManifests.json
    reason: Pagination not supported. The size of the result list is pretty limited
  - suppress: DescriptionAndTitleMissing
    where: $.definitions.AliasPathMetadata
    from: resources.json
    reason: This was already checked in - not my code
  - suppress: XmsExamplesRequired
    where: $.paths
    from: resources.json
    reason: Pre-existing lint error. Not related to this version release.
  - suppress: TopLevelResourcesListByResourceGroup
    from: policyDefinitions.json
    reason: Policy definitions are a proxy resource that is only usable on subscriptions or management groups
  - suppress: TopLevelResourcesListByResourceGroup
    from: policySetDefinitions.json
    reason: Policy set definitions are a proxy resource that is only usable on subscriptions or management groups
```

---

# Code Generation

## Swagger to SDK

This section describes what SDK should be generated by the automatic system.
This is not used by Autorest itself.

``` yaml $(swagger-to-sdk)
swagger-to-sdk:
  - repo: azure-sdk-for-net
  - repo: azure-sdk-for-python-track2
  - repo: azure-sdk-for-java
  - repo: azure-sdk-for-go
  - repo: azure-sdk-for-node
  - repo: azure-sdk-for-js
  - repo: azure-resource-manager-schemas
```
## Python

See configuration in [readme.python.md](./readme.python.md)

## Go

See configuration in [readme.go.md](./readme.go.md)

## Java

See configuration in [readme.java.md](./readme.java.md)

# Validation

Since this RP has no unique default package, iterate over all of them for validation:

``` yaml $(validation)
batch:
  - package-features: true
  - package-locks: true
  - package-policy: true
  - package-resources: true
  - package-subscriptions: true
  - package-links: true
  - package-managedapplications: true
  - package-deploymentscripts: true
  - package-templatespecs: true
```

### Tag: profile-hybrid-2019-03-01

These settings apply only when `--tag=profile-hybrid-2019-03-01` is specified on the command line.
Creating this tag to pick proper resources from the hybrid profile.

``` yaml $(tag) == 'profile-hybrid-2019-03-01'
input-file:
- Microsoft.Authorization/stable/2016-09-01/locks.json
- Microsoft.Authorization/stable/2016-12-01/policyDefinitions.json
- Microsoft.Authorization/stable/2016-12-01/policyAssignments.json
- Microsoft.Resources/stable/2016-06-01/subscriptions.json
- Microsoft.Resources/stable/2018-05-01/resources.json

override-info:
  title: PolicyClient
```

<<<<<<< HEAD
## AzureResourceSchema

See configuration in [readme.azureresourceschema.md](./readme.azureresourceschema.md)
=======
>>>>>>> 7d4caa5e
<|MERGE_RESOLUTION|>--- conflicted
+++ resolved
@@ -41,11 +41,7 @@
 ```
 
 ``` yaml $(package-resources)
-<<<<<<< HEAD
-tag: package-resources-2021-01
-=======
 tag: package-resources-2021-04
->>>>>>> 7d4caa5e
 ```
 
 ``` yaml $(package-subscriptions)
@@ -68,14 +64,13 @@
 tag: package-templatespecs-2021-03-preview
 ```
 
-<<<<<<< HEAD
-### Tag: package-resources-2021-01
-
-These settings apply only when `--tag=package-resources-2021-01` is specified on the command line.
-
-``` yaml $(tag) == 'package-resources-2021-01'
-input-file:
-- Microsoft.Resources/stable/2021-01-01/resources.json
+### Tag: package-resources-2021-04
+
+These settings apply only when `--tag=package-resources-2021-04` is specified on the command line.
+
+``` yaml $(tag) == 'package-resources-2021-04'
+input-file:
+- Microsoft.Resources/stable/2021-04-01/resources.json
 ```
 
 ### Tag: package-policy-2020-09
@@ -94,61 +89,21 @@
 override-info:
   title: PolicyClient
 ```
-=======
-### Tag: package-resources-2021-04
->>>>>>> 7d4caa5e
-
-These settings apply only when `--tag=package-resources-2021-04` is specified on the command line.
-
-``` yaml $(tag) == 'package-resources-2021-04'
-input-file:
-- Microsoft.Resources/stable/2021-04-01/resources.json
-```
-
-### Tag: package-policy-2020-09
-
-These settings apply only when `--tag=package-policy-2020-09` is specified on the command line.
-
-<<<<<<< HEAD
+
+### Tag: package-preview-2020-08
+
+These settings apply only when `--tag=package-preview-2020-08` is specified on the command line.
+
 ``` yaml $(tag) == 'package-preview-2020-08'
-=======
-``` yaml $(tag) == 'package-policy-2020-09'
->>>>>>> 7d4caa5e
-input-file:
-- Microsoft.Authorization/stable/2020-09-01/dataPolicyManifests.json
-- Microsoft.Authorization/stable/2020-09-01/policyAssignments.json
-- Microsoft.Authorization/stable/2020-09-01/policyDefinitions.json
-- Microsoft.Authorization/stable/2020-09-01/policySetDefinitions.json
-- Microsoft.Authorization/preview/2020-07-01-preview/policyExemptions.json
-
-# Needed when there is more than one input file
-override-info:
-  title: PolicyClient
-```
-
-<<<<<<< HEAD
+input-file:
+  - Microsoft.Solutions/preview/2020-08-21-preview/managedapplications.json
+```
 
 
 ### Tag: package-subscriptions-2021-01
 
 These settings apply only when `--tag=package-subscriptions-2021-01` is specified on the command line.
 
-=======
-### Tag: package-preview-2020-08
-
-These settings apply only when `--tag=package-preview-2020-08` is specified on the command line.
-
-``` yaml $(tag) == 'package-preview-2020-08'
-input-file:
-  - Microsoft.Solutions/preview/2020-08-21-preview/managedapplications.json
-```
-
-
-### Tag: package-subscriptions-2021-01
-
-These settings apply only when `--tag=package-subscriptions-2021-01` is specified on the command line.
-
->>>>>>> 7d4caa5e
 ``` yaml $(tag) == 'package-subscriptions-2021-01'
 input-file:
 - Microsoft.Resources/stable/2021-01-01/subscriptions.json
@@ -320,8 +275,6 @@
   title: PolicyClient
 ```
 
-<<<<<<< HEAD
-=======
 ### Tag: package-templatespecs-2021-05
 
 These settings apply only when `--tag=package-templatespecs-2021-05` is specified on the command line.
@@ -331,7 +284,6 @@
 - Microsoft.Resources/stable/2021-05-01/templateSpecs.json
 ```
 
->>>>>>> 7d4caa5e
 ### Tag: package-templatespecs-2021-03-preview
 
 These settings apply only when `--tag=package-templatespecs-2021-03-preview` is specified on the command line.
@@ -382,8 +334,6 @@
 - Microsoft.Authorization/preview/2015-10-01-preview/policy.json
 ```
 
-<<<<<<< HEAD
-=======
 ### Tag: package-resources-2021-01
 
 These settings apply only when `--tag=package-resources-2021-01` is specified on the command line.
@@ -393,7 +343,6 @@
 - Microsoft.Resources/stable/2021-01-01/resources.json
 ```
 
->>>>>>> 7d4caa5e
 ### Tag: package-resources-2020-10
 
 These settings apply only when `--tag=package-resources-2020-10` is specified on the command line.
@@ -873,9 +822,3 @@
   title: PolicyClient
 ```
 
-<<<<<<< HEAD
-## AzureResourceSchema
-
-See configuration in [readme.azureresourceschema.md](./readme.azureresourceschema.md)
-=======
->>>>>>> 7d4caa5e

--- conflicted
+++ resolved
@@ -83,50 +83,13 @@
           {
             "$ref": "#/parameters/ApiVersionParameter"
           }
-<<<<<<< HEAD
-        }
-      },
-      "/{scope}/providers/Microsoft.Resources/deployments/{deploymentName}": {
-        "delete": {
-          "tags": [
-            "Deployments"
-          ],
-          "operationId": "Deployments_DeleteAtScope",
-          "summary": "Deletes a deployment from the deployment history.",
-          "description": "A template deployment that is currently running cannot be deleted. Deleting a template deployment removes the associated deployment operations. This is an asynchronous operation that returns a status of 202 until the template deployment is successfully deleted. The Location response header contains the URI that is used to obtain the status of the process. While the process is running, a call to the URI in the Location header returns a status of 202. When the process finishes, the URI in the Location header returns a status of 204 on success. If the asynchronous request failed, the URI in the Location header returns an error-level status code.",
-          "parameters": [
-            {
-              "$ref": "#/parameters/ScopeParameter"
-            },
-            {
-              "$ref": "#/parameters/DeploymentNameParameter"
-            },
-            {
-              "$ref": "#/parameters/ApiVersionParameter"
-            }
-          ],
-          "responses": {
-            "200": {
-              "description": "OK - Returns this status if the deployment existed and was deleted successfully."
-            },
-            "202": {
-              "description": "Accepted - Returns this status until the asynchronous operation has completed."
-            },
-            "204": {
-              "description": "No Content"
-            },
-            "default": {
-              "description": "Error response describing why the operation failed.",
-              "schema": {
-                "$ref": "#/definitions/CloudError"
-              }
-            }
-=======
-        ],
-        "responses": {
+        ],
+        "responses": {
+          "200": {
+            "description": "OK - Returns this status if the deployment existed and was deleted successfully."
+          },
           "202": {
             "description": "Accepted - Returns this status until the asynchronous operation has completed."
->>>>>>> feb8f093
           },
           "204": {
             "description": "No Content"

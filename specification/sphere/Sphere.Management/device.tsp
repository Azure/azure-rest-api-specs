import "@azure-tools/typespec-azure-core";
import "@azure-tools/typespec-azure-resource-manager";
import "@typespec/openapi";
import "@typespec/rest";
import "./models.tsp";
import "./deviceGroup.tsp";

using TypeSpec.Rest;
using Azure.ResourceManager;
using Azure.ResourceManager.Foundations;
using TypeSpec.Http;
using TypeSpec.OpenAPI;

namespace Microsoft.AzureSphere;
/**
 * An device resource belonging to a device group resource.
 */
@parentResource(DeviceGroup)
model Device is ProxyResource<DeviceProperties> {
  /**
   * Device name
   */
  @pattern("^[a-zA-Z0-9-]{128}$")
  @path
  @key("deviceName")
  @segment("devices")
  @visibility("read")
  name: string;
}

@armResourceOperations
<<<<<<< HEAD
interface Devices extends ProxyResourceOperationsDevice<Device> {
  #suppress "@azure-tools/typespec-azure-resource-manager/arm-post-operation-response-codes" "Existing API"
  @autoRoute
  @sharedRoute
  @removed(Versions.v2024_04_01)
  @renamedFrom(Versions.v2024_04_01, "generateCapabilityImage")
  @armResourceAction(Device)
  @action("generateCapabilityImage")
  @post
  @doc("Generates the capability image for the device. Use '.unassigned' or '.default' for the device group and product names to generate the image for a device that does not belong to a specific device group and product.")
  @extension("x-ms-long-running-operation", true)
  @extension(
    "x-ms-long-running-operation-options",
    {
      `final-state-via`: "location",
    }
  )
  deprecatedGenerateCapabilityImage(
    ...ResourceInstanceParameters<Device>,

    @doc("Generate capability image request body.")
    @body
    generateDeviceCapabilityRequest: GenerateCapabilityImageRequest,
  ): ArmResponse<SignedCapabilityImageResponse> | ArmAcceptedResponse | ErrorResponse;

  #suppress "@azure-tools/typespec-providerhub/non-breaking-versioning" "preview api"
  @autoRoute
  @sharedRoute
  @added(Versions.v2024_04_01)
  @armResourceAction(Device)
  @post
  @doc("Generates the capability image for the device. Use '.unassigned' or '.default' for the device group and product names to generate the image for a device that does not belong to a specific device group and product.")
  @extension("x-ms-long-running-operation", true)
  @extension(
    "x-ms-long-running-operation-options",
    {
      `final-state-via`: "location",
    }
  )
  generateCapabilityImage(
    ...ResourceInstanceParameters<Device>,

    @doc("Generate capability image request body.")
    @body
    generateDeviceCapabilityRequest: GenerateCapabilityImageRequest,
  ): ArmResponse<SignedCapabilityImageResponse> | ArmAcceptedLroResponse | ErrorResponse;
}

@doc("The properties of device")
model DeviceProperties {
  @doc("Device ID")
  @visibility("create", "read")
  deviceId?: string;

  @doc("SKU of the chip")
  @visibility("read")
  chipSku?: string;

  @doc("OS version available for installation when update requested")
  @visibility("read")
  lastAvailableOsVersion?: string;

  @doc("OS version running on device when update requested")
  @visibility("read")
  lastInstalledOsVersion?: string;

  @doc("Time when update requested and new OS version available")
  @visibility("read")
  lastOsUpdateUtc?: utcDateTime;

  @doc("Time when update was last requested")
  @visibility("read")
  lastUpdateRequestUtc?: utcDateTime;

  @visibility("read")
  @doc("The status of the last operation.")
  provisioningState?: ProvisioningState;
}

// Device models
@doc("Request of the action to create a signed device capability image")
model GenerateCapabilityImageRequest {
  @doc("List of capabilities to create")
  capabilities: CapabilityType[];
}

@doc("Signed device capability image response")
model SignedCapabilityImageResponse {
  @doc("The signed device capability image as a UTF-8 encoded base 64 string.")
  @visibility("read")
  image?: string;
}

@doc("Capability image type")
union CapabilityType {
  string,
=======
interface Devices {
  /**
   * Get a Device. Use '.unassigned' or '.default' for the device group and product names when a device does not belong to a device group and product.
   */
  get is ArmResourceRead<Device>;
>>>>>>> f56fd0ca

  /**
   * Create a Device. Use '.unassigned' or '.default' for the device group and product names to claim a device to the catalog only.
   */
  createOrUpdate is ArmResourceCreateOrReplaceAsync<Device>;

  /**
   * Update a Device. Use '.unassigned' or '.default' for the device group and product names to move a device to the catalog level.
   */
  @parameterVisibility("read")
  update is ArmCustomPatchAsync<Device, DeviceUpdate, LroHeaders = {}>;

  /**
   * Delete a Device
   */
  #suppress "deprecated" "For backward compatible"
  #suppress "@azure-tools/typespec-azure-resource-manager/arm-delete-operation-response-codes" "For backward compatible"
  delete is ArmResourceDeleteAsync<Device>;

  /**
   * List Device resources by DeviceGroup. '.default' and '.unassigned' are system defined values and cannot be used for product or device group name.
   */
  listByDeviceGroup is ArmResourceListByParent<Device>;

  /**
   * Generates the capability image for the device. Use '.unassigned' or '.default' for the device group and product names to generate the image for a device that does not belong to a specific device group and product.
   */
  generateCapabilityImage is ArmResourceActionAsync<
    Device,
    GenerateCapabilityImageRequest,
    SignedCapabilityImageResponse
  >;
}

@@doc(Devices.generateCapabilityImage::parameters.body,
  "Generate capability image request body."
);
@@encodedName(Devices.generateCapabilityImage::parameters.body,
  "application/json",
  "generateDeviceCapabilityRequest"
);
@@extension(Devices.generateCapabilityImage::parameters.body,
  "x-ms-client-name",
  "generateDeviceCapabilityRequest"
);<|MERGE_RESOLUTION|>--- conflicted
+++ resolved
@@ -29,110 +29,11 @@
 }
 
 @armResourceOperations
-<<<<<<< HEAD
-interface Devices extends ProxyResourceOperationsDevice<Device> {
-  #suppress "@azure-tools/typespec-azure-resource-manager/arm-post-operation-response-codes" "Existing API"
-  @autoRoute
-  @sharedRoute
-  @removed(Versions.v2024_04_01)
-  @renamedFrom(Versions.v2024_04_01, "generateCapabilityImage")
-  @armResourceAction(Device)
-  @action("generateCapabilityImage")
-  @post
-  @doc("Generates the capability image for the device. Use '.unassigned' or '.default' for the device group and product names to generate the image for a device that does not belong to a specific device group and product.")
-  @extension("x-ms-long-running-operation", true)
-  @extension(
-    "x-ms-long-running-operation-options",
-    {
-      `final-state-via`: "location",
-    }
-  )
-  deprecatedGenerateCapabilityImage(
-    ...ResourceInstanceParameters<Device>,
-
-    @doc("Generate capability image request body.")
-    @body
-    generateDeviceCapabilityRequest: GenerateCapabilityImageRequest,
-  ): ArmResponse<SignedCapabilityImageResponse> | ArmAcceptedResponse | ErrorResponse;
-
-  #suppress "@azure-tools/typespec-providerhub/non-breaking-versioning" "preview api"
-  @autoRoute
-  @sharedRoute
-  @added(Versions.v2024_04_01)
-  @armResourceAction(Device)
-  @post
-  @doc("Generates the capability image for the device. Use '.unassigned' or '.default' for the device group and product names to generate the image for a device that does not belong to a specific device group and product.")
-  @extension("x-ms-long-running-operation", true)
-  @extension(
-    "x-ms-long-running-operation-options",
-    {
-      `final-state-via`: "location",
-    }
-  )
-  generateCapabilityImage(
-    ...ResourceInstanceParameters<Device>,
-
-    @doc("Generate capability image request body.")
-    @body
-    generateDeviceCapabilityRequest: GenerateCapabilityImageRequest,
-  ): ArmResponse<SignedCapabilityImageResponse> | ArmAcceptedLroResponse | ErrorResponse;
-}
-
-@doc("The properties of device")
-model DeviceProperties {
-  @doc("Device ID")
-  @visibility("create", "read")
-  deviceId?: string;
-
-  @doc("SKU of the chip")
-  @visibility("read")
-  chipSku?: string;
-
-  @doc("OS version available for installation when update requested")
-  @visibility("read")
-  lastAvailableOsVersion?: string;
-
-  @doc("OS version running on device when update requested")
-  @visibility("read")
-  lastInstalledOsVersion?: string;
-
-  @doc("Time when update requested and new OS version available")
-  @visibility("read")
-  lastOsUpdateUtc?: utcDateTime;
-
-  @doc("Time when update was last requested")
-  @visibility("read")
-  lastUpdateRequestUtc?: utcDateTime;
-
-  @visibility("read")
-  @doc("The status of the last operation.")
-  provisioningState?: ProvisioningState;
-}
-
-// Device models
-@doc("Request of the action to create a signed device capability image")
-model GenerateCapabilityImageRequest {
-  @doc("List of capabilities to create")
-  capabilities: CapabilityType[];
-}
-
-@doc("Signed device capability image response")
-model SignedCapabilityImageResponse {
-  @doc("The signed device capability image as a UTF-8 encoded base 64 string.")
-  @visibility("read")
-  image?: string;
-}
-
-@doc("Capability image type")
-union CapabilityType {
-  string,
-=======
 interface Devices {
   /**
    * Get a Device. Use '.unassigned' or '.default' for the device group and product names when a device does not belong to a device group and product.
    */
   get is ArmResourceRead<Device>;
->>>>>>> f56fd0ca
 
   /**
    * Create a Device. Use '.unassigned' or '.default' for the device group and product names to claim a device to the catalog only.

--- conflicted
+++ resolved
@@ -29,60 +29,11 @@
 }
 
 @armResourceOperations
-<<<<<<< HEAD
-interface DeviceGroups
-  extends ProxyResourceOperationsDeviceGroups<
-      DeviceGroup,
-      ListQueryParameters
-    > {
-  @doc("Counts devices in device group. '.default' and '.unassigned' are system defined values and cannot be used for product or device group name.")
-  @removed(Versions.v2024_04_01)
-  @sharedRoute
-  @autoRoute
-  @renamedFrom(Versions.v2024_04_01, "countDevices")
-  @armResourceAction(DeviceGroup)
-  @action("countDevices")
-  @post
-  deprecatedCountDevices(
-    ...ResourceInstanceParameters<DeviceGroup>,
-  ): ArmResponse<CountDeviceResponse> | ErrorResponse;
-
-  #suppress "@azure-tools/typespec-providerhub/non-breaking-versioning" "preview api"
-  @doc("Counts devices in device group. '.default' and '.unassigned' are system defined values and cannot be used for product or device group name.")
-  @added(Versions.v2024_04_01)
-  @autoRoute
-  @sharedRoute
-  @armResourceAction(DeviceGroup)
-  @post
-  countDevices(
-    ...ResourceInstanceParameters<DeviceGroup>,
-  ): ArmResponse<CountDevicesResponse> | ErrorResponse;
-
-  #suppress "@azure-tools/typespec-azure-resource-manager/arm-post-operation-response-codes" "Existing API"
-  @autoRoute
-  @sharedRoute
-  @armResourceAction(DeviceGroup)
-  @action("claimDevices")
-  @removed(Versions.v2024_04_01)
-  @renamedFrom(Versions.v2024_04_01, "claimDevices")
-  @doc("Bulk claims the devices. Use '.unassigned' or '.default' for the device group and product names when bulk claiming devices to a catalog only.")
-  @extension("x-ms-long-running-operation", true)
-  @extension(
-    "x-ms-long-running-operation-options",
-    {
-      `final-state-via`: "location",
-    }
-  )
-  @post
-  deprecatedClaimDevices(
-    ...ResourceInstanceParameters<DeviceGroup>,
-=======
 interface DeviceGroups {
   /**
    * Get a DeviceGroup. '.default' and '.unassigned' are system defined values and cannot be used for product or device group name.
    */
   get is ArmResourceRead<DeviceGroup>;
->>>>>>> f56fd0ca
 
   /**
    * Create a DeviceGroup. '.default' and '.unassigned' are system defined values and cannot be used for product or device group name.

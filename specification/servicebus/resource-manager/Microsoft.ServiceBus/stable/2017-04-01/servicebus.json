--- conflicted
+++ resolved
@@ -692,16 +692,16 @@
         }
       }
     },
-    "/subscriptions/{subscriptionId}/resourceGroups/{resourceGroupName}/providers/Microsoft.ServiceBus/namespaces/{namespaceName}/disasterRecoveryConfigs/CheckNameAvailability": {
+    "/subscriptions/{subscriptionId}/resourceGroups/{resourceGroupName}/providers/Microsoft.ServiceBus/namespaces/{namespaceName}/migrate": {
       "post": {
         "tags": [
-          "DisasterRecoveryConfigs"
-        ],
-        "operationId": "DisasterRecoveryConfigs_CheckNameAvailability",
-        "x-ms-examples": {
-          "AliasNameAvailability": { "$ref": "./examples/disasterRecoveryConfigs/SBAliasCheckNameAvailability.json" }
-        },
-        "description": "Check the give namespace name availability.",
+          "Namespaces"
+        ],
+        "operationId": "Namespaces_Migrate",
+        "x-ms-examples": {
+          "NameSpaceUpdate": { "$ref": "./examples/NameSpaces/SBNamespaceMigrate.json" }
+        },
+        "description": "This operation Migrate the given namespace to provided name type",
         "parameters": [
           {
             "$ref": "#/parameters/ResourceGroupNameParameter"
@@ -720,6 +720,52 @@
             "in": "body",
             "required": true,
             "schema": {
+              "$ref": "#/definitions/SBNamespaceMigrate"
+            },
+            "description": "Parameters supplied to migrate namespace type."
+          }
+        ],
+        "responses": {
+          "200": {
+            "description": "Migrate Namepsace type is successful."
+          },
+          "default": {
+            "description": "ServiceBus error response describing why the operation failed.",
+            "schema": {
+              "$ref": "#/definitions/ErrorResponse"
+            }
+          }
+        }
+      }
+    },
+    "/subscriptions/{subscriptionId}/resourceGroups/{resourceGroupName}/providers/Microsoft.ServiceBus/namespaces/{namespaceName}/disasterRecoveryConfigs/CheckNameAvailability": {
+      "post": {
+        "tags": [
+          "DisasterRecoveryConfigs"
+        ],
+        "operationId": "DisasterRecoveryConfigs_CheckNameAvailability",
+        "x-ms-examples": {
+          "AliasNameAvailability": { "$ref": "./examples/disasterRecoveryConfigs/SBAliasCheckNameAvailability.json" }
+        },
+        "description": "Check the give namespace name availability.",
+        "parameters": [
+          {
+            "$ref": "#/parameters/ResourceGroupNameParameter"
+          },
+          {
+            "$ref": "#/parameters/NamespaceNameParameter"
+          },
+          {
+            "$ref": "#/parameters/ApiVersionParameter"
+          },
+          {
+            "$ref": "#/parameters/SubscriptionIdParameter"
+          },
+          {
+            "name": "parameters",
+            "in": "body",
+            "required": true,
+            "schema": {
               "$ref": "#/definitions/CheckNameAvailability"
             },
             "description": "Parameters to check availability of the given namespace name"
@@ -2948,25 +2994,7 @@
         }
       }
     },
-<<<<<<< HEAD
-    "/subscriptions/{subscriptionId}/resourceGroups/{resourceGroupName}/providers/Microsoft.ServiceBus/namespaces/{namespaceName}/migrate": {
-      "post": {
-        "tags": [
-          "Namespaces"
-        ],
-        "operationId": "Namespaces_Migrate",
-        "x-ms-examples": {
-          "NameSpaceUpdate": { "$ref": "./examples/NameSpaces/SBNamespaceMigrate.json" }
-        },
-        "description": "This operation Migrate the given namespace to provided name type",
-        "parameters": [
-          {
-            "$ref": "#/parameters/resourceGroupNameParameter"
-          },
-          {
-            "$ref": "#/parameters/namespaceNameParameter"
-=======
-	"/subscriptions/{subscriptionId}/resourceGroups/{resourceGroupName}/providers/Microsoft.ServiceBus/namespaces/{namespaceName}/ipfilterrules": {
+    "/subscriptions/{subscriptionId}/resourceGroups/{resourceGroupName}/providers/Microsoft.ServiceBus/namespaces/{namespaceName}/ipfilterrules": {
       "get": {
         "tags": [
           "Namespaces"
@@ -3169,15 +3197,12 @@
           },
           {
             "$ref": "#/parameters/NamespaceNameParameter"
->>>>>>> fc9b3f16
-          },
-          {
-            "$ref": "#/parameters/ApiVersionParameter"
-          },
-          {
-            "$ref": "#/parameters/SubscriptionIdParameter"
-<<<<<<< HEAD
-=======
+          },
+          {
+            "$ref": "#/parameters/ApiVersionParameter"
+          },
+          {
+            "$ref": "#/parameters/SubscriptionIdParameter"
           }
         ],
         "responses": {
@@ -3220,18 +3245,12 @@
           },
           {
             "$ref": "#/parameters/VirtualNetworkRuleNameParameter"
->>>>>>> fc9b3f16
           },
           {
             "name": "parameters",
             "in": "body",
             "required": true,
             "schema": {
-<<<<<<< HEAD
-              "$ref": "#/definitions/SBNamespaceMigrate"
-            },
-            "description": "Parameters supplied to migrate namespace type."
-=======
               "$ref": "#/definitions/VirtualNetworkRule"
             },
             "description": "The Namespace VirtualNetworkRule."
@@ -3241,14 +3260,10 @@
           },
           {
             "$ref": "#/parameters/SubscriptionIdParameter"
->>>>>>> fc9b3f16
-          }
-        ],
-        "responses": {
-          "200": {
-<<<<<<< HEAD
-            "description": "Migrate Namepsace type is successful."
-=======
+          }
+        ],
+        "responses": {
+          "200": {
             "description": "Namespace VirtualNetworkRule created",
             "schema": {
               "$ref": "#/definitions/VirtualNetworkRule"
@@ -3339,7 +3354,6 @@
             "schema": {
               "$ref": "#/definitions/VirtualNetworkRule"
             }
->>>>>>> fc9b3f16
           },
           "default": {
             "description": "ServiceBus error response describing why the operation failed.",
@@ -4765,7 +4779,7 @@
       },
       "description": "The result of the List migrationConfigurations operation."
     },
-	"IpFilterRule": {
+    "IpFilterRule": {
       "properties": {
         "properties": {
           "x-ms-client-flatten": true,
@@ -4992,7 +5006,7 @@
       "maximum": 1000,
       "x-ms-parameter-location": "method"
     },
-	"IPFilterRuleNameParameter": {
+    "IPFilterRuleNameParameter": {
       "name": "ipFilterRuleName",
       "in": "path",
       "required": true,

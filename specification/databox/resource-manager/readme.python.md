## Python

These settings apply only when `--python` is specified on the command line.
Please also specify `--python-sdks-folder=<path to the root directory of your azure-sdk-for-python clone>`.
Use `--python-mode=update` if you already have a setup.py and just want to update the code itself.

``` yaml $(python) && $(track2)
azure-arm: true
license-header: MICROSOFT_MIT_NO_VERSION
namespace: azure.mgmt.databox
package-name: azure-mgmt-databox
package-version: 1.0.0b1
title: DataBoxManagementClient
description: The DataBox Client.
clear-output-folder: true
no-namespace-folders: true
```

### Python multi-api

Generate all API versions currently shipped for this package

<<<<<<< HEAD
```yaml $(python) && $(multiapi) && !$(track2)
batch:
  - tag: package-2021-05
  - tag: package-2021-03
  - tag: package-2020-11
  - tag: package-2020-04
  - tag: package-2019-09
  - tag: package-2018-01
```
=======
>>>>>>> 25af5c1c

```yaml $(python) && $(multiapi) && $(track2)
clear-output-folder: true
batch:
  - tag: package-2021-05
  - tag: package-2021-03
  - tag: package-2020-11
  - tag: package-2020-04
  - tag: package-2019-09
  - tag: package-2018-01
  - multiapiscript: true
```

``` yaml $(multiapiscript)
output-folder: $(python-sdks-folder)/databox/azure-mgmt-databox/azure/mgmt/databox/
clear-output-folder: false
perform-load: false
```
### Tag: package-2021-05 and python

These settings apply only when `--tag=package-2021-05 --python` is specified on the command line.
Please also specify `--python-sdks-folder=<path to the root directory of your azure-sdk-for-python clone>`.

``` yaml $(tag) == 'package-2021-05' && $(python) && !$(track2)
python:
  namespace: azure.mgmt.databox.v2021_05_01
  output-folder: $(python-sdks-folder)/databox/azure-mgmt-databox/azure/mgmt/databox/v2021_05_01
```
``` yaml $(tag) == 'package-2021-05' && $(python) && $(track2)
namespace: azure.mgmt.databox.v2021_05_01
output-folder: $(python-sdks-folder)/databox/azure-mgmt-databox/azure/mgmt/databox/v2021_05_01
```

### Tag: package-2021-03 and python

These settings apply only when `--tag=package-2021-03 --python` is specified on the command line.
Please also specify `--python-sdks-folder=<path to the root directory of your azure-sdk-for-python clone>`.

``` yaml $(tag) == 'package-2021-03' && $(python) && $(track2)
namespace: azure.mgmt.databox.v2021_03_01
output-folder: $(python-sdks-folder)/databox/azure-mgmt-databox/azure/mgmt/databox/v2021_03_01
```

### Tag: package-2020-11 and python

These settings apply only when `--tag=package-2020-11 --python` is specified on the command line.
Please also specify `--python-sdks-folder=<path to the root directory of your azure-sdk-for-python clone>`.

``` yaml $(tag) == 'package-2020-11' && $(python) && $(track2)
namespace: azure.mgmt.databox.v2020_11_01
output-folder: $(python-sdks-folder)/databox/azure-mgmt-databox/azure/mgmt/databox/v2020_11_01
```

### Tag: package-2020-04 and python

These settings apply only when `--tag=package-2020-04 --python` is specified on the command line.
Please also specify `--python-sdks-folder=<path to the root directory of your azure-sdk-for-python clone>`.

``` yaml $(tag) == 'package-2020-04' && $(python) && $(track2)
namespace: azure.mgmt.databox.v2020_04_01
output-folder: $(python-sdks-folder)/databox/azure-mgmt-databox/azure/mgmt/databox/v2020_04_01
```

### Tag: package-2019-09 and python

These settings apply only when `--tag=package-2019-09 --python` is specified on the command line.
Please also specify `--python-sdks-folder=<path to the root directory of your azure-sdk-for-python clone>`.

``` yaml $(tag) == 'package-2019-09' && $(python) && $(track2)
namespace: azure.mgmt.databox.v2019_09_01
output-folder: $(python-sdks-folder)/databox/azure-mgmt-databox/azure/mgmt/databox/v2019_09_01
```

### Tag: package-2018-01 and python

These settings apply only when `--tag=package-2018-01 --python` is specified on the command line.
Please also specify `--python-sdks-folder=<path to the root directory of your azure-sdk-for-python clone>`.

``` yaml $(tag) == 'package-2018-01' && $(python) && $(track2)
namespace: azure.mgmt.databox.v2018_01_01
output-folder: $(python-sdks-folder)/databox/azure-mgmt-databox/azure/mgmt/databox/v2018_01_01
```<|MERGE_RESOLUTION|>--- conflicted
+++ resolved
@@ -20,21 +20,7 @@
 
 Generate all API versions currently shipped for this package
 
-<<<<<<< HEAD
 ```yaml $(python) && $(multiapi) && !$(track2)
-batch:
-  - tag: package-2021-05
-  - tag: package-2021-03
-  - tag: package-2020-11
-  - tag: package-2020-04
-  - tag: package-2019-09
-  - tag: package-2018-01
-```
-=======
->>>>>>> 25af5c1c
-
-```yaml $(python) && $(multiapi) && $(track2)
-clear-output-folder: true
 batch:
   - tag: package-2021-05
   - tag: package-2021-03

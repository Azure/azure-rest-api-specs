--- conflicted
+++ resolved
@@ -27,11 +27,8 @@
   - tag: package-2021-12
   - tag: package-2022-02
   - tag: package-2022-09
-<<<<<<< HEAD
+  - tag: package-2022-10
   - tag: package-2022-12
-=======
-  - tag: package-2022-10
->>>>>>> dea4d453
 ```
 
 ### Tag: package-2018-01 and java
@@ -164,17 +161,6 @@
 generate-interface: true
 ```
 
-<<<<<<< HEAD
-### Tag: package-2022-12 and java
-
-These settings apply only when `--tag=package-2022-12-java` is specified on the command line.
-Please also specify `--azure-libraries-for-java-folder=<path to the root directory of your azure-sdk-for-java clone>`.
-
-``` yaml $(tag) == 'package-2022-12' && $(java) && $(multiapi)
-java:
-  namespace: com.microsoft.azure.management.databox.v2022_12-01
-  output-folder: $(azure-libraries-for-java-folder)/sdk/databox/mgmt-v2022_12_01
-=======
 ### Tag: package-2022-10 and java
 
 These settings apply only when `--tag=package-2022-10-java` is specified on the command line.
@@ -184,7 +170,16 @@
 java:
   namespace: com.microsoft.azure.management.databox.v2022_10-01
   output-folder: $(azure-libraries-for-java-folder)/sdk/databox/mgmt-v2022_10_01
->>>>>>> dea4d453
 regenerate-manager: true
 generate-interface: true
-```+```
+
+### Tag: package-2022-12 and java
+
+These settings apply only when `--tag=package-2022-12-java` is specified on the command line.
+Please also specify `--azure-libraries-for-java-folder=<path to the root directory of your azure-sdk-for-java clone>`.
+
+``` yaml $(tag) == 'package-2022-12' && $(java) && $(multiapi)
+java:
+  namespace: com.microsoft.azure.management.databox.v2022_12-01
+  output-folder: $(azure-libraries-for-java-folder)/sdk/databox/mgmt-v2022_12_01
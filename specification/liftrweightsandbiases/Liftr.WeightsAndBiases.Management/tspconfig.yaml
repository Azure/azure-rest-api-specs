--- conflicted
+++ resolved
@@ -32,7 +32,6 @@
     generate-fakes: true
     head-as-boolean: true
     inject-spans: true
-<<<<<<< HEAD
   "@azure-tools/typespec-ts":
     flavor: "azure"
     experimental-extensible-enums: true
@@ -40,14 +39,12 @@
     package-dir: "arm-weightsandbiases"
     package-details:
       name: "@azure/arm-weightsandbiases"
-=======
   "@azure-tools/typespec-java":
     service-dir: "sdk/weightsandbiases"
     package-dir: "azure-resourcemanager-weightsandbiases"
     namespace: "com.azure.resourcemanager.weightsandbiases"
     service-name: "Weights And Biases"
     flavor: "azure"
->>>>>>> 15267537
 linter:
   extends:
     - "@azure-tools/typespec-azure-rulesets/resource-manager"
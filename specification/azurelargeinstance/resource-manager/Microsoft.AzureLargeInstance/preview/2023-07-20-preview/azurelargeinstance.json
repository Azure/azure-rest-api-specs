{
  "swagger": "2.0",
  "info": {
    "title": "Azure Large Instance",
    "version": "2023-07-20-preview",
    "description": "The AzureLargeInstance Management client",
    "x-typespec-generated": [
      {
        "emitter": "@azure-tools/typespec-autorest"
      }
    ]
  },
  "schemes": [
    "https"
  ],
  "host": "management.azure.com",
  "produces": [
    "application/json"
  ],
  "consumes": [
    "application/json"
  ],
  "security": [
    {
      "azure_auth": [
        "user_impersonation"
      ]
    }
  ],
  "securityDefinitions": {
    "azure_auth": {
      "type": "oauth2",
      "description": "Azure Active Directory OAuth2 Flow.",
      "flow": "implicit",
      "authorizationUrl": "https://login.microsoftonline.com/common/oauth2/authorize",
      "scopes": {
        "user_impersonation": "impersonate your user account"
      }
    }
  },
  "tags": [
    {
      "name": "Operations"
    },
    {
      "name": "AzureLargeInstances"
    },
    {
      "name": "AzureLargeStorageInstances"
    }
  ],
  "paths": {
    "/providers/Microsoft.AzureLargeInstance/operations": {
      "get": {
        "operationId": "Operations_List",
        "tags": [
          "Operations"
        ],
        "description": "List the operations for the provider",
        "parameters": [
          {
            "$ref": "../../../../../common-types/resource-management/v5/types.json#/parameters/ApiVersionParameter"
          }
        ],
        "responses": {
          "200": {
            "description": "Azure operation completed successfully.",
            "schema": {
              "$ref": "../../../../../common-types/resource-management/v5/types.json#/definitions/OperationListResult"
            }
          },
          "default": {
            "description": "An unexpected error response.",
            "schema": {
              "$ref": "../../../../../common-types/resource-management/v5/types.json#/definitions/ErrorResponse"
            }
          }
        },
        "x-ms-examples": {
          "Operations_List": {
            "$ref": "./examples/AzureLargeInstanceOperations_List.json"
          }
        },
        "x-ms-pageable": {
          "nextLinkName": "nextLink"
        }
      }
    },
    "/subscriptions/{subscriptionId}/providers/Microsoft.AzureLargeInstance/azureLargeInstances": {
      "get": {
        "operationId": "AzureLargeInstance_ListBySubscription",
        "tags": [
          "AzureLargeInstances"
        ],
        "description": "Gets a list of Azure Large Instances in the specified subscription. The\noperations returns various properties of each Azure Large Instance.",
        "parameters": [
          {
            "$ref": "../../../../../common-types/resource-management/v5/types.json#/parameters/ApiVersionParameter"
          },
          {
            "$ref": "../../../../../common-types/resource-management/v5/types.json#/parameters/SubscriptionIdParameter"
          }
        ],
        "responses": {
          "200": {
            "description": "Azure operation completed successfully.",
            "schema": {
              "$ref": "#/definitions/AzureLargeInstanceListResult"
            }
          },
          "default": {
            "description": "An unexpected error response.",
            "schema": {
              "$ref": "../../../../../common-types/resource-management/v5/types.json#/definitions/ErrorResponse"
            }
          }
        },
        "x-ms-examples": {
          "AzureLargeInstance_ListBySubscription": {
            "$ref": "./examples/AzureLargeInstance_ListBySubscription.json"
          }
        },
        "x-ms-pageable": {
          "nextLinkName": "nextLink"
        }
      }
    },
    "/subscriptions/{subscriptionId}/providers/Microsoft.AzureLargeInstance/azureLargeStorageInstances": {
      "get": {
        "operationId": "AzureLargeStorageInstance_ListBySubscription",
        "tags": [
          "AzureLargeStorageInstances"
        ],
        "description": "Gets a list of AzureLargeStorageInstances in the specified subscription. The\noperations returns various properties of each Azure LargeStorage instance.",
        "parameters": [
          {
            "$ref": "../../../../../common-types/resource-management/v5/types.json#/parameters/ApiVersionParameter"
          },
          {
            "$ref": "../../../../../common-types/resource-management/v5/types.json#/parameters/SubscriptionIdParameter"
          }
        ],
        "responses": {
          "200": {
            "description": "Azure operation completed successfully.",
            "schema": {
              "$ref": "#/definitions/AzureLargeStorageInstanceListResult"
            }
          },
          "default": {
            "description": "An unexpected error response.",
            "schema": {
              "$ref": "../../../../../common-types/resource-management/v5/types.json#/definitions/ErrorResponse"
            }
          }
        },
        "x-ms-examples": {
          "AzureLargeStorageInstance_ListBySubscription": {
            "$ref": "./examples/AzureLargeStorageInstance_ListBySubscription.json"
          }
        },
        "x-ms-pageable": {
          "nextLinkName": "nextLink"
        }
      }
    },
    "/subscriptions/{subscriptionId}/resourceGroups/{resourceGroupName}/providers/Microsoft.AzureLargeInstance/azureLargeInstances": {
      "get": {
        "operationId": "AzureLargeInstance_ListByResourceGroup",
        "tags": [
          "AzureLargeInstances"
        ],
        "description": "Gets a list of Azure Large Instances in the specified subscription and resource\ngroup. The operations returns various properties of each Azure Large Instance.",
        "parameters": [
          {
            "$ref": "../../../../../common-types/resource-management/v5/types.json#/parameters/ApiVersionParameter"
          },
          {
            "$ref": "../../../../../common-types/resource-management/v5/types.json#/parameters/SubscriptionIdParameter"
          },
          {
            "$ref": "../../../../../common-types/resource-management/v5/types.json#/parameters/ResourceGroupNameParameter"
          }
        ],
        "responses": {
          "200": {
            "description": "Azure operation completed successfully.",
            "schema": {
              "$ref": "#/definitions/AzureLargeInstanceListResult"
            }
          },
          "default": {
            "description": "An unexpected error response.",
            "schema": {
              "$ref": "../../../../../common-types/resource-management/v5/types.json#/definitions/ErrorResponse"
            }
          }
        },
        "x-ms-examples": {
          "AzureLargeInstance_ListByResourceGroup": {
            "$ref": "./examples/AzureLargeInstance_ListByResourceGroup.json"
          }
        },
        "x-ms-pageable": {
          "nextLinkName": "nextLink"
        }
      }
    },
    "/subscriptions/{subscriptionId}/resourceGroups/{resourceGroupName}/providers/Microsoft.AzureLargeInstance/azureLargeInstances/{azureLargeInstanceName}": {
      "get": {
        "operationId": "AzureLargeInstance_Get",
        "tags": [
          "AzureLargeInstances"
        ],
        "description": "Gets an Azure Large Instance for the specified subscription, resource group,\nand instance name.",
        "parameters": [
          {
            "$ref": "../../../../../common-types/resource-management/v5/types.json#/parameters/ApiVersionParameter"
          },
          {
            "$ref": "../../../../../common-types/resource-management/v5/types.json#/parameters/SubscriptionIdParameter"
          },
          {
            "$ref": "../../../../../common-types/resource-management/v5/types.json#/parameters/ResourceGroupNameParameter"
          },
          {
            "name": "azureLargeInstanceName",
            "in": "path",
            "description": "Name of the AzureLargeInstance.",
            "required": true,
            "type": "string",
            "pattern": ".*"
          }
        ],
        "responses": {
          "200": {
            "description": "Azure operation completed successfully.",
            "schema": {
              "$ref": "#/definitions/AzureLargeInstance"
            }
          },
          "default": {
            "description": "An unexpected error response.",
            "schema": {
              "$ref": "../../../../../common-types/resource-management/v5/types.json#/definitions/ErrorResponse"
            }
          }
        },
        "x-ms-examples": {
          "AzureLargeInstance_Get": {
            "$ref": "./examples/AzureLargeInstance_Get.json"
          }
        }
      },
      "patch": {
        "operationId": "AzureLargeInstance_Update",
        "tags": [
          "AzureLargeInstances"
        ],
        "description": "Patches the Tags field of an Azure Large Instance for the specified\nsubscription, resource group, and instance name.",
        "parameters": [
          {
            "$ref": "../../../../../common-types/resource-management/v5/types.json#/parameters/ApiVersionParameter"
          },
          {
            "$ref": "../../../../../common-types/resource-management/v5/types.json#/parameters/SubscriptionIdParameter"
          },
          {
            "$ref": "../../../../../common-types/resource-management/v5/types.json#/parameters/ResourceGroupNameParameter"
          },
          {
            "name": "azureLargeInstanceName",
            "in": "path",
            "description": "Name of the AzureLargeInstance.",
            "required": true,
            "type": "string",
            "pattern": ".*"
          },
          {
            "name": "tagsParameter",
            "in": "body",
            "description": "The resource properties to be updated.",
            "required": true,
            "schema": {
              "$ref": "#/definitions/AzureLargeInstanceTagsUpdate"
            },
            "x-ms-client-name": "properties"
          }
        ],
        "responses": {
          "200": {
            "description": "Azure operation completed successfully.",
            "schema": {
              "$ref": "#/definitions/AzureLargeInstance"
            }
          },
          "default": {
            "description": "An unexpected error response.",
            "schema": {
              "$ref": "../../../../../common-types/resource-management/v5/types.json#/definitions/ErrorResponse"
            }
          }
        },
        "x-ms-examples": {
          "AzureLargeInstance_Delete_Tag": {
            "$ref": "./examples/AzureLargeInstance_PatchTags_Delete.json"
          },
          "AzureLargeInstance_Update_Tag": {
            "$ref": "./examples/AzureLargeInstance_PatchTags.json"
          }
        }
      }
    },
    "/subscriptions/{subscriptionId}/resourceGroups/{resourceGroupName}/providers/Microsoft.AzureLargeInstance/azureLargeInstances/{azureLargeInstanceName}/restart": {
      "post": {
        "operationId": "AzureLargeInstance_Restart",
        "tags": [
          "AzureLargeInstances"
        ],
        "description": "The operation to restart an Azure Large Instance (only for compute instances)",
        "parameters": [
          {
            "$ref": "../../../../../common-types/resource-management/v5/types.json#/parameters/ApiVersionParameter"
          },
          {
            "$ref": "../../../../../common-types/resource-management/v5/types.json#/parameters/SubscriptionIdParameter"
          },
          {
            "$ref": "../../../../../common-types/resource-management/v5/types.json#/parameters/ResourceGroupNameParameter"
          },
          {
            "name": "azureLargeInstanceName",
            "in": "path",
            "description": "Name of the AzureLargeInstance.",
            "required": true,
            "type": "string",
            "pattern": ".*"
          },
          {
            "name": "forceParameter",
            "in": "body",
            "description": "When set to 'active', this parameter empowers the server with the ability to forcefully terminate and halt any existing processes that may be running on the server",
            "required": false,
            "schema": {
              "$ref": "#/definitions/ForceState"
            }
          }
        ],
        "responses": {
          "200": {
            "description": "The request has succeeded.",
            "schema": {
              "$ref": "../../../../../common-types/resource-management/v5/types.json#/definitions/OperationStatusResult"
            }
          },
          "202": {
            "description": "Resource operation accepted.",
            "headers": {
              "Location": {
                "type": "string",
                "description": "The Location header contains the URL where the status of the long running operation can be checked."
              },
              "Retry-After": {
                "type": "integer",
                "format": "int32",
                "description": "The Retry-After header can indicate how long the client should wait before polling the operation status."
              }
            }
          },
          "default": {
            "description": "An unexpected error response.",
            "schema": {
              "$ref": "../../../../../common-types/resource-management/v5/types.json#/definitions/ErrorResponse"
            }
          }
        },
        "x-ms-examples": {
          "AzureLargeInstance_Restart": {
            "$ref": "./examples/AzureLargeInstance_Restart.json"
          }
        },
        "x-ms-long-running-operation-options": {
          "final-state-via": "location"
        },
        "x-ms-long-running-operation": true
      }
    },
    "/subscriptions/{subscriptionId}/resourceGroups/{resourceGroupName}/providers/Microsoft.AzureLargeInstance/azureLargeInstances/{azureLargeInstanceName}/shutdown": {
      "post": {
        "operationId": "AzureLargeInstance_Shutdown",
        "tags": [
          "AzureLargeInstances"
        ],
        "description": "The operation to shutdown an Azure Large Instance (only for compute instances)",
        "parameters": [
          {
            "$ref": "../../../../../common-types/resource-management/v5/types.json#/parameters/ApiVersionParameter"
          },
          {
            "$ref": "../../../../../common-types/resource-management/v5/types.json#/parameters/SubscriptionIdParameter"
          },
          {
            "$ref": "../../../../../common-types/resource-management/v5/types.json#/parameters/ResourceGroupNameParameter"
          },
          {
            "name": "azureLargeInstanceName",
            "in": "path",
            "description": "Name of the AzureLargeInstance.",
            "required": true,
            "type": "string",
            "pattern": ".*"
          }
        ],
        "responses": {
          "200": {
            "description": "Azure operation completed successfully.",
            "schema": {
              "$ref": "../../../../../common-types/resource-management/v5/types.json#/definitions/OperationStatusResult"
            }
          },
          "202": {
            "description": "Resource operation accepted.",
            "headers": {
              "Location": {
                "type": "string",
                "description": "The Location header contains the URL where the status of the long running operation can be checked."
              },
              "Retry-After": {
                "type": "integer",
                "format": "int32",
                "description": "The Retry-After header can indicate how long the client should wait before polling the operation status."
              }
            }
          },
          "default": {
            "description": "An unexpected error response.",
            "schema": {
              "$ref": "../../../../../common-types/resource-management/v5/types.json#/definitions/ErrorResponse"
            }
          }
        },
        "x-ms-examples": {
          "AzureLargeInstance_Shutdown": {
            "$ref": "./examples/AzureLargeInstance_Shutdown.json"
          }
        },
        "x-ms-long-running-operation-options": {
          "final-state-via": "location"
        },
        "x-ms-long-running-operation": true
      }
    },
    "/subscriptions/{subscriptionId}/resourceGroups/{resourceGroupName}/providers/Microsoft.AzureLargeInstance/azureLargeInstances/{azureLargeInstanceName}/start": {
      "post": {
        "operationId": "AzureLargeInstance_Start",
        "tags": [
          "AzureLargeInstances"
        ],
        "description": "The operation to start an Azure Large Instance (only for compute instances)",
        "parameters": [
          {
            "$ref": "../../../../../common-types/resource-management/v5/types.json#/parameters/ApiVersionParameter"
          },
          {
            "$ref": "../../../../../common-types/resource-management/v5/types.json#/parameters/SubscriptionIdParameter"
          },
          {
            "$ref": "../../../../../common-types/resource-management/v5/types.json#/parameters/ResourceGroupNameParameter"
          },
          {
            "name": "azureLargeInstanceName",
            "in": "path",
            "description": "Name of the AzureLargeInstance.",
            "required": true,
            "type": "string",
            "pattern": ".*"
          }
        ],
        "responses": {
          "200": {
            "description": "Azure operation completed successfully.",
            "schema": {
              "$ref": "../../../../../common-types/resource-management/v5/types.json#/definitions/OperationStatusResult"
            }
          },
          "202": {
            "description": "Resource operation accepted.",
            "headers": {
              "Location": {
                "type": "string",
                "description": "The Location header contains the URL where the status of the long running operation can be checked."
              },
              "Retry-After": {
                "type": "integer",
                "format": "int32",
                "description": "The Retry-After header can indicate how long the client should wait before polling the operation status."
              }
            }
          },
          "default": {
            "description": "An unexpected error response.",
            "schema": {
              "$ref": "../../../../../common-types/resource-management/v5/types.json#/definitions/ErrorResponse"
            }
          }
        },
        "x-ms-examples": {
          "AzureLargeInstance_Start": {
            "$ref": "./examples/AzureLargeInstance_Start.json"
          }
        },
        "x-ms-long-running-operation-options": {
          "final-state-via": "location"
        },
        "x-ms-long-running-operation": true
      }
    },
    "/subscriptions/{subscriptionId}/resourceGroups/{resourceGroupName}/providers/Microsoft.AzureLargeInstance/azureLargeStorageInstances": {
      "get": {
        "operationId": "AzureLargeStorageInstance_ListByResourceGroup",
        "tags": [
          "AzureLargeStorageInstances"
        ],
        "description": "Gets a list of AzureLargeStorageInstances in the specified subscription and\nresource group. The operations returns various properties of each Azure\nLargeStorage instance.",
        "parameters": [
          {
            "$ref": "../../../../../common-types/resource-management/v5/types.json#/parameters/ApiVersionParameter"
          },
          {
            "$ref": "../../../../../common-types/resource-management/v5/types.json#/parameters/SubscriptionIdParameter"
          },
          {
            "$ref": "../../../../../common-types/resource-management/v5/types.json#/parameters/ResourceGroupNameParameter"
          }
        ],
        "responses": {
          "200": {
            "description": "Azure operation completed successfully.",
            "schema": {
              "$ref": "#/definitions/AzureLargeStorageInstanceListResult"
            }
          },
          "default": {
            "description": "An unexpected error response.",
            "schema": {
              "$ref": "../../../../../common-types/resource-management/v5/types.json#/definitions/ErrorResponse"
            }
          }
        },
        "x-ms-examples": {
          "AzureLargeStorageInstance_ListByResourceGroup": {
            "$ref": "./examples/AzureLargeStorageInstance_ListByResourceGroup.json"
          }
        },
        "x-ms-pageable": {
          "nextLinkName": "nextLink"
        }
      }
    },
    "/subscriptions/{subscriptionId}/resourceGroups/{resourceGroupName}/providers/Microsoft.AzureLargeInstance/azureLargeStorageInstances/{azureLargeStorageInstanceName}": {
      "get": {
        "operationId": "AzureLargeStorageInstance_Get",
        "tags": [
          "AzureLargeStorageInstances"
        ],
        "description": "Gets an Azure Large Storage instance for the specified subscription, resource\ngroup, and instance name.",
        "parameters": [
          {
            "$ref": "../../../../../common-types/resource-management/v5/types.json#/parameters/ApiVersionParameter"
          },
          {
            "$ref": "../../../../../common-types/resource-management/v5/types.json#/parameters/SubscriptionIdParameter"
          },
          {
            "$ref": "../../../../../common-types/resource-management/v5/types.json#/parameters/ResourceGroupNameParameter"
          },
          {
            "name": "azureLargeStorageInstanceName",
            "in": "path",
            "description": "Name of the AzureLargeStorageInstance.",
            "required": true,
            "type": "string",
            "pattern": ".*"
          }
        ],
        "responses": {
          "200": {
            "description": "Azure operation completed successfully.",
            "schema": {
              "$ref": "#/definitions/AzureLargeStorageInstance"
            }
          },
          "default": {
            "description": "An unexpected error response.",
            "schema": {
              "$ref": "../../../../../common-types/resource-management/v5/types.json#/definitions/ErrorResponse"
            }
          }
        },
        "x-ms-examples": {
          "AzureLargeStorageInstance_Get": {
            "$ref": "./examples/AzureLargeStorageInstance_Get.json"
          }
        }
      },
      "patch": {
        "operationId": "AzureLargeStorageInstance_Update",
        "tags": [
          "AzureLargeStorageInstances"
        ],
        "description": "Patches the Tags field of a Azure Large Storage Instance for the specified\nsubscription, resource group, and instance name.",
        "parameters": [
          {
            "$ref": "../../../../../common-types/resource-management/v5/types.json#/parameters/ApiVersionParameter"
          },
          {
            "$ref": "../../../../../common-types/resource-management/v5/types.json#/parameters/SubscriptionIdParameter"
          },
          {
            "$ref": "../../../../../common-types/resource-management/v5/types.json#/parameters/ResourceGroupNameParameter"
          },
          {
            "name": "azureLargeStorageInstanceName",
            "in": "path",
            "description": "Name of the AzureLargeStorageInstance.",
            "required": true,
            "type": "string",
            "pattern": ".*"
          },
          {
            "name": "tagsParameter",
            "in": "body",
            "description": "The resource properties to be updated.",
            "required": true,
            "schema": {
              "$ref": "#/definitions/AzureLargeStorageInstanceTagsUpdate"
            },
            "x-ms-client-name": "properties"
          }
        ],
        "responses": {
          "200": {
            "description": "Azure operation completed successfully.",
            "schema": {
              "$ref": "#/definitions/AzureLargeStorageInstance"
            }
          },
          "default": {
            "description": "An unexpected error response.",
            "schema": {
              "$ref": "../../../../../common-types/resource-management/v5/types.json#/definitions/ErrorResponse"
            }
          }
        },
        "x-ms-examples": {
          "AzureLargeStorageInstance_Delete_Tag": {
            "$ref": "./examples/AzureLargeStorageInstance_PatchTags_Delete.json"
          },
          "AzureLargeStorageInstance_Update_Tag": {
            "$ref": "./examples/AzureLargeStorageInstance_PatchTags.json"
          }
        }
      }
    }
  },
  "definitions": {
    "AzureLargeInstance": {
      "type": "object",
      "description": "Azure Large Instance info on Azure (ARM properties and AzureLargeInstance\nproperties)",
      "properties": {
        "properties": {
          "$ref": "#/definitions/AzureLargeInstanceProperties",
          "description": "The resource-specific properties for this resource.",
          "x-ms-client-flatten": true,
          "x-ms-mutability": [
            "read",
            "create"
          ]
        }
      },
      "allOf": [
        {
          "$ref": "../../../../../common-types/resource-management/v5/types.json#/definitions/TrackedResource"
        }
      ]
    },
    "AzureLargeInstanceForcePowerState": {
      "type": "string",
      "description": "Enum of two possible values to determine if the ALI instance restart operation should forcefully terminate and halt any existing processes that may be running on the server or not.",
      "enum": [
        "active",
        "inactive"
      ],
      "x-ms-enum": {
        "name": "AzureLargeInstanceForcePowerState",
        "modelAsString": true,
        "values": [
          {
            "name": "active",
            "value": "active",
            "description": "Active means that the restart operation will terminate and halt existing processes that may be running on the server"
          },
          {
            "name": "inactive",
            "value": "inactive",
            "description": "Inactive means that the restart operation will not terminate and halt existing processes that may be running on the server"
          }
        ]
      }
    },
    "AzureLargeInstanceHardwareTypeNamesEnum": {
      "type": "string",
      "description": "Enum of the hardware options (vendor and/or their product name) for an Azure Large Instance",
      "enum": [
        "Cisco_UCS",
        "HPE",
        "SDFLEX"
      ],
      "x-ms-enum": {
        "name": "AzureLargeInstanceHardwareTypeNamesEnum",
        "modelAsString": true,
        "values": [
          {
            "name": "Cisco_UCS",
            "value": "Cisco_UCS",
            "description": "Hardware type of UCS from vendor Cisco"
          },
          {
            "name": "HPE",
            "value": "HPE",
            "description": "Hardware type of HPE from vendor Hewlett Packard Enterprise"
          },
          {
            "name": "SDFLEX",
            "value": "SDFLEX",
            "description": "Hardware type of SDFLEX"
          }
        ]
      }
    },
    "AzureLargeInstanceListResult": {
      "type": "object",
      "description": "The response of a AzureLargeInstance list operation.",
      "properties": {
        "value": {
          "type": "array",
          "description": "The AzureLargeInstance items on this page",
          "items": {
            "$ref": "#/definitions/AzureLargeInstance"
          }
        },
        "nextLink": {
          "type": "string",
          "format": "uri",
          "description": "The link to the next page of items"
        }
      },
      "required": [
        "value"
      ]
    },
    "AzureLargeInstancePowerStateEnum": {
      "type": "string",
      "description": "Power states that an Azure Large Instance can be in",
      "enum": [
        "starting",
        "started",
        "stopping",
        "stopped",
        "restarting",
        "unknown"
      ],
      "x-ms-enum": {
        "name": "AzureLargeInstancePowerStateEnum",
        "modelAsString": true,
        "values": [
          {
            "name": "starting",
            "value": "starting",
            "description": "Starting means that the Azure Large Instance resource is turning on."
          },
          {
            "name": "started",
            "value": "started",
            "description": "Started means that the Azure Large Instance resource has been powered on."
          },
          {
            "name": "stopping",
            "value": "stopping",
            "description": "Stopping means that the Azure Large Instance resource is shutting down."
          },
          {
            "name": "stopped",
            "value": "stopped",
            "description": "Stopped means that the Azure Large Instance resource has shut down."
          },
          {
            "name": "restarting",
            "value": "restarting",
            "description": "Restarting means that the Azure Large Instance resource is restarting."
          },
          {
            "name": "unknown",
            "value": "unknown",
            "description": "Unknown means that the state of the Azure Large Instance is unknown."
          }
        ]
      }
    },
    "AzureLargeInstanceProperties": {
      "type": "object",
      "description": "Describes the properties of an Azure Large Instance.",
      "properties": {
        "hardwareProfile": {
          "$ref": "#/definitions/HardwareProfile",
          "description": "Specifies the hardware settings for the Azure Large Instance."
        },
        "storageProfile": {
          "$ref": "#/definitions/StorageProfile",
          "description": "Specifies the storage settings for the Azure Large Instance disks."
        },
        "osProfile": {
          "$ref": "#/definitions/OsProfile",
          "description": "Specifies the operating system settings for the Azure Large Instance."
        },
        "networkProfile": {
          "$ref": "#/definitions/NetworkProfile",
          "description": "Specifies the network settings for the Azure Large Instance."
        },
        "azureLargeInstanceId": {
          "type": "string",
          "description": "Specifies the Azure Large Instance unique ID.",
          "readOnly": true
        },
        "powerState": {
          "$ref": "#/definitions/AzureLargeInstancePowerStateEnum",
          "description": "Resource power state",
          "readOnly": true
        },
        "proximityPlacementGroup": {
          "type": "string",
          "description": "Resource proximity placement group",
          "readOnly": true
        },
        "hwRevision": {
          "type": "string",
          "description": "Hardware revision of an Azure Large Instance",
          "readOnly": true
        },
        "partnerNodeId": {
          "type": "string",
          "description": "ARM ID of another AzureLargeInstance that will share a network with this\nAzureLargeInstance"
        },
        "provisioningState": {
          "$ref": "#/definitions/AzureLargeInstanceProvisioningStatesEnum",
          "description": "State of provisioning of the AzureLargeInstance",
          "readOnly": true
        }
      }
    },
    "AzureLargeInstanceProvisioningStatesEnum": {
      "type": "string",
      "description": "Provisioning states that an Azure Large Instance can be in",
      "enum": [
        "Accepted",
        "Creating",
        "Updating",
        "Failed",
        "Succeeded",
        "Deleting",
        "Migrating",
        "Canceled"
      ],
      "x-ms-enum": {
        "name": "AzureLargeInstanceProvisioningStatesEnum",
        "modelAsString": true,
        "values": [
          {
            "name": "Accepted",
            "value": "Accepted",
            "description": "Accepted means Azure Large Instance resource provisioning has been accepted."
          },
          {
            "name": "Creating",
            "value": "Creating",
            "description": "Creating means Azure Large Instance resource is being created."
          },
          {
            "name": "Updating",
            "value": "Updating",
            "description": "Updating means an existing Azure Large Instance resource is being updated"
          },
          {
            "name": "Failed",
            "value": "Failed",
            "description": "Failed means Azure Large Instance resource is in failed state"
          },
          {
            "name": "Succeeded",
            "value": "Succeeded",
            "description": "Succeeded means Azure Large Instance resource creation succeeded during last create/update"
          },
          {
            "name": "Deleting",
            "value": "Deleting",
            "description": "Deleting means Azure Large Instance resource is in the process of being deleted"
          },
          {
            "name": "Migrating",
            "value": "Migrating",
            "description": "Migrating means Azure Large Instance resource is being migrated from one subscription or resource group to another"
          },
          {
            "name": "Canceled",
            "value": "Canceled",
            "description": "Cancelled Azure Large Instance resource operation has been cancelled"
          }
        ]
      },
      "readOnly": true
    },
    "AzureLargeInstanceSizeNamesEnum": {
      "type": "string",
      "description": "Enum of available model types (each of which have their own storage / memory sizes) for an Azure Large Instance type. See https://docs.microsoft.com/azure/sap/large-instances/hana-available-skus",
      "enum": [
        "S72m",
        "S144m",
        "S72",
        "S144",
        "S192",
        "S192m",
        "S192xm",
        "S96",
        "S112",
        "S224",
        "S224m",
        "S224om",
        "S224oo",
        "S224oom",
        "S224ooo",
        "S224se",
        "S384",
        "S384m",
        "S384xm",
        "S384xxm",
        "S448",
        "S448m",
        "S448om",
        "S448oo",
        "S448oom",
        "S448ooo",
        "S448se",
        "S576m",
        "S576xm",
        "S672",
        "S672m",
        "S672om",
        "S672oo",
        "S672oom",
        "S672ooo",
        "S768",
        "S768m",
        "S768xm",
        "S896",
        "S896m",
        "S896om",
        "S896oo",
        "S896oom",
        "S896ooo",
        "S960m"
      ],
      "x-ms-enum": {
        "name": "AzureLargeInstanceSizeNamesEnum",
        "modelAsString": true,
        "values": [
          {
            "name": "S72m",
            "value": "S72m",
            "description": "Type I class SKU that can't be purchased anymore"
          },
          {
            "name": "S144m",
            "value": "S144m",
            "description": "Type I class SKU that can't be purchased anymore"
          },
          {
            "name": "S72",
            "value": "S72",
            "description": "Type I class SKU that can't be purchased anymore"
          },
          {
            "name": "S144",
            "value": "S144",
            "description": "Type I class SKU that can't be purchased anymore"
          },
          {
            "name": "S192",
            "value": "S192",
            "description": "Type I class SKU that can't be purchased anymore"
          },
          {
            "name": "S192m",
            "value": "S192m",
            "description": "Type I class SKU that can't be purchased anymore"
          },
          {
            "name": "S192xm",
            "value": "S192xm",
            "description": "Type I class SKU that can't be purchased anymore"
          },
          {
            "name": "S96",
            "value": "S96",
            "description": "2 sockets, 96 CPU threads, 48 CPU cores, 768 GB total memory, 768 GB DRAM, 3.0 TB storage, Cisco_UCS hardware type"
          },
          {
            "name": "S112",
            "value": "S112",
            "description": "No longer offered or used."
          },
          {
            "name": "S224",
            "value": "S224",
            "description": "4 sockets, 224 CPU threads, 112 CPU cores, 3 TB total memory, 3 TB DRAM, 6.3 TB storage, Cisco_UCS hardware type"
          },
          {
            "name": "S224m",
            "value": "S224m",
            "description": "4 sockets, 224 CPU threads, 112 CPU cores, 6 TB total memory, 6 TB DRAM, 10.5 TB storage, Cisco_UCS hardware type"
          },
          {
            "name": "S224om",
            "value": "S224om",
            "description": "4 sockets, 224 CPU threads, 112 CPU cores, 6 TB total memory, 3 TB DRAM, 3 TB memory optane, 10.5 TB storage, Cisco_UCS hardware type"
          },
          {
            "name": "S224oo",
            "value": "S224oo",
            "description": "4 sockets, 224 CPU threads, 112 CPU cores, 4.5 TB total memory, 1.5 TB DRAM, 3 TB memory optane, 8.4 TB storage, Cisco_UCS hardware type"
          },
          {
            "name": "S224oom",
            "value": "S224oom",
            "description": "4 sockets, 224 CPU threads, 112 CPU cores, 9 TB total memory, 3 TB DRAM, 6 TB memory optane, 14.8 TB storage, Cisco_UCS hardware type"
          },
          {
            "name": "S224ooo",
            "value": "S224ooo",
            "description": "4 sockets, 224 CPU threads, 112 CPU cores, 7.5TB total memory, 1.5 TB DRAM, 6 TB memory optane, 12.7 TB storage, Cisco_UCS hardware type"
          },
          {
            "name": "S224se",
            "value": "S224se",
            "description": "4 sockets, 448 CPU threads, 6 TB total memory, SDFLEX hardware type"
          },
          {
            "name": "S384",
            "value": "S384",
            "description": "8 sockets, 384 CPU threads, 192 CPU cores, 4 TB total memory, 4 TB DRAM, 16 TB storage, HPEMc990x hardware type"
          },
          {
            "name": "S384m",
            "value": "S384m",
            "description": "8 sockets, 384 CPU threads, 192 CPU cores, 6 TB total memory, 6 TB DRAM, 18 TB storage, HPEMc990x hardware type"
          },
          {
            "name": "S384xm",
            "value": "S384xm",
            "description": "8 sockets, 384 CPU threads, 192 CPU cores, 8 TB total memory, 8 TB DRAM, 22 TB storage, HPEMc990x hardware type"
          },
          {
            "name": "S384xxm",
            "value": "S384xxm",
            "description": "8 sockets, 384 CPU threads, 12 TB total memory, HPEMc990x hardware type"
          },
          {
            "name": "S448",
            "value": "S448",
            "description": "8 sockets, 448 CPU threads, 224 CPU cores, 6 TB total memory, 6 TB DRAM, 10.5 TB storage, SDFLEX hardware type"
          },
          {
            "name": "S448m",
            "value": "S448m",
            "description": "8 sockets, 448 CPU threads, 224 CPU cores, 12 TB total memory, 12 TB DRAM, 18.9 TB storage, SDFLEX hardware type"
          },
          {
            "name": "S448om",
            "value": "S448om",
            "description": "8 sockets, 448 CPU threads, 224 CPU cores, 12 TB total memory, 6 TB DRAM, 6 TB memory optane, 18.9 TB storage, SDFLEX hardware type"
          },
          {
            "name": "S448oo",
            "value": "S448oo",
            "description": "8 sockets, 448 CPU threads, 224 CPU cores, 9 TB total memory, 3 TB DRAM, 6 TB memory optane, 14.8 TB storage, SDFLEX hardware type"
          },
          {
            "name": "S448oom",
            "value": "S448oom",
            "description": "8 sockets, 448 CPU threads, 224 CPU cores, 18 TB total memory, 6 TB DRAM, 12 memory optane, 27.4 TB storage, SDFLEX hardware type"
          },
          {
            "name": "S448ooo",
            "value": "S448ooo",
            "description": "8 sockets, 448 CPU threads, 224 CPU cores, 15 TB total memory, 3 TB DRAM, 12 memory optane, 23.2 TB storage, SDFLEX hardware type"
          },
          {
            "name": "S448se",
            "value": "S448se",
            "description": "8 sockets, 448 CPU threads, 12 TB total memory, SDFLEX hardware type"
          },
          {
            "name": "S576m",
            "value": "S576m",
            "description": "12 sockets, 576 CPU threads, 288 CPU cores, 12 TB total memory, 12 TB DRAM, 28 TB storage, HPEMc990x hardware type"
          },
          {
            "name": "S576xm",
            "value": "S576xm",
            "description": "12 sockets, 576 CPU threads, 288 CPU cores, 18 TB total memory, HPEMc990x hardware type"
          },
          {
            "name": "S672",
            "value": "S672",
            "description": "12 sockets, 672 CPU threads, 336 CPU cores, 9 TB total memory, 9 TB DRAM, 14.7 TB storage, SDFLEX hardware type"
          },
          {
            "name": "S672m",
            "value": "S672m",
            "description": "12 sockets, 672 CPU threads, 336 CPU cores, 18 TB total memory, 18 TB DRAM, 27.4 TB storage, SDFLEX hardware type"
          },
          {
            "name": "S672om",
            "value": "S672om",
            "description": "12 sockets, 672 CPU threads, 336 CPU cores, 18 TB total memory, 9 TB DRAM, 9 TB memory optane, 27.4 TB storage, SDFLEX hardware type"
          },
          {
            "name": "S672oo",
            "value": "S672oo",
            "description": "12 sockets, 672 CPU threads, 336 CPU cores, 13.5 TB total memory, 4.5 TB DRAM, 9 TB memory optane, 21.1 TB storage, SDFLEX hardware type"
          },
          {
            "name": "S672oom",
            "value": "S672oom",
            "description": "12 sockets, 672 CPU threads, 336 CPU cores, 27 TB total memory, 9 TB DRAM, 18 TB memory optane, 40 TB storage, SDFLEX hardware type"
          },
          {
            "name": "S672ooo",
            "value": "S672ooo",
            "description": "12 sockets, 672 CPU threads, 336 CPU cores, 22.5 TB total memory, 4.5 TB DRAM, 18 TB memory optane, 33.7 TB storage, SDFLEX hardware type"
          },
          {
            "name": "S768",
            "value": "S768",
            "description": "No longer offered or used."
          },
          {
            "name": "S768m",
            "value": "S768m",
            "description": "16 sockets, 768 CPU threads, 384 CPU cores, 16 TB total memory, 16 TB DRAM, 36 TB storage, HPEMc990x hardware type"
          },
          {
            "name": "S768xm",
            "value": "S768xm",
            "description": "16 sockets, 768 CPU threads, 384 CPU cores, 24 TB total memory, 24 TB DRAM, 56 TB storage, HPEMc990x hardware type"
          },
          {
            "name": "S896",
            "value": "S896",
            "description": "16 sockets, 896 CPU threads, 448 CPU cores, 12 TB total memory, 12 TB DRAM, 18.9 TB storage, SDFLEX hardware type"
          },
          {
            "name": "S896m",
            "value": "S896m",
            "description": "16 sockets, 896 CPU threads, 448 CPU cores, 24 TB\ttotal memory, 24 TB DRAM, 35.8 TB storage, SDFLEX hardware type"
          },
          {
            "name": "S896om",
            "value": "S896om",
            "description": "16 sockets, 896 CPU threads, 448 CPU cores, 24 TB\ttotal memory, 12 TB DRAM, 12 TB memory optane, 35.8 TB storage, SDFLEX hardware type"
          },
          {
            "name": "S896oo",
            "value": "S896oo",
            "description": "16 sockets, 896 CPU threads, 448 CPU cores, 18 TB  total memory, 6 TB DRAM, 12 TB memory optane, 27.4 TB storage, SDFLEX hardware type"
          },
          {
            "name": "S896oom",
            "value": "S896oom",
            "description": "16 sockets, 896 CPU threads, 448 CPU cores, 36 TB total memory, 12 TB DRAM, 24 TB memory optane, 52.7 TB storage, SDFLEX hardware type"
          },
          {
            "name": "S896ooo",
            "value": "S896ooo",
            "description": "16 sockets, 896 CPU threads, 448 CPU cores, 30 TB total memory, 6 TB DRAM, 24 TB memory optane, 44.3 TB storage, SDFLEX hardware type"
          },
          {
            "name": "S960m",
            "value": "S960m",
            "description": "20 sockets, 960 CPU threads, 480 CPU cores, 20 TB total memory, 20 TB DRAM, 46 TB storage, HPEMc990x hardware type"
          }
        ]
      }
    },
    "AzureLargeInstanceTagsUpdate": {
      "type": "object",
      "description": "The type used for updating tags in AzureLargeInstance resources.",
      "properties": {
        "tags": {
          "type": "object",
          "description": "Resource tags.",
          "additionalProperties": {
            "type": "string"
          }
        }
      }
    },
    "AzureLargeStorageInstance": {
      "type": "object",
      "description": "AzureLargeStorageInstance info on Azure (ARM properties and\nAzureLargeStorageInstance properties)",
      "properties": {
        "properties": {
          "$ref": "#/definitions/AzureLargeStorageInstanceProperties",
          "description": "The resource-specific properties for this resource.",
          "x-ms-client-flatten": true,
          "x-ms-mutability": [
            "read",
            "create"
          ]
        }
      },
      "allOf": [
        {
          "$ref": "../../../../../common-types/resource-management/v5/types.json#/definitions/TrackedResource"
        }
      ]
    },
    "AzureLargeStorageInstanceListResult": {
      "type": "object",
      "description": "The response of a AzureLargeStorageInstance list operation.",
      "properties": {
        "value": {
          "type": "array",
          "description": "The AzureLargeStorageInstance items on this page",
          "items": {
            "$ref": "#/definitions/AzureLargeStorageInstance"
          }
        },
        "nextLink": {
          "type": "string",
          "format": "uri",
          "description": "The link to the next page of items"
        }
      },
      "required": [
        "value"
      ]
    },
    "AzureLargeStorageInstanceProperties": {
      "type": "object",
      "description": "Describes the properties of an AzureLargeStorageInstance.",
      "properties": {
        "azureLargeStorageInstanceUniqueIdentifier": {
          "type": "string",
          "description": "Specifies the AzureLargeStorageInstance unique ID."
        },
        "storageProperties": {
          "$ref": "#/definitions/StorageProperties",
          "description": "Specifies the storage properties for the AzureLargeStorage instance."
        }
      }
    },
    "AzureLargeStorageInstanceTagsUpdate": {
      "type": "object",
      "description": "The type used for updating tags in AzureLargeStorageInstance resources.",
      "properties": {
        "tags": {
          "type": "object",
          "description": "Resource tags.",
          "additionalProperties": {
            "type": "string"
          }
        }
      }
    },
    "CreatedByType": {
      "type": "string",
      "description": "The type of identity that created the resource: User, Application, ManagedIdentity",
      "enum": [
        "User",
        "Application",
        "ManagedIdentity",
        "Key"
      ],
      "x-ms-enum": {
        "name": "CreatedByType",
        "modelAsString": true,
        "values": [
          {
            "name": "User",
            "value": "User",
            "description": "An AAD user. The createdByType/lastModifiedBy property will be a user principal name (email address)."
          },
          {
            "name": "Application",
            "value": "Application",
            "description": "An AAD application. The createdByType/lastModifiedBy property will be the Application Id."
          },
          {
            "name": "ManagedIdentity",
            "value": "ManagedIdentity",
            "description": "A Managed Identity. The createdByType/lastModifiedBy property will be the ManagedIdentity resource Id"
          },
          {
            "name": "Key",
            "value": "Key",
            "description": "A key"
          }
        ]
      }
    },
    "Disk": {
      "type": "object",
      "description": "Specifies the disk information fo the Azure Large Instance",
      "properties": {
        "name": {
          "type": "string",
          "description": "The disk name."
        },
        "diskSizeGB": {
          "type": "integer",
          "format": "int32",
          "description": "Specifies the size of an empty data disk in gigabytes."
        },
        "lun": {
          "type": "integer",
          "format": "int32",
          "description": "Specifies the logical unit number of the data disk. This value is used to\nidentify data disks within the VM and therefore must be unique for each data\ndisk attached to a VM.",
          "readOnly": true
        }
      }
    },
    "ForceState": {
      "type": "object",
      "description": "The active state empowers the server with the ability to forcefully terminate\nand halt any existing processes that may be running on the server",
      "properties": {
        "forceState": {
          "$ref": "#/definitions/AzureLargeInstanceForcePowerState",
          "description": "Whether to force restart by shutting all processes."
        }
      }
    },
    "HardwareProfile": {
      "type": "object",
      "description": "Specifies the hardware settings for the Azure Large Instance.",
      "properties": {
        "hardwareType": {
          "$ref": "#/definitions/AzureLargeInstanceHardwareTypeNamesEnum",
          "description": "Name of the hardware type (vendor and/or their product name)",
          "readOnly": true
        },
        "azureLargeInstanceSize": {
          "$ref": "#/definitions/AzureLargeInstanceSizeNamesEnum",
          "description": "Specifies the Azure Large Instance SKU.",
          "readOnly": true
        }
      }
    },
    "IpAddress": {
      "type": "object",
      "description": "Specifies the IP address of the network interface.",
      "properties": {
        "ipAddress": {
          "type": "string",
          "description": "Specifies the IP address of the network interface."
        }
      }
    },
    "NetworkProfile": {
      "type": "object",
      "description": "Specifies the network settings for the Azure Large Instance disks.",
      "properties": {
        "networkInterfaces": {
          "type": "array",
          "description": "Specifies the network interfaces for the Azure Large Instance.",
          "items": {
            "$ref": "#/definitions/IpAddress"
          },
          "x-ms-identifiers": []
        },
        "circuitId": {
          "type": "string",
          "description": "Specifies the circuit id for connecting to express route.",
          "readOnly": true
        }
      }
    },
    "OsProfile": {
      "type": "object",
      "description": "Specifies the operating system settings for the Azure Large Instance.",
      "properties": {
        "computerName": {
          "type": "string",
          "description": "Specifies the host OS name of the Azure Large Instance."
        },
        "osType": {
          "type": "string",
          "description": "This property allows you to specify the type of the OS.",
          "readOnly": true
        },
        "version": {
          "type": "string",
          "description": "Specifies version of operating system.",
          "readOnly": true
        },
        "sshPublicKey": {
          "type": "string",
          "description": "Specifies the SSH public key used to access the operating system."
        }
      }
    },
    "ProvisioningState": {
      "type": "string",
      "description": "An enum of possible operation states for an AzureLargeStorageInstances",
      "enum": [
        "Accepted",
        "Creating",
        "Updating",
        "Failed",
        "Succeeded",
        "Deleting",
        "Canceled",
        "Migrating"
      ],
      "x-ms-enum": {
        "name": "ProvisioningState",
        "modelAsString": true,
        "values": [
          {
            "name": "Accepted",
            "value": "Accepted",
            "description": "Accepted means ARM resource has been accepted."
          },
          {
            "name": "Creating",
            "value": "Creating",
            "description": "Creating means ARM resource is being created."
          },
          {
            "name": "Updating",
            "value": "Updating",
            "description": "Updating means an existing ARM resource is being updated"
          },
          {
            "name": "Failed",
            "value": "Failed",
            "description": "Failed means resource is in failed state"
          },
          {
            "name": "Succeeded",
            "value": "Succeeded",
            "description": "Succeeded means resource creation succeeded during last create/update"
          },
          {
            "name": "Deleting",
            "value": "Deleting",
            "description": "Deleting means resource is in the process of being deleted"
          },
          {
            "name": "Canceled",
            "value": "Canceled",
            "description": "Cancelled means resource operation has been cancelled"
          },
          {
            "name": "Migrating",
            "value": "Migrating",
            "description": "Migrating means resource is being migrated from one subscription or resource group to another"
          }
        ]
      },
      "readOnly": true
    },
    "StorageBillingProperties": {
      "type": "object",
      "description": "Describes the billing related details of the AzureLargeStorageInstance.",
      "properties": {
        "billingMode": {
          "type": "string",
          "description": "the billing mode for the storage instance"
        },
        "sku": {
          "type": "string",
          "description": "the SKU type that is provisioned"
        }
      }
    },
    "StorageProfile": {
      "type": "object",
      "description": "Specifies the storage settings for the Azure Large Instance disks.",
      "properties": {
        "nfsIpAddress": {
          "type": "string",
          "description": "IP Address to connect to storage.",
          "readOnly": true
        },
        "osDisks": {
          "type": "array",
          "description": "Specifies information about the operating system disk used by Azure Large\nInstance.",
          "items": {
            "$ref": "#/definitions/Disk"
          },
          "x-ms-identifiers": []
        }
      }
    },
    "StorageProperties": {
      "type": "object",
      "description": "described the storage properties of the azure large storage instance",
      "properties": {
        "provisioningState": {
          "$ref": "#/definitions/ProvisioningState",
          "description": "State of provisioning of the AzureLargeStorageInstance"
        },
        "offeringType": {
          "type": "string",
          "description": "the offering type for which the resource is getting provisioned"
        },
        "storageType": {
          "type": "string",
          "description": "the storage protocol for which the resource is getting provisioned"
        },
        "generation": {
          "type": "string",
          "description": "the kind of storage instance"
        },
        "hardwareType": {
          "$ref": "#/definitions/AzureLargeInstanceHardwareTypeNamesEnum",
          "description": "the hardware type of the storage instance"
        },
        "workloadType": {
          "type": "string",
          "description": "the workload for which the resource is getting provisioned"
        },
        "storageBillingProperties": {
          "$ref": "#/definitions/StorageBillingProperties",
          "description": "the billing related information for the resource"
        }
      }
    },
    "Tags": {
      "type": "object",
      "description": "Tags field of the AzureLargeInstance instance.",
      "properties": {
        "tags": {
          "type": "object",
          "description": "Tags field of the AzureLargeInstance instance.",
          "additionalProperties": {
            "type": "string"
          }
        }
      }
<<<<<<< HEAD
    },
    "Versions": {
      "type": "string",
      "description": "Azure Large Instance api versions.",
      "enum": [
        "2023-07-20-preview",
        "2024-04-10"
      ],
      "x-ms-enum": {
        "name": "Versions",
        "modelAsString": true,
        "values": [
          {
            "name": "v2023_07_20_preview",
            "value": "2023-07-20-preview",
            "description": "Azure Large Instance api version 2023-07-20-preview."
          },
          {
            "name": "v2024_04_10",
            "value": "2024-04-10",
            "description": "Azure Large Instance api version 2024-04-10."
          }
        ]
      }
=======
>>>>>>> b627f6cb
    }
  },
  "parameters": {}
}<|MERGE_RESOLUTION|>--- conflicted
+++ resolved
@@ -1558,7 +1558,6 @@
           }
         }
       }
-<<<<<<< HEAD
     },
     "Versions": {
       "type": "string",
@@ -1583,8 +1582,6 @@
           }
         ]
       }
-=======
->>>>>>> b627f6cb
     }
   },
   "parameters": {}

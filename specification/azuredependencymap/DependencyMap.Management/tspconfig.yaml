emit:
  - "@azure-tools/typespec-autorest"
parameters:
  "service-dir":
    default: "sdk/dependencymap"
options:
  "@azure-tools/typespec-autorest":
    use-read-only-status-schema: true
    emitter-output-dir: "{project-root}/.."
    azure-resource-provider-folder: "resource-manager"
    output-file: "{azure-resource-provider-folder}/{service-name}/{version-status}/{version}/dependencyMap.json"
    arm-resource-flattening: true
    version-enum-strategy: true
  "@azure-tools/typespec-csharp":
    flavor: azure
    package-dir: "Azure.ResourceManager.DependencyMap"
    clear-output-folder: true
    model-namespace: false
    namespace: "{package-dir}"
  "@azure-tools/typespec-python":
    package-dir: "azure-mgmt-dependencymap"
    namespace: "azure.mgmt.dependencymap"
    generate-test: true
    generate-sample: true
    flavor: "azure"
  "@azure-tools/typespec-java":
    package-dir: "azure-resourcemanager-dependencymap"
    namespace: "com.azure.resourcemanager.dependencymap"
    service-name: "Dependency Map"
    flavor: azure
  "@azure-tools/typespec-ts":
    package-dir: "arm-dependencymap"
<<<<<<< HEAD
    isModularLibrary: true
    flavor: "azure"
    experimentalExtensibleEnums: true
    packageDetails:
=======
    is-modular-library: true
    flavor: "azure"
    experimental-extensible-enums: true
    package-details:
>>>>>>> b49556eb
      name: "@azure/arm-dependencymap"
  "@azure-tools/typespec-go":
    service-dir: "sdk/resourcemanager/dependencymap"
    package-dir: "armdependencymap"
    module: "github.com/Azure/azure-sdk-for-go/{service-dir}/{package-dir}"
    examples-directory: "{project-root}/examples"
    fix-const-stuttering: true
    flavor: "azure"
    generate-examples: true
    generate-fakes: true
    head-as-boolean: true
    inject-spans: true
    remove-unreferenced-types: true
linter:
  extends:
    - "@azure-tools/typespec-azure-rulesets/resource-manager"<|MERGE_RESOLUTION|>--- conflicted
+++ resolved
@@ -30,17 +30,10 @@
     flavor: azure
   "@azure-tools/typespec-ts":
     package-dir: "arm-dependencymap"
-<<<<<<< HEAD
-    isModularLibrary: true
-    flavor: "azure"
-    experimentalExtensibleEnums: true
-    packageDetails:
-=======
     is-modular-library: true
     flavor: "azure"
     experimental-extensible-enums: true
     package-details:
->>>>>>> b49556eb
       name: "@azure/arm-dependencymap"
   "@azure-tools/typespec-go":
     service-dir: "sdk/resourcemanager/dependencymap"

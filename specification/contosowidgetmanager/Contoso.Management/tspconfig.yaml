--- conflicted
+++ resolved
@@ -32,15 +32,10 @@
     is-modular-library: true
     generate-metadata: true
     flavor: "azure"
-<<<<<<< HEAD
-    experimentalExtensibleEnums: true
-    packageDetails:
-=======
     hierarchy-client: false
     experimental-extensible-enums: true
     enable-operation-group: true
     package-details:
->>>>>>> bda0e172
       name: "@azure/arm-contoso"
   "@azure-tools/typespec-go":
     service-dir: "sdk/resourcemanager/contoso"

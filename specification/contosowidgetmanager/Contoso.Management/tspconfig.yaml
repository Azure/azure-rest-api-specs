--- conflicted
+++ resolved
@@ -29,11 +29,7 @@
   "@azure-tools/typespec-ts":
     should-use-pnpm-dep: true
     package-dir: "arm-contoso"
-<<<<<<< HEAD
-    flavor: "azure"
-=======
     flavor: azure
->>>>>>> 98314dcc
     experimental-extensible-enums: true
     package-details:
       name: "@azure/arm-contoso"

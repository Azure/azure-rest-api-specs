--- conflicted
+++ resolved
@@ -20,18 +20,12 @@
   ],
   "security": [
     {
-<<<<<<< HEAD
       "AadOauth2Auth": [
         "https://contoso.azure.com/.default"
-=======
-      "OAuth2Auth": [
-        "https://security.microsoft.com/.default"
->>>>>>> 26e208d7
       ]
     }
   ],
   "securityDefinitions": {
-<<<<<<< HEAD
     "AadOauth2Auth": {
       "type": "oauth2",
       "description": "The Azure Active Directory OAuth2 Flow",
@@ -41,15 +35,6 @@
         "https://contoso.azure.com/.default": ""
       },
       "tokenUrl": "https://login.microsoftonline.com/common/oauth2/token"
-=======
-    "OAuth2Auth": {
-      "type": "oauth2",
-      "flow": "implicit",
-      "authorizationUrl": "https://login.microsoftonline.com/common/oauth2/authorize",
-      "scopes": {
-        "https://security.microsoft.com/.default": ""
-      }
->>>>>>> 26e208d7
     }
   },
   "tags": [],
@@ -72,17 +57,11 @@
               "properties": {
                 "value": {
                   "type": "array",
-                  "description": "The Widget items on this page",
+                  "description": "The WidgetSuite items on this page",
                   "items": {
                     "$ref": "#/definitions/WidgetSuite"
                   },
-<<<<<<< HEAD
                   "x-ms-identifiers": []
-=======
-                  "x-ms-identifiers": [],
-                  "description": "The WidgetSuite items on this page",
-                  "x-typespec-name": "WidgetSuite[]"
->>>>>>> 26e208d7
                 },
                 "nextLink": {
                   "type": "string",
@@ -90,17 +69,9 @@
                   "description": "The link to the next page of items"
                 }
               },
-<<<<<<< HEAD
               "required": [
                 "value"
               ]
-=======
-              "description": "Paged collection of WidgetSuite items",
-              "required": [
-                "value"
-              ],
-              "x-typespec-name": "Azure.Core.Foundations.CustomPage<WidgetSuite, Azure.Core.(anonymous model)>"
->>>>>>> 26e208d7
             }
           },
           "default": {
@@ -199,7 +170,7 @@
           "200": {
             "description": "The request has succeeded.",
             "schema": {
-              "$ref": "#/definitions/Widget"
+              "$ref": "#/definitions/WidgetSuite"
             },
             "headers": {
               "Operation-Location": {
@@ -207,18 +178,12 @@
                 "format": "uri",
                 "description": "The location for monitoring the operation state."
               }
-<<<<<<< HEAD
-=======
-            },
-            "schema": {
-              "$ref": "#/definitions/WidgetSuite"
->>>>>>> 26e208d7
             }
           },
           "201": {
             "description": "The request has succeeded and a new resource has been created as a result.",
             "schema": {
-              "$ref": "#/definitions/Widget"
+              "$ref": "#/definitions/WidgetSuite"
             },
             "headers": {
               "Operation-Location": {
@@ -226,12 +191,6 @@
                 "format": "uri",
                 "description": "The location for monitoring the operation state."
               }
-<<<<<<< HEAD
-=======
-            },
-            "schema": {
-              "$ref": "#/definitions/WidgetSuite"
->>>>>>> 26e208d7
             }
           },
           "default": {
@@ -371,12 +330,7 @@
               "required": [
                 "id",
                 "status"
-<<<<<<< HEAD
               ]
-=======
-              ],
-              "x-typespec-name": "Azure.Core.ResourceOperationStatus<WidgetSuite, WidgetSuite, Azure.Core.Foundations.Error>"
->>>>>>> 26e208d7
             }
           },
           "default": {

--- conflicted
+++ resolved
@@ -23,7 +23,7 @@
 
 ```yaml
 openapi-type: arm
-<<<<<<< HEAD
+openapi-subtype: rpaas
 tag: package-2021-11-01
 ```
 
@@ -34,10 +34,6 @@
 ```yaml $(tag) == 'package-2021-11-01'
 input-file:
   - Microsoft.Contoso/stable/2021-11-01/contoso.json
-=======
-openapi-subtype: rpaas
-tag: package-2021-10-01-preview
->>>>>>> 804cda69
 ```
 
 ### Tag: package-2021-10-01-preview

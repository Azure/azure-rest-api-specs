--- conflicted
+++ resolved
@@ -9,11 +9,7 @@
 using TypeSpec.Versioning;
 using Azure.Core;
 
-<<<<<<< HEAD
 @useAuth(AadOauth2Auth<["https://contoso.azure.com/.default"]>)
-=======
-@useAuth(OAuth2Auth<[ContosoAuthFlow]>)
->>>>>>> 26e208d7
 @service({
   title: "Contoso Widget Manager",
 })
@@ -25,18 +21,6 @@
   @doc("The 2022-11-01-preview version.")
   @useDependency(Azure.Core.Versions.v1_0_Preview_1)
   v2022_11_01_Preview: "2022-11-01-preview",
-}
-
-@doc("A faked auth model.")
-model ContosoAuthFlow {
-  @doc("The auth flow type.")
-  type: OAuth2FlowType.implicit;
-
-  @doc("The auth flow authorization URL.")
-  authorizationUrl: "https://login.microsoftonline.com/common/oauth2/authorize";
-
-  @doc("The auth flow token URL.")
-  scopes: ["https://security.microsoft.com/.default"];
 }
 
 @doc("A widget.")

parameters:
  "service-dir":
    default: "sdk/contosowidgetmanager"
  "dependencies":
    default: ""
emit:
  - "@azure-tools/typespec-autorest"
linter:
  extends:
    - "@azure-tools/typespec-azure-rulesets/data-plane"
options:
  "@azure-tools/typespec-autorest":
    azure-resource-provider-folder: "data-plane"
    emit-lro-options: "none"
    emitter-output-dir: "{project-root}/.."
    output-file: "{azure-resource-provider-folder}/{service-name}/{version-status}/{version}/widgets.json"
  "@azure-tools/typespec-python":
    emitter-output-dir: "{output-dir}/{service-dir}/azure-contoso-widgetmanager"
    namespace: "azure.contoso.widgetmanager"
    generate-test: true
    generate-sample: true
    flavor: azure
  "@azure-tools/typespec-csharp":
    emitter-output-dir: "{output-dir}/{service-dir}/{namespace}"
    clear-output-folder: true
    model-namespace: false
    namespace: "Azure.Template.Contoso"
    flavor: azure
  "@azure-typespec/http-client-csharp":
    emitter-output-dir: "{output-dir}/{service-dir}/{namespace}"
    namespace: Azure.Template.Contoso
    model-namespace: false
  "@azure-tools/typespec-ts":
<<<<<<< HEAD
    package-dir: "contoso-widgetmanager-rest"
    is-modular-library: true
=======
    emitter-output-dir: "{output-dir}/{service-dir}/contoso-widgetmanager-rest"
>>>>>>> e252b782
    package-details:
      name: "@azure-rest/contoso-widgetmanager"
    flavor: azure
  "@azure-tools/typespec-java":
    emitter-output-dir: "{output-dir}/{service-dir}/azure-contoso-widgetmanager"
    namespace: com.azure.contoso.widgetmanager
    flavor: azure
  "@azure-tools/typespec-go":
    emitter-output-dir: "{output-dir}/{service-dir}/azmanager"
    module: "github.com/Azure/azure-sdk-for-go/{service-dir}/azmanager"
    generate-fakes: true
    inject-spans: true
    single-client: true
    slice-elements-byval: true
    flavor: azure
  "@azure-tools/typespec-client-generator-cli":
    additionalDirectories:
      - "specification/contosowidgetmanager/Contoso.WidgetManager.Shared/"<|MERGE_RESOLUTION|>--- conflicted
+++ resolved
@@ -31,12 +31,8 @@
     namespace: Azure.Template.Contoso
     model-namespace: false
   "@azure-tools/typespec-ts":
-<<<<<<< HEAD
-    package-dir: "contoso-widgetmanager-rest"
+    emitter-output-dir: "{output-dir}/{service-dir}/contoso-widgetmanager-rest"
     is-modular-library: true
-=======
-    emitter-output-dir: "{output-dir}/{service-dir}/contoso-widgetmanager-rest"
->>>>>>> e252b782
     package-details:
       name: "@azure-rest/contoso-widgetmanager"
     flavor: azure

parameters:
  "service-dir":
    default: "sdk/contosowidgetmanager"
  "dependencies":
    default: ""
emit:
  - "@azure-tools/typespec-autorest"
linter:
  extends:
    - "@azure-tools/typespec-azure-rulesets/data-plane"
options:
  "@azure-tools/typespec-autorest":
    azure-resource-provider-folder: "data-plane"
    emit-lro-options: "none"
    emitter-output-dir: "{project-root}/.."
    output-file: "{azure-resource-provider-folder}/{service-name}/{version-status}/{version}/widgets.json"
  "@azure-tools/typespec-python":
    package-dir: "azure-contoso-widgetmanager"
    namespace: "azure.contoso.widgetmanager"
    generate-test: true
    generate-sample: true
    flavor: azure
  "@azure-tools/typespec-csharp":
    package-dir: "Azure.Template.Contoso"
    clear-output-folder: true
    model-namespace: false
    namespace: "{package-dir}"
    flavor: azure
  "@azure-tools/typespec-ts":
    package-dir: "contosowidgetmanager-rest"
    package-details:
      name: "@azure-rest/contoso-widgetmanager-rest"
    flavor: azure
  "@azure-tools/typespec-java":
    package-dir: "azure-contoso-widgetmanager"
    namespace: com.azure.contoso.widgetmanager
    flavor: azure
  "@azure-tools/typespec-go":
    module: "github.com/Azure/azure-sdk-for-go/{service-dir}/{package-dir}"
    service-dir: "sdk/contosowidget"
    package-dir: "azmanager"
    module-version: "0.0.1"
    generate-fakes: true
    inject-spans: true
    single-client: true
    slice-elements-byval: true
<<<<<<< HEAD
=======
  "@azure-tools/typespec-client-generator-cli":
    additionalDirectories:
      - "specification/contosowidgetmanager/Contoso.WidgetManager.Shared/"
>>>>>>> 84eef183
<|MERGE_RESOLUTION|>--- conflicted
+++ resolved
@@ -44,9 +44,6 @@
     inject-spans: true
     single-client: true
     slice-elements-byval: true
-<<<<<<< HEAD
-=======
   "@azure-tools/typespec-client-generator-cli":
     additionalDirectories:
       - "specification/contosowidgetmanager/Contoso.WidgetManager.Shared/"
->>>>>>> 84eef183

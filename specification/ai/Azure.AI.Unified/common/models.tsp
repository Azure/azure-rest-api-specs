--- conflicted
+++ resolved
@@ -304,7 +304,6 @@
     pass_through: "pass-through",
   }
 
-<<<<<<< HEAD
   // Pending upload spec
 
   // Define a URI alias for clarity.
@@ -357,10 +356,7 @@
     /// Credential info to access the storage account.
     credential: PendingUploadCredentialDto;
   }
-  
-=======
-
-  
+
 @doc("""
   The definition of a caller-specified function that chat completions may invoke in response to matching user input.
   """)
@@ -377,5 +373,4 @@
   #suppress "@azure-tools/typespec-azure-core/no-unknown" "External API shape takes an arbitrary json"
   @doc("The parameters the function accepts, described as a JSON Schema object.")
   parameters?: Record<unknown>;
-}
->>>>>>> bdfd6a3a
+}
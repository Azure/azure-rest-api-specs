--- conflicted
+++ resolved
@@ -39,13 +39,6 @@
   v2025_04_01: "2025-04-01",
 
   @useDependency(Azure.Core.Versions.v1_0_Preview_2)
-  @doc("The 2025-05-01 version of the AI.Model service.")
-  v2025_05_01: "2025-05-01",
-<<<<<<< HEAD
-=======
-
-  @useDependency(Azure.Core.Versions.v1_0_Preview_2)
   @doc("The 2025-05-01-preview version of the AI.Model service.")
   v2025_05_01_Preview: "2025-05-01-preview",
->>>>>>> 6ea419ec
 }
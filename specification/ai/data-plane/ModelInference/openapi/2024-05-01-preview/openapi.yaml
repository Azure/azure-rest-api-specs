openapi: 3.0.0
info:
  title: AI Model Inference
  version: 2024-05-01-preview
tags: []
paths:
  /chat/completions:
    post:
      operationId: getChatCompletions
      description: |-
        Gets chat completions for the provided chat messages.
        Completions support a wide variety of tasks and generate text that continues from or "completes"
        provided prompt data. The method makes a REST API call to the `/chat/completions` route
        on the given endpoint.
      parameters:
        - $ref: '#/components/parameters/Azure.Core.Foundations.ApiVersionParameter'
        - name: extra-parameters
          in: header
          required: false
          description: |-
            Controls what happens if extra parameters, undefined by the REST API,
            are passed in the JSON request payload.
            This sets the HTTP request header `extra-parameters`.
          schema:
            $ref: '#/components/schemas/ExtraParameters'
      responses:
        '200':
          description: The request has succeeded.
          content:
            application/json:
              schema:
                $ref: '#/components/schemas/ChatCompletions'
        default:
          description: An unexpected error response.
          headers:
            x-ms-error-code:
              required: false
              description: String error code indicating what went wrong.
              schema:
                type: string
          content:
            application/json:
              schema:
                $ref: '#/components/schemas/Azure.Core.Foundations.ErrorResponse'
      requestBody:
        required: true
        content:
          application/json:
            schema:
              $ref: '#/components/schemas/ChatCompletionsOptions'
        description: The parameters of the chat completions request.
  /embeddings:
    post:
      operationId: getEmbeddings
      description: |-
        Return the embedding vectors for given text prompts.
        The method makes a REST API call to the `/embeddings` route on the given endpoint.
      parameters:
        - $ref: '#/components/parameters/Azure.Core.Foundations.ApiVersionParameter'
        - name: extra-parameters
          in: header
          required: false
          description: |-
            Controls what happens if extra parameters, undefined by the REST API,
            are passed in the JSON request payload.
            This sets the HTTP request header `extra-parameters`.
          schema:
            $ref: '#/components/schemas/ExtraParameters'
      responses:
        '200':
          description: The request has succeeded.
          content:
            application/json:
              schema:
                $ref: '#/components/schemas/EmbeddingsResult'
        default:
          description: An unexpected error response.
          headers:
            x-ms-error-code:
              required: false
              description: String error code indicating what went wrong.
              schema:
                type: string
          content:
            application/json:
              schema:
                $ref: '#/components/schemas/Azure.Core.Foundations.ErrorResponse'
      requestBody:
        required: true
        content:
          application/json:
            schema:
              $ref: '#/components/schemas/EmbeddingsOptions'
        description: The parameters of the embeddings request.
  /images/embeddings:
    post:
      operationId: getImageEmbeddings
      description: |-
        Return the embedding vectors for given images.
        The method makes a REST API call to the `/images/embeddings` route on the given endpoint.
      parameters:
        - $ref: '#/components/parameters/Azure.Core.Foundations.ApiVersionParameter'
        - name: extra-parameters
          in: header
          required: false
          description: |-
            Controls what happens if extra parameters, undefined by the REST API,
            are passed in the JSON request payload.
            This sets the HTTP request header `extra-parameters`.
          schema:
            $ref: '#/components/schemas/ExtraParameters'
      responses:
        '200':
          description: The request has succeeded.
          content:
            application/json:
              schema:
                $ref: '#/components/schemas/EmbeddingsResult'
        default:
          description: An unexpected error response.
          headers:
            x-ms-error-code:
              required: false
              description: String error code indicating what went wrong.
              schema:
                type: string
          content:
            application/json:
              schema:
                $ref: '#/components/schemas/Azure.Core.Foundations.ErrorResponse'
      requestBody:
        required: true
        content:
          application/json:
            schema:
              $ref: '#/components/schemas/ImageEmbeddingsOptions'
        description: The parameters of the image embeddings request.
  /info:
    get:
      operationId: getModelInfo
      description: |-
        Returns information about the AI model deployed.
        The method makes a REST API call to the `/info` route on the given endpoint.
        This method will only work when using Serverless API, Managed Compute, or Model .
        inference endpoint. Azure OpenAI endpoints don't support i.
      parameters:
        - $ref: '#/components/parameters/Azure.Core.Foundations.ApiVersionParameter'
      responses:
        '200':
          description: The request has succeeded.
          content:
            application/json:
              schema:
                $ref: '#/components/schemas/ModelInfo'
        default:
          description: An unexpected error response.
          headers:
            x-ms-error-code:
              required: false
              description: String error code indicating what went wrong.
              schema:
                type: string
          content:
            application/json:
              schema:
                $ref: '#/components/schemas/Azure.Core.Foundations.ErrorResponse'
security:
  - ApiKeyAuth: []
  - BearerAuth: []
  - OAuth2Auth:
      - https://cognitiveservices.azure.com/.default
components:
  parameters:
    Azure.Core.Foundations.ApiVersionParameter:
      name: api-version
      in: query
      required: true
      description: The API version to use for this operation.
      schema:
        type: string
        minLength: 1
      explode: false
  schemas:
    AudioContentFormat:
      anyOf:
        - type: string
        - type: string
          enum:
            - wav
            - mp3
      description: A representation of the possible audio formats for audio.
    Azure.Core.Foundations.Error:
      type: object
      required:
        - code
        - message
      properties:
        code:
          type: string
          description: One of a server-defined set of error codes.
        message:
          type: string
          description: A human-readable representation of the error.
        target:
          type: string
          description: The target of the error.
        details:
          type: array
          items:
            $ref: '#/components/schemas/Azure.Core.Foundations.Error'
          description: An array of details about specific errors that led to this reported error.
        innererror:
          allOf:
            - $ref: '#/components/schemas/Azure.Core.Foundations.InnerError'
          description: An object containing more specific information than the current object about the error.
      description: The error object.
    Azure.Core.Foundations.ErrorResponse:
      type: object
      required:
        - error
      properties:
        error:
          allOf:
            - $ref: '#/components/schemas/Azure.Core.Foundations.Error'
          description: The error object.
      description: A response containing error details.
    Azure.Core.Foundations.InnerError:
      type: object
      properties:
        code:
          type: string
          description: One of a server-defined set of error codes.
        innererror:
          allOf:
            - $ref: '#/components/schemas/Azure.Core.Foundations.InnerError'
          description: Inner error.
      description: An object containing more specific information about the error. As per Microsoft One API guidelines - https://github.com/Microsoft/api-guidelines/blob/vNext/Guidelines.md#7102-error-condition-responses.
    ChatChoice:
      type: object
      required:
        - index
        - finish_reason
        - message
      properties:
        index:
          type: integer
          format: int32
          description: The ordered index associated with this chat completions choice.
        finish_reason:
          allOf:
            - $ref: '#/components/schemas/CompletionsFinishReason'
          nullable: true
          description: The reason that this chat completions choice completed its generated.
          readOnly: true
        message:
          allOf:
            - $ref: '#/components/schemas/ChatResponseMessage'
          description: The chat message for a given chat completions prompt.
          readOnly: true
      description: |-
        The representation of a single prompt completion as part of an overall chat completions request.
        Generally, `n` choices are generated per provided prompt with a default value of 1.
        Token limits and other settings may limit the number of choices generated.
    ChatCompletions:
      type: object
      required:
        - id
        - object
        - created
        - model
        - choices
        - usage
      properties:
        id:
          type: string
          description: A unique identifier associated with this chat completions response.
        object:
          type: string
          enum:
            - chat.completion
          description: The response object type, which is always `chat.completion`.
        created:
          type: integer
          format: unixtime
          description: |-
            The first timestamp associated with generation activity for this completions response,
            represented as seconds since the beginning of the Unix epoch of 00:00 on 1 Jan 1970.
          readOnly: true
        model:
          type: string
          description: The model used for the chat completion.
          readOnly: true
        choices:
          type: array
          items:
            $ref: '#/components/schemas/ChatChoice'
          minItems: 1
          description: |-
            The collection of completions choices associated with this completions response.
            Generally, `n` choices are generated per provided prompt with a default value of 1.
            Token limits and other settings may limit the number of choices generated.
          readOnly: true
        usage:
          allOf:
            - $ref: '#/components/schemas/CompletionsUsage'
          description: '  Usage information for tokens processed and generated as part of this completions operation.'
          readOnly: true
      description: |-
        Representation of the response data from a chat completions request.
        Completions support a wide variety of tasks and generate text that continues from or "completes"
        provided prompt data.
    ChatCompletionsAudio:
      type: object
      required:
        - id
        - expires_at
        - data
        - transcript
      properties:
        id:
          type: string
          description: |2-
              Unique identifier for the audio response. This value can be used in chat history messages instead of passing 
              the full audio object.
          readOnly: true
        expires_at:
          type: integer
          format: unixtime
          description: |-
            The Unix timestamp (in seconds) at which the audio piece expires and can't be any longer referenced by its ID in 
            multi-turn conversations.
          readOnly: true
        data:
          type: string
          description: Base64 encoded audio data
          readOnly: true
        format:
          allOf:
            - $ref: '#/components/schemas/AudioContentFormat'
          description: |-
            The format of the audio content. If format is not provided, it will match the format used in the
            input audio request.
          readOnly: true
        transcript:
          type: string
          description: The transcript of the audio file.
          readOnly: true
      description: A representation of the audio generated by the model.
    ChatCompletionsModality:
      anyOf:
        - type: string
        - type: string
          enum:
            - text
            - audio
      description: The modalities that the model is allowed to use for the chat completions response.
    ChatCompletionsNamedToolChoice:
      type: object
      required:
        - type
        - function
      properties:
        type:
          type: string
          enum:
            - function
          description: The type of the tool. Currently, only `function` is supported.
        function:
          allOf:
            - $ref: '#/components/schemas/ChatCompletionsNamedToolChoiceFunction'
          description: The function that should be called.
      description: A tool selection of a specific, named function tool that will limit chat completions to using the named function.
    ChatCompletionsNamedToolChoiceFunction:
      type: object
      required:
        - name
      properties:
        name:
          type: string
          description: The name of the function that should be called.
      description: A tool selection of a specific, named function tool that will limit chat completions to using the named function.
    ChatCompletionsOptions:
      type: object
      required:
        - messages
      properties:
        messages:
          type: array
          items:
            $ref: '#/components/schemas/ChatRequestMessage'
          minItems: 1
          description: |-
            The collection of context messages associated with this chat completions request.
            Typical usage begins with a chat message for the System role that provides instructions for
            the behavior of the assistant, followed by alternating messages between the User and
            Assistant roles.
        frequency_penalty:
          type: number
          format: float
          minimum: -2
          maximum: 2
          description: |-
            A value that influences the probability of generated tokens appearing based on their cumulative
            frequency in generated text.
            Positive values will make tokens less likely to appear as their frequency increases and
            decrease the likelihood of the model repeating the same statements verbatim.
            Supported range is [-2, 2].
          default: 0
        stream:
          type: boolean
          description: A value indicating whether chat completions should be streamed for this request.
        presence_penalty:
          type: number
          format: float
          minimum: -2
          maximum: 2
          description: |-
            A value that influences the probability of generated tokens appearing based on their existing
            presence in generated text.
            Positive values will make tokens less likely to appear when they already exist and increase the
            model's likelihood to output new topics.
            Supported range is [-2, 2].
          default: 0
        temperature:
          type: number
          format: float
          minimum: 0
          maximum: 1
          description: |-
            The sampling temperature to use that controls the apparent creativity of generated completions.
            Higher values will make output more random while lower values will make results more focused
            and deterministic.
            It is not recommended to modify temperature and top_p for the same completions request as the
            interaction of these two settings is difficult to predict.
            Supported range is [0, 1].
          default: 0.7
        top_p:
          type: number
          format: float
          minimum: 0
          maximum: 1
          description: |-
            An alternative to sampling with temperature called nucleus sampling. This value causes the
            model to consider the results of tokens with the provided probability mass. As an example, a
            value of 0.15 will cause only the tokens comprising the top 15% of probability mass to be
            considered.
            It is not recommended to modify temperature and top_p for the same completions request as the
            interaction of these two settings is difficult to predict.
            Supported range is [0, 1].
          default: 1
        max_tokens:
          type: integer
          format: int32
          minimum: 0
          description: The maximum number of tokens to generate.
        response_format:
          allOf:
            - $ref: '#/components/schemas/ChatCompletionsResponseFormat'
          description: |-
            An object specifying the format that the model must output.

            Setting to `{ "type": "json_schema", "json_schema": {...} }` enables Structured Outputs which ensures the model will match your supplied JSON schema.

            Setting to `{ "type": "json_object" }` enables JSON mode, which ensures the message the model generates is valid JSON.

            **Important:** when using JSON mode, you **must** also instruct the model to produce JSON yourself via a system or user message. Without this, the model may generate an unending stream of whitespace until the generation reaches the token limit, resulting in a long-running and seemingly "stuck" request. Also note that the message content may be partially cut off if `finish_reason="length"`, which indicates the generation exceeded `max_tokens` or the conversation exceeded the max context length.
        stop:
          type: array
          items:
            type: string
          minItems: 1
          description: A collection of textual sequences that will end completions generation.
        tools:
          type: array
          items:
            $ref: '#/components/schemas/ChatCompletionsToolDefinition'
          minItems: 1
          description: |-
            A list of tools the model may request to call. Currently, only functions are supported as a tool. The model
            may response with a function call request and provide the input arguments in JSON format for that function.
        tool_choice:
          anyOf:
            - $ref: '#/components/schemas/ChatCompletionsToolChoicePreset'
            - $ref: '#/components/schemas/ChatCompletionsNamedToolChoice'
          description: If specified, the model will configure which of the provided tools it can use for the chat completions response.
        seed:
          type: integer
          format: int64
          description: |-
            If specified, the system will make a best effort to sample deterministically such that repeated requests with the
            same seed and parameters should return the same result. Determinism is not guaranteed.
        model:
          type: string
          description: ID of the specific AI model to use, if more than one model is available on the endpoint.
        modalities:
          type: array
          items:
            $ref: '#/components/schemas/ChatCompletionsModality'
          description: |-
            The modalities that the model is allowed to use for the chat completions response. The default modality
            is `text`. Indicating an unsupported modality combination results in an 422 error.
      additionalProperties: {}
      description: |-
        The configuration information for a chat completions request.
        Completions support a wide variety of tasks and generate text that continues from or "completes"
        provided prompt data.
    ChatCompletionsResponseFormat:
      type: object
      required:
        - type
      properties:
        type:
          type: string
          description: The response format type to use for chat completions.
      discriminator:
        propertyName: type
        mapping:
          text: '#/components/schemas/ChatCompletionsResponseFormatText'
          json_object: '#/components/schemas/ChatCompletionsResponseFormatJsonObject'
          json_schema: '#/components/schemas/ChatCompletionsResponseFormatJsonSchema'
      description: |-
        Represents the format that the model must output. Use this to enable JSON mode instead of the default text mode.
        Note that to enable JSON mode, some AI models may also require you to instruct the model to produce JSON
        via a system or user message.
    ChatCompletionsResponseFormatJsonObject:
      type: object
      required:
        - type
      properties:
        type:
          type: string
          enum:
            - json_object
          description: "Response format type: always 'json_object' for this object."
      allOf:
        - $ref: '#/components/schemas/ChatCompletionsResponseFormat'
      description: |-
        A response format for Chat Completions that restricts responses to emitting valid JSON objects.
        Note that to enable JSON mode, some AI models may also require you to instruct the model to produce JSON
        via a system or user message.
    ChatCompletionsResponseFormatJsonSchema:
      type: object
      required:
        - type
        - json_schema
      properties:
        type:
          type: string
          enum:
            - json_schema
          description: 'The type of response format being defined: `json_schema`'
        json_schema:
          allOf:
            - $ref: '#/components/schemas/ChatCompletionsResponseFormatJsonSchemaDefinition'
          description: The definition of the required JSON schema in the response, and associated metadata.
      allOf:
        - $ref: '#/components/schemas/ChatCompletionsResponseFormat'
      description: |-
        A response format for Chat Completions that restricts responses to emitting valid JSON objects, with a
        JSON schema specified by the caller.
    ChatCompletionsResponseFormatJsonSchemaDefinition:
      type: object
      required:
        - name
        - schema
      properties:
        name:
          type: string
          description: The name of the response format. Must be a-z, A-Z, 0-9, or contain underscores and dashes, with a maximum length of 64.
        schema:
          type: object
          additionalProperties: {}
          description: The definition of the JSON schema
        description:
          type: string
          description: A description of the response format, used by the AI model to determine how to generate responses in this format.
        strict:
          type: boolean
          description: |-
            Whether to enable strict schema adherence when generating the output.
            If set to true, the model will always follow the exact schema defined in the `schema` field. Only a subset of
            JSON Schema is supported when `strict` is `true`.
          default: false
      description: The definition of the required JSON schema in the response, and associated metadata.
    ChatCompletionsResponseFormatText:
      type: object
      required:
        - type
      properties:
        type:
          type: string
          enum:
            - text
          description: "Response format type: always 'text' for this object."
      allOf:
        - $ref: '#/components/schemas/ChatCompletionsResponseFormat'
      description: A response format for Chat Completions that emits text responses. This is the default response format.
    ChatCompletionsToolCall:
      type: object
      required:
        - id
        - type
        - function
      properties:
        id:
          type: string
          description: The ID of the tool call.
        type:
          type: string
          enum:
            - function
          description: The type of tool call. Currently, only `function` is supported.
        function:
          allOf:
            - $ref: '#/components/schemas/FunctionCall'
          description: The details of the function call requested by the AI model.
      description: A function tool call requested by the AI model.
    ChatCompletionsToolChoicePreset:
      anyOf:
        - type: string
        - type: string
          enum:
            - auto
            - none
            - required
      description: Represents a generic policy for how a chat completions tool may be selected.
    ChatCompletionsToolDefinition:
      type: object
      required:
        - type
        - function
      properties:
        type:
          type: string
          enum:
            - function
          description: The type of the tool. Currently, only `function` is supported.
        function:
          allOf:
            - $ref: '#/components/schemas/FunctionDefinition'
          description: The function definition details for the function tool.
      description: The definition of a chat completions tool that can call a function.
    ChatMessageAudioContentItem:
      type: object
      required:
        - type
        - audio_url
      properties:
        type:
          type: string
          enum:
            - audio_url
          description: "The discriminated object type: always 'image_url' for this type."
        audio_url:
          allOf:
            - $ref: '#/components/schemas/ChatMessageAudioUrl'
          description: An internet location, which must be accessible to the model, from which the audio may be retrieved.
      allOf:
        - $ref: '#/components/schemas/ChatMessageContentItem'
      description: A structured chat content item containing an audio reference.
    ChatMessageAudioUrl:
      type: object
      required:
        - url
      properties:
        url:
          type: string
          description: The URL of the audio.
      description: An internet location from which the model may retrieve an audio.
    ChatMessageContentItem:
      type: object
      required:
        - type
      properties:
        type:
          type: string
          description: The discriminated object type.
      discriminator:
        propertyName: type
        mapping:
          text: '#/components/schemas/ChatMessageTextContentItem'
          image_url: '#/components/schemas/ChatMessageImageContentItem'
          audio_url: '#/components/schemas/ChatMessageAudioContentItem'
          input_audio: '#/components/schemas/ChatMessageInputAudioContentItem'
      description: An abstract representation of a structured content item within a chat message.
    ChatMessageImageContentItem:
      type: object
      required:
        - type
        - image_url
      properties:
        type:
          type: string
          enum:
            - image_url
          description: "The discriminated object type: always 'image_url' for this type."
        image_url:
          allOf:
            - $ref: '#/components/schemas/ChatMessageImageUrl'
          description: An internet location, which must be accessible to the model,from which the image may be retrieved.
      allOf:
        - $ref: '#/components/schemas/ChatMessageContentItem'
      description: A structured chat content item containing an image reference.
    ChatMessageImageDetailLevel:
      anyOf:
        - type: string
        - type: string
          enum:
            - auto
            - low
            - high
      description: A representation of the possible image detail levels for image-based chat completions message content.
    ChatMessageImageUrl:
      type: object
      required:
        - url
      properties:
        url:
          type: string
          description: The URL of the image.
        detail:
          allOf:
            - $ref: '#/components/schemas/ChatMessageImageDetailLevel'
          description: |-
            The evaluation quality setting to use, which controls relative prioritization of speed, token consumption, and
            accuracy.
      description: An internet location from which the model may retrieve an image.
    ChatMessageInputAudio:
      type: object
      required:
        - data
        - format
      properties:
        data:
          type: string
          description: Base64 encoded audio data
        format:
          allOf:
            - $ref: '#/components/schemas/AudioContentFormat'
          description: The audio format of the audio content.
      description: The details of an audio chat message content part.
    ChatMessageInputAudioContentItem:
      type: object
      required:
        - type
        - format
      properties:
        type:
          type: string
          enum:
            - input_audio
          description: "The discriminated object type: always 'input_audio' for this type."
        format:
          allOf:
            - $ref: '#/components/schemas/AudioContentFormat'
          description: The audio format of the audio reference.
      allOf:
        - $ref: '#/components/schemas/ChatMessageContentItem'
      description: A structured chat content item containing an audio content.
    ChatMessageTextContentItem:
      type: object
      required:
        - type
        - text
      properties:
        type:
          type: string
          enum:
            - text
          description: "The discriminated object type: always 'text' for this type."
        text:
          type: string
          description: The content of the message.
      allOf:
        - $ref: '#/components/schemas/ChatMessageContentItem'
      description: A structured chat content item containing plain text.
    ChatRequestAssistantMessage:
      type: object
      required:
        - role
      properties:
        role:
          type: string
          enum:
            - assistant
          description: The chat role associated with this message, which is always 'assistant' for assistant messages.
        content:
          type: string
          description: The content of the message.
        tool_calls:
          type: array
          items:
            $ref: '#/components/schemas/ChatCompletionsToolCall'
          description: |-
            The tool calls that must be resolved and have their outputs appended to subsequent input messages for the chat
            completions request to resolve as configured.
        audio:
          allOf:
            - $ref: '#/components/schemas/ChatRequestAudioReference'
          description: '  The audio generated by a previous response in a multi-turn conversation.'
      allOf:
        - $ref: '#/components/schemas/ChatRequestMessage'
      description: A request chat message representing response or action from the assistant.
    ChatRequestAudioReference:
      type: object
      required:
        - id
      properties:
        id:
          type: string
          description: '  Unique identifier for the audio response. This value corresponds to the id of a previous audio completion.'
      description: A reference to an audio response generated by the model.
    ChatRequestMessage:
      type: object
      required:
        - role
      properties:
        role:
          allOf:
            - $ref: '#/components/schemas/ChatRole'
          description: The chat role associated with this message.
      discriminator:
        propertyName: role
        mapping:
          system: '#/components/schemas/ChatRequestSystemMessage'
          user: '#/components/schemas/ChatRequestUserMessage'
          assistant: '#/components/schemas/ChatRequestAssistantMessage'
          tool: '#/components/schemas/ChatRequestToolMessage'
      description: An abstract representation of a chat message as provided in a request.
    ChatRequestSystemMessage:
      type: object
      required:
        - role
        - content
      properties:
        role:
          type: string
          enum:
            - system
          description: The chat role associated with this message, which is always 'system' for system messages.
        content:
          type: string
          description: The contents of the system message.
      allOf:
        - $ref: '#/components/schemas/ChatRequestMessage'
      description: |-
        A request chat message containing system instructions that influence how the model will generate a chat completions
        response.
    ChatRequestToolMessage:
      type: object
      required:
        - role
        - tool_call_id
      properties:
        role:
          type: string
          enum:
            - tool
          description: The chat role associated with this message, which is always 'tool' for tool messages.
        content:
          type: string
          description: The content of the message.
        tool_call_id:
          type: string
          description: The ID of the tool call resolved by the provided content.
      allOf:
        - $ref: '#/components/schemas/ChatRequestMessage'
      description: A request chat message representing requested output from a configured tool.
    ChatRequestUserMessage:
      type: object
      required:
        - role
        - content
      properties:
        role:
          type: string
          enum:
            - user
          description: The chat role associated with this message, which is always 'user' for user messages.
        content:
          anyOf:
            - type: string
            - type: array
              items:
                $ref: '#/components/schemas/ChatMessageContentItem'
          description: The contents of the user message, with available input types varying by selected model.
      allOf:
        - $ref: '#/components/schemas/ChatRequestMessage'
      description: A request chat message representing user input to the assistant.
    ChatResponseMessage:
      type: object
      required:
        - role
        - content
      properties:
        role:
          allOf:
            - $ref: '#/components/schemas/ChatRole'
          description: The chat role associated with the message.
          readOnly: true
        content:
          type: string
          nullable: true
          description: The content of the message.
          readOnly: true
        tool_calls:
          type: array
          items:
            $ref: '#/components/schemas/ChatCompletionsToolCall'
          description: |-
            The tool calls that must be resolved and have their outputs appended to subsequent input messages for the chat
            completions request to resolve as configured.
          readOnly: true
        audio:
          allOf:
            - $ref: '#/components/schemas/ChatCompletionsAudio'
          description: '  The audio generated by the model as a response to the messages if the model is configured to generate audio.'
          readOnly: true
      description: A representation of a chat message as received in a response.
    ChatRole:
      anyOf:
        - type: string
        - type: string
          enum:
            - system
            - developer
            - user
            - assistant
            - tool
      description: A description of the intended purpose of a message within a chat completions interaction.
    CompletionsFinishReason:
      anyOf:
        - type: string
        - type: string
          enum:
            - stop
            - length
            - content_filter
            - tool_calls
      description: Representation of the manner in which a completions response concluded.
    CompletionsUsage:
      type: object
      required:
        - completion_tokens
        - prompt_tokens
        - total_tokens
      properties:
        completion_tokens:
          type: integer
          format: int32
          description: The number of tokens generated across all completions emissions.
          readOnly: true
        prompt_tokens:
          type: integer
          format: int32
          description: The number of tokens in the provided prompts for the completions request.
          readOnly: true
        total_tokens:
          type: integer
          format: int32
          description: The total number of tokens processed for the completions request and response.
          readOnly: true
        completion_tokens_details:
          allOf:
            - $ref: '#/components/schemas/CompletionsUsageDetails'
          description: Breakdown of tokens used in a completion.
          readOnly: true
        prompt_tokens_details:
          allOf:
            - $ref: '#/components/schemas/PromptUsageDetails'
          description: Breakdown of tokens used in the prompt/chat history.
          readOnly: true
      description: |-
        Representation of the token counts processed for a completions request.
        Counts consider all tokens across prompts, choices, choice alternates, best_of generations, and
        other consumers.
    CompletionsUsageDetails:
      type: object
      required:
        - audio_tokens
        - total_tokens
      properties:
        audio_tokens:
          type: integer
          format: int32
          description: The number of tokens corresponding to audio input.
          readOnly: true
        total_tokens:
          type: integer
          format: int32
          description: The total number of tokens processed for the completions request and response.
          readOnly: true
      description: A breakdown of tokens used in a completion.
    EmbeddingEncodingFormat:
      anyOf:
        - type: string
        - type: string
          enum:
            - base64
            - binary
            - float
            - int8
            - ubinary
            - uint8
      description: |-
        Specifies the types of embeddings to generate. Compressed embeddings types like `uint8`, `int8`, `ubinary` and 
        `binary`, may reduce storage costs without sacrificing the integrity of the data. Returns a 422 error if the
        model doesn't support the value or parameter. Read the model's documentation to know the values supported by
        the your model.
    EmbeddingInputType:
      anyOf:
        - type: string
        - type: string
          enum:
            - text
            - query
            - document
      description: Represents the input types used for embedding search.
    EmbeddingItem:
      type: object
      required:
        - embedding
        - index
        - object
      properties:
        embedding:
          type: array
          items:
            type: number
            format: float
          description: |-
            List of embedding values for the input prompt. These represent a measurement of the
            vector-based relatedness of the provided input. Or a base64 encoded string of the embedding vector.
          readOnly: true
        index:
          type: integer
          format: int32
          description: Index of the prompt to which the EmbeddingItem corresponds.
          readOnly: true
        object:
          type: string
          enum:
            - embedding
          description: The object type of this embeddings item. Will always be `embedding`.
      description: Representation of a single embeddings relatedness comparison.
    EmbeddingsOptions:
      type: object
      required:
        - input
      properties:
        input:
          type: array
          items:
            type: string
          description: |-
            Input text to embed, encoded as a string or array of tokens.
            To embed multiple inputs in a single request, pass an array
            of strings or array of token arrays.
        dimensions:
          type: integer
          format: int32
          description: |-
            Optional. The number of dimensions the resulting output embeddings should have.
            Passing null causes the model to use its default value.
            Returns a 422 error if the model doesn't support the value or parameter.
        encoding_format:
          allOf:
            - $ref: '#/components/schemas/EmbeddingEncodingFormat'
          description: Optional. The desired format for the returned embeddings.
        input_type:
          allOf:
            - $ref: '#/components/schemas/EmbeddingInputType'
          description: |-
            Optional. The type of the input.
            Returns a 422 error if the model doesn't support the value or parameter.
        model:
          type: string
          description: ID of the specific AI model to use, if more than one model is available on the endpoint.
      additionalProperties: {}
      description: The configuration information for an embeddings request.
    EmbeddingsResult:
      type: object
      required:
        - id
        - data
        - usage
        - object
        - model
      properties:
        id:
          type: string
          description: Unique identifier for the embeddings result.
          readOnly: true
        data:
          type: array
          items:
            $ref: '#/components/schemas/EmbeddingItem'
          description: Embedding values for the prompts submitted in the request.
          readOnly: true
        usage:
          allOf:
            - $ref: '#/components/schemas/EmbeddingsUsage'
          description: Usage counts for tokens input using the embeddings API.
          readOnly: true
        object:
          type: string
          enum:
            - list
          description: The object type of the embeddings result. Will always be `list`.
        model:
          type: string
          description: The model ID used to generate this result.
          readOnly: true
      description: |-
        Representation of the response data from an embeddings request.
        Embeddings measure the relatedness of text strings and are commonly used for search, clustering,
        recommendations, and other similar scenarios.
    EmbeddingsUsage:
      type: object
      required:
        - prompt_tokens
        - total_tokens
      properties:
        prompt_tokens:
          type: integer
          format: int32
          description: Number of tokens in the request.
          readOnly: true
        total_tokens:
          type: integer
          format: int32
          description: |-
            Total number of tokens transacted in this request/response. Should equal the
            number of tokens in the request.
          readOnly: true
      description: Measurement of the amount of tokens used in this request and response.
    ExtraParameters:
      anyOf:
        - type: string
        - type: string
          enum:
            - error
            - drop
            - pass-through
      description: Controls what happens if extra parameters, undefined by the REST API, are passed in the JSON request payload.
    FunctionCall:
      type: object
      required:
        - name
        - arguments
      properties:
        name:
          type: string
          description: The name of the function to call.
          readOnly: true
        arguments:
          type: string
          description: |-
            The arguments to call the function with, as generated by the model in JSON format.
            Note that the model does not always generate valid JSON, and may hallucinate parameters
            not defined by your function schema. Validate the arguments in your code before calling
            your function.
          readOnly: true
      description: The name and arguments of a function that should be called, as generated by the model.
    FunctionDefinition:
      type: object
      required:
        - name
      properties:
        name:
          type: string
          description: The name of the function to be called.
        description:
          type: string
          description: |-
            A description of what the function does. The model will use this description when selecting the function and
            interpreting its parameters.
        parameters:
          type: object
          additionalProperties: {}
          description: The parameters the function accepts, described as a JSON Schema object.
      description: The definition of a caller-specified function that chat completions may invoke in response to matching user input.
    ImageEmbeddingInput:
      type: object
      required:
        - image
      properties:
        image:
          type: string
          description: 'The input image encoded in base64 string as a data URL. Example: `data:image/{format};base64,{data}`.'
        text:
          type: string
          description: |-
            Optional. The text input to feed into the model (like DINO, CLIP).
            Returns a 422 error if the model doesn't support the value or parameter.
      description: Represents an image with optional text.
    ImageEmbeddingsOptions:
      type: object
      required:
        - input
      properties:
        input:
          type: array
          items:
            $ref: '#/components/schemas/ImageEmbeddingInput'
          description: |-
            Input image to embed. To embed multiple inputs in a single request, pass an array.
            The input must not exceed the max input tokens for the model.
        dimensions:
          type: integer
          format: int32
          description: |-
            Optional. The number of dimensions the resulting output embeddings should have.
            Passing null causes the model to use its default value.
            Returns a 422 error if the model doesn't support the value or parameter.
        encoding_format:
          allOf:
            - $ref: '#/components/schemas/EmbeddingEncodingFormat'
          description: |-
            Optional. The number of dimensions the resulting output embeddings should have.
            Passing null causes the model to use its default value.
            Returns a 422 error if the model doesn't support the value or parameter.
        input_type:
          allOf:
            - $ref: '#/components/schemas/EmbeddingInputType'
          description: |-
            Optional. The type of the input.
            Returns a 422 error if the model doesn't support the value or parameter.
        model:
          type: string
          description: ID of the specific AI model to use, if more than one model is available on the endpoint.
      additionalProperties: {}
      description: The configuration information for an image embeddings request.
    ModelInfo:
      type: object
      required:
        - model_name
        - model_type
        - model_provider_name
      properties:
        model_name:
          type: string
          description: 'The name of the AI model. For example: `Phi21`'
          readOnly: true
        model_type:
          allOf:
            - $ref: '#/components/schemas/ModelType'
          description: The type of the AI model. A Unique identifier for the profile.
          readOnly: true
        model_provider_name:
          type: string
          description: 'The model provider name. For example: `Microsoft`'
          readOnly: true
      description: Represents some basic information about the AI model.
    ModelType:
      anyOf:
        - type: string
        - type: string
          enum:
            - embeddings
            - chat-completion
      description: The type of AI model
    PromptUsageDetails:
      type: object
      required:
        - audio_tokens
        - cached_tokens
      properties:
        audio_tokens:
          type: integer
          format: int32
          description: The number of tokens corresponding to audio input.
          readOnly: true
        cached_tokens:
          type: integer
          format: int32
          description: The total number of tokens cached.
          readOnly: true
      description: A breakdown of tokens used in the prompt/chat history.
    StreamingChatChoiceUpdate:
      type: object
      required:
        - index
        - finish_reason
        - delta
      properties:
        index:
          type: integer
          format: int32
          description: The ordered index associated with this chat completions choice.
        finish_reason:
          allOf:
            - $ref: '#/components/schemas/CompletionsFinishReason'
          nullable: true
          description: The reason that this chat completions choice completed its generated.
          readOnly: true
        delta:
          allOf:
            - $ref: '#/components/schemas/StreamingChatResponseMessageUpdate'
          description: An update to the chat message for a given chat completions prompt.
          readOnly: true
      description: |-
        Represents an update to a single prompt completion when the service is streaming updates 
        using Server Sent Events (SSE).
        Generally, `n` choices are generated per provided prompt with a default value of 1.
        Token limits and other settings may limit the number of choices generated.
    StreamingChatCompletionsUpdate:
      type: object
      required:
        - id
        - object
        - created
        - model
        - choices
      properties:
        id:
          type: string
          description: A unique identifier associated with this chat completions response.
        object:
          type: string
          enum:
            - chat.completion
          description: The response object type, which is always `chat.completion`.
        created:
          type: integer
          format: unixtime
          description: |-
            The first timestamp associated with generation activity for this completions response,
            represented as seconds since the beginning of the Unix epoch of 00:00 on 1 Jan 1970.
          readOnly: true
        model:
          type: string
          description: The model used for the chat completion.
          readOnly: true
        choices:
          type: array
          items:
            $ref: '#/components/schemas/StreamingChatChoiceUpdate'
          minItems: 1
          description: |-
            An update to the collection of completion choices associated with this completions response.
            Generally, `n` choices are generated per provided prompt with a default value of 1.
            Token limits and other settings may limit the number of choices generated.
          readOnly: true
        usage:
          allOf:
            - $ref: '#/components/schemas/CompletionsUsage'
          description: Usage information for tokens processed and generated as part of this completions operation.
          readOnly: true
      description: |-
        Represents a response update to a chat completions request, when the service is streaming updates 
        using Server Sent Events (SSE).
        Completions support a wide variety of tasks and generate text that continues from or "completes"
        provided prompt data.
    StreamingChatResponseMessageUpdate:
      type: object
      properties:
        role:
          allOf:
            - $ref: '#/components/schemas/ChatRole'
          description: The chat role associated with the message. If present, should always be 'assistant'
          readOnly: true
        content:
          type: string
          description: The content of the message.
          readOnly: true
        tool_calls:
          type: array
          items:
            $ref: '#/components/schemas/StreamingChatResponseToolCallUpdate'
          description: |-
            The tool calls that must be resolved and have their outputs appended to subsequent input messages for the chat
            completions request to resolve as configured.
          readOnly: true
      description: A representation of a chat message update as received in a streaming response.
    StreamingChatResponseToolCallUpdate:
      type: object
      required:
        - id
        - function
      properties:
        id:
          type: string
          description: The ID of the tool call.
          readOnly: true
        function:
          allOf:
            - $ref: '#/components/schemas/FunctionCall'
          description: Updates to the function call requested by the AI model.
          readOnly: true
      description: An update to the function tool call information requested by the AI model.
    Versions:
      type: string
      enum:
        - 2024-05-01-preview
        - '2025-04-01'
        - '2025-05-01'
<<<<<<< HEAD
=======
        - 2025-05-01-preview
>>>>>>> 6ea419ec
      description: The AI.Model service versions.
  securitySchemes:
    ApiKeyAuth:
      type: apiKey
      in: header
      name: api-key
    BearerAuth:
      type: http
      scheme: Bearer
    OAuth2Auth:
      type: oauth2
      flows:
        implicit:
          authorizationUrl: https://login.microsoftonline.com/common/oauth2/v2.0/authorize
          scopes:
            https://cognitiveservices.azure.com/.default: ''
servers:
  - url: https://{resource}.services.ai.azure.com/api/models
    description: AI Model Inference
    variables:
      resource:
        default: ''
        description: The Azure AI Services resource name, for example 'my-resource'<|MERGE_RESOLUTION|>--- conflicted
+++ resolved
@@ -1394,11 +1394,7 @@
       enum:
         - 2024-05-01-preview
         - '2025-04-01'
-        - '2025-05-01'
-<<<<<<< HEAD
-=======
         - 2025-05-01-preview
->>>>>>> 6ea419ec
       description: The AI.Model service versions.
   securitySchemes:
     ApiKeyAuth:

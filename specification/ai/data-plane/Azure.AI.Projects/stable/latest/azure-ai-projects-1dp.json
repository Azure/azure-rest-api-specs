--- conflicted
+++ resolved
@@ -94,11 +94,7 @@
                 {
                   "name": "AzureStorageAccount",
                   "value": "AzureStorageAccount",
-<<<<<<< HEAD
-                  "description": "Azure Blob Storage, with container not specified (used by Assistants)"
-=======
                   "description": "Azure Blob Storage, with container not specified (used by Agents)"
->>>>>>> 85bc07fc
                 },
                 {
                   "name": "AzureAISearch",
@@ -189,7 +185,6 @@
       "get": {
         "operationId": "Connections_Get",
         "description": "Get a connection by name, without populating connection credentials",
-<<<<<<< HEAD
         "parameters": [
           {
             "$ref": "#/parameters/Azure.Core.Foundations.ApiVersionParameter"
@@ -235,11 +230,9 @@
       }
     },
     "/connections/{name}/withCredentials": {
-      "get": {
+      "post": {
         "operationId": "Connections_GetWithCredentials",
         "description": "Get a connection by name, with its connection credentials",
-=======
->>>>>>> 85bc07fc
         "parameters": [
           {
             "$ref": "#/parameters/Azure.Core.Foundations.ApiVersionParameter"
@@ -284,57 +277,6 @@
         }
       }
     },
-    "/connections/{name}/withCredentials": {
-      "post": {
-        "operationId": "Connections_GetWithCredentials",
-        "description": "Get a connection by name, with its connection credentials",
-        "parameters": [
-          {
-            "$ref": "#/parameters/Azure.Core.Foundations.ApiVersionParameter"
-          },
-          {
-            "name": "name",
-            "in": "path",
-            "description": "The name of the resource",
-            "required": true,
-            "type": "string"
-          },
-          {
-            "$ref": "#/parameters/Azure.Core.ClientRequestIdHeader"
-          }
-        ],
-        "responses": {
-          "200": {
-            "description": "The request has succeeded.",
-            "schema": {
-              "$ref": "#/definitions/Connection"
-            },
-            "headers": {
-              "x-ms-client-request-id": {
-                "type": "string",
-                "format": "uuid",
-                "description": "An opaque, globally-unique, client-generated string identifier for the request."
-              }
-            }
-          },
-          "default": {
-            "description": "An unexpected error response.",
-            "schema": {
-              "$ref": "#/definitions/Azure.Core.Foundations.ErrorResponse"
-            },
-            "headers": {
-              "x-ms-error-code": {
-                "type": "string",
-                "description": "String error code indicating what went wrong."
-              }
-            }
-          }
-        }
-      }
-    },
-<<<<<<< HEAD
-    "/datasets/{name}/versions": {
-=======
     "/connections/withCredentials": {
       "post": {
         "operationId": "Connections_ListWithCredentials",
@@ -465,7 +407,6 @@
       }
     },
     "/datasets": {
->>>>>>> 85bc07fc
       "get": {
         "operationId": "Datasets_ListLatest",
         "description": "List the latest version of each DatasetVersion",
@@ -554,17 +495,10 @@
         }
       }
     },
-<<<<<<< HEAD
-    "/datasets/{name}/versions/{version}": {
-      "get": {
-        "operationId": "Datasets_GetVersion",
-        "description": "Get the specific version of the DatasetVersion",
-=======
     "/datasets/{name}/versions": {
       "get": {
         "operationId": "Datasets_ListVersions",
         "description": "List all versions of the given DatasetVersion",
->>>>>>> 85bc07fc
         "parameters": [
           {
             "$ref": "#/parameters/Azure.Core.Foundations.ApiVersionParameter"
@@ -577,13 +511,6 @@
             "type": "string"
           },
           {
-<<<<<<< HEAD
-            "name": "version",
-            "in": "path",
-            "description": "The specific version id of the DatasetVersion to retrieve.",
-            "required": true,
-            "type": "string"
-=======
             "name": "top",
             "in": "query",
             "description": "Top count of results, top count cannot be greater than the page size. If topCount > page size, results with be default page size count will be returned",
@@ -637,18 +564,13 @@
                 }
               ]
             }
->>>>>>> 85bc07fc
           }
         ],
         "responses": {
           "200": {
             "description": "The request has succeeded.",
             "schema": {
-<<<<<<< HEAD
-              "$ref": "#/definitions/DatasetVersion"
-=======
               "$ref": "#/definitions/PagedDatasetVersion"
->>>>>>> 85bc07fc
             }
           },
           "default": {
@@ -667,10 +589,12 @@
         "x-ms-pageable": {
           "nextLinkName": "nextLink"
         }
-      },
-      "patch": {
-        "operationId": "Datasets_CreateOrUpdateVersion",
-        "description": "Create a new or update an existing DatasetVersion with the given version id",
+      }
+    },
+    "/datasets/{name}/versions/{version}": {
+      "get": {
+        "operationId": "Datasets_GetVersion",
+        "description": "Get the specific version of the DatasetVersion",
         "parameters": [
           {
             "$ref": "#/parameters/Azure.Core.Foundations.ApiVersionParameter"
@@ -685,29 +609,14 @@
           {
             "name": "version",
             "in": "path",
-            "description": "The specific version id of the DatasetVersion to create or replace.",
+            "description": "The specific version id of the DatasetVersion to retrieve.",
             "required": true,
             "type": "string"
-          },
-          {
-            "name": "body",
-            "in": "body",
-            "description": "The definition of the DatasetVersion to create or update",
-            "required": true,
-            "schema": {
-              "$ref": "#/definitions/DatasetVersionUpdate"
-            }
           }
         ],
         "responses": {
           "200": {
             "description": "The request has succeeded.",
-            "schema": {
-              "$ref": "#/definitions/DatasetVersion"
-            }
-          },
-          "201": {
-            "description": "The request has succeeded and a new resource has been created as a result.",
             "schema": {
               "$ref": "#/definitions/DatasetVersion"
             }
@@ -726,15 +635,9 @@
           }
         }
       },
-<<<<<<< HEAD
-      "delete": {
-        "operationId": "Datasets_DeleteVersion",
-        "description": "Delete the specific version of the DatasetVersion",
-=======
       "patch": {
         "operationId": "Datasets_CreateOrUpdateVersion",
         "description": "Create a new or update an existing DatasetVersion with the given version id",
->>>>>>> 85bc07fc
         "parameters": [
           {
             "$ref": "#/parameters/Azure.Core.Foundations.ApiVersionParameter"
@@ -749,11 +652,9 @@
           {
             "name": "version",
             "in": "path",
-            "description": "The version of the DatasetVersion to delete.",
+            "description": "The specific version id of the DatasetVersion to create or replace.",
             "required": true,
             "type": "string"
-<<<<<<< HEAD
-=======
           },
           {
             "name": "body",
@@ -763,12 +664,20 @@
             "schema": {
               "$ref": "#/definitions/DatasetVersionUpdate"
             }
->>>>>>> 85bc07fc
           }
         ],
         "responses": {
-          "204": {
-            "description": "There is no content to send for this request, but the headers may be useful."
+          "200": {
+            "description": "The request has succeeded.",
+            "schema": {
+              "$ref": "#/definitions/DatasetVersion"
+            }
+          },
+          "201": {
+            "description": "The request has succeeded and a new resource has been created as a result.",
+            "schema": {
+              "$ref": "#/definitions/DatasetVersion"
+            }
           },
           "default": {
             "description": "An unexpected error response.",
@@ -783,12 +692,10 @@
             }
           }
         }
-      }
-    },
-    "/datasets/{name}/versions/{version}/credentials": {
-      "post": {
-        "operationId": "Datasets_GetCredentials",
-        "description": "Get download sas for dataset version.",
+      },
+      "delete": {
+        "operationId": "Datasets_DeleteVersion",
+        "description": "Delete the specific version of the DatasetVersion",
         "parameters": [
           {
             "$ref": "#/parameters/Azure.Core.Foundations.ApiVersionParameter"
@@ -803,26 +710,14 @@
           {
             "name": "version",
             "in": "path",
-            "description": "The specific version id of the DatasetVersion to operate on.",
+            "description": "The version of the DatasetVersion to delete.",
             "required": true,
             "type": "string"
-          },
-          {
-            "name": "body",
-            "in": "body",
-            "description": "Parameters for the action",
-            "required": true,
-            "schema": {
-              "type": "object"
-            }
           }
         ],
         "responses": {
-          "200": {
-            "description": "The request has succeeded.",
-            "schema": {
-              "$ref": "#/definitions/AssetCredentialResponse"
-            }
+          "204": {
+            "description": "There is no content to send for this request, but the headers may be useful."
           },
           "default": {
             "description": "An unexpected error response.",
@@ -1516,19 +1411,6 @@
     "AzureAISearchIndexUpdate": {
       "type": "object",
       "description": "Azure AI Search Index Definition",
-<<<<<<< HEAD
-      "properties": {
-        "connectionName": {
-          "type": "string",
-          "description": "Name of connection to Azure AI Search"
-        },
-        "indexName": {
-          "type": "string",
-          "description": "Name of index in Azure AI Search resource to attach"
-        }
-      },
-=======
->>>>>>> 85bc07fc
       "allOf": [
         {
           "$ref": "#/definitions/IndexUpdate"
@@ -1658,11 +1540,7 @@
           {
             "name": "AzureStorageAccount",
             "value": "AzureStorageAccount",
-<<<<<<< HEAD
-            "description": "Azure Blob Storage, with container not specified (used by Assistants)"
-=======
             "description": "Azure Blob Storage, with container not specified (used by Agents)"
->>>>>>> 85bc07fc
           },
           {
             "name": "AzureAISearch",
@@ -1746,27 +1624,6 @@
     "CosmosDBIndexUpdate": {
       "type": "object",
       "description": "CosmosDB Vector Store Index Definition",
-<<<<<<< HEAD
-      "properties": {
-        "connectionName": {
-          "type": "string",
-          "description": "Name of connection to CosmosDB"
-        },
-        "databaseName": {
-          "type": "string",
-          "description": "Name of the CosmosDB Database"
-        },
-        "containerName": {
-          "type": "string",
-          "description": "Name of CosmosDB Container"
-        },
-        "embeddingConfiguration": {
-          "$ref": "#/definitions/EmbeddingConfigurationUpdate",
-          "description": "Embedding model configuration"
-        }
-      },
-=======
->>>>>>> 85bc07fc
       "allOf": [
         {
           "$ref": "#/definitions/IndexUpdate"
@@ -1944,30 +1801,22 @@
         },
         "description": {
           "type": "string",
-<<<<<<< HEAD
-          "description": "The asset description text."
-=======
           "description": "The asset description text.",
           "x-ms-mutability": [
             "update",
             "create"
           ]
->>>>>>> 85bc07fc
         },
         "tags": {
           "type": "object",
           "description": "Tag dictionary. Tags can be added, removed, and updated.",
           "additionalProperties": {
             "type": "string"
-<<<<<<< HEAD
-          }
-=======
           },
           "x-ms-mutability": [
             "update",
             "create"
           ]
->>>>>>> 85bc07fc
         }
       },
       "discriminator": "type",
@@ -2036,23 +1885,6 @@
         "embeddingField"
       ]
     },
-<<<<<<< HEAD
-    "EmbeddingConfigurationUpdate": {
-      "type": "object",
-      "description": "Embedding configuration class",
-      "properties": {
-        "modelDeploymentName": {
-          "type": "string",
-          "description": "Deployment name of embedding model. It can point to a model deployment either in the parent AIServices or a connection."
-        },
-        "embeddingField": {
-          "type": "string",
-          "description": "Embedding field"
-        }
-      }
-    },
-=======
->>>>>>> 85bc07fc
     "EntraIDCredentials": {
       "type": "object",
       "description": "Entra ID credential definition",
@@ -2225,30 +2057,22 @@
         },
         "description": {
           "type": "string",
-<<<<<<< HEAD
-          "description": "The asset description text."
-=======
           "description": "The asset description text.",
           "x-ms-mutability": [
             "update",
             "create"
           ]
->>>>>>> 85bc07fc
         },
         "tags": {
           "type": "object",
           "description": "Tag dictionary. Tags can be added, removed, and updated.",
           "additionalProperties": {
             "type": "string"
-<<<<<<< HEAD
-          }
-=======
           },
           "x-ms-mutability": [
             "update",
             "create"
           ]
->>>>>>> 85bc07fc
         }
       },
       "discriminator": "type",
@@ -2256,8 +2080,6 @@
         "type"
       ]
     },
-<<<<<<< HEAD
-=======
     "Internal.ConnectionPaged": {
       "type": "object",
       "description": "Paged collection of Connection items",
@@ -2280,7 +2102,6 @@
         "value"
       ]
     },
->>>>>>> 85bc07fc
     "ListSortOrder": {
       "type": "string",
       "description": "The available sorting options when requesting a list of response objects.",
@@ -2360,15 +2181,6 @@
     "ManagedAzureAISearchIndexUpdate": {
       "type": "object",
       "description": "Managed Azure AI Search Index Definition",
-<<<<<<< HEAD
-      "properties": {
-        "vectorStoreId": {
-          "type": "string",
-          "description": "Vector store id of managed index"
-        }
-      },
-=======
->>>>>>> 85bc07fc
       "allOf": [
         {
           "$ref": "#/definitions/IndexUpdate"

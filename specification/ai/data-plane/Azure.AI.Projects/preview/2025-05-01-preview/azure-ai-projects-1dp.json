--- conflicted
+++ resolved
@@ -1175,11 +1175,8 @@
           {
             "name": "evaluation",
             "in": "body",
-<<<<<<< HEAD
             "description": "Evaluation to be run",
-=======
             "description": "Evalution to be run",
->>>>>>> 7afc1fcc
             "required": true,
             "schema": {
               "$ref": "#/definitions/Evaluation"

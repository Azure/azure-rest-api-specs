--- conflicted
+++ resolved
@@ -10132,13 +10132,9 @@
       },
       "discriminator": "type",
       "required": [
-<<<<<<< HEAD
-        "type"
-=======
-        "indexType",
+        "type",
         "name",
         "version"
->>>>>>> 18ae7d31
       ]
     },
     "IndexType": {

--- conflicted
+++ resolved
@@ -9842,13 +9842,9 @@
       "discriminator": "type",
       "required": [
         "datasetUri",
-<<<<<<< HEAD
-        "datasetType",
+        "type",
         "name",
         "version"
-=======
-        "type"
->>>>>>> 94a064d1
       ]
     },
     "Deployment": {

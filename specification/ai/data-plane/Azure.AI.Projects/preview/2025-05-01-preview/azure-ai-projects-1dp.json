--- conflicted
+++ resolved
@@ -63,7 +63,7 @@
         ],
         "responses": {
           "200": {
-            "description": "An array of Agent items.",
+            "description": "The request has succeeded.",
             "schema": {
               "type": "array",
               "items": {
@@ -104,11 +104,7 @@
         ],
         "responses": {
           "200": {
-<<<<<<< HEAD
             "description": "The request has succeeded.",
-=======
-            "description": "The newly created Agent.",
->>>>>>> d0d0ab5e
             "schema": {
               "$ref": "#/definitions/Agent"
             }
@@ -146,7 +142,7 @@
         ],
         "responses": {
           "200": {
-            "description": "The requested Agent.",
+            "description": "The request has succeeded.",
             "schema": {
               "$ref": "#/definitions/Agent"
             }
@@ -191,11 +187,7 @@
         ],
         "responses": {
           "200": {
-<<<<<<< HEAD
             "description": "The request has succeeded.",
-=======
-            "description": "The new or updated Agent.",
->>>>>>> d0d0ab5e
             "schema": {
               "$ref": "#/definitions/Agent"
             }
@@ -1689,17 +1681,10 @@
         }
       }
     },
-<<<<<<< HEAD
     "/runs": {
       "get": {
         "operationId": "Runs_ListRuns",
         "description": "Lists all run records, each containing runInputs and runOutputs.\n@route(\"/runs\")",
-=======
-    "/runinputs": {
-      "get": {
-        "operationId": "Runs_ListRunInputs",
-        "description": "Lists run inputs.",
->>>>>>> d0d0ab5e
         "parameters": [
           {
             "$ref": "#/parameters/Azure.Core.Foundations.ApiVersionParameter"
@@ -1712,11 +1697,7 @@
           "200": {
             "description": "The request has succeeded.",
             "schema": {
-<<<<<<< HEAD
               "$ref": "#/definitions/PagedRun"
-=======
-              "$ref": "#/definitions/PagedRunInputs"
->>>>>>> d0d0ab5e
             },
             "headers": {
               "x-ms-client-request-id": {
@@ -1745,11 +1726,7 @@
       },
       "post": {
         "operationId": "Runs_CreateRun",
-<<<<<<< HEAD
         "description": "Creates a new run.",
-=======
-        "description": "Creates a run.",
->>>>>>> d0d0ab5e
         "parameters": [
           {
             "$ref": "#/parameters/Azure.Core.Foundations.ApiVersionParameter"
@@ -1764,26 +1741,10 @@
           }
         ],
         "responses": {
-<<<<<<< HEAD
           "200": {
             "description": "The request has succeeded.",
             "schema": {
               "$ref": "#/definitions/Run"
-=======
-          "201": {
-            "description": "The request has succeeded and a new resource has been created as a result.",
-            "headers": {
-              "Location": {
-                "type": "string",
-                "format": "uri",
-                "description": "The location of an instance of "
-              },
-              "x-ms-client-request-id": {
-                "type": "string",
-                "format": "uuid",
-                "description": "An opaque, globally-unique, client-generated string identifier for the request."
-              }
->>>>>>> d0d0ab5e
             }
           },
           "default": {
@@ -1804,11 +1765,7 @@
     "/runs/{runId}": {
       "get": {
         "operationId": "Runs_GetRun",
-<<<<<<< HEAD
         "description": "Retrieves an existing run by its ID.\n@route(\"/run/{run_id}\")",
-=======
-        "description": "Retrieves an existing run by its ID.",
->>>>>>> d0d0ab5e
         "parameters": [
           {
             "$ref": "#/parameters/Azure.Core.Foundations.ApiVersionParameter"
@@ -1853,23 +1810,15 @@
         }
       }
     },
-<<<<<<< HEAD
     "/runs/execute": {
       "post": {
         "operationId": "Runs_CreateAndExecuteRun",
         "description": "Creates and waits for a run to finish, returning the completed Run (including its outputs).",
-=======
-    "/runs:createAndStreamRun": {
-      "post": {
-        "operationId": "Runs_CreateAndStreamRun",
-        "description": "Create and stream run.",
->>>>>>> d0d0ab5e
         "parameters": [
           {
             "$ref": "#/parameters/Azure.Core.Foundations.ApiVersionParameter"
           },
           {
-<<<<<<< HEAD
             "name": "body",
             "in": "body",
             "required": true,
@@ -1909,8 +1858,6 @@
             "$ref": "#/parameters/Azure.Core.Foundations.ApiVersionParameter"
           },
           {
-=======
->>>>>>> d0d0ab5e
             "$ref": "#/parameters/Azure.Core.ClientRequestIdHeader"
           },
           {
@@ -1959,11 +1906,7 @@
         ],
         "responses": {
           "200": {
-<<<<<<< HEAD
             "description": "The request has succeeded.",
-=======
-            "description": "An array of Thread objects.",
->>>>>>> d0d0ab5e
             "schema": {
               "type": "array",
               "items": {
@@ -1997,7 +1940,6 @@
             "name": "body",
             "in": "body",
             "required": true,
-<<<<<<< HEAD
             "schema": {
               "$ref": "#/definitions/Thread"
             }
@@ -2009,19 +1951,6 @@
             "schema": {
               "$ref": "#/definitions/Thread"
             }
-=======
-            "schema": {
-              "$ref": "#/definitions/Thread"
-            }
-          }
-        ],
-        "responses": {
-          "200": {
-            "description": "The newly created Thread.",
-            "schema": {
-              "$ref": "#/definitions/Thread"
-            }
->>>>>>> d0d0ab5e
           },
           "default": {
             "description": "An unexpected error response.",
@@ -2056,11 +1985,7 @@
         ],
         "responses": {
           "200": {
-<<<<<<< HEAD
-            "description": "The request has succeeded.",
-=======
             "description": "The requested Thread.",
->>>>>>> d0d0ab5e
             "schema": {
               "$ref": "#/definitions/Thread"
             }
@@ -2105,11 +2030,7 @@
         ],
         "responses": {
           "200": {
-<<<<<<< HEAD
-            "description": "The request has succeeded.",
-=======
             "description": "The updated Thread.",
->>>>>>> d0d0ab5e
             "schema": {
               "$ref": "#/definitions/Thread"
             }
@@ -4354,11 +4275,7 @@
     },
     "NoRequest": {
       "type": "object",
-<<<<<<< HEAD
       "description": "A no-op model to represent an empty request."
-=======
-      "description": "A \"no-op\" model to represent an empty request, because Operation<TRequest, TResponse>\nrequires a Model (or union) for the first parameter."
->>>>>>> d0d0ab5e
     },
     "NoneToolChoiceBehavior": {
       "type": "object",
@@ -4582,7 +4499,6 @@
         "value"
       ]
     },
-<<<<<<< HEAD
     "PagedRun": {
       "type": "object",
       "description": "Paged collection of Run items",
@@ -4592,17 +4508,6 @@
           "description": "The Run items on this page",
           "items": {
             "$ref": "#/definitions/Run"
-=======
-    "PagedRunInputs": {
-      "type": "object",
-      "description": "Paged collection of RunInputs items",
-      "properties": {
-        "value": {
-          "type": "array",
-          "description": "The RunInputs items on this page",
-          "items": {
-            "$ref": "#/definitions/RunInputs"
->>>>>>> d0d0ab5e
           },
           "x-ms-identifiers": []
         },
@@ -4848,11 +4753,7 @@
     },
     "Run": {
       "type": "object",
-<<<<<<< HEAD
       "description": "An agent-generated run record, including both the requested inputs and the final outputs.",
-=======
-      "description": "An agent-generated run record, including messages and status.",
->>>>>>> d0d0ab5e
       "properties": {
         "agentId": {
           "type": "string",
@@ -4873,7 +4774,6 @@
           "format": "int64",
           "description": "Timestamp when the run finished processing (Unix time)."
         },
-<<<<<<< HEAD
         "runInputs": {
           "$ref": "#/definitions/RunInputs",
           "description": "The inputs that were used to start this run."
@@ -4881,52 +4781,35 @@
         "runOutputs": {
           "$ref": "#/definitions/RunOutputs",
           "description": "The final outcome of this run, including status, output messages, token usage."
-=======
-        "status": {
-          "type": "string",
-          "description": "Final status of the run request.",
-          "enum": [
-            "inProgress",
-            "incomplete",
-            "cancelled",
-            "failed",
-            "completed"
-          ],
-          "x-ms-enum": {
-            "modelAsString": true
-          }
-        },
-        "output": {
-          "type": "array",
-          "description": "List of output messages generated by the agent.",
-          "items": {
-            "$ref": "#/definitions/ChatMessage"
-          },
-          "x-ms-identifiers": []
-        },
-        "threadId": {
-          "type": "string",
-          "description": "Identifier for the thread associated with the run."
-        },
-        "usage": {
-          "$ref": "#/definitions/CompletionUsage",
-          "description": "Token usage details for this run."
-        },
-        "incompleteDetails": {
-          "type": "object",
-          "description": "Details about why the response is incomplete, if applicable.",
-          "properties": {
-            "reason": {
-              "type": "string",
-              "description": "Reason describing why the response is incomplete."
-            }
-          },
-          "required": [
-            "reason"
-          ]
-        },
+        },
+        "options": {
+          "$ref": "#/definitions/RunOptions",
+          "description": "Optional configuration for run generation."
+        },
+        "userId": {
+          "type": "string",
+          "description": "Identifier for the user making the request."
+        },
+        "store": {
+          "type": "boolean",
+          "description": "Flag indicating whether to store the run and associated messages."
+        }
+      },
+      "required": [
+        "agentId",
+        "runId",
+        "createdAt",
+        "completedAt",
+        "runInputs",
+        "runOutputs"
+      ]
+    },
+    "RunInputs": {
+      "type": "object",
+      "description": "Parameters for creating a new run request.",
+      "properties": {
         "agent": {
-          "$ref": "#/definitions/AgentOptions",
+          "$ref": "#/definitions/Agent",
           "description": "The agent responsible for generating the run."
         },
         "input": {
@@ -4937,13 +4820,16 @@
           },
           "x-ms-identifiers": []
         },
+        "threadId": {
+          "type": "string",
+          "description": "Optional identifier for an existing conversation thread."
+        },
         "metadata": {
           "type": "object",
           "description": "Optional metadata associated with the run request.",
           "additionalProperties": {
             "type": "string"
           }
->>>>>>> d0d0ab5e
         },
         "options": {
           "$ref": "#/definitions/RunOptions",
@@ -4952,80 +4838,9 @@
         "userId": {
           "type": "string",
           "description": "Identifier for the user making the request."
-        },
-        "store": {
-          "type": "boolean",
-          "description": "Flag indicating whether to store the run and associated messages."
-        }
-      },
-      "required": [
-        "agentId",
-        "runId",
-        "createdAt",
-        "completedAt",
-<<<<<<< HEAD
-        "runInputs",
-        "runOutputs"
-=======
-        "status",
-        "output",
-        "threadId",
-        "usage",
-        "incompleteDetails",
-        "agent",
-        "input"
->>>>>>> d0d0ab5e
-      ]
-    },
-    "RunInputs": {
-      "type": "object",
-      "description": "Parameters for creating a new run request.",
-      "properties": {
-<<<<<<< HEAD
-=======
-        "runId": {
-          "type": "string",
-          "description": "Unique identifier for the run.",
-          "readOnly": true
-        },
->>>>>>> d0d0ab5e
-        "agent": {
-          "$ref": "#/definitions/Agent",
-          "description": "The agent responsible for generating the run."
-        },
-        "input": {
-          "type": "array",
-          "description": "The list of input messages for the run.",
-          "items": {
-            "$ref": "#/definitions/ChatMessage"
-          },
-          "x-ms-identifiers": []
-        },
-        "threadId": {
-          "type": "string",
-          "description": "Optional identifier for an existing conversation thread."
-        },
-        "metadata": {
-          "type": "object",
-          "description": "Optional metadata associated with the run request.",
-          "additionalProperties": {
-            "type": "string"
-          }
-        },
-        "options": {
-          "$ref": "#/definitions/RunOptions",
-          "description": "Optional configuration for run generation."
-        },
-        "userId": {
-          "type": "string",
-          "description": "Identifier for the user making the request."
-        }
-      },
-      "required": [
-<<<<<<< HEAD
-=======
-        "runId",
->>>>>>> d0d0ab5e
+        }
+      },
+      "required": [
         "agent",
         "input"
       ]
@@ -5040,7 +4855,6 @@
         }
       }
     },
-<<<<<<< HEAD
     "RunOutputs": {
       "type": "object",
       "description": "Fields describing the final run outcome, including status, output messages, and usage.",
@@ -5122,8 +4936,6 @@
         ]
       }
     },
-=======
->>>>>>> d0d0ab5e
     "RunUpdate": {
       "type": "object",
       "description": "Streaming update for a run.",

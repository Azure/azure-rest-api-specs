{
  "swagger": "2.0",
  "info": {
    "title": "Azure AI",
    "version": "2025-10-15-preview",
    "x-typespec-generated": [
      {
        "emitter": "@azure-tools/typespec-autorest"
      }
    ]
  },
  "schemes": [
    "https"
  ],
  "x-ms-parameterized-host": {
    "hostTemplate": "{endpoint}",
    "useSchemePrefix": false,
    "parameters": [
      {
        "name": "endpoint",
        "in": "path",
        "description": "Project endpoint. In the form \"https://your-ai-services-account-name.services.ai.azure.com/api/projects/_project\"\nif your Foundry Hub has only one Project, or to use the default Project in your Hub. Or in the form \n\"https://your-ai-services-account-name.services.ai.azure.com/api/projects/your-project-name\" if you want to explicitly\nspecify the Foundry Project name.",
        "required": true,
        "type": "string",
        "format": "uri",
        "x-ms-skip-url-encoding": true
      }
    ]
  },
  "produces": [
    "application/json"
  ],
  "consumes": [
    "application/json"
  ],
  "security": [
    {
      "OAuth2Auth": [
        "https://ai.azure.com/.default"
      ]
    }
  ],
  "securityDefinitions": {
    "OAuth2Auth": {
      "type": "oauth2",
      "flow": "implicit",
      "authorizationUrl": "https://login.microsoftonline.com/common/oauth2/v2.0/authorize",
      "scopes": {
        "https://ai.azure.com/.default": ""
      }
    }
  },
  "tags": [],
  "paths": {
    "/connections": {
      "get": {
        "operationId": "Connections_List",
        "description": "List all connections in the project, without populating connection credentials",
        "parameters": [
          {
            "$ref": "#/parameters/Azure.Core.Foundations.ApiVersionParameter"
          },
          {
            "name": "connectionType",
            "in": "query",
            "description": "List connections of this specific type",
            "required": false,
            "type": "string",
            "enum": [
              "AzureOpenAI",
              "AzureBlob",
              "AzureStorageAccount",
              "CognitiveSearch",
              "CosmosDB",
              "ApiKey",
              "AppConfig",
              "AppInsights",
              "CustomKeys"
            ],
            "x-ms-enum": {
              "name": "ConnectionType",
              "modelAsString": true,
              "values": [
                {
                  "name": "AzureOpenAI",
                  "value": "AzureOpenAI",
                  "description": "Azure OpenAI Service"
                },
                {
                  "name": "AzureBlobStorage",
                  "value": "AzureBlob",
                  "description": "Azure Blob Storage, with specified container"
                },
                {
                  "name": "AzureStorageAccount",
                  "value": "AzureStorageAccount",
                  "description": "Azure Blob Storage, with container not specified (used by Agents)"
                },
                {
                  "name": "AzureAISearch",
                  "value": "CognitiveSearch",
                  "description": "Azure AI Search"
                },
                {
                  "name": "CosmosDB",
                  "value": "CosmosDB",
                  "description": "CosmosDB"
                },
                {
                  "name": "APIKey",
                  "value": "ApiKey",
                  "description": "Generic connection that uses API Key authentication"
                },
                {
                  "name": "ApplicationConfiguration",
                  "value": "AppConfig",
                  "description": "Application Configuration"
                },
                {
                  "name": "ApplicationInsights",
                  "value": "AppInsights",
                  "description": "Application Insights"
                },
                {
                  "name": "Custom",
                  "value": "CustomKeys",
                  "description": "Custom Keys"
                }
              ]
            }
          },
          {
            "name": "defaultConnection",
            "in": "query",
            "description": "List connections that are default connections",
            "required": false,
            "type": "boolean"
          },
          {
            "$ref": "#/parameters/Azure.Core.ClientRequestIdHeader"
          }
        ],
        "responses": {
          "200": {
            "description": "The request has succeeded.",
            "schema": {
              "$ref": "#/definitions/PagedConnection"
            },
            "headers": {
              "x-ms-client-request-id": {
                "type": "string",
                "format": "uuid",
                "description": "An opaque, globally-unique, client-generated string identifier for the request."
              }
            }
          },
          "default": {
            "description": "An unexpected error response.",
            "schema": {
              "$ref": "#/definitions/Azure.Core.Foundations.ErrorResponse"
            },
            "headers": {
              "x-ms-error-code": {
                "type": "string",
                "description": "String error code indicating what went wrong."
              }
            }
          }
        },
        "x-ms-examples": {
          "Connections_List_MaximumSet": {
            "$ref": "./examples/Connections_List_MaximumSet_Gen.json"
          }
        },
        "x-ms-pageable": {
          "nextLinkName": "nextLink"
        }
      }
    },
    "/connections/{name}": {
      "get": {
        "operationId": "Connections_Get",
        "description": "Get a connection by name, without populating connection credentials",
        "parameters": [
          {
            "$ref": "#/parameters/Azure.Core.Foundations.ApiVersionParameter"
          },
          {
            "name": "name",
            "in": "path",
            "description": "The friendly name of the connection, provided by the user.",
            "required": true,
            "type": "string"
          },
          {
            "$ref": "#/parameters/Azure.Core.ClientRequestIdHeader"
          }
        ],
        "responses": {
          "200": {
            "description": "The request has succeeded.",
            "schema": {
              "$ref": "#/definitions/Connection"
            },
            "headers": {
              "x-ms-client-request-id": {
                "type": "string",
                "format": "uuid",
                "description": "An opaque, globally-unique, client-generated string identifier for the request."
              }
            }
          },
          "default": {
            "description": "An unexpected error response.",
            "schema": {
              "$ref": "#/definitions/Azure.Core.Foundations.ErrorResponse"
            },
            "headers": {
              "x-ms-error-code": {
                "type": "string",
                "description": "String error code indicating what went wrong."
              }
            }
          }
        },
        "x-ms-examples": {
          "Connections_Get_MaximumSet": {
            "$ref": "./examples/Connections_Get_MaximumSet_Gen.json"
          }
        }
      }
    },
    "/connections/{name}/getConnectionWithCredentials": {
      "post": {
        "operationId": "Connections_GetWithCredentials",
        "description": "Get a connection by name, with its connection credentials",
        "parameters": [
          {
            "$ref": "#/parameters/Azure.Core.Foundations.ApiVersionParameter"
          },
          {
            "name": "name",
            "in": "path",
            "description": "The friendly name of the connection, provided by the user.",
            "required": true,
            "type": "string"
          },
          {
            "$ref": "#/parameters/Azure.Core.ClientRequestIdHeader"
          }
        ],
        "responses": {
          "200": {
            "description": "The request has succeeded.",
            "schema": {
              "$ref": "#/definitions/Connection"
            },
            "headers": {
              "x-ms-client-request-id": {
                "type": "string",
                "format": "uuid",
                "description": "An opaque, globally-unique, client-generated string identifier for the request."
              }
            }
          },
          "default": {
            "description": "An unexpected error response.",
            "schema": {
              "$ref": "#/definitions/Azure.Core.Foundations.ErrorResponse"
            },
            "headers": {
              "x-ms-error-code": {
                "type": "string",
                "description": "String error code indicating what went wrong."
              }
            }
          }
        },
        "x-ms-examples": {
          "Connections_GetWithCredentials_MaximumSet": {
            "$ref": "./examples/Connections_GetWithCredentials_MaximumSet_Gen.json"
          }
        }
      }
    },
    "/datasets": {
      "get": {
        "operationId": "Datasets_ListLatest",
        "description": "List the latest version of each DatasetVersion",
        "parameters": [
          {
            "$ref": "#/parameters/Azure.Core.Foundations.ApiVersionParameter"
          }
        ],
        "responses": {
          "200": {
            "description": "The request has succeeded.",
            "schema": {
              "$ref": "#/definitions/PagedDatasetVersion"
            }
          },
          "default": {
            "description": "An unexpected error response.",
            "schema": {
              "$ref": "#/definitions/Azure.Core.Foundations.ErrorResponse"
            },
            "headers": {
              "x-ms-error-code": {
                "type": "string",
                "description": "String error code indicating what went wrong."
              }
            }
          }
        },
        "x-ms-examples": {
          "Datasets_ListLatest_MaximumSet": {
            "$ref": "./examples/Datasets_ListLatest_MaximumSet_Gen.json"
          },
          "Datasets_ListLatest_MinimumSet": {
            "$ref": "./examples/Datasets_ListLatest_MinimumSet_Gen.json"
          }
        },
        "x-ms-pageable": {
          "nextLinkName": "nextLink"
        }
      }
    },
    "/datasets/{name}/versions": {
      "get": {
        "operationId": "Datasets_ListVersions",
        "description": "List all versions of the given DatasetVersion",
        "parameters": [
          {
            "$ref": "#/parameters/Azure.Core.Foundations.ApiVersionParameter"
          },
          {
            "name": "name",
            "in": "path",
            "description": "The name of the resource",
            "required": true,
            "type": "string"
          }
        ],
        "responses": {
          "200": {
            "description": "The request has succeeded.",
            "schema": {
              "$ref": "#/definitions/PagedDatasetVersion"
            }
          },
          "default": {
            "description": "An unexpected error response.",
            "schema": {
              "$ref": "#/definitions/Azure.Core.Foundations.ErrorResponse"
            },
            "headers": {
              "x-ms-error-code": {
                "type": "string",
                "description": "String error code indicating what went wrong."
              }
            }
          }
        },
        "x-ms-examples": {
          "Datasets_ListVersions_MaximumSet": {
            "$ref": "./examples/Datasets_ListVersions_MaximumSet_Gen.json"
          },
          "Datasets_ListVersions_MinimumSet": {
            "$ref": "./examples/Datasets_ListVersions_MinimumSet_Gen.json"
          }
        },
        "x-ms-pageable": {
          "nextLinkName": "nextLink"
        }
      }
    },
    "/datasets/{name}/versions/{version}": {
      "get": {
        "operationId": "Datasets_GetVersion",
        "description": "Get the specific version of the DatasetVersion. The service returns 404 Not Found error if the DatasetVersion does not exist.",
        "parameters": [
          {
            "$ref": "#/parameters/Azure.Core.Foundations.ApiVersionParameter"
          },
          {
            "name": "name",
            "in": "path",
            "description": "The name of the resource",
            "required": true,
            "type": "string"
          },
          {
            "name": "version",
            "in": "path",
            "description": "The specific version id of the DatasetVersion to retrieve.",
            "required": true,
            "type": "string"
          }
        ],
        "responses": {
          "200": {
            "description": "The request has succeeded.",
            "schema": {
              "$ref": "#/definitions/DatasetVersion"
            }
          },
          "default": {
            "description": "An unexpected error response.",
            "schema": {
              "$ref": "#/definitions/Azure.Core.Foundations.ErrorResponse"
            },
            "headers": {
              "x-ms-error-code": {
                "type": "string",
                "description": "String error code indicating what went wrong."
              }
            }
          }
        },
        "x-ms-examples": {
          "Datasets_GetVersion_MaximumSet": {
            "$ref": "./examples/Datasets_GetVersion_MaximumSet_Gen.json"
          },
          "Datasets_GetVersion_MinimumSet": {
            "$ref": "./examples/Datasets_GetVersion_MinimumSet_Gen.json"
          }
        }
      },
      "patch": {
        "operationId": "Datasets_CreateOrUpdateVersion",
        "description": "Create a new or update an existing DatasetVersion with the given version id",
        "consumes": [
          "application/merge-patch+json"
        ],
        "parameters": [
          {
            "$ref": "#/parameters/Azure.Core.Foundations.ApiVersionParameter"
          },
          {
            "name": "name",
            "in": "path",
            "description": "The name of the resource",
            "required": true,
            "type": "string"
          },
          {
            "name": "version",
            "in": "path",
            "description": "The specific version id of the DatasetVersion to create or update.",
            "required": true,
            "type": "string"
          },
          {
            "name": "datasetVersion",
            "in": "body",
            "description": "The DatasetVersion to create or update.",
            "required": true,
            "schema": {
              "$ref": "#/definitions/DatasetVersion"
            }
          }
        ],
        "responses": {
          "200": {
            "description": "The request has succeeded.",
            "schema": {
              "$ref": "#/definitions/DatasetVersion"
            }
          },
          "201": {
            "description": "The request has succeeded and a new resource has been created as a result.",
            "schema": {
              "$ref": "#/definitions/DatasetVersion"
            }
          },
          "default": {
            "description": "An unexpected error response.",
            "schema": {
              "$ref": "#/definitions/Azure.Core.Foundations.ErrorResponse"
            },
            "headers": {
              "x-ms-error-code": {
                "type": "string",
                "description": "String error code indicating what went wrong."
              }
            }
          }
        },
        "x-ms-examples": {
          "Datasets_CreateOrUpdateVersion_MaximumSet": {
            "$ref": "./examples/Datasets_CreateOrUpdateVersion_MaximumSet_Gen.json"
          },
          "Datasets_CreateOrUpdateVersion_MinimumSet": {
            "$ref": "./examples/Datasets_CreateOrUpdateVersion_MinimumSet_Gen.json"
          }
        }
      },
      "delete": {
        "operationId": "Datasets_DeleteVersion",
        "description": "Delete the specific version of the DatasetVersion. The service returns 204 No Content if the DatasetVersion was deleted successfully or if the DatasetVersion does not exist.",
        "parameters": [
          {
            "$ref": "#/parameters/Azure.Core.Foundations.ApiVersionParameter"
          },
          {
            "name": "name",
            "in": "path",
            "description": "The name of the resource",
            "required": true,
            "type": "string"
          },
          {
            "name": "version",
            "in": "path",
            "description": "The version of the DatasetVersion to delete.",
            "required": true,
            "type": "string"
          }
        ],
        "responses": {
          "204": {
            "description": "There is no content to send for this request, but the headers may be useful."
          },
          "default": {
            "description": "An unexpected error response.",
            "schema": {
              "$ref": "#/definitions/Azure.Core.Foundations.ErrorResponse"
            },
            "headers": {
              "x-ms-error-code": {
                "type": "string",
                "description": "String error code indicating what went wrong."
              }
            }
          }
        },
        "x-ms-examples": {
          "Datasets_DeleteVersion_MaximumSet": {
            "$ref": "./examples/Datasets_DeleteVersion_MaximumSet_Gen.json"
          },
          "Datasets_DeleteVersion_MinimumSet": {
            "$ref": "./examples/Datasets_DeleteVersion_MinimumSet_Gen.json"
          }
        }
      }
    },
    "/datasets/{name}/versions/{version}/credentials": {
      "post": {
        "operationId": "Datasets_GetCredentials",
        "description": "Get the SAS credential to access the storage account associated with a Dataset version.",
        "parameters": [
          {
            "$ref": "#/parameters/Azure.Core.Foundations.ApiVersionParameter"
          },
          {
            "name": "name",
            "in": "path",
            "description": "The name of the resource",
            "required": true,
            "type": "string"
          },
          {
            "name": "version",
            "in": "path",
            "description": "The specific version id of the DatasetVersion to operate on.",
            "required": true,
            "type": "string"
          }
        ],
        "responses": {
          "200": {
            "description": "The request has succeeded.",
            "schema": {
              "$ref": "#/definitions/AssetCredentialResponse"
            }
          },
          "default": {
            "description": "An unexpected error response.",
            "schema": {
              "$ref": "#/definitions/Azure.Core.Foundations.ErrorResponse"
            },
            "headers": {
              "x-ms-error-code": {
                "type": "string",
                "description": "String error code indicating what went wrong."
              }
            }
          }
        },
        "x-ms-examples": {
          "Datasets_GetCredentials_MaximumSet": {
            "$ref": "./examples/Datasets_GetCredentials_MaximumSet_Gen.json"
          },
          "Datasets_GetCredentials_MinimumSet": {
            "$ref": "./examples/Datasets_GetCredentials_MinimumSet_Gen.json"
          }
        }
      }
    },
    "/datasets/{name}/versions/{version}/startPendingUpload": {
      "post": {
        "operationId": "Datasets_StartPendingUploadVersion",
        "description": "Start a new or get an existing pending upload of a dataset for a specific version.",
        "parameters": [
          {
            "$ref": "#/parameters/Azure.Core.Foundations.ApiVersionParameter"
          },
          {
            "name": "name",
            "in": "path",
            "description": "The name of the resource",
            "required": true,
            "type": "string"
          },
          {
            "name": "version",
            "in": "path",
            "description": "The specific version id of the DatasetVersion to operate on.",
            "required": true,
            "type": "string"
          },
          {
            "name": "pendingUploadRequest",
            "in": "body",
            "description": "The pending upload request parameters",
            "required": true,
            "schema": {
              "$ref": "#/definitions/PendingUploadRequest"
            }
          }
        ],
        "responses": {
          "200": {
            "description": "The request has succeeded.",
            "schema": {
              "$ref": "#/definitions/PendingUploadResponse"
            }
          },
          "default": {
            "description": "An unexpected error response.",
            "schema": {
              "$ref": "#/definitions/Azure.Core.Foundations.ErrorResponse"
            },
            "headers": {
              "x-ms-error-code": {
                "type": "string",
                "description": "String error code indicating what went wrong."
              }
            }
          }
        },
        "x-ms-examples": {
          "Datasets_StartPendingUploadVersion_MaximumSet": {
            "$ref": "./examples/Datasets_StartPendingUploadVersion_MaximumSet_Gen.json"
          },
          "Datasets_StartPendingUploadVersion_MinimumSet": {
            "$ref": "./examples/Datasets_StartPendingUploadVersion_MinimumSet_Gen.json"
          }
        }
      }
    },
    "/deployments": {
      "get": {
        "operationId": "Deployments_List",
        "description": "List all deployed models in the project",
        "parameters": [
          {
            "$ref": "#/parameters/Azure.Core.Foundations.ApiVersionParameter"
          },
          {
            "name": "modelPublisher",
            "in": "query",
            "description": "Model publisher to filter models by",
            "required": false,
            "type": "string"
          },
          {
            "name": "modelName",
            "in": "query",
            "description": "Model name (the publisher specific name) to filter models by",
            "required": false,
            "type": "string"
          },
          {
            "name": "deploymentType",
            "in": "query",
            "description": "Type of deployment to filter list by",
            "required": false,
            "type": "string",
            "enum": [
              "ModelDeployment"
            ],
            "x-ms-enum": {
              "name": "DeploymentType",
              "modelAsString": true,
              "values": [
                {
                  "name": "ModelDeployment",
                  "value": "ModelDeployment",
                  "description": "Model deployment"
                }
              ]
            }
          },
          {
            "$ref": "#/parameters/Azure.Core.ClientRequestIdHeader"
          }
        ],
        "responses": {
          "200": {
            "description": "The request has succeeded.",
            "schema": {
              "$ref": "#/definitions/PagedDeployment"
            },
            "headers": {
              "x-ms-client-request-id": {
                "type": "string",
                "format": "uuid",
                "description": "An opaque, globally-unique, client-generated string identifier for the request."
              }
            }
          },
          "default": {
            "description": "An unexpected error response.",
            "schema": {
              "$ref": "#/definitions/Azure.Core.Foundations.ErrorResponse"
            },
            "headers": {
              "x-ms-error-code": {
                "type": "string",
                "description": "String error code indicating what went wrong."
              }
            }
          }
        },
        "x-ms-examples": {
          "Deployments_List_MaximumSet": {
            "$ref": "./examples/Deployments_List_MaximumSet_Gen.json"
          }
        },
        "x-ms-pageable": {
          "nextLinkName": "nextLink"
        }
      }
    },
    "/deployments/{name}": {
      "get": {
        "operationId": "Deployments_Get",
        "description": "Get a deployed model.",
        "parameters": [
          {
            "$ref": "#/parameters/Azure.Core.Foundations.ApiVersionParameter"
          },
          {
            "name": "name",
            "in": "path",
            "description": "Name of the deployment",
            "required": true,
            "type": "string"
          },
          {
            "$ref": "#/parameters/Azure.Core.ClientRequestIdHeader"
          }
        ],
        "responses": {
          "200": {
            "description": "The request has succeeded.",
            "schema": {
              "$ref": "#/definitions/Deployment"
            },
            "headers": {
              "x-ms-client-request-id": {
                "type": "string",
                "format": "uuid",
                "description": "An opaque, globally-unique, client-generated string identifier for the request."
              }
            }
          },
          "default": {
            "description": "An unexpected error response.",
            "schema": {
              "$ref": "#/definitions/Azure.Core.Foundations.ErrorResponse"
            },
            "headers": {
              "x-ms-error-code": {
                "type": "string",
                "description": "String error code indicating what went wrong."
              }
            }
          }
        },
        "x-ms-examples": {
          "Deployments_Get_MaximumSet": {
            "$ref": "./examples/Deployments_Get_MaximumSet_Gen.json"
          }
        }
      }
    },
    "/evaluations/runs": {
      "get": {
        "operationId": "Evaluations_List",
        "description": "List evaluation runs",
        "parameters": [
          {
            "$ref": "#/parameters/Azure.Core.Foundations.ApiVersionParameter"
          },
          {
            "$ref": "#/parameters/Azure.Core.ClientRequestIdHeader"
          }
        ],
        "responses": {
          "200": {
            "description": "The request has succeeded.",
            "schema": {
              "$ref": "#/definitions/PagedEvaluation"
            },
            "headers": {
              "x-ms-client-request-id": {
                "type": "string",
                "format": "uuid",
                "description": "An opaque, globally-unique, client-generated string identifier for the request."
              }
            }
          },
          "default": {
            "description": "An unexpected error response.",
            "schema": {
              "$ref": "#/definitions/Azure.Core.Foundations.ErrorResponse"
            },
            "headers": {
              "x-ms-error-code": {
                "type": "string",
                "description": "String error code indicating what went wrong."
              }
            }
          }
        },
        "x-ms-examples": {
          "Evaluations_List_MaximumSet": {
            "$ref": "./examples/Evaluations_List_MaximumSet_Gen.json"
          }
        },
        "x-ms-pageable": {
          "nextLinkName": "nextLink"
        }
      }
    },
    "/evaluations/runs/{name}": {
      "get": {
        "operationId": "Evaluations_Get",
        "description": "Get an evaluation run by name.",
        "parameters": [
          {
            "$ref": "#/parameters/Azure.Core.Foundations.ApiVersionParameter"
          },
          {
            "name": "name",
            "in": "path",
            "description": "Identifier of the evaluation.",
            "required": true,
            "type": "string"
          },
          {
            "$ref": "#/parameters/Azure.Core.ClientRequestIdHeader"
          }
        ],
        "responses": {
          "200": {
            "description": "The request has succeeded.",
            "schema": {
              "$ref": "#/definitions/Evaluation"
            },
            "headers": {
              "x-ms-client-request-id": {
                "type": "string",
                "format": "uuid",
                "description": "An opaque, globally-unique, client-generated string identifier for the request."
              }
            }
          },
          "default": {
            "description": "An unexpected error response.",
            "schema": {
              "$ref": "#/definitions/Azure.Core.Foundations.ErrorResponse"
            },
            "headers": {
              "x-ms-error-code": {
                "type": "string",
                "description": "String error code indicating what went wrong."
              }
            }
          }
        },
        "x-ms-examples": {
          "Evaluations_Get_MaximumSet": {
            "$ref": "./examples/Evaluations_Get_MaximumSet_Gen.json"
          }
        }
      },
      "delete": {
        "operationId": "Evaluations_Delete",
        "description": "Delete an evaluation run by name",
        "parameters": [
          {
            "$ref": "#/parameters/Azure.Core.Foundations.ApiVersionParameter"
          },
          {
            "name": "name",
            "in": "path",
            "description": "Identifier of the evaluation.",
            "required": true,
            "type": "string"
          },
          {
            "$ref": "#/parameters/Azure.Core.ClientRequestIdHeader"
          }
        ],
        "responses": {
          "204": {
            "description": "There is no content to send for this request, but the headers may be useful. ",
            "headers": {
              "x-ms-client-request-id": {
                "type": "string",
                "format": "uuid",
                "description": "An opaque, globally-unique, client-generated string identifier for the request."
              }
            }
          },
          "default": {
            "description": "An unexpected error response.",
            "schema": {
              "$ref": "#/definitions/Azure.Core.Foundations.ErrorResponse"
            },
            "headers": {
              "x-ms-error-code": {
                "type": "string",
                "description": "String error code indicating what went wrong."
              }
            }
          }
        },
        "x-ms-examples": {
          "Evaluations_Delete_MaximumSet": {
            "$ref": "./examples/Evaluations_Delete_MaximumSet_Gen.json"
          }
        }
      }
    },
    "/evaluations/runs/{name}:cancel": {
      "post": {
        "operationId": "Evaluations_Cancel",
        "description": "Cancel an evaluation run by name",
        "parameters": [
          {
            "$ref": "#/parameters/Azure.Core.Foundations.ApiVersionParameter"
          },
          {
            "name": "name",
            "in": "path",
            "description": "Identifier of the evaluation.",
            "required": true,
            "type": "string"
          },
          {
            "$ref": "#/parameters/Azure.Core.ClientRequestIdHeader"
          }
        ],
        "responses": {
          "204": {
            "description": "There is no content to send for this request, but the headers may be useful. ",
            "headers": {
              "x-ms-client-request-id": {
                "type": "string",
                "format": "uuid",
                "description": "An opaque, globally-unique, client-generated string identifier for the request."
              }
            }
          },
          "default": {
            "description": "An unexpected error response.",
            "schema": {
              "$ref": "#/definitions/Azure.Core.Foundations.ErrorResponse"
            },
            "headers": {
              "x-ms-error-code": {
                "type": "string",
                "description": "String error code indicating what went wrong."
              }
            }
          }
        },
        "x-ms-examples": {
          "Evaluations_Cancel_MaximumSet": {
            "$ref": "./examples/Evaluations_Cancel_MaximumSet_Gen.json"
          }
        }
      }
    },
    "/evaluations/runs:run": {
      "post": {
        "operationId": "Evaluations_Create",
        "description": "Creates an evaluation run.",
        "parameters": [
          {
            "$ref": "#/parameters/Azure.Core.Foundations.ApiVersionParameter"
          },
          {
            "name": "evaluation",
            "in": "body",
            "description": "Evaluation to be run",
            "required": true,
            "schema": {
              "$ref": "#/definitions/Evaluation"
            }
          }
        ],
        "responses": {
          "201": {
            "description": "The request has succeeded and a new resource has been created as a result.",
            "schema": {
              "$ref": "#/definitions/Evaluation"
            }
          },
          "default": {
            "description": "An unexpected error response.",
            "schema": {
              "$ref": "#/definitions/Azure.Core.Foundations.ErrorResponse"
            },
            "headers": {
              "x-ms-error-code": {
                "type": "string",
                "description": "String error code indicating what went wrong."
              }
            }
          }
        },
        "x-ms-examples": {
          "Evaluations_Create_MaximumSet": {
            "$ref": "./examples/Evaluations_Create_MaximumSet_Gen.json"
          },
          "Evaluations_Create_MinimumSet": {
            "$ref": "./examples/Evaluations_Create_MinimumSet_Gen.json"
          }
        }
      }
    },
    "/evaluations/runs:runAgent": {
      "post": {
        "operationId": "Evaluations_CreateAgentEvaluation",
        "description": "Creates an agent evaluation run.",
        "parameters": [
          {
            "$ref": "#/parameters/Azure.Core.Foundations.ApiVersionParameter"
          },
          {
            "name": "evaluation",
            "in": "body",
            "description": "Agent evaluation to be run",
            "required": true,
            "schema": {
              "$ref": "#/definitions/AgentEvaluationRequest"
            }
          }
        ],
        "responses": {
          "201": {
            "description": "The request has succeeded and a new resource has been created as a result.",
            "schema": {
              "$ref": "#/definitions/AgentEvaluation"
            }
          },
          "default": {
            "description": "An unexpected error response.",
            "schema": {
              "$ref": "#/definitions/Azure.Core.Foundations.ErrorResponse"
            },
            "headers": {
              "x-ms-error-code": {
                "type": "string",
                "description": "String error code indicating what went wrong."
              }
            }
          }
        },
        "x-ms-examples": {
          "Evaluations_CreateAgentEvaluation_MaximumSet": {
            "$ref": "./examples/Evaluations_CreateAgentEvaluation_MaximumSet_Gen.json"
          },
          "Evaluations_CreateAgentEvaluation_MinimumSet": {
            "$ref": "./examples/Evaluations_CreateAgentEvaluation_MinimumSet_Gen.json"
          }
        }
      }
    },
    "/evaluators": {
      "get": {
        "operationId": "Evaluators_ListVersions",
        "description": "List the latest version of each Evaluator",
        "parameters": [
          {
            "name": "limit",
            "in": "query",
            "description": "A limit on the number of objects to be returned. Limit can range between 1 and 100, and the default is 20.",
            "required": false,
            "type": "integer",
            "format": "int32",
            "default": 20
          },
          {
            "name": "after",
            "in": "query",
            "description": "A cursor for use in pagination. after is an object ID that defines your place in the list. For instance, if you make a list request and receive 100 objects, ending with obj_foo, your subsequent call can include after=obj_foo in order to fetch the next page of the list.",
            "required": false,
            "type": "string"
          },
          {
            "name": "before",
            "in": "query",
            "description": "A cursor for use in pagination. before is an object ID that defines your place in the list. For instance, if you make a list request and receive 100 objects, starting with obj_foo, your subsequent call can include before=obj_foo in order to fetch the previous page of the list.",
            "required": false,
            "type": "string"
          }
        ],
        "responses": {
          "200": {
            "description": "The request has succeeded.",
            "schema": {
              "type": "object",
              "description": "The response data for a requested list of items.",
              "properties": {
                "object": {
                  "type": "string",
                  "description": "The object type, which is always list.",
                  "enum": [
                    "list"
                  ],
                  "x-ms-enum": {
                    "modelAsString": false
                  }
                },
                "data": {
                  "type": "array",
                  "description": "The requested list of items.",
                  "items": {
                    "$ref": "#/definitions/EvaluatorVersion"
                  }
                },
                "first_id": {
                  "type": "string",
                  "description": "The first ID represented in this list.",
                  "x-ms-client-name": "firstId"
                },
                "last_id": {
                  "type": "string",
                  "description": "The last ID represented in this list.",
                  "x-ms-client-name": "lastId"
                },
                "has_more": {
                  "type": "boolean",
                  "description": "A value indicating whether there are additional values available not captured in this list.",
                  "x-ms-client-name": "hasMore"
                }
              },
              "required": [
                "object",
                "data",
                "first_id",
                "last_id",
                "has_more"
              ]
            }
          }
        }
      }
    },
    "/evaluators/{name}/versions": {
      "get": {
        "operationId": "Evaluators_ListEvaluatorVersions",
        "description": "List all versions of the given Evaluator name",
        "parameters": [
          {
            "name": "name",
            "in": "path",
            "description": "Name of the evaluator",
            "required": true,
            "type": "string"
          },
          {
            "name": "limit",
            "in": "query",
            "description": "A limit on the number of objects to be returned. Limit can range between 1 and 100, and the default is 20.",
            "required": false,
            "type": "integer",
            "format": "int32",
            "default": 20
          },
          {
            "name": "after",
            "in": "query",
            "description": "A cursor for use in pagination. after is an object ID that defines your place in the list. For instance, if you make a list request and receive 100 objects, ending with obj_foo, your subsequent call can include after=obj_foo in order to fetch the next page of the list.",
            "required": false,
            "type": "string"
          },
          {
            "name": "before",
            "in": "query",
            "description": "A cursor for use in pagination. before is an object ID that defines your place in the list. For instance, if you make a list request and receive 100 objects, starting with obj_foo, your subsequent call can include before=obj_foo in order to fetch the previous page of the list.",
            "required": false,
            "type": "string"
          }
        ],
        "responses": {
          "200": {
            "description": "The request has succeeded.",
            "schema": {
              "type": "object",
              "description": "The response data for a requested list of items.",
              "properties": {
                "object": {
                  "type": "string",
                  "description": "The object type, which is always list.",
                  "enum": [
                    "list"
                  ],
                  "x-ms-enum": {
                    "modelAsString": false
                  }
                },
                "data": {
                  "type": "array",
                  "description": "The requested list of items.",
                  "items": {
                    "$ref": "#/definitions/EvaluatorVersion"
                  }
                },
                "first_id": {
                  "type": "string",
                  "description": "The first ID represented in this list.",
                  "x-ms-client-name": "firstId"
                },
                "last_id": {
                  "type": "string",
                  "description": "The last ID represented in this list.",
                  "x-ms-client-name": "lastId"
                },
                "has_more": {
                  "type": "boolean",
                  "description": "A value indicating whether there are additional values available not captured in this list.",
                  "x-ms-client-name": "hasMore"
                }
              },
              "required": [
                "object",
                "data",
                "first_id",
                "last_id",
                "has_more"
              ]
            }
          }
        }
      },
      "post": {
        "operationId": "Evaluators_CreateEvaluatorVersion",
        "description": "Create a new EvaluatorVersion with auto incremented version id",
        "parameters": [
          {
            "$ref": "#/parameters/Azure.Core.Foundations.ApiVersionParameter"
          },
          {
            "name": "name",
            "in": "path",
            "description": "The name of the resource",
            "required": true,
            "type": "string"
          }
        ],
        "responses": {
          "201": {
            "description": "The request has succeeded and a new resource has been created as a result.",
            "schema": {
              "$ref": "#/definitions/EvaluatorVersion"
            }
          },
          "default": {
            "description": "An unexpected error response.",
            "schema": {
              "$ref": "#/definitions/Azure.Core.Foundations.ErrorResponse"
            },
            "headers": {
              "x-ms-error-code": {
                "type": "string",
                "description": "String error code indicating what went wrong."
              }
            }
          }
        }
      }
    },
    "/evaluators/{name}/versions/{version}": {
      "get": {
        "operationId": "Evaluators_GetEvaluatorVersion",
        "description": "Get the specific version of the EvaluatorVersion. The service returns 404 Not Found error if the EvaluatorVersion does not exist.",
        "parameters": [
          {
            "$ref": "#/parameters/Azure.Core.Foundations.ApiVersionParameter"
          },
          {
            "name": "name",
            "in": "path",
            "description": "The name of the resource",
            "required": true,
            "type": "string"
          },
          {
            "name": "version",
            "in": "path",
            "description": "The specific version id of the EvaluatorVersion to retrieve.",
            "required": true,
            "type": "string"
          }
        ],
        "responses": {
          "200": {
            "description": "The request has succeeded.",
            "schema": {
              "$ref": "#/definitions/EvaluatorVersion"
            }
          },
          "default": {
            "description": "An unexpected error response.",
            "schema": {
              "$ref": "#/definitions/Azure.Core.Foundations.ErrorResponse"
            },
            "headers": {
              "x-ms-error-code": {
                "type": "string",
                "description": "String error code indicating what went wrong."
              }
            }
          }
        }
      },
      "patch": {
        "operationId": "Evaluators_UpdateEvaluatorVersion",
        "description": "Update an existing EvaluatorVersion with the given version id",
        "parameters": [
          {
            "$ref": "#/parameters/Azure.Core.Foundations.ApiVersionParameter"
          },
          {
            "name": "name",
            "in": "path",
            "description": "The name of the resource",
            "required": true,
            "type": "string"
          },
          {
            "name": "version",
            "in": "path",
            "description": "The version of the EvaluatorVersion to update.",
            "required": true,
            "type": "string"
          }
        ],
        "responses": {
          "200": {
            "description": "The request has succeeded.",
            "schema": {
              "$ref": "#/definitions/EvaluatorVersion"
            }
          },
          "default": {
            "description": "An unexpected error response.",
            "schema": {
              "$ref": "#/definitions/Azure.Core.Foundations.ErrorResponse"
            },
            "headers": {
              "x-ms-error-code": {
                "type": "string",
                "description": "String error code indicating what went wrong."
              }
            }
          }
        }
      },
      "delete": {
        "operationId": "Evaluators_DeleteEvaluatorVersion",
        "description": "Delete the specific version of the EvaluatorVersion. The service returns 204 No Content if the EvaluatorVersion was deleted successfully or if the EvaluatorVersion does not exist.",
        "parameters": [
          {
            "$ref": "#/parameters/Azure.Core.Foundations.ApiVersionParameter"
          },
          {
            "name": "name",
            "in": "path",
            "description": "The name of the resource",
            "required": true,
            "type": "string"
          },
          {
            "name": "version",
            "in": "path",
            "description": "The version of the EvaluatorVersion to delete.",
            "required": true,
            "type": "string"
          }
        ],
        "responses": {
          "204": {
            "description": "There is no content to send for this request, but the headers may be useful."
          },
          "default": {
            "description": "An unexpected error response.",
            "schema": {
              "$ref": "#/definitions/Azure.Core.Foundations.ErrorResponse"
            },
            "headers": {
              "x-ms-error-code": {
                "type": "string",
                "description": "String error code indicating what went wrong."
              }
            }
          }
        }
      }
    },
    "/indexes": {
      "get": {
        "operationId": "Indexes_ListLatest",
        "description": "List the latest version of each Index",
        "parameters": [
          {
            "$ref": "#/parameters/Azure.Core.Foundations.ApiVersionParameter"
          }
        ],
        "responses": {
          "200": {
            "description": "The request has succeeded.",
            "schema": {
              "$ref": "#/definitions/PagedIndex"
            }
          },
          "default": {
            "description": "An unexpected error response.",
            "schema": {
              "$ref": "#/definitions/Azure.Core.Foundations.ErrorResponse"
            },
            "headers": {
              "x-ms-error-code": {
                "type": "string",
                "description": "String error code indicating what went wrong."
              }
            }
          }
        },
        "x-ms-examples": {
          "Indexes_ListLatest_MaximumSet": {
            "$ref": "./examples/Indexes_ListLatest_MaximumSet_Gen.json"
          },
          "Indexes_ListLatest_MinimumSet": {
            "$ref": "./examples/Indexes_ListLatest_MinimumSet_Gen.json"
          }
        },
        "x-ms-pageable": {
          "nextLinkName": "nextLink"
        }
      }
    },
    "/indexes/{name}/versions": {
      "get": {
        "operationId": "Indexes_ListVersions",
        "description": "List all versions of the given Index",
        "parameters": [
          {
            "$ref": "#/parameters/Azure.Core.Foundations.ApiVersionParameter"
          },
          {
            "name": "name",
            "in": "path",
            "description": "The name of the resource",
            "required": true,
            "type": "string"
          }
        ],
        "responses": {
          "200": {
            "description": "The request has succeeded.",
            "schema": {
              "$ref": "#/definitions/PagedIndex"
            }
          },
          "default": {
            "description": "An unexpected error response.",
            "schema": {
              "$ref": "#/definitions/Azure.Core.Foundations.ErrorResponse"
            },
            "headers": {
              "x-ms-error-code": {
                "type": "string",
                "description": "String error code indicating what went wrong."
              }
            }
          }
        },
        "x-ms-examples": {
          "Indexes_ListVersions_MaximumSet": {
            "$ref": "./examples/Indexes_ListVersions_MaximumSet_Gen.json"
          },
          "Indexes_ListVersions_MinimumSet": {
            "$ref": "./examples/Indexes_ListVersions_MinimumSet_Gen.json"
          }
        },
        "x-ms-pageable": {
          "nextLinkName": "nextLink"
        }
      }
    },
    "/indexes/{name}/versions/{version}": {
      "get": {
        "operationId": "Indexes_GetVersion",
        "description": "Get the specific version of the Index. The service returns 404 Not Found error if the Index does not exist.",
        "parameters": [
          {
            "$ref": "#/parameters/Azure.Core.Foundations.ApiVersionParameter"
          },
          {
            "name": "name",
            "in": "path",
            "description": "The name of the resource",
            "required": true,
            "type": "string"
          },
          {
            "name": "version",
            "in": "path",
            "description": "The specific version id of the Index to retrieve.",
            "required": true,
            "type": "string"
          }
        ],
        "responses": {
          "200": {
            "description": "The request has succeeded.",
            "schema": {
              "$ref": "#/definitions/Index"
            }
          },
          "default": {
            "description": "An unexpected error response.",
            "schema": {
              "$ref": "#/definitions/Azure.Core.Foundations.ErrorResponse"
            },
            "headers": {
              "x-ms-error-code": {
                "type": "string",
                "description": "String error code indicating what went wrong."
              }
            }
          }
        },
        "x-ms-examples": {
          "Indexes_GetVersion_MaximumSet": {
            "$ref": "./examples/Indexes_GetVersion_MaximumSet_Gen.json"
          },
          "Indexes_GetVersion_MinimumSet": {
            "$ref": "./examples/Indexes_GetVersion_MinimumSet_Gen.json"
          }
        }
      },
      "patch": {
        "operationId": "Indexes_CreateOrUpdateVersion",
        "description": "Create a new or update an existing Index with the given version id",
        "consumes": [
          "application/merge-patch+json"
        ],
        "parameters": [
          {
            "$ref": "#/parameters/Azure.Core.Foundations.ApiVersionParameter"
          },
          {
            "name": "name",
            "in": "path",
            "description": "The name of the resource",
            "required": true,
            "type": "string"
          },
          {
            "name": "version",
            "in": "path",
            "description": "The specific version id of the Index to create or update.",
            "required": true,
            "type": "string"
          },
          {
            "name": "index",
            "in": "body",
            "description": "The Index to create or update.",
            "required": true,
            "schema": {
              "$ref": "#/definitions/Index"
            }
          }
        ],
        "responses": {
          "200": {
            "description": "The request has succeeded.",
            "schema": {
              "$ref": "#/definitions/Index"
            }
          },
          "201": {
            "description": "The request has succeeded and a new resource has been created as a result.",
            "schema": {
              "$ref": "#/definitions/Index"
            }
          },
          "default": {
            "description": "An unexpected error response.",
            "schema": {
              "$ref": "#/definitions/Azure.Core.Foundations.ErrorResponse"
            },
            "headers": {
              "x-ms-error-code": {
                "type": "string",
                "description": "String error code indicating what went wrong."
              }
            }
          }
        },
        "x-ms-examples": {
          "Indexes_CreateOrUpdateVersion_MaximumSet": {
            "$ref": "./examples/Indexes_CreateOrUpdateVersion_MaximumSet_Gen.json"
          },
          "Indexes_CreateOrUpdateVersion_MinimumSet": {
            "$ref": "./examples/Indexes_CreateOrUpdateVersion_MinimumSet_Gen.json"
          }
        }
      },
      "delete": {
        "operationId": "Indexes_DeleteVersion",
        "description": "Delete the specific version of the Index. The service returns 204 No Content if the Index was deleted successfully or if the Index does not exist.",
        "parameters": [
          {
            "$ref": "#/parameters/Azure.Core.Foundations.ApiVersionParameter"
          },
          {
            "name": "name",
            "in": "path",
            "description": "The name of the resource",
            "required": true,
            "type": "string"
          },
          {
            "name": "version",
            "in": "path",
            "description": "The version of the Index to delete.",
            "required": true,
            "type": "string"
          }
        ],
        "responses": {
          "204": {
            "description": "There is no content to send for this request, but the headers may be useful."
          },
          "default": {
            "description": "An unexpected error response.",
            "schema": {
              "$ref": "#/definitions/Azure.Core.Foundations.ErrorResponse"
            },
            "headers": {
              "x-ms-error-code": {
                "type": "string",
                "description": "String error code indicating what went wrong."
              }
            }
          }
        },
        "x-ms-examples": {
          "Indexes_DeleteVersion_MaximumSet": {
            "$ref": "./examples/Indexes_DeleteVersion_MaximumSet_Gen.json"
          },
          "Indexes_DeleteVersion_MinimumSet": {
            "$ref": "./examples/Indexes_DeleteVersion_MinimumSet_Gen.json"
          }
        }
      }
    },
    "/insights": {
      "get": {
        "operationId": "Insights_ListInsights",
        "description": "List all insights in reverse chronological order (newest first).",
        "parameters": [
          {
            "$ref": "#/parameters/Azure.Core.Foundations.ApiVersionParameter"
          },
          {
            "name": "type",
            "in": "query",
            "description": "Filter by the type of analysis.",
            "required": false,
            "type": "string",
            "enum": [
              "EvaluationRunClusterInsight",
              "AgentClusterInsight"
            ],
            "x-ms-enum": {
              "name": "InsightType",
              "modelAsString": true,
              "values": [
                {
                  "name": "EvaluationRunClusterInsight",
                  "value": "EvaluationRunClusterInsight",
                  "description": "Insights on an Evaluation run result."
                },
                {
                  "name": "AgentClusterInsight",
                  "value": "AgentClusterInsight",
                  "description": "Cluster Insight on an Agent."
                }
              ]
            }
          },
          {
            "name": "evalId",
            "in": "query",
            "description": "Filter by the evaluation ID.",
            "required": false,
            "type": "string"
          },
          {
            "name": "runId",
            "in": "query",
            "description": "Filter by the evaluation run ID.",
            "required": false,
            "type": "string"
          },
          {
            "name": "agentName",
            "in": "query",
            "description": "Filter by the agent name.",
            "required": false,
            "type": "string"
          },
          {
            "name": "includeCoordinates",
            "in": "query",
            "description": "Whether to include coordinates for visualization in the response. Defaults to false.",
            "required": false,
            "type": "boolean"
          },
          {
            "$ref": "#/parameters/Azure.Core.ClientRequestIdHeader"
          }
        ],
        "responses": {
          "200": {
            "description": "The request has succeeded.",
            "schema": {
              "$ref": "#/definitions/PagedInsight"
            },
            "headers": {
              "x-ms-client-request-id": {
                "type": "string",
                "format": "uuid",
                "description": "An opaque, globally-unique, client-generated string identifier for the request."
              }
            }
          },
          "default": {
            "description": "An unexpected error response.",
            "schema": {
              "$ref": "#/definitions/Azure.Core.Foundations.ErrorResponse"
            },
            "headers": {
              "x-ms-error-code": {
                "type": "string",
                "description": "String error code indicating what went wrong."
              }
            }
          }
        },
        "x-ms-examples": {
          "Insights_ListInsights": {
            "$ref": "./examples/Insights_ListInsights_MinimumSet_Gen.json"
          }
        },
        "x-ms-pageable": {
          "nextLinkName": "nextLink"
        }
      },
      "post": {
        "operationId": "Insights_GenerateInsights",
        "description": "Generate Insights",
        "parameters": [
          {
            "$ref": "#/parameters/Azure.Core.Foundations.ApiVersionParameter"
          },
          {
            "name": "Repeatability-Request-ID",
            "in": "header",
            "description": "Unique, client-generated identifier for ensuring request idempotency. Use the same ID for retries to prevent duplicate evaluations.",
            "required": false,
            "type": "string",
            "x-ms-client-name": "repeatabilityRequestId"
          },
          {
            "name": "Repeatability-First-Sent",
            "in": "header",
            "description": "Timestamp indicating when this request was first initiated. Used in conjunction with repeatability-request-id for idempotency control.",
            "required": false,
            "type": "string",
            "format": "date-time",
            "x-ms-client-name": "repeatabilityFirstSent"
          },
          {
            "name": "insight",
            "in": "body",
            "description": "Complete evaluation configuration including data source, evaluators, and result settings",
            "required": true,
            "schema": {
              "$ref": "#/definitions/Insight"
            }
          }
        ],
        "responses": {
          "201": {
            "description": "The request has succeeded and a new resource has been created as a result.",
            "schema": {
              "$ref": "#/definitions/Insight"
            }
          },
          "default": {
            "description": "An unexpected error response.",
            "schema": {
              "$ref": "#/definitions/Azure.Core.Foundations.ErrorResponse"
            },
            "headers": {
              "x-ms-error-code": {
                "type": "string",
                "description": "String error code indicating what went wrong."
              }
            }
          }
        },
        "x-ms-examples": {
          "Insights_GenerateInsights": {
            "$ref": "./examples/Insights_GenerateInsights_MinimumSet_Gen.json"
          }
        }
      }
    },
    "/insights/{id}": {
      "get": {
        "operationId": "Insights_GetInsight",
        "description": "Get a specific insight by Id.",
        "parameters": [
          {
            "$ref": "#/parameters/Azure.Core.Foundations.ApiVersionParameter"
          },
          {
            "name": "id",
            "in": "path",
            "description": "The unique identifier for the insights report.",
            "required": true,
            "type": "string"
          },
          {
            "name": "includeCoordinates",
            "in": "query",
            "description": "Whether to include coordinates for visualization in the response. Defaults to false.",
            "required": false,
            "type": "boolean"
          },
          {
            "$ref": "#/parameters/Azure.Core.ClientRequestIdHeader"
          }
        ],
        "responses": {
          "200": {
            "description": "The request has succeeded.",
            "schema": {
              "$ref": "#/definitions/Insight"
            },
            "headers": {
              "x-ms-client-request-id": {
                "type": "string",
                "format": "uuid",
                "description": "An opaque, globally-unique, client-generated string identifier for the request."
              }
            }
          },
          "default": {
            "description": "An unexpected error response.",
            "schema": {
              "$ref": "#/definitions/Azure.Core.Foundations.ErrorResponse"
            },
            "headers": {
              "x-ms-error-code": {
                "type": "string",
                "description": "String error code indicating what went wrong."
              }
            }
          }
        },
        "x-ms-examples": {
          "Insights_GetInsight": {
            "$ref": "./examples/Insights_GetInsight_MinimumSet_Gen.json"
          }
        }
      }
    },
    "/redTeams/runs": {
      "get": {
        "operationId": "RedTeams_List",
        "description": "List a redteam by name.",
        "parameters": [
          {
            "$ref": "#/parameters/Azure.Core.Foundations.ApiVersionParameter"
          },
          {
            "$ref": "#/parameters/Azure.Core.ClientRequestIdHeader"
          }
        ],
        "responses": {
          "200": {
            "description": "The request has succeeded.",
            "schema": {
              "$ref": "#/definitions/PagedRedTeam"
            },
            "headers": {
              "x-ms-client-request-id": {
                "type": "string",
                "format": "uuid",
                "description": "An opaque, globally-unique, client-generated string identifier for the request."
              }
            }
          },
          "default": {
            "description": "An unexpected error response.",
            "schema": {
              "$ref": "#/definitions/Azure.Core.Foundations.ErrorResponse"
            },
            "headers": {
              "x-ms-error-code": {
                "type": "string",
                "description": "String error code indicating what went wrong."
              }
            }
          }
        },
        "x-ms-examples": {
          "RedTeams_List_MaximumSet": {
            "$ref": "./examples/RedTeams_List_MaximumSet_Gen.json"
          }
        },
        "x-ms-pageable": {
          "nextLinkName": "nextLink"
        }
      }
    },
    "/redTeams/runs/{name}": {
      "get": {
        "operationId": "RedTeams_Get",
        "description": "Get a redteam by name.",
        "parameters": [
          {
            "$ref": "#/parameters/Azure.Core.Foundations.ApiVersionParameter"
          },
          {
            "name": "name",
            "in": "path",
            "description": "Identifier of the red team run.",
            "required": true,
            "type": "string"
          },
          {
            "$ref": "#/parameters/Azure.Core.ClientRequestIdHeader"
          }
        ],
        "responses": {
          "200": {
            "description": "The request has succeeded.",
            "schema": {
              "$ref": "#/definitions/RedTeam"
            },
            "headers": {
              "x-ms-client-request-id": {
                "type": "string",
                "format": "uuid",
                "description": "An opaque, globally-unique, client-generated string identifier for the request."
              }
            }
          },
          "default": {
            "description": "An unexpected error response.",
            "schema": {
              "$ref": "#/definitions/Azure.Core.Foundations.ErrorResponse"
            },
            "headers": {
              "x-ms-error-code": {
                "type": "string",
                "description": "String error code indicating what went wrong."
              }
            }
          }
        },
        "x-ms-examples": {
          "RedTeams_Get_MaximumSet": {
            "$ref": "./examples/RedTeams_Get_MaximumSet_Gen.json"
          }
        }
      }
    },
    "/redTeams/runs:run": {
      "post": {
        "operationId": "RedTeams_Create",
        "description": "Creates a redteam run.",
        "parameters": [
          {
            "$ref": "#/parameters/Azure.Core.Foundations.ApiVersionParameter"
          },
          {
            "name": "RedTeam",
            "in": "body",
            "description": "Redteam to be run",
            "required": true,
            "schema": {
              "$ref": "#/definitions/RedTeam"
            }
          }
        ],
        "responses": {
          "201": {
            "description": "The request has succeeded and a new resource has been created as a result.",
            "schema": {
              "$ref": "#/definitions/RedTeam"
            }
          },
          "default": {
            "description": "An unexpected error response.",
            "schema": {
              "$ref": "#/definitions/Azure.Core.Foundations.ErrorResponse"
            },
            "headers": {
              "x-ms-error-code": {
                "type": "string",
                "description": "String error code indicating what went wrong."
              }
            }
          }
        },
        "x-ms-examples": {
          "RedTeams_Create_MaximumSet": {
            "$ref": "./examples/RedTeams_Create_MaximumSet_Gen.json"
          },
          "RedTeams_Create_MinimumSet": {
            "$ref": "./examples/RedTeams_Create_MinimumSet_Gen.json"
          }
        }
      }
    },
    "/schedules": {
      "get": {
        "operationId": "Schedules_List",
        "description": "List all schedules.",
        "parameters": [
          {
            "$ref": "#/parameters/Azure.Core.Foundations.ApiVersionParameter"
          },
          {
            "$ref": "#/parameters/Azure.Core.ClientRequestIdHeader"
          }
        ],
        "responses": {
          "200": {
            "description": "The request has succeeded.",
            "schema": {
              "$ref": "#/definitions/PagedSchedule"
            },
            "headers": {
              "x-ms-client-request-id": {
                "type": "string",
                "format": "uuid",
                "description": "An opaque, globally-unique, client-generated string identifier for the request."
              }
            }
          },
          "default": {
            "description": "An unexpected error response.",
            "schema": {
              "$ref": "#/definitions/Azure.Core.Foundations.ErrorResponse"
            },
            "headers": {
              "x-ms-error-code": {
                "type": "string",
                "description": "String error code indicating what went wrong."
              }
            }
          }
        },
        "x-ms-examples": {
          "Schedules_List_MaximumSet - generated by [MaximumSet] rule": {
            "$ref": "./examples/Schedules_List_MaximumSet_Gen.json"
          }
        },
        "x-ms-pageable": {
          "nextLinkName": "nextLink"
        }
      }
    },
    "/schedules/{id}": {
      "get": {
        "operationId": "Schedules_Get",
        "description": "Get a schedule by id.",
        "parameters": [
          {
            "$ref": "#/parameters/Azure.Core.Foundations.ApiVersionParameter"
          },
          {
            "name": "id",
            "in": "path",
            "description": "Identifier of the schedule.",
            "required": true,
            "type": "string"
          },
          {
            "$ref": "#/parameters/Azure.Core.ClientRequestIdHeader"
          }
        ],
        "responses": {
          "200": {
            "description": "The request has succeeded.",
            "schema": {
              "$ref": "#/definitions/Schedule"
            },
            "headers": {
              "x-ms-client-request-id": {
                "type": "string",
                "format": "uuid",
                "description": "An opaque, globally-unique, client-generated string identifier for the request."
              }
            }
          },
          "default": {
            "description": "An unexpected error response.",
            "schema": {
              "$ref": "#/definitions/Azure.Core.Foundations.ErrorResponse"
            },
            "headers": {
              "x-ms-error-code": {
                "type": "string",
                "description": "String error code indicating what went wrong."
              }
            }
          }
        },
        "x-ms-examples": {
          "Schedules_Get_MaximumSet - generated by [MaximumSet] rule": {
            "$ref": "./examples/Schedules_Get_MaximumSet_Gen.json"
          }
        }
      },
      "put": {
        "operationId": "Schedules_CreateOrUpdate",
        "description": "Create or update a schedule by id.",
        "parameters": [
          {
            "$ref": "#/parameters/Azure.Core.Foundations.ApiVersionParameter"
          },
          {
            "name": "id",
            "in": "path",
            "description": "Identifier of the schedule.",
            "required": true,
            "type": "string"
          },
          {
            "name": "Schedule",
            "in": "body",
            "description": "Schedule resource",
            "required": true,
            "schema": {
              "$ref": "#/definitions/Schedule"
            }
          }
        ],
        "responses": {
          "200": {
            "description": "The request has succeeded.",
            "schema": {
              "$ref": "#/definitions/Schedule"
            }
          },
          "201": {
            "description": "The request has succeeded and a new resource has been created as a result.",
            "schema": {
              "$ref": "#/definitions/Schedule"
            }
          },
          "default": {
            "description": "An unexpected error response.",
            "schema": {
              "$ref": "#/definitions/Azure.Core.Foundations.ErrorResponse"
            },
            "headers": {
              "x-ms-error-code": {
                "type": "string",
                "description": "String error code indicating what went wrong."
              }
            }
          }
        },
        "x-ms-examples": {
          "Schedules_CreateOrUpdate_MaximumSet - generated by [MaximumSet] rule": {
            "$ref": "./examples/Schedules_CreateOrUpdate_MaximumSet_Gen.json"
          }
        }
      },
      "delete": {
        "operationId": "Schedules_Delete",
        "description": "Delete a schedule.",
        "parameters": [
          {
            "$ref": "#/parameters/Azure.Core.Foundations.ApiVersionParameter"
          },
          {
            "name": "id",
            "in": "path",
            "description": "Identifier of the schedule.",
            "required": true,
            "type": "string"
          },
          {
            "$ref": "#/parameters/Azure.Core.ClientRequestIdHeader"
          }
        ],
        "responses": {
          "204": {
            "description": "There is no content to send for this request, but the headers may be useful. ",
            "headers": {
              "x-ms-client-request-id": {
                "type": "string",
                "format": "uuid",
                "description": "An opaque, globally-unique, client-generated string identifier for the request."
              }
            }
          },
          "default": {
            "description": "An unexpected error response.",
            "schema": {
              "$ref": "#/definitions/Azure.Core.Foundations.ErrorResponse"
            },
            "headers": {
              "x-ms-error-code": {
                "type": "string",
                "description": "String error code indicating what went wrong."
              }
            }
          }
        },
        "x-ms-examples": {
          "Schedules_Delete_MaximumSet - generated by [MaximumSet] rule": {
            "$ref": "./examples/Schedules_Delete_MaximumSet_Gen.json"
          },
          "Schedules_Delete_MaximumSet - generated by [MinimumSet] rule": {
            "$ref": "./examples/Schedules_Delete_MinimumSet_Gen.json"
          }
        }
      }
    },
    "/schedules/{scheduleId}/runs": {
      "get": {
        "operationId": "Schedules_ListRuns",
        "description": "List all schedule runs.",
        "parameters": [
          {
            "$ref": "#/parameters/Azure.Core.Foundations.ApiVersionParameter"
          },
          {
            "name": "scheduleId",
            "in": "path",
            "description": "Identifier of the schedule.",
            "required": true,
            "type": "string"
          }
        ],
        "responses": {
          "200": {
            "description": "The request has succeeded.",
            "schema": {
              "$ref": "#/definitions/PagedScheduleRun"
            }
          },
          "default": {
            "description": "An unexpected error response.",
            "schema": {
              "$ref": "#/definitions/Azure.Core.Foundations.ErrorResponse"
            },
            "headers": {
              "x-ms-error-code": {
                "type": "string",
                "description": "String error code indicating what went wrong."
              }
            }
          }
        },
        "x-ms-examples": {
          "Schedules_ListRuns_MaximumSet - generated by [MaximumSet] rule": {
            "$ref": "./examples/Schedules_ListRuns_MaximumSet_Gen.json"
          },
          "Schedules_ListRuns_MaximumSet - generated by [MinimumSet] rule": {
            "$ref": "./examples/Schedules_ListRuns_MinimumSet_Gen.json"
          }
        }
      }
    },
    "/schedules/{scheduleId}/runs/{runId}": {
      "get": {
        "operationId": "Schedules_GetRun",
        "description": "Get a schedule run by id.",
        "parameters": [
          {
            "$ref": "#/parameters/Azure.Core.Foundations.ApiVersionParameter"
          },
          {
            "name": "scheduleId",
            "in": "path",
            "description": "Identifier of the schedule.",
            "required": true,
            "type": "string"
          },
          {
            "name": "runId",
            "in": "path",
            "description": "Identifier of the schedule run.",
            "required": true,
            "type": "string"
          }
        ],
        "responses": {
          "200": {
            "description": "The request has succeeded.",
            "schema": {
              "$ref": "#/definitions/ScheduleRun"
            }
          },
          "default": {
            "description": "An unexpected error response.",
            "schema": {
              "$ref": "#/definitions/Azure.Core.Foundations.ErrorResponse"
            },
            "headers": {
              "x-ms-error-code": {
                "type": "string",
                "description": "String error code indicating what went wrong."
              }
            }
          }
        },
        "x-ms-examples": {
          "Schedules_GetRun_MaximumSet - generated by [MaximumSet] rule": {
            "$ref": "./examples/Schedules_GetRun_MaximumSet_Gen.json"
          },
          "Schedules_GetRun_MaximumSet - generated by [MinimumSet] rule": {
            "$ref": "./examples/Schedules_GetRun_MinimumSet_Gen.json"
          }
        }
      }
    }
  },
  "definitions": {
    "AgentClusterInsightResult": {
      "type": "object",
      "description": "Insights from the agent cluster analysis.",
      "properties": {
        "clusterInsight": {
          "$ref": "#/definitions/ClusterInsightResult"
        }
      },
      "required": [
        "clusterInsight"
      ],
      "allOf": [
        {
          "$ref": "#/definitions/InsightResult"
        }
      ],
      "x-ms-discriminator-value": "AgentClusterInsight"
    },
    "AgentClusterInsightsRequest": {
      "type": "object",
      "description": "Insights on set of Agent Evaluation Results",
      "properties": {
        "agentName": {
          "type": "string",
          "description": "Identifier for the agent."
        },
        "modelConfiguration": {
          "$ref": "#/definitions/InsightModelConfiguration",
          "description": "Configuration of the model used in the insight generation."
        }
      },
      "required": [
        "agentName"
      ],
      "allOf": [
        {
          "$ref": "#/definitions/InsightRequest"
        }
      ],
      "x-ms-discriminator-value": "AgentClusterInsight"
    },
    "AgentEvaluation": {
      "type": "object",
      "description": "Evaluation response for agent evaluation run.",
      "properties": {
        "id": {
          "type": "string",
          "description": "Identifier of the agent evaluation run."
        },
        "status": {
          "type": "string",
          "description": "Status of the agent evaluation. Options: Running, Completed, Failed."
        },
        "error": {
          "type": "string",
          "description": "The reason of the request failure for the long running process, if applicable."
        },
        "result": {
          "type": "array",
          "description": "The agent evaluation result.",
          "items": {
            "$ref": "#/definitions/AgentEvaluationResult"
          }
        }
      },
      "required": [
        "id",
        "status"
      ]
    },
    "AgentEvaluationRedactionConfiguration": {
      "type": "object",
      "description": "The redaction configuration will allow the user to control what is redacted.",
      "properties": {
        "redactScoreProperties": {
          "type": "boolean",
          "description": "Redact score properties. If not specified, the default is to redact in production."
        }
      }
    },
    "AgentEvaluationRequest": {
      "type": "object",
      "description": "Evaluation request for agent run.",
      "properties": {
        "runId": {
          "type": "string",
          "description": "Identifier of the agent run."
        },
        "threadId": {
          "type": "string",
          "description": "Identifier of the agent thread. This field is mandatory currently, but it will be optional in the future."
        },
        "evaluators": {
          "type": "object",
          "description": "Evaluators to be used for the evaluation.",
          "additionalProperties": {
            "$ref": "#/definitions/EvaluatorConfiguration"
          }
        },
        "samplingConfiguration": {
          "$ref": "#/definitions/AgentEvaluationSamplingConfiguration",
          "description": "Sampling configuration for the evaluation."
        },
        "redactionConfiguration": {
          "$ref": "#/definitions/AgentEvaluationRedactionConfiguration",
          "description": "Redaction configuration for the evaluation."
        },
        "appInsightsConnectionString": {
          "type": "string",
          "description": "Pass the AppInsights connection string to the agent evaluation for the evaluation results and the errors logs."
        }
      },
      "required": [
        "runId",
        "evaluators",
        "appInsightsConnectionString"
      ]
    },
    "AgentEvaluationResult": {
      "type": "object",
      "description": "Result for the agent evaluation evaluator run.",
      "properties": {
        "evaluator": {
          "type": "string",
          "description": "Evaluator's name. This is the name of the evaluator that was used to evaluate the agent's completion."
        },
        "evaluatorId": {
          "type": "string",
          "description": "Identifier of the evaluator."
        },
        "score": {
          "type": "number",
          "format": "float",
          "description": "Score of the given evaluator. No restriction on range."
        },
        "status": {
          "type": "string",
          "description": "Status of the evaluator result. Options: Running, Completed, Failed, NotApplicable."
        },
        "reason": {
          "type": "string",
          "description": "Reasoning for the evaluation result."
        },
        "version": {
          "type": "string",
          "description": "Version of the evaluator that was used to evaluate the agent's completion."
        },
        "threadId": {
          "type": "string",
          "description": "The unique identifier of the thread."
        },
        "runId": {
          "type": "string",
          "description": "The unique identifier of the run."
        },
        "error": {
          "type": "string",
          "description": "A string explaining why there was an error, if applicable."
        },
        "additionalDetails": {
          "type": "object",
          "description": "Additional properties relevant to the evaluator. These will differ between evaluators.",
          "additionalProperties": {
            "type": "string"
          }
        }
      },
      "required": [
        "evaluator",
        "evaluatorId",
        "score",
        "status",
        "runId"
      ]
    },
    "AgentEvaluationSamplingConfiguration": {
      "type": "object",
      "description": "Definition for sampling strategy.",
      "properties": {
        "name": {
          "type": "string",
          "description": "Name of the sampling strategy."
        },
        "samplingPercent": {
          "type": "number",
          "format": "float",
          "description": "Percentage of sampling per hour (0-100)."
        },
        "maxRequestRate": {
          "type": "number",
          "format": "float",
          "description": "Maximum request rate per hour (0 to 1000)."
        }
      },
      "required": [
        "name",
        "samplingPercent",
        "maxRequestRate"
      ]
    },
    "ApiKeyCredentials": {
      "type": "object",
      "description": "API Key Credential definition",
      "properties": {
        "key": {
          "type": "string",
          "description": "API Key",
          "readOnly": true,
          "x-ms-client-name": "apiKey"
        }
      },
      "allOf": [
        {
          "$ref": "#/definitions/BaseCredentials"
        }
      ],
      "x-ms-discriminator-value": "ApiKey"
    },
    "AssetCredentialResponse": {
      "type": "object",
      "description": "Represents a reference to a blob for consumption",
      "properties": {
        "blobReference": {
          "$ref": "#/definitions/BlobReference",
          "description": "Credential info to access the storage account."
        }
      },
      "required": [
        "blobReference"
      ]
    },
    "AssistantMessage": {
      "type": "object",
      "description": "A message generated by the assistant in response to previous messages.",
      "properties": {
        "content": {
          "type": "string",
          "description": "Response content generated by the assistant."
        }
      },
      "required": [
        "content"
      ],
      "allOf": [
        {
          "$ref": "#/definitions/Message"
        }
      ],
      "x-ms-discriminator-value": "assistant"
    },
    "AttackStrategy": {
      "type": "string",
      "description": "Strategies for attacks.",
      "enum": [
        "easy",
        "moderate",
        "difficult",
        "ascii_art",
        "ascii_smuggler",
        "atbash",
        "base64",
        "binary",
        "caesar",
        "character_space",
        "jailbreak",
        "ansii_attack",
        "character_swap",
        "suffix_append",
        "string_join",
        "unicode_confusable",
        "unicode_substitution",
        "diacritic",
        "flip",
        "leetspeak",
        "rot13",
        "morse",
        "url",
        "baseline"
      ],
      "x-ms-enum": {
        "name": "AttackStrategy",
        "modelAsString": true,
        "values": [
          {
            "name": "Easy",
            "value": "easy",
            "description": "Represents a default set of easy complexity attacks. Easy complexity attacks require less effort, such as translation of a prompt into some encoding, and does not require any Large Language Model to convert or orchestrate."
          },
          {
            "name": "Moderate",
            "value": "moderate",
            "description": "Represents a default set of moderate complexity attacks. Moderate complexity attacks require having access to resources such as another generative AI model."
          },
          {
            "name": "Difficult",
            "value": "difficult",
            "description": "Represents a default set of difficult complexity attacks. Difficult complexity attacks include attacks that require access to significant resources and effort to execute an attack such as knowledge of search-based algorithms in addition to a generative AI model."
          },
          {
            "name": "AsciiArt",
            "value": "ascii_art",
            "description": "Generates visual art using ASCII characters, often used for creative or obfuscation purposes."
          },
          {
            "name": "AsciiSmuggler",
            "value": "ascii_smuggler",
            "description": "Conceals data within ASCII characters, making it harder to detect."
          },
          {
            "name": "Atbash",
            "value": "atbash",
            "description": "Implements the Atbash cipher, a simple substitution cipher where each letter is mapped to its reverse."
          },
          {
            "name": "Base64",
            "value": "base64",
            "description": "Encodes binary data into a text format using Base64, commonly used for data transmission."
          },
          {
            "name": "Binary",
            "value": "binary",
            "description": "Converts text into binary code, representing data in a series of 0s and 1s."
          },
          {
            "name": "Caesar",
            "value": "caesar",
            "description": "Applies the Caesar cipher, a substitution cipher that shifts characters by a fixed number of positions."
          },
          {
            "name": "CharacterSpace",
            "value": "character_space",
            "description": "Alters text by adding spaces between characters, often used for obfuscation."
          },
          {
            "name": "Jailbreak",
            "value": "jailbreak",
            "description": "Injects specially crafted prompts to bypass AI safeguards, known as User Injected Prompt Attacks (UPIA)."
          },
          {
            "name": "AnsiiAttack",
            "value": "ansii_attack",
            "description": "Utilizes ANSI escape sequences to manipulate text appearance and behavior."
          },
          {
            "name": "CharacterSwap",
            "value": "character_swap",
            "description": "Swaps characters within text to create variations or obfuscate the original content."
          },
          {
            "name": "SuffixAppend",
            "value": "suffix_append",
            "description": "Appends an adversarial suffix to the prompt."
          },
          {
            "name": "StringJoin",
            "value": "string_join",
            "description": "Joins multiple strings together, often used for concatenation or obfuscation."
          },
          {
            "name": "UnicodeConfusable",
            "value": "unicode_confusable",
            "description": "Uses Unicode characters that look similar to standard characters, creating visual confusion."
          },
          {
            "name": "UnicodeSubstitution",
            "value": "unicode_substitution",
            "description": "Substitutes standard characters with Unicode equivalents, often for obfuscation."
          },
          {
            "name": "Diacritic",
            "value": "diacritic",
            "description": "Adds diacritical marks to characters, changing their appearance and sometimes their meaning."
          },
          {
            "name": "Flip",
            "value": "flip",
            "description": "Flips characters from front to back, creating a mirrored effect."
          },
          {
            "name": "Leetspeak",
            "value": "leetspeak",
            "description": "Transforms text into Leetspeak, a form of encoding that replaces letters with similar-looking numbers or symbols."
          },
          {
            "name": "ROT13",
            "value": "rot13",
            "description": "Applies the ROT13 cipher, a simple substitution cipher that shifts characters by 13 positions."
          },
          {
            "name": "Morse",
            "value": "morse",
            "description": "Encodes text into Morse code, using dots and dashes to represent characters."
          },
          {
            "name": "Url",
            "value": "url",
            "description": "Encodes text into URL format."
          },
          {
            "name": "Baseline",
            "value": "baseline",
            "description": "Represents the baseline direct adversarial probing, which is used by attack strategies as the attack objective."
          }
        ]
      }
    },
    "Azure.Core.Foundations.Error": {
      "type": "object",
      "description": "The error object.",
      "properties": {
        "code": {
          "type": "string",
          "description": "One of a server-defined set of error codes."
        },
        "message": {
          "type": "string",
          "description": "A human-readable representation of the error."
        },
        "target": {
          "type": "string",
          "description": "The target of the error."
        },
        "details": {
          "type": "array",
          "description": "An array of details about specific errors that led to this reported error.",
          "items": {
            "$ref": "#/definitions/Azure.Core.Foundations.Error"
          }
        },
        "innererror": {
          "$ref": "#/definitions/Azure.Core.Foundations.InnerError",
          "description": "An object containing more specific information than the current object about the error."
        }
      },
      "required": [
        "code",
        "message"
      ]
    },
    "Azure.Core.Foundations.ErrorResponse": {
      "type": "object",
      "description": "A response containing error details.",
      "properties": {
        "error": {
          "$ref": "#/definitions/Azure.Core.Foundations.Error",
          "description": "The error object."
        }
      },
      "required": [
        "error"
      ]
    },
    "Azure.Core.Foundations.InnerError": {
      "type": "object",
      "description": "An object containing more specific information about the error. As per Azure REST API guidelines - https://aka.ms/AzureRestApiGuidelines#handling-errors.",
      "properties": {
        "code": {
          "type": "string",
          "description": "One of a server-defined set of error codes."
        },
        "innererror": {
          "$ref": "#/definitions/Azure.Core.Foundations.InnerError",
          "description": "Inner error."
        }
      }
    },
    "Azure.Core.Foundations.OperationState": {
      "type": "string",
      "description": "Enum describing allowed operation states.",
      "enum": [
        "NotStarted",
        "Running",
        "Succeeded",
        "Failed",
        "Canceled"
      ],
      "x-ms-enum": {
        "name": "OperationState",
        "modelAsString": true,
        "values": [
          {
            "name": "NotStarted",
            "value": "NotStarted",
            "description": "The operation has not started."
          },
          {
            "name": "Running",
            "value": "Running",
            "description": "The operation is in progress."
          },
          {
            "name": "Succeeded",
            "value": "Succeeded",
            "description": "The operation has completed successfully."
          },
          {
            "name": "Failed",
            "value": "Failed",
            "description": "The operation has failed."
          },
          {
            "name": "Canceled",
            "value": "Canceled",
            "description": "The operation has been canceled by the user."
          }
        ]
      }
    },
    "AzureAISearchIndex": {
      "type": "object",
      "description": "Azure AI Search Index Definition",
      "properties": {
        "connectionName": {
          "type": "string",
          "description": "Name of connection to Azure AI Search",
          "x-ms-mutability": [
            "create"
          ]
        },
        "indexName": {
          "type": "string",
          "description": "Name of index in Azure AI Search resource to attach",
          "x-ms-mutability": [
            "create"
          ]
        },
        "fieldMapping": {
          "$ref": "#/definitions/FieldMapping",
          "description": "Field mapping configuration",
          "x-ms-mutability": [
            "create"
          ]
        }
      },
      "required": [
        "connectionName",
        "indexName"
      ],
      "allOf": [
        {
          "$ref": "#/definitions/Index"
        }
      ],
      "x-ms-discriminator-value": "AzureSearch"
    },
    "AzureOpenAIModelConfiguration": {
      "type": "object",
      "description": "Azure OpenAI model configuration. The API version would be selected by the service for querying the model.",
      "properties": {
        "modelDeploymentName": {
          "type": "string",
          "description": "Deployment name for AOAI model. Example: gpt-4o if in AIServices or connection based `connection_name/deployment_name` (e.g. `my-aoai-connection/gpt-4o`)."
        }
      },
      "required": [
        "modelDeploymentName"
      ],
      "allOf": [
        {
          "$ref": "#/definitions/TargetConfig"
        }
      ],
      "x-ms-discriminator-value": "AzureOpenAIModel"
    },
    "BaseCredentials": {
      "type": "object",
      "description": "A base class for connection credentials",
      "properties": {
        "type": {
          "$ref": "#/definitions/CredentialType",
          "description": "The type of credential used by the connection",
          "readOnly": true
        }
      },
      "discriminator": "type",
      "required": [
        "type"
      ]
    },
    "BlobReference": {
      "type": "object",
      "description": "Blob reference details.",
      "properties": {
        "blobUri": {
          "type": "string",
          "description": "Blob URI path for client to upload data. Example: https://blob.windows.core.net/Container/Path"
        },
        "storageAccountArmId": {
          "type": "string",
          "description": "ARM ID of the storage account to use."
        },
        "credential": {
          "$ref": "#/definitions/SasCredential",
          "description": "Credential info to access the storage account."
        }
      },
      "required": [
        "blobUri",
        "storageAccountArmId",
        "credential"
      ]
    },
    "ChartCoordinate": {
      "type": "object",
      "description": "Coordinates for the analysis chart.",
      "properties": {
        "x": {
          "type": "integer",
          "format": "int32",
          "description": "X-axis coordinate."
        },
        "y": {
          "type": "integer",
          "format": "int32",
          "description": "Y-axis coordinate."
        },
        "size": {
          "type": "integer",
          "format": "int32",
          "description": "Size of the chart element."
        }
      },
      "required": [
        "x",
        "y",
        "size"
      ]
    },
    "ClusterInsightResult": {
      "type": "object",
      "description": "Insights from the cluster analysis.",
      "properties": {
        "summary": {
          "$ref": "#/definitions/InsightSummary",
          "description": "Summary of the insights report."
        },
        "clusters": {
          "type": "array",
          "description": "List of clusters identified in the insights.",
          "items": {
            "$ref": "#/definitions/InsightCluster"
          }
        },
        "coordinates": {
          "type": "object",
          "description": "  Optional mapping of IDs to 2D coordinates used by the UX for visualization.\n\n  The map keys are string identifiers (for example, a cluster id or a sample id)\n  and the values are the coordinates and visual size for rendering on a 2D chart.\n\n  This property is omitted unless the client requests coordinates (for example,\n  by passing `includeCoordinates=true` as a query parameter).\n\n  Example:\n  {\n    \"cluster-1\": { \"x\": 12, \"y\": 34, \"size\": 8 },\n    \"sample-123\": { \"x\": 18, \"y\": 22, \"size\": 4 }\n  }\n\n  Coordinates are intended only for client-side visualization and do not\n  modify the canonical insights results.",
          "additionalProperties": {
            "$ref": "#/definitions/ChartCoordinate"
          }
        }
      },
      "required": [
        "summary",
        "clusters"
      ]
    },
    "CodeBasedEvaluatorDefinition": {
      "type": "object",
      "description": "Code-based evaluator definition using python code",
      "properties": {
        "code_text": {
          "type": "string",
          "description": "Inline code text for the evaluator"
        }
      },
      "required": [
        "code_text"
      ],
      "allOf": [
        {
          "$ref": "#/definitions/EvaluatorDefinition"
        }
      ],
      "x-ms-discriminator-value": "code"
    },
    "Connection": {
      "type": "object",
      "description": "Response from the list and get connections operations",
      "properties": {
        "name": {
          "type": "string",
          "description": "The friendly name of the connection, provided by the user.",
          "readOnly": true
        },
        "id": {
          "type": "string",
          "description": "A unique identifier for the connection, generated by the service",
          "readOnly": true
        },
        "type": {
          "$ref": "#/definitions/ConnectionType",
          "description": "Category of the connection",
          "readOnly": true
        },
        "target": {
          "type": "string",
          "description": "The connection URL to be used for this service",
          "readOnly": true
        },
        "isDefault": {
          "type": "boolean",
          "description": "Whether the connection is tagged as the default connection of its type",
          "readOnly": true
        },
        "credentials": {
          "$ref": "#/definitions/BaseCredentials",
          "description": "The credentials used by the connection",
          "readOnly": true
        },
        "metadata": {
          "type": "object",
          "description": "Metadata of the connection",
          "additionalProperties": {
            "type": "string"
          },
          "readOnly": true
        }
      },
      "required": [
        "name",
        "id",
        "type",
        "target",
        "isDefault",
        "credentials",
        "metadata"
      ]
    },
    "ConnectionType": {
      "type": "string",
      "description": "The Type (or category) of the connection",
      "enum": [
        "AzureOpenAI",
        "AzureBlob",
        "AzureStorageAccount",
        "CognitiveSearch",
        "CosmosDB",
        "ApiKey",
        "AppConfig",
        "AppInsights",
        "CustomKeys"
      ],
      "x-ms-enum": {
        "name": "ConnectionType",
        "modelAsString": true,
        "values": [
          {
            "name": "AzureOpenAI",
            "value": "AzureOpenAI",
            "description": "Azure OpenAI Service"
          },
          {
            "name": "AzureBlobStorage",
            "value": "AzureBlob",
            "description": "Azure Blob Storage, with specified container"
          },
          {
            "name": "AzureStorageAccount",
            "value": "AzureStorageAccount",
            "description": "Azure Blob Storage, with container not specified (used by Agents)"
          },
          {
            "name": "AzureAISearch",
            "value": "CognitiveSearch",
            "description": "Azure AI Search"
          },
          {
            "name": "CosmosDB",
            "value": "CosmosDB",
            "description": "CosmosDB"
          },
          {
            "name": "APIKey",
            "value": "ApiKey",
            "description": "Generic connection that uses API Key authentication"
          },
          {
            "name": "ApplicationConfiguration",
            "value": "AppConfig",
            "description": "Application Configuration"
          },
          {
            "name": "ApplicationInsights",
            "value": "AppInsights",
            "description": "Application Insights"
          },
          {
            "name": "Custom",
            "value": "CustomKeys",
            "description": "Custom Keys"
          }
        ]
      }
    },
    "CosmosDBIndex": {
      "type": "object",
      "description": "CosmosDB Vector Store Index Definition",
      "properties": {
        "connectionName": {
          "type": "string",
          "description": "Name of connection to CosmosDB",
          "x-ms-mutability": [
            "create"
          ]
        },
        "databaseName": {
          "type": "string",
          "description": "Name of the CosmosDB Database",
          "x-ms-mutability": [
            "create"
          ]
        },
        "containerName": {
          "type": "string",
          "description": "Name of CosmosDB Container",
          "x-ms-mutability": [
            "create"
          ]
        },
        "embeddingConfiguration": {
          "$ref": "#/definitions/EmbeddingConfiguration",
          "description": "Embedding model configuration",
          "x-ms-mutability": [
            "create"
          ]
        },
        "fieldMapping": {
          "$ref": "#/definitions/FieldMapping",
          "description": "Field mapping configuration",
          "x-ms-mutability": [
            "create"
          ]
        }
      },
      "required": [
        "connectionName",
        "databaseName",
        "containerName",
        "embeddingConfiguration",
        "fieldMapping"
      ],
      "allOf": [
        {
          "$ref": "#/definitions/Index"
        }
      ],
      "x-ms-discriminator-value": "CosmosDBNoSqlVectorStore"
    },
    "CredentialType": {
      "type": "string",
      "description": "The credential type used by the connection",
      "enum": [
        "ApiKey",
        "AAD",
        "SAS",
        "CustomKeys",
        "None"
      ],
      "x-ms-enum": {
        "name": "CredentialType",
        "modelAsString": true,
        "values": [
          {
            "name": "apiKey",
            "value": "ApiKey",
            "description": "API Key credential"
          },
          {
            "name": "entraId",
            "value": "AAD",
            "description": "Entra ID credential (formerly known as AAD)"
          },
          {
            "name": "SAS",
            "value": "SAS",
            "description": "Shared Access Signature (SAS) credential"
          },
          {
            "name": "custom",
            "value": "CustomKeys",
            "description": "Custom credential"
          },
          {
            "name": "None",
            "value": "None",
            "description": "No credential"
          }
        ]
      }
    },
    "CronTrigger": {
      "type": "object",
      "description": "Cron based trigger.",
      "properties": {
        "expression": {
          "type": "string",
          "description": "Cron expression that defines the schedule frequency."
        },
        "timeZone": {
          "type": "string",
          "description": "Time zone for the cron schedule.",
          "default": "UTC"
        },
        "startTime": {
          "type": "string",
          "description": "Start time for the cron schedule in ISO 8601 format."
        },
        "endTime": {
          "type": "string",
          "description": "End time for the cron schedule in ISO 8601 format."
        }
      },
      "required": [
        "expression"
      ],
      "allOf": [
        {
          "$ref": "#/definitions/Trigger"
        }
      ],
      "x-ms-discriminator-value": "Cron"
    },
    "CustomCredential": {
      "type": "object",
      "description": "Custom credential definition",
      "properties": {
        "keys": {
          "type": "object",
          "description": "The credential type",
          "additionalProperties": {
            "type": "string"
          },
          "readOnly": true
        }
      },
      "required": [
        "keys"
      ],
      "allOf": [
        {
          "$ref": "#/definitions/BaseCredentials"
        }
      ],
      "x-ms-discriminator-value": "CustomKeys"
    },
    "DailyRecurrenceSchedule": {
      "type": "object",
      "description": "Daily recurrence schedule.",
      "properties": {
        "hours": {
          "type": "array",
          "description": "Hours for the recurrence schedule.",
          "items": {
            "type": "integer",
            "format": "int32"
          }
        }
      },
      "required": [
        "hours"
      ],
      "allOf": [
        {
          "$ref": "#/definitions/RecurrenceSchedule"
        }
      ],
      "x-ms-discriminator-value": "Daily"
    },
    "DatasetType": {
      "type": "string",
      "description": "Enum to determine the type of data.",
      "enum": [
        "uri_file",
        "uri_folder"
      ],
      "x-ms-enum": {
        "name": "DatasetType",
        "modelAsString": true,
        "values": [
          {
            "name": "uri_file",
            "value": "uri_file",
            "description": "URI file."
          },
          {
            "name": "uri_folder",
            "value": "uri_folder",
            "description": "URI folder."
          }
        ]
      }
    },
    "DatasetVersion": {
      "type": "object",
      "description": "DatasetVersion Definition",
      "properties": {
        "dataUri": {
          "type": "string",
          "description": "URI of the data. Example: https://go.microsoft.com/fwlink/?linkid=2202330",
          "minLength": 1,
          "pattern": "[a-zA-Z0-9_]",
          "x-ms-mutability": [
            "read",
            "create"
          ]
        },
        "type": {
          "$ref": "#/definitions/DatasetType",
          "description": "Dataset type"
        },
        "isReference": {
          "type": "boolean",
          "description": "Indicates if the dataset holds a reference to the storage, or the dataset manages storage itself. If true, the underlying data will not be deleted when the dataset version is deleted",
          "readOnly": true
        },
        "connectionName": {
          "type": "string",
          "description": "The Azure Storage Account connection name. Required if startPendingUploadVersion was not called before creating the Dataset",
          "x-ms-mutability": [
            "read",
            "create"
          ]
        },
        "id": {
          "type": "string",
          "description": "Asset ID, a unique identifier for the asset",
          "readOnly": true
        },
        "name": {
          "type": "string",
          "description": "The name of the resource",
          "readOnly": true
        },
        "version": {
          "type": "string",
          "description": "The version of the resource",
          "readOnly": true
        },
        "description": {
          "type": "string",
          "description": "The asset description text.",
          "x-ms-mutability": [
            "update",
            "create"
          ]
        },
        "tags": {
          "type": "object",
          "description": "Tag dictionary. Tags can be added, removed, and updated.",
          "additionalProperties": {
            "type": "string"
          },
          "x-ms-mutability": [
            "update",
            "create"
          ]
        }
      },
      "discriminator": "type",
      "required": [
        "dataUri",
        "type",
        "name",
        "version"
      ]
    },
    "DayOfWeek": {
      "type": "string",
      "description": "Days of the week for recurrence schedule.",
      "enum": [
        "Sunday",
        "Monday",
        "Tuesday",
        "Wednesday",
        "Thursday",
        "Friday",
        "Saturday"
      ],
      "x-ms-enum": {
        "name": "DayOfWeek",
        "modelAsString": true,
        "values": [
          {
            "name": "Sunday",
            "value": "Sunday",
            "description": "Sunday."
          },
          {
            "name": "Monday",
            "value": "Monday",
            "description": "Monday."
          },
          {
            "name": "Tuesday",
            "value": "Tuesday",
            "description": "Tuesday."
          },
          {
            "name": "Wednesday",
            "value": "Wednesday",
            "description": "Wednesday."
          },
          {
            "name": "Thursday",
            "value": "Thursday",
            "description": "Thursday."
          },
          {
            "name": "Friday",
            "value": "Friday",
            "description": "Friday."
          },
          {
            "name": "Saturday",
            "value": "Saturday",
            "description": "Saturday."
          }
        ]
      }
    },
    "Deployment": {
      "type": "object",
      "description": "Model Deployment Definition",
      "properties": {
        "type": {
          "$ref": "#/definitions/DeploymentType",
          "description": "The type of the deployment"
        },
        "name": {
          "type": "string",
          "description": "Name of the deployment",
          "readOnly": true
        }
      },
      "discriminator": "type",
      "required": [
        "type",
        "name"
      ]
    },
    "DeploymentType": {
      "type": "string",
      "enum": [
        "ModelDeployment"
      ],
      "x-ms-enum": {
        "name": "DeploymentType",
        "modelAsString": true,
        "values": [
          {
            "name": "ModelDeployment",
            "value": "ModelDeployment",
            "description": "Model deployment"
          }
        ]
      }
    },
    "DeveloperMessage": {
      "type": "object",
      "description": "A message authored by a developer to guide the model during evaluation.",
      "properties": {
        "content": {
          "type": "string",
          "description": "Content provided by a developer to guide model behavior in an evaluation context."
        }
      },
      "required": [
        "content"
      ],
      "allOf": [
        {
          "$ref": "#/definitions/Message"
        }
      ],
      "x-ms-discriminator-value": "developer"
    },
    "EmbeddingConfiguration": {
      "type": "object",
      "description": "Embedding configuration class",
      "properties": {
        "modelDeploymentName": {
          "type": "string",
          "description": "Deployment name of embedding model. It can point to a model deployment either in the parent AIServices or a connection.",
          "x-ms-mutability": [
            "create"
          ]
        },
        "embeddingField": {
          "type": "string",
          "description": "Embedding field",
          "x-ms-mutability": [
            "create"
          ]
        }
      },
      "required": [
        "modelDeploymentName",
        "embeddingField"
      ]
    },
    "EntraIDCredentials": {
      "type": "object",
      "description": "Entra ID credential definition",
      "allOf": [
        {
          "$ref": "#/definitions/BaseCredentials"
        }
      ],
      "x-ms-discriminator-value": "AAD"
    },
    "EvalResult": {
      "type": "object",
      "description": "Result of the evaluation.",
      "properties": {
        "name": {
          "type": "string",
          "description": "name of the check"
        },
        "type": {
          "type": "string",
          "description": "type of the check"
        },
        "score": {
          "type": "number",
          "format": "float",
          "description": "score"
        },
        "passed": {
          "type": "boolean",
          "description": "indicates if the check passed or failed"
        }
      },
      "required": [
        "name",
        "type",
        "score",
        "passed"
      ]
    },
    "Evaluation": {
      "type": "object",
      "description": "Evaluation Definition",
      "properties": {
        "id": {
          "type": "string",
          "description": "Identifier of the evaluation.",
          "readOnly": true,
          "x-ms-client-name": "name"
        },
        "data": {
          "$ref": "#/definitions/InputData",
          "description": "Data for evaluation."
        },
        "displayName": {
          "type": "string",
          "description": "Display Name for evaluation. It helps to find the evaluation easily in AI Foundry. It does not need to be unique."
        },
        "description": {
          "type": "string",
          "description": "Description of the evaluation. It can be used to store additional information about the evaluation and is mutable."
        },
        "status": {
          "type": "string",
          "description": "Status of the evaluation. It is set by service and is read-only.",
          "readOnly": true
        },
        "tags": {
          "type": "object",
          "description": "Evaluation's tags. Unlike properties, tags are fully mutable.",
          "additionalProperties": {
            "type": "string"
          }
        },
        "properties": {
          "type": "object",
          "description": "Evaluation's properties. Unlike tags, properties are add-only. Once added, a property cannot be removed.",
          "additionalProperties": {
            "type": "string"
          }
        },
        "evaluators": {
          "type": "object",
          "description": "Evaluators to be used for the evaluation.",
          "additionalProperties": {
            "$ref": "#/definitions/EvaluatorConfiguration"
          }
        },
        "target": {
          "$ref": "#/definitions/EvaluationTarget",
          "description": "Specifies the type and configuration of the entity used for this evaluation."
        }
      },
      "required": [
        "id",
        "data",
        "evaluators"
      ]
    },
    "EvaluationResultSample": {
      "type": "object",
      "description": "A sample from the evaluation result.",
      "properties": {
        "evaluationResult": {
          "$ref": "#/definitions/EvalResult",
          "description": "Evaluation result for the analysis sample."
        }
      },
      "required": [
        "evaluationResult"
      ],
      "allOf": [
        {
          "$ref": "#/definitions/InsightSample"
        }
      ],
      "x-ms-discriminator-value": "EvaluationResultSample"
    },
    "EvaluationRunClusterInsightResult": {
      "type": "object",
      "description": "Insights from the evaluation run cluster analysis.",
      "properties": {
        "clusterInsight": {
          "$ref": "#/definitions/ClusterInsightResult"
        }
      },
      "required": [
        "clusterInsight"
      ],
      "allOf": [
        {
          "$ref": "#/definitions/InsightResult"
        }
      ],
      "x-ms-discriminator-value": "EvaluationRunClusterInsight"
    },
    "EvaluationRunClusterInsightsRequest": {
      "type": "object",
      "description": "Insights on set of Evaluation Results",
      "properties": {
        "evalId": {
          "type": "string",
          "description": "Evaluation Id for the insights."
        },
        "runIds": {
          "type": "array",
          "description": "List of evaluation run IDs for the insights.",
          "items": {
            "type": "string"
          }
        },
        "modelConfiguration": {
          "$ref": "#/definitions/InsightModelConfiguration",
          "description": "Configuration of the model used in the insight generation."
        }
      },
      "required": [
        "evalId",
        "runIds"
      ],
      "allOf": [
        {
          "$ref": "#/definitions/InsightRequest"
        }
      ],
      "x-ms-discriminator-value": "EvaluationRunClusterInsight"
    },
    "EvaluationTarget": {
      "type": "object",
      "description": "Abstract base model for defining evaluation targets.",
      "properties": {
        "type": {
          "$ref": "#/definitions/EvaluationTargetType",
          "description": "Discriminator that defines the type of the evaluation target."
        }
      },
      "discriminator": "type",
      "required": [
        "type"
      ]
    },
    "EvaluationTargetType": {
      "type": "string",
      "description": "Allowed types of evaluation targets.",
      "enum": [
        "modelResponseGeneration"
      ],
      "x-ms-enum": {
        "name": "EvaluationTargetType",
        "modelAsString": true,
        "values": [
          {
            "name": "modelResponseGeneration",
            "value": "modelResponseGeneration",
            "description": "Evaluation target that uses a model for response generation."
          }
        ]
      }
    },
    "EvaluatorCategory": {
      "type": "string",
      "description": "The category of the evaluator",
      "enum": [
        "quality",
        "safety",
        "agents"
      ],
      "x-ms-enum": {
        "name": "EvaluatorCategory",
        "modelAsString": true,
        "values": [
          {
            "name": "quality",
            "value": "quality",
            "description": "Quality"
          },
          {
            "name": "safety",
            "value": "safety",
            "description": "Risk & Safety"
          },
          {
            "name": "agents",
            "value": "agents",
            "description": "Agents"
          }
        ]
      }
    },
    "EvaluatorConfiguration": {
      "type": "object",
      "description": "Evaluator Configuration",
      "properties": {
        "id": {
          "type": "string",
          "description": "Identifier of the evaluator."
        },
        "initParams": {
          "type": "object",
          "description": "Initialization parameters of the evaluator.",
          "additionalProperties": {}
        },
        "dataMapping": {
          "type": "object",
          "description": "Data parameters of the evaluator.",
          "additionalProperties": {
            "type": "string"
          }
        }
      },
      "required": [
        "id"
      ]
    },
    "EvaluatorDefinition": {
      "type": "object",
      "description": "Base evaluator configuration with discriminator",
      "properties": {
        "type": {
          "$ref": "#/definitions/EvaluatorDefinitionType",
          "description": "The type of evaluator definition"
        },
        "init_parameters": {
          "description": "The JSON schema (Draft 2020-12) for the evaluator's input parameters. This includes parameters like type, properties, required."
        },
        "data_schema": {
          "description": "The JSON schema (Draft 2020-12) for the evaluator's input data. This includes parameters like type, properties, required."
        },
        "metrics": {
          "type": "object",
          "description": "List of output metrics produced by this evaluator",
          "additionalProperties": {
            "$ref": "#/definitions/EvaluatorMetric"
          }
        }
      },
      "discriminator": "type",
      "required": [
        "type"
      ]
    },
    "EvaluatorDefinitionType": {
      "type": "string",
      "description": "The type of evaluator definition",
      "enum": [
        "prompt",
        "code",
        "prompt_and_code",
        "service",
        "openai_graders"
      ],
      "x-ms-enum": {
        "name": "EvaluatorDefinitionType",
        "modelAsString": true,
        "values": [
          {
            "name": "prompt",
            "value": "prompt",
            "description": "Prompt-based definition"
          },
          {
            "name": "code",
            "value": "code",
            "description": "Code-based definition"
          },
          {
            "name": "prompt_and_code",
            "value": "prompt_and_code",
            "description": "Prompt & Code Based definition"
          },
          {
            "name": "service",
            "value": "service",
            "description": "Service-based evaluator"
          },
          {
            "name": "openai_graders",
            "value": "openai_graders",
            "description": "OpenAI graders"
          }
        ]
      }
    },
    "EvaluatorMetric": {
      "type": "object",
      "description": "Evaluator Metric",
      "properties": {
        "type": {
          "$ref": "#/definitions/EvaluatorMetricType",
          "description": "Type of the metric."
        },
        "desirable_direction": {
          "$ref": "#/definitions/EvaluatorMetricDirection",
          "description": "It indicates whether a higher value is better or a lower value is better for this metric."
        },
        "min_value": {
          "type": "number",
          "format": "float",
          "description": "Minimum value for the metric"
        },
        "max_value": {
          "type": "number",
          "format": "float",
          "description": "Maximum value for the metric. If not specified, it is assumed to be unbounded."
        }
      }
    },
    "EvaluatorMetricDirection": {
      "type": "string",
      "description": "The direction of the metric indicating whether a higher value is better, a lower value is better, or neutral",
      "enum": [
        "increase",
        "decrease",
        "neutral"
      ],
      "x-ms-enum": {
        "name": "EvaluatorMetricDirection",
        "modelAsString": true,
        "values": [
          {
            "name": "increase",
            "value": "increase",
            "description": "It indicates a higher value is better for this metric"
          },
          {
            "name": "decrease",
            "value": "decrease",
            "description": "It indicates a lower value is better for this metric"
          },
          {
            "name": "neutral",
            "value": "neutral",
            "description": "It indicates no preference for this metric direction"
          }
        ]
      }
    },
    "EvaluatorMetricType": {
      "type": "string",
      "description": "The type of the evaluator",
      "enum": [
        "ordinal",
        "continuous",
        "boolean"
      ],
      "x-ms-enum": {
        "name": "EvaluatorMetricType",
        "modelAsString": true,
        "values": [
          {
            "name": "ordinal",
            "value": "ordinal",
            "description": "Ordinal metric representing categories that can be ordered or ranked."
          },
          {
            "name": "continuous",
            "value": "continuous",
            "description": "Continuous metric representing values in a continuous range."
          },
          {
            "name": "boolean",
            "value": "boolean",
            "description": "Boolean metric representing true/false values"
          }
        ]
      }
    },
    "EvaluatorType": {
      "type": "string",
      "description": "The type of the evaluator",
      "enum": [
        "builtin",
        "custom"
      ],
      "x-ms-enum": {
        "name": "EvaluatorType",
        "modelAsString": true,
        "values": [
          {
            "name": "built_in",
            "value": "builtin",
            "description": "Built-in evaluator (Microsoft provided)"
          },
          {
            "name": "custom",
            "value": "custom",
            "description": "Custom evaluator"
          }
        ]
      }
    },
    "EvaluatorVersion": {
      "type": "object",
      "description": "Evaluator Definition",
      "properties": {
        "display_name": {
          "type": "string",
          "description": "Display Name for evaluator. It helps to find the evaluator easily in AI Foundry. It does not need to be unique."
        },
        "metadata": {
          "type": "object",
          "description": "Metadata about the evaluator",
          "additionalProperties": {
            "type": "string"
          }
        },
        "evaluator_type": {
          "$ref": "#/definitions/EvaluatorType",
          "description": "The type of the evaluator"
        },
        "categories": {
          "type": "array",
          "description": "The categories of the evaluator",
          "items": {
            "$ref": "#/definitions/EvaluatorCategory"
          }
        },
        "definition": {
          "$ref": "#/definitions/EvaluatorDefinition",
          "description": "Definition of the evaluator"
        },
        "created_by": {
          "type": "string",
          "description": "Creator of the evaluator",
          "readOnly": true
        },
        "created_at": {
          "type": "string",
          "description": "Creation date/time of the evaluator",
          "readOnly": true
        },
        "modified_at": {
          "type": "string",
          "description": "Last modified date/time of the evaluator",
          "readOnly": true
        },
        "id": {
          "type": "string",
          "description": "Asset ID, a unique identifier for the asset",
          "readOnly": true
        },
        "name": {
          "type": "string",
          "description": "The name of the resource",
          "readOnly": true
        },
        "version": {
          "type": "string",
          "description": "The version of the resource",
          "readOnly": true
        },
        "description": {
          "type": "string",
          "description": "The asset description text.",
          "x-ms-mutability": [
            "update",
            "create"
          ]
        },
        "tags": {
          "type": "object",
          "description": "Tag dictionary. Tags can be added, removed, and updated.",
          "additionalProperties": {
            "type": "string"
          },
          "x-ms-mutability": [
            "update",
            "create"
          ]
        }
      },
      "required": [
        "evaluator_type",
        "categories",
        "definition",
        "created_by",
        "created_at",
        "modified_at",
        "name",
        "version"
      ]
    },
    "FieldMapping": {
      "type": "object",
      "description": "Field mapping configuration class",
      "properties": {
        "contentFields": {
          "type": "array",
          "description": "List of fields with text content",
          "items": {
            "type": "string"
          },
          "x-ms-mutability": [
            "create"
          ]
        },
        "filepathField": {
          "type": "string",
          "description": "Path of file to be used as a source of text content",
          "x-ms-mutability": [
            "create"
          ]
        },
        "titleField": {
          "type": "string",
          "description": "Field containing the title of the document",
          "x-ms-mutability": [
            "create"
          ]
        },
        "urlField": {
          "type": "string",
          "description": "Field containing the url of the document",
          "x-ms-mutability": [
            "create"
          ]
        },
        "vectorFields": {
          "type": "array",
          "description": "List of fields with vector content",
          "items": {
            "type": "string"
          },
          "x-ms-mutability": [
            "create"
          ]
        },
        "metadataFields": {
          "type": "array",
          "description": "List of fields with metadata content",
          "items": {
            "type": "string"
          },
          "x-ms-mutability": [
            "create"
          ]
        }
      },
      "required": [
        "contentFields"
      ]
    },
    "FileDatasetVersion": {
      "type": "object",
      "description": "FileDatasetVersion Definition",
      "allOf": [
        {
          "$ref": "#/definitions/DatasetVersion"
        }
      ],
      "x-ms-discriminator-value": "uri_file"
    },
    "FolderDatasetVersion": {
      "type": "object",
      "description": "FileDatasetVersion Definition",
      "allOf": [
        {
          "$ref": "#/definitions/DatasetVersion"
        }
      ],
      "x-ms-discriminator-value": "uri_folder"
    },
    "HourlyRecurrenceSchedule": {
      "type": "object",
      "description": "Hourly recurrencce schedule.",
      "allOf": [
        {
          "$ref": "#/definitions/RecurrenceSchedule"
        }
      ],
      "x-ms-discriminator-value": "Hourly"
    },
    "Index": {
      "type": "object",
      "description": "Index resource Definition",
      "properties": {
        "type": {
          "$ref": "#/definitions/IndexType",
          "description": "Type of index"
        },
        "id": {
          "type": "string",
          "description": "Asset ID, a unique identifier for the asset",
          "readOnly": true
        },
        "name": {
          "type": "string",
          "description": "The name of the resource",
          "readOnly": true
        },
        "version": {
          "type": "string",
          "description": "The version of the resource",
          "readOnly": true
        },
        "description": {
          "type": "string",
          "description": "The asset description text.",
          "x-ms-mutability": [
            "update",
            "create"
          ]
        },
        "tags": {
          "type": "object",
          "description": "Tag dictionary. Tags can be added, removed, and updated.",
          "additionalProperties": {
            "type": "string"
          },
          "x-ms-mutability": [
            "update",
            "create"
          ]
        }
      },
      "discriminator": "type",
      "required": [
        "type",
        "name",
        "version"
      ]
    },
    "IndexType": {
      "type": "string",
      "enum": [
        "AzureSearch",
        "CosmosDBNoSqlVectorStore",
        "ManagedAzureSearch"
      ],
      "x-ms-enum": {
        "name": "IndexType",
        "modelAsString": true,
        "values": [
          {
            "name": "azureSearch",
            "value": "AzureSearch",
            "description": "Azure search"
          },
          {
            "name": "cosmosDB",
            "value": "CosmosDBNoSqlVectorStore",
            "description": "CosmosDB"
          },
          {
            "name": "managedAzureSearch",
            "value": "ManagedAzureSearch",
            "description": "Managed Azure Search"
          }
        ]
      }
    },
    "InputData": {
      "type": "object",
      "description": "Abstract data class.",
      "properties": {
        "type": {
          "type": "string",
          "description": "Type of the data"
        }
      },
      "discriminator": "type",
      "required": [
        "type"
      ]
    },
    "InputDataset": {
      "type": "object",
      "description": "Dataset as source for evaluation.",
      "properties": {
        "id": {
          "type": "string",
          "description": "Evaluation input data"
        }
      },
      "required": [
        "id"
      ],
      "allOf": [
        {
          "$ref": "#/definitions/InputData"
        }
      ],
      "x-ms-discriminator-value": "dataset"
    },
    "Insight": {
      "type": "object",
      "description": "The response body for cluster insights.",
      "properties": {
        "id": {
          "type": "string",
          "description": "The unique identifier for the insights report.",
          "readOnly": true
        },
        "metadata": {
          "$ref": "#/definitions/InsightsMetadata",
          "description": "Metadata about the insights report.",
          "readOnly": true
        },
        "state": {
          "$ref": "#/definitions/Azure.Core.Foundations.OperationState",
          "description": "The current state of the insights.",
          "readOnly": true
        },
        "displayName": {
          "type": "string",
          "description": "User friendly display name for the insight."
        },
        "request": {
          "$ref": "#/definitions/InsightRequest",
          "description": "Request for the insights analysis."
        },
        "result": {
          "$ref": "#/definitions/InsightResult",
          "description": "The result of the insights report.",
          "readOnly": true
        }
      },
      "required": [
        "id",
        "metadata",
        "state",
        "displayName",
        "request"
      ]
    },
    "InsightCluster": {
      "type": "object",
      "description": "A cluster of analysis samples.",
      "properties": {
        "id": {
          "type": "string",
          "description": "The id of the analysis cluster."
        },
        "description": {
          "type": "string",
          "description": "Description of the analysis cluster."
        },
        "weight": {
          "type": "integer",
          "format": "int32",
          "description": "The weight of the analysis cluster. This indicate number of samples in the cluster."
        },
        "subClusters": {
          "type": "array",
          "description": "List of subclusters within this cluster. Empty if no subclusters exist.",
          "items": {
            "$ref": "#/definitions/InsightCluster"
          }
        },
        "samples": {
          "type": "array",
          "description": "List of samples that belong to this cluster. Empty if samples are part of subclusters.",
          "items": {
            "$ref": "#/definitions/InsightSample"
          }
        }
      },
      "required": [
        "id",
        "description",
        "weight"
      ]
    },
    "InsightModelConfiguration": {
      "type": "object",
      "description": "Configuration of the model used in the insight generation.",
      "properties": {
        "modelDeploymentName": {
          "type": "string",
          "description": "The model deployment to be evaluated. Accepts either the deployment name alone or with the connection name as '{connectionName}/<modelDeploymentName>'."
        }
      },
      "required": [
        "modelDeploymentName"
      ]
    },
    "InsightRequest": {
      "type": "object",
      "description": "The request of the insights report.",
      "properties": {
        "type": {
          "$ref": "#/definitions/InsightType",
          "description": "The type of request."
        }
      },
      "discriminator": "type",
      "required": [
        "type"
      ]
    },
    "InsightResult": {
      "type": "object",
      "description": "The result of the insights.",
      "properties": {
        "type": {
          "$ref": "#/definitions/InsightType",
          "description": "The type of insights result."
        }
      },
      "discriminator": "type",
      "required": [
        "type"
      ]
    },
    "InsightSample": {
      "type": "object",
      "description": "A sample from the analysis.",
      "properties": {
        "id": {
          "type": "string",
          "description": "The unique identifier for the analysis sample."
        },
        "type": {
          "$ref": "#/definitions/SampleType",
          "description": "Sample type"
        },
        "features": {
          "type": "object",
          "description": "Features to help with additional filtering of data in UX.",
          "additionalProperties": {}
        },
        "correlationInfo": {
          "type": "object",
          "description": "Info about the correlation for the analysis sample.",
          "additionalProperties": {}
        }
      },
      "discriminator": "type",
      "required": [
        "id",
        "type",
        "features",
        "correlationInfo"
      ]
    },
    "InsightSummary": {
      "type": "object",
      "description": "Summary of the error cluster analysis.",
      "properties": {
        "sampleCount": {
          "type": "integer",
          "format": "int32",
          "description": "Total number of samples analyzed."
        },
        "uniqueSubclusterCount": {
          "type": "integer",
          "format": "int32",
          "description": "Total number of unique subcluster labels."
        },
        "uniqueClusterCount": {
          "type": "integer",
          "format": "int32",
          "description": "Total number of unique clusters."
        },
        "method": {
          "type": "string",
          "description": "Method used for clustering."
        }
      },
      "required": [
        "sampleCount",
        "uniqueSubclusterCount",
        "uniqueClusterCount",
        "method"
      ]
    },
    "InsightType": {
      "type": "string",
      "description": "The request of the insights.",
      "enum": [
        "EvaluationRunClusterInsight",
        "AgentClusterInsight"
      ],
      "x-ms-enum": {
        "name": "InsightType",
        "modelAsString": true,
        "values": [
          {
            "name": "EvaluationRunClusterInsight",
            "value": "EvaluationRunClusterInsight",
            "description": "Insights on an Evaluation run result."
          },
          {
            "name": "AgentClusterInsight",
            "value": "AgentClusterInsight",
            "description": "Cluster Insight on an Agent."
          }
        ]
      }
    },
    "InsightsMetadata": {
      "type": "object",
      "description": "Metadata about the insights.",
      "properties": {
        "createdAt": {
          "type": "string",
          "format": "date-time",
          "description": "The timestamp when the insights were created."
        },
        "completedAt": {
          "type": "string",
          "format": "date-time",
          "description": "The timestamp when the insights were completed."
        }
      },
      "required": [
        "createdAt"
      ]
    },
    "ManagedAzureAISearchIndex": {
      "type": "object",
      "description": "Managed Azure AI Search Index Definition",
      "properties": {
        "vectorStoreId": {
          "type": "string",
          "description": "Vector store id of managed index",
          "x-ms-mutability": [
            "create"
          ]
        }
      },
      "required": [
        "vectorStoreId"
      ],
      "allOf": [
        {
          "$ref": "#/definitions/Index"
        }
      ],
      "x-ms-discriminator-value": "ManagedAzureSearch"
    },
    "Message": {
      "type": "object",
      "description": "Abstract base model representing a single message in a conversation.",
      "properties": {
        "role": {
          "type": "string",
          "description": "The role of the message author. Known values: 'system', 'assistant', 'developer', 'user'.",
          "enum": [
            "system",
            "assistant",
            "developer",
            "user"
          ],
          "x-ms-enum": {
            "modelAsString": true
          }
        }
      },
      "discriminator": "role",
      "required": [
        "role"
      ]
    },
    "ModelDeployment": {
      "type": "object",
      "description": "Model Deployment Definition",
      "properties": {
        "modelName": {
          "type": "string",
          "description": "Publisher-specific name of the deployed model",
          "readOnly": true
        },
        "modelVersion": {
          "type": "string",
          "description": "Publisher-specific version of the deployed model",
          "readOnly": true
        },
        "modelPublisher": {
          "type": "string",
          "description": "Name of the deployed model's publisher",
          "readOnly": true
        },
        "capabilities": {
          "type": "object",
          "description": "Capabilities of deployed model",
          "additionalProperties": {
            "type": "string"
          },
          "readOnly": true
        },
        "sku": {
          "$ref": "#/definitions/Sku",
          "description": "Sku of the model deployment",
          "readOnly": true
        },
        "connectionName": {
          "type": "string",
          "description": "Name of the connection the deployment comes from",
          "readOnly": true
        }
      },
      "required": [
        "modelName",
        "modelVersion",
        "modelPublisher",
        "capabilities",
        "sku"
      ],
      "allOf": [
        {
          "$ref": "#/definitions/Deployment"
        }
      ],
      "x-ms-discriminator-value": "ModelDeployment"
    },
    "MonthlyRecurrenceSchedule": {
      "type": "object",
      "description": "Monthly recurrence schedule.",
      "properties": {
        "daysOfMonth": {
          "type": "array",
          "description": "Days of the month for the recurrence schedule.",
          "items": {
            "type": "integer",
            "format": "int32"
          }
        }
      },
      "required": [
        "daysOfMonth"
      ],
      "allOf": [
        {
          "$ref": "#/definitions/RecurrenceSchedule"
        }
      ],
      "x-ms-discriminator-value": "Monthly"
    },
    "NoAuthenticationCredentials": {
      "type": "object",
      "description": "Credentials that do not require authentication",
      "allOf": [
        {
          "$ref": "#/definitions/BaseCredentials"
        }
      ],
      "x-ms-discriminator-value": "None"
    },
    "OneTimeTrigger": {
      "type": "object",
      "description": "One-time trigger.",
      "properties": {
        "triggerAt": {
          "type": "string",
          "description": "Date and time for the one-time trigger in ISO 8601 format."
        },
        "timeZone": {
          "type": "string",
          "description": "Time zone for the one-time trigger.",
          "default": "UTC"
        }
      },
      "required": [
        "triggerAt"
      ],
      "allOf": [
        {
          "$ref": "#/definitions/Trigger"
        }
      ],
      "x-ms-discriminator-value": "OneTime"
    },
    "PagedConnection": {
      "type": "object",
      "description": "Paged collection of Connection items",
      "properties": {
        "value": {
          "type": "array",
          "description": "The Connection items on this page",
          "items": {
            "$ref": "#/definitions/Connection"
          }
        },
        "nextLink": {
          "type": "string",
          "format": "uri",
          "description": "The link to the next page of items"
        }
      },
      "required": [
        "value"
      ]
    },
    "PagedDatasetVersion": {
      "type": "object",
      "description": "Paged collection of DatasetVersion items",
      "properties": {
        "value": {
          "type": "array",
          "description": "The DatasetVersion items on this page",
          "items": {
            "$ref": "#/definitions/DatasetVersion"
          }
        },
        "nextLink": {
          "type": "string",
          "format": "uri",
          "description": "The link to the next page of items"
        }
      },
      "required": [
        "value"
      ]
    },
    "PagedDeployment": {
      "type": "object",
      "description": "Paged collection of Deployment items",
      "properties": {
        "value": {
          "type": "array",
          "description": "The Deployment items on this page",
          "items": {
            "$ref": "#/definitions/Deployment"
          }
        },
        "nextLink": {
          "type": "string",
          "format": "uri",
          "description": "The link to the next page of items"
        }
      },
      "required": [
        "value"
      ]
    },
    "PagedEvaluation": {
      "type": "object",
      "description": "Paged collection of Evaluation items",
      "properties": {
        "value": {
          "type": "array",
          "description": "The Evaluation items on this page",
          "items": {
            "$ref": "#/definitions/Evaluation"
          }
        },
        "nextLink": {
          "type": "string",
          "format": "uri",
          "description": "The link to the next page of items"
        }
      },
      "required": [
        "value"
      ]
    },
    "PagedIndex": {
      "type": "object",
      "description": "Paged collection of Index items",
      "properties": {
        "value": {
          "type": "array",
          "description": "The Index items on this page",
          "items": {
            "$ref": "#/definitions/Index"
          }
        },
        "nextLink": {
          "type": "string",
          "format": "uri",
          "description": "The link to the next page of items"
        }
      },
      "required": [
        "value"
      ]
    },
    "PagedInsight": {
      "type": "object",
      "description": "Paged collection of Insight items",
      "properties": {
        "value": {
          "type": "array",
          "description": "The Insight items on this page",
          "items": {
            "$ref": "#/definitions/Insight"
          }
        },
        "nextLink": {
          "type": "string",
          "format": "uri",
          "description": "The link to the next page of items"
        }
      },
      "required": [
        "value"
      ]
    },
    "PagedRedTeam": {
      "type": "object",
      "description": "Paged collection of RedTeam items",
      "properties": {
        "value": {
          "type": "array",
          "description": "The RedTeam items on this page",
          "items": {
            "$ref": "#/definitions/RedTeam"
          }
        },
        "nextLink": {
          "type": "string",
          "format": "uri",
          "description": "The link to the next page of items"
        }
      },
      "required": [
        "value"
      ]
    },
    "PagedSchedule": {
      "type": "object",
      "description": "Paged collection of Schedule items",
      "properties": {
        "value": {
          "type": "array",
          "description": "The Schedule items on this page",
          "items": {
            "$ref": "#/definitions/Schedule"
          }
        },
        "nextLink": {
          "type": "string",
          "format": "uri",
          "description": "The link to the next page of items"
        }
      },
      "required": [
        "value"
      ]
    },
    "PagedScheduleRun": {
      "type": "object",
      "description": "Paged collection of ScheduleRun items",
      "properties": {
        "value": {
          "type": "array",
          "description": "The ScheduleRun items on this page",
          "items": {
            "$ref": "#/definitions/ScheduleRun"
          }
        },
        "nextLink": {
          "type": "string",
          "format": "uri",
          "description": "The link to the next page of items"
        }
      },
      "required": [
        "value"
      ]
    },
    "PendingUploadCredentialType": {
      "type": "string",
      "description": "The type of credential used to access the storage account.",
      "enum": [
        "SAS"
      ],
      "x-ms-enum": {
        "name": "PendingUploadCredentialType",
        "modelAsString": true,
        "values": [
          {
            "name": "sas",
            "value": "SAS",
            "description": "SAS credential type."
          }
        ]
      }
    },
    "PendingUploadRequest": {
      "type": "object",
      "description": "Represents a request for a pending upload.",
      "properties": {
        "pendingUploadId": {
          "type": "string",
          "description": "If PendingUploadId is not provided, a random GUID will be used."
        },
        "connectionName": {
          "type": "string",
          "description": "Azure Storage Account connection name to use for generating temporary SAS token"
        },
        "pendingUploadType": {
          "type": "string",
          "description": "BlobReference is the only supported type.",
          "enum": [
            "BlobReference"
          ],
          "x-ms-enum": {
            "modelAsString": false
          }
        }
      },
      "required": [
        "pendingUploadType"
      ]
    },
    "PendingUploadResponse": {
      "type": "object",
      "description": "Represents the response for a pending upload request",
      "properties": {
        "blobReference": {
          "$ref": "#/definitions/BlobReference",
          "description": "Container-level read, write, list SAS."
        },
        "pendingUploadId": {
          "type": "string",
          "description": "ID for this upload request."
        },
        "version": {
          "type": "string",
          "description": "Version of asset to be created if user did not specify version when initially creating upload"
        },
        "pendingUploadType": {
          "type": "string",
          "description": "BlobReference is the only supported type",
          "enum": [
            "BlobReference"
          ],
          "x-ms-enum": {
            "modelAsString": false
          }
        }
      },
      "required": [
        "blobReference",
        "pendingUploadId",
        "pendingUploadType"
      ]
    },
    "PendingUploadType": {
      "type": "string",
      "description": "The type of pending upload.",
      "enum": [
        "None",
        "BlobReference"
      ],
      "x-ms-enum": {
        "name": "PendingUploadType",
        "modelAsString": true,
        "values": [
          {
            "name": "none",
            "value": "None",
            "description": "No pending upload."
          },
          {
            "name": "BlobReference",
            "value": "BlobReference",
            "description": "Blob Reference is the only supported type."
          }
        ]
      }
    },
<<<<<<< HEAD
    "PromptBasedEvaluatorDefinition": {
      "type": "object",
      "description": "Prompt-based evaluator",
      "properties": {
        "prompt_text": {
          "type": "string",
          "description": "The prompt text used for evaluation"
        }
      },
      "required": [
        "prompt_text"
      ],
      "allOf": [
        {
          "$ref": "#/definitions/EvaluatorDefinition"
        }
      ],
      "x-ms-discriminator-value": "prompt"
=======
    "RecurrenceSchedule": {
      "type": "object",
      "description": "Recurrence schedule model.",
      "properties": {
        "type": {
          "$ref": "#/definitions/RecurrenceType",
          "description": "Recurrence type for the recurrence schedule."
        }
      },
      "discriminator": "type",
      "required": [
        "type"
      ]
    },
    "RecurrenceTrigger": {
      "type": "object",
      "description": "Recurrence based trigger.",
      "properties": {
        "startTime": {
          "type": "string",
          "description": "Start time for the recurrence schedule in ISO 8601 format."
        },
        "endTime": {
          "type": "string",
          "description": "End time for the recurrence schedule in ISO 8601 format."
        },
        "timeZone": {
          "type": "string",
          "description": "Time zone for the recurrence schedule.",
          "default": "UTC"
        },
        "interval": {
          "type": "integer",
          "format": "int32",
          "description": "Interval for the recurrence schedule."
        },
        "schedule": {
          "$ref": "#/definitions/RecurrenceSchedule",
          "description": "Recurrence schedule for the recurrence trigger."
        }
      },
      "required": [
        "interval",
        "schedule"
      ],
      "allOf": [
        {
          "$ref": "#/definitions/Trigger"
        }
      ],
      "x-ms-discriminator-value": "Recurrence"
    },
    "RecurrenceType": {
      "type": "string",
      "description": "Recurrence type.",
      "enum": [
        "Hourly",
        "Daily",
        "Weekly",
        "Monthly"
      ],
      "x-ms-enum": {
        "name": "RecurrenceType",
        "modelAsString": true,
        "values": [
          {
            "name": "Hourly",
            "value": "Hourly",
            "description": "Hourly recurrence pattern."
          },
          {
            "name": "Daily",
            "value": "Daily",
            "description": "Daily recurrence pattern."
          },
          {
            "name": "Weekly",
            "value": "Weekly",
            "description": "Weekly recurrence pattern."
          },
          {
            "name": "Monthly",
            "value": "Monthly",
            "description": "Monthly recurrence pattern."
          }
        ]
      }
>>>>>>> 73df72a7
    },
    "RedTeam": {
      "type": "object",
      "description": "Red team details.",
      "properties": {
        "id": {
          "type": "string",
          "description": "Identifier of the red team run.",
          "readOnly": true,
          "x-ms-client-name": "name"
        },
        "displayName": {
          "type": "string",
          "description": "Name of the red-team run."
        },
        "numTurns": {
          "type": "integer",
          "format": "int32",
          "description": "Number of simulation rounds."
        },
        "attackStrategies": {
          "type": "array",
          "description": "List of attack strategies or nested lists of attack strategies.",
          "items": {
            "$ref": "#/definitions/AttackStrategy"
          }
        },
        "simulationOnly": {
          "type": "boolean",
          "description": "Simulation-only or Simulation + Evaluation. Default false, if true the scan outputs conversation not evaluation result.",
          "default": false
        },
        "riskCategories": {
          "type": "array",
          "description": "List of risk categories to generate attack objectives for.",
          "items": {
            "$ref": "#/definitions/RiskCategory"
          }
        },
        "applicationScenario": {
          "type": "string",
          "description": "Application scenario for the red team operation, to generate scenario specific attacks."
        },
        "tags": {
          "type": "object",
          "description": "Red team's tags. Unlike properties, tags are fully mutable.",
          "additionalProperties": {
            "type": "string"
          }
        },
        "properties": {
          "type": "object",
          "description": "Red team's properties. Unlike tags, properties are add-only. Once added, a property cannot be removed.",
          "additionalProperties": {
            "type": "string"
          }
        },
        "status": {
          "type": "string",
          "description": "Status of the red-team. It is set by service and is read-only.",
          "readOnly": true
        },
        "target": {
          "$ref": "#/definitions/TargetConfig",
          "description": "Target configuration for the red-team run."
        }
      },
      "required": [
        "id",
        "target"
      ]
    },
    "RiskCategory": {
      "type": "string",
      "description": "Risk category for the attack objective.",
      "enum": [
        "HateUnfairness",
        "Violence",
        "Sexual",
        "SelfHarm"
      ],
      "x-ms-enum": {
        "name": "RiskCategory",
        "modelAsString": true,
        "values": [
          {
            "name": "HateUnfairness",
            "value": "HateUnfairness",
            "description": "Represents content related to hate or unfairness."
          },
          {
            "name": "Violence",
            "value": "Violence",
            "description": "Represents content related to violence."
          },
          {
            "name": "Sexual",
            "value": "Sexual",
            "description": "Represents content of a sexual nature."
          },
          {
            "name": "SelfHarm",
            "value": "SelfHarm",
            "description": "Represents content related to self-harm."
          }
        ]
      }
    },
    "SASCredentials": {
      "type": "object",
      "description": "Shared Access Signature (SAS) credential definition",
      "properties": {
        "SAS": {
          "type": "string",
          "description": "SAS token",
          "readOnly": true,
          "x-ms-client-name": "sasToken"
        }
      },
      "allOf": [
        {
          "$ref": "#/definitions/BaseCredentials"
        }
      ],
      "x-ms-discriminator-value": "SAS"
    },
    "SampleType": {
      "type": "string",
      "description": "The type of sample used in the analysis.",
      "enum": [
        "EvaluationResultSample"
      ],
      "x-ms-enum": {
        "name": "SampleType",
        "modelAsString": true,
        "values": [
          {
            "name": "EvaluationResultSample",
            "value": "EvaluationResultSample",
            "description": "A sample from the evaluation result."
          }
        ]
      }
    },
    "SasCredential": {
      "type": "object",
      "description": "SAS Credential definition",
      "properties": {
        "sasUri": {
          "type": "string",
          "description": "SAS uri",
          "readOnly": true
        },
        "type": {
          "type": "string",
          "description": "Type of credential",
          "enum": [
            "SAS"
          ],
          "x-ms-enum": {
            "modelAsString": false
          },
          "readOnly": true
        }
      },
      "required": [
        "sasUri",
        "type"
      ]
    },
    "Schedule": {
      "type": "object",
      "description": "Schedule model.",
      "properties": {
        "id": {
          "type": "string",
          "description": "Identifier of the schedule.",
          "readOnly": true
        },
        "displayName": {
          "type": "string",
          "description": "Name of the schedule."
        },
        "description": {
          "type": "string",
          "description": "Description of the schedule."
        },
        "enabled": {
          "type": "boolean",
          "description": "Enabled status of the schedule."
        },
        "provisioningStatus": {
          "$ref": "#/definitions/ScheduleProvisioningStatus",
          "description": "Provisioning status of the schedule.",
          "readOnly": true
        },
        "trigger": {
          "$ref": "#/definitions/Trigger",
          "description": "Trigger for the schedule."
        },
        "task": {
          "$ref": "#/definitions/ScheduleTask",
          "description": "Task for the schedule."
        },
        "tags": {
          "type": "object",
          "description": "Schedule's tags. Unlike properties, tags are fully mutable.",
          "additionalProperties": {
            "type": "string"
          }
        },
        "properties": {
          "type": "object",
          "description": "Schedule's properties. Unlike tags, properties are add-only. Once added, a property cannot be removed.",
          "additionalProperties": {
            "type": "string"
          }
        },
        "systemData": {
          "type": "object",
          "description": "System metadata for the resource.",
          "additionalProperties": {
            "type": "string"
          },
          "readOnly": true
        }
      },
      "required": [
        "id",
        "enabled",
        "trigger",
        "task",
        "systemData"
      ]
    },
    "ScheduleProvisioningStatus": {
      "type": "string",
      "description": "Schedule provisioning status.",
      "enum": [
        "Creating",
        "Updating",
        "Deleting",
        "Succeeded",
        "Failed"
      ],
      "x-ms-enum": {
        "name": "ScheduleProvisioningStatus",
        "modelAsString": true,
        "values": [
          {
            "name": "Creating",
            "value": "Creating",
            "description": "Represents the creation status of the schedule."
          },
          {
            "name": "Updating",
            "value": "Updating",
            "description": "Represents the updating status of the schedule."
          },
          {
            "name": "Deleting",
            "value": "Deleting",
            "description": "Represents the deleting status of the schedule."
          },
          {
            "name": "Succeeded",
            "value": "Succeeded",
            "description": "Represents the succeeded status of the schedule."
          },
          {
            "name": "Failed",
            "value": "Failed",
            "description": "Represents the failed status of the schedule."
          }
        ]
      }
    },
    "ScheduleRun": {
      "type": "object",
      "description": "Schedule run model.",
      "properties": {
        "id": {
          "type": "string",
          "description": "Identifier of the schedule run.",
          "readOnly": true
        },
        "scheduleId": {
          "type": "string",
          "description": "Identifier of the schedule."
        },
        "success": {
          "type": "boolean",
          "description": "Trigger success status of the schedule run.",
          "readOnly": true
        },
        "triggerTime": {
          "type": "string",
          "description": "Trigger time of the schedule run."
        },
        "error": {
          "type": "string",
          "description": "Error information for the schedule run.",
          "readOnly": true
        },
        "properties": {
          "type": "object",
          "description": "Properties of the schedule run.",
          "additionalProperties": {
            "type": "string"
          },
          "readOnly": true
        }
      },
      "required": [
        "id",
        "scheduleId",
        "success",
        "properties"
      ]
    },
    "ScheduleTask": {
      "type": "object",
      "description": "Schedule task model.",
      "properties": {
        "type": {
          "$ref": "#/definitions/ScheduleTaskType",
          "description": "Type of the task."
        },
        "configuration": {
          "type": "object",
          "description": "Configuration for the task.",
          "additionalProperties": {
            "type": "string"
          }
        },
        "definition": {
          "description": "Definition of the task."
        }
      },
      "required": [
        "type",
        "configuration",
        "definition"
      ]
    },
    "ScheduleTaskType": {
      "type": "string",
      "description": "Type of the task.",
      "enum": [
        "Evaluation",
        "Insight"
      ],
      "x-ms-enum": {
        "name": "ScheduleTaskType",
        "modelAsString": true,
        "values": [
          {
            "name": "Evaluation",
            "value": "Evaluation",
            "description": "Evaluation task."
          },
          {
            "name": "Insight",
            "value": "Insight",
            "description": "Insight task."
          }
        ]
      }
    },
    "Sku": {
      "type": "object",
      "description": "Sku information",
      "properties": {
        "capacity": {
          "type": "integer",
          "format": "int64",
          "description": "Sku capacity"
        },
        "family": {
          "type": "string",
          "description": "Sku family"
        },
        "name": {
          "type": "string",
          "description": "Sku name"
        },
        "size": {
          "type": "string",
          "description": "Sku size"
        },
        "tier": {
          "type": "string",
          "description": "Sku tier"
        }
      },
      "required": [
        "capacity",
        "family",
        "name",
        "size",
        "tier"
      ]
    },
    "SystemMessage": {
      "type": "object",
      "description": "A message authored by the system to guide model behavior.",
      "properties": {
        "content": {
          "type": "string",
          "description": "Plain text instructions provided by the system to steer model behavior."
        }
      },
      "required": [
        "content"
      ],
      "allOf": [
        {
          "$ref": "#/definitions/Message"
        }
      ],
      "x-ms-discriminator-value": "system"
    },
    "TargetConfig": {
      "type": "object",
      "description": "Abstract class for target configuration.",
      "properties": {
        "type": {
          "type": "string",
          "description": "Type of the model configuration."
        }
      },
      "discriminator": "type",
      "required": [
        "type"
      ]
    },
    "Trigger": {
      "type": "object",
      "description": "Base model for Trigger of the schedule.",
      "properties": {
        "type": {
          "$ref": "#/definitions/TriggerType",
          "description": "Type of the trigger."
        }
      },
      "discriminator": "type",
      "required": [
        "type"
      ]
    },
    "TriggerType": {
      "type": "string",
      "description": "Type of the trigger.",
      "enum": [
        "Cron",
        "Recurrence",
        "OneTime"
      ],
      "x-ms-enum": {
        "name": "TriggerType",
        "modelAsString": true,
        "values": [
          {
            "name": "Cron",
            "value": "Cron",
            "description": "Cron based trigger."
          },
          {
            "name": "Recurrence",
            "value": "Recurrence",
            "description": "Recurrence based trigger."
          },
          {
            "name": "OneTime",
            "value": "OneTime",
            "description": "One-time trigger."
          }
        ]
      }
    },
    "UserMessage": {
      "type": "object",
      "description": "A message authored by the end user as input to the model.",
      "properties": {
        "content": {
          "type": "string",
          "description": "Input content or question provided by the end user."
        }
      },
      "required": [
        "content"
      ],
      "allOf": [
        {
          "$ref": "#/definitions/Message"
        }
      ],
      "x-ms-discriminator-value": "user"
    },
    "WeeklyRecurrenceSchedule": {
      "type": "object",
      "description": "Weekly recurrence schedule.",
      "properties": {
        "daysOfWeek": {
          "type": "array",
          "description": "Days of the week for the recurrence schedule.",
          "items": {
            "$ref": "#/definitions/DayOfWeek"
          }
        }
      },
      "required": [
        "daysOfWeek"
      ],
      "allOf": [
        {
          "$ref": "#/definitions/RecurrenceSchedule"
        }
      ],
      "x-ms-discriminator-value": "Weekly"
    },
    "modelResponseGenerationTarget": {
      "type": "object",
      "description": "Evaluation target for generating responses using a given model and dataset.",
      "properties": {
        "baseMessages": {
          "type": "array",
          "description": "A list of messages comprising the conversation so far.",
          "items": {
            "$ref": "#/definitions/Message"
          }
        },
        "modelDeploymentName": {
          "type": "string",
          "description": "The model deployment to be evaluated. Accepts either the deployment name alone or with the connection name as '{connectionName}/modelDeploymentName'."
        },
        "modelParams": {
          "type": "object",
          "description": "Optional parameters passed to the model for evaluation.",
          "additionalProperties": {}
        }
      },
      "required": [
        "baseMessages",
        "modelDeploymentName",
        "modelParams"
      ],
      "allOf": [
        {
          "$ref": "#/definitions/EvaluationTarget"
        }
      ],
      "x-ms-discriminator-value": "modelResponseGeneration"
    }
  },
  "parameters": {
    "Azure.Core.ClientRequestIdHeader": {
      "name": "x-ms-client-request-id",
      "in": "header",
      "description": "An opaque, globally-unique, client-generated string identifier for the request.",
      "required": false,
      "type": "string",
      "format": "uuid",
      "x-ms-parameter-location": "method",
      "x-ms-client-name": "clientRequestId"
    },
    "Azure.Core.Foundations.ApiVersionParameter": {
      "name": "api-version",
      "in": "query",
      "description": "The API version to use for this operation.",
      "required": true,
      "type": "string",
      "minLength": 1,
      "x-ms-parameter-location": "method",
      "x-ms-client-name": "apiVersion"
    }
  }
}<|MERGE_RESOLUTION|>--- conflicted
+++ resolved
@@ -4963,26 +4963,6 @@
         ]
       }
     },
-<<<<<<< HEAD
-    "PromptBasedEvaluatorDefinition": {
-      "type": "object",
-      "description": "Prompt-based evaluator",
-      "properties": {
-        "prompt_text": {
-          "type": "string",
-          "description": "The prompt text used for evaluation"
-        }
-      },
-      "required": [
-        "prompt_text"
-      ],
-      "allOf": [
-        {
-          "$ref": "#/definitions/EvaluatorDefinition"
-        }
-      ],
-      "x-ms-discriminator-value": "prompt"
-=======
     "RecurrenceSchedule": {
       "type": "object",
       "description": "Recurrence schedule model.",
@@ -5070,7 +5050,25 @@
           }
         ]
       }
->>>>>>> 73df72a7
+    },
+    "PromptBasedEvaluatorDefinition": {
+      "type": "object",
+      "description": "Prompt-based evaluator",
+      "properties": {
+        "prompt_text": {
+          "type": "string",
+          "description": "The prompt text used for evaluation"
+        }
+      },
+      "required": [
+        "prompt_text"
+      ],
+      "allOf": [
+        {
+          "$ref": "#/definitions/EvaluatorDefinition"
+        }
+      ],
+      "x-ms-discriminator-value": "prompt"
     },
     "RedTeam": {
       "type": "object",

{
  "swagger": "2.0",
  "info": {
    "title": "Azure AI",
    "version": "2025-10-15-preview",
    "x-typespec-generated": [
      {
        "emitter": "@azure-tools/typespec-autorest"
      }
    ]
  },
  "schemes": [
    "https"
  ],
  "x-ms-parameterized-host": {
    "hostTemplate": "{endpoint}",
    "useSchemePrefix": false,
    "parameters": [
      {
        "name": "endpoint",
        "in": "path",
        "description": "Project endpoint. In the form \"https://your-ai-services-account-name.services.ai.azure.com/api/projects/_project\"\nif your Foundry Hub has only one Project, or to use the default Project in your Hub. Or in the form \n\"https://your-ai-services-account-name.services.ai.azure.com/api/projects/your-project-name\" if you want to explicitly\nspecify the Foundry Project name.",
        "required": true,
        "type": "string",
        "format": "uri",
        "x-ms-skip-url-encoding": true
      }
    ]
  },
  "produces": [
    "application/json"
  ],
  "consumes": [
    "application/json"
  ],
  "security": [
    {
      "OAuth2Auth": [
        "https://ai.azure.com/.default"
      ]
    }
  ],
  "securityDefinitions": {
    "OAuth2Auth": {
      "type": "oauth2",
      "flow": "implicit",
      "authorizationUrl": "https://login.microsoftonline.com/common/oauth2/v2.0/authorize",
      "scopes": {
        "https://ai.azure.com/.default": ""
      }
    }
  },
  "tags": [],
  "paths": {
    "/connections": {
      "get": {
        "operationId": "Connections_List",
        "description": "List all connections in the project, without populating connection credentials",
        "parameters": [
          {
            "$ref": "#/parameters/Azure.Core.Foundations.ApiVersionParameter"
          },
          {
            "name": "connectionType",
            "in": "query",
            "description": "List connections of this specific type",
            "required": false,
            "type": "string",
            "enum": [
              "AzureOpenAI",
              "AzureBlob",
              "AzureStorageAccount",
              "CognitiveSearch",
              "CosmosDB",
              "ApiKey",
              "AppConfig",
              "AppInsights",
              "CustomKeys"
            ],
            "x-ms-enum": {
              "name": "ConnectionType",
              "modelAsString": true,
              "values": [
                {
                  "name": "AzureOpenAI",
                  "value": "AzureOpenAI",
                  "description": "Azure OpenAI Service"
                },
                {
                  "name": "AzureBlobStorage",
                  "value": "AzureBlob",
                  "description": "Azure Blob Storage, with specified container"
                },
                {
                  "name": "AzureStorageAccount",
                  "value": "AzureStorageAccount",
                  "description": "Azure Blob Storage, with container not specified (used by Agents)"
                },
                {
                  "name": "AzureAISearch",
                  "value": "CognitiveSearch",
                  "description": "Azure AI Search"
                },
                {
                  "name": "CosmosDB",
                  "value": "CosmosDB",
                  "description": "CosmosDB"
                },
                {
                  "name": "APIKey",
                  "value": "ApiKey",
                  "description": "Generic connection that uses API Key authentication"
                },
                {
                  "name": "ApplicationConfiguration",
                  "value": "AppConfig",
                  "description": "Application Configuration"
                },
                {
                  "name": "ApplicationInsights",
                  "value": "AppInsights",
                  "description": "Application Insights"
                },
                {
                  "name": "Custom",
                  "value": "CustomKeys",
                  "description": "Custom Keys"
                }
              ]
            }
          },
          {
            "name": "defaultConnection",
            "in": "query",
            "description": "List connections that are default connections",
            "required": false,
            "type": "boolean"
          },
          {
            "$ref": "#/parameters/Azure.Core.ClientRequestIdHeader"
          }
        ],
        "responses": {
          "200": {
            "description": "The request has succeeded.",
            "schema": {
              "$ref": "#/definitions/PagedConnection"
            },
            "headers": {
              "x-ms-client-request-id": {
                "type": "string",
                "format": "uuid",
                "description": "An opaque, globally-unique, client-generated string identifier for the request."
              }
            }
          },
          "default": {
            "description": "An unexpected error response.",
            "schema": {
              "$ref": "#/definitions/Azure.Core.Foundations.ErrorResponse"
            },
            "headers": {
              "x-ms-error-code": {
                "type": "string",
                "description": "String error code indicating what went wrong."
              }
            }
          }
        },
        "x-ms-examples": {
          "Connections_List_MaximumSet": {
            "$ref": "./examples/Connections_List_MaximumSet_Gen.json"
          }
        },
        "x-ms-pageable": {
          "nextLinkName": "nextLink"
        }
      }
    },
    "/connections/{name}": {
      "get": {
        "operationId": "Connections_Get",
        "description": "Get a connection by name, without populating connection credentials",
        "parameters": [
          {
            "$ref": "#/parameters/Azure.Core.Foundations.ApiVersionParameter"
          },
          {
            "name": "name",
            "in": "path",
            "description": "The friendly name of the connection, provided by the user.",
            "required": true,
            "type": "string"
          },
          {
            "$ref": "#/parameters/Azure.Core.ClientRequestIdHeader"
          }
        ],
        "responses": {
          "200": {
            "description": "The request has succeeded.",
            "schema": {
              "$ref": "#/definitions/Connection"
            },
            "headers": {
              "x-ms-client-request-id": {
                "type": "string",
                "format": "uuid",
                "description": "An opaque, globally-unique, client-generated string identifier for the request."
              }
            }
          },
          "default": {
            "description": "An unexpected error response.",
            "schema": {
              "$ref": "#/definitions/Azure.Core.Foundations.ErrorResponse"
            },
            "headers": {
              "x-ms-error-code": {
                "type": "string",
                "description": "String error code indicating what went wrong."
              }
            }
          }
        },
        "x-ms-examples": {
          "Connections_Get_MaximumSet": {
            "$ref": "./examples/Connections_Get_MaximumSet_Gen.json"
          }
        }
      }
    },
    "/connections/{name}/getConnectionWithCredentials": {
      "post": {
        "operationId": "Connections_GetWithCredentials",
        "description": "Get a connection by name, with its connection credentials",
        "parameters": [
          {
            "$ref": "#/parameters/Azure.Core.Foundations.ApiVersionParameter"
          },
          {
            "name": "name",
            "in": "path",
            "description": "The friendly name of the connection, provided by the user.",
            "required": true,
            "type": "string"
          },
          {
            "$ref": "#/parameters/Azure.Core.ClientRequestIdHeader"
          }
        ],
        "responses": {
          "200": {
            "description": "The request has succeeded.",
            "schema": {
              "$ref": "#/definitions/Connection"
            },
            "headers": {
              "x-ms-client-request-id": {
                "type": "string",
                "format": "uuid",
                "description": "An opaque, globally-unique, client-generated string identifier for the request."
              }
            }
          },
          "default": {
            "description": "An unexpected error response.",
            "schema": {
              "$ref": "#/definitions/Azure.Core.Foundations.ErrorResponse"
            },
            "headers": {
              "x-ms-error-code": {
                "type": "string",
                "description": "String error code indicating what went wrong."
              }
            }
          }
        },
        "x-ms-examples": {
          "Connections_GetWithCredentials_MaximumSet": {
            "$ref": "./examples/Connections_GetWithCredentials_MaximumSet_Gen.json"
          }
        }
      }
    },
    "/datasets": {
      "get": {
        "operationId": "Datasets_ListLatest",
        "description": "List the latest version of each DatasetVersion",
        "parameters": [
          {
            "$ref": "#/parameters/Azure.Core.Foundations.ApiVersionParameter"
          }
        ],
        "responses": {
          "200": {
            "description": "The request has succeeded.",
            "schema": {
              "$ref": "#/definitions/PagedDatasetVersion"
            }
          },
          "default": {
            "description": "An unexpected error response.",
            "schema": {
              "$ref": "#/definitions/Azure.Core.Foundations.ErrorResponse"
            },
            "headers": {
              "x-ms-error-code": {
                "type": "string",
                "description": "String error code indicating what went wrong."
              }
            }
          }
        },
        "x-ms-examples": {
          "Datasets_ListLatest_MaximumSet": {
            "$ref": "./examples/Datasets_ListLatest_MaximumSet_Gen.json"
          },
          "Datasets_ListLatest_MinimumSet": {
            "$ref": "./examples/Datasets_ListLatest_MinimumSet_Gen.json"
          }
        },
        "x-ms-pageable": {
          "nextLinkName": "nextLink"
        }
      }
    },
    "/datasets/{name}/versions": {
      "get": {
        "operationId": "Datasets_ListVersions",
        "description": "List all versions of the given DatasetVersion",
        "parameters": [
          {
            "$ref": "#/parameters/Azure.Core.Foundations.ApiVersionParameter"
          },
          {
            "name": "name",
            "in": "path",
            "description": "The name of the resource",
            "required": true,
            "type": "string"
          }
        ],
        "responses": {
          "200": {
            "description": "The request has succeeded.",
            "schema": {
              "$ref": "#/definitions/PagedDatasetVersion"
            }
          },
          "default": {
            "description": "An unexpected error response.",
            "schema": {
              "$ref": "#/definitions/Azure.Core.Foundations.ErrorResponse"
            },
            "headers": {
              "x-ms-error-code": {
                "type": "string",
                "description": "String error code indicating what went wrong."
              }
            }
          }
        },
        "x-ms-examples": {
          "Datasets_ListVersions_MaximumSet": {
            "$ref": "./examples/Datasets_ListVersions_MaximumSet_Gen.json"
          },
          "Datasets_ListVersions_MinimumSet": {
            "$ref": "./examples/Datasets_ListVersions_MinimumSet_Gen.json"
          }
        },
        "x-ms-pageable": {
          "nextLinkName": "nextLink"
        }
      }
    },
    "/datasets/{name}/versions/{version}": {
      "get": {
        "operationId": "Datasets_GetVersion",
        "description": "Get the specific version of the DatasetVersion. The service returns 404 Not Found error if the DatasetVersion does not exist.",
        "parameters": [
          {
            "$ref": "#/parameters/Azure.Core.Foundations.ApiVersionParameter"
          },
          {
            "name": "name",
            "in": "path",
            "description": "The name of the resource",
            "required": true,
            "type": "string"
          },
          {
            "name": "version",
            "in": "path",
            "description": "The specific version id of the DatasetVersion to retrieve.",
            "required": true,
            "type": "string"
          }
        ],
        "responses": {
          "200": {
            "description": "The request has succeeded.",
            "schema": {
              "$ref": "#/definitions/DatasetVersion"
            }
          },
          "default": {
            "description": "An unexpected error response.",
            "schema": {
              "$ref": "#/definitions/Azure.Core.Foundations.ErrorResponse"
            },
            "headers": {
              "x-ms-error-code": {
                "type": "string",
                "description": "String error code indicating what went wrong."
              }
            }
          }
        },
        "x-ms-examples": {
          "Datasets_GetVersion_MaximumSet": {
            "$ref": "./examples/Datasets_GetVersion_MaximumSet_Gen.json"
          },
          "Datasets_GetVersion_MinimumSet": {
            "$ref": "./examples/Datasets_GetVersion_MinimumSet_Gen.json"
          }
        }
      },
      "patch": {
        "operationId": "Datasets_CreateOrUpdateVersion",
        "description": "Create a new or update an existing DatasetVersion with the given version id",
        "consumes": [
          "application/merge-patch+json"
        ],
        "parameters": [
          {
            "$ref": "#/parameters/Azure.Core.Foundations.ApiVersionParameter"
          },
          {
            "name": "name",
            "in": "path",
            "description": "The name of the resource",
            "required": true,
            "type": "string"
          },
          {
            "name": "version",
            "in": "path",
            "description": "The specific version id of the DatasetVersion to create or update.",
            "required": true,
            "type": "string"
          },
          {
            "name": "datasetVersion",
            "in": "body",
            "description": "The DatasetVersion to create or update.",
            "required": true,
            "schema": {
              "$ref": "#/definitions/DatasetVersion"
            }
          }
        ],
        "responses": {
          "200": {
            "description": "The request has succeeded.",
            "schema": {
              "$ref": "#/definitions/DatasetVersion"
            }
          },
          "201": {
            "description": "The request has succeeded and a new resource has been created as a result.",
            "schema": {
              "$ref": "#/definitions/DatasetVersion"
            }
          },
          "default": {
            "description": "An unexpected error response.",
            "schema": {
              "$ref": "#/definitions/Azure.Core.Foundations.ErrorResponse"
            },
            "headers": {
              "x-ms-error-code": {
                "type": "string",
                "description": "String error code indicating what went wrong."
              }
            }
          }
        },
        "x-ms-examples": {
          "Datasets_CreateOrUpdateVersion_MaximumSet": {
            "$ref": "./examples/Datasets_CreateOrUpdateVersion_MaximumSet_Gen.json"
          },
          "Datasets_CreateOrUpdateVersion_MinimumSet": {
            "$ref": "./examples/Datasets_CreateOrUpdateVersion_MinimumSet_Gen.json"
          }
        }
      },
      "delete": {
        "operationId": "Datasets_DeleteVersion",
        "description": "Delete the specific version of the DatasetVersion. The service returns 204 No Content if the DatasetVersion was deleted successfully or if the DatasetVersion does not exist.",
        "parameters": [
          {
            "$ref": "#/parameters/Azure.Core.Foundations.ApiVersionParameter"
          },
          {
            "name": "name",
            "in": "path",
            "description": "The name of the resource",
            "required": true,
            "type": "string"
          },
          {
            "name": "version",
            "in": "path",
            "description": "The version of the DatasetVersion to delete.",
            "required": true,
            "type": "string"
          }
        ],
        "responses": {
          "204": {
            "description": "There is no content to send for this request, but the headers may be useful."
          },
          "default": {
            "description": "An unexpected error response.",
            "schema": {
              "$ref": "#/definitions/Azure.Core.Foundations.ErrorResponse"
            },
            "headers": {
              "x-ms-error-code": {
                "type": "string",
                "description": "String error code indicating what went wrong."
              }
            }
          }
        },
        "x-ms-examples": {
          "Datasets_DeleteVersion_MaximumSet": {
            "$ref": "./examples/Datasets_DeleteVersion_MaximumSet_Gen.json"
          },
          "Datasets_DeleteVersion_MinimumSet": {
            "$ref": "./examples/Datasets_DeleteVersion_MinimumSet_Gen.json"
          }
        }
      }
    },
    "/datasets/{name}/versions/{version}/credentials": {
      "post": {
        "operationId": "Datasets_GetCredentials",
        "description": "Get the SAS credential to access the storage account associated with a Dataset version.",
        "parameters": [
          {
            "$ref": "#/parameters/Azure.Core.Foundations.ApiVersionParameter"
          },
          {
            "name": "name",
            "in": "path",
            "description": "The name of the resource",
            "required": true,
            "type": "string"
          },
          {
            "name": "version",
            "in": "path",
            "description": "The specific version id of the DatasetVersion to operate on.",
            "required": true,
            "type": "string"
          }
        ],
        "responses": {
          "200": {
            "description": "The request has succeeded.",
            "schema": {
              "$ref": "#/definitions/AssetCredentialResponse"
            }
          },
          "default": {
            "description": "An unexpected error response.",
            "schema": {
              "$ref": "#/definitions/Azure.Core.Foundations.ErrorResponse"
            },
            "headers": {
              "x-ms-error-code": {
                "type": "string",
                "description": "String error code indicating what went wrong."
              }
            }
          }
        },
        "x-ms-examples": {
          "Datasets_GetCredentials_MaximumSet": {
            "$ref": "./examples/Datasets_GetCredentials_MaximumSet_Gen.json"
          },
          "Datasets_GetCredentials_MinimumSet": {
            "$ref": "./examples/Datasets_GetCredentials_MinimumSet_Gen.json"
          }
        }
      }
    },
    "/datasets/{name}/versions/{version}/startPendingUpload": {
      "post": {
        "operationId": "Datasets_StartPendingUploadVersion",
        "description": "Start a new or get an existing pending upload of a dataset for a specific version.",
        "parameters": [
          {
            "$ref": "#/parameters/Azure.Core.Foundations.ApiVersionParameter"
          },
          {
            "name": "name",
            "in": "path",
            "description": "The name of the resource",
            "required": true,
            "type": "string"
          },
          {
            "name": "version",
            "in": "path",
            "description": "The specific version id of the DatasetVersion to operate on.",
            "required": true,
            "type": "string"
          },
          {
            "name": "pendingUploadRequest",
            "in": "body",
            "description": "The pending upload request parameters",
            "required": true,
            "schema": {
              "$ref": "#/definitions/PendingUploadRequest"
            }
          }
        ],
        "responses": {
          "200": {
            "description": "The request has succeeded.",
            "schema": {
              "$ref": "#/definitions/PendingUploadResponse"
            }
          },
          "default": {
            "description": "An unexpected error response.",
            "schema": {
              "$ref": "#/definitions/Azure.Core.Foundations.ErrorResponse"
            },
            "headers": {
              "x-ms-error-code": {
                "type": "string",
                "description": "String error code indicating what went wrong."
              }
            }
          }
        },
        "x-ms-examples": {
          "Datasets_StartPendingUploadVersion_MaximumSet": {
            "$ref": "./examples/Datasets_StartPendingUploadVersion_MaximumSet_Gen.json"
          },
          "Datasets_StartPendingUploadVersion_MinimumSet": {
            "$ref": "./examples/Datasets_StartPendingUploadVersion_MinimumSet_Gen.json"
          }
        }
      }
    },
    "/deployments": {
      "get": {
        "operationId": "Deployments_List",
        "description": "List all deployed models in the project",
        "parameters": [
          {
            "$ref": "#/parameters/Azure.Core.Foundations.ApiVersionParameter"
          },
          {
            "name": "modelPublisher",
            "in": "query",
            "description": "Model publisher to filter models by",
            "required": false,
            "type": "string"
          },
          {
            "name": "modelName",
            "in": "query",
            "description": "Model name (the publisher specific name) to filter models by",
            "required": false,
            "type": "string"
          },
          {
            "name": "deploymentType",
            "in": "query",
            "description": "Type of deployment to filter list by",
            "required": false,
            "type": "string",
            "enum": [
              "ModelDeployment"
            ],
            "x-ms-enum": {
              "name": "DeploymentType",
              "modelAsString": true,
              "values": [
                {
                  "name": "ModelDeployment",
                  "value": "ModelDeployment",
                  "description": "Model deployment"
                }
              ]
            }
          },
          {
            "$ref": "#/parameters/Azure.Core.ClientRequestIdHeader"
          }
        ],
        "responses": {
          "200": {
            "description": "The request has succeeded.",
            "schema": {
              "$ref": "#/definitions/PagedDeployment"
            },
            "headers": {
              "x-ms-client-request-id": {
                "type": "string",
                "format": "uuid",
                "description": "An opaque, globally-unique, client-generated string identifier for the request."
              }
            }
          },
          "default": {
            "description": "An unexpected error response.",
            "schema": {
              "$ref": "#/definitions/Azure.Core.Foundations.ErrorResponse"
            },
            "headers": {
              "x-ms-error-code": {
                "type": "string",
                "description": "String error code indicating what went wrong."
              }
            }
          }
        },
        "x-ms-examples": {
          "Deployments_List_MaximumSet": {
            "$ref": "./examples/Deployments_List_MaximumSet_Gen.json"
          }
        },
        "x-ms-pageable": {
          "nextLinkName": "nextLink"
        }
      }
    },
    "/deployments/{name}": {
      "get": {
        "operationId": "Deployments_Get",
        "description": "Get a deployed model.",
        "parameters": [
          {
            "$ref": "#/parameters/Azure.Core.Foundations.ApiVersionParameter"
          },
          {
            "name": "name",
            "in": "path",
            "description": "Name of the deployment",
            "required": true,
            "type": "string"
          },
          {
            "$ref": "#/parameters/Azure.Core.ClientRequestIdHeader"
          }
        ],
        "responses": {
          "200": {
            "description": "The request has succeeded.",
            "schema": {
              "$ref": "#/definitions/Deployment"
            },
            "headers": {
              "x-ms-client-request-id": {
                "type": "string",
                "format": "uuid",
                "description": "An opaque, globally-unique, client-generated string identifier for the request."
              }
            }
          },
          "default": {
            "description": "An unexpected error response.",
            "schema": {
              "$ref": "#/definitions/Azure.Core.Foundations.ErrorResponse"
            },
            "headers": {
              "x-ms-error-code": {
                "type": "string",
                "description": "String error code indicating what went wrong."
              }
            }
          }
        },
        "x-ms-examples": {
          "Deployments_Get_MaximumSet": {
            "$ref": "./examples/Deployments_Get_MaximumSet_Gen.json"
          }
        }
      }
    },
    "/evaluations/runs": {
      "get": {
        "operationId": "Evaluations_List",
        "description": "List evaluation runs",
        "parameters": [
          {
            "$ref": "#/parameters/Azure.Core.Foundations.ApiVersionParameter"
          },
          {
            "$ref": "#/parameters/Azure.Core.ClientRequestIdHeader"
          }
        ],
        "responses": {
          "200": {
            "description": "The request has succeeded.",
            "schema": {
              "$ref": "#/definitions/PagedEvaluation"
            },
            "headers": {
              "x-ms-client-request-id": {
                "type": "string",
                "format": "uuid",
                "description": "An opaque, globally-unique, client-generated string identifier for the request."
              }
            }
          },
          "default": {
            "description": "An unexpected error response.",
            "schema": {
              "$ref": "#/definitions/Azure.Core.Foundations.ErrorResponse"
            },
            "headers": {
              "x-ms-error-code": {
                "type": "string",
                "description": "String error code indicating what went wrong."
              }
            }
          }
        },
        "x-ms-examples": {
          "Evaluations_List_MaximumSet": {
            "$ref": "./examples/Evaluations_List_MaximumSet_Gen.json"
          }
        },
        "x-ms-pageable": {
          "nextLinkName": "nextLink"
        }
      }
    },
    "/evaluations/runs/{name}": {
      "get": {
        "operationId": "Evaluations_Get",
        "description": "Get an evaluation run by name.",
        "parameters": [
          {
            "$ref": "#/parameters/Azure.Core.Foundations.ApiVersionParameter"
          },
          {
            "name": "name",
            "in": "path",
            "description": "Identifier of the evaluation.",
            "required": true,
            "type": "string"
          },
          {
            "$ref": "#/parameters/Azure.Core.ClientRequestIdHeader"
          }
        ],
        "responses": {
          "200": {
            "description": "The request has succeeded.",
            "schema": {
              "$ref": "#/definitions/Evaluation"
            },
            "headers": {
              "x-ms-client-request-id": {
                "type": "string",
                "format": "uuid",
                "description": "An opaque, globally-unique, client-generated string identifier for the request."
              }
            }
          },
          "default": {
            "description": "An unexpected error response.",
            "schema": {
              "$ref": "#/definitions/Azure.Core.Foundations.ErrorResponse"
            },
            "headers": {
              "x-ms-error-code": {
                "type": "string",
                "description": "String error code indicating what went wrong."
              }
            }
          }
        },
        "x-ms-examples": {
          "Evaluations_Get_MaximumSet": {
            "$ref": "./examples/Evaluations_Get_MaximumSet_Gen.json"
          }
        }
      },
      "delete": {
        "operationId": "Evaluations_Delete",
        "description": "Delete an evaluation run by name",
        "parameters": [
          {
            "$ref": "#/parameters/Azure.Core.Foundations.ApiVersionParameter"
          },
          {
            "name": "name",
            "in": "path",
            "description": "Identifier of the evaluation.",
            "required": true,
            "type": "string"
          },
          {
            "$ref": "#/parameters/Azure.Core.ClientRequestIdHeader"
          }
        ],
        "responses": {
          "204": {
            "description": "There is no content to send for this request, but the headers may be useful. ",
            "headers": {
              "x-ms-client-request-id": {
                "type": "string",
                "format": "uuid",
                "description": "An opaque, globally-unique, client-generated string identifier for the request."
              }
            }
          },
          "default": {
            "description": "An unexpected error response.",
            "schema": {
              "$ref": "#/definitions/Azure.Core.Foundations.ErrorResponse"
            },
            "headers": {
              "x-ms-error-code": {
                "type": "string",
                "description": "String error code indicating what went wrong."
              }
            }
          }
        },
        "x-ms-examples": {
          "Evaluations_Delete_MaximumSet": {
            "$ref": "./examples/Evaluations_Delete_MaximumSet_Gen.json"
          }
        }
      }
    },
    "/evaluations/runs/{name}:cancel": {
      "post": {
        "operationId": "Evaluations_Cancel",
        "description": "Cancel an evaluation run by name",
        "parameters": [
          {
            "$ref": "#/parameters/Azure.Core.Foundations.ApiVersionParameter"
          },
          {
            "name": "name",
            "in": "path",
            "description": "Identifier of the evaluation.",
            "required": true,
            "type": "string"
          },
          {
            "$ref": "#/parameters/Azure.Core.ClientRequestIdHeader"
          }
        ],
        "responses": {
          "204": {
            "description": "There is no content to send for this request, but the headers may be useful. ",
            "headers": {
              "x-ms-client-request-id": {
                "type": "string",
                "format": "uuid",
                "description": "An opaque, globally-unique, client-generated string identifier for the request."
              }
            }
          },
          "default": {
            "description": "An unexpected error response.",
            "schema": {
              "$ref": "#/definitions/Azure.Core.Foundations.ErrorResponse"
            },
            "headers": {
              "x-ms-error-code": {
                "type": "string",
                "description": "String error code indicating what went wrong."
              }
            }
          }
        },
        "x-ms-examples": {
          "Evaluations_Cancel_MaximumSet": {
            "$ref": "./examples/Evaluations_Cancel_MaximumSet_Gen.json"
          }
        }
      }
    },
    "/evaluations/runs:run": {
      "post": {
        "operationId": "Evaluations_Create",
        "description": "Creates an evaluation run.",
        "parameters": [
          {
            "$ref": "#/parameters/Azure.Core.Foundations.ApiVersionParameter"
          },
          {
            "name": "evaluation",
            "in": "body",
            "description": "Evaluation to be run",
            "required": true,
            "schema": {
              "$ref": "#/definitions/Evaluation"
            }
          }
        ],
        "responses": {
          "201": {
            "description": "The request has succeeded and a new resource has been created as a result.",
            "schema": {
              "$ref": "#/definitions/Evaluation"
            }
          },
          "default": {
            "description": "An unexpected error response.",
            "schema": {
              "$ref": "#/definitions/Azure.Core.Foundations.ErrorResponse"
            },
            "headers": {
              "x-ms-error-code": {
                "type": "string",
                "description": "String error code indicating what went wrong."
              }
            }
          }
        },
        "x-ms-examples": {
          "Evaluations_Create_MaximumSet": {
            "$ref": "./examples/Evaluations_Create_MaximumSet_Gen.json"
          },
          "Evaluations_Create_MinimumSet": {
            "$ref": "./examples/Evaluations_Create_MinimumSet_Gen.json"
          }
        }
      }
    },
    "/evaluations/runs:runAgent": {
      "post": {
        "operationId": "Evaluations_CreateAgentEvaluation",
        "description": "Creates an agent evaluation run.",
        "parameters": [
          {
            "$ref": "#/parameters/Azure.Core.Foundations.ApiVersionParameter"
          },
          {
            "name": "evaluation",
            "in": "body",
            "description": "Agent evaluation to be run",
            "required": true,
            "schema": {
              "$ref": "#/definitions/AgentEvaluationRequest"
            }
          }
        ],
        "responses": {
          "201": {
            "description": "The request has succeeded and a new resource has been created as a result.",
            "schema": {
              "$ref": "#/definitions/AgentEvaluation"
            }
          },
          "default": {
            "description": "An unexpected error response.",
            "schema": {
              "$ref": "#/definitions/Azure.Core.Foundations.ErrorResponse"
            },
            "headers": {
              "x-ms-error-code": {
                "type": "string",
                "description": "String error code indicating what went wrong."
              }
            }
          }
        },
        "x-ms-examples": {
          "Evaluations_CreateAgentEvaluation_MaximumSet": {
            "$ref": "./examples/Evaluations_CreateAgentEvaluation_MaximumSet_Gen.json"
          },
          "Evaluations_CreateAgentEvaluation_MinimumSet": {
            "$ref": "./examples/Evaluations_CreateAgentEvaluation_MinimumSet_Gen.json"
          }
        }
      }
    },
    "/indexes": {
      "get": {
        "operationId": "Indexes_ListLatest",
        "description": "List the latest version of each Index",
        "parameters": [
          {
            "$ref": "#/parameters/Azure.Core.Foundations.ApiVersionParameter"
          }
        ],
        "responses": {
          "200": {
            "description": "The request has succeeded.",
            "schema": {
              "$ref": "#/definitions/PagedIndex"
            }
          },
          "default": {
            "description": "An unexpected error response.",
            "schema": {
              "$ref": "#/definitions/Azure.Core.Foundations.ErrorResponse"
            },
            "headers": {
              "x-ms-error-code": {
                "type": "string",
                "description": "String error code indicating what went wrong."
              }
            }
          }
        },
        "x-ms-examples": {
          "Indexes_ListLatest_MaximumSet": {
            "$ref": "./examples/Indexes_ListLatest_MaximumSet_Gen.json"
          },
          "Indexes_ListLatest_MinimumSet": {
            "$ref": "./examples/Indexes_ListLatest_MinimumSet_Gen.json"
          }
        },
        "x-ms-pageable": {
          "nextLinkName": "nextLink"
        }
      }
    },
    "/indexes/{name}/versions": {
      "get": {
        "operationId": "Indexes_ListVersions",
        "description": "List all versions of the given Index",
        "parameters": [
          {
            "$ref": "#/parameters/Azure.Core.Foundations.ApiVersionParameter"
          },
          {
            "name": "name",
            "in": "path",
            "description": "The name of the resource",
            "required": true,
            "type": "string"
          }
        ],
        "responses": {
          "200": {
            "description": "The request has succeeded.",
            "schema": {
              "$ref": "#/definitions/PagedIndex"
            }
          },
          "default": {
            "description": "An unexpected error response.",
            "schema": {
              "$ref": "#/definitions/Azure.Core.Foundations.ErrorResponse"
            },
            "headers": {
              "x-ms-error-code": {
                "type": "string",
                "description": "String error code indicating what went wrong."
              }
            }
          }
        },
        "x-ms-examples": {
          "Indexes_ListVersions_MaximumSet": {
            "$ref": "./examples/Indexes_ListVersions_MaximumSet_Gen.json"
          },
          "Indexes_ListVersions_MinimumSet": {
            "$ref": "./examples/Indexes_ListVersions_MinimumSet_Gen.json"
          }
        },
        "x-ms-pageable": {
          "nextLinkName": "nextLink"
        }
      }
    },
    "/indexes/{name}/versions/{version}": {
      "get": {
        "operationId": "Indexes_GetVersion",
        "description": "Get the specific version of the Index. The service returns 404 Not Found error if the Index does not exist.",
        "parameters": [
          {
            "$ref": "#/parameters/Azure.Core.Foundations.ApiVersionParameter"
          },
          {
            "name": "name",
            "in": "path",
            "description": "The name of the resource",
            "required": true,
            "type": "string"
          },
          {
            "name": "version",
            "in": "path",
            "description": "The specific version id of the Index to retrieve.",
            "required": true,
            "type": "string"
          }
        ],
        "responses": {
          "200": {
            "description": "The request has succeeded.",
            "schema": {
              "$ref": "#/definitions/Index"
            }
          },
          "default": {
            "description": "An unexpected error response.",
            "schema": {
              "$ref": "#/definitions/Azure.Core.Foundations.ErrorResponse"
            },
            "headers": {
              "x-ms-error-code": {
                "type": "string",
                "description": "String error code indicating what went wrong."
              }
            }
          }
        },
        "x-ms-examples": {
          "Indexes_GetVersion_MaximumSet": {
            "$ref": "./examples/Indexes_GetVersion_MaximumSet_Gen.json"
          },
          "Indexes_GetVersion_MinimumSet": {
            "$ref": "./examples/Indexes_GetVersion_MinimumSet_Gen.json"
          }
        }
      },
      "patch": {
        "operationId": "Indexes_CreateOrUpdateVersion",
        "description": "Create a new or update an existing Index with the given version id",
        "consumes": [
          "application/merge-patch+json"
        ],
        "parameters": [
          {
            "$ref": "#/parameters/Azure.Core.Foundations.ApiVersionParameter"
          },
          {
            "name": "name",
            "in": "path",
            "description": "The name of the resource",
            "required": true,
            "type": "string"
          },
          {
            "name": "version",
            "in": "path",
            "description": "The specific version id of the Index to create or update.",
            "required": true,
            "type": "string"
          },
          {
            "name": "index",
            "in": "body",
            "description": "The Index to create or update.",
            "required": true,
            "schema": {
              "$ref": "#/definitions/Index"
            }
          }
        ],
        "responses": {
          "200": {
            "description": "The request has succeeded.",
            "schema": {
              "$ref": "#/definitions/Index"
            }
          },
          "201": {
            "description": "The request has succeeded and a new resource has been created as a result.",
            "schema": {
              "$ref": "#/definitions/Index"
            }
          },
          "default": {
            "description": "An unexpected error response.",
            "schema": {
              "$ref": "#/definitions/Azure.Core.Foundations.ErrorResponse"
            },
            "headers": {
              "x-ms-error-code": {
                "type": "string",
                "description": "String error code indicating what went wrong."
              }
            }
          }
        },
        "x-ms-examples": {
          "Indexes_CreateOrUpdateVersion_MaximumSet": {
            "$ref": "./examples/Indexes_CreateOrUpdateVersion_MaximumSet_Gen.json"
          },
          "Indexes_CreateOrUpdateVersion_MinimumSet": {
            "$ref": "./examples/Indexes_CreateOrUpdateVersion_MinimumSet_Gen.json"
          }
        }
      },
      "delete": {
        "operationId": "Indexes_DeleteVersion",
        "description": "Delete the specific version of the Index. The service returns 204 No Content if the Index was deleted successfully or if the Index does not exist.",
        "parameters": [
          {
            "$ref": "#/parameters/Azure.Core.Foundations.ApiVersionParameter"
          },
          {
            "name": "name",
            "in": "path",
            "description": "The name of the resource",
            "required": true,
            "type": "string"
          },
          {
            "name": "version",
            "in": "path",
            "description": "The version of the Index to delete.",
            "required": true,
            "type": "string"
          }
        ],
        "responses": {
          "204": {
            "description": "There is no content to send for this request, but the headers may be useful."
          },
          "default": {
            "description": "An unexpected error response.",
            "schema": {
              "$ref": "#/definitions/Azure.Core.Foundations.ErrorResponse"
            },
            "headers": {
              "x-ms-error-code": {
                "type": "string",
                "description": "String error code indicating what went wrong."
              }
            }
          }
        },
        "x-ms-examples": {
          "Indexes_DeleteVersion_MaximumSet": {
            "$ref": "./examples/Indexes_DeleteVersion_MaximumSet_Gen.json"
          },
          "Indexes_DeleteVersion_MinimumSet": {
            "$ref": "./examples/Indexes_DeleteVersion_MinimumSet_Gen.json"
          }
        }
      }
    },
    "/insights": {
      "get": {
        "operationId": "Insights_ListInsights",
        "description": "List all insights in reverse chronological order (newest first).",
        "parameters": [
          {
            "$ref": "#/parameters/Azure.Core.Foundations.ApiVersionParameter"
          },
          {
            "name": "type",
            "in": "query",
            "description": "Filter by the type of analysis.",
            "required": false,
            "type": "string",
            "enum": [
              "EvaluationRunClusterInsight",
              "AgentClusterInsight"
            ],
            "x-ms-enum": {
              "name": "InsightType",
              "modelAsString": true,
              "values": [
                {
                  "name": "EvaluationRunClusterInsight",
                  "value": "EvaluationRunClusterInsight",
                  "description": "Insights on an Evaluation run result."
                },
                {
                  "name": "AgentClusterInsight",
                  "value": "AgentClusterInsight",
                  "description": "Cluster Insight on an Agent."
                }
              ]
            }
          },
          {
            "name": "evalId",
            "in": "query",
            "description": "Filter by the evaluation ID.",
            "required": false,
            "type": "string"
          },
          {
            "name": "runId",
            "in": "query",
            "description": "Filter by the evaluation run ID.",
            "required": false,
            "type": "string"
          },
          {
            "name": "agentName",
            "in": "query",
            "description": "Filter by the agent name.",
            "required": false,
            "type": "string"
          },
          {
            "name": "includeCoordinates",
            "in": "query",
            "description": "Whether to include coordinates for visualization in the response. Defaults to false.",
            "required": false,
            "type": "boolean"
          },
          {
            "$ref": "#/parameters/Azure.Core.ClientRequestIdHeader"
          }
        ],
        "responses": {
          "200": {
            "description": "The request has succeeded.",
            "schema": {
              "$ref": "#/definitions/PagedInsight"
            },
            "headers": {
              "x-ms-client-request-id": {
                "type": "string",
                "format": "uuid",
                "description": "An opaque, globally-unique, client-generated string identifier for the request."
              }
            }
          },
          "default": {
            "description": "An unexpected error response.",
            "schema": {
              "$ref": "#/definitions/Azure.Core.Foundations.ErrorResponse"
            },
            "headers": {
              "x-ms-error-code": {
                "type": "string",
                "description": "String error code indicating what went wrong."
              }
            }
          }
        },
        "x-ms-examples": {
          "Insights_ListInsights": {
            "$ref": "./examples/Insights_ListInsights_MinimumSet_Gen.json"
          }
        },
        "x-ms-pageable": {
          "nextLinkName": "nextLink"
        }
      },
      "post": {
        "operationId": "Insights_GenerateInsights",
        "description": "Generate Insights",
        "parameters": [
          {
            "$ref": "#/parameters/Azure.Core.Foundations.ApiVersionParameter"
          },
          {
            "name": "Repeatability-Request-ID",
            "in": "header",
            "description": "Unique, client-generated identifier for ensuring request idempotency. Use the same ID for retries to prevent duplicate evaluations.",
            "required": false,
            "type": "string",
            "x-ms-client-name": "repeatabilityRequestId"
          },
          {
            "name": "Repeatability-First-Sent",
            "in": "header",
            "description": "Timestamp indicating when this request was first initiated. Used in conjunction with repeatability-request-id for idempotency control.",
            "required": false,
            "type": "string",
            "format": "date-time",
            "x-ms-client-name": "repeatabilityFirstSent"
          },
          {
            "name": "insight",
            "in": "body",
            "description": "Complete evaluation configuration including data source, evaluators, and result settings",
            "required": true,
            "schema": {
              "$ref": "#/definitions/Insight"
            }
          }
        ],
        "responses": {
          "201": {
            "description": "The request has succeeded and a new resource has been created as a result.",
            "schema": {
              "$ref": "#/definitions/Insight"
            }
          },
          "default": {
            "description": "An unexpected error response.",
            "schema": {
              "$ref": "#/definitions/Azure.Core.Foundations.ErrorResponse"
            },
            "headers": {
              "x-ms-error-code": {
                "type": "string",
                "description": "String error code indicating what went wrong."
              }
            }
          }
        },
        "x-ms-examples": {
          "Insights_GenerateInsights": {
            "$ref": "./examples/Insights_GenerateInsights_MinimumSet_Gen.json"
          }
        }
      }
    },
    "/insights/{id}": {
      "get": {
        "operationId": "Insights_GetInsight",
        "description": "Get a specific insight by Id.",
        "parameters": [
          {
            "$ref": "#/parameters/Azure.Core.Foundations.ApiVersionParameter"
          },
          {
            "name": "id",
            "in": "path",
            "description": "The unique identifier for the insights report.",
            "required": true,
            "type": "string"
          },
          {
            "name": "includeCoordinates",
            "in": "query",
            "description": "Whether to include coordinates for visualization in the response. Defaults to false.",
            "required": false,
            "type": "boolean"
          },
          {
            "$ref": "#/parameters/Azure.Core.ClientRequestIdHeader"
          }
        ],
        "responses": {
          "200": {
            "description": "The request has succeeded.",
            "schema": {
              "$ref": "#/definitions/Insight"
            },
            "headers": {
              "x-ms-client-request-id": {
                "type": "string",
                "format": "uuid",
                "description": "An opaque, globally-unique, client-generated string identifier for the request."
              }
            }
          },
          "default": {
            "description": "An unexpected error response.",
            "schema": {
              "$ref": "#/definitions/Azure.Core.Foundations.ErrorResponse"
            },
            "headers": {
              "x-ms-error-code": {
                "type": "string",
                "description": "String error code indicating what went wrong."
              }
            }
          }
        },
        "x-ms-examples": {
          "Insights_GetInsight": {
            "$ref": "./examples/Insights_GetInsight_MinimumSet_Gen.json"
          }
        }
      }
    },
    "/redTeams/runs": {
      "get": {
        "operationId": "RedTeams_List",
        "description": "List a redteam by name.",
        "parameters": [
          {
            "$ref": "#/parameters/Azure.Core.Foundations.ApiVersionParameter"
          },
          {
            "$ref": "#/parameters/Azure.Core.ClientRequestIdHeader"
          }
        ],
        "responses": {
          "200": {
            "description": "The request has succeeded.",
            "schema": {
              "$ref": "#/definitions/PagedRedTeam"
            },
            "headers": {
              "x-ms-client-request-id": {
                "type": "string",
                "format": "uuid",
                "description": "An opaque, globally-unique, client-generated string identifier for the request."
              }
            }
          },
          "default": {
            "description": "An unexpected error response.",
            "schema": {
              "$ref": "#/definitions/Azure.Core.Foundations.ErrorResponse"
            },
            "headers": {
              "x-ms-error-code": {
                "type": "string",
                "description": "String error code indicating what went wrong."
              }
            }
          }
        },
        "x-ms-examples": {
          "RedTeams_List_MaximumSet": {
            "$ref": "./examples/RedTeams_List_MaximumSet_Gen.json"
          }
        },
        "x-ms-pageable": {
          "nextLinkName": "nextLink"
        }
      }
    },
    "/redTeams/runs/{name}": {
      "get": {
        "operationId": "RedTeams_Get",
        "description": "Get a redteam by name.",
        "parameters": [
          {
            "$ref": "#/parameters/Azure.Core.Foundations.ApiVersionParameter"
          },
          {
            "name": "name",
            "in": "path",
            "description": "Identifier of the red team run.",
            "required": true,
            "type": "string"
          },
          {
            "$ref": "#/parameters/Azure.Core.ClientRequestIdHeader"
          }
        ],
        "responses": {
          "200": {
            "description": "The request has succeeded.",
            "schema": {
              "$ref": "#/definitions/RedTeam"
            },
            "headers": {
              "x-ms-client-request-id": {
                "type": "string",
                "format": "uuid",
                "description": "An opaque, globally-unique, client-generated string identifier for the request."
              }
            }
          },
          "default": {
            "description": "An unexpected error response.",
            "schema": {
              "$ref": "#/definitions/Azure.Core.Foundations.ErrorResponse"
            },
            "headers": {
              "x-ms-error-code": {
                "type": "string",
                "description": "String error code indicating what went wrong."
              }
            }
          }
        },
        "x-ms-examples": {
          "RedTeams_Get_MaximumSet": {
            "$ref": "./examples/RedTeams_Get_MaximumSet_Gen.json"
          }
        }
      }
    },
    "/redTeams/runs:run": {
      "post": {
        "operationId": "RedTeams_Create",
        "description": "Creates a redteam run.",
        "parameters": [
          {
            "$ref": "#/parameters/Azure.Core.Foundations.ApiVersionParameter"
          },
          {
            "name": "RedTeam",
            "in": "body",
            "description": "Redteam to be run",
            "required": true,
            "schema": {
              "$ref": "#/definitions/RedTeam"
            }
          }
        ],
        "responses": {
          "201": {
            "description": "The request has succeeded and a new resource has been created as a result.",
            "schema": {
              "$ref": "#/definitions/RedTeam"
            }
          },
          "default": {
            "description": "An unexpected error response.",
            "schema": {
              "$ref": "#/definitions/Azure.Core.Foundations.ErrorResponse"
            },
            "headers": {
              "x-ms-error-code": {
                "type": "string",
                "description": "String error code indicating what went wrong."
              }
            }
          }
        },
        "x-ms-examples": {
          "RedTeams_Create_MaximumSet": {
            "$ref": "./examples/RedTeams_Create_MaximumSet_Gen.json"
          },
          "RedTeams_Create_MinimumSet": {
            "$ref": "./examples/RedTeams_Create_MinimumSet_Gen.json"
          }
        }
      }
    },
    "/schedules": {
      "get": {
        "operationId": "Schedules_List",
        "description": "List all schedules.",
        "parameters": [
          {
            "$ref": "#/parameters/Azure.Core.Foundations.ApiVersionParameter"
          },
          {
            "$ref": "#/parameters/Azure.Core.ClientRequestIdHeader"
          }
        ],
        "responses": {
          "200": {
            "description": "The request has succeeded.",
            "schema": {
              "$ref": "#/definitions/PagedSchedule"
            },
            "headers": {
              "x-ms-client-request-id": {
                "type": "string",
                "format": "uuid",
                "description": "An opaque, globally-unique, client-generated string identifier for the request."
              }
            }
          },
          "default": {
            "description": "An unexpected error response.",
            "schema": {
              "$ref": "#/definitions/Azure.Core.Foundations.ErrorResponse"
            },
            "headers": {
              "x-ms-error-code": {
                "type": "string",
                "description": "String error code indicating what went wrong."
              }
            }
          }
        },
        "x-ms-pageable": {
          "nextLinkName": "nextLink"
        }
      }
    },
    "/schedules/{id}": {
      "get": {
        "operationId": "Schedules_Get",
        "description": "Get a schedule by id.",
        "parameters": [
          {
            "$ref": "#/parameters/Azure.Core.Foundations.ApiVersionParameter"
          },
          {
            "name": "id",
            "in": "path",
            "description": "Identifier of the schedule.",
            "required": true,
            "type": "string"
          },
          {
            "$ref": "#/parameters/Azure.Core.ClientRequestIdHeader"
          }
        ],
        "responses": {
          "200": {
            "description": "The request has succeeded.",
            "schema": {
              "$ref": "#/definitions/Schedule"
            },
            "headers": {
              "x-ms-client-request-id": {
                "type": "string",
                "format": "uuid",
                "description": "An opaque, globally-unique, client-generated string identifier for the request."
              }
            }
          },
          "default": {
            "description": "An unexpected error response.",
            "schema": {
              "$ref": "#/definitions/Azure.Core.Foundations.ErrorResponse"
            },
            "headers": {
              "x-ms-error-code": {
                "type": "string",
                "description": "String error code indicating what went wrong."
              }
            }
          }
        }
      },
      "put": {
        "operationId": "Schedules_CreateOrUpdate",
        "description": "Create or update a schedule by id.",
        "parameters": [
          {
            "$ref": "#/parameters/Azure.Core.Foundations.ApiVersionParameter"
          },
          {
            "name": "id",
            "in": "path",
            "description": "Identifier of the schedule.",
            "required": true,
            "type": "string"
          },
          {
            "name": "Schedule",
            "in": "body",
            "description": "Schedule resource",
            "required": true,
            "schema": {
              "$ref": "#/definitions/Schedule"
            }
          }
        ],
        "responses": {
          "200": {
            "description": "The request has succeeded.",
            "schema": {
              "$ref": "#/definitions/Schedule"
            }
          },
          "201": {
            "description": "The request has succeeded and a new resource has been created as a result.",
            "schema": {
              "$ref": "#/definitions/Schedule"
            }
          },
          "default": {
            "description": "An unexpected error response.",
            "schema": {
              "$ref": "#/definitions/Azure.Core.Foundations.ErrorResponse"
            },
            "headers": {
              "x-ms-error-code": {
                "type": "string",
                "description": "String error code indicating what went wrong."
              }
            }
          }
        }
      },
      "delete": {
        "operationId": "Schedules_Delete",
        "description": "Delete a schedule.",
        "parameters": [
          {
            "$ref": "#/parameters/Azure.Core.Foundations.ApiVersionParameter"
          },
          {
            "name": "id",
            "in": "path",
            "description": "Identifier of the schedule.",
            "required": true,
            "type": "string"
          },
          {
            "$ref": "#/parameters/Azure.Core.ClientRequestIdHeader"
          }
        ],
        "responses": {
          "204": {
            "description": "There is no content to send for this request, but the headers may be useful. ",
            "headers": {
              "x-ms-client-request-id": {
                "type": "string",
                "format": "uuid",
                "description": "An opaque, globally-unique, client-generated string identifier for the request."
              }
            }
          },
          "default": {
            "description": "An unexpected error response.",
            "schema": {
              "$ref": "#/definitions/Azure.Core.Foundations.ErrorResponse"
            },
            "headers": {
              "x-ms-error-code": {
                "type": "string",
                "description": "String error code indicating what went wrong."
              }
            }
          }
        }
      }
    },
    "/schedules/{scheduleId}/runs": {
      "get": {
        "operationId": "Schedules_ListRuns",
        "description": "List all schedule runs.",
        "parameters": [
          {
            "$ref": "#/parameters/Azure.Core.Foundations.ApiVersionParameter"
          },
          {
            "name": "scheduleId",
            "in": "path",
            "description": "Identifier of the schedule.",
            "required": true,
            "type": "string"
          }
        ],
        "responses": {
          "200": {
            "description": "The request has succeeded.",
            "schema": {
              "$ref": "#/definitions/PagedScheduleRun"
            }
          },
          "default": {
            "description": "An unexpected error response.",
            "schema": {
              "$ref": "#/definitions/Azure.Core.Foundations.ErrorResponse"
            },
            "headers": {
              "x-ms-error-code": {
                "type": "string",
                "description": "String error code indicating what went wrong."
              }
            }
          }
        }
      }
    },
    "/schedules/{scheduleId}/runs/{runId}": {
      "get": {
        "operationId": "Schedules_GetRun",
        "description": "Get a schedule run by id.",
        "parameters": [
          {
            "$ref": "#/parameters/Azure.Core.Foundations.ApiVersionParameter"
          },
          {
            "name": "scheduleId",
            "in": "path",
            "description": "Identifier of the schedule.",
            "required": true,
            "type": "string"
          },
          {
            "name": "runId",
            "in": "path",
            "description": "Identifier of the schedule run.",
            "required": true,
            "type": "string"
          }
        ],
        "responses": {
          "200": {
            "description": "The request has succeeded.",
            "schema": {
              "$ref": "#/definitions/ScheduleRun"
            }
          },
          "default": {
            "description": "An unexpected error response.",
            "schema": {
              "$ref": "#/definitions/Azure.Core.Foundations.ErrorResponse"
            },
            "headers": {
              "x-ms-error-code": {
                "type": "string",
                "description": "String error code indicating what went wrong."
              }
            }
          }
        }
      }
    }
  },
  "definitions": {
    "AgentClusterInsightResult": {
      "type": "object",
      "description": "Insights from the agent cluster analysis.",
      "properties": {
        "clusterInsight": {
          "$ref": "#/definitions/ClusterInsightResult"
        }
      },
      "required": [
        "clusterInsight"
      ],
      "allOf": [
        {
          "$ref": "#/definitions/InsightResult"
        }
      ],
      "x-ms-discriminator-value": "AgentClusterInsight"
    },
    "AgentClusterInsightsRequest": {
      "type": "object",
      "description": "Insights on set of Agent Evaluation Results",
      "properties": {
        "agentName": {
          "type": "string",
          "description": "Identifier for the agent."
        },
        "modelConfiguration": {
          "$ref": "#/definitions/InsightModelConfiguration",
          "description": "Configuration of the model used in the insight generation."
        }
      },
      "required": [
        "agentName"
      ],
      "allOf": [
        {
          "$ref": "#/definitions/InsightRequest"
        }
      ],
      "x-ms-discriminator-value": "AgentClusterInsight"
    },
    "AgentEvaluation": {
      "type": "object",
      "description": "Evaluation response for agent evaluation run.",
      "properties": {
        "id": {
          "type": "string",
          "description": "Identifier of the agent evaluation run."
        },
        "status": {
          "type": "string",
          "description": "Status of the agent evaluation. Options: Running, Completed, Failed."
        },
        "error": {
          "type": "string",
          "description": "The reason of the request failure for the long running process, if applicable."
        },
        "result": {
          "type": "array",
          "description": "The agent evaluation result.",
          "items": {
            "$ref": "#/definitions/AgentEvaluationResult"
          }
        }
      },
      "required": [
        "id",
        "status"
      ]
    },
    "AgentEvaluationRedactionConfiguration": {
      "type": "object",
      "description": "The redaction configuration will allow the user to control what is redacted.",
      "properties": {
        "redactScoreProperties": {
          "type": "boolean",
          "description": "Redact score properties. If not specified, the default is to redact in production."
        }
      }
    },
    "AgentEvaluationRequest": {
      "type": "object",
      "description": "Evaluation request for agent run.",
      "properties": {
        "runId": {
          "type": "string",
          "description": "Identifier of the agent run."
        },
        "threadId": {
          "type": "string",
          "description": "Identifier of the agent thread. This field is mandatory currently, but it will be optional in the future."
        },
        "evaluators": {
          "type": "object",
          "description": "Evaluators to be used for the evaluation.",
          "additionalProperties": {
            "$ref": "#/definitions/EvaluatorConfiguration"
          }
        },
        "samplingConfiguration": {
          "$ref": "#/definitions/AgentEvaluationSamplingConfiguration",
          "description": "Sampling configuration for the evaluation."
        },
        "redactionConfiguration": {
          "$ref": "#/definitions/AgentEvaluationRedactionConfiguration",
          "description": "Redaction configuration for the evaluation."
        },
        "appInsightsConnectionString": {
          "type": "string",
          "description": "Pass the AppInsights connection string to the agent evaluation for the evaluation results and the errors logs."
        }
      },
      "required": [
        "runId",
        "evaluators",
        "appInsightsConnectionString"
      ]
    },
    "AgentEvaluationResult": {
      "type": "object",
      "description": "Result for the agent evaluation evaluator run.",
      "properties": {
        "evaluator": {
          "type": "string",
          "description": "Evaluator's name. This is the name of the evaluator that was used to evaluate the agent's completion."
        },
        "evaluatorId": {
          "type": "string",
          "description": "Identifier of the evaluator."
        },
        "score": {
          "type": "number",
          "format": "float",
          "description": "Score of the given evaluator. No restriction on range."
        },
        "status": {
          "type": "string",
          "description": "Status of the evaluator result. Options: Running, Completed, Failed, NotApplicable."
        },
        "reason": {
          "type": "string",
          "description": "Reasoning for the evaluation result."
        },
        "version": {
          "type": "string",
          "description": "Version of the evaluator that was used to evaluate the agent's completion."
        },
        "threadId": {
          "type": "string",
          "description": "The unique identifier of the thread."
        },
        "runId": {
          "type": "string",
          "description": "The unique identifier of the run."
        },
        "error": {
          "type": "string",
          "description": "A string explaining why there was an error, if applicable."
        },
        "additionalDetails": {
          "type": "object",
          "description": "Additional properties relevant to the evaluator. These will differ between evaluators.",
          "additionalProperties": {
            "type": "string"
          }
        }
      },
      "required": [
        "evaluator",
        "evaluatorId",
        "score",
        "status",
        "runId"
      ]
    },
    "AgentEvaluationSamplingConfiguration": {
      "type": "object",
      "description": "Definition for sampling strategy.",
      "properties": {
        "name": {
          "type": "string",
          "description": "Name of the sampling strategy."
        },
        "samplingPercent": {
          "type": "number",
          "format": "float",
          "description": "Percentage of sampling per hour (0-100)."
        },
        "maxRequestRate": {
          "type": "number",
          "format": "float",
          "description": "Maximum request rate per hour (0 to 1000)."
        }
      },
      "required": [
        "name",
        "samplingPercent",
        "maxRequestRate"
      ]
    },
    "ApiKeyCredentials": {
      "type": "object",
      "description": "API Key Credential definition",
      "properties": {
        "key": {
          "type": "string",
          "description": "API Key",
          "readOnly": true,
          "x-ms-client-name": "apiKey"
        }
      },
      "allOf": [
        {
          "$ref": "#/definitions/BaseCredentials"
        }
      ],
      "x-ms-discriminator-value": "ApiKey"
    },
    "AssetCredentialResponse": {
      "type": "object",
      "description": "Represents a reference to a blob for consumption",
      "properties": {
        "blobReference": {
          "$ref": "#/definitions/BlobReference",
          "description": "Credential info to access the storage account."
        }
      },
      "required": [
        "blobReference"
      ]
    },
    "AssistantMessage": {
      "type": "object",
      "description": "A message generated by the assistant in response to previous messages.",
      "properties": {
        "content": {
          "type": "string",
          "description": "Response content generated by the assistant."
        }
      },
      "required": [
        "content"
      ],
      "allOf": [
        {
          "$ref": "#/definitions/Message"
        }
      ],
      "x-ms-discriminator-value": "assistant"
    },
    "AttackStrategy": {
      "type": "string",
      "description": "Strategies for attacks.",
      "enum": [
        "easy",
        "moderate",
        "difficult",
        "ascii_art",
        "ascii_smuggler",
        "atbash",
        "base64",
        "binary",
        "caesar",
        "character_space",
        "jailbreak",
        "ansii_attack",
        "character_swap",
        "suffix_append",
        "string_join",
        "unicode_confusable",
        "unicode_substitution",
        "diacritic",
        "flip",
        "leetspeak",
        "rot13",
        "morse",
        "url",
        "baseline"
      ],
      "x-ms-enum": {
        "name": "AttackStrategy",
        "modelAsString": true,
        "values": [
          {
            "name": "Easy",
            "value": "easy",
            "description": "Represents a default set of easy complexity attacks. Easy complexity attacks require less effort, such as translation of a prompt into some encoding, and does not require any Large Language Model to convert or orchestrate."
          },
          {
            "name": "Moderate",
            "value": "moderate",
            "description": "Represents a default set of moderate complexity attacks. Moderate complexity attacks require having access to resources such as another generative AI model."
          },
          {
            "name": "Difficult",
            "value": "difficult",
            "description": "Represents a default set of difficult complexity attacks. Difficult complexity attacks include attacks that require access to significant resources and effort to execute an attack such as knowledge of search-based algorithms in addition to a generative AI model."
          },
          {
            "name": "AsciiArt",
            "value": "ascii_art",
            "description": "Generates visual art using ASCII characters, often used for creative or obfuscation purposes."
          },
          {
            "name": "AsciiSmuggler",
            "value": "ascii_smuggler",
            "description": "Conceals data within ASCII characters, making it harder to detect."
          },
          {
            "name": "Atbash",
            "value": "atbash",
            "description": "Implements the Atbash cipher, a simple substitution cipher where each letter is mapped to its reverse."
          },
          {
            "name": "Base64",
            "value": "base64",
            "description": "Encodes binary data into a text format using Base64, commonly used for data transmission."
          },
          {
            "name": "Binary",
            "value": "binary",
            "description": "Converts text into binary code, representing data in a series of 0s and 1s."
          },
          {
            "name": "Caesar",
            "value": "caesar",
            "description": "Applies the Caesar cipher, a substitution cipher that shifts characters by a fixed number of positions."
          },
          {
            "name": "CharacterSpace",
            "value": "character_space",
            "description": "Alters text by adding spaces between characters, often used for obfuscation."
          },
          {
            "name": "Jailbreak",
            "value": "jailbreak",
            "description": "Injects specially crafted prompts to bypass AI safeguards, known as User Injected Prompt Attacks (UPIA)."
          },
          {
            "name": "AnsiiAttack",
            "value": "ansii_attack",
            "description": "Utilizes ANSI escape sequences to manipulate text appearance and behavior."
          },
          {
            "name": "CharacterSwap",
            "value": "character_swap",
            "description": "Swaps characters within text to create variations or obfuscate the original content."
          },
          {
            "name": "SuffixAppend",
            "value": "suffix_append",
            "description": "Appends an adversarial suffix to the prompt."
          },
          {
            "name": "StringJoin",
            "value": "string_join",
            "description": "Joins multiple strings together, often used for concatenation or obfuscation."
          },
          {
            "name": "UnicodeConfusable",
            "value": "unicode_confusable",
            "description": "Uses Unicode characters that look similar to standard characters, creating visual confusion."
          },
          {
            "name": "UnicodeSubstitution",
            "value": "unicode_substitution",
            "description": "Substitutes standard characters with Unicode equivalents, often for obfuscation."
          },
          {
            "name": "Diacritic",
            "value": "diacritic",
            "description": "Adds diacritical marks to characters, changing their appearance and sometimes their meaning."
          },
          {
            "name": "Flip",
            "value": "flip",
            "description": "Flips characters from front to back, creating a mirrored effect."
          },
          {
            "name": "Leetspeak",
            "value": "leetspeak",
            "description": "Transforms text into Leetspeak, a form of encoding that replaces letters with similar-looking numbers or symbols."
          },
          {
            "name": "ROT13",
            "value": "rot13",
            "description": "Applies the ROT13 cipher, a simple substitution cipher that shifts characters by 13 positions."
          },
          {
            "name": "Morse",
            "value": "morse",
            "description": "Encodes text into Morse code, using dots and dashes to represent characters."
          },
          {
            "name": "Url",
            "value": "url",
            "description": "Encodes text into URL format."
          },
          {
            "name": "Baseline",
            "value": "baseline",
            "description": "Represents the baseline direct adversarial probing, which is used by attack strategies as the attack objective."
          }
        ]
      }
    },
    "Azure.Core.Foundations.Error": {
      "type": "object",
      "description": "The error object.",
      "properties": {
        "code": {
          "type": "string",
          "description": "One of a server-defined set of error codes."
        },
        "message": {
          "type": "string",
          "description": "A human-readable representation of the error."
        },
        "target": {
          "type": "string",
          "description": "The target of the error."
        },
        "details": {
          "type": "array",
          "description": "An array of details about specific errors that led to this reported error.",
          "items": {
            "$ref": "#/definitions/Azure.Core.Foundations.Error"
          }
        },
        "innererror": {
          "$ref": "#/definitions/Azure.Core.Foundations.InnerError",
          "description": "An object containing more specific information than the current object about the error."
        }
      },
      "required": [
        "code",
        "message"
      ]
    },
    "Azure.Core.Foundations.ErrorResponse": {
      "type": "object",
      "description": "A response containing error details.",
      "properties": {
        "error": {
          "$ref": "#/definitions/Azure.Core.Foundations.Error",
          "description": "The error object."
        }
      },
      "required": [
        "error"
      ]
    },
    "Azure.Core.Foundations.InnerError": {
      "type": "object",
      "description": "An object containing more specific information about the error. As per Azure REST API guidelines - https://aka.ms/AzureRestApiGuidelines#handling-errors.",
      "properties": {
        "code": {
          "type": "string",
          "description": "One of a server-defined set of error codes."
        },
        "innererror": {
          "$ref": "#/definitions/Azure.Core.Foundations.InnerError",
          "description": "Inner error."
        }
      }
    },
    "Azure.Core.Foundations.OperationState": {
      "type": "string",
      "description": "Enum describing allowed operation states.",
      "enum": [
        "NotStarted",
        "Running",
        "Succeeded",
        "Failed",
        "Canceled"
      ],
      "x-ms-enum": {
        "name": "OperationState",
        "modelAsString": true,
        "values": [
          {
            "name": "NotStarted",
            "value": "NotStarted",
            "description": "The operation has not started."
          },
          {
            "name": "Running",
            "value": "Running",
            "description": "The operation is in progress."
          },
          {
            "name": "Succeeded",
            "value": "Succeeded",
            "description": "The operation has completed successfully."
          },
          {
            "name": "Failed",
            "value": "Failed",
            "description": "The operation has failed."
          },
          {
            "name": "Canceled",
            "value": "Canceled",
            "description": "The operation has been canceled by the user."
          }
        ]
      }
    },
    "AzureAISearchIndex": {
      "type": "object",
      "description": "Azure AI Search Index Definition",
      "properties": {
        "connectionName": {
          "type": "string",
          "description": "Name of connection to Azure AI Search",
          "x-ms-mutability": [
            "create"
          ]
        },
        "indexName": {
          "type": "string",
          "description": "Name of index in Azure AI Search resource to attach",
          "x-ms-mutability": [
            "create"
          ]
        },
        "fieldMapping": {
          "$ref": "#/definitions/FieldMapping",
          "description": "Field mapping configuration",
          "x-ms-mutability": [
            "create"
          ]
        }
      },
      "required": [
        "connectionName",
        "indexName"
      ],
      "allOf": [
        {
          "$ref": "#/definitions/Index"
        }
      ],
      "x-ms-discriminator-value": "AzureSearch"
    },
    "AzureOpenAIModelConfiguration": {
      "type": "object",
      "description": "Azure OpenAI model configuration. The API version would be selected by the service for querying the model.",
      "properties": {
        "modelDeploymentName": {
          "type": "string",
          "description": "Deployment name for AOAI model. Example: gpt-4o if in AIServices or connection based `connection_name/deployment_name` (e.g. `my-aoai-connection/gpt-4o`)."
        }
      },
      "required": [
        "modelDeploymentName"
      ],
      "allOf": [
        {
          "$ref": "#/definitions/TargetConfig"
        }
      ],
      "x-ms-discriminator-value": "AzureOpenAIModel"
    },
    "BaseCredentials": {
      "type": "object",
      "description": "A base class for connection credentials",
      "properties": {
        "type": {
          "$ref": "#/definitions/CredentialType",
          "description": "The type of credential used by the connection",
          "readOnly": true
        }
      },
      "discriminator": "type",
      "required": [
        "type"
      ]
    },
    "BlobReference": {
      "type": "object",
      "description": "Blob reference details.",
      "properties": {
        "blobUri": {
          "type": "string",
          "description": "Blob URI path for client to upload data. Example: https://blob.windows.core.net/Container/Path"
        },
        "storageAccountArmId": {
          "type": "string",
          "description": "ARM ID of the storage account to use."
        },
        "credential": {
          "$ref": "#/definitions/SasCredential",
          "description": "Credential info to access the storage account."
        }
      },
      "required": [
        "blobUri",
        "storageAccountArmId",
        "credential"
      ]
    },
    "ChartCoordinate": {
      "type": "object",
      "description": "Coordinates for the analysis chart.",
      "properties": {
        "x": {
          "type": "integer",
          "format": "int32",
          "description": "X-axis coordinate."
        },
        "y": {
          "type": "integer",
          "format": "int32",
          "description": "Y-axis coordinate."
        },
        "size": {
          "type": "integer",
          "format": "int32",
          "description": "Size of the chart element."
        }
      },
      "required": [
        "x",
        "y",
        "size"
      ]
    },
    "ClusterInsightResult": {
      "type": "object",
      "description": "Insights from the cluster analysis.",
      "properties": {
        "summary": {
          "$ref": "#/definitions/InsightSummary",
          "description": "Summary of the insights report."
        },
        "clusters": {
          "type": "array",
          "description": "List of clusters identified in the insights.",
          "items": {
            "$ref": "#/definitions/InsightCluster"
          }
        },
        "coordinates": {
          "type": "object",
          "description": "  Optional mapping of IDs to 2D coordinates used by the UX for visualization.\n\n  The map keys are string identifiers (for example, a cluster id or a sample id)\n  and the values are the coordinates and visual size for rendering on a 2D chart.\n\n  This property is omitted unless the client requests coordinates (for example,\n  by passing `includeCoordinates=true` as a query parameter).\n\n  Example:\n  {\n    \"cluster-1\": { \"x\": 12, \"y\": 34, \"size\": 8 },\n    \"sample-123\": { \"x\": 18, \"y\": 22, \"size\": 4 }\n  }\n\n  Coordinates are intended only for client-side visualization and do not\n  modify the canonical insights results.",
          "additionalProperties": {
            "$ref": "#/definitions/ChartCoordinate"
          }
        }
      },
      "required": [
        "summary",
        "clusters"
      ]
    },
    "Connection": {
      "type": "object",
      "description": "Response from the list and get connections operations",
      "properties": {
        "name": {
          "type": "string",
          "description": "The friendly name of the connection, provided by the user.",
          "readOnly": true
        },
        "id": {
          "type": "string",
          "description": "A unique identifier for the connection, generated by the service",
          "readOnly": true
        },
        "type": {
          "$ref": "#/definitions/ConnectionType",
          "description": "Category of the connection",
          "readOnly": true
        },
        "target": {
          "type": "string",
          "description": "The connection URL to be used for this service",
          "readOnly": true
        },
        "isDefault": {
          "type": "boolean",
          "description": "Whether the connection is tagged as the default connection of its type",
          "readOnly": true
        },
        "credentials": {
          "$ref": "#/definitions/BaseCredentials",
          "description": "The credentials used by the connection",
          "readOnly": true
        },
        "metadata": {
          "type": "object",
          "description": "Metadata of the connection",
          "additionalProperties": {
            "type": "string"
          },
          "readOnly": true
        }
      },
      "required": [
        "name",
        "id",
        "type",
        "target",
        "isDefault",
        "credentials",
        "metadata"
      ]
    },
    "ConnectionType": {
      "type": "string",
      "description": "The Type (or category) of the connection",
      "enum": [
        "AzureOpenAI",
        "AzureBlob",
        "AzureStorageAccount",
        "CognitiveSearch",
        "CosmosDB",
        "ApiKey",
        "AppConfig",
        "AppInsights",
        "CustomKeys"
      ],
      "x-ms-enum": {
        "name": "ConnectionType",
        "modelAsString": true,
        "values": [
          {
            "name": "AzureOpenAI",
            "value": "AzureOpenAI",
            "description": "Azure OpenAI Service"
          },
          {
            "name": "AzureBlobStorage",
            "value": "AzureBlob",
            "description": "Azure Blob Storage, with specified container"
          },
          {
            "name": "AzureStorageAccount",
            "value": "AzureStorageAccount",
            "description": "Azure Blob Storage, with container not specified (used by Agents)"
          },
          {
            "name": "AzureAISearch",
            "value": "CognitiveSearch",
            "description": "Azure AI Search"
          },
          {
            "name": "CosmosDB",
            "value": "CosmosDB",
            "description": "CosmosDB"
          },
          {
            "name": "APIKey",
            "value": "ApiKey",
            "description": "Generic connection that uses API Key authentication"
          },
          {
            "name": "ApplicationConfiguration",
            "value": "AppConfig",
            "description": "Application Configuration"
          },
          {
            "name": "ApplicationInsights",
            "value": "AppInsights",
            "description": "Application Insights"
          },
          {
            "name": "Custom",
            "value": "CustomKeys",
            "description": "Custom Keys"
          }
        ]
      }
    },
    "CosmosDBIndex": {
      "type": "object",
      "description": "CosmosDB Vector Store Index Definition",
      "properties": {
        "connectionName": {
          "type": "string",
          "description": "Name of connection to CosmosDB",
          "x-ms-mutability": [
            "create"
          ]
        },
        "databaseName": {
          "type": "string",
          "description": "Name of the CosmosDB Database",
          "x-ms-mutability": [
            "create"
          ]
        },
        "containerName": {
          "type": "string",
          "description": "Name of CosmosDB Container",
          "x-ms-mutability": [
            "create"
          ]
        },
        "embeddingConfiguration": {
          "$ref": "#/definitions/EmbeddingConfiguration",
          "description": "Embedding model configuration",
          "x-ms-mutability": [
            "create"
          ]
        },
        "fieldMapping": {
          "$ref": "#/definitions/FieldMapping",
          "description": "Field mapping configuration",
          "x-ms-mutability": [
            "create"
          ]
        }
      },
      "required": [
        "connectionName",
        "databaseName",
        "containerName",
        "embeddingConfiguration",
        "fieldMapping"
      ],
      "allOf": [
        {
          "$ref": "#/definitions/Index"
        }
      ],
      "x-ms-discriminator-value": "CosmosDBNoSqlVectorStore"
    },
    "CredentialType": {
      "type": "string",
      "description": "The credential type used by the connection",
      "enum": [
        "ApiKey",
        "AAD",
        "SAS",
        "CustomKeys",
        "None"
      ],
      "x-ms-enum": {
        "name": "CredentialType",
        "modelAsString": true,
        "values": [
          {
            "name": "apiKey",
            "value": "ApiKey",
            "description": "API Key credential"
          },
          {
            "name": "entraId",
            "value": "AAD",
            "description": "Entra ID credential (formerly known as AAD)"
          },
          {
            "name": "SAS",
            "value": "SAS",
            "description": "Shared Access Signature (SAS) credential"
          },
          {
            "name": "custom",
            "value": "CustomKeys",
            "description": "Custom credential"
          },
          {
            "name": "None",
            "value": "None",
            "description": "No credential"
          }
        ]
      }
    },
    "CronTrigger": {
      "type": "object",
      "description": "Cron based trigger.",
      "properties": {
        "expression": {
          "type": "string",
          "description": "Cron expression that defines the schedule frequency."
        },
        "timeZone": {
          "type": "string",
          "description": "Time zone for the cron schedule.",
          "default": "UTC"
        },
        "startTime": {
          "type": "string",
          "description": "Start time for the cron schedule in ISO 8601 format."
        },
        "endTime": {
          "type": "string",
          "description": "End time for the cron schedule in ISO 8601 format."
        }
      },
      "required": [
        "expression",
        "endTime"
      ],
      "allOf": [
        {
          "$ref": "#/definitions/Trigger"
        }
      ],
      "x-ms-discriminator-value": "Cron"
    },
    "CustomCredential": {
      "type": "object",
      "description": "Custom credential definition",
      "properties": {
        "keys": {
          "type": "object",
          "description": "The credential type",
          "additionalProperties": {
            "type": "string"
          },
          "readOnly": true
        }
      },
      "required": [
        "keys"
      ],
      "allOf": [
        {
          "$ref": "#/definitions/BaseCredentials"
        }
      ],
      "x-ms-discriminator-value": "CustomKeys"
    },
    "DailyRecurrenceSchedule": {
      "type": "object",
      "description": "Daily recurrence schedule.",
      "properties": {
        "hours": {
          "type": "array",
          "description": "Hours for the recurrence schedule.",
          "items": {
            "type": "integer",
            "format": "int32"
          }
        }
      },
      "required": [
        "hours"
      ],
      "allOf": [
        {
          "$ref": "#/definitions/RecurrenceSchedule"
        }
      ],
      "x-ms-discriminator-value": "Daily"
    },
    "DatasetType": {
      "type": "string",
      "description": "Enum to determine the type of data.",
      "enum": [
        "uri_file",
        "uri_folder"
      ],
      "x-ms-enum": {
        "name": "DatasetType",
        "modelAsString": true,
        "values": [
          {
            "name": "uri_file",
            "value": "uri_file",
            "description": "URI file."
          },
          {
            "name": "uri_folder",
            "value": "uri_folder",
            "description": "URI folder."
          }
        ]
      }
    },
    "DatasetVersion": {
      "type": "object",
      "description": "DatasetVersion Definition",
      "properties": {
        "dataUri": {
          "type": "string",
          "description": "URI of the data. Example: https://go.microsoft.com/fwlink/?linkid=2202330",
          "minLength": 1,
          "pattern": "[a-zA-Z0-9_]",
          "x-ms-mutability": [
            "read",
            "create"
          ]
        },
        "type": {
          "$ref": "#/definitions/DatasetType",
          "description": "Dataset type"
        },
        "isReference": {
          "type": "boolean",
          "description": "Indicates if the dataset holds a reference to the storage, or the dataset manages storage itself. If true, the underlying data will not be deleted when the dataset version is deleted",
          "readOnly": true
        },
        "connectionName": {
          "type": "string",
          "description": "The Azure Storage Account connection name. Required if startPendingUploadVersion was not called before creating the Dataset",
          "x-ms-mutability": [
            "read",
            "create"
          ]
        },
        "id": {
          "type": "string",
          "description": "Asset ID, a unique identifier for the asset",
          "readOnly": true
        },
        "name": {
          "type": "string",
          "description": "The name of the resource",
          "readOnly": true
        },
        "version": {
          "type": "string",
          "description": "The version of the resource",
          "readOnly": true
        },
        "description": {
          "type": "string",
          "description": "The asset description text.",
          "x-ms-mutability": [
            "update",
            "create"
          ]
        },
        "tags": {
          "type": "object",
          "description": "Tag dictionary. Tags can be added, removed, and updated.",
          "additionalProperties": {
            "type": "string"
          },
          "x-ms-mutability": [
            "update",
            "create"
          ]
        }
      },
      "discriminator": "type",
      "required": [
        "dataUri",
        "type",
        "name",
        "version"
      ]
    },
    "DayOfWeek": {
      "type": "string",
      "description": "Days of the week for recurrence schedule.",
      "enum": [
        "Sunday",
        "Monday",
        "Tuesday",
        "Wednesday",
        "Thursday",
        "Friday",
        "Saturday"
      ],
      "x-ms-enum": {
        "name": "DayOfWeek",
        "modelAsString": true,
        "values": [
          {
            "name": "Sunday",
            "value": "Sunday",
            "description": "Sunday."
          },
          {
            "name": "Monday",
            "value": "Monday",
            "description": "Monday."
          },
          {
            "name": "Tuesday",
            "value": "Tuesday",
            "description": "Tuesday."
          },
          {
            "name": "Wednesday",
            "value": "Wednesday",
            "description": "Wednesday."
          },
          {
            "name": "Thursday",
            "value": "Thursday",
            "description": "Thursday."
          },
          {
            "name": "Friday",
            "value": "Friday",
            "description": "Friday."
          },
          {
            "name": "Saturday",
            "value": "Saturday",
            "description": "Saturday."
          }
        ]
      }
    },
    "Deployment": {
      "type": "object",
      "description": "Model Deployment Definition",
      "properties": {
        "type": {
          "$ref": "#/definitions/DeploymentType",
          "description": "The type of the deployment"
        },
        "name": {
          "type": "string",
          "description": "Name of the deployment",
          "readOnly": true
        }
      },
      "discriminator": "type",
      "required": [
        "type",
        "name"
      ]
    },
    "DeploymentType": {
      "type": "string",
      "enum": [
        "ModelDeployment"
      ],
      "x-ms-enum": {
        "name": "DeploymentType",
        "modelAsString": true,
        "values": [
          {
            "name": "ModelDeployment",
            "value": "ModelDeployment",
            "description": "Model deployment"
          }
        ]
      }
    },
    "DeveloperMessage": {
      "type": "object",
      "description": "A message authored by a developer to guide the model during evaluation.",
      "properties": {
        "content": {
          "type": "string",
          "description": "Content provided by a developer to guide model behavior in an evaluation context."
        }
      },
      "required": [
        "content"
      ],
      "allOf": [
        {
          "$ref": "#/definitions/Message"
        }
      ],
      "x-ms-discriminator-value": "developer"
    },
    "EmbeddingConfiguration": {
      "type": "object",
      "description": "Embedding configuration class",
      "properties": {
        "modelDeploymentName": {
          "type": "string",
          "description": "Deployment name of embedding model. It can point to a model deployment either in the parent AIServices or a connection.",
          "x-ms-mutability": [
            "create"
          ]
        },
        "embeddingField": {
          "type": "string",
          "description": "Embedding field",
          "x-ms-mutability": [
            "create"
          ]
        }
      },
      "required": [
        "modelDeploymentName",
        "embeddingField"
      ]
    },
    "EntraIDCredentials": {
      "type": "object",
      "description": "Entra ID credential definition",
      "allOf": [
        {
          "$ref": "#/definitions/BaseCredentials"
        }
      ],
      "x-ms-discriminator-value": "AAD"
    },
    "EvalResult": {
      "type": "object",
      "description": "Result of the evaluation.",
      "properties": {
        "name": {
          "type": "string",
          "description": "name of the check"
        },
        "type": {
          "type": "string",
          "description": "type of the check"
        },
        "score": {
          "type": "number",
          "format": "float",
          "description": "score"
        },
        "passed": {
          "type": "boolean",
          "description": "indicates if the check passed or failed"
        }
      },
      "required": [
        "name",
        "type",
        "score",
        "passed"
      ]
    },
    "Evaluation": {
      "type": "object",
      "description": "Evaluation Definition",
      "properties": {
        "id": {
          "type": "string",
          "description": "Identifier of the evaluation.",
          "readOnly": true,
          "x-ms-client-name": "name"
        },
        "data": {
          "$ref": "#/definitions/InputData",
          "description": "Data for evaluation."
        },
        "displayName": {
          "type": "string",
          "description": "Display Name for evaluation. It helps to find the evaluation easily in AI Foundry. It does not need to be unique."
        },
        "description": {
          "type": "string",
          "description": "Description of the evaluation. It can be used to store additional information about the evaluation and is mutable."
        },
        "status": {
          "type": "string",
          "description": "Status of the evaluation. It is set by service and is read-only.",
          "readOnly": true
        },
        "tags": {
          "type": "object",
          "description": "Evaluation's tags. Unlike properties, tags are fully mutable.",
          "additionalProperties": {
            "type": "string"
          }
        },
        "properties": {
          "type": "object",
          "description": "Evaluation's properties. Unlike tags, properties are add-only. Once added, a property cannot be removed.",
          "additionalProperties": {
            "type": "string"
          }
        },
        "evaluators": {
          "type": "object",
          "description": "Evaluators to be used for the evaluation.",
          "additionalProperties": {
            "$ref": "#/definitions/EvaluatorConfiguration"
          }
        },
        "target": {
          "$ref": "#/definitions/EvaluationTarget",
          "description": "Specifies the type and configuration of the entity used for this evaluation."
        }
      },
      "required": [
        "id",
        "data",
        "evaluators"
      ]
    },
    "EvaluationResultSample": {
      "type": "object",
      "description": "A sample from the evaluation result.",
      "properties": {
        "evaluationResult": {
          "$ref": "#/definitions/EvalResult",
          "description": "Evaluation result for the analysis sample."
        }
      },
      "required": [
        "evaluationResult"
      ],
      "allOf": [
        {
          "$ref": "#/definitions/InsightSample"
        }
      ],
      "x-ms-discriminator-value": "EvaluationResultSample"
    },
    "EvaluationRunClusterInsightResult": {
      "type": "object",
      "description": "Insights from the evaluation run cluster analysis.",
      "properties": {
        "clusterInsight": {
          "$ref": "#/definitions/ClusterInsightResult"
        }
      },
      "required": [
        "clusterInsight"
      ],
      "allOf": [
        {
          "$ref": "#/definitions/InsightResult"
        }
      ],
      "x-ms-discriminator-value": "EvaluationRunClusterInsight"
    },
    "EvaluationRunClusterInsightsRequest": {
      "type": "object",
      "description": "Insights on set of Evaluation Results",
      "properties": {
        "evalId": {
          "type": "string",
          "description": "Evaluation Id for the insights."
        },
        "runIds": {
          "type": "array",
          "description": "List of evaluation run IDs for the insights.",
          "items": {
            "type": "string"
          }
        },
        "modelConfiguration": {
          "$ref": "#/definitions/InsightModelConfiguration",
          "description": "Configuration of the model used in the insight generation."
        }
      },
      "required": [
        "evalId",
        "runIds"
      ],
      "allOf": [
        {
          "$ref": "#/definitions/InsightRequest"
        }
      ],
      "x-ms-discriminator-value": "EvaluationRunClusterInsight"
    },
    "EvaluationTarget": {
      "type": "object",
      "description": "Abstract base model for defining evaluation targets.",
      "properties": {
        "type": {
          "$ref": "#/definitions/EvaluationTargetType",
          "description": "Discriminator that defines the type of the evaluation target."
        }
      },
      "discriminator": "type",
      "required": [
        "type"
      ]
    },
    "EvaluationTargetType": {
      "type": "string",
      "description": "Allowed types of evaluation targets.",
      "enum": [
        "modelResponseGeneration"
      ],
      "x-ms-enum": {
        "name": "EvaluationTargetType",
        "modelAsString": true,
        "values": [
          {
            "name": "modelResponseGeneration",
            "value": "modelResponseGeneration",
            "description": "Evaluation target that uses a model for response generation."
          }
        ]
      }
    },
    "EvaluatorConfiguration": {
      "type": "object",
      "description": "Evaluator Configuration",
      "properties": {
        "id": {
          "type": "string",
          "description": "Identifier of the evaluator."
        },
        "initParams": {
          "type": "object",
          "description": "Initialization parameters of the evaluator.",
          "additionalProperties": {}
        },
        "dataMapping": {
          "type": "object",
          "description": "Data parameters of the evaluator.",
          "additionalProperties": {
            "type": "string"
          }
        }
      },
      "required": [
        "id"
      ]
    },
    "FieldMapping": {
      "type": "object",
      "description": "Field mapping configuration class",
      "properties": {
        "contentFields": {
          "type": "array",
          "description": "List of fields with text content",
          "items": {
            "type": "string"
          },
          "x-ms-mutability": [
            "create"
          ]
        },
        "filepathField": {
          "type": "string",
          "description": "Path of file to be used as a source of text content",
          "x-ms-mutability": [
            "create"
          ]
        },
        "titleField": {
          "type": "string",
          "description": "Field containing the title of the document",
          "x-ms-mutability": [
            "create"
          ]
        },
        "urlField": {
          "type": "string",
          "description": "Field containing the url of the document",
          "x-ms-mutability": [
            "create"
          ]
        },
        "vectorFields": {
          "type": "array",
          "description": "List of fields with vector content",
          "items": {
            "type": "string"
          },
          "x-ms-mutability": [
            "create"
          ]
        },
        "metadataFields": {
          "type": "array",
          "description": "List of fields with metadata content",
          "items": {
            "type": "string"
          },
          "x-ms-mutability": [
            "create"
          ]
        }
      },
      "required": [
        "contentFields"
      ]
    },
    "FileDatasetVersion": {
      "type": "object",
      "description": "FileDatasetVersion Definition",
      "allOf": [
        {
          "$ref": "#/definitions/DatasetVersion"
        }
      ],
      "x-ms-discriminator-value": "uri_file"
    },
    "FolderDatasetVersion": {
      "type": "object",
      "description": "FileDatasetVersion Definition",
      "allOf": [
        {
          "$ref": "#/definitions/DatasetVersion"
        }
      ],
      "x-ms-discriminator-value": "uri_folder"
    },
    "HourlyRecurrenceSchedule": {
      "type": "object",
      "description": "Hourly recurrencce schedule.",
      "allOf": [
        {
          "$ref": "#/definitions/RecurrenceSchedule"
        }
      ],
      "x-ms-discriminator-value": "Hourly"
    },
    "Index": {
      "type": "object",
      "description": "Index resource Definition",
      "properties": {
        "type": {
          "$ref": "#/definitions/IndexType",
          "description": "Type of index"
        },
        "id": {
          "type": "string",
          "description": "Asset ID, a unique identifier for the asset",
          "readOnly": true
        },
        "name": {
          "type": "string",
          "description": "The name of the resource",
          "readOnly": true
        },
        "version": {
          "type": "string",
          "description": "The version of the resource",
          "readOnly": true
        },
        "description": {
          "type": "string",
          "description": "The asset description text.",
          "x-ms-mutability": [
            "update",
            "create"
          ]
        },
        "tags": {
          "type": "object",
          "description": "Tag dictionary. Tags can be added, removed, and updated.",
          "additionalProperties": {
            "type": "string"
          },
          "x-ms-mutability": [
            "update",
            "create"
          ]
        }
      },
      "discriminator": "type",
      "required": [
        "type",
        "name",
        "version"
      ]
    },
    "IndexType": {
      "type": "string",
      "enum": [
        "AzureSearch",
        "CosmosDBNoSqlVectorStore",
        "ManagedAzureSearch"
      ],
      "x-ms-enum": {
        "name": "IndexType",
        "modelAsString": true,
        "values": [
          {
            "name": "azureSearch",
            "value": "AzureSearch",
            "description": "Azure search"
          },
          {
            "name": "cosmosDB",
            "value": "CosmosDBNoSqlVectorStore",
            "description": "CosmosDB"
          },
          {
            "name": "managedAzureSearch",
            "value": "ManagedAzureSearch",
            "description": "Managed Azure Search"
          }
        ]
      }
    },
    "InputData": {
      "type": "object",
      "description": "Abstract data class.",
      "properties": {
        "type": {
          "type": "string",
          "description": "Type of the data"
        }
      },
      "discriminator": "type",
      "required": [
        "type"
      ]
    },
    "InputDataset": {
      "type": "object",
      "description": "Dataset as source for evaluation.",
      "properties": {
        "id": {
          "type": "string",
          "description": "Evaluation input data"
        }
      },
      "required": [
        "id"
      ],
      "allOf": [
        {
          "$ref": "#/definitions/InputData"
        }
      ],
      "x-ms-discriminator-value": "dataset"
    },
    "Insight": {
      "type": "object",
<<<<<<< HEAD
      "description": "Insight placeholder model.",
      "properties": {
        "id": {
          "type": "string",
          "description": "Identifier of the insight."
        }
      },
      "required": [
        "id"
=======
      "description": "The response body for cluster insights.",
      "properties": {
        "id": {
          "type": "string",
          "description": "The unique identifier for the insights report.",
          "readOnly": true
        },
        "metadata": {
          "$ref": "#/definitions/InsightsMetadata",
          "description": "Metadata about the insights report.",
          "readOnly": true
        },
        "state": {
          "$ref": "#/definitions/Azure.Core.Foundations.OperationState",
          "description": "The current state of the insights.",
          "readOnly": true
        },
        "displayName": {
          "type": "string",
          "description": "User friendly display name for the insight."
        },
        "request": {
          "$ref": "#/definitions/InsightRequest",
          "description": "Request for the insights analysis."
        },
        "result": {
          "$ref": "#/definitions/InsightResult",
          "description": "The result of the insights report.",
          "readOnly": true
        }
      },
      "required": [
        "id",
        "metadata",
        "state",
        "displayName",
        "request"
      ]
    },
    "InsightCluster": {
      "type": "object",
      "description": "A cluster of analysis samples.",
      "properties": {
        "id": {
          "type": "string",
          "description": "The id of the analysis cluster."
        },
        "description": {
          "type": "string",
          "description": "Description of the analysis cluster."
        },
        "weight": {
          "type": "integer",
          "format": "int32",
          "description": "The weight of the analysis cluster. This indicate number of samples in the cluster."
        },
        "subClusters": {
          "type": "array",
          "description": "List of subclusters within this cluster. Empty if no subclusters exist.",
          "items": {
            "$ref": "#/definitions/InsightCluster"
          }
        },
        "samples": {
          "type": "array",
          "description": "List of samples that belong to this cluster. Empty if samples are part of subclusters.",
          "items": {
            "$ref": "#/definitions/InsightSample"
          }
        }
      },
      "required": [
        "id",
        "description",
        "weight"
      ]
    },
    "InsightModelConfiguration": {
      "type": "object",
      "description": "Configuration of the model used in the insight generation.",
      "properties": {
        "modelDeploymentName": {
          "type": "string",
          "description": "The model deployment to be evaluated. Accepts either the deployment name alone or with the connection name as '{connectionName}/<modelDeploymentName>'."
        }
      },
      "required": [
        "modelDeploymentName"
      ]
    },
    "InsightRequest": {
      "type": "object",
      "description": "The request of the insights report.",
      "properties": {
        "type": {
          "$ref": "#/definitions/InsightType",
          "description": "The type of request."
        }
      },
      "discriminator": "type",
      "required": [
        "type"
      ]
    },
    "InsightResult": {
      "type": "object",
      "description": "The result of the insights.",
      "properties": {
        "type": {
          "$ref": "#/definitions/InsightType",
          "description": "The type of insights result."
        }
      },
      "discriminator": "type",
      "required": [
        "type"
      ]
    },
    "InsightSample": {
      "type": "object",
      "description": "A sample from the analysis.",
      "properties": {
        "id": {
          "type": "string",
          "description": "The unique identifier for the analysis sample."
        },
        "type": {
          "$ref": "#/definitions/SampleType",
          "description": "Sample type"
        },
        "features": {
          "type": "object",
          "description": "Features to help with additional filtering of data in UX.",
          "additionalProperties": {}
        },
        "correlationInfo": {
          "type": "object",
          "description": "Info about the correlation for the analysis sample.",
          "additionalProperties": {}
        }
      },
      "discriminator": "type",
      "required": [
        "id",
        "type",
        "features",
        "correlationInfo"
      ]
    },
    "InsightSummary": {
      "type": "object",
      "description": "Summary of the error cluster analysis.",
      "properties": {
        "sampleCount": {
          "type": "integer",
          "format": "int32",
          "description": "Total number of samples analyzed."
        },
        "uniqueSubclusterCount": {
          "type": "integer",
          "format": "int32",
          "description": "Total number of unique subcluster labels."
        },
        "uniqueClusterCount": {
          "type": "integer",
          "format": "int32",
          "description": "Total number of unique clusters."
        },
        "method": {
          "type": "string",
          "description": "Method used for clustering."
        }
      },
      "required": [
        "sampleCount",
        "uniqueSubclusterCount",
        "uniqueClusterCount",
        "method"
      ]
    },
    "InsightType": {
      "type": "string",
      "description": "The request of the insights.",
      "enum": [
        "EvaluationRunClusterInsight",
        "AgentClusterInsight"
      ],
      "x-ms-enum": {
        "name": "InsightType",
        "modelAsString": true,
        "values": [
          {
            "name": "EvaluationRunClusterInsight",
            "value": "EvaluationRunClusterInsight",
            "description": "Insights on an Evaluation run result."
          },
          {
            "name": "AgentClusterInsight",
            "value": "AgentClusterInsight",
            "description": "Cluster Insight on an Agent."
          }
        ]
      }
    },
    "InsightsMetadata": {
      "type": "object",
      "description": "Metadata about the insights.",
      "properties": {
        "createdAt": {
          "type": "string",
          "format": "date-time",
          "description": "The timestamp when the insights were created."
        },
        "completedAt": {
          "type": "string",
          "format": "date-time",
          "description": "The timestamp when the insights were completed."
        }
      },
      "required": [
        "createdAt"
>>>>>>> dc298386
      ]
    },
    "ManagedAzureAISearchIndex": {
      "type": "object",
      "description": "Managed Azure AI Search Index Definition",
      "properties": {
        "vectorStoreId": {
          "type": "string",
          "description": "Vector store id of managed index",
          "x-ms-mutability": [
            "create"
          ]
        }
      },
      "required": [
        "vectorStoreId"
      ],
      "allOf": [
        {
          "$ref": "#/definitions/Index"
        }
      ],
      "x-ms-discriminator-value": "ManagedAzureSearch"
    },
    "Message": {
      "type": "object",
      "description": "Abstract base model representing a single message in a conversation.",
      "properties": {
        "role": {
          "type": "string",
          "description": "The role of the message author. Known values: 'system', 'assistant', 'developer', 'user'.",
          "enum": [
            "system",
            "assistant",
            "developer",
            "user"
          ],
          "x-ms-enum": {
            "modelAsString": true
          }
        }
      },
      "discriminator": "role",
      "required": [
        "role"
      ]
    },
    "ModelDeployment": {
      "type": "object",
      "description": "Model Deployment Definition",
      "properties": {
        "modelName": {
          "type": "string",
          "description": "Publisher-specific name of the deployed model",
          "readOnly": true
        },
        "modelVersion": {
          "type": "string",
          "description": "Publisher-specific version of the deployed model",
          "readOnly": true
        },
        "modelPublisher": {
          "type": "string",
          "description": "Name of the deployed model's publisher",
          "readOnly": true
        },
        "capabilities": {
          "type": "object",
          "description": "Capabilities of deployed model",
          "additionalProperties": {
            "type": "string"
          },
          "readOnly": true
        },
        "sku": {
          "$ref": "#/definitions/Sku",
          "description": "Sku of the model deployment",
          "readOnly": true
        },
        "connectionName": {
          "type": "string",
          "description": "Name of the connection the deployment comes from",
          "readOnly": true
        }
      },
      "required": [
        "modelName",
        "modelVersion",
        "modelPublisher",
        "capabilities",
        "sku"
      ],
      "allOf": [
        {
          "$ref": "#/definitions/Deployment"
        }
      ],
      "x-ms-discriminator-value": "ModelDeployment"
    },
    "MonthlyRecurrenceSchedule": {
      "type": "object",
      "description": "Monthly recurrence schedule.",
      "properties": {
        "daysOfMonth": {
          "type": "array",
          "description": "Days of the month for the recurrence schedule.",
          "items": {
            "type": "integer",
            "format": "int32"
          }
        }
      },
      "required": [
        "daysOfMonth"
      ],
      "allOf": [
        {
          "$ref": "#/definitions/RecurrenceSchedule"
        }
      ],
      "x-ms-discriminator-value": "Monthly"
    },
    "NoAuthenticationCredentials": {
      "type": "object",
      "description": "Credentials that do not require authentication",
      "allOf": [
        {
          "$ref": "#/definitions/BaseCredentials"
        }
      ],
      "x-ms-discriminator-value": "None"
    },
    "OneTimeTrigger": {
      "type": "object",
      "description": "One-time trigger.",
      "properties": {
        "triggerAt": {
          "type": "string",
          "description": "Date and time for the one-time trigger."
        },
        "timeZone": {
          "type": "string",
          "description": "Time zone for the one-time trigger.",
          "default": "UTC"
        }
      },
      "required": [
        "triggerAt"
      ],
      "allOf": [
        {
          "$ref": "#/definitions/Trigger"
        }
      ],
      "x-ms-discriminator-value": "OneTime"
    },
    "PagedConnection": {
      "type": "object",
      "description": "Paged collection of Connection items",
      "properties": {
        "value": {
          "type": "array",
          "description": "The Connection items on this page",
          "items": {
            "$ref": "#/definitions/Connection"
          }
        },
        "nextLink": {
          "type": "string",
          "format": "uri",
          "description": "The link to the next page of items"
        }
      },
      "required": [
        "value"
      ]
    },
    "PagedDatasetVersion": {
      "type": "object",
      "description": "Paged collection of DatasetVersion items",
      "properties": {
        "value": {
          "type": "array",
          "description": "The DatasetVersion items on this page",
          "items": {
            "$ref": "#/definitions/DatasetVersion"
          }
        },
        "nextLink": {
          "type": "string",
          "format": "uri",
          "description": "The link to the next page of items"
        }
      },
      "required": [
        "value"
      ]
    },
    "PagedDeployment": {
      "type": "object",
      "description": "Paged collection of Deployment items",
      "properties": {
        "value": {
          "type": "array",
          "description": "The Deployment items on this page",
          "items": {
            "$ref": "#/definitions/Deployment"
          }
        },
        "nextLink": {
          "type": "string",
          "format": "uri",
          "description": "The link to the next page of items"
        }
      },
      "required": [
        "value"
      ]
    },
    "PagedEvaluation": {
      "type": "object",
      "description": "Paged collection of Evaluation items",
      "properties": {
        "value": {
          "type": "array",
          "description": "The Evaluation items on this page",
          "items": {
            "$ref": "#/definitions/Evaluation"
          }
        },
        "nextLink": {
          "type": "string",
          "format": "uri",
          "description": "The link to the next page of items"
        }
      },
      "required": [
        "value"
      ]
    },
    "PagedIndex": {
      "type": "object",
      "description": "Paged collection of Index items",
      "properties": {
        "value": {
          "type": "array",
          "description": "The Index items on this page",
          "items": {
            "$ref": "#/definitions/Index"
          }
        },
        "nextLink": {
          "type": "string",
          "format": "uri",
          "description": "The link to the next page of items"
        }
      },
      "required": [
        "value"
      ]
    },
    "PagedInsight": {
      "type": "object",
      "description": "Paged collection of Insight items",
      "properties": {
        "value": {
          "type": "array",
          "description": "The Insight items on this page",
          "items": {
            "$ref": "#/definitions/Insight"
          }
        },
        "nextLink": {
          "type": "string",
          "format": "uri",
          "description": "The link to the next page of items"
        }
      },
      "required": [
        "value"
      ]
    },
    "PagedRedTeam": {
      "type": "object",
      "description": "Paged collection of RedTeam items",
      "properties": {
        "value": {
          "type": "array",
          "description": "The RedTeam items on this page",
          "items": {
            "$ref": "#/definitions/RedTeam"
          }
        },
        "nextLink": {
          "type": "string",
          "format": "uri",
          "description": "The link to the next page of items"
        }
      },
      "required": [
        "value"
      ]
    },
    "PagedSchedule": {
      "type": "object",
      "description": "Paged collection of Schedule items",
      "properties": {
        "value": {
          "type": "array",
          "description": "The Schedule items on this page",
          "items": {
            "$ref": "#/definitions/Schedule"
          }
        },
        "nextLink": {
          "type": "string",
          "format": "uri",
          "description": "The link to the next page of items"
        }
      },
      "required": [
        "value"
      ]
    },
    "PagedScheduleRun": {
      "type": "object",
      "description": "Paged collection of ScheduleRun items",
      "properties": {
        "value": {
          "type": "array",
          "description": "The ScheduleRun items on this page",
          "items": {
            "$ref": "#/definitions/ScheduleRun"
          }
        },
        "nextLink": {
          "type": "string",
          "format": "uri",
          "description": "The link to the next page of items"
        }
      },
      "required": [
        "value"
      ]
    },
    "PendingUploadCredentialType": {
      "type": "string",
      "description": "The type of credential used to access the storage account.",
      "enum": [
        "SAS"
      ],
      "x-ms-enum": {
        "name": "PendingUploadCredentialType",
        "modelAsString": true,
        "values": [
          {
            "name": "sas",
            "value": "SAS",
            "description": "SAS credential type."
          }
        ]
      }
    },
    "PendingUploadRequest": {
      "type": "object",
      "description": "Represents a request for a pending upload.",
      "properties": {
        "pendingUploadId": {
          "type": "string",
          "description": "If PendingUploadId is not provided, a random GUID will be used."
        },
        "connectionName": {
          "type": "string",
          "description": "Azure Storage Account connection name to use for generating temporary SAS token"
        },
        "pendingUploadType": {
          "type": "string",
          "description": "BlobReference is the only supported type.",
          "enum": [
            "BlobReference"
          ],
          "x-ms-enum": {
            "modelAsString": false
          }
        }
      },
      "required": [
        "pendingUploadType"
      ]
    },
    "PendingUploadResponse": {
      "type": "object",
      "description": "Represents the response for a pending upload request",
      "properties": {
        "blobReference": {
          "$ref": "#/definitions/BlobReference",
          "description": "Container-level read, write, list SAS."
        },
        "pendingUploadId": {
          "type": "string",
          "description": "ID for this upload request."
        },
        "version": {
          "type": "string",
          "description": "Version of asset to be created if user did not specify version when initially creating upload"
        },
        "pendingUploadType": {
          "type": "string",
          "description": "BlobReference is the only supported type",
          "enum": [
            "BlobReference"
          ],
          "x-ms-enum": {
            "modelAsString": false
          }
        }
      },
      "required": [
        "blobReference",
        "pendingUploadId",
        "pendingUploadType"
      ]
    },
    "PendingUploadType": {
      "type": "string",
      "description": "The type of pending upload.",
      "enum": [
        "None",
        "BlobReference"
      ],
      "x-ms-enum": {
        "name": "PendingUploadType",
        "modelAsString": true,
        "values": [
          {
            "name": "none",
            "value": "None",
            "description": "No pending upload."
          },
          {
            "name": "BlobReference",
            "value": "BlobReference",
            "description": "Blob Reference is the only supported type."
          }
        ]
      }
    },
    "RecurrenceSchedule": {
      "type": "object",
      "description": "Recurrence schedule model.",
      "properties": {
        "type": {
          "$ref": "#/definitions/RecurrenceType",
          "description": "Recurrence type for the recurrence schedule."
        }
      },
      "discriminator": "type",
      "required": [
        "type"
      ]
    },
    "RecurrenceTrigger": {
      "type": "object",
      "description": "Recurrence based trigger.",
      "properties": {
        "startTime": {
          "type": "string",
          "description": "Start time for the recurrence schedule in ISO 8601 format."
        },
        "endTime": {
          "type": "string",
          "description": "End time for the recurrence schedule in ISO 8601 format."
        },
        "timeZone": {
          "type": "string",
          "description": "Time zone for the recurrence schedule.",
          "default": "UTC"
        },
        "interval": {
          "type": "integer",
          "format": "int32",
          "description": "Interval for the recurrence schedule."
        },
        "schedule": {
          "$ref": "#/definitions/RecurrenceSchedule",
          "description": "Recurrence schedule for the recurrence trigger."
        }
      },
      "required": [
        "interval",
        "schedule"
      ],
      "allOf": [
        {
          "$ref": "#/definitions/Trigger"
        }
      ],
      "x-ms-discriminator-value": "Recurrence"
    },
    "RecurrenceType": {
      "type": "string",
      "description": "Recurrence type.",
      "enum": [
        "Hourly",
        "Daily",
        "Weekly",
        "Monthly"
      ],
      "x-ms-enum": {
        "name": "RecurrenceType",
        "modelAsString": true,
        "values": [
          {
            "name": "Hourly",
            "value": "Hourly",
            "description": "Hourly recurrence pattern."
          },
          {
            "name": "Daily",
            "value": "Daily",
            "description": "Daily recurrence pattern."
          },
          {
            "name": "Weekly",
            "value": "Weekly",
            "description": "Weekly recurrence pattern."
          },
          {
            "name": "Monthly",
            "value": "Monthly",
            "description": "Monthly recurrence pattern."
          }
        ]
      }
    },
    "RedTeam": {
      "type": "object",
      "description": "Red team details.",
      "properties": {
        "id": {
          "type": "string",
          "description": "Identifier of the red team run.",
          "readOnly": true,
          "x-ms-client-name": "name"
        },
        "displayName": {
          "type": "string",
          "description": "Name of the red-team run."
        },
        "numTurns": {
          "type": "integer",
          "format": "int32",
          "description": "Number of simulation rounds."
        },
        "attackStrategies": {
          "type": "array",
          "description": "List of attack strategies or nested lists of attack strategies.",
          "items": {
            "$ref": "#/definitions/AttackStrategy"
          }
        },
        "simulationOnly": {
          "type": "boolean",
          "description": "Simulation-only or Simulation + Evaluation. Default false, if true the scan outputs conversation not evaluation result.",
          "default": false
        },
        "riskCategories": {
          "type": "array",
          "description": "List of risk categories to generate attack objectives for.",
          "items": {
            "$ref": "#/definitions/RiskCategory"
          }
        },
        "applicationScenario": {
          "type": "string",
          "description": "Application scenario for the red team operation, to generate scenario specific attacks."
        },
        "tags": {
          "type": "object",
          "description": "Red team's tags. Unlike properties, tags are fully mutable.",
          "additionalProperties": {
            "type": "string"
          }
        },
        "properties": {
          "type": "object",
          "description": "Red team's properties. Unlike tags, properties are add-only. Once added, a property cannot be removed.",
          "additionalProperties": {
            "type": "string"
          }
        },
        "status": {
          "type": "string",
          "description": "Status of the red-team. It is set by service and is read-only.",
          "readOnly": true
        },
        "target": {
          "$ref": "#/definitions/TargetConfig",
          "description": "Target configuration for the red-team run."
        }
      },
      "required": [
        "id",
        "target"
      ]
    },
    "RiskCategory": {
      "type": "string",
      "description": "Risk category for the attack objective.",
      "enum": [
        "HateUnfairness",
        "Violence",
        "Sexual",
        "SelfHarm"
      ],
      "x-ms-enum": {
        "name": "RiskCategory",
        "modelAsString": true,
        "values": [
          {
            "name": "HateUnfairness",
            "value": "HateUnfairness",
            "description": "Represents content related to hate or unfairness."
          },
          {
            "name": "Violence",
            "value": "Violence",
            "description": "Represents content related to violence."
          },
          {
            "name": "Sexual",
            "value": "Sexual",
            "description": "Represents content of a sexual nature."
          },
          {
            "name": "SelfHarm",
            "value": "SelfHarm",
            "description": "Represents content related to self-harm."
          }
        ]
      }
    },
    "SASCredentials": {
      "type": "object",
      "description": "Shared Access Signature (SAS) credential definition",
      "properties": {
        "SAS": {
          "type": "string",
          "description": "SAS token",
          "readOnly": true,
          "x-ms-client-name": "sasToken"
        }
      },
      "allOf": [
        {
          "$ref": "#/definitions/BaseCredentials"
        }
      ],
      "x-ms-discriminator-value": "SAS"
    },
    "SampleType": {
      "type": "string",
      "description": "The type of sample used in the analysis.",
      "enum": [
        "EvaluationResultSample"
      ],
      "x-ms-enum": {
        "name": "SampleType",
        "modelAsString": true,
        "values": [
          {
            "name": "EvaluationResultSample",
            "value": "EvaluationResultSample",
            "description": "A sample from the evaluation result."
          }
        ]
      }
    },
    "SasCredential": {
      "type": "object",
      "description": "SAS Credential definition",
      "properties": {
        "sasUri": {
          "type": "string",
          "description": "SAS uri",
          "readOnly": true
        },
        "type": {
          "type": "string",
          "description": "Type of credential",
          "enum": [
            "SAS"
          ],
          "x-ms-enum": {
            "modelAsString": false
          },
          "readOnly": true
        }
      },
      "required": [
        "sasUri",
        "type"
      ]
    },
    "Schedule": {
      "type": "object",
      "description": "Schedule model.",
      "properties": {
        "id": {
          "type": "string",
          "description": "Identifier of the schedule.",
          "readOnly": true
        },
        "displayName": {
          "type": "string",
          "description": "Name of the schedule."
        },
        "description": {
          "type": "string",
          "description": "Description of the schedule."
        },
        "enabled": {
          "description": "Enabled status of the schedule."
        },
        "provisioningStatus": {
          "$ref": "#/definitions/ScheduleProvisioningStatus",
          "description": "Provisioning status of the schedule.",
          "readOnly": true
        },
        "trigger": {
          "$ref": "#/definitions/Trigger",
          "description": "Trigger for the schedule."
        },
        "task": {
          "$ref": "#/definitions/ScheduleTask",
          "description": "Task for the schedule."
        },
        "tags": {
          "type": "object",
          "description": "Schedule's tags. Unlike properties, tags are fully mutable.",
          "additionalProperties": {
            "type": "string"
          }
        },
        "properties": {
          "type": "object",
          "description": "Schedule's properties. Unlike tags, properties are add-only. Once added, a property cannot be removed.",
          "additionalProperties": {
            "type": "string"
          }
        },
        "systemData": {
          "type": "object",
          "description": "System metadata for the resource.",
          "additionalProperties": {
            "type": "string"
          },
          "readOnly": true
        }
      },
      "required": [
        "id",
        "enabled",
        "trigger",
        "task",
        "systemData"
      ]
    },
    "ScheduleProvisioningStatus": {
      "type": "string",
      "description": "Schedule provisioning status.",
      "enum": [
        "Creating",
        "Updating",
        "Deleting",
        "Succeeded",
        "Failed"
      ],
      "x-ms-enum": {
        "name": "ScheduleProvisioningStatus",
        "modelAsString": true,
        "values": [
          {
            "name": "Creating",
            "value": "Creating",
            "description": "Represents the creation status of the schedule."
          },
          {
            "name": "Updating",
            "value": "Updating",
            "description": "Represents the updating status of the schedule."
          },
          {
            "name": "Deleting",
            "value": "Deleting",
            "description": "Represents the deleting status of the schedule."
          },
          {
            "name": "Succeeded",
            "value": "Succeeded",
            "description": "Represents the succeeded status of the schedule."
          },
          {
            "name": "Failed",
            "value": "Failed",
            "description": "Represents the failed status of the schedule."
          }
        ]
      }
    },
    "ScheduleRun": {
      "type": "object",
      "description": "Schedule run model.",
      "properties": {
        "id": {
          "type": "string",
          "description": "Identifier of the schedule run.",
          "readOnly": true
        },
        "scheduleId": {
          "type": "string",
          "description": "Identifier of the schedule."
        },
        "success": {
          "description": "Trigger success status of the schedule run.",
          "readOnly": true
        },
        "triggerTime": {
          "type": "string",
          "description": "Trigger time of the schedule run."
        },
        "error": {
          "type": "string",
          "description": "Error information for the schedule run.",
          "readOnly": true
        },
        "properties": {
          "type": "object",
          "description": "Properties of the schedule run.",
          "additionalProperties": {
            "type": "string"
          },
          "readOnly": true
        }
      },
      "required": [
        "id",
        "scheduleId",
        "success",
        "properties"
      ]
    },
    "ScheduleTask": {
      "type": "object",
      "description": "Schedule task model.",
      "properties": {
        "type": {
          "$ref": "#/definitions/ScheduleTaskType",
          "description": "Type of the task."
        },
        "configuration": {
          "type": "object",
          "description": "Configuration for the task.",
          "additionalProperties": {
            "type": "string"
          }
        },
        "definition": {
          "description": "Definition of the task."
        }
      },
      "required": [
        "type",
        "configuration",
        "definition"
      ]
    },
    "ScheduleTaskType": {
      "type": "string",
      "description": "Type of the task.",
      "enum": [
        "Evaluation",
        "Insight"
      ],
      "x-ms-enum": {
        "name": "ScheduleTaskType",
        "modelAsString": true,
        "values": [
          {
            "name": "Evaluation",
            "value": "Evaluation",
            "description": "Evaluation task."
          },
          {
            "name": "Insight",
            "value": "Insight",
            "description": "Insight task."
          }
        ]
      }
    },
    "Sku": {
      "type": "object",
      "description": "Sku information",
      "properties": {
        "capacity": {
          "type": "integer",
          "format": "int64",
          "description": "Sku capacity"
        },
        "family": {
          "type": "string",
          "description": "Sku family"
        },
        "name": {
          "type": "string",
          "description": "Sku name"
        },
        "size": {
          "type": "string",
          "description": "Sku size"
        },
        "tier": {
          "type": "string",
          "description": "Sku tier"
        }
      },
      "required": [
        "capacity",
        "family",
        "name",
        "size",
        "tier"
      ]
    },
    "SystemMessage": {
      "type": "object",
      "description": "A message authored by the system to guide model behavior.",
      "properties": {
        "content": {
          "type": "string",
          "description": "Plain text instructions provided by the system to steer model behavior."
        }
      },
      "required": [
        "content"
      ],
      "allOf": [
        {
          "$ref": "#/definitions/Message"
        }
      ],
      "x-ms-discriminator-value": "system"
    },
    "TargetConfig": {
      "type": "object",
      "description": "Abstract class for target configuration.",
      "properties": {
        "type": {
          "type": "string",
          "description": "Type of the model configuration."
        }
      },
      "discriminator": "type",
      "required": [
        "type"
      ]
    },
    "Trigger": {
      "type": "object",
      "description": "Base model for Trigger of the schedule.",
      "properties": {
        "type": {
          "$ref": "#/definitions/TriggerType",
          "description": "Type of the trigger."
        }
      },
      "discriminator": "type",
      "required": [
        "type"
      ]
    },
    "TriggerType": {
      "type": "string",
      "description": "Type of the trigger.",
      "enum": [
        "Cron",
        "Recurrence",
        "OneTime"
      ],
      "x-ms-enum": {
        "name": "TriggerType",
        "modelAsString": true,
        "values": [
          {
            "name": "Cron",
            "value": "Cron",
            "description": "Cron based trigger."
          },
          {
            "name": "Recurrence",
            "value": "Recurrence",
            "description": "Recurrence based trigger."
          },
          {
            "name": "OneTime",
            "value": "OneTime",
            "description": "One-time trigger."
          }
        ]
      }
    },
    "UserMessage": {
      "type": "object",
      "description": "A message authored by the end user as input to the model.",
      "properties": {
        "content": {
          "type": "string",
          "description": "Input content or question provided by the end user."
        }
      },
      "required": [
        "content"
      ],
      "allOf": [
        {
          "$ref": "#/definitions/Message"
        }
      ],
      "x-ms-discriminator-value": "user"
    },
    "WeeklyRecurrenceSchedule": {
      "type": "object",
      "description": "Weekly recurrence schedule.",
      "properties": {
        "daysOfWeek": {
          "type": "array",
          "description": "Days of the week for the recurrence schedule.",
          "items": {
            "$ref": "#/definitions/DayOfWeek"
          }
        }
      },
      "required": [
        "daysOfWeek"
      ],
      "allOf": [
        {
          "$ref": "#/definitions/RecurrenceSchedule"
        }
      ],
      "x-ms-discriminator-value": "Weekly"
    },
    "modelResponseGenerationTarget": {
      "type": "object",
      "description": "Evaluation target for generating responses using a given model and dataset.",
      "properties": {
        "baseMessages": {
          "type": "array",
          "description": "A list of messages comprising the conversation so far.",
          "items": {
            "$ref": "#/definitions/Message"
          }
        },
        "modelDeploymentName": {
          "type": "string",
          "description": "The model deployment to be evaluated. Accepts either the deployment name alone or with the connection name as '{connectionName}/modelDeploymentName'."
        },
        "modelParams": {
          "type": "object",
          "description": "Optional parameters passed to the model for evaluation.",
          "additionalProperties": {}
        }
      },
      "required": [
        "baseMessages",
        "modelDeploymentName",
        "modelParams"
      ],
      "allOf": [
        {
          "$ref": "#/definitions/EvaluationTarget"
        }
      ],
      "x-ms-discriminator-value": "modelResponseGeneration"
    }
  },
  "parameters": {
    "Azure.Core.ClientRequestIdHeader": {
      "name": "x-ms-client-request-id",
      "in": "header",
      "description": "An opaque, globally-unique, client-generated string identifier for the request.",
      "required": false,
      "type": "string",
      "format": "uuid",
      "x-ms-parameter-location": "method",
      "x-ms-client-name": "clientRequestId"
    },
    "Azure.Core.Foundations.ApiVersionParameter": {
      "name": "api-version",
      "in": "query",
      "description": "The API version to use for this operation.",
      "required": true,
      "type": "string",
      "minLength": 1,
      "x-ms-parameter-location": "method",
      "x-ms-client-name": "apiVersion"
    }
  }
}<|MERGE_RESOLUTION|>--- conflicted
+++ resolved
@@ -3607,17 +3607,6 @@
     },
     "Insight": {
       "type": "object",
-<<<<<<< HEAD
-      "description": "Insight placeholder model.",
-      "properties": {
-        "id": {
-          "type": "string",
-          "description": "Identifier of the insight."
-        }
-      },
-      "required": [
-        "id"
-=======
       "description": "The response body for cluster insights.",
       "properties": {
         "id": {
@@ -3839,7 +3828,6 @@
       },
       "required": [
         "createdAt"
->>>>>>> dc298386
       ]
     },
     "ManagedAzureAISearchIndex": {

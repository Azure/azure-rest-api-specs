{
  "swagger": "2.0",
  "info": {
    "title": "Azure AI",
    "version": "2025-05-15-preview",
    "x-typespec-generated": [
      {
        "emitter": "@azure-tools/typespec-autorest"
      }
    ]
  },
  "schemes": [
    "https"
  ],
  "x-ms-parameterized-host": {
    "hostTemplate": "{endpoint}",
    "useSchemePrefix": false,
    "parameters": [
      {
        "name": "endpoint",
        "in": "path",
        "description": "Project endpoint. In the form \"https://<your-ai-services-account-name>.services.ai.azure.com/api/projects/_project\"\nif your Foundry Hub has only one Project, or to use the default Project in your Hub. Or in the form \n\"https://<your-ai-services-account-name>.services.ai.azure.com/api/projects/<your-project-name>\" if you want to explicitly\nspecify the Foundry Project name.",
        "required": true,
        "type": "string",
        "format": "uri",
        "x-ms-skip-url-encoding": true
      }
    ]
  },
  "produces": [
    "application/json"
  ],
  "consumes": [
    "application/json"
  ],
  "security": [
    {
      "OAuth2Auth": [
        "https://cognitiveservices.azure.com/.default"
      ]
    }
  ],
  "securityDefinitions": {
    "OAuth2Auth": {
      "type": "oauth2",
      "flow": "implicit",
      "authorizationUrl": "https://login.microsoftonline.com/common/oauth2/v2.0/authorize",
      "scopes": {
        "https://cognitiveservices.azure.com/.default": ""
      }
    }
  },
  "tags": [],
  "paths": {
    "/connections": {
      "get": {
        "operationId": "Connections_List",
        "description": "List all connections in the project, without populating connection credentials",
        "parameters": [
          {
            "$ref": "#/parameters/Azure.Core.Foundations.ApiVersionParameter"
          },
          {
            "name": "connectionType",
            "in": "query",
            "description": "List connections of this specific type",
            "required": false,
            "type": "string",
            "enum": [
              "AzureOpenAI",
              "AzureBlob",
              "AzureStorageAccount",
              "CognitiveSearch",
              "CosmosDB",
              "ApiKey",
              "AppConfig",
              "AppInsights",
              "CustomKeys"
            ],
            "x-ms-enum": {
              "name": "ConnectionType",
              "modelAsString": true,
              "values": [
                {
                  "name": "AzureOpenAI",
                  "value": "AzureOpenAI",
                  "description": "Azure OpenAI Service"
                },
                {
                  "name": "AzureBlobStorage",
                  "value": "AzureBlob",
                  "description": "Azure Blob Storage, with specified container"
                },
                {
                  "name": "AzureStorageAccount",
                  "value": "AzureStorageAccount",
<<<<<<< HEAD
                  "description": "Azure Blob Storage, with container not specified (used by Assistants)"
=======
                  "description": "Azure Blob Storage, with container not specified (used by Agents)"
>>>>>>> 85bc07fc
                },
                {
                  "name": "AzureAISearch",
                  "value": "CognitiveSearch",
                  "description": "Azure AI Search"
                },
                {
                  "name": "CosmosDB",
                  "value": "CosmosDB",
                  "description": "CosmosDB"
                },
                {
                  "name": "APIKey",
                  "value": "ApiKey",
                  "description": "Generic connection that uses API Key authentication"
                },
                {
                  "name": "ApplicationConfiguration",
                  "value": "AppConfig",
                  "description": "Application Configuration"
                },
                {
                  "name": "ApplicationInsights",
                  "value": "AppInsights",
                  "description": "Application Insights"
                },
                {
                  "name": "Custom",
                  "value": "CustomKeys",
                  "description": "Custom Keys"
                }
              ]
            }
          },
          {
            "name": "defaultConnection",
            "in": "query",
            "description": "List connections that are default connections",
            "required": false,
            "type": "boolean"
          },
          {
            "$ref": "#/parameters/Azure.Core.TopQueryParameter"
          },
          {
            "$ref": "#/parameters/Azure.Core.SkipQueryParameter"
          },
          {
            "$ref": "#/parameters/Azure.Core.MaxPageSizeQueryParameter"
          },
          {
            "$ref": "#/parameters/Azure.Core.ClientRequestIdHeader"
          }
        ],
        "responses": {
          "200": {
            "description": "The request has succeeded.",
            "schema": {
              "$ref": "#/definitions/PagedConnection"
            },
            "headers": {
              "x-ms-client-request-id": {
                "type": "string",
                "format": "uuid",
                "description": "An opaque, globally-unique, client-generated string identifier for the request."
              }
            }
          },
          "default": {
            "description": "An unexpected error response.",
            "schema": {
              "$ref": "#/definitions/Azure.Core.Foundations.ErrorResponse"
            },
            "headers": {
              "x-ms-error-code": {
                "type": "string",
                "description": "String error code indicating what went wrong."
              }
            }
          }
        },
        "x-ms-pageable": {
          "nextLinkName": "nextLink"
        }
      }
    },
    "/connections/{name}": {
      "get": {
        "operationId": "Connections_Get",
        "description": "Get a connection by name, without populating connection credentials",
<<<<<<< HEAD
        "parameters": [
          {
            "$ref": "#/parameters/Azure.Core.Foundations.ApiVersionParameter"
          },
          {
            "name": "name",
            "in": "path",
            "description": "The name of the resource",
            "required": true,
            "type": "string"
          },
          {
            "$ref": "#/parameters/Azure.Core.ClientRequestIdHeader"
          }
        ],
        "responses": {
          "200": {
            "description": "The request has succeeded.",
            "schema": {
              "$ref": "#/definitions/Connection"
            },
            "headers": {
              "x-ms-client-request-id": {
                "type": "string",
                "format": "uuid",
                "description": "An opaque, globally-unique, client-generated string identifier for the request."
              }
            }
          },
          "default": {
            "description": "An unexpected error response.",
            "schema": {
              "$ref": "#/definitions/Azure.Core.Foundations.ErrorResponse"
            },
            "headers": {
              "x-ms-error-code": {
                "type": "string",
                "description": "String error code indicating what went wrong."
              }
            }
          }
        }
      }
    },
    "/connections/{name}/withCredentials": {
      "get": {
        "operationId": "Connections_GetWithCredentials",
        "description": "Get a connection by name, with its connection credentials",
=======
>>>>>>> 85bc07fc
        "parameters": [
          {
            "$ref": "#/parameters/Azure.Core.Foundations.ApiVersionParameter"
          },
          {
            "name": "name",
            "in": "path",
            "description": "The name of the resource",
            "required": true,
            "type": "string"
          },
          {
            "$ref": "#/parameters/Azure.Core.ClientRequestIdHeader"
          }
        ],
        "responses": {
          "200": {
            "description": "The request has succeeded.",
            "schema": {
              "$ref": "#/definitions/Connection"
            },
            "headers": {
              "x-ms-client-request-id": {
                "type": "string",
                "format": "uuid",
                "description": "An opaque, globally-unique, client-generated string identifier for the request."
              }
            }
          },
          "default": {
            "description": "An unexpected error response.",
            "schema": {
              "$ref": "#/definitions/Azure.Core.Foundations.ErrorResponse"
            },
            "headers": {
              "x-ms-error-code": {
                "type": "string",
                "description": "String error code indicating what went wrong."
              }
            }
          }
        }
      }
    },
    "/connections/{name}/withCredentials": {
      "post": {
        "operationId": "Connections_GetWithCredentials",
        "description": "Get a connection by name, with its connection credentials",
        "parameters": [
          {
            "$ref": "#/parameters/Azure.Core.Foundations.ApiVersionParameter"
          },
          {
            "name": "name",
            "in": "path",
            "description": "The name of the resource",
            "required": true,
            "type": "string"
          },
          {
            "$ref": "#/parameters/Azure.Core.ClientRequestIdHeader"
          }
        ],
        "responses": {
          "200": {
            "description": "The request has succeeded.",
            "schema": {
              "$ref": "#/definitions/Connection"
            },
            "headers": {
              "x-ms-client-request-id": {
                "type": "string",
                "format": "uuid",
                "description": "An opaque, globally-unique, client-generated string identifier for the request."
              }
            }
          },
          "default": {
            "description": "An unexpected error response.",
            "schema": {
              "$ref": "#/definitions/Azure.Core.Foundations.ErrorResponse"
            },
            "headers": {
              "x-ms-error-code": {
                "type": "string",
                "description": "String error code indicating what went wrong."
              }
            }
          }
        }
      }
    },
<<<<<<< HEAD
    "/datasets/{name}/versions": {
=======
    "/connections/withCredentials": {
      "post": {
        "operationId": "Connections_ListWithCredentials",
        "description": "List all connections in the project, with their connection credentials",
        "parameters": [
          {
            "$ref": "#/parameters/Azure.Core.Foundations.ApiVersionParameter"
          },
          {
            "name": "connectionType",
            "in": "query",
            "description": "List connections of this specific type",
            "required": false,
            "type": "string",
            "enum": [
              "AzureOpenAI",
              "AzureBlob",
              "AzureStorageAccount",
              "CognitiveSearch",
              "CosmosDB",
              "ApiKey",
              "AppConfig",
              "AppInsights",
              "CustomKeys"
            ],
            "x-ms-enum": {
              "name": "ConnectionType",
              "modelAsString": true,
              "values": [
                {
                  "name": "AzureOpenAI",
                  "value": "AzureOpenAI",
                  "description": "Azure OpenAI Service"
                },
                {
                  "name": "AzureBlobStorage",
                  "value": "AzureBlob",
                  "description": "Azure Blob Storage, with specified container"
                },
                {
                  "name": "AzureStorageAccount",
                  "value": "AzureStorageAccount",
                  "description": "Azure Blob Storage, with container not specified (used by Agents)"
                },
                {
                  "name": "AzureAISearch",
                  "value": "CognitiveSearch",
                  "description": "Azure AI Search"
                },
                {
                  "name": "CosmosDB",
                  "value": "CosmosDB",
                  "description": "CosmosDB"
                },
                {
                  "name": "APIKey",
                  "value": "ApiKey",
                  "description": "Generic connection that uses API Key authentication"
                },
                {
                  "name": "ApplicationConfiguration",
                  "value": "AppConfig",
                  "description": "Application Configuration"
                },
                {
                  "name": "ApplicationInsights",
                  "value": "AppInsights",
                  "description": "Application Insights"
                },
                {
                  "name": "Custom",
                  "value": "CustomKeys",
                  "description": "Custom Keys"
                }
              ]
            }
          },
          {
            "name": "defaultConnection",
            "in": "query",
            "description": "List connections that are default connections",
            "required": false,
            "type": "boolean"
          },
          {
            "$ref": "#/parameters/Azure.Core.TopQueryParameter"
          },
          {
            "$ref": "#/parameters/Azure.Core.SkipQueryParameter"
          },
          {
            "$ref": "#/parameters/Azure.Core.MaxPageSizeQueryParameter"
          },
          {
            "$ref": "#/parameters/Azure.Core.ClientRequestIdHeader"
          }
        ],
        "responses": {
          "200": {
            "description": "The request has succeeded.",
            "schema": {
              "$ref": "#/definitions/Internal.ConnectionPaged"
            },
            "headers": {
              "x-ms-client-request-id": {
                "type": "string",
                "format": "uuid",
                "description": "An opaque, globally-unique, client-generated string identifier for the request."
              }
            }
          },
          "default": {
            "description": "An unexpected error response.",
            "schema": {
              "$ref": "#/definitions/Azure.Core.Foundations.ErrorResponse"
            },
            "headers": {
              "x-ms-error-code": {
                "type": "string",
                "description": "String error code indicating what went wrong."
              }
            }
          }
        },
        "x-ms-pageable": {
          "nextLinkName": "nextLink"
        }
      }
    },
    "/datasets": {
>>>>>>> 85bc07fc
      "get": {
        "operationId": "Datasets_ListLatest",
        "description": "List the latest version of each DatasetVersion",
        "parameters": [
          {
            "$ref": "#/parameters/Azure.Core.Foundations.ApiVersionParameter"
          },
          {
            "name": "top",
            "in": "query",
            "description": "Top count of results, top count cannot be greater than the page size. If topCount > page size, results with be default page size count will be returned",
            "required": false,
            "type": "integer",
            "format": "int32"
          },
          {
            "name": "skip",
            "in": "query",
            "description": "Continuation token for pagination.",
            "required": false,
            "type": "string"
          },
          {
            "name": "tags",
            "in": "query",
            "description": "Comma-separated list of tag names (and optionally values). Example: tag1,tag2=value2",
            "required": false,
            "type": "string"
          },
          {
            "name": "listViewType",
            "in": "query",
            "description": "[ListViewType.ActiveOnly, ListViewType.ArchivedOnly, ListViewType.All] View type for including/excluding (for example) archived entities.",
            "required": false,
            "type": "string",
            "enum": [
              "ActiveOnly",
              "ArchivedOnly",
              "All"
            ],
            "x-ms-enum": {
              "name": "ListViewType",
              "modelAsString": true,
              "values": [
                {
                  "name": "ActiveOnly",
                  "value": "ActiveOnly",
                  "description": "List only active items."
                },
                {
                  "name": "ArchivedOnly",
                  "value": "ArchivedOnly",
                  "description": "List only archived items."
                },
                {
                  "name": "All",
                  "value": "All",
                  "description": "List all items."
                }
              ]
            }
          }
        ],
        "responses": {
          "200": {
            "description": "The request has succeeded.",
            "schema": {
              "$ref": "#/definitions/PagedDatasetVersion"
            }
          },
          "default": {
            "description": "An unexpected error response.",
            "schema": {
              "$ref": "#/definitions/Azure.Core.Foundations.ErrorResponse"
            },
            "headers": {
              "x-ms-error-code": {
                "type": "string",
                "description": "String error code indicating what went wrong."
              }
            }
          }
        },
        "x-ms-pageable": {
          "nextLinkName": "nextLink"
        }
      }
    },
<<<<<<< HEAD
    "/datasets/{name}/versions/{version}": {
      "get": {
        "operationId": "Datasets_GetVersion",
        "description": "Get the specific version of the DatasetVersion",
=======
    "/datasets/{name}/versions": {
      "get": {
        "operationId": "Datasets_ListVersions",
        "description": "List all versions of the given DatasetVersion",
>>>>>>> 85bc07fc
        "parameters": [
          {
            "$ref": "#/parameters/Azure.Core.Foundations.ApiVersionParameter"
          },
          {
            "name": "name",
            "in": "path",
            "description": "The name of the resource",
            "required": true,
            "type": "string"
          },
          {
<<<<<<< HEAD
            "name": "version",
            "in": "path",
            "description": "The specific version id of the DatasetVersion to retrieve.",
            "required": true,
            "type": "string"
=======
            "name": "top",
            "in": "query",
            "description": "Top count of results, top count cannot be greater than the page size. If topCount > page size, results with be default page size count will be returned",
            "required": false,
            "type": "integer",
            "format": "int32"
          },
          {
            "name": "skip",
            "in": "query",
            "description": "Continuation token for pagination.",
            "required": false,
            "type": "string"
          },
          {
            "name": "tags",
            "in": "query",
            "description": "Comma-separated list of tag names (and optionally values). Example: tag1,tag2=value2",
            "required": false,
            "type": "string"
          },
          {
            "name": "listViewType",
            "in": "query",
            "description": "[ListViewType.ActiveOnly, ListViewType.ArchivedOnly, ListViewType.All] View type for including/excluding (for example) archived entities.",
            "required": false,
            "type": "string",
            "enum": [
              "ActiveOnly",
              "ArchivedOnly",
              "All"
            ],
            "x-ms-enum": {
              "name": "ListViewType",
              "modelAsString": true,
              "values": [
                {
                  "name": "ActiveOnly",
                  "value": "ActiveOnly",
                  "description": "List only active items."
                },
                {
                  "name": "ArchivedOnly",
                  "value": "ArchivedOnly",
                  "description": "List only archived items."
                },
                {
                  "name": "All",
                  "value": "All",
                  "description": "List all items."
                }
              ]
            }
>>>>>>> 85bc07fc
          }
        ],
        "responses": {
          "200": {
            "description": "The request has succeeded.",
            "schema": {
<<<<<<< HEAD
              "$ref": "#/definitions/DatasetVersion"
=======
              "$ref": "#/definitions/PagedDatasetVersion"
>>>>>>> 85bc07fc
            }
          },
          "default": {
            "description": "An unexpected error response.",
            "schema": {
              "$ref": "#/definitions/Azure.Core.Foundations.ErrorResponse"
            },
            "headers": {
              "x-ms-error-code": {
                "type": "string",
                "description": "String error code indicating what went wrong."
              }
            }
          }
        },
        "x-ms-pageable": {
          "nextLinkName": "nextLink"
        }
      },
      "patch": {
        "operationId": "Datasets_CreateOrUpdateVersion",
        "description": "Create a new or update an existing DatasetVersion with the given version id",
        "parameters": [
          {
            "$ref": "#/parameters/Azure.Core.Foundations.ApiVersionParameter"
          },
          {
            "name": "name",
            "in": "path",
            "description": "The name of the resource",
            "required": true,
            "type": "string"
          },
          {
            "name": "version",
            "in": "path",
            "description": "The specific version id of the DatasetVersion to create or replace.",
            "required": true,
            "type": "string"
          },
          {
            "name": "body",
            "in": "body",
            "description": "The definition of the DatasetVersion to create or update",
            "required": true,
            "schema": {
              "$ref": "#/definitions/DatasetVersionUpdate"
            }
          }
        ],
        "responses": {
          "200": {
            "description": "The request has succeeded.",
            "schema": {
              "$ref": "#/definitions/DatasetVersion"
            }
          },
          "201": {
            "description": "The request has succeeded and a new resource has been created as a result.",
            "schema": {
              "$ref": "#/definitions/DatasetVersion"
            }
          },
          "default": {
            "description": "An unexpected error response.",
            "schema": {
              "$ref": "#/definitions/Azure.Core.Foundations.ErrorResponse"
            },
            "headers": {
              "x-ms-error-code": {
                "type": "string",
                "description": "String error code indicating what went wrong."
              }
            }
          }
        }
      },
<<<<<<< HEAD
      "delete": {
        "operationId": "Datasets_DeleteVersion",
        "description": "Delete the specific version of the DatasetVersion",
=======
      "patch": {
        "operationId": "Datasets_CreateOrUpdateVersion",
        "description": "Create a new or update an existing DatasetVersion with the given version id",
>>>>>>> 85bc07fc
        "parameters": [
          {
            "$ref": "#/parameters/Azure.Core.Foundations.ApiVersionParameter"
          },
          {
            "name": "name",
            "in": "path",
            "description": "The name of the resource",
            "required": true,
            "type": "string"
          },
          {
            "name": "version",
            "in": "path",
            "description": "The version of the DatasetVersion to delete.",
            "required": true,
            "type": "string"
<<<<<<< HEAD
=======
          },
          {
            "name": "body",
            "in": "body",
            "description": "The definition of the DatasetVersion to create or update",
            "required": true,
            "schema": {
              "$ref": "#/definitions/DatasetVersionUpdate"
            }
>>>>>>> 85bc07fc
          }
        ],
        "responses": {
          "204": {
            "description": "There is no content to send for this request, but the headers may be useful."
          },
          "default": {
            "description": "An unexpected error response.",
            "schema": {
              "$ref": "#/definitions/Azure.Core.Foundations.ErrorResponse"
            },
            "headers": {
              "x-ms-error-code": {
                "type": "string",
                "description": "String error code indicating what went wrong."
              }
            }
          }
        }
      }
    },
    "/datasets/{name}/versions/{version}/credentials": {
      "post": {
        "operationId": "Datasets_GetCredentials",
        "description": "Get download sas for dataset version.",
        "parameters": [
          {
            "$ref": "#/parameters/Azure.Core.Foundations.ApiVersionParameter"
          },
          {
            "name": "name",
            "in": "path",
            "description": "The name of the resource",
            "required": true,
            "type": "string"
          },
          {
            "name": "version",
            "in": "path",
            "description": "The specific version id of the DatasetVersion to operate on.",
            "required": true,
            "type": "string"
          },
          {
            "name": "body",
            "in": "body",
            "description": "Parameters for the action",
            "required": true,
            "schema": {
              "type": "object"
            }
          }
        ],
        "responses": {
          "200": {
            "description": "The request has succeeded.",
            "schema": {
              "$ref": "#/definitions/AssetCredentialResponse"
            }
          },
          "default": {
            "description": "An unexpected error response.",
            "schema": {
              "$ref": "#/definitions/Azure.Core.Foundations.ErrorResponse"
            },
            "headers": {
              "x-ms-error-code": {
                "type": "string",
                "description": "String error code indicating what went wrong."
              }
            }
          }
        }
      }
    },
    "/datasets/{name}/versions/{version}/credentials": {
      "post": {
        "operationId": "Datasets_GetCredentials",
        "description": "Get download sas for dataset version.",
        "parameters": [
          {
            "$ref": "#/parameters/Azure.Core.Foundations.ApiVersionParameter"
          },
          {
            "name": "name",
            "in": "path",
            "description": "The name of the resource",
            "required": true,
            "type": "string"
          },
          {
            "name": "version",
            "in": "path",
            "description": "The specific version id of the DatasetVersion to operate on.",
            "required": true,
            "type": "string"
          },
          {
            "name": "body",
            "in": "body",
            "description": "Parameters for the action",
            "required": true,
            "schema": {
              "type": "object"
            }
          }
        ],
        "responses": {
          "200": {
            "description": "The request has succeeded.",
            "schema": {
              "$ref": "#/definitions/AssetCredentialResponse"
            }
          },
          "default": {
            "description": "An unexpected error response.",
            "schema": {
              "$ref": "#/definitions/Azure.Core.Foundations.ErrorResponse"
            },
            "headers": {
              "x-ms-error-code": {
                "type": "string",
                "description": "String error code indicating what went wrong."
              }
            }
          }
        }
      }
    },
    "/datasets/{name}/versions/{version}/startPendingUpload": {
      "post": {
        "operationId": "Datasets_StartPendingUploadVersion",
        "description": "Start a new or get an existing pending upload of a dataset for a specific version.",
        "parameters": [
          {
            "$ref": "#/parameters/Azure.Core.Foundations.ApiVersionParameter"
          },
          {
            "name": "name",
            "in": "path",
            "description": "The name of the resource",
            "required": true,
            "type": "string"
          },
          {
            "name": "version",
            "in": "path",
            "description": "The specific version id of the DatasetVersion to operate on.",
            "required": true,
            "type": "string"
          },
          {
            "name": "body",
            "in": "body",
            "description": "Parameters for the action",
            "required": true,
            "schema": {
              "$ref": "#/definitions/PendingUploadRequest"
            }
          }
        ],
        "responses": {
          "200": {
            "description": "The request has succeeded.",
            "schema": {
              "$ref": "#/definitions/PendingUploadResponse"
            }
          },
          "default": {
            "description": "An unexpected error response.",
            "schema": {
              "$ref": "#/definitions/Azure.Core.Foundations.ErrorResponse"
            },
            "headers": {
              "x-ms-error-code": {
                "type": "string",
                "description": "String error code indicating what went wrong."
              }
            }
          }
        }
      }
    },
    "/deployments": {
      "get": {
        "operationId": "Deployments_List",
        "description": "List all deployed models in the project",
        "parameters": [
          {
            "$ref": "#/parameters/Azure.Core.Foundations.ApiVersionParameter"
          },
          {
            "name": "modelPublisher",
            "in": "query",
            "description": "Model publisher to filter models by",
            "required": false,
            "type": "string"
          },
          {
            "name": "modelName",
            "in": "query",
            "description": "Model name (the publisher specific name) to filter models by",
            "required": false,
            "type": "string"
          },
          {
            "$ref": "#/parameters/Azure.Core.TopQueryParameter"
          },
          {
            "$ref": "#/parameters/Azure.Core.SkipQueryParameter"
          },
          {
            "$ref": "#/parameters/Azure.Core.MaxPageSizeQueryParameter"
          },
          {
            "$ref": "#/parameters/Azure.Core.ClientRequestIdHeader"
          }
        ],
        "responses": {
          "200": {
            "description": "The request has succeeded.",
            "schema": {
              "$ref": "#/definitions/PagedDeployment"
            },
            "headers": {
              "x-ms-client-request-id": {
                "type": "string",
                "format": "uuid",
                "description": "An opaque, globally-unique, client-generated string identifier for the request."
              }
            }
          },
          "default": {
            "description": "An unexpected error response.",
            "schema": {
              "$ref": "#/definitions/Azure.Core.Foundations.ErrorResponse"
            },
            "headers": {
              "x-ms-error-code": {
                "type": "string",
                "description": "String error code indicating what went wrong."
              }
            }
          }
        },
        "x-ms-pageable": {
          "nextLinkName": "nextLink"
        }
      }
    },
    "/deployments/{name}": {
      "get": {
        "operationId": "Deployments_Get",
        "description": "Get a deployed model.",
        "parameters": [
          {
            "$ref": "#/parameters/Azure.Core.Foundations.ApiVersionParameter"
          },
          {
            "name": "name",
            "in": "path",
            "description": "Name of the deployment",
            "required": true,
            "type": "string"
          },
          {
            "$ref": "#/parameters/Azure.Core.ClientRequestIdHeader"
          }
        ],
        "responses": {
          "200": {
            "description": "The request has succeeded.",
            "schema": {
              "$ref": "#/definitions/Deployment"
            },
            "headers": {
              "x-ms-client-request-id": {
                "type": "string",
                "format": "uuid",
                "description": "An opaque, globally-unique, client-generated string identifier for the request."
              }
            }
          },
          "default": {
            "description": "An unexpected error response.",
            "schema": {
              "$ref": "#/definitions/Azure.Core.Foundations.ErrorResponse"
            },
            "headers": {
              "x-ms-error-code": {
                "type": "string",
                "description": "String error code indicating what went wrong."
              }
            }
          }
        }
      }
    },
    "/evaluationResults": {
      "get": {
        "operationId": "EvaluationResults_ListLatest",
        "description": "List the latest version of each EvaluationResult",
        "parameters": [
          {
            "$ref": "#/parameters/Azure.Core.Foundations.ApiVersionParameter"
          },
          {
            "name": "top",
            "in": "query",
            "description": "Top count of results, top count cannot be greater than the page size. If topCount > page size, results with be default page size count will be returned",
            "required": false,
            "type": "integer",
            "format": "int32"
          },
          {
            "name": "skip",
            "in": "query",
            "description": "Continuation token for pagination.",
            "required": false,
            "type": "string"
          },
          {
            "name": "tags",
            "in": "query",
            "description": "Comma-separated list of tag names (and optionally values). Example: tag1,tag2=value2",
            "required": false,
            "type": "string"
          },
          {
            "name": "listViewType",
            "in": "query",
            "description": "[ListViewType.ActiveOnly, ListViewType.ArchivedOnly, ListViewType.All] View type for including/excluding (for example) archived entities.",
            "required": false,
            "type": "string",
            "enum": [
              "ActiveOnly",
              "ArchivedOnly",
              "All"
            ],
            "x-ms-enum": {
              "name": "ListViewType",
              "modelAsString": true,
              "values": [
                {
                  "name": "ActiveOnly",
                  "value": "ActiveOnly",
                  "description": "List only active items."
                },
                {
                  "name": "ArchivedOnly",
                  "value": "ArchivedOnly",
                  "description": "List only archived items."
                },
                {
                  "name": "All",
                  "value": "All",
                  "description": "List all items."
                }
              ]
            }
          }
        ],
        "responses": {
          "200": {
            "description": "The request has succeeded.",
            "schema": {
              "$ref": "#/definitions/PagedEvaluationResult"
            }
          },
          "default": {
            "description": "An unexpected error response.",
            "schema": {
              "$ref": "#/definitions/Azure.Core.Foundations.ErrorResponse"
            },
            "headers": {
              "x-ms-error-code": {
                "type": "string",
                "description": "String error code indicating what went wrong."
              }
            }
          }
        },
        "x-ms-pageable": {
          "nextLinkName": "nextLink"
        }
      }
    },
    "/evaluationResults/{name}/versions": {
      "get": {
        "operationId": "EvaluationResults_ListVersions",
        "description": "List all versions of the given EvaluationResult",
        "parameters": [
          {
            "$ref": "#/parameters/Azure.Core.Foundations.ApiVersionParameter"
          },
          {
            "name": "name",
            "in": "path",
            "description": "The name of the resource",
            "required": true,
            "type": "string"
          },
          {
<<<<<<< HEAD
=======
            "$ref": "#/parameters/Azure.Core.ClientRequestIdHeader"
          }
        ],
        "responses": {
          "200": {
            "description": "The request has succeeded.",
            "schema": {
              "$ref": "#/definitions/Evaluation"
            },
            "headers": {
              "x-ms-client-request-id": {
                "type": "string",
                "format": "uuid",
                "description": "An opaque, globally-unique, client-generated string identifier for the request."
              }
            }
          },
          "default": {
            "description": "An unexpected error response.",
            "schema": {
              "$ref": "#/definitions/Azure.Core.Foundations.ErrorResponse"
            },
            "headers": {
              "x-ms-error-code": {
                "type": "string",
                "description": "String error code indicating what went wrong."
              }
            }
          }
        }
      }
    },
    "/evaluations/runs:run": {
      "post": {
        "operationId": "Evaluations_CreateRun",
        "description": "Creates an evaluation run.",
        "parameters": [
          {
            "$ref": "#/parameters/Azure.Core.Foundations.ApiVersionParameter"
          },
          {
            "name": "evaluation",
            "in": "body",
            "description": "Evaluation to be run",
            "required": true,
            "schema": {
              "$ref": "#/definitions/Evaluation"
            }
          }
        ],
        "responses": {
          "201": {
            "description": "The request has succeeded and a new resource has been created as a result.",
            "schema": {
              "$ref": "#/definitions/Evaluation"
            }
          },
          "default": {
            "description": "An unexpected error response.",
            "schema": {
              "$ref": "#/definitions/Azure.Core.Foundations.ErrorResponse"
            },
            "headers": {
              "x-ms-error-code": {
                "type": "string",
                "description": "String error code indicating what went wrong."
              }
            }
          }
        }
      }
    },
    "/evaluations/runs:runAgent": {
      "post": {
        "operationId": "Evaluations_CreateAgentEvaluation",
        "description": "Creates an agent evaluation run.",
        "parameters": [
          {
            "$ref": "#/parameters/Azure.Core.Foundations.ApiVersionParameter"
          },
          {
            "name": "evaluation",
            "in": "body",
            "description": "Agent evaluation to be run",
            "required": true,
            "schema": {
              "$ref": "#/definitions/AgentEvaluationRequest"
            }
          }
        ],
        "responses": {
          "201": {
            "description": "The request has succeeded and a new resource has been created as a result.",
            "schema": {
              "$ref": "#/definitions/AgentEvaluation"
            }
          },
          "default": {
            "description": "An unexpected error response.",
            "schema": {
              "$ref": "#/definitions/Azure.Core.Foundations.ErrorResponse"
            },
            "headers": {
              "x-ms-error-code": {
                "type": "string",
                "description": "String error code indicating what went wrong."
              }
            }
          }
        }
      }
    },
    "/indexes": {
      "get": {
        "operationId": "Indexes_ListLatest",
        "description": "List the latest version of each Index",
        "parameters": [
          {
            "$ref": "#/parameters/Azure.Core.Foundations.ApiVersionParameter"
          },
          {
>>>>>>> 85bc07fc
            "name": "top",
            "in": "query",
            "description": "Top count of results, top count cannot be greater than the page size. If topCount > page size, results with be default page size count will be returned",
            "required": false,
            "type": "integer",
            "format": "int32"
          },
          {
            "name": "skip",
            "in": "query",
            "description": "Continuation token for pagination.",
            "required": false,
            "type": "string"
          },
          {
            "name": "tags",
            "in": "query",
            "description": "Comma-separated list of tag names (and optionally values). Example: tag1,tag2=value2",
            "required": false,
            "type": "string"
          },
          {
            "name": "listViewType",
            "in": "query",
            "description": "[ListViewType.ActiveOnly, ListViewType.ArchivedOnly, ListViewType.All] View type for including/excluding (for example) archived entities.",
            "required": false,
            "type": "string",
            "enum": [
              "ActiveOnly",
              "ArchivedOnly",
              "All"
            ],
            "x-ms-enum": {
              "name": "ListViewType",
              "modelAsString": true,
              "values": [
                {
                  "name": "ActiveOnly",
                  "value": "ActiveOnly",
                  "description": "List only active items."
                },
                {
                  "name": "ArchivedOnly",
                  "value": "ArchivedOnly",
                  "description": "List only archived items."
                },
                {
                  "name": "All",
                  "value": "All",
                  "description": "List all items."
                }
              ]
            }
          }
        ],
        "responses": {
          "200": {
            "description": "The request has succeeded.",
            "schema": {
              "$ref": "#/definitions/PagedEvaluationResult"
            }
          },
          "default": {
            "description": "An unexpected error response.",
            "schema": {
              "$ref": "#/definitions/Azure.Core.Foundations.ErrorResponse"
            },
            "headers": {
              "x-ms-error-code": {
                "type": "string",
                "description": "String error code indicating what went wrong."
              }
            }
          }
        },
        "x-ms-pageable": {
          "nextLinkName": "nextLink"
        }
      }
    },
    "/evaluationResults/{name}/versions/{version}": {
      "get": {
        "operationId": "EvaluationResults_GetVersion",
        "description": "Get the specific version of the EvaluationResult",
        "parameters": [
          {
            "$ref": "#/parameters/Azure.Core.Foundations.ApiVersionParameter"
          },
          {
            "name": "name",
            "in": "path",
            "description": "The name of the resource",
            "required": true,
            "type": "string"
          },
          {
            "name": "version",
            "in": "path",
            "description": "The specific version id of the EvaluationResult to retrieve.",
            "required": true,
            "type": "string"
          }
        ],
        "responses": {
          "200": {
            "description": "The request has succeeded.",
            "schema": {
              "$ref": "#/definitions/EvaluationResult"
            }
          },
          "default": {
            "description": "An unexpected error response.",
            "schema": {
              "$ref": "#/definitions/Azure.Core.Foundations.ErrorResponse"
            },
            "headers": {
              "x-ms-error-code": {
                "type": "string",
                "description": "String error code indicating what went wrong."
              }
            }
          }
        }
<<<<<<< HEAD
      },
      "patch": {
        "operationId": "EvaluationResults_CreateOrUpdateVersion",
        "description": "Create a new or update an existing EvaluationResult with the given version id",
        "parameters": [
          {
            "$ref": "#/parameters/Azure.Core.Foundations.ApiVersionParameter"
          },
          {
            "name": "name",
            "in": "path",
            "description": "The name of the resource",
            "required": true,
            "type": "string"
          },
          {
            "name": "version",
            "in": "path",
            "description": "The specific version id of the EvaluationResult to create or replace.",
            "required": true,
            "type": "string"
          },
          {
            "name": "body",
            "in": "body",
            "description": "The definition of the EvaluationResult to create or update",
            "required": true,
            "schema": {
              "$ref": "#/definitions/EvaluationResultUpdate"
            }
          }
        ],
        "responses": {
          "200": {
            "description": "The request has succeeded.",
            "schema": {
              "$ref": "#/definitions/EvaluationResult"
            }
          },
          "201": {
            "description": "The request has succeeded and a new resource has been created as a result.",
            "schema": {
              "$ref": "#/definitions/EvaluationResult"
            }
          },
          "default": {
            "description": "An unexpected error response.",
            "schema": {
              "$ref": "#/definitions/Azure.Core.Foundations.ErrorResponse"
            },
            "headers": {
              "x-ms-error-code": {
                "type": "string",
                "description": "String error code indicating what went wrong."
              }
            }
          }
        }
      },
      "delete": {
        "operationId": "EvaluationResults_DeleteVersion",
        "description": "Delete the specific version of the EvaluationResult",
=======
      }
    },
    "/indexes/{name}/versions/{version}": {
      "get": {
        "operationId": "Indexes_GetVersion",
        "description": "Get the specific version of the Index",
>>>>>>> 85bc07fc
        "parameters": [
          {
            "$ref": "#/parameters/Azure.Core.Foundations.ApiVersionParameter"
          },
          {
            "name": "name",
            "in": "path",
            "description": "The name of the resource",
            "required": true,
            "type": "string"
          },
          {
            "name": "version",
            "in": "path",
            "description": "The version of the EvaluationResult to delete.",
            "required": true,
            "type": "string"
          }
        ],
        "responses": {
          "204": {
            "description": "There is no content to send for this request, but the headers may be useful."
          },
          "default": {
            "description": "An unexpected error response.",
            "schema": {
              "$ref": "#/definitions/Azure.Core.Foundations.ErrorResponse"
            },
            "headers": {
              "x-ms-error-code": {
                "type": "string",
                "description": "String error code indicating what went wrong."
              }
            }
          }
        }
<<<<<<< HEAD
      }
    },
    "/evaluationResults/{name}/versions/{version}/credentials": {
      "post": {
        "operationId": "EvaluationResults_GetCredentials",
        "description": "Enable downloading json.",
=======
      },
      "patch": {
        "operationId": "Indexes_CreateOrUpdateVersion",
        "description": "Create a new or update an existing Index with the given version id",
>>>>>>> 85bc07fc
        "parameters": [
          {
            "$ref": "#/parameters/Azure.Core.Foundations.ApiVersionParameter"
          },
          {
            "name": "name",
            "in": "path",
            "description": "The name of the resource",
            "required": true,
            "type": "string"
          },
          {
            "name": "version",
            "in": "path",
            "description": "The specific version id of the EvaluationResult to operate on.",
            "required": true,
            "type": "string"
          },
          {
            "name": "body",
            "in": "body",
<<<<<<< HEAD
            "description": "Parameters for the action",
            "required": true,
            "schema": {
              "$ref": "#/definitions/AssetCredentialRequest"
=======
            "description": "The definition of the Index to create or update",
            "required": true,
            "schema": {
              "$ref": "#/definitions/IndexUpdate"
>>>>>>> 85bc07fc
            }
          }
        ],
        "responses": {
          "200": {
            "description": "The request has succeeded.",
            "schema": {
              "$ref": "#/definitions/AssetCredentialResponse"
            }
          },
          "default": {
            "description": "An unexpected error response.",
            "schema": {
              "$ref": "#/definitions/Azure.Core.Foundations.ErrorResponse"
            },
            "headers": {
              "x-ms-error-code": {
                "type": "string",
                "description": "String error code indicating what went wrong."
              }
            }
          }
        }
      }
    },
    "/evaluationResults/{name}/versions/{version}/startPendingUpload": {
      "post": {
        "operationId": "EvaluationResults_StartPendingUpload",
        "description": "Create or start a pending upload of a evaluation results for a specific version.",
        "parameters": [
          {
            "$ref": "#/parameters/Azure.Core.Foundations.ApiVersionParameter"
          },
          {
            "name": "name",
            "in": "path",
            "description": "The name of the resource",
            "required": true,
            "type": "string"
          },
          {
            "name": "version",
            "in": "path",
            "description": "The specific version id of the EvaluationResult to operate on.",
            "required": true,
            "type": "string"
          },
          {
            "name": "body",
            "in": "body",
            "description": "Parameters for the action",
            "required": true,
            "schema": {
              "$ref": "#/definitions/PendingUploadRequest"
            }
          }
        ],
        "responses": {
          "200": {
            "description": "The request has succeeded.",
            "schema": {
              "$ref": "#/definitions/PendingUploadResponse"
            }
          },
          "default": {
            "description": "An unexpected error response.",
            "schema": {
              "$ref": "#/definitions/Azure.Core.Foundations.ErrorResponse"
            },
            "headers": {
              "x-ms-error-code": {
                "type": "string",
                "description": "String error code indicating what went wrong."
              }
            }
          }
        }
      }
    },
    "/evaluations/checkannotation": {
      "get": {
        "operationId": "Evaluations_CheckAnnotation",
        "description": "Check annotation supported by the service.",
        "parameters": [
          {
            "$ref": "#/parameters/Azure.Core.Foundations.ApiVersionParameter"
          }
        ],
        "responses": {
          "200": {
            "description": "The request has succeeded.",
            "schema": {
              "type": "array",
              "items": {
                "type": "string"
              }
            }
          }
        }
      }
    },
    "/evaluations/operations/{operationId}": {
      "get": {
        "operationId": "Evaluations_OperationResults",
        "description": "Poll for the operation results.",
        "parameters": [
          {
            "$ref": "#/parameters/Azure.Core.Foundations.ApiVersionParameter"
          },
          {
            "name": "operationId",
            "in": "path",
            "description": "Operation ID for the polling operation.",
            "required": true,
            "type": "string"
          }
        ],
        "responses": {
          "200": {
            "description": "The request has succeeded.",
            "schema": {
              "type": "array",
              "items": {
                "type": "object",
                "additionalProperties": {}
              },
              "x-ms-identifiers": []
            }
          }
        }
      }
    },
    "/evaluations/runs": {
      "get": {
        "operationId": "Evaluations_List",
        "description": "List evaluation runs",
        "parameters": [
          {
            "$ref": "#/parameters/Azure.Core.Foundations.ApiVersionParameter"
          },
          {
            "name": "tags",
            "in": "query",
            "description": "Comma-separated list of tag names (and optionally values). Example: tag1,tag2=value2",
            "required": false,
            "type": "string"
          },
          {
            "name": "properties",
            "in": "query",
            "description": "Comma-separated list of property names (and optionally values). Example: prop1,prop2=value2",
            "required": false,
            "type": "string"
          },
          {
            "$ref": "#/parameters/Azure.Core.TopQueryParameter"
          },
          {
            "$ref": "#/parameters/Azure.Core.SkipQueryParameter"
          },
          {
            "$ref": "#/parameters/Azure.Core.MaxPageSizeQueryParameter"
          },
          {
            "$ref": "#/parameters/Azure.Core.ClientRequestIdHeader"
          }
        ],
        "responses": {
          "200": {
            "description": "The request has succeeded.",
            "schema": {
              "$ref": "#/definitions/PagedEvaluation"
            },
            "headers": {
              "x-ms-client-request-id": {
                "type": "string",
                "format": "uuid",
                "description": "An opaque, globally-unique, client-generated string identifier for the request."
              }
            }
          },
          "default": {
            "description": "An unexpected error response.",
            "schema": {
              "$ref": "#/definitions/Azure.Core.Foundations.ErrorResponse"
            },
            "headers": {
              "x-ms-error-code": {
                "type": "string",
                "description": "String error code indicating what went wrong."
              }
            }
          }
        },
        "x-ms-pageable": {
          "nextLinkName": "nextLink"
        }
      }
    },
    "/evaluations/runs/{name}": {
      "get": {
        "operationId": "Evaluations_Get",
        "description": "Get an evaluation run by name.",
        "parameters": [
          {
            "$ref": "#/parameters/Azure.Core.Foundations.ApiVersionParameter"
          },
          {
            "name": "name",
            "in": "path",
            "description": "Identifier of the evaluation.",
            "required": true,
            "type": "string"
          },
          {
            "$ref": "#/parameters/Azure.Core.ClientRequestIdHeader"
          }
        ],
        "responses": {
          "200": {
            "description": "The request has succeeded.",
            "schema": {
              "$ref": "#/definitions/Evaluation"
            },
            "headers": {
              "x-ms-client-request-id": {
                "type": "string",
                "format": "uuid",
                "description": "An opaque, globally-unique, client-generated string identifier for the request."
              }
            }
          },
          "default": {
            "description": "An unexpected error response.",
            "schema": {
              "$ref": "#/definitions/Azure.Core.Foundations.ErrorResponse"
            },
            "headers": {
              "x-ms-error-code": {
                "type": "string",
                "description": "String error code indicating what went wrong."
              }
            }
          }
        }
      }
    },
    "/evaluations/runs:run": {
      "post": {
        "operationId": "Evaluations_CreateRun",
        "description": "Creates an evaluation run.",
        "parameters": [
          {
            "$ref": "#/parameters/Azure.Core.Foundations.ApiVersionParameter"
          },
          {
            "name": "evaluation",
            "in": "body",
            "description": "Evaluation to be run",
            "required": true,
            "schema": {
              "$ref": "#/definitions/Evaluation"
            }
          }
        ],
        "responses": {
          "200": {
            "description": "The request has succeeded.",
            "schema": {
              "$ref": "#/definitions/Evaluation"
            }
          },
          "default": {
            "description": "An unexpected error response.",
            "schema": {
              "$ref": "#/definitions/Azure.Core.Foundations.ErrorResponse"
            },
            "headers": {
              "x-ms-error-code": {
                "type": "string",
                "description": "String error code indicating what went wrong."
              }
            }
          }
        }
      }
    },
    "/evaluations/runs:updateUpload/{name}": {
      "patch": {
        "operationId": "Evaluations_UploadUpdateRun",
        "description": "Update the uploaded the result to an evaluation run.",
        "parameters": [
          {
            "$ref": "#/parameters/Azure.Core.Foundations.ApiVersionParameter"
          },
          {
            "name": "name",
            "in": "path",
            "description": "Name of the evaluation run to update.",
            "required": true,
            "type": "string"
          },
          {
            "name": "evaluation",
            "in": "body",
            "description": "Evaluation upload to update.",
            "required": true,
            "schema": {
              "$ref": "#/definitions/EvaluationUploadUpdate"
            }
          }
        ],
        "responses": {
          "200": {
            "description": "The request has succeeded.",
            "schema": {
              "$ref": "#/definitions/Evaluation"
            }
          },
          "default": {
            "description": "An unexpected error response.",
            "schema": {
              "$ref": "#/definitions/Azure.Core.Foundations.ErrorResponse"
            },
            "headers": {
              "x-ms-error-code": {
                "type": "string",
                "description": "String error code indicating what went wrong."
              }
            }
          }
        }
      }
    },
    "/evaluations/runs:upload": {
      "post": {
        "operationId": "Evaluations_UploadRun",
        "description": "Upload the result to an evaluation run.",
        "parameters": [
          {
            "$ref": "#/parameters/Azure.Core.Foundations.ApiVersionParameter"
          },
          {
            "name": "evaluation",
            "in": "body",
            "description": "Evaluation to upload.",
            "required": true,
            "schema": {
              "$ref": "#/definitions/EvaluationUpload"
            }
          }
        ],
        "responses": {
          "200": {
            "description": "The request has succeeded.",
            "schema": {
              "$ref": "#/definitions/Evaluation"
            }
          },
          "default": {
            "description": "An unexpected error response.",
            "schema": {
              "$ref": "#/definitions/Azure.Core.Foundations.ErrorResponse"
            },
            "headers": {
              "x-ms-error-code": {
                "type": "string",
                "description": "String error code indicating what went wrong."
              }
            }
          }
        }
      }
    },
    "/evaluations/submitannotation": {
      "post": {
        "operationId": "Evaluations_SubmitAnnotation",
        "description": "Submit the annotation.",
        "produces": [
          "text/plain"
        ],
        "parameters": [
          {
            "$ref": "#/parameters/Azure.Core.Foundations.ApiVersionParameter"
          },
          {
            "name": "annotationDTO",
            "in": "body",
            "description": "Annotation data inputList of supported annotation.",
            "required": true,
            "schema": {
              "$ref": "#/definitions/AnnotationDTO"
            }
          }
        ],
        "responses": {
          "202": {
            "description": "The request has been accepted for processing, but processing has not yet completed.",
            "schema": {
              "type": "string"
            }
          }
<<<<<<< HEAD
        }
      }
    },
    "/indexes": {
      "get": {
        "operationId": "Indexes_ListLatest",
        "description": "List the latest version of each Index",
        "parameters": [
          {
            "$ref": "#/parameters/Azure.Core.Foundations.ApiVersionParameter"
          },
          {
            "name": "top",
            "in": "query",
            "description": "Top count of results, top count cannot be greater than the page size. If topCount > page size, results with be default page size count will be returned",
            "required": false,
            "type": "integer",
            "format": "int32"
          },
          {
            "name": "skip",
            "in": "query",
            "description": "Continuation token for pagination.",
            "required": false,
            "type": "string"
          },
          {
            "name": "tags",
            "in": "query",
            "description": "Comma-separated list of tag names (and optionally values). Example: tag1,tag2=value2",
            "required": false,
            "type": "string"
          },
          {
            "name": "listViewType",
            "in": "query",
            "description": "[ListViewType.ActiveOnly, ListViewType.ArchivedOnly, ListViewType.All] View type for including/excluding (for example) archived entities.",
            "required": false,
            "type": "string",
            "enum": [
              "ActiveOnly",
              "ArchivedOnly",
              "All"
            ],
            "x-ms-enum": {
              "name": "ListViewType",
              "modelAsString": true,
              "values": [
                {
                  "name": "ActiveOnly",
                  "value": "ActiveOnly",
                  "description": "List only active items."
                },
                {
                  "name": "ArchivedOnly",
                  "value": "ArchivedOnly",
                  "description": "List only archived items."
                },
                {
                  "name": "All",
                  "value": "All",
                  "description": "List all items."
                }
              ]
            }
          }
        ],
        "responses": {
          "200": {
            "description": "The request has succeeded.",
            "schema": {
              "$ref": "#/definitions/PagedIndex"
            }
          },
          "default": {
            "description": "An unexpected error response.",
            "schema": {
              "$ref": "#/definitions/Azure.Core.Foundations.ErrorResponse"
            },
            "headers": {
              "x-ms-error-code": {
                "type": "string",
                "description": "String error code indicating what went wrong."
              }
            }
          }
        },
        "x-ms-pageable": {
          "nextLinkName": "nextLink"
        }
      }
    },
    "/indexes/{name}/versions": {
      "get": {
        "operationId": "Indexes_ListVersions",
        "description": "List all versions of the given Index",
        "parameters": [
          {
            "$ref": "#/parameters/Azure.Core.Foundations.ApiVersionParameter"
          },
          {
            "name": "name",
            "in": "path",
            "description": "The name of the resource",
            "required": true,
            "type": "string"
          },
          {
            "name": "top",
            "in": "query",
            "description": "Top count of results, top count cannot be greater than the page size. If topCount > page size, results with be default page size count will be returned",
            "required": false,
            "type": "integer",
            "format": "int32"
          },
          {
            "name": "skip",
            "in": "query",
            "description": "Continuation token for pagination.",
            "required": false,
            "type": "string"
          },
          {
            "name": "tags",
            "in": "query",
            "description": "Comma-separated list of tag names (and optionally values). Example: tag1,tag2=value2",
            "required": false,
            "type": "string"
          },
          {
            "name": "listViewType",
            "in": "query",
            "description": "[ListViewType.ActiveOnly, ListViewType.ArchivedOnly, ListViewType.All] View type for including/excluding (for example) archived entities.",
            "required": false,
            "type": "string",
            "enum": [
              "ActiveOnly",
              "ArchivedOnly",
              "All"
            ],
            "x-ms-enum": {
              "name": "ListViewType",
              "modelAsString": true,
              "values": [
                {
                  "name": "ActiveOnly",
                  "value": "ActiveOnly",
                  "description": "List only active items."
                },
                {
                  "name": "ArchivedOnly",
                  "value": "ArchivedOnly",
                  "description": "List only archived items."
                },
                {
                  "name": "All",
                  "value": "All",
                  "description": "List all items."
                }
              ]
            }
          }
        ],
        "responses": {
          "200": {
            "description": "The request has succeeded.",
            "schema": {
              "$ref": "#/definitions/PagedIndex"
            }
          },
          "default": {
            "description": "An unexpected error response.",
            "schema": {
              "$ref": "#/definitions/Azure.Core.Foundations.ErrorResponse"
            },
            "headers": {
              "x-ms-error-code": {
                "type": "string",
                "description": "String error code indicating what went wrong."
              }
            }
          }
        },
        "x-ms-pageable": {
          "nextLinkName": "nextLink"
        }
      }
    },
    "/indexes/{name}/versions/{version}": {
      "get": {
        "operationId": "Indexes_GetVersion",
        "description": "Get the specific version of the Index",
        "parameters": [
          {
            "$ref": "#/parameters/Azure.Core.Foundations.ApiVersionParameter"
          },
          {
            "name": "name",
            "in": "path",
            "description": "The name of the resource",
            "required": true,
            "type": "string"
          },
          {
            "name": "version",
            "in": "path",
            "description": "The specific version id of the Index to retrieve.",
            "required": true,
            "type": "string"
          }
        ],
        "responses": {
          "200": {
            "description": "The request has succeeded.",
            "schema": {
              "$ref": "#/definitions/Index"
            }
          },
          "default": {
            "description": "An unexpected error response.",
            "schema": {
              "$ref": "#/definitions/Azure.Core.Foundations.ErrorResponse"
            },
            "headers": {
              "x-ms-error-code": {
                "type": "string",
                "description": "String error code indicating what went wrong."
              }
            }
          }
        }
      },
      "patch": {
        "operationId": "Indexes_CreateOrUpdateVersion",
        "description": "Create a new or update an existing Index with the given version id",
        "parameters": [
          {
            "$ref": "#/parameters/Azure.Core.Foundations.ApiVersionParameter"
          },
          {
            "name": "name",
            "in": "path",
            "description": "The name of the resource",
            "required": true,
            "type": "string"
          },
          {
            "name": "version",
            "in": "path",
            "description": "The specific version id of the Index to create or replace.",
            "required": true,
            "type": "string"
          },
          {
            "name": "body",
            "in": "body",
            "description": "The definition of the Index to create or update",
            "required": true,
            "schema": {
              "$ref": "#/definitions/IndexUpdate"
            }
          }
        ],
        "responses": {
          "200": {
            "description": "The request has succeeded.",
            "schema": {
              "$ref": "#/definitions/Index"
            }
          },
          "201": {
            "description": "The request has succeeded and a new resource has been created as a result.",
            "schema": {
              "$ref": "#/definitions/Index"
            }
          },
          "default": {
            "description": "An unexpected error response.",
            "schema": {
              "$ref": "#/definitions/Azure.Core.Foundations.ErrorResponse"
            },
            "headers": {
              "x-ms-error-code": {
                "type": "string",
                "description": "String error code indicating what went wrong."
              }
            }
          }
        }
      },
      "delete": {
        "operationId": "Indexes_DeleteVersion",
        "description": "Delete the specific version of the Index",
        "parameters": [
          {
            "$ref": "#/parameters/Azure.Core.Foundations.ApiVersionParameter"
          },
          {
            "name": "name",
            "in": "path",
            "description": "The name of the resource",
            "required": true,
            "type": "string"
          },
          {
            "name": "version",
            "in": "path",
            "description": "The version of the Index to delete.",
            "required": true,
            "type": "string"
          }
        ],
        "responses": {
          "204": {
            "description": "There is no content to send for this request, but the headers may be useful."
          },
          "default": {
            "description": "An unexpected error response.",
            "schema": {
              "$ref": "#/definitions/Azure.Core.Foundations.ErrorResponse"
            },
            "headers": {
              "x-ms-error-code": {
                "type": "string",
                "description": "String error code indicating what went wrong."
              }
            }
          }
        }
      }
    },
    "/redTeams/runs": {
      "get": {
        "operationId": "RedTeams_List",
        "description": "List a redteam by name.",
        "parameters": [
          {
            "$ref": "#/parameters/Azure.Core.Foundations.ApiVersionParameter"
          },
          {
            "$ref": "#/parameters/Azure.Core.TopQueryParameter"
          },
          {
            "$ref": "#/parameters/Azure.Core.SkipQueryParameter"
          },
          {
            "$ref": "#/parameters/Azure.Core.MaxPageSizeQueryParameter"
          },
          {
            "$ref": "#/parameters/Azure.Core.ClientRequestIdHeader"
          }
        ],
        "responses": {
          "200": {
            "description": "The request has succeeded.",
            "schema": {
              "$ref": "#/definitions/PagedRedTeam"
            },
            "headers": {
              "x-ms-client-request-id": {
                "type": "string",
                "format": "uuid",
                "description": "An opaque, globally-unique, client-generated string identifier for the request."
              }
            }
          },
          "default": {
            "description": "An unexpected error response.",
            "schema": {
              "$ref": "#/definitions/Azure.Core.Foundations.ErrorResponse"
            },
            "headers": {
              "x-ms-error-code": {
                "type": "string",
                "description": "String error code indicating what went wrong."
              }
            }
          }
        },
        "x-ms-pageable": {
          "nextLinkName": "nextLink"
        }
      }
    },
    "/redTeams/runs/{name}": {
      "get": {
        "operationId": "RedTeams_Get",
        "description": "Get a redteam by name.",
        "parameters": [
          {
            "$ref": "#/parameters/Azure.Core.Foundations.ApiVersionParameter"
          },
          {
            "name": "name",
            "in": "path",
            "description": "Identifier of the red team.",
            "required": true,
            "type": "string"
          },
          {
            "$ref": "#/parameters/Azure.Core.ClientRequestIdHeader"
          }
        ],
        "responses": {
          "200": {
            "description": "The request has succeeded.",
            "schema": {
              "$ref": "#/definitions/RedTeam"
            },
            "headers": {
              "x-ms-client-request-id": {
                "type": "string",
                "format": "uuid",
                "description": "An opaque, globally-unique, client-generated string identifier for the request."
              }
            }
          },
          "default": {
            "description": "An unexpected error response.",
            "schema": {
              "$ref": "#/definitions/Azure.Core.Foundations.ErrorResponse"
            },
            "headers": {
              "x-ms-error-code": {
                "type": "string",
                "description": "String error code indicating what went wrong."
              }
            }
          }
        }
      }
    },
    "/redTeams/runs:run": {
      "post": {
        "operationId": "RedTeams_CreateRun",
        "description": "Creates a redteam run.",
        "parameters": [
          {
            "$ref": "#/parameters/Azure.Core.Foundations.ApiVersionParameter"
          },
          {
            "name": "RedTeam",
            "in": "body",
            "description": "Redteam to be run",
            "required": true,
            "schema": {
              "$ref": "#/definitions/RedTeam"
            }
          }
        ],
        "responses": {
          "200": {
            "description": "The request has succeeded.",
            "schema": {
              "$ref": "#/definitions/RedTeam"
            }
          },
          "default": {
            "description": "An unexpected error response.",
            "schema": {
              "$ref": "#/definitions/Azure.Core.Foundations.ErrorResponse"
            },
            "headers": {
              "x-ms-error-code": {
                "type": "string",
                "description": "String error code indicating what went wrong."
              }
            }
          }
        }
      }
    },
    "/redTeams/runs:updateUpload/{name}": {
      "patch": {
        "operationId": "RedTeams_UploadUpdateRun",
        "description": "Update the uploaded the result to an redteam run.",
        "parameters": [
          {
            "$ref": "#/parameters/Azure.Core.Foundations.ApiVersionParameter"
          },
          {
            "name": "name",
            "in": "path",
            "description": "Name of the redteam run to update.",
            "required": true,
            "type": "string"
          },
          {
            "name": "redteam",
            "in": "body",
            "description": "Redteam upload to update.",
            "required": true,
            "schema": {
              "$ref": "#/definitions/RedTeamUploadUpdate"
            }
          }
        ],
        "responses": {
          "200": {
            "description": "The request has succeeded.",
            "schema": {
              "$ref": "#/definitions/RedTeam"
            }
          },
          "default": {
            "description": "An unexpected error response.",
            "schema": {
              "$ref": "#/definitions/Azure.Core.Foundations.ErrorResponse"
            },
            "headers": {
              "x-ms-error-code": {
                "type": "string",
                "description": "String error code indicating what went wrong."
              }
            }
          }
        }
      }
    },
    "/redTeams/runs:upload": {
      "post": {
        "operationId": "RedTeams_UploadRun",
        "description": "Upload the result to a redteam run.",
        "parameters": [
          {
            "$ref": "#/parameters/Azure.Core.Foundations.ApiVersionParameter"
          },
          {
            "name": "redteam",
            "in": "body",
            "description": "Redteam to upload.",
            "required": true,
            "schema": {
              "$ref": "#/definitions/RedTeamUpload"
            }
          }
        ],
        "responses": {
          "200": {
            "description": "The request has succeeded.",
            "schema": {
              "$ref": "#/definitions/RedTeam"
            }
          },
          "default": {
            "description": "An unexpected error response.",
            "schema": {
              "$ref": "#/definitions/Azure.Core.Foundations.ErrorResponse"
            },
            "headers": {
              "x-ms-error-code": {
                "type": "string",
                "description": "String error code indicating what went wrong."
              }
            }
          }
        }
      }
    },
    "/redTeams/simulation/attackobjectives": {
      "get": {
        "operationId": "RedTeams_GetAttackObjectives",
        "description": "Get the attack objectives.",
        "parameters": [
          {
            "$ref": "#/parameters/Azure.Core.Foundations.ApiVersionParameter"
          },
          {
            "name": "riskTypes",
            "in": "query",
            "description": "Risk types for the attack objectives dataset",
            "required": false,
            "type": "array",
            "items": {
              "type": "string"
            },
            "collectionFormat": "multi"
          },
          {
            "name": "lang",
            "in": "query",
            "description": "The language for the attack objectives dataset, defaults to 'en'",
            "required": false,
            "type": "string"
          },
          {
            "name": "strategy",
            "in": "query",
            "description": "The strategy",
            "required": false,
            "type": "string"
          }
        ],
        "responses": {
          "200": {
            "description": "The request has succeeded.",
            "schema": {
              "type": "array",
              "items": {
                "$ref": "#/definitions/AttackObjective"
              },
              "x-ms-identifiers": []
            }
          },
          "default": {
            "description": "An unexpected error response.",
            "schema": {
              "$ref": "#/definitions/Azure.Core.Foundations.ErrorResponse"
            },
            "headers": {
              "x-ms-error-code": {
                "type": "string",
                "description": "String error code indicating what went wrong."
              }
            }
          }
        }
      }
    },
    "/redTeams/simulation/chat/completions/submit": {
      "post": {
        "operationId": "RedTeams_SubmitSimulation",
        "description": "Submit a request for simulation.",
        "parameters": [
          {
            "$ref": "#/parameters/Azure.Core.Foundations.ApiVersionParameter"
          },
          {
            "name": "body",
            "in": "body",
            "description": "Properties of a Prompt Version.",
            "required": true,
            "schema": {
              "$ref": "#/definitions/SimulationDTO"
            }
          }
        ],
        "responses": {
          "202": {
            "description": "The request has been accepted for processing, but processing has not yet completed.",
            "schema": {
              "$ref": "#/definitions/LongRunningResponse"
            }
          },
          "default": {
            "description": "An unexpected error response.",
            "schema": {
              "$ref": "#/definitions/Azure.Core.Foundations.ErrorResponse"
            },
            "headers": {
              "x-ms-error-code": {
                "type": "string",
                "description": "String error code indicating what went wrong."
              }
            }
          }
        }
      }
    },
    "/redTeams/simulation/jailbreak/{type}": {
      "get": {
        "operationId": "RedTeams_GetJailBreakDatasetWithType",
        "description": "Get the jailbreak dataset with type.",
        "parameters": [
          {
            "$ref": "#/parameters/Azure.Core.Foundations.ApiVersionParameter"
          },
          {
            "name": "type",
            "in": "path",
            "description": "Type of jailbreak dataset",
            "required": true,
            "type": "string"
          }
        ],
        "responses": {
          "200": {
            "description": "The request has succeeded.",
            "schema": {
              "type": "array",
              "items": {
                "type": "string"
              }
            }
          },
          "default": {
            "description": "An unexpected error response.",
            "schema": {
              "$ref": "#/definitions/Azure.Core.Foundations.ErrorResponse"
            },
            "headers": {
              "x-ms-error-code": {
                "type": "string",
                "description": "String error code indicating what went wrong."
              }
            }
          }
        }
      }
    },
    "/redTeams/simulation/jailbreak/": {
      "get": {
        "operationId": "RedTeams_GetJailBreakDataset",
        "description": "Get the jailbreak dataset.",
        "parameters": [
          {
            "$ref": "#/parameters/Azure.Core.Foundations.ApiVersionParameter"
          }
        ],
        "responses": {
          "200": {
            "description": "The request has succeeded.",
            "schema": {
              "type": "array",
              "items": {
                "type": "string"
              }
            }
          },
          "default": {
            "description": "An unexpected error response.",
            "schema": {
              "$ref": "#/definitions/Azure.Core.Foundations.ErrorResponse"
            },
            "headers": {
              "x-ms-error-code": {
                "type": "string",
                "description": "String error code indicating what went wrong."
              }
            }
          }
        }
      }
    },
    "/redTeams/simulation/template/parameters/{type}": {
      "get": {
        "operationId": "RedTeams_GetTemplateParametersWithType",
        "description": "Get template parameters with type.",
        "produces": [
          "text/plain",
          "application/json"
        ],
        "parameters": [
          {
            "$ref": "#/parameters/Azure.Core.Foundations.ApiVersionParameter"
          },
          {
            "name": "type",
            "in": "path",
            "description": "Type for the template parameters",
            "required": true,
            "type": "string"
          }
        ],
        "responses": {
          "200": {
            "description": "The request has succeeded.",
            "schema": {
              "type": "string"
            }
          },
          "default": {
            "description": "An unexpected error response.",
            "schema": {
              "$ref": "#/definitions/Azure.Core.Foundations.ErrorResponse"
            },
            "headers": {
              "x-ms-error-code": {
                "type": "string",
                "description": "String error code indicating what went wrong."
              }
            }
          }
        }
      }
    },
    "/redTeams/simulation/template/parameters/": {
      "get": {
        "operationId": "RedTeams_GetTemplateParameters",
        "description": "Get template parameters.",
        "produces": [
          "text/plain",
          "application/json"
        ],
        "parameters": [
          {
            "$ref": "#/parameters/Azure.Core.Foundations.ApiVersionParameter"
          }
        ],
        "responses": {
          "200": {
            "description": "The request has succeeded.",
            "schema": {
              "type": "string"
            }
          },
          "default": {
            "description": "An unexpected error response.",
            "schema": {
              "$ref": "#/definitions/Azure.Core.Foundations.ErrorResponse"
            },
            "headers": {
              "x-ms-error-code": {
                "type": "string",
                "description": "String error code indicating what went wrong."
              }
            }
          }
        }
      }
    },
    "/redTeams/simulation/template/parameters/image": {
      "get": {
        "operationId": "RedTeams_GetTemplateParametersImage",
        "description": "Get the template parameters image.",
        "produces": [
          "text/plain",
          "application/json"
        ],
        "parameters": [
          {
            "$ref": "#/parameters/Azure.Core.Foundations.ApiVersionParameter"
          },
          {
            "name": "path",
            "in": "query",
            "description": "Image path.",
            "required": true,
            "type": "string"
          }
        ],
        "responses": {
          "200": {
            "description": "The request has succeeded.",
            "schema": {
              "type": "string"
            }
          },
          "default": {
            "description": "An unexpected error response.",
            "schema": {
              "$ref": "#/definitions/Azure.Core.Foundations.ErrorResponse"
            },
            "headers": {
              "x-ms-error-code": {
                "type": "string",
                "description": "String error code indicating what went wrong."
              }
            }
          }
        }
      }
    }
  },
  "definitions": {
    "AOAIModelConfig": {
      "type": "object",
      "description": "Azure OpenAI model configuration. The API version would be selected by the service for querying the model.",
      "properties": {
        "azureEndpoint": {
          "type": "string",
          "description": "Endpoint targetURI for AOAI model."
        },
        "apiKey": {
          "type": "string",
          "description": "API Key for AOAI model."
        },
        "azureDeployment": {
          "type": "string",
          "description": "Deployment name for AOAI model."
        }
      },
      "required": [
        "azureEndpoint",
        "apiKey",
        "azureDeployment"
      ],
      "allOf": [
        {
          "$ref": "#/definitions/TargetModelConfig"
        }
      ],
      "x-ms-discriminator-value": "AOAI"
    },
    "AnnotationDTO": {
      "type": "object",
      "description": "Represents the data transfer object for an annotation.",
      "properties": {
        "AnnotationTask": {
          "type": "string",
          "description": "The task associated with the annotation."
        },
        "ContentType": {
          "type": "string",
          "description": "The type of content being annotated."
        },
        "UserTextList": {
          "type": "array",
          "description": "A list of user-provided text inputs.",
          "items": {
            "type": "string"
          }
        },
        "Contents": {
          "type": "array",
          "description": "A collection of content objects related to the annotation.",
          "items": {
            "$ref": "#/definitions/Content"
          },
          "x-ms-identifiers": []
        },
        "MetricList": {
          "type": "array",
          "description": "A list of metrics associated with the annotation.",
          "items": {
            "type": "string"
          }
        },
        "PromptVersion": {
          "type": "string",
          "description": "The version of the prompt used for the annotation."
        },
        "UserAgent": {
          "type": "string",
          "description": "The user agent information."
        },
        "PartnerId": {
          "type": "string",
          "description": "The partner identifier."
        },
        "ModelId": {
          "type": "string",
          "description": "The model identifier."
        },
        "InferenceType": {
          "type": "string",
          "description": "The type of inference performed."
        },
        "ClientRequestId": {
          "type": "string",
          "description": "The client request identifier."
        }
      },
      "required": [
        "AnnotationTask",
        "ContentType",
        "UserTextList",
        "Contents",
        "MetricList",
        "PromptVersion",
        "UserAgent",
        "PartnerId",
        "ModelId",
        "InferenceType",
        "ClientRequestId"
      ]
    },
    "ApiKeyCredentials": {
      "type": "object",
      "description": "API Key Credential definition",
      "properties": {
        "apiKey": {
          "type": "string",
          "description": "API Key",
          "readOnly": true
        }
      },
      "allOf": [
        {
          "$ref": "#/definitions/BaseCredentials"
        }
      ],
      "x-ms-discriminator-value": "ApiKey"
    },
    "AssetCredentialRequest": {
      "type": "object",
      "description": "Asset Credential Request",
      "properties": {
        "BlobUri": {
          "type": "string",
          "description": "Blob URI"
        }
      },
      "required": [
        "BlobUri"
      ]
    },
    "AssetCredentialResponse": {
      "type": "object",
      "description": "Represents a reference to a blob for consumption",
      "properties": {
        "blobReferenceForConsumption": {
          "$ref": "#/definitions/BlobReferenceForConsumption",
          "description": "Credential info to access the storage account."
        }
      },
      "required": [
        "blobReferenceForConsumption"
      ]
    },
    "AttackObjective": {
      "type": "object",
      "description": "Attack Objective",
      "properties": {
        "Id": {
          "type": "string",
          "description": "The unique identifier."
        },
        "Metadata": {
          "$ref": "#/definitions/Metadata",
          "description": "The metadata."
        },
        "Source": {
          "type": "array",
          "description": "List of sources.",
          "items": {
            "type": "string"
          }
        },
        "Modality": {
          "type": "string",
          "description": "The modality."
        },
        "Messages": {
          "type": "array",
          "description": "The messages.",
          "items": {
            "$ref": "#/definitions/Message"
=======
        ],
        "responses": {
          "201": {
            "description": "The request has succeeded and a new resource has been created as a result.",
            "schema": {
              "$ref": "#/definitions/RedTeam"
            }
>>>>>>> 85bc07fc
          },
          "x-ms-identifiers": []
        }
<<<<<<< HEAD
      },
      "required": [
        "Id",
        "Source",
        "Modality",
        "Messages"
=======
      }
    }
  },
  "definitions": {
    "AgentEvaluation": {
      "type": "object",
      "description": "Evaluation response for agent evaluation run.",
      "properties": {
        "id": {
          "type": "string",
          "description": "Identifier of the agent evaluation run."
        },
        "status": {
          "type": "string",
          "description": "Status of the agent evaluation. Options: Running, Completed, Failed."
        },
        "result": {
          "type": "array",
          "description": "The agent evaluation result.",
          "items": {
            "$ref": "#/definitions/AgentEvaluationResult"
          },
          "x-ms-identifiers": []
        }
      },
      "required": [
        "id",
        "status"
      ]
    },
    "AgentEvaluationRedactionConfiguration": {
      "type": "object",
      "description": "The redaction configuration will allow the user to control what is redacted.",
      "properties": {
        "redactScoreProperties": {
          "type": "boolean",
          "description": "Redact score properties. If not specified, the default is to redact in production."
        }
      }
    },
    "AgentEvaluationRequest": {
      "type": "object",
      "description": "Evaluation request for agent run.",
      "properties": {
        "runId": {
          "type": "string",
          "description": "Identifier of the agent run."
        },
        "threadId": {
          "type": "string",
          "description": "Identifier of the agent thread. This field is mandatory currently, but it will be optional in the future."
        },
        "evaluators": {
          "type": "object",
          "description": "Evaluators to be used for the evaluation.",
          "additionalProperties": {
            "$ref": "#/definitions/EvaluatorConfiguration"
          }
        },
        "samplingConfiguration": {
          "$ref": "#/definitions/AgentEvaluationSamplingConfiguration",
          "description": "Sampling configuration for the evaluation."
        },
        "redactionConfiguration": {
          "$ref": "#/definitions/AgentEvaluationRedactionConfiguration",
          "description": "Redaction configuration for the evaluation."
        },
        "appInsightsConnectionString": {
          "type": "string",
          "description": "Optional and temporary way to pass the AppInsights connection string to the evaluator. When this string is not null, the evaluation results will be logged to Azure AppInsights."
        }
      },
      "required": [
        "runId",
        "evaluators"
      ]
    },
    "AgentEvaluationResult": {
      "type": "object",
      "description": "Result for the agent evaluation evaluator run.",
      "properties": {
        "evaluator": {
          "type": "string",
          "description": "Evaluator's name. This is the name of the evaluator that was used to evaluate the agent's completion."
        },
        "score": {
          "type": "number",
          "format": "float",
          "description": "Score of the given evaluator. No restriction on range."
        },
        "status": {
          "type": "string",
          "description": "Status of the evaluator result. Options: Running, Completed, Failed, NotApplicable."
        },
        "reason": {
          "type": "string",
          "description": "Reasoning for the evaluation result."
        },
        "version": {
          "type": "string",
          "description": "Version of the evaluator that was used to evaluate the agent's completion."
        },
        "threadId": {
          "type": "string",
          "description": "The unique identifier of the thread."
        },
        "runId": {
          "type": "string",
          "description": "The unique identifier of the run."
        },
        "error": {
          "type": "string",
          "description": "A string explaining why there was an error, if applicable."
        },
        "additionalDetails": {
          "type": "object",
          "description": "Additional properties relevant to the evaluator. These will differ between evaluators.",
          "additionalProperties": {
            "type": "string"
          }
        }
      },
      "required": [
        "evaluator",
        "score",
        "status",
        "runId"
      ]
    },
    "AgentEvaluationSamplingConfiguration": {
      "type": "object",
      "description": "Definition for sampling strategy.",
      "properties": {
        "name": {
          "type": "string",
          "description": "Name of the sampling strategy."
        },
        "samplingPercent": {
          "type": "number",
          "format": "float",
          "description": "Percentage of sampling per hour (0-100)."
        },
        "maxRequestRate": {
          "type": "number",
          "format": "float",
          "description": "Maximum request rate per hour (0 to 1000)."
        }
      },
      "required": [
        "name",
        "samplingPercent",
        "maxRequestRate"
      ]
    },
    "ApiKeyCredentials": {
      "type": "object",
      "description": "API Key Credential definition",
      "properties": {
        "apiKey": {
          "type": "string",
          "description": "API Key",
          "readOnly": true
        }
      },
      "allOf": [
        {
          "$ref": "#/definitions/BaseCredentials"
        }
      ],
      "x-ms-discriminator-value": "ApiKey"
    },
    "AssetCredentialResponse": {
      "type": "object",
      "description": "Represents a reference to a blob for consumption",
      "properties": {
        "blobReferenceForConsumption": {
          "$ref": "#/definitions/BlobReferenceForConsumption",
          "description": "Credential info to access the storage account."
        }
      },
      "required": [
        "blobReferenceForConsumption"
>>>>>>> 85bc07fc
      ]
    },
    "AttackStrategy": {
      "type": "string",
      "description": "Strategies for attacks.",
      "enum": [
        "easy",
        "moderate",
        "difficult",
        "ascii_art",
        "ascii_smuggler",
        "atbash",
        "base64",
        "binary",
        "caesar",
        "character_space",
        "jailbreak",
        "ansii_attack",
        "character_swap",
        "suffix_append",
        "string_join",
        "unicode_confusable",
        "unicode_substitution",
        "diacritic",
        "flip",
        "leetspeak",
        "rot13",
        "morse",
        "url",
        "baseline"
      ],
      "x-ms-enum": {
        "name": "AttackStrategy",
        "modelAsString": true,
        "values": [
          {
            "name": "Easy",
            "value": "easy",
            "description": "Represents a default set of easy complexity attacks. Easy complexity attacks require less effort, such as translation of a prompt into some encoding, and does not require any Large Language Model to convert or orchestrate."
          },
          {
            "name": "Moderate",
            "value": "moderate",
            "description": "Represents a default set of moderate complexity attacks. Moderate complexity attacks require having access to resources such as another generative AI model."
          },
          {
            "name": "Difficult",
            "value": "difficult",
            "description": "Represents a default set of difficult complexity attacks. Difficult complexity attacks include attacks that require access to significant resources and effort to execute an attack such as knowledge of search-based algorithms in addition to a generative AI model."
          },
          {
            "name": "AsciiArt",
            "value": "ascii_art",
            "description": "Generates visual art using ASCII characters, often used for creative or obfuscation purposes."
          },
          {
            "name": "AsciiSmuggler",
            "value": "ascii_smuggler",
            "description": "Conceals data within ASCII characters, making it harder to detect."
          },
          {
            "name": "Atbash",
            "value": "atbash",
            "description": "Implements the Atbash cipher, a simple substitution cipher where each letter is mapped to its reverse."
          },
          {
            "name": "Base64",
            "value": "base64",
            "description": "Encodes binary data into a text format using Base64, commonly used for data transmission."
          },
          {
            "name": "Binary",
            "value": "binary",
            "description": "Converts text into binary code, representing data in a series of 0s and 1s."
          },
          {
            "name": "Caesar",
            "value": "caesar",
            "description": "Applies the Caesar cipher, a substitution cipher that shifts characters by a fixed number of positions."
          },
          {
            "name": "CharacterSpace",
            "value": "character_space",
            "description": "Alters text by adding spaces between characters, often used for obfuscation."
          },
          {
            "name": "Jailbreak",
            "value": "jailbreak",
<<<<<<< HEAD
            "description": "Represents character swapping, a technique for rearranging characters in text."
=======
            "description": "Injects specially crafted prompts to bypass AI safeguards, known as User Injected Prompt Attacks (UPIA)."
          },
          {
            "name": "AnsiiAttack",
            "value": "ansii_attack",
            "description": "Utilizes ANSI escape sequences to manipulate text appearance and behavior."
          },
          {
            "name": "CharacterSwap",
            "value": "character_swap",
            "description": "Swaps characters within text to create variations or obfuscate the original content."
          },
          {
            "name": "SuffixAppend",
            "value": "suffix_append",
            "description": "Appends an adversarial suffix to the prompt."
          },
          {
            "name": "StringJoin",
            "value": "string_join",
            "description": "Joins multiple strings together, often used for concatenation or obfuscation."
          },
          {
            "name": "UnicodeConfusable",
            "value": "unicode_confusable",
            "description": "Uses Unicode characters that look similar to standard characters, creating visual confusion."
          },
          {
            "name": "UnicodeSubstitution",
            "value": "unicode_substitution",
            "description": "Substitutes standard characters with Unicode equivalents, often for obfuscation."
          },
          {
            "name": "Diacritic",
            "value": "diacritic",
            "description": "Adds diacritical marks to characters, changing their appearance and sometimes their meaning."
          },
          {
            "name": "Flip",
            "value": "flip",
            "description": "Flips characters from front to back, creating a mirrored effect."
          },
          {
            "name": "Leetspeak",
            "value": "leetspeak",
            "description": "Transforms text into Leetspeak, a form of encoding that replaces letters with similar-looking numbers or symbols."
          },
          {
            "name": "ROT13",
            "value": "rot13",
            "description": "Applies the ROT13 cipher, a simple substitution cipher that shifts characters by 13 positions."
          },
          {
            "name": "Morse",
            "value": "morse",
            "description": "Encodes text into Morse code, using dots and dashes to represent characters."
          },
          {
            "name": "Url",
            "value": "url",
            "description": "Encodes text into URL format."
          },
          {
            "name": "Baseline",
            "value": "baseline",
            "description": "Represents the baseline direct adversarial probing, which is used by attack strategies as the attack objective."
>>>>>>> 85bc07fc
          }
        ]
      }
    },
    "Azure.Core.Foundations.Error": {
      "type": "object",
      "description": "The error object.",
      "properties": {
        "code": {
          "type": "string",
          "description": "One of a server-defined set of error codes."
        },
        "message": {
          "type": "string",
          "description": "A human-readable representation of the error."
        },
        "target": {
          "type": "string",
          "description": "The target of the error."
        },
        "details": {
          "type": "array",
          "description": "An array of details about specific errors that led to this reported error.",
          "items": {
            "$ref": "#/definitions/Azure.Core.Foundations.Error"
          },
          "x-ms-identifiers": []
        },
        "innererror": {
          "$ref": "#/definitions/Azure.Core.Foundations.InnerError",
          "description": "An object containing more specific information than the current object about the error."
        }
      },
      "required": [
        "code",
        "message"
      ]
    },
    "Azure.Core.Foundations.ErrorResponse": {
      "type": "object",
      "description": "A response containing error details.",
      "properties": {
        "error": {
          "$ref": "#/definitions/Azure.Core.Foundations.Error",
          "description": "The error object."
        }
      },
      "required": [
        "error"
      ]
    },
    "Azure.Core.Foundations.InnerError": {
      "type": "object",
      "description": "An object containing more specific information about the error. As per Microsoft One API guidelines - https://github.com/Microsoft/api-guidelines/blob/vNext/Guidelines.md#7102-error-condition-responses.",
      "properties": {
        "code": {
          "type": "string",
          "description": "One of a server-defined set of error codes."
        },
        "innererror": {
          "$ref": "#/definitions/Azure.Core.Foundations.InnerError",
          "description": "Inner error."
        }
      }
    },
    "AzureAISearchIndex": {
      "type": "object",
      "description": "Azure AI Search Index Definition",
      "properties": {
        "connectionName": {
          "type": "string",
          "description": "Name of connection to Azure AI Search",
          "x-ms-mutability": [
            "create"
          ]
        },
        "indexName": {
          "type": "string",
          "description": "Name of index in Azure AI Search resource to attach",
          "x-ms-mutability": [
            "create"
          ]
        }
      },
      "required": [
        "connectionName",
        "indexName"
      ],
      "allOf": [
        {
          "$ref": "#/definitions/Index"
        }
      ],
      "x-ms-discriminator-value": "AzureSearch"
    },
    "AzureAISearchIndexUpdate": {
      "type": "object",
      "description": "Azure AI Search Index Definition",
<<<<<<< HEAD
      "properties": {
        "connectionName": {
          "type": "string",
          "description": "Name of connection to Azure AI Search"
        },
        "indexName": {
          "type": "string",
          "description": "Name of index in Azure AI Search resource to attach"
        }
      },
=======
>>>>>>> 85bc07fc
      "allOf": [
        {
          "$ref": "#/definitions/IndexUpdate"
        }
      ],
      "x-ms-discriminator-value": "AzureSearch"
    },
    "BaseCredentials": {
      "type": "object",
      "description": "A base class for connection credentials",
      "properties": {
        "authType": {
          "$ref": "#/definitions/CredentialType",
          "description": "The type of credential used by the connection",
          "readOnly": true
        }
      },
      "discriminator": "authType",
      "required": [
        "authType"
      ]
    },
<<<<<<< HEAD
    "BlobReferenceCredentialType": {
      "type": "string",
      "description": "Blob Reference Credential Type",
      "enum": [
        "SAS"
      ],
      "x-ms-enum": {
        "name": "BlobReferenceCredentialType",
        "modelAsString": true,
        "values": [
          {
            "name": "SAS",
            "value": "SAS",
            "description": "Shared Access Signature"
          }
        ]
      }
    },
=======
>>>>>>> 85bc07fc
    "BlobReferenceForConsumption": {
      "type": "object",
      "description": "Represents a reference to a blob for consumption",
      "properties": {
        "blobUri": {
          "type": "string",
          "description": "Blob URI path for client to upload data. Example: https://blob.windows.core.net/Container/Path"
        },
        "storageAccountArmId": {
          "type": "string",
          "description": "ARM ID of the storage account to use."
        },
        "credential": {
          "$ref": "#/definitions/SasCredential",
          "description": "Credential info to access the storage account."
        }
      },
      "required": [
        "blobUri",
        "storageAccountArmId",
        "credential"
      ]
    },
    "Connection": {
      "type": "object",
      "description": "Response from the list and get connections operations",
      "properties": {
        "authType": {
          "type": "string",
          "description": "Discriminator property for Connection."
        },
        "name": {
          "type": "string",
          "description": "The name of the resource",
          "readOnly": true
        },
        "type": {
          "$ref": "#/definitions/ConnectionType",
          "description": "Category of the connection",
          "readOnly": true
        },
        "target": {
          "type": "string",
          "description": "The connection URL to be used for this service",
          "readOnly": true
        },
        "isDefault": {
          "type": "boolean",
          "description": "Whether the connection is tagged as the default connection of its type",
          "readOnly": true
        },
        "credentials": {
          "$ref": "#/definitions/BaseCredentials",
          "description": "The credentials used by the connection",
          "readOnly": true
        },
        "metadata": {
          "type": "object",
          "description": "Metadata of the connection",
          "additionalProperties": {
            "type": "string"
          },
          "readOnly": true
        }
      },
      "discriminator": "authType",
      "required": [
        "authType",
        "name",
        "type",
        "target",
        "isDefault",
        "credentials",
        "metadata"
      ]
    },
    "ConnectionType": {
      "type": "string",
      "description": "The Type (or category) of the connection",
      "enum": [
        "AzureOpenAI",
        "AzureBlob",
        "AzureStorageAccount",
        "CognitiveSearch",
        "CosmosDB",
        "ApiKey",
        "AppConfig",
        "AppInsights",
        "CustomKeys"
      ],
      "x-ms-enum": {
        "name": "ConnectionType",
        "modelAsString": true,
        "values": [
          {
            "name": "AzureOpenAI",
            "value": "AzureOpenAI",
            "description": "Azure OpenAI Service"
          },
          {
            "name": "AzureBlobStorage",
            "value": "AzureBlob",
            "description": "Azure Blob Storage, with specified container"
          },
          {
            "name": "AzureStorageAccount",
            "value": "AzureStorageAccount",
<<<<<<< HEAD
            "description": "Azure Blob Storage, with container not specified (used by Assistants)"
=======
            "description": "Azure Blob Storage, with container not specified (used by Agents)"
>>>>>>> 85bc07fc
          },
          {
            "name": "AzureAISearch",
            "value": "CognitiveSearch",
            "description": "Azure AI Search"
          },
          {
            "name": "CosmosDB",
            "value": "CosmosDB",
            "description": "CosmosDB"
          },
          {
            "name": "APIKey",
            "value": "ApiKey",
            "description": "Generic connection that uses API Key authentication"
          },
          {
            "name": "ApplicationConfiguration",
            "value": "AppConfig",
            "description": "Application Configuration"
          },
          {
            "name": "ApplicationInsights",
            "value": "AppInsights",
            "description": "Application Insights"
          },
          {
            "name": "Custom",
            "value": "CustomKeys",
            "description": "Custom Keys"
          }
        ]
      }
    },
    "Content": {
      "type": "object",
      "description": "Message content.",
      "properties": {
        "Messages": {
          "type": "array",
          "description": "The type of content.",
          "items": {}
        }
      },
      "required": [
        "Messages"
      ]
    },
    "CosmosDBIndex": {
      "type": "object",
      "description": "CosmosDB Vector Store Index Definition",
      "properties": {
        "connectionName": {
          "type": "string",
          "description": "Name of connection to CosmosDB",
          "x-ms-mutability": [
            "create"
          ]
        },
        "databaseName": {
          "type": "string",
          "description": "Name of the CosmosDB Database",
          "x-ms-mutability": [
            "create"
          ]
        },
        "containerName": {
          "type": "string",
          "description": "Name of CosmosDB Container",
          "x-ms-mutability": [
            "create"
          ]
        },
        "embeddingConfiguration": {
          "$ref": "#/definitions/EmbeddingConfiguration",
          "description": "Embedding model configuration",
          "x-ms-mutability": [
            "create"
          ]
        }
      },
      "required": [
        "connectionName",
        "databaseName",
        "containerName",
        "embeddingConfiguration"
      ],
      "allOf": [
        {
          "$ref": "#/definitions/Index"
        }
      ],
      "x-ms-discriminator-value": "CosmosDBNoSqlVectorStore"
    },
    "CosmosDBIndexUpdate": {
      "type": "object",
      "description": "CosmosDB Vector Store Index Definition",
<<<<<<< HEAD
      "properties": {
        "connectionName": {
          "type": "string",
          "description": "Name of connection to CosmosDB"
        },
        "databaseName": {
          "type": "string",
          "description": "Name of the CosmosDB Database"
        },
        "containerName": {
          "type": "string",
          "description": "Name of CosmosDB Container"
        },
        "embeddingConfiguration": {
          "$ref": "#/definitions/EmbeddingConfigurationUpdate",
          "description": "Embedding model configuration"
        }
      },
=======
>>>>>>> 85bc07fc
      "allOf": [
        {
          "$ref": "#/definitions/IndexUpdate"
        }
      ],
      "x-ms-discriminator-value": "CosmosDBNoSqlVectorStore"
    },
    "CredentialType": {
      "type": "string",
      "description": "The credential type used by the connection",
      "enum": [
        "ApiKey",
        "AAD",
        "SAS",
        "CustomKeys",
        "None"
      ],
      "x-ms-enum": {
        "name": "CredentialType",
        "modelAsString": true,
        "values": [
          {
            "name": "apiKey",
            "value": "ApiKey",
            "description": "API Key credential"
          },
          {
            "name": "entraId",
            "value": "AAD",
            "description": "Entra ID credential (formerly known as AAD)"
          },
          {
            "name": "SAS",
            "value": "SAS",
            "description": "Shared Access Signature (SAS) credential"
          },
          {
            "name": "custom",
            "value": "CustomKeys",
            "description": "Custom credential"
          },
          {
            "name": "None",
            "value": "None",
            "description": "No credential"
          }
        ]
      }
    },
    "CustomCredential": {
      "type": "object",
      "description": "Custom credential defintion",
      "allOf": [
        {
          "$ref": "#/definitions/BaseCredentials"
        }
      ],
      "x-ms-discriminator-value": "CustomKeys"
    },
<<<<<<< HEAD
    "CustomizationParameters": {
      "type": "object",
      "description": "Customization Parameters",
      "properties": {
        "ApplicationScenario": {
          "type": "string",
          "description": "Application scenario."
        },
        "HarmCategories": {
          "type": "array",
          "description": "List of harm categories.",
          "items": {
            "type": "string"
          }
        }
      },
      "required": [
        "HarmCategories"
      ]
    },
=======
>>>>>>> 85bc07fc
    "DatasetType": {
      "type": "string",
      "description": "Enum to determine the type of data.",
      "enum": [
        "uri_file",
        "uri_folder"
      ],
      "x-ms-enum": {
        "name": "DatasetType",
        "modelAsString": true,
        "values": [
          {
            "name": "uri_file",
            "value": "uri_file",
            "description": "URI file."
          },
          {
            "name": "uri_folder",
            "value": "uri_folder",
            "description": "URI folder."
          }
        ]
      }
    },
    "DatasetVersion": {
      "type": "object",
      "description": "DatasetVersion Definition",
      "properties": {
        "datasetUri": {
          "type": "string",
          "description": "[Required] Uri of the data. Example: https://go.microsoft.com/fwlink/?linkid=2202330",
          "minLength": 1,
          "pattern": "[a-zA-Z0-9_]",
          "x-ms-mutability": [
            "read",
            "create"
          ]
        },
        "type": {
          "$ref": "#/definitions/DatasetType",
          "description": "Dataset type"
        },
        "isReference": {
          "type": "boolean",
          "description": "Indicates if dataset is reference only or managed by dataset service. If true, the underlying data will be deleted when the dataset version is deleted",
          "readOnly": true
        },
        "stage": {
          "type": "string",
          "description": "Asset stage",
          "x-ms-mutability": [
            "read",
            "update",
            "create"
          ]
        },
        "id": {
          "type": "string",
          "description": "A unique identifier for the asset, assetId probably?",
          "readOnly": true
        },
        "name": {
          "type": "string",
          "description": "The name of the resource",
          "readOnly": true
        },
        "version": {
          "type": "string",
          "description": "The version of the resource",
          "readOnly": true
        },
        "description": {
          "type": "string",
          "description": "The asset description text.",
          "x-ms-mutability": [
            "update",
            "create"
          ]
        },
        "tags": {
          "type": "object",
          "description": "Tag dictionary. Tags can be added, removed, and updated.",
          "additionalProperties": {
            "type": "string"
          },
          "x-ms-mutability": [
            "update",
            "create"
          ]
        }
      },
      "discriminator": "type",
      "required": [
        "datasetUri",
        "type",
        "name",
        "version"
      ]
    },
    "DatasetVersionUpdate": {
      "type": "object",
      "description": "DatasetVersion Definition",
      "properties": {
        "type": {
          "$ref": "#/definitions/DatasetType",
          "description": "Dataset type"
        },
        "stage": {
          "type": "string",
          "description": "Asset stage",
          "x-ms-mutability": [
            "read",
            "update",
            "create"
          ]
        },
        "description": {
          "type": "string",
          "description": "The asset description text."
        },
        "tags": {
          "type": "object",
          "description": "Tag dictionary. Tags can be added, removed, and updated.",
          "additionalProperties": {
            "type": "string"
          }
        }
      },
      "discriminator": "type",
      "required": [
        "type"
      ]
    },
    "DatasetVersionUpdate": {
      "type": "object",
      "description": "DatasetVersion Definition",
      "properties": {
        "type": {
          "$ref": "#/definitions/DatasetType",
          "description": "Dataset type"
        },
        "stage": {
          "type": "string",
          "description": "Asset stage",
          "x-ms-mutability": [
            "read",
            "update",
            "create"
          ]
        },
        "description": {
          "type": "string",
          "description": "The asset description text.",
          "x-ms-mutability": [
            "update",
            "create"
          ]
        },
        "tags": {
          "type": "object",
          "description": "Tag dictionary. Tags can be added, removed, and updated.",
          "additionalProperties": {
            "type": "string"
          },
          "x-ms-mutability": [
            "update",
            "create"
          ]
        }
      },
      "discriminator": "type",
      "required": [
        "type"
      ]
    },
    "Deployment": {
      "type": "object",
      "description": "Model Deployment Definition",
      "properties": {
        "type": {
          "$ref": "#/definitions/DeploymentType",
          "description": "The type of the deployment"
        },
        "name": {
          "type": "string",
          "description": "Name of the deployment",
          "readOnly": true
        }
      },
      "discriminator": "type",
      "required": [
        "type",
        "name"
      ]
    },
    "DeploymentType": {
      "type": "string",
      "enum": [
        "ModelDeployment"
      ],
      "x-ms-enum": {
        "name": "DeploymentType",
        "modelAsString": true,
        "values": [
          {
            "name": "ModelDeployment",
            "value": "ModelDeployment",
            "description": "Model deployment"
          }
        ]
      }
    },
    "EmbeddingConfiguration": {
      "type": "object",
      "description": "Embedding configuration class",
      "properties": {
        "modelDeploymentName": {
          "type": "string",
          "description": "Deployment name of embedding model. It can point to a model deployment either in the parent AIServices or a connection.",
          "x-ms-mutability": [
            "create"
          ]
        },
        "embeddingField": {
          "type": "string",
          "description": "Embedding field",
          "x-ms-mutability": [
            "create"
          ]
        }
      },
      "required": [
        "modelDeploymentName",
        "embeddingField"
      ]
    },
<<<<<<< HEAD
    "EmbeddingConfigurationUpdate": {
      "type": "object",
      "description": "Embedding configuration class",
      "properties": {
        "modelDeploymentName": {
          "type": "string",
          "description": "Deployment name of embedding model. It can point to a model deployment either in the parent AIServices or a connection."
        },
        "embeddingField": {
          "type": "string",
          "description": "Embedding field"
        }
      }
    },
=======
>>>>>>> 85bc07fc
    "EntraIDCredentials": {
      "type": "object",
      "description": "Entra ID credential definition",
      "allOf": [
        {
          "$ref": "#/definitions/BaseCredentials"
        }
      ],
      "x-ms-discriminator-value": "AAD"
    },
    "Evaluation": {
      "type": "object",
      "description": "Evaluation Definition",
      "properties": {
        "id": {
          "type": "string",
          "description": "Identifier of the evaluation.",
          "readOnly": true
        },
        "data": {
          "$ref": "#/definitions/InputData",
          "description": "Data for evaluation."
        },
        "target": {
          "$ref": "#/definitions/EvaluationTarget",
          "description": "Evaluation target specifying the model config and parameters",
          "x-ms-mutability": [
            "read",
            "create"
          ]
        },
        "displayName": {
          "type": "string",
          "description": "Display Name for evaluation. It helps to find the evaluation easily in AI Foundry. It does not need to be unique."
        },
        "description": {
          "type": "string",
          "description": "Description of the evaluation. It can be used to store additional information about the evaluation and is mutable."
        },
        "systemData": {
          "$ref": "#/definitions/SystemData",
          "description": "Metadata containing createdBy and modifiedBy information.",
          "readOnly": true
        },
        "status": {
          "type": "string",
          "description": "Status of the evaluation. It is set by service and is read-only.",
          "readOnly": true
        },
        "tags": {
          "type": "object",
          "description": "Evaluation's tags. Unlike properties, tags are fully mutable.",
          "additionalProperties": {
            "type": "string"
          }
        },
        "properties": {
          "type": "object",
          "description": "Evaluation's properties. Unlike tags, properties are add-only. Once added, a property cannot be removed.",
          "additionalProperties": {
            "type": "string"
          }
        },
        "evaluators": {
          "type": "object",
          "description": "Evaluators to be used for the evaluation.",
          "additionalProperties": {
            "$ref": "#/definitions/EvaluatorConfiguration"
          }
        },
        "outputs": {
          "type": "object",
          "description": "Read-only result outputs. Evaluation Results will have logs and results under the eval_results folder. Example: { 'evaluationResultId': 'azureai://accounts/{AccountName}/projects/{myproject}/evaluationresults/{name}/versions/{version}', 'evaluationMetrics': '{serialized-json-metrics}' }",
          "additionalProperties": {
            "type": "string"
          },
          "readOnly": true
        }
      },
      "required": [
        "id",
        "data",
        "evaluators",
        "outputs"
      ]
    },
    "EvaluationResult": {
      "type": "object",
      "description": "Evaluation Result resource Definition",
      "properties": {
        "ResultType": {
          "$ref": "#/definitions/ResultType",
          "description": "Type of Evaluation result"
        },
        "Metrics": {
          "type": "object",
          "description": "Aggregated metrics",
          "additionalProperties": {
            "format": "double",
            "type": "number"
          }
        },
        "BlobUri": {
          "type": "string",
          "description": "Blob URI"
        },
        "stage": {
          "type": "string",
          "description": "Asset stage",
          "x-ms-mutability": [
            "read",
            "update",
            "create"
          ]
        },
        "id": {
          "type": "string",
          "description": "A unique identifier for the asset, assetId probably?",
          "readOnly": true
        },
        "name": {
          "type": "string",
          "description": "The name of the resource",
          "readOnly": true
        },
        "version": {
          "type": "string",
          "description": "The version of the resource",
          "readOnly": true
        },
        "description": {
          "type": "string",
          "description": "The asset description text."
        },
        "tags": {
          "type": "object",
          "description": "Tag dictionary. Tags can be added, removed, and updated.",
          "additionalProperties": {
            "type": "string"
          }
        }
      },
      "required": [
        "name",
        "version"
      ]
    },
    "EvaluationResultUpdate": {
      "type": "object",
      "description": "Evaluation Result resource Definition",
      "properties": {
        "ResultType": {
          "$ref": "#/definitions/ResultType",
          "description": "Type of Evaluation result"
        },
        "Metrics": {
          "type": "object",
          "description": "Aggregated metrics",
          "additionalProperties": {
            "format": "double",
            "type": "number"
          }
        },
        "BlobUri": {
          "type": "string",
          "description": "Blob URI"
        },
        "stage": {
          "type": "string",
          "description": "Asset stage",
          "x-ms-mutability": [
            "read",
            "update",
            "create"
          ]
        },
        "description": {
          "type": "string",
          "description": "The asset description text."
        },
        "tags": {
          "type": "object",
          "description": "Tag dictionary. Tags can be added, removed, and updated.",
          "additionalProperties": {
            "type": "string"
          }
        }
      }
    },
    "EvaluationTarget": {
      "type": "object",
      "description": "Target for the evaluation process.",
      "properties": {
        "systemMessage": {
          "type": "string",
          "description": "System message related to the evaluation target."
        },
        "modelConfig": {
          "$ref": "#/definitions/TargetModelConfig",
          "description": "Model configuration for the evaluation."
        },
        "modelParams": {
          "type": "object",
          "description": "A dictionary of parameters for the model.",
          "additionalProperties": {}
        }
      },
      "required": [
        "systemMessage",
        "modelConfig"
      ]
    },
    "EvaluationUpload": {
      "type": "object",
      "description": "Upload a local SDK evaluation run. Currently update supports status, outputs, properties, and tags updates.",
      "properties": {
        "id": {
          "type": "string",
          "description": "Identifier of the evaluation.",
          "readOnly": true
        },
        "data": {
          "$ref": "#/definitions/InputData",
          "description": "Data for evaluation."
        },
        "target": {
          "$ref": "#/definitions/EvaluationTarget",
          "description": "Evaluation target specifying the model config and parameters",
          "x-ms-mutability": [
            "read",
            "create"
          ]
        },
        "displayName": {
          "type": "string",
          "description": "Display Name for evaluation. It helps to find the evaluation easily in AI Foundry. It does not need to be unique."
        },
        "description": {
          "type": "string",
          "description": "Description of the evaluation. It can be used to store additional information about the evaluation and is mutable."
        },
        "systemData": {
          "$ref": "#/definitions/SystemData",
          "description": "Metadata containing createdBy and modifiedBy information.",
          "readOnly": true
        },
        "status": {
          "type": "string",
          "description": "Status of the evaluation. For upload: Failed or Completed."
        },
        "tags": {
          "type": "object",
          "description": "Evaluation's tags. Unlike properties, tags are fully mutable.",
          "additionalProperties": {
            "type": "string"
          }
        },
        "properties": {
          "type": "object",
          "description": "Evaluation's properties. Unlike tags, properties are add-only. Once added, a property cannot be removed.",
          "additionalProperties": {
            "type": "string"
          }
        },
        "evaluators": {
          "type": "object",
          "description": "Evaluators to be used for the evaluation.",
          "additionalProperties": {
            "$ref": "#/definitions/EvaluatorConfiguration"
          }
        },
        "outputs": {
          "type": "object",
          "description": "Outputs of the evaluation as a dictionary of IDs. Example: { 'evaluationResultId': 'azureai://accounts/{AccountName}/projects/{myproject}/evaluationresults/{name}/versions/{version}'}",
          "additionalProperties": {
            "type": "string"
          }
        }
      },
      "required": [
        "id"
      ]
    },
    "EvaluationUploadUpdate": {
      "type": "object",
      "description": "Upload a local SDK evaluation run. Currently update supports status, outputs, properties, and tags updates.",
      "properties": {
        "data": {
          "$ref": "#/definitions/InputDataUpdate",
          "description": "Data for evaluation."
        },
        "displayName": {
          "type": "string",
          "description": "Display Name for evaluation. It helps to find the evaluation easily in AI Foundry. It does not need to be unique."
        },
        "description": {
          "type": "string",
          "description": "Description of the evaluation. It can be used to store additional information about the evaluation and is mutable."
        },
        "status": {
          "type": "string",
          "description": "Status of the evaluation. For upload: Failed or Completed."
        },
        "tags": {
          "type": "object",
          "description": "Evaluation's tags. Unlike properties, tags are fully mutable.",
          "additionalProperties": {
            "type": "string"
          }
        },
        "properties": {
          "type": "object",
          "description": "Evaluation's properties. Unlike tags, properties are add-only. Once added, a property cannot be removed.",
          "additionalProperties": {
            "type": "string"
          }
        },
        "evaluators": {
          "type": "object",
          "description": "Evaluators to be used for the evaluation.",
          "additionalProperties": {
            "$ref": "#/definitions/EvaluatorConfigurationUpdate"
          }
        },
        "outputs": {
          "type": "object",
          "description": "Outputs of the evaluation as a dictionary of IDs. Example: { 'evaluationResultId': 'azureai://accounts/{AccountName}/projects/{myproject}/evaluationresults/{name}/versions/{version}'}",
          "additionalProperties": {
            "type": "string"
          }
        }
      }
    },
    "EvaluatorConfiguration": {
      "type": "object",
      "description": "Evaluator Configuration",
      "properties": {
        "id": {
          "type": "string",
          "description": "Identifier of the evaluator."
        },
        "initParams": {
          "type": "object",
          "description": "Initialization parameters of the evaluator.",
          "additionalProperties": {}
        },
        "dataMapping": {
          "type": "object",
          "description": "Data parameters of the evaluator.",
          "additionalProperties": {
            "type": "string"
          }
        }
      },
      "required": [
        "id"
      ]
    },
    "EvaluatorConfigurationUpdate": {
      "type": "object",
      "description": "Evaluator Configuration",
      "properties": {
        "id": {
          "type": "string",
          "description": "Identifier of the evaluator."
        },
        "initParams": {
          "type": "object",
          "description": "Initialization parameters of the evaluator.",
          "additionalProperties": {}
        },
        "dataMapping": {
          "type": "object",
          "description": "Data parameters of the evaluator.",
          "additionalProperties": {
            "type": "string"
          }
        }
      }
    },
    "FileDatasetVersion": {
      "type": "object",
      "description": "FileDatasetVersion Definition",
      "properties": {
        "openAIPurpose": {
          "type": "string",
          "description": "Indicates OpenAI Purpose. FileDatasets created with this field will be compatible with OpenAI-specific features"
        }
      },
      "required": [
        "openAIPurpose"
      ],
      "allOf": [
        {
          "$ref": "#/definitions/DatasetVersion"
        }
      ],
      "x-ms-discriminator-value": "uri_file"
    },
    "FileDatasetVersionUpdate": {
      "type": "object",
      "description": "FileDatasetVersion Definition",
      "properties": {
        "openAIPurpose": {
          "type": "string",
          "description": "Indicates OpenAI Purpose. FileDatasets created with this field will be compatible with OpenAI-specific features"
        }
      },
      "allOf": [
        {
          "$ref": "#/definitions/DatasetVersionUpdate"
        }
      ],
      "x-ms-discriminator-value": "uri_file"
    },
    "FolderDatasetVersion": {
      "type": "object",
      "description": "FileDatasetVersion Definition",
      "allOf": [
        {
          "$ref": "#/definitions/DatasetVersion"
        }
      ],
      "x-ms-discriminator-value": "uri_folder"
    },
    "FolderDatasetVersionUpdate": {
      "type": "object",
      "description": "FileDatasetVersion Definition",
      "allOf": [
        {
          "$ref": "#/definitions/DatasetVersionUpdate"
        }
      ],
      "x-ms-discriminator-value": "uri_folder"
    },
    "Index": {
      "type": "object",
      "description": "Index resource Definition",
      "properties": {
        "type": {
          "$ref": "#/definitions/IndexType",
          "description": "Type of index"
        },
        "stage": {
          "type": "string",
          "description": "Asset stage",
          "x-ms-mutability": [
            "read",
            "update",
            "create"
          ]
        },
        "id": {
          "type": "string",
          "description": "A unique identifier for the asset, assetId probably?",
          "readOnly": true
        },
        "name": {
          "type": "string",
          "description": "The name of the resource",
          "readOnly": true
        },
        "version": {
          "type": "string",
          "description": "The version of the resource",
          "readOnly": true
        },
        "description": {
          "type": "string",
          "description": "The asset description text.",
          "x-ms-mutability": [
            "update",
            "create"
          ]
        },
        "tags": {
          "type": "object",
          "description": "Tag dictionary. Tags can be added, removed, and updated.",
          "additionalProperties": {
            "type": "string"
          },
          "x-ms-mutability": [
            "update",
            "create"
          ]
        }
      },
      "discriminator": "type",
      "required": [
        "type",
        "name",
        "version"
      ]
    },
    "IndexType": {
      "type": "string",
      "enum": [
        "AzureSearch",
        "CosmosDBNoSqlVectorStore",
        "ManagedAzureSearch"
      ],
      "x-ms-enum": {
        "name": "IndexType",
        "modelAsString": true,
        "values": [
          {
            "name": "azureSearch",
            "value": "AzureSearch",
            "description": "Azure search"
          },
          {
            "name": "cosmosDB",
            "value": "CosmosDBNoSqlVectorStore",
            "description": "CosmosDB"
          },
          {
            "name": "managedAzureSearch",
            "value": "ManagedAzureSearch",
            "description": "Managed Azure Search"
          }
        ]
      }
    },
    "IndexUpdate": {
      "type": "object",
      "description": "Index resource Definition",
      "properties": {
        "type": {
          "$ref": "#/definitions/IndexType",
          "description": "Type of index"
        },
        "stage": {
          "type": "string",
          "description": "Asset stage",
          "x-ms-mutability": [
            "read",
            "update",
            "create"
          ]
        },
        "description": {
          "type": "string",
<<<<<<< HEAD
          "description": "The asset description text."
=======
          "description": "The asset description text.",
          "x-ms-mutability": [
            "update",
            "create"
          ]
>>>>>>> 85bc07fc
        },
        "tags": {
          "type": "object",
          "description": "Tag dictionary. Tags can be added, removed, and updated.",
          "additionalProperties": {
            "type": "string"
<<<<<<< HEAD
          }
=======
          },
          "x-ms-mutability": [
            "update",
            "create"
          ]
>>>>>>> 85bc07fc
        }
      },
      "discriminator": "type",
      "required": [
        "type"
      ]
    },
    "InputData": {
      "type": "object",
      "description": "Abstract data class.",
      "properties": {
        "type": {
          "type": "string",
          "description": "Type of the data"
        }
      },
      "discriminator": "type",
      "required": [
        "type"
      ]
    },
    "InputDataUpdate": {
      "type": "object",
      "description": "Abstract data class.",
      "properties": {
        "type": {
          "type": "string",
          "description": "Type of the data"
        }
      },
      "discriminator": "type",
      "required": [
        "type"
      ]
    },
    "InputDataset": {
      "type": "object",
      "description": "Dataset as source for evaluation.",
      "properties": {
        "id": {
          "type": "string",
          "description": "Evaluation input data"
        }
      },
      "required": [
        "id"
      ],
      "allOf": [
        {
          "$ref": "#/definitions/InputData"
        }
      ],
      "x-ms-discriminator-value": "dataset"
    },
<<<<<<< HEAD
    "InputDatasetUpdate": {
      "type": "object",
      "description": "Dataset as source for evaluation.",
      "properties": {
        "id": {
          "type": "string",
          "description": "Evaluation input data"
        }
      },
      "allOf": [
        {
          "$ref": "#/definitions/InputDataUpdate"
        }
      ],
      "x-ms-discriminator-value": "dataset"
=======
    "Internal.ConnectionPaged": {
      "type": "object",
      "description": "Paged collection of Connection items",
      "properties": {
        "value": {
          "type": "array",
          "description": "The Connection items on this page",
          "items": {
            "$ref": "#/definitions/Connection"
          },
          "x-ms-identifiers": []
        },
        "nextLink": {
          "type": "string",
          "format": "uri",
          "description": "The link to the next page of items"
        }
      },
      "required": [
        "value"
      ]
>>>>>>> 85bc07fc
    },
    "ListSortOrder": {
      "type": "string",
      "description": "The available sorting options when requesting a list of response objects.",
      "enum": [
        "asc",
        "desc"
      ],
      "x-ms-enum": {
        "name": "ListSortOrder",
        "modelAsString": true,
        "values": [
          {
            "name": "ascending",
            "value": "asc",
            "description": "Specifies an ascending sort order."
          },
          {
            "name": "descending",
            "value": "desc",
            "description": "Specifies a descending sort order."
          }
        ]
      }
    },
    "ListViewType": {
      "type": "string",
      "description": "List View Type Definition",
      "enum": [
        "ActiveOnly",
        "ArchivedOnly",
        "All"
      ],
      "x-ms-enum": {
        "name": "ListViewType",
        "modelAsString": true,
        "values": [
          {
            "name": "ActiveOnly",
            "value": "ActiveOnly",
            "description": "List only active items."
          },
          {
            "name": "ArchivedOnly",
            "value": "ArchivedOnly",
            "description": "List only archived items."
          },
          {
            "name": "All",
            "value": "All",
            "description": "List all items."
          }
        ]
      }
    },
    "LongRunningResponse": {
      "type": "object",
      "description": "Long Running Response",
      "properties": {
        "Location": {
          "type": "string",
          "description": "The location."
        },
        "OperationResult": {
          "description": "The OperationResult."
        }
      },
      "required": [
        "Location",
        "OperationResult"
      ]
    },
    "MAASModelConfig": {
      "type": "object",
      "description": "MaaS model configuration. The API version would be selected by the service for querying the model.",
      "properties": {
        "azureEndpoint": {
          "type": "string",
          "description": "Endpoint targetURI for MAAS model."
        },
        "apiKey": {
          "type": "string",
          "description": "API Key for MAAS model."
        }
      },
      "required": [
        "azureEndpoint",
        "apiKey"
      ],
      "allOf": [
        {
          "$ref": "#/definitions/TargetModelConfig"
        }
      ],
      "x-ms-discriminator-value": "MAAS"
    },
    "ManagedAzureAISearchIndex": {
      "type": "object",
      "description": "Managed Azure AI Search Index Definition",
      "properties": {
        "vectorStoreId": {
          "type": "string",
          "description": "Vector store id of managed index",
          "x-ms-mutability": [
            "create"
          ]
        }
      },
      "required": [
        "vectorStoreId"
      ],
      "allOf": [
        {
          "$ref": "#/definitions/Index"
        }
      ],
      "x-ms-discriminator-value": "ManagedAzureSearch"
    },
    "ManagedAzureAISearchIndexUpdate": {
      "type": "object",
      "description": "Managed Azure AI Search Index Definition",
<<<<<<< HEAD
      "properties": {
        "vectorStoreId": {
          "type": "string",
          "description": "Vector store id of managed index"
        }
      },
=======
>>>>>>> 85bc07fc
      "allOf": [
        {
          "$ref": "#/definitions/IndexUpdate"
        }
      ],
      "x-ms-discriminator-value": "ManagedAzureSearch"
    },
<<<<<<< HEAD
    "Message": {
      "type": "object",
      "description": "Message",
      "properties": {
        "Role": {
          "type": "string",
          "description": "The role."
        },
        "Content": {
          "type": "string",
          "description": "The content."
        }
      }
    },
    "Metadata": {
      "type": "object",
      "description": "Metadata",
      "properties": {
        "TargetHarms": {
          "type": "array",
          "description": "List of target harms.",
          "items": {
            "$ref": "#/definitions/TargetHarm"
          },
          "x-ms-identifiers": []
        },
        "Language": {
          "type": "string",
          "description": "The language"
        }
      },
      "required": [
        "TargetHarms",
        "Language"
      ]
    },
=======
>>>>>>> 85bc07fc
    "ModelDeployment": {
      "type": "object",
      "description": "Model Deployment Definition",
      "properties": {
        "modelName": {
          "type": "string",
          "description": "Publisher-specific name of the deployed model",
          "readOnly": true
        },
        "modelVersion": {
          "type": "string",
          "description": "Publisher-specific version of the deployed model",
          "readOnly": true
        },
        "modelPublisher": {
          "type": "string",
          "description": "Name of the deployed model's publisher",
          "readOnly": true
        },
        "capabilities": {
          "type": "object",
          "description": "Capabilities of deployed model",
          "additionalProperties": {
            "type": "string"
          },
          "readOnly": true
        },
        "sku": {
          "$ref": "#/definitions/Sku",
          "description": "Sku of the model deployment",
          "readOnly": true
        },
        "connectionName": {
          "type": "string",
          "description": "Name of the connection the deployment comes from",
          "readOnly": true
        }
      },
      "required": [
        "modelName",
        "modelVersion",
        "modelPublisher",
        "capabilities",
        "sku"
      ],
      "allOf": [
        {
          "$ref": "#/definitions/Deployment"
        }
      ],
      "x-ms-discriminator-value": "ModelDeployment"
    },
    "NoAuthenticationCredentials": {
      "type": "object",
      "description": "Credentials that do not require authentication",
      "allOf": [
        {
          "$ref": "#/definitions/BaseCredentials"
        }
      ],
      "x-ms-discriminator-value": "None"
    },
    "PagedConnection": {
      "type": "object",
      "description": "Paged collection of Connection items",
      "properties": {
        "value": {
          "type": "array",
          "description": "The Connection items on this page",
          "items": {
            "$ref": "#/definitions/Connection"
          },
          "x-ms-identifiers": []
        },
        "nextLink": {
          "type": "string",
          "format": "uri",
          "description": "The link to the next page of items"
        }
      },
      "required": [
        "value"
      ]
    },
    "PagedDatasetVersion": {
      "type": "object",
      "description": "Paged collection of DatasetVersion items",
      "properties": {
        "value": {
          "type": "array",
          "description": "The DatasetVersion items on this page",
          "items": {
            "$ref": "#/definitions/DatasetVersion"
          }
        },
        "nextLink": {
          "type": "string",
          "format": "uri",
          "description": "The link to the next page of items"
        }
      },
      "required": [
        "value"
      ]
    },
    "PagedDeployment": {
      "type": "object",
      "description": "Paged collection of Deployment items",
      "properties": {
        "value": {
          "type": "array",
          "description": "The Deployment items on this page",
          "items": {
            "$ref": "#/definitions/Deployment"
          },
          "x-ms-identifiers": []
        },
        "nextLink": {
          "type": "string",
          "format": "uri",
          "description": "The link to the next page of items"
        }
      },
      "required": [
        "value"
      ]
    },
    "PagedEvaluation": {
      "type": "object",
      "description": "Paged collection of Evaluation items",
      "properties": {
        "value": {
          "type": "array",
          "description": "The Evaluation items on this page",
          "items": {
            "$ref": "#/definitions/Evaluation"
          }
        },
        "nextLink": {
          "type": "string",
          "format": "uri",
          "description": "The link to the next page of items"
        }
      },
      "required": [
        "value"
      ]
    },
    "PagedEvaluationResult": {
      "type": "object",
      "description": "Paged collection of EvaluationResult items",
      "properties": {
        "value": {
          "type": "array",
          "description": "The EvaluationResult items on this page",
          "items": {
            "$ref": "#/definitions/EvaluationResult"
          }
        },
        "nextLink": {
          "type": "string",
          "format": "uri",
          "description": "The link to the next page of items"
        }
      },
      "required": [
        "value"
      ]
    },
    "PagedIndex": {
      "type": "object",
      "description": "Paged collection of Index items",
      "properties": {
        "value": {
          "type": "array",
          "description": "The Index items on this page",
          "items": {
            "$ref": "#/definitions/Index"
          }
        },
        "nextLink": {
          "type": "string",
          "format": "uri",
          "description": "The link to the next page of items"
        }
      },
      "required": [
        "value"
      ]
    },
    "PagedRedTeam": {
      "type": "object",
      "description": "Paged collection of RedTeam items",
      "properties": {
        "value": {
          "type": "array",
          "description": "The RedTeam items on this page",
          "items": {
            "$ref": "#/definitions/RedTeam"
          }
        },
        "nextLink": {
          "type": "string",
          "format": "uri",
          "description": "The link to the next page of items"
        }
      },
      "required": [
        "value"
      ]
    },
    "PendingUploadCredentialType": {
      "type": "string",
      "description": "The type of credential used to access the storage account.",
      "enum": [
        "SAS"
      ],
      "x-ms-enum": {
        "name": "PendingUploadCredentialType",
        "modelAsString": true,
        "values": [
          {
            "name": "sas",
            "value": "SAS",
            "description": "SAS credential type."
          }
        ]
      }
    },
    "PendingUploadRequest": {
      "type": "object",
      "description": "Represents a request for a pending upload.",
      "properties": {
        "pendingUploadId": {
          "type": "string",
          "description": "If PendingUploadId is not provided, a random GUID will be used."
        },
        "connectionName": {
          "type": "string",
          "description": "Name of Azure blob storage connection to use for generating temporary SAS token"
        },
        "pendingUploadType": {
          "type": "string",
          "description": "TemporaryBlobReference is the only supported type.",
          "enum": [
            "TemporaryBlobReference"
          ],
          "x-ms-enum": {
            "modelAsString": false
          }
        }
      },
      "required": [
        "pendingUploadType"
      ]
    },
    "PendingUploadResponse": {
      "type": "object",
      "description": "Represents the response for a pending upload request",
      "properties": {
        "blobReferenceForConsumption": {
          "$ref": "#/definitions/BlobReferenceForConsumption",
          "description": "Container-level read, write, list SAS."
        },
        "pendingUploadId": {
          "type": "string",
          "description": "ID for this upload request."
        },
        "datasetVersion": {
          "type": "string",
          "description": "Version of dataset to be created if user did not specify version when initially creating upload"
        },
        "pendingUploadType": {
          "type": "string",
          "description": "TemporaryBlobReference is the only supported type",
          "enum": [
            "TemporaryBlobReference"
          ],
          "x-ms-enum": {
            "modelAsString": false
          }
        }
      },
      "required": [
        "blobReferenceForConsumption",
        "pendingUploadId",
        "pendingUploadType"
      ]
    },
    "PendingUploadType": {
      "type": "string",
      "description": "The type of pending upload.",
      "enum": [
        "None",
        "TemporaryBlobReference"
      ],
      "x-ms-enum": {
        "name": "PendingUploadType",
        "modelAsString": true,
        "values": [
          {
            "name": "none",
            "value": "None",
            "description": "No pending upload."
          },
          {
            "name": "temporaryBlobReference",
            "value": "TemporaryBlobReference",
            "description": "Temporary Blob Reference is the only supported type."
          }
        ]
      }
    },
    "RedTeam": {
      "type": "object",
      "description": "Red team details.",
      "properties": {
        "id": {
          "type": "string",
          "description": "Identifier of the red team.",
          "readOnly": true
        },
        "scanName": {
          "type": "string",
          "description": "Name of the red-team scan."
        },
        "numTurns": {
          "type": "integer",
          "format": "int32",
          "description": "Number of simulation rounds."
        },
        "attackStrategy": {
          "type": "array",
          "description": "List of attack strategies or nested lists of attack strategies.",
          "items": {
            "$ref": "#/definitions/AttackStrategy"
          }
        },
        "simulationOnly": {
          "type": "boolean",
          "description": "Simulation-only or Simulation + Evaluation. Default false, if true the scan outputs conversation not evaluation result."
        },
        "riskCategories": {
          "type": "array",
          "description": "List of risk categories to generate attack objectives for.",
          "items": {
            "$ref": "#/definitions/RiskCategory"
          }
        },
        "applicationScenario": {
          "type": "string",
          "description": "Application scenario for the red team operation, to generate scenario specific attacks."
        },
        "tags": {
          "type": "object",
          "description": "Red team's tags. Unlike properties, tags are fully mutable.",
          "additionalProperties": {
            "type": "string"
          }
        },
        "properties": {
          "type": "object",
          "description": "Red team's properties. Unlike tags, properties are add-only. Once added, a property cannot be removed.",
          "additionalProperties": {
            "type": "string"
          }
        },
        "status": {
          "type": "string",
          "description": "Status of the red-team. It is set by service and is read-only.",
          "readOnly": true
        },
        "outputs": {
          "type": "object",
          "description": "Read-only result outputs. Example: { 'evaluationResultId': 'azureai://accounts/{AccountName}/projects/{myproject}/evaluationresults/{name}/versions/{version}', 'logId': 'azureai://accounts/{AccountName}/projects/{myproject}/datasets/{dataset-name}/versions/{dataset-version}' }",
          "additionalProperties": {
            "type": "string"
          },
          "readOnly": true
        },
        "systemData": {
          "$ref": "#/definitions/SystemData",
          "description": "Metadata containing createdBy and modifiedBy information.",
          "readOnly": true
        }
      },
      "required": [
        "id",
        "scanName",
        "numTurns",
        "attackStrategy",
        "simulationOnly",
        "riskCategories",
        "outputs"
      ]
    },
    "RedTeamUpload": {
      "type": "object",
      "description": "Red team details.",
      "properties": {
        "id": {
          "type": "string",
          "description": "Identifier of the red team.",
          "readOnly": true
        },
        "scanName": {
          "type": "string",
          "description": "Name of the red-team scan."
        },
        "numTurns": {
          "type": "integer",
          "format": "int32",
          "description": "Number of simulation rounds."
        },
        "attackStrategies": {
          "type": "array",
          "description": "List of attack strategies or nested lists of attack strategies.",
          "items": {
            "$ref": "#/definitions/AttackStrategy"
          }
        },
        "simulationOnly": {
          "type": "boolean",
          "description": "Simulation-only or Simulation + Evaluation. Default false, if true the scan outputs conversation not evaluation result."
        },
        "riskCategories": {
          "type": "array",
          "description": "List of risk categories to generate attack objectives for.",
          "items": {
            "$ref": "#/definitions/RiskCategory"
          }
        },
        "applicationScenario": {
          "type": "string",
          "description": "Application scenario for the red team operation, to generate scenario specific attacks."
        },
        "tags": {
          "type": "object",
          "description": "Red team's tags. Unlike properties, tags are fully mutable.",
          "additionalProperties": {
            "type": "string"
          }
        },
        "properties": {
          "type": "object",
          "description": "Red team's properties. Unlike tags, properties are add-only. Once added, a property cannot be removed.",
          "additionalProperties": {
            "type": "string"
          }
        },
        "status": {
          "type": "string",
          "description": "Status of the red-team. It is set by service and is read-only.",
          "readOnly": true
        },
        "outputs": {
          "type": "object",
          "description": "Read-only result outputs. Example: { 'evaluationResultId': 'azureai://accounts/{AccountName}/projects/{myproject}/evaluationresults/{name}/versions/{version}' }",
          "additionalProperties": {
            "type": "string"
          },
          "readOnly": true
        },
        "systemData": {
          "$ref": "#/definitions/SystemData",
          "description": "Metadata containing createdBy and modifiedBy information.",
          "readOnly": true
        }
      },
      "required": [
<<<<<<< HEAD
        "id"
=======
        "id",
        "numTurns",
        "attackStrategies",
        "simulationOnly",
        "riskCategories"
>>>>>>> 85bc07fc
      ]
    },
    "RedTeamUploadUpdate": {
      "type": "object",
      "description": "Red team details.",
      "properties": {
        "scanName": {
          "type": "string",
          "description": "Name of the red-team scan."
        },
        "numTurns": {
          "type": "integer",
          "format": "int32",
          "description": "Number of simulation rounds."
        },
        "attackStrategy": {
          "type": "array",
          "description": "List of attack strategies or nested lists of attack strategies.",
          "items": {
            "$ref": "#/definitions/AttackStrategy"
          }
        },
        "simulationOnly": {
          "type": "boolean",
          "description": "Simulation-only or Simulation + Evaluation. Default false, if true the scan outputs conversation not evaluation result."
        },
        "riskCategories": {
          "type": "array",
          "description": "List of risk categories to generate attack objectives for.",
          "items": {
            "$ref": "#/definitions/RiskCategory"
          }
        },
        "applicationScenario": {
          "type": "string",
          "description": "Application scenario for the red team operation, to generate scenario specific attacks."
        },
        "tags": {
          "type": "object",
          "description": "Red team's tags. Unlike properties, tags are fully mutable.",
          "additionalProperties": {
            "type": "string"
          }
        },
        "properties": {
          "type": "object",
          "description": "Red team's properties. Unlike tags, properties are add-only. Once added, a property cannot be removed.",
          "additionalProperties": {
            "type": "string"
          }
        }
      }
    },
    "ResultType": {
      "type": "string",
      "description": "Type of Evaluation result",
      "enum": [
        "Benchmark",
        "Evaluation",
        "Redteam",
        "Simulation"
      ],
      "x-ms-enum": {
        "name": "ResultType",
        "modelAsString": true,
        "values": [
          {
            "name": "Benchmark",
            "value": "Benchmark",
            "description": "Benchmark result"
          },
          {
            "name": "Evaluation",
            "value": "Evaluation",
            "description": "Evaluations Result"
          },
          {
            "name": "Redteam",
            "value": "Redteam",
            "description": "Red Team Result"
          },
          {
            "name": "Simulation",
            "value": "Simulation",
            "description": "Simulation Result"
          }
        ]
      }
    },
    "RiskCategory": {
      "type": "string",
      "description": "Risk category for the attack objective.",
      "enum": [
        "HateUnfairness",
        "Violence",
        "Sexual",
        "SelfHarm",
        "ProtectedMaterial",
        "CodeVulnerability",
        "UngroundedAttributes"
      ],
      "x-ms-enum": {
        "name": "RiskCategory",
        "modelAsString": true,
        "values": [
          {
            "name": "HateUnfairness",
            "value": "HateUnfairness",
            "description": "Represents content related to hate or unfairness."
          },
          {
            "name": "Violence",
            "value": "Violence",
            "description": "Represents content related to violence."
          },
          {
            "name": "Sexual",
            "value": "Sexual",
            "description": "Represents content of a sexual nature."
          },
          {
            "name": "SelfHarm",
            "value": "SelfHarm",
            "description": "Represents content related to self-harm."
          },
          {
            "name": "ProtectedMaterial",
            "value": "ProtectedMaterial",
            "description": "Represents content involving protected material."
          },
          {
            "name": "CodeVulnerability",
            "value": "CodeVulnerability",
            "description": "Represents content related to code vulnerabilities."
          },
          {
            "name": "UngroundedAttributes",
            "value": "UngroundedAttributes",
            "description": "Represents content with ungrounded attributes."
          }
        ]
      }
    },
<<<<<<< HEAD
    "SASCredential": {
      "type": "object",
      "description": "SAS Credential",
      "properties": {
        "CredentialType": {
          "type": "string",
          "description": "Credential Type",
          "enum": [
            "SAS"
          ],
          "x-ms-enum": {
            "modelAsString": false
          }
        },
        "SASUri": {
          "type": "string",
          "description": "Full SAS URI, including the storage, container/blob path and SAS token"
        }
      },
      "required": [
        "CredentialType",
        "SASUri"
      ]
    },
=======
>>>>>>> 85bc07fc
    "SASCredentials": {
      "type": "object",
      "description": "Shared Access Signature (SAS) credential definition",
      "properties": {
        "sasToken": {
          "type": "string",
          "description": "SAS token",
          "readOnly": true
        }
      },
      "allOf": [
        {
          "$ref": "#/definitions/BaseCredentials"
        }
      ],
      "x-ms-discriminator-value": "SAS"
    },
    "SasCredential": {
      "type": "object",
      "description": "SAS Credential definition",
      "properties": {
        "sasUri": {
          "type": "string",
          "description": "SAS uri",
          "readOnly": true
        },
        "type": {
          "type": "string",
          "description": "Type of credential",
          "enum": [
            "SAS"
          ],
          "x-ms-enum": {
            "modelAsString": false
          },
          "readOnly": true
        }
      },
      "required": [
        "sasUri",
        "type"
      ]
    },
    "SimulationDTO": {
      "type": "object",
      "description": "Customization Parameters",
      "properties": {
        "Headers": {
          "type": "object",
          "description": "Additional headers.",
          "additionalProperties": {
            "type": "string"
          }
        },
        "Params": {
          "type": "object",
          "description": "Parameters.",
          "additionalProperties": {
            "type": "string"
          }
        },
        "TemplateParameters": {
          "type": "object",
          "description": "Template parameters.",
          "additionalProperties": {
            "type": "string"
          }
        },
        "CustomizationParameters": {
          "$ref": "#/definitions/CustomizationParameters",
          "description": "Customization parameters."
        },
        "Json": {
          "type": "string",
          "description": "Json."
        },
        "Url": {
          "type": "string",
          "description": "Url."
        },
        "TemplateKey": {
          "type": "string",
          "description": "Template key."
        },
        "SimulationType": {
          "$ref": "#/definitions/SimulationType",
          "description": "Type of Simulation."
        },
        "IsMicrosoftTenant": {
          "type": "boolean",
          "description": "'True' if Microsoft internal tenant and 'False' otherwise."
        },
        "SubscriptionId": {
          "type": "string",
          "description": "Azure subscription id."
        },
        "ResourceGroupName": {
          "type": "string",
          "description": "Resource group name."
        },
        "WorkspaceName": {
          "type": "string",
          "description": "Workspace name."
        }
      }
    },
    "SimulationResultDTO": {
      "type": "object",
      "description": "Simulation Result",
      "properties": {
        "StatusCode": {
          "type": "integer",
          "format": "int32",
          "description": "Status Code."
        },
        "Content": {
          "type": "string",
          "description": "Content."
        }
      },
      "required": [
        "StatusCode",
        "Content"
      ]
    },
    "SimulationType": {
      "type": "string",
      "description": "Simulation type.",
      "enum": [
        "Default",
        "CustomPersona",
        "HarmTurnGenerator"
      ],
      "x-ms-enum": {
        "name": "SimulationType",
        "modelAsString": true,
        "values": [
          {
            "name": "Default",
            "value": "Default",
            "description": "Default simulation type."
          },
          {
            "name": "CustomPersona",
            "value": "CustomPersona",
            "description": "Custom persona simulation type."
          },
          {
            "name": "HarmTurnGenerator",
            "value": "HarmTurnGenerator",
            "description": "Harm turn generator simulation type."
          }
        ]
      }
    },
    "Sku": {
      "type": "object",
      "description": "Sku information",
      "properties": {
        "capacity": {
          "type": "integer",
          "format": "int64",
          "description": "Sku capacity"
        },
        "family": {
          "type": "string",
          "description": "Sku family"
        },
        "name": {
          "type": "string",
          "description": "Sku name"
        },
        "size": {
          "type": "string",
          "description": "Sku size"
        },
        "tier": {
          "type": "string",
          "description": "Sku tier"
        }
      },
      "required": [
        "capacity",
        "family",
        "name",
        "size",
        "tier"
      ]
    },
    "SystemData": {
      "type": "object",
      "description": "Metadata pertaining to creation and last modification of the resource.",
      "properties": {
        "createdAt": {
          "type": "string",
          "format": "date-time",
          "description": "The timestamp the resource was created at.",
          "readOnly": true
        },
        "createdBy": {
          "type": "string",
          "description": "The identity that created the resource.",
          "readOnly": true
        },
        "createdByType": {
          "type": "string",
          "description": "The identity type that created the resource.",
          "readOnly": true
        },
        "lastModifiedAt": {
          "type": "string",
          "format": "date-time",
          "description": "The timestamp of resource last modification (UTC)",
          "readOnly": true
        }
      }
    },
    "TargetHarm": {
      "type": "object",
      "description": "Target Harm",
      "properties": {
        "RiskType": {
          "type": "string",
          "description": "The risk type."
        },
        "RiskSubType": {
          "type": "string",
          "description": "The risk sub type."
        }
      }
    },
    "TargetModelConfig": {
      "type": "object",
      "description": "Abstract class for model configuration.",
      "properties": {
        "type": {
          "type": "string",
          "description": "Type of the model configuration."
        }
      },
      "discriminator": "type",
      "required": [
        "type"
      ]
    }
  },
  "parameters": {
    "Azure.Core.ClientRequestIdHeader": {
      "name": "x-ms-client-request-id",
      "in": "header",
      "description": "An opaque, globally-unique, client-generated string identifier for the request.",
      "required": false,
      "type": "string",
      "format": "uuid",
      "x-ms-parameter-location": "method",
      "x-ms-client-name": "clientRequestId"
    },
    "Azure.Core.Foundations.ApiVersionParameter": {
      "name": "api-version",
      "in": "query",
      "description": "The API version to use for this operation.",
      "required": true,
      "type": "string",
      "minLength": 1,
      "x-ms-parameter-location": "method",
      "x-ms-client-name": "apiVersion"
    },
    "Azure.Core.MaxPageSizeQueryParameter": {
      "name": "maxpagesize",
      "in": "query",
      "description": "The maximum number of result items per page.",
      "required": false,
      "type": "integer",
      "format": "int32",
      "x-ms-parameter-location": "method"
    },
    "Azure.Core.SkipQueryParameter": {
      "name": "skip",
      "in": "query",
      "description": "The number of result items to skip.",
      "required": false,
      "type": "integer",
      "format": "int32",
      "default": 0,
      "x-ms-parameter-location": "method"
    },
    "Azure.Core.TopQueryParameter": {
      "name": "top",
      "in": "query",
      "description": "The number of result items to return.",
      "required": false,
      "type": "integer",
      "format": "int32",
      "x-ms-parameter-location": "method"
    }
  }
}<|MERGE_RESOLUTION|>--- conflicted
+++ resolved
@@ -56,289 +56,6 @@
       "get": {
         "operationId": "Connections_List",
         "description": "List all connections in the project, without populating connection credentials",
-        "parameters": [
-          {
-            "$ref": "#/parameters/Azure.Core.Foundations.ApiVersionParameter"
-          },
-          {
-            "name": "connectionType",
-            "in": "query",
-            "description": "List connections of this specific type",
-            "required": false,
-            "type": "string",
-            "enum": [
-              "AzureOpenAI",
-              "AzureBlob",
-              "AzureStorageAccount",
-              "CognitiveSearch",
-              "CosmosDB",
-              "ApiKey",
-              "AppConfig",
-              "AppInsights",
-              "CustomKeys"
-            ],
-            "x-ms-enum": {
-              "name": "ConnectionType",
-              "modelAsString": true,
-              "values": [
-                {
-                  "name": "AzureOpenAI",
-                  "value": "AzureOpenAI",
-                  "description": "Azure OpenAI Service"
-                },
-                {
-                  "name": "AzureBlobStorage",
-                  "value": "AzureBlob",
-                  "description": "Azure Blob Storage, with specified container"
-                },
-                {
-                  "name": "AzureStorageAccount",
-                  "value": "AzureStorageAccount",
-<<<<<<< HEAD
-                  "description": "Azure Blob Storage, with container not specified (used by Assistants)"
-=======
-                  "description": "Azure Blob Storage, with container not specified (used by Agents)"
->>>>>>> 85bc07fc
-                },
-                {
-                  "name": "AzureAISearch",
-                  "value": "CognitiveSearch",
-                  "description": "Azure AI Search"
-                },
-                {
-                  "name": "CosmosDB",
-                  "value": "CosmosDB",
-                  "description": "CosmosDB"
-                },
-                {
-                  "name": "APIKey",
-                  "value": "ApiKey",
-                  "description": "Generic connection that uses API Key authentication"
-                },
-                {
-                  "name": "ApplicationConfiguration",
-                  "value": "AppConfig",
-                  "description": "Application Configuration"
-                },
-                {
-                  "name": "ApplicationInsights",
-                  "value": "AppInsights",
-                  "description": "Application Insights"
-                },
-                {
-                  "name": "Custom",
-                  "value": "CustomKeys",
-                  "description": "Custom Keys"
-                }
-              ]
-            }
-          },
-          {
-            "name": "defaultConnection",
-            "in": "query",
-            "description": "List connections that are default connections",
-            "required": false,
-            "type": "boolean"
-          },
-          {
-            "$ref": "#/parameters/Azure.Core.TopQueryParameter"
-          },
-          {
-            "$ref": "#/parameters/Azure.Core.SkipQueryParameter"
-          },
-          {
-            "$ref": "#/parameters/Azure.Core.MaxPageSizeQueryParameter"
-          },
-          {
-            "$ref": "#/parameters/Azure.Core.ClientRequestIdHeader"
-          }
-        ],
-        "responses": {
-          "200": {
-            "description": "The request has succeeded.",
-            "schema": {
-              "$ref": "#/definitions/PagedConnection"
-            },
-            "headers": {
-              "x-ms-client-request-id": {
-                "type": "string",
-                "format": "uuid",
-                "description": "An opaque, globally-unique, client-generated string identifier for the request."
-              }
-            }
-          },
-          "default": {
-            "description": "An unexpected error response.",
-            "schema": {
-              "$ref": "#/definitions/Azure.Core.Foundations.ErrorResponse"
-            },
-            "headers": {
-              "x-ms-error-code": {
-                "type": "string",
-                "description": "String error code indicating what went wrong."
-              }
-            }
-          }
-        },
-        "x-ms-pageable": {
-          "nextLinkName": "nextLink"
-        }
-      }
-    },
-    "/connections/{name}": {
-      "get": {
-        "operationId": "Connections_Get",
-        "description": "Get a connection by name, without populating connection credentials",
-<<<<<<< HEAD
-        "parameters": [
-          {
-            "$ref": "#/parameters/Azure.Core.Foundations.ApiVersionParameter"
-          },
-          {
-            "name": "name",
-            "in": "path",
-            "description": "The name of the resource",
-            "required": true,
-            "type": "string"
-          },
-          {
-            "$ref": "#/parameters/Azure.Core.ClientRequestIdHeader"
-          }
-        ],
-        "responses": {
-          "200": {
-            "description": "The request has succeeded.",
-            "schema": {
-              "$ref": "#/definitions/Connection"
-            },
-            "headers": {
-              "x-ms-client-request-id": {
-                "type": "string",
-                "format": "uuid",
-                "description": "An opaque, globally-unique, client-generated string identifier for the request."
-              }
-            }
-          },
-          "default": {
-            "description": "An unexpected error response.",
-            "schema": {
-              "$ref": "#/definitions/Azure.Core.Foundations.ErrorResponse"
-            },
-            "headers": {
-              "x-ms-error-code": {
-                "type": "string",
-                "description": "String error code indicating what went wrong."
-              }
-            }
-          }
-        }
-      }
-    },
-    "/connections/{name}/withCredentials": {
-      "get": {
-        "operationId": "Connections_GetWithCredentials",
-        "description": "Get a connection by name, with its connection credentials",
-=======
->>>>>>> 85bc07fc
-        "parameters": [
-          {
-            "$ref": "#/parameters/Azure.Core.Foundations.ApiVersionParameter"
-          },
-          {
-            "name": "name",
-            "in": "path",
-            "description": "The name of the resource",
-            "required": true,
-            "type": "string"
-          },
-          {
-            "$ref": "#/parameters/Azure.Core.ClientRequestIdHeader"
-          }
-        ],
-        "responses": {
-          "200": {
-            "description": "The request has succeeded.",
-            "schema": {
-              "$ref": "#/definitions/Connection"
-            },
-            "headers": {
-              "x-ms-client-request-id": {
-                "type": "string",
-                "format": "uuid",
-                "description": "An opaque, globally-unique, client-generated string identifier for the request."
-              }
-            }
-          },
-          "default": {
-            "description": "An unexpected error response.",
-            "schema": {
-              "$ref": "#/definitions/Azure.Core.Foundations.ErrorResponse"
-            },
-            "headers": {
-              "x-ms-error-code": {
-                "type": "string",
-                "description": "String error code indicating what went wrong."
-              }
-            }
-          }
-        }
-      }
-    },
-    "/connections/{name}/withCredentials": {
-      "post": {
-        "operationId": "Connections_GetWithCredentials",
-        "description": "Get a connection by name, with its connection credentials",
-        "parameters": [
-          {
-            "$ref": "#/parameters/Azure.Core.Foundations.ApiVersionParameter"
-          },
-          {
-            "name": "name",
-            "in": "path",
-            "description": "The name of the resource",
-            "required": true,
-            "type": "string"
-          },
-          {
-            "$ref": "#/parameters/Azure.Core.ClientRequestIdHeader"
-          }
-        ],
-        "responses": {
-          "200": {
-            "description": "The request has succeeded.",
-            "schema": {
-              "$ref": "#/definitions/Connection"
-            },
-            "headers": {
-              "x-ms-client-request-id": {
-                "type": "string",
-                "format": "uuid",
-                "description": "An opaque, globally-unique, client-generated string identifier for the request."
-              }
-            }
-          },
-          "default": {
-            "description": "An unexpected error response.",
-            "schema": {
-              "$ref": "#/definitions/Azure.Core.Foundations.ErrorResponse"
-            },
-            "headers": {
-              "x-ms-error-code": {
-                "type": "string",
-                "description": "String error code indicating what went wrong."
-              }
-            }
-          }
-        }
-      }
-    },
-<<<<<<< HEAD
-    "/datasets/{name}/versions": {
-=======
-    "/connections/withCredentials": {
-      "post": {
-        "operationId": "Connections_ListWithCredentials",
-        "description": "List all connections in the project, with their connection credentials",
         "parameters": [
           {
             "$ref": "#/parameters/Azure.Core.Foundations.ApiVersionParameter"
@@ -436,6 +153,231 @@
           "200": {
             "description": "The request has succeeded.",
             "schema": {
+              "$ref": "#/definitions/PagedConnection"
+            },
+            "headers": {
+              "x-ms-client-request-id": {
+                "type": "string",
+                "format": "uuid",
+                "description": "An opaque, globally-unique, client-generated string identifier for the request."
+              }
+            }
+          },
+          "default": {
+            "description": "An unexpected error response.",
+            "schema": {
+              "$ref": "#/definitions/Azure.Core.Foundations.ErrorResponse"
+            },
+            "headers": {
+              "x-ms-error-code": {
+                "type": "string",
+                "description": "String error code indicating what went wrong."
+              }
+            }
+          }
+        },
+        "x-ms-pageable": {
+          "nextLinkName": "nextLink"
+        }
+      }
+    },
+    "/connections/{name}": {
+      "get": {
+        "operationId": "Connections_Get",
+        "description": "Get a connection by name, without populating connection credentials",
+        "parameters": [
+          {
+            "$ref": "#/parameters/Azure.Core.Foundations.ApiVersionParameter"
+          },
+          {
+            "name": "name",
+            "in": "path",
+            "description": "The name of the resource",
+            "required": true,
+            "type": "string"
+          },
+          {
+            "$ref": "#/parameters/Azure.Core.ClientRequestIdHeader"
+          }
+        ],
+        "responses": {
+          "200": {
+            "description": "The request has succeeded.",
+            "schema": {
+              "$ref": "#/definitions/Connection"
+            },
+            "headers": {
+              "x-ms-client-request-id": {
+                "type": "string",
+                "format": "uuid",
+                "description": "An opaque, globally-unique, client-generated string identifier for the request."
+              }
+            }
+          },
+          "default": {
+            "description": "An unexpected error response.",
+            "schema": {
+              "$ref": "#/definitions/Azure.Core.Foundations.ErrorResponse"
+            },
+            "headers": {
+              "x-ms-error-code": {
+                "type": "string",
+                "description": "String error code indicating what went wrong."
+              }
+            }
+          }
+        }
+      }
+    },
+    "/connections/{name}/withCredentials": {
+      "post": {
+        "operationId": "Connections_GetWithCredentials",
+        "description": "Get a connection by name, with its connection credentials",
+        "parameters": [
+          {
+            "$ref": "#/parameters/Azure.Core.Foundations.ApiVersionParameter"
+          },
+          {
+            "name": "name",
+            "in": "path",
+            "description": "The name of the resource",
+            "required": true,
+            "type": "string"
+          },
+          {
+            "$ref": "#/parameters/Azure.Core.ClientRequestIdHeader"
+          }
+        ],
+        "responses": {
+          "200": {
+            "description": "The request has succeeded.",
+            "schema": {
+              "$ref": "#/definitions/Connection"
+            },
+            "headers": {
+              "x-ms-client-request-id": {
+                "type": "string",
+                "format": "uuid",
+                "description": "An opaque, globally-unique, client-generated string identifier for the request."
+              }
+            }
+          },
+          "default": {
+            "description": "An unexpected error response.",
+            "schema": {
+              "$ref": "#/definitions/Azure.Core.Foundations.ErrorResponse"
+            },
+            "headers": {
+              "x-ms-error-code": {
+                "type": "string",
+                "description": "String error code indicating what went wrong."
+              }
+            }
+          }
+        }
+      }
+    },
+    "/connections/withCredentials": {
+      "post": {
+        "operationId": "Connections_ListWithCredentials",
+        "description": "List all connections in the project, with their connection credentials",
+        "parameters": [
+          {
+            "$ref": "#/parameters/Azure.Core.Foundations.ApiVersionParameter"
+          },
+          {
+            "name": "connectionType",
+            "in": "query",
+            "description": "List connections of this specific type",
+            "required": false,
+            "type": "string",
+            "enum": [
+              "AzureOpenAI",
+              "AzureBlob",
+              "AzureStorageAccount",
+              "CognitiveSearch",
+              "CosmosDB",
+              "ApiKey",
+              "AppConfig",
+              "AppInsights",
+              "CustomKeys"
+            ],
+            "x-ms-enum": {
+              "name": "ConnectionType",
+              "modelAsString": true,
+              "values": [
+                {
+                  "name": "AzureOpenAI",
+                  "value": "AzureOpenAI",
+                  "description": "Azure OpenAI Service"
+                },
+                {
+                  "name": "AzureBlobStorage",
+                  "value": "AzureBlob",
+                  "description": "Azure Blob Storage, with specified container"
+                },
+                {
+                  "name": "AzureStorageAccount",
+                  "value": "AzureStorageAccount",
+                  "description": "Azure Blob Storage, with container not specified (used by Agents)"
+                },
+                {
+                  "name": "AzureAISearch",
+                  "value": "CognitiveSearch",
+                  "description": "Azure AI Search"
+                },
+                {
+                  "name": "CosmosDB",
+                  "value": "CosmosDB",
+                  "description": "CosmosDB"
+                },
+                {
+                  "name": "APIKey",
+                  "value": "ApiKey",
+                  "description": "Generic connection that uses API Key authentication"
+                },
+                {
+                  "name": "ApplicationConfiguration",
+                  "value": "AppConfig",
+                  "description": "Application Configuration"
+                },
+                {
+                  "name": "ApplicationInsights",
+                  "value": "AppInsights",
+                  "description": "Application Insights"
+                },
+                {
+                  "name": "Custom",
+                  "value": "CustomKeys",
+                  "description": "Custom Keys"
+                }
+              ]
+            }
+          },
+          {
+            "name": "defaultConnection",
+            "in": "query",
+            "description": "List connections that are default connections",
+            "required": false,
+            "type": "boolean"
+          },
+          {
+            "$ref": "#/parameters/Azure.Core.TopQueryParameter"
+          },
+          {
+            "$ref": "#/parameters/Azure.Core.SkipQueryParameter"
+          },
+          {
+            "$ref": "#/parameters/Azure.Core.MaxPageSizeQueryParameter"
+          },
+          {
+            "$ref": "#/parameters/Azure.Core.ClientRequestIdHeader"
+          }
+        ],
+        "responses": {
+          "200": {
+            "description": "The request has succeeded.",
+            "schema": {
               "$ref": "#/definitions/Internal.ConnectionPaged"
             },
             "headers": {
@@ -465,7 +407,6 @@
       }
     },
     "/datasets": {
->>>>>>> 85bc07fc
       "get": {
         "operationId": "Datasets_ListLatest",
         "description": "List the latest version of each DatasetVersion",
@@ -554,17 +495,10 @@
         }
       }
     },
-<<<<<<< HEAD
-    "/datasets/{name}/versions/{version}": {
-      "get": {
-        "operationId": "Datasets_GetVersion",
-        "description": "Get the specific version of the DatasetVersion",
-=======
     "/datasets/{name}/versions": {
       "get": {
         "operationId": "Datasets_ListVersions",
         "description": "List all versions of the given DatasetVersion",
->>>>>>> 85bc07fc
         "parameters": [
           {
             "$ref": "#/parameters/Azure.Core.Foundations.ApiVersionParameter"
@@ -577,13 +511,6 @@
             "type": "string"
           },
           {
-<<<<<<< HEAD
-            "name": "version",
-            "in": "path",
-            "description": "The specific version id of the DatasetVersion to retrieve.",
-            "required": true,
-            "type": "string"
-=======
             "name": "top",
             "in": "query",
             "description": "Top count of results, top count cannot be greater than the page size. If topCount > page size, results with be default page size count will be returned",
@@ -637,18 +564,13 @@
                 }
               ]
             }
->>>>>>> 85bc07fc
           }
         ],
         "responses": {
           "200": {
             "description": "The request has succeeded.",
             "schema": {
-<<<<<<< HEAD
-              "$ref": "#/definitions/DatasetVersion"
-=======
               "$ref": "#/definitions/PagedDatasetVersion"
->>>>>>> 85bc07fc
             }
           },
           "default": {
@@ -667,10 +589,12 @@
         "x-ms-pageable": {
           "nextLinkName": "nextLink"
         }
-      },
-      "patch": {
-        "operationId": "Datasets_CreateOrUpdateVersion",
-        "description": "Create a new or update an existing DatasetVersion with the given version id",
+      }
+    },
+    "/datasets/{name}/versions/{version}": {
+      "get": {
+        "operationId": "Datasets_GetVersion",
+        "description": "Get the specific version of the DatasetVersion",
         "parameters": [
           {
             "$ref": "#/parameters/Azure.Core.Foundations.ApiVersionParameter"
@@ -685,29 +609,14 @@
           {
             "name": "version",
             "in": "path",
-            "description": "The specific version id of the DatasetVersion to create or replace.",
-            "required": true,
-            "type": "string"
-          },
-          {
-            "name": "body",
-            "in": "body",
-            "description": "The definition of the DatasetVersion to create or update",
-            "required": true,
-            "schema": {
-              "$ref": "#/definitions/DatasetVersionUpdate"
-            }
+            "description": "The specific version id of the DatasetVersion to retrieve.",
+            "required": true,
+            "type": "string"
           }
         ],
         "responses": {
           "200": {
             "description": "The request has succeeded.",
-            "schema": {
-              "$ref": "#/definitions/DatasetVersion"
-            }
-          },
-          "201": {
-            "description": "The request has succeeded and a new resource has been created as a result.",
             "schema": {
               "$ref": "#/definitions/DatasetVersion"
             }
@@ -726,15 +635,9 @@
           }
         }
       },
-<<<<<<< HEAD
-      "delete": {
-        "operationId": "Datasets_DeleteVersion",
-        "description": "Delete the specific version of the DatasetVersion",
-=======
       "patch": {
         "operationId": "Datasets_CreateOrUpdateVersion",
         "description": "Create a new or update an existing DatasetVersion with the given version id",
->>>>>>> 85bc07fc
         "parameters": [
           {
             "$ref": "#/parameters/Azure.Core.Foundations.ApiVersionParameter"
@@ -749,11 +652,9 @@
           {
             "name": "version",
             "in": "path",
-            "description": "The version of the DatasetVersion to delete.",
-            "required": true,
-            "type": "string"
-<<<<<<< HEAD
-=======
+            "description": "The specific version id of the DatasetVersion to create or replace.",
+            "required": true,
+            "type": "string"
           },
           {
             "name": "body",
@@ -763,12 +664,20 @@
             "schema": {
               "$ref": "#/definitions/DatasetVersionUpdate"
             }
->>>>>>> 85bc07fc
           }
         ],
         "responses": {
-          "204": {
-            "description": "There is no content to send for this request, but the headers may be useful."
+          "200": {
+            "description": "The request has succeeded.",
+            "schema": {
+              "$ref": "#/definitions/DatasetVersion"
+            }
+          },
+          "201": {
+            "description": "The request has succeeded and a new resource has been created as a result.",
+            "schema": {
+              "$ref": "#/definitions/DatasetVersion"
+            }
           },
           "default": {
             "description": "An unexpected error response.",
@@ -783,12 +692,10 @@
             }
           }
         }
-      }
-    },
-    "/datasets/{name}/versions/{version}/credentials": {
-      "post": {
-        "operationId": "Datasets_GetCredentials",
-        "description": "Get download sas for dataset version.",
+      },
+      "delete": {
+        "operationId": "Datasets_DeleteVersion",
+        "description": "Delete the specific version of the DatasetVersion",
         "parameters": [
           {
             "$ref": "#/parameters/Azure.Core.Foundations.ApiVersionParameter"
@@ -803,26 +710,14 @@
           {
             "name": "version",
             "in": "path",
-            "description": "The specific version id of the DatasetVersion to operate on.",
-            "required": true,
-            "type": "string"
-          },
-          {
-            "name": "body",
-            "in": "body",
-            "description": "Parameters for the action",
-            "required": true,
-            "schema": {
-              "type": "object"
-            }
+            "description": "The version of the DatasetVersion to delete.",
+            "required": true,
+            "type": "string"
           }
         ],
         "responses": {
-          "200": {
-            "description": "The request has succeeded.",
-            "schema": {
-              "$ref": "#/definitions/AssetCredentialResponse"
-            }
+          "204": {
+            "description": "There is no content to send for this request, but the headers may be useful."
           },
           "default": {
             "description": "An unexpected error response.",
@@ -1167,130 +1062,6 @@
             "type": "string"
           },
           {
-<<<<<<< HEAD
-=======
-            "$ref": "#/parameters/Azure.Core.ClientRequestIdHeader"
-          }
-        ],
-        "responses": {
-          "200": {
-            "description": "The request has succeeded.",
-            "schema": {
-              "$ref": "#/definitions/Evaluation"
-            },
-            "headers": {
-              "x-ms-client-request-id": {
-                "type": "string",
-                "format": "uuid",
-                "description": "An opaque, globally-unique, client-generated string identifier for the request."
-              }
-            }
-          },
-          "default": {
-            "description": "An unexpected error response.",
-            "schema": {
-              "$ref": "#/definitions/Azure.Core.Foundations.ErrorResponse"
-            },
-            "headers": {
-              "x-ms-error-code": {
-                "type": "string",
-                "description": "String error code indicating what went wrong."
-              }
-            }
-          }
-        }
-      }
-    },
-    "/evaluations/runs:run": {
-      "post": {
-        "operationId": "Evaluations_CreateRun",
-        "description": "Creates an evaluation run.",
-        "parameters": [
-          {
-            "$ref": "#/parameters/Azure.Core.Foundations.ApiVersionParameter"
-          },
-          {
-            "name": "evaluation",
-            "in": "body",
-            "description": "Evaluation to be run",
-            "required": true,
-            "schema": {
-              "$ref": "#/definitions/Evaluation"
-            }
-          }
-        ],
-        "responses": {
-          "201": {
-            "description": "The request has succeeded and a new resource has been created as a result.",
-            "schema": {
-              "$ref": "#/definitions/Evaluation"
-            }
-          },
-          "default": {
-            "description": "An unexpected error response.",
-            "schema": {
-              "$ref": "#/definitions/Azure.Core.Foundations.ErrorResponse"
-            },
-            "headers": {
-              "x-ms-error-code": {
-                "type": "string",
-                "description": "String error code indicating what went wrong."
-              }
-            }
-          }
-        }
-      }
-    },
-    "/evaluations/runs:runAgent": {
-      "post": {
-        "operationId": "Evaluations_CreateAgentEvaluation",
-        "description": "Creates an agent evaluation run.",
-        "parameters": [
-          {
-            "$ref": "#/parameters/Azure.Core.Foundations.ApiVersionParameter"
-          },
-          {
-            "name": "evaluation",
-            "in": "body",
-            "description": "Agent evaluation to be run",
-            "required": true,
-            "schema": {
-              "$ref": "#/definitions/AgentEvaluationRequest"
-            }
-          }
-        ],
-        "responses": {
-          "201": {
-            "description": "The request has succeeded and a new resource has been created as a result.",
-            "schema": {
-              "$ref": "#/definitions/AgentEvaluation"
-            }
-          },
-          "default": {
-            "description": "An unexpected error response.",
-            "schema": {
-              "$ref": "#/definitions/Azure.Core.Foundations.ErrorResponse"
-            },
-            "headers": {
-              "x-ms-error-code": {
-                "type": "string",
-                "description": "String error code indicating what went wrong."
-              }
-            }
-          }
-        }
-      }
-    },
-    "/indexes": {
-      "get": {
-        "operationId": "Indexes_ListLatest",
-        "description": "List the latest version of each Index",
-        "parameters": [
-          {
-            "$ref": "#/parameters/Azure.Core.Foundations.ApiVersionParameter"
-          },
-          {
->>>>>>> 85bc07fc
             "name": "top",
             "in": "query",
             "description": "Top count of results, top count cannot be greater than the page size. If topCount > page size, results with be default page size count will be returned",
@@ -1414,7 +1185,6 @@
             }
           }
         }
-<<<<<<< HEAD
       },
       "patch": {
         "operationId": "EvaluationResults_CreateOrUpdateVersion",
@@ -1477,14 +1247,6 @@
       "delete": {
         "operationId": "EvaluationResults_DeleteVersion",
         "description": "Delete the specific version of the EvaluationResult",
-=======
-      }
-    },
-    "/indexes/{name}/versions/{version}": {
-      "get": {
-        "operationId": "Indexes_GetVersion",
-        "description": "Get the specific version of the Index",
->>>>>>> 85bc07fc
         "parameters": [
           {
             "$ref": "#/parameters/Azure.Core.Foundations.ApiVersionParameter"
@@ -1521,19 +1283,12 @@
             }
           }
         }
-<<<<<<< HEAD
       }
     },
     "/evaluationResults/{name}/versions/{version}/credentials": {
       "post": {
         "operationId": "EvaluationResults_GetCredentials",
         "description": "Enable downloading json.",
-=======
-      },
-      "patch": {
-        "operationId": "Indexes_CreateOrUpdateVersion",
-        "description": "Create a new or update an existing Index with the given version id",
->>>>>>> 85bc07fc
         "parameters": [
           {
             "$ref": "#/parameters/Azure.Core.Foundations.ApiVersionParameter"
@@ -1555,17 +1310,10 @@
           {
             "name": "body",
             "in": "body",
-<<<<<<< HEAD
             "description": "Parameters for the action",
             "required": true,
             "schema": {
               "$ref": "#/definitions/AssetCredentialRequest"
-=======
-            "description": "The definition of the Index to create or update",
-            "required": true,
-            "schema": {
-              "$ref": "#/definitions/IndexUpdate"
->>>>>>> 85bc07fc
             }
           }
         ],
@@ -1832,10 +1580,50 @@
           }
         ],
         "responses": {
-          "200": {
-            "description": "The request has succeeded.",
+          "201": {
+            "description": "The request has succeeded and a new resource has been created as a result.",
             "schema": {
               "$ref": "#/definitions/Evaluation"
+            }
+          },
+          "default": {
+            "description": "An unexpected error response.",
+            "schema": {
+              "$ref": "#/definitions/Azure.Core.Foundations.ErrorResponse"
+            },
+            "headers": {
+              "x-ms-error-code": {
+                "type": "string",
+                "description": "String error code indicating what went wrong."
+              }
+            }
+          }
+        }
+      }
+    },
+    "/evaluations/runs:runAgent": {
+      "post": {
+        "operationId": "Evaluations_CreateAgentEvaluation",
+        "description": "Creates an agent evaluation run.",
+        "parameters": [
+          {
+            "$ref": "#/parameters/Azure.Core.Foundations.ApiVersionParameter"
+          },
+          {
+            "name": "evaluation",
+            "in": "body",
+            "description": "Agent evaluation to be run",
+            "required": true,
+            "schema": {
+              "$ref": "#/definitions/AgentEvaluationRequest"
+            }
+          }
+        ],
+        "responses": {
+          "201": {
+            "description": "The request has succeeded and a new resource has been created as a result.",
+            "schema": {
+              "$ref": "#/definitions/AgentEvaluation"
             }
           },
           "default": {
@@ -1968,7 +1756,6 @@
               "type": "string"
             }
           }
-<<<<<<< HEAD
         }
       }
     },
@@ -2420,8 +2207,8 @@
           }
         ],
         "responses": {
-          "200": {
-            "description": "The request has succeeded.",
+          "201": {
+            "description": "The request has succeeded and a new resource has been created as a result.",
             "schema": {
               "$ref": "#/definitions/RedTeam"
             }
@@ -2852,6 +2639,156 @@
         }
       ],
       "x-ms-discriminator-value": "AOAI"
+    },
+    "AgentEvaluation": {
+      "type": "object",
+      "description": "Evaluation response for agent evaluation run.",
+      "properties": {
+        "id": {
+          "type": "string",
+          "description": "Identifier of the agent evaluation run."
+        },
+        "status": {
+          "type": "string",
+          "description": "Status of the agent evaluation. Options: Running, Completed, Failed."
+        },
+        "result": {
+          "type": "array",
+          "description": "The agent evaluation result.",
+          "items": {
+            "$ref": "#/definitions/AgentEvaluationResult"
+          },
+          "x-ms-identifiers": []
+        }
+      },
+      "required": [
+        "id",
+        "status"
+      ]
+    },
+    "AgentEvaluationRedactionConfiguration": {
+      "type": "object",
+      "description": "The redaction configuration will allow the user to control what is redacted.",
+      "properties": {
+        "redactScoreProperties": {
+          "type": "boolean",
+          "description": "Redact score properties. If not specified, the default is to redact in production."
+        }
+      }
+    },
+    "AgentEvaluationRequest": {
+      "type": "object",
+      "description": "Evaluation request for agent run.",
+      "properties": {
+        "runId": {
+          "type": "string",
+          "description": "Identifier of the agent run."
+        },
+        "threadId": {
+          "type": "string",
+          "description": "Identifier of the agent thread. This field is mandatory currently, but it will be optional in the future."
+        },
+        "evaluators": {
+          "type": "object",
+          "description": "Evaluators to be used for the evaluation.",
+          "additionalProperties": {
+            "$ref": "#/definitions/EvaluatorConfiguration"
+          }
+        },
+        "samplingConfiguration": {
+          "$ref": "#/definitions/AgentEvaluationSamplingConfiguration",
+          "description": "Sampling configuration for the evaluation."
+        },
+        "redactionConfiguration": {
+          "$ref": "#/definitions/AgentEvaluationRedactionConfiguration",
+          "description": "Redaction configuration for the evaluation."
+        },
+        "appInsightsConnectionString": {
+          "type": "string",
+          "description": "Optional and temporary way to pass the AppInsights connection string to the evaluator. When this string is not null, the evaluation results will be logged to Azure AppInsights."
+        }
+      },
+      "required": [
+        "runId",
+        "evaluators"
+      ]
+    },
+    "AgentEvaluationResult": {
+      "type": "object",
+      "description": "Result for the agent evaluation evaluator run.",
+      "properties": {
+        "evaluator": {
+          "type": "string",
+          "description": "Evaluator's name. This is the name of the evaluator that was used to evaluate the agent's completion."
+        },
+        "score": {
+          "type": "number",
+          "format": "float",
+          "description": "Score of the given evaluator. No restriction on range."
+        },
+        "status": {
+          "type": "string",
+          "description": "Status of the evaluator result. Options: Running, Completed, Failed, NotApplicable."
+        },
+        "reason": {
+          "type": "string",
+          "description": "Reasoning for the evaluation result."
+        },
+        "version": {
+          "type": "string",
+          "description": "Version of the evaluator that was used to evaluate the agent's completion."
+        },
+        "threadId": {
+          "type": "string",
+          "description": "The unique identifier of the thread."
+        },
+        "runId": {
+          "type": "string",
+          "description": "The unique identifier of the run."
+        },
+        "error": {
+          "type": "string",
+          "description": "A string explaining why there was an error, if applicable."
+        },
+        "additionalDetails": {
+          "type": "object",
+          "description": "Additional properties relevant to the evaluator. These will differ between evaluators.",
+          "additionalProperties": {
+            "type": "string"
+          }
+        }
+      },
+      "required": [
+        "evaluator",
+        "score",
+        "status",
+        "runId"
+      ]
+    },
+    "AgentEvaluationSamplingConfiguration": {
+      "type": "object",
+      "description": "Definition for sampling strategy.",
+      "properties": {
+        "name": {
+          "type": "string",
+          "description": "Name of the sampling strategy."
+        },
+        "samplingPercent": {
+          "type": "number",
+          "format": "float",
+          "description": "Percentage of sampling per hour (0-100)."
+        },
+        "maxRequestRate": {
+          "type": "number",
+          "format": "float",
+          "description": "Maximum request rate per hour (0 to 1000)."
+        }
+      },
+      "required": [
+        "name",
+        "samplingPercent",
+        "maxRequestRate"
+      ]
     },
     "AnnotationDTO": {
       "type": "object",
@@ -2997,209 +2934,15 @@
           "description": "The messages.",
           "items": {
             "$ref": "#/definitions/Message"
-=======
-        ],
-        "responses": {
-          "201": {
-            "description": "The request has succeeded and a new resource has been created as a result.",
-            "schema": {
-              "$ref": "#/definitions/RedTeam"
-            }
->>>>>>> 85bc07fc
           },
           "x-ms-identifiers": []
         }
-<<<<<<< HEAD
       },
       "required": [
         "Id",
         "Source",
         "Modality",
         "Messages"
-=======
-      }
-    }
-  },
-  "definitions": {
-    "AgentEvaluation": {
-      "type": "object",
-      "description": "Evaluation response for agent evaluation run.",
-      "properties": {
-        "id": {
-          "type": "string",
-          "description": "Identifier of the agent evaluation run."
-        },
-        "status": {
-          "type": "string",
-          "description": "Status of the agent evaluation. Options: Running, Completed, Failed."
-        },
-        "result": {
-          "type": "array",
-          "description": "The agent evaluation result.",
-          "items": {
-            "$ref": "#/definitions/AgentEvaluationResult"
-          },
-          "x-ms-identifiers": []
-        }
-      },
-      "required": [
-        "id",
-        "status"
-      ]
-    },
-    "AgentEvaluationRedactionConfiguration": {
-      "type": "object",
-      "description": "The redaction configuration will allow the user to control what is redacted.",
-      "properties": {
-        "redactScoreProperties": {
-          "type": "boolean",
-          "description": "Redact score properties. If not specified, the default is to redact in production."
-        }
-      }
-    },
-    "AgentEvaluationRequest": {
-      "type": "object",
-      "description": "Evaluation request for agent run.",
-      "properties": {
-        "runId": {
-          "type": "string",
-          "description": "Identifier of the agent run."
-        },
-        "threadId": {
-          "type": "string",
-          "description": "Identifier of the agent thread. This field is mandatory currently, but it will be optional in the future."
-        },
-        "evaluators": {
-          "type": "object",
-          "description": "Evaluators to be used for the evaluation.",
-          "additionalProperties": {
-            "$ref": "#/definitions/EvaluatorConfiguration"
-          }
-        },
-        "samplingConfiguration": {
-          "$ref": "#/definitions/AgentEvaluationSamplingConfiguration",
-          "description": "Sampling configuration for the evaluation."
-        },
-        "redactionConfiguration": {
-          "$ref": "#/definitions/AgentEvaluationRedactionConfiguration",
-          "description": "Redaction configuration for the evaluation."
-        },
-        "appInsightsConnectionString": {
-          "type": "string",
-          "description": "Optional and temporary way to pass the AppInsights connection string to the evaluator. When this string is not null, the evaluation results will be logged to Azure AppInsights."
-        }
-      },
-      "required": [
-        "runId",
-        "evaluators"
-      ]
-    },
-    "AgentEvaluationResult": {
-      "type": "object",
-      "description": "Result for the agent evaluation evaluator run.",
-      "properties": {
-        "evaluator": {
-          "type": "string",
-          "description": "Evaluator's name. This is the name of the evaluator that was used to evaluate the agent's completion."
-        },
-        "score": {
-          "type": "number",
-          "format": "float",
-          "description": "Score of the given evaluator. No restriction on range."
-        },
-        "status": {
-          "type": "string",
-          "description": "Status of the evaluator result. Options: Running, Completed, Failed, NotApplicable."
-        },
-        "reason": {
-          "type": "string",
-          "description": "Reasoning for the evaluation result."
-        },
-        "version": {
-          "type": "string",
-          "description": "Version of the evaluator that was used to evaluate the agent's completion."
-        },
-        "threadId": {
-          "type": "string",
-          "description": "The unique identifier of the thread."
-        },
-        "runId": {
-          "type": "string",
-          "description": "The unique identifier of the run."
-        },
-        "error": {
-          "type": "string",
-          "description": "A string explaining why there was an error, if applicable."
-        },
-        "additionalDetails": {
-          "type": "object",
-          "description": "Additional properties relevant to the evaluator. These will differ between evaluators.",
-          "additionalProperties": {
-            "type": "string"
-          }
-        }
-      },
-      "required": [
-        "evaluator",
-        "score",
-        "status",
-        "runId"
-      ]
-    },
-    "AgentEvaluationSamplingConfiguration": {
-      "type": "object",
-      "description": "Definition for sampling strategy.",
-      "properties": {
-        "name": {
-          "type": "string",
-          "description": "Name of the sampling strategy."
-        },
-        "samplingPercent": {
-          "type": "number",
-          "format": "float",
-          "description": "Percentage of sampling per hour (0-100)."
-        },
-        "maxRequestRate": {
-          "type": "number",
-          "format": "float",
-          "description": "Maximum request rate per hour (0 to 1000)."
-        }
-      },
-      "required": [
-        "name",
-        "samplingPercent",
-        "maxRequestRate"
-      ]
-    },
-    "ApiKeyCredentials": {
-      "type": "object",
-      "description": "API Key Credential definition",
-      "properties": {
-        "apiKey": {
-          "type": "string",
-          "description": "API Key",
-          "readOnly": true
-        }
-      },
-      "allOf": [
-        {
-          "$ref": "#/definitions/BaseCredentials"
-        }
-      ],
-      "x-ms-discriminator-value": "ApiKey"
-    },
-    "AssetCredentialResponse": {
-      "type": "object",
-      "description": "Represents a reference to a blob for consumption",
-      "properties": {
-        "blobReferenceForConsumption": {
-          "$ref": "#/definitions/BlobReferenceForConsumption",
-          "description": "Credential info to access the storage account."
-        }
-      },
-      "required": [
-        "blobReferenceForConsumption"
->>>>>>> 85bc07fc
       ]
     },
     "AttackStrategy": {
@@ -3288,9 +3031,6 @@
           {
             "name": "Jailbreak",
             "value": "jailbreak",
-<<<<<<< HEAD
-            "description": "Represents character swapping, a technique for rearranging characters in text."
-=======
             "description": "Injects specially crafted prompts to bypass AI safeguards, known as User Injected Prompt Attacks (UPIA)."
           },
           {
@@ -3357,7 +3097,6 @@
             "name": "Baseline",
             "value": "baseline",
             "description": "Represents the baseline direct adversarial probing, which is used by attack strategies as the attack objective."
->>>>>>> 85bc07fc
           }
         ]
       }
@@ -3456,19 +3195,6 @@
     "AzureAISearchIndexUpdate": {
       "type": "object",
       "description": "Azure AI Search Index Definition",
-<<<<<<< HEAD
-      "properties": {
-        "connectionName": {
-          "type": "string",
-          "description": "Name of connection to Azure AI Search"
-        },
-        "indexName": {
-          "type": "string",
-          "description": "Name of index in Azure AI Search resource to attach"
-        }
-      },
-=======
->>>>>>> 85bc07fc
       "allOf": [
         {
           "$ref": "#/definitions/IndexUpdate"
@@ -3491,7 +3217,6 @@
         "authType"
       ]
     },
-<<<<<<< HEAD
     "BlobReferenceCredentialType": {
       "type": "string",
       "description": "Blob Reference Credential Type",
@@ -3510,8 +3235,6 @@
         ]
       }
     },
-=======
->>>>>>> 85bc07fc
     "BlobReferenceForConsumption": {
       "type": "object",
       "description": "Represents a reference to a blob for consumption",
@@ -3619,11 +3342,7 @@
           {
             "name": "AzureStorageAccount",
             "value": "AzureStorageAccount",
-<<<<<<< HEAD
-            "description": "Azure Blob Storage, with container not specified (used by Assistants)"
-=======
             "description": "Azure Blob Storage, with container not specified (used by Agents)"
->>>>>>> 85bc07fc
           },
           {
             "name": "AzureAISearch",
@@ -3721,27 +3440,6 @@
     "CosmosDBIndexUpdate": {
       "type": "object",
       "description": "CosmosDB Vector Store Index Definition",
-<<<<<<< HEAD
-      "properties": {
-        "connectionName": {
-          "type": "string",
-          "description": "Name of connection to CosmosDB"
-        },
-        "databaseName": {
-          "type": "string",
-          "description": "Name of the CosmosDB Database"
-        },
-        "containerName": {
-          "type": "string",
-          "description": "Name of CosmosDB Container"
-        },
-        "embeddingConfiguration": {
-          "$ref": "#/definitions/EmbeddingConfigurationUpdate",
-          "description": "Embedding model configuration"
-        }
-      },
-=======
->>>>>>> 85bc07fc
       "allOf": [
         {
           "$ref": "#/definitions/IndexUpdate"
@@ -3801,7 +3499,6 @@
       ],
       "x-ms-discriminator-value": "CustomKeys"
     },
-<<<<<<< HEAD
     "CustomizationParameters": {
       "type": "object",
       "description": "Customization Parameters",
@@ -3822,8 +3519,6 @@
         "HarmCategories"
       ]
     },
-=======
->>>>>>> 85bc07fc
     "DatasetType": {
       "type": "string",
       "description": "Enum to determine the type of data.",
@@ -3942,40 +3637,6 @@
         },
         "description": {
           "type": "string",
-          "description": "The asset description text."
-        },
-        "tags": {
-          "type": "object",
-          "description": "Tag dictionary. Tags can be added, removed, and updated.",
-          "additionalProperties": {
-            "type": "string"
-          }
-        }
-      },
-      "discriminator": "type",
-      "required": [
-        "type"
-      ]
-    },
-    "DatasetVersionUpdate": {
-      "type": "object",
-      "description": "DatasetVersion Definition",
-      "properties": {
-        "type": {
-          "$ref": "#/definitions/DatasetType",
-          "description": "Dataset type"
-        },
-        "stage": {
-          "type": "string",
-          "description": "Asset stage",
-          "x-ms-mutability": [
-            "read",
-            "update",
-            "create"
-          ]
-        },
-        "description": {
-          "type": "string",
           "description": "The asset description text.",
           "x-ms-mutability": [
             "update",
@@ -4060,23 +3721,6 @@
         "embeddingField"
       ]
     },
-<<<<<<< HEAD
-    "EmbeddingConfigurationUpdate": {
-      "type": "object",
-      "description": "Embedding configuration class",
-      "properties": {
-        "modelDeploymentName": {
-          "type": "string",
-          "description": "Deployment name of embedding model. It can point to a model deployment either in the parent AIServices or a connection."
-        },
-        "embeddingField": {
-          "type": "string",
-          "description": "Embedding field"
-        }
-      }
-    },
-=======
->>>>>>> 85bc07fc
     "EntraIDCredentials": {
       "type": "object",
       "description": "Entra ID credential definition",
@@ -4209,14 +3853,22 @@
         },
         "description": {
           "type": "string",
-          "description": "The asset description text."
+          "description": "The asset description text.",
+          "x-ms-mutability": [
+            "update",
+            "create"
+          ]
         },
         "tags": {
           "type": "object",
           "description": "Tag dictionary. Tags can be added, removed, and updated.",
           "additionalProperties": {
             "type": "string"
-          }
+          },
+          "x-ms-mutability": [
+            "update",
+            "create"
+          ]
         }
       },
       "required": [
@@ -4255,14 +3907,22 @@
         },
         "description": {
           "type": "string",
-          "description": "The asset description text."
+          "description": "The asset description text.",
+          "x-ms-mutability": [
+            "update",
+            "create"
+          ]
         },
         "tags": {
           "type": "object",
           "description": "Tag dictionary. Tags can be added, removed, and updated.",
           "additionalProperties": {
             "type": "string"
-          }
+          },
+          "x-ms-mutability": [
+            "update",
+            "create"
+          ]
         }
       }
     },
@@ -4619,30 +4279,22 @@
         },
         "description": {
           "type": "string",
-<<<<<<< HEAD
-          "description": "The asset description text."
-=======
           "description": "The asset description text.",
           "x-ms-mutability": [
             "update",
             "create"
           ]
->>>>>>> 85bc07fc
         },
         "tags": {
           "type": "object",
           "description": "Tag dictionary. Tags can be added, removed, and updated.",
           "additionalProperties": {
             "type": "string"
-<<<<<<< HEAD
-          }
-=======
           },
           "x-ms-mutability": [
             "update",
             "create"
           ]
->>>>>>> 85bc07fc
         }
       },
       "discriminator": "type",
@@ -4697,7 +4349,6 @@
       ],
       "x-ms-discriminator-value": "dataset"
     },
-<<<<<<< HEAD
     "InputDatasetUpdate": {
       "type": "object",
       "description": "Dataset as source for evaluation.",
@@ -4713,7 +4364,7 @@
         }
       ],
       "x-ms-discriminator-value": "dataset"
-=======
+    },
     "Internal.ConnectionPaged": {
       "type": "object",
       "description": "Paged collection of Connection items",
@@ -4735,7 +4386,6 @@
       "required": [
         "value"
       ]
->>>>>>> 85bc07fc
     },
     "ListSortOrder": {
       "type": "string",
@@ -4857,15 +4507,6 @@
     "ManagedAzureAISearchIndexUpdate": {
       "type": "object",
       "description": "Managed Azure AI Search Index Definition",
-<<<<<<< HEAD
-      "properties": {
-        "vectorStoreId": {
-          "type": "string",
-          "description": "Vector store id of managed index"
-        }
-      },
-=======
->>>>>>> 85bc07fc
       "allOf": [
         {
           "$ref": "#/definitions/IndexUpdate"
@@ -4873,7 +4514,6 @@
       ],
       "x-ms-discriminator-value": "ManagedAzureSearch"
     },
-<<<<<<< HEAD
     "Message": {
       "type": "object",
       "description": "Message",
@@ -4910,8 +4550,6 @@
         "Language"
       ]
     },
-=======
->>>>>>> 85bc07fc
     "ModelDeployment": {
       "type": "object",
       "description": "Model Deployment Definition",
@@ -5243,6 +4881,88 @@
           "format": "int32",
           "description": "Number of simulation rounds."
         },
+        "attackStrategies": {
+          "type": "array",
+          "description": "List of attack strategies or nested lists of attack strategies.",
+          "items": {
+            "$ref": "#/definitions/AttackStrategy"
+          }
+        },
+        "simulationOnly": {
+          "type": "boolean",
+          "description": "Simulation-only or Simulation + Evaluation. Default false, if true the scan outputs conversation not evaluation result."
+        },
+        "riskCategories": {
+          "type": "array",
+          "description": "List of risk categories to generate attack objectives for.",
+          "items": {
+            "$ref": "#/definitions/RiskCategory"
+          }
+        },
+        "applicationScenario": {
+          "type": "string",
+          "description": "Application scenario for the red team operation, to generate scenario specific attacks."
+        },
+        "tags": {
+          "type": "object",
+          "description": "Red team's tags. Unlike properties, tags are fully mutable.",
+          "additionalProperties": {
+            "type": "string"
+          }
+        },
+        "properties": {
+          "type": "object",
+          "description": "Red team's properties. Unlike tags, properties are add-only. Once added, a property cannot be removed.",
+          "additionalProperties": {
+            "type": "string"
+          }
+        },
+        "status": {
+          "type": "string",
+          "description": "Status of the red-team. It is set by service and is read-only.",
+          "readOnly": true
+        },
+        "outputs": {
+          "type": "object",
+          "description": "Read-only result outputs. Example: { 'evaluationResultId': 'azureai://accounts/{AccountName}/projects/{myproject}/evaluationresults/{name}/versions/{version}', 'logId': 'azureai://accounts/{AccountName}/projects/{myproject}/datasets/{dataset-name}/versions/{dataset-version}' }",
+          "additionalProperties": {
+            "type": "string"
+          },
+          "readOnly": true
+        },
+        "systemData": {
+          "$ref": "#/definitions/SystemData",
+          "description": "Metadata containing createdBy and modifiedBy information.",
+          "readOnly": true
+        }
+      },
+      "required": [
+        "id",
+        "numTurns",
+        "attackStrategies",
+        "simulationOnly",
+        "riskCategories",
+        "outputs"
+      ]
+    },
+    "RedTeamUpload": {
+      "type": "object",
+      "description": "Red team details.",
+      "properties": {
+        "id": {
+          "type": "string",
+          "description": "Identifier of the red team.",
+          "readOnly": true
+        },
+        "scanName": {
+          "type": "string",
+          "description": "Name of the red-team scan."
+        },
+        "numTurns": {
+          "type": "integer",
+          "format": "int32",
+          "description": "Number of simulation rounds."
+        },
         "attackStrategy": {
           "type": "array",
           "description": "List of attack strategies or nested lists of attack strategies.",
@@ -5286,7 +5006,7 @@
         },
         "outputs": {
           "type": "object",
-          "description": "Read-only result outputs. Example: { 'evaluationResultId': 'azureai://accounts/{AccountName}/projects/{myproject}/evaluationresults/{name}/versions/{version}', 'logId': 'azureai://accounts/{AccountName}/projects/{myproject}/datasets/{dataset-name}/versions/{dataset-version}' }",
+          "description": "Read-only result outputs. Example: { 'evaluationResultId': 'azureai://accounts/{AccountName}/projects/{myproject}/evaluationresults/{name}/versions/{version}' }",
           "additionalProperties": {
             "type": "string"
           },
@@ -5299,98 +5019,7 @@
         }
       },
       "required": [
-        "id",
-        "scanName",
-        "numTurns",
-        "attackStrategy",
-        "simulationOnly",
-        "riskCategories",
-        "outputs"
-      ]
-    },
-    "RedTeamUpload": {
-      "type": "object",
-      "description": "Red team details.",
-      "properties": {
-        "id": {
-          "type": "string",
-          "description": "Identifier of the red team.",
-          "readOnly": true
-        },
-        "scanName": {
-          "type": "string",
-          "description": "Name of the red-team scan."
-        },
-        "numTurns": {
-          "type": "integer",
-          "format": "int32",
-          "description": "Number of simulation rounds."
-        },
-        "attackStrategies": {
-          "type": "array",
-          "description": "List of attack strategies or nested lists of attack strategies.",
-          "items": {
-            "$ref": "#/definitions/AttackStrategy"
-          }
-        },
-        "simulationOnly": {
-          "type": "boolean",
-          "description": "Simulation-only or Simulation + Evaluation. Default false, if true the scan outputs conversation not evaluation result."
-        },
-        "riskCategories": {
-          "type": "array",
-          "description": "List of risk categories to generate attack objectives for.",
-          "items": {
-            "$ref": "#/definitions/RiskCategory"
-          }
-        },
-        "applicationScenario": {
-          "type": "string",
-          "description": "Application scenario for the red team operation, to generate scenario specific attacks."
-        },
-        "tags": {
-          "type": "object",
-          "description": "Red team's tags. Unlike properties, tags are fully mutable.",
-          "additionalProperties": {
-            "type": "string"
-          }
-        },
-        "properties": {
-          "type": "object",
-          "description": "Red team's properties. Unlike tags, properties are add-only. Once added, a property cannot be removed.",
-          "additionalProperties": {
-            "type": "string"
-          }
-        },
-        "status": {
-          "type": "string",
-          "description": "Status of the red-team. It is set by service and is read-only.",
-          "readOnly": true
-        },
-        "outputs": {
-          "type": "object",
-          "description": "Read-only result outputs. Example: { 'evaluationResultId': 'azureai://accounts/{AccountName}/projects/{myproject}/evaluationresults/{name}/versions/{version}' }",
-          "additionalProperties": {
-            "type": "string"
-          },
-          "readOnly": true
-        },
-        "systemData": {
-          "$ref": "#/definitions/SystemData",
-          "description": "Metadata containing createdBy and modifiedBy information.",
-          "readOnly": true
-        }
-      },
-      "required": [
-<<<<<<< HEAD
         "id"
-=======
-        "id",
-        "numTurns",
-        "attackStrategies",
-        "simulationOnly",
-        "riskCategories"
->>>>>>> 85bc07fc
       ]
     },
     "RedTeamUploadUpdate": {
@@ -5534,33 +5163,6 @@
         ]
       }
     },
-<<<<<<< HEAD
-    "SASCredential": {
-      "type": "object",
-      "description": "SAS Credential",
-      "properties": {
-        "CredentialType": {
-          "type": "string",
-          "description": "Credential Type",
-          "enum": [
-            "SAS"
-          ],
-          "x-ms-enum": {
-            "modelAsString": false
-          }
-        },
-        "SASUri": {
-          "type": "string",
-          "description": "Full SAS URI, including the storage, container/blob path and SAS token"
-        }
-      },
-      "required": [
-        "CredentialType",
-        "SASUri"
-      ]
-    },
-=======
->>>>>>> 85bc07fc
     "SASCredentials": {
       "type": "object",
       "description": "Shared Access Signature (SAS) credential definition",

{
  "swagger": "2.0",
  "info": {
    "title": "Azure AI",
    "version": "2025-05-15-preview",
    "x-typespec-generated": [
      {
        "emitter": "@azure-tools/typespec-autorest"
      }
    ]
  },
  "schemes": [
    "https"
  ],
  "x-ms-parameterized-host": {
    "hostTemplate": "{endpoint}",
    "useSchemePrefix": false,
    "parameters": [
      {
        "name": "endpoint",
        "in": "path",
        "description": "Project endpoint. In the form \"https://<your-ai-services-account-name>.services.ai.azure.com/api/projects/_project\"\nif your Foundry Hub has only one Project, or to use the default Project in your Hub. Or in the form \n\"https://<your-ai-services-account-name>.services.ai.azure.com/api/projects/<your-project-name>\" if you want to explicitly\nspecify the Foundry Project name.",
        "required": true,
        "type": "string",
        "format": "uri",
        "x-ms-skip-url-encoding": true
      }
    ]
  },
  "produces": [
    "application/json"
  ],
  "consumes": [
    "application/json"
  ],
  "security": [
    {
      "OAuth2Auth": [
        "https://ai.azure.com/.default"
      ]
    }
  ],
  "securityDefinitions": {
    "OAuth2Auth": {
      "type": "oauth2",
      "flow": "implicit",
      "authorizationUrl": "https://login.microsoftonline.com/common/oauth2/v2.0/authorize",
      "scopes": {
        "https://ai.azure.com/.default": ""
      }
    }
  },
  "tags": [],
  "paths": {
    "/connections": {
      "get": {
        "operationId": "Connections_List",
        "description": "List all connections in the project, without populating connection credentials",
        "parameters": [
          {
            "$ref": "#/parameters/Azure.Core.Foundations.ApiVersionParameter"
          },
          {
            "name": "connectionType",
            "in": "query",
            "description": "List connections of this specific type",
            "required": false,
            "type": "string",
            "enum": [
              "AzureOpenAI",
              "AzureBlob",
              "AzureStorageAccount",
              "CognitiveSearch",
              "CosmosDB",
              "ApiKey",
              "AppConfig",
              "AppInsights",
              "CustomKeys"
            ],
            "x-ms-enum": {
              "name": "ConnectionType",
              "modelAsString": true,
              "values": [
                {
                  "name": "AzureOpenAI",
                  "value": "AzureOpenAI",
                  "description": "Azure OpenAI Service"
                },
                {
                  "name": "AzureBlobStorage",
                  "value": "AzureBlob",
                  "description": "Azure Blob Storage, with specified container"
                },
                {
                  "name": "AzureStorageAccount",
                  "value": "AzureStorageAccount",
                  "description": "Azure Blob Storage, with container not specified (used by Agents)"
                },
                {
                  "name": "AzureAISearch",
                  "value": "CognitiveSearch",
                  "description": "Azure AI Search"
                },
                {
                  "name": "CosmosDB",
                  "value": "CosmosDB",
                  "description": "CosmosDB"
                },
                {
                  "name": "APIKey",
                  "value": "ApiKey",
                  "description": "Generic connection that uses API Key authentication"
                },
                {
                  "name": "ApplicationConfiguration",
                  "value": "AppConfig",
                  "description": "Application Configuration"
                },
                {
                  "name": "ApplicationInsights",
                  "value": "AppInsights",
                  "description": "Application Insights"
                },
                {
                  "name": "Custom",
                  "value": "CustomKeys",
                  "description": "Custom Keys"
                }
              ]
            }
          },
          {
            "name": "defaultConnection",
            "in": "query",
            "description": "List connections that are default connections",
            "required": false,
            "type": "boolean"
          },
          {
            "$ref": "#/parameters/Azure.Core.ClientRequestIdHeader"
          }
        ],
        "responses": {
          "200": {
            "description": "The request has succeeded.",
            "schema": {
              "$ref": "#/definitions/PagedConnection"
            },
            "headers": {
              "x-ms-client-request-id": {
                "type": "string",
                "format": "uuid",
                "description": "An opaque, globally-unique, client-generated string identifier for the request."
              }
            }
          },
          "default": {
            "description": "An unexpected error response.",
            "schema": {
              "$ref": "#/definitions/Azure.Core.Foundations.ErrorResponse"
            },
            "headers": {
              "x-ms-error-code": {
                "type": "string",
                "description": "String error code indicating what went wrong."
              }
            }
          }
        },
        "x-ms-examples": {
          "Connections_List_MaximumSet": {
            "$ref": "./examples/Connections_List_MaximumSet_Gen.json"
          }
        },
        "x-ms-pageable": {
          "nextLinkName": "nextLink"
        }
      }
    },
    "/connections/{name}": {
      "get": {
        "operationId": "Connections_Get",
        "description": "Get a connection by name, without populating connection credentials",
        "parameters": [
          {
            "$ref": "#/parameters/Azure.Core.Foundations.ApiVersionParameter"
          },
          {
            "name": "name",
            "in": "path",
            "description": "The friendly name of the connection, provided by the user.",
            "required": true,
            "type": "string"
          },
          {
            "$ref": "#/parameters/Azure.Core.ClientRequestIdHeader"
          }
        ],
        "responses": {
          "200": {
            "description": "The request has succeeded.",
            "schema": {
              "$ref": "#/definitions/Connection"
            },
            "headers": {
              "x-ms-client-request-id": {
                "type": "string",
                "format": "uuid",
                "description": "An opaque, globally-unique, client-generated string identifier for the request."
              }
            }
          },
          "default": {
            "description": "An unexpected error response.",
            "schema": {
              "$ref": "#/definitions/Azure.Core.Foundations.ErrorResponse"
            },
            "headers": {
              "x-ms-error-code": {
                "type": "string",
                "description": "String error code indicating what went wrong."
              }
            }
          }
        },
        "x-ms-examples": {
          "Connections_Get_MaximumSet": {
            "$ref": "./examples/Connections_Get_MaximumSet_Gen.json"
          }
        }
      }
    },
    "/connections/{name}/getConnectionWithCredentials": {
      "post": {
        "operationId": "Connections_GetWithCredentials",
        "description": "Get a connection by name, with its connection credentials",
        "parameters": [
          {
            "$ref": "#/parameters/Azure.Core.Foundations.ApiVersionParameter"
          },
          {
            "name": "name",
            "in": "path",
            "description": "The friendly name of the connection, provided by the user.",
            "required": true,
            "type": "string"
          },
          {
            "$ref": "#/parameters/Azure.Core.ClientRequestIdHeader"
          }
        ],
        "responses": {
          "200": {
            "description": "The request has succeeded.",
            "schema": {
              "$ref": "#/definitions/Connection"
            },
            "headers": {
              "x-ms-client-request-id": {
                "type": "string",
                "format": "uuid",
                "description": "An opaque, globally-unique, client-generated string identifier for the request."
              }
            }
          },
          "default": {
            "description": "An unexpected error response.",
            "schema": {
              "$ref": "#/definitions/Azure.Core.Foundations.ErrorResponse"
            },
            "headers": {
              "x-ms-error-code": {
                "type": "string",
                "description": "String error code indicating what went wrong."
              }
            }
          }
        },
        "x-ms-examples": {
          "Connections_GetWithCredentials_MaximumSet": {
            "$ref": "./examples/Connections_GetWithCredentials_MaximumSet_Gen.json"
          }
        }
      }
    },
    "/datasets": {
      "get": {
        "operationId": "Datasets_ListLatest",
        "description": "List the latest version of each DatasetVersion",
        "parameters": [
          {
            "$ref": "#/parameters/Azure.Core.Foundations.ApiVersionParameter"
          }
        ],
        "responses": {
          "200": {
            "description": "The request has succeeded.",
            "schema": {
              "$ref": "#/definitions/PagedDatasetVersion"
            }
          },
          "default": {
            "description": "An unexpected error response.",
            "schema": {
              "$ref": "#/definitions/Azure.Core.Foundations.ErrorResponse"
            },
            "headers": {
              "x-ms-error-code": {
                "type": "string",
                "description": "String error code indicating what went wrong."
              }
            }
          }
        },
        "x-ms-examples": {
          "Datasets_ListLatest_MaximumSet": {
            "$ref": "./examples/Datasets_ListLatest_MaximumSet_Gen.json"
          },
          "Datasets_ListLatest_MinimumSet": {
            "$ref": "./examples/Datasets_ListLatest_MinimumSet_Gen.json"
          }
        },
        "x-ms-pageable": {
          "nextLinkName": "nextLink"
        }
      }
    },
    "/datasets/{name}/versions": {
      "get": {
        "operationId": "Datasets_ListVersions",
        "description": "List all versions of the given DatasetVersion",
        "parameters": [
          {
            "$ref": "#/parameters/Azure.Core.Foundations.ApiVersionParameter"
          },
          {
            "name": "name",
            "in": "path",
            "description": "The name of the resource",
            "required": true,
            "type": "string"
          }
        ],
        "responses": {
          "200": {
            "description": "The request has succeeded.",
            "schema": {
              "$ref": "#/definitions/PagedDatasetVersion"
            }
          },
          "default": {
            "description": "An unexpected error response.",
            "schema": {
              "$ref": "#/definitions/Azure.Core.Foundations.ErrorResponse"
            },
            "headers": {
              "x-ms-error-code": {
                "type": "string",
                "description": "String error code indicating what went wrong."
              }
            }
          }
        },
        "x-ms-examples": {
          "Datasets_ListVersions_MaximumSet": {
            "$ref": "./examples/Datasets_ListVersions_MaximumSet_Gen.json"
          },
          "Datasets_ListVersions_MinimumSet": {
            "$ref": "./examples/Datasets_ListVersions_MinimumSet_Gen.json"
          }
        },
        "x-ms-pageable": {
          "nextLinkName": "nextLink"
        }
      }
    },
    "/datasets/{name}/versions/{version}": {
      "get": {
        "operationId": "Datasets_GetVersion",
        "description": "Get the specific version of the DatasetVersion",
        "parameters": [
          {
            "$ref": "#/parameters/Azure.Core.Foundations.ApiVersionParameter"
          },
          {
            "name": "name",
            "in": "path",
            "description": "The name of the resource",
            "required": true,
            "type": "string"
          },
          {
            "name": "version",
            "in": "path",
            "description": "The specific version id of the DatasetVersion to retrieve.",
            "required": true,
            "type": "string"
          }
        ],
        "responses": {
          "200": {
            "description": "The request has succeeded.",
            "schema": {
              "$ref": "#/definitions/DatasetVersion"
            }
          },
          "default": {
            "description": "An unexpected error response.",
            "schema": {
              "$ref": "#/definitions/Azure.Core.Foundations.ErrorResponse"
            },
            "headers": {
              "x-ms-error-code": {
                "type": "string",
                "description": "String error code indicating what went wrong."
              }
            }
          }
        },
        "x-ms-examples": {
          "Datasets_GetVersion_MaximumSet": {
            "$ref": "./examples/Datasets_GetVersion_MaximumSet_Gen.json"
          },
          "Datasets_GetVersion_MinimumSet": {
            "$ref": "./examples/Datasets_GetVersion_MinimumSet_Gen.json"
          }
        }
      },
      "patch": {
        "operationId": "Datasets_CreateOrUpdateVersion",
        "description": "Create a new or update an existing DatasetVersion with the given version id",
        "consumes": [
          "application/merge-patch+json"
        ],
        "parameters": [
          {
            "$ref": "#/parameters/Azure.Core.Foundations.ApiVersionParameter"
          },
          {
            "name": "name",
            "in": "path",
            "description": "The name of the resource",
            "required": true,
            "type": "string"
          },
          {
            "name": "version",
            "in": "path",
            "description": "The specific version id of the DatasetVersion to create or update.",
            "required": true,
            "type": "string"
          },
          {
            "name": "datasetVersion",
            "in": "body",
            "description": "The DatasetVersion to create or update.",
            "required": true,
            "schema": {
              "$ref": "#/definitions/DatasetVersionUpdate"
            }
          }
        ],
        "responses": {
          "200": {
            "description": "The request has succeeded.",
            "schema": {
              "$ref": "#/definitions/DatasetVersion"
            }
          },
          "201": {
            "description": "The request has succeeded and a new resource has been created as a result.",
            "schema": {
              "$ref": "#/definitions/DatasetVersion"
            }
          },
          "default": {
            "description": "An unexpected error response.",
            "schema": {
              "$ref": "#/definitions/Azure.Core.Foundations.ErrorResponse"
            },
            "headers": {
              "x-ms-error-code": {
                "type": "string",
                "description": "String error code indicating what went wrong."
              }
            }
          }
        },
        "x-ms-examples": {
          "Datasets_CreateOrUpdateVersion_MaximumSet": {
            "$ref": "./examples/Datasets_CreateOrUpdateVersion_MaximumSet_Gen.json"
          },
          "Datasets_CreateOrUpdateVersion_MinimumSet": {
            "$ref": "./examples/Datasets_CreateOrUpdateVersion_MinimumSet_Gen.json"
          }
        }
      },
      "delete": {
        "operationId": "Datasets_DeleteVersion",
        "description": "Delete the specific version of the DatasetVersion",
        "parameters": [
          {
            "$ref": "#/parameters/Azure.Core.Foundations.ApiVersionParameter"
          },
          {
            "name": "name",
            "in": "path",
            "description": "The name of the resource",
            "required": true,
            "type": "string"
          },
          {
            "name": "version",
            "in": "path",
            "description": "The version of the DatasetVersion to delete.",
            "required": true,
            "type": "string"
          }
        ],
        "responses": {
          "204": {
            "description": "There is no content to send for this request, but the headers may be useful."
          },
          "default": {
            "description": "An unexpected error response.",
            "schema": {
              "$ref": "#/definitions/Azure.Core.Foundations.ErrorResponse"
            },
            "headers": {
              "x-ms-error-code": {
                "type": "string",
                "description": "String error code indicating what went wrong."
              }
            }
          }
        },
        "x-ms-examples": {
          "Datasets_DeleteVersion_MaximumSet": {
            "$ref": "./examples/Datasets_DeleteVersion_MaximumSet_Gen.json"
          },
          "Datasets_DeleteVersion_MinimumSet": {
            "$ref": "./examples/Datasets_DeleteVersion_MinimumSet_Gen.json"
          }
        }
      }
    },
    "/datasets/{name}/versions/{version}/credentials": {
      "post": {
        "operationId": "Datasets_GetCredentials",
        "description": "Get the SAS credential to access the storage account associated with a Dataset version.",
        "parameters": [
          {
            "$ref": "#/parameters/Azure.Core.Foundations.ApiVersionParameter"
          },
          {
            "name": "name",
            "in": "path",
            "description": "The name of the resource",
            "required": true,
            "type": "string"
          },
          {
            "name": "version",
            "in": "path",
            "description": "The specific version id of the DatasetVersion to operate on.",
            "required": true,
            "type": "string"
          }
        ],
        "responses": {
          "200": {
            "description": "The request has succeeded.",
            "schema": {
              "$ref": "#/definitions/AssetCredentialResponse"
            }
          },
          "default": {
            "description": "An unexpected error response.",
            "schema": {
              "$ref": "#/definitions/Azure.Core.Foundations.ErrorResponse"
            },
            "headers": {
              "x-ms-error-code": {
                "type": "string",
                "description": "String error code indicating what went wrong."
              }
            }
          }
        },
        "x-ms-examples": {
          "Datasets_GetCredentials_MaximumSet": {
            "$ref": "./examples/Datasets_GetCredentials_MaximumSet_Gen.json"
          },
          "Datasets_GetCredentials_MinimumSet": {
            "$ref": "./examples/Datasets_GetCredentials_MinimumSet_Gen.json"
          }
        }
      }
    },
    "/datasets/{name}/versions/{version}/startPendingUpload": {
      "post": {
        "operationId": "Datasets_StartPendingUploadVersion",
        "description": "Start a new or get an existing pending upload of a dataset for a specific version.",
        "parameters": [
          {
            "$ref": "#/parameters/Azure.Core.Foundations.ApiVersionParameter"
          },
          {
            "name": "name",
            "in": "path",
            "description": "The name of the resource",
            "required": true,
            "type": "string"
          },
          {
            "name": "version",
            "in": "path",
            "description": "The specific version id of the DatasetVersion to operate on.",
            "required": true,
            "type": "string"
          },
          {
            "name": "pendingUploadRequest",
            "in": "body",
            "description": "The pending upload request parameters",
            "required": true,
            "schema": {
              "$ref": "#/definitions/PendingUploadRequest"
            }
          }
        ],
        "responses": {
          "200": {
            "description": "The request has succeeded.",
            "schema": {
              "$ref": "#/definitions/PendingUploadResponse"
            }
          },
          "default": {
            "description": "An unexpected error response.",
            "schema": {
              "$ref": "#/definitions/Azure.Core.Foundations.ErrorResponse"
            },
            "headers": {
              "x-ms-error-code": {
                "type": "string",
                "description": "String error code indicating what went wrong."
              }
            }
          }
        },
        "x-ms-examples": {
          "Datasets_StartPendingUploadVersion_MaximumSet": {
            "$ref": "./examples/Datasets_StartPendingUploadVersion_MaximumSet_Gen.json"
          },
          "Datasets_StartPendingUploadVersion_MinimumSet": {
            "$ref": "./examples/Datasets_StartPendingUploadVersion_MinimumSet_Gen.json"
          }
        }
      }
    },
    "/deployments": {
      "get": {
        "operationId": "Deployments_List",
        "description": "List all deployed models in the project",
        "parameters": [
          {
            "$ref": "#/parameters/Azure.Core.Foundations.ApiVersionParameter"
          },
          {
            "name": "modelPublisher",
            "in": "query",
            "description": "Model publisher to filter models by",
            "required": false,
            "type": "string"
          },
          {
            "name": "modelName",
            "in": "query",
            "description": "Model name (the publisher specific name) to filter models by",
            "required": false,
            "type": "string"
          },
          {
            "name": "deploymentType",
            "in": "query",
            "description": "Type of deployment to filter list by",
            "required": false,
            "type": "string",
            "enum": [
              "ModelDeployment"
            ],
            "x-ms-enum": {
              "name": "DeploymentType",
              "modelAsString": true,
              "values": [
                {
                  "name": "ModelDeployment",
                  "value": "ModelDeployment",
                  "description": "Model deployment"
                }
              ]
            }
          },
          {
            "$ref": "#/parameters/Azure.Core.ClientRequestIdHeader"
          }
        ],
        "responses": {
          "200": {
            "description": "The request has succeeded.",
            "schema": {
              "$ref": "#/definitions/PagedDeployment"
            },
            "headers": {
              "x-ms-client-request-id": {
                "type": "string",
                "format": "uuid",
                "description": "An opaque, globally-unique, client-generated string identifier for the request."
              }
            }
          },
          "default": {
            "description": "An unexpected error response.",
            "schema": {
              "$ref": "#/definitions/Azure.Core.Foundations.ErrorResponse"
            },
            "headers": {
              "x-ms-error-code": {
                "type": "string",
                "description": "String error code indicating what went wrong."
              }
            }
          }
        },
        "x-ms-examples": {
          "Deployments_List_MaximumSet": {
            "$ref": "./examples/Deployments_List_MaximumSet_Gen.json"
          }
        },
        "x-ms-pageable": {
          "nextLinkName": "nextLink"
        }
      }
    },
    "/deployments/{name}": {
      "get": {
        "operationId": "Deployments_Get",
        "description": "Get a deployed model.",
        "parameters": [
          {
            "$ref": "#/parameters/Azure.Core.Foundations.ApiVersionParameter"
          },
          {
            "name": "name",
            "in": "path",
            "description": "Name of the deployment",
            "required": true,
            "type": "string"
          },
          {
            "$ref": "#/parameters/Azure.Core.ClientRequestIdHeader"
          }
        ],
        "responses": {
          "200": {
            "description": "The request has succeeded.",
            "schema": {
              "$ref": "#/definitions/Deployment"
            },
            "headers": {
              "x-ms-client-request-id": {
                "type": "string",
                "format": "uuid",
                "description": "An opaque, globally-unique, client-generated string identifier for the request."
              }
            }
          },
          "default": {
            "description": "An unexpected error response.",
            "schema": {
              "$ref": "#/definitions/Azure.Core.Foundations.ErrorResponse"
            },
            "headers": {
              "x-ms-error-code": {
                "type": "string",
                "description": "String error code indicating what went wrong."
              }
            }
          }
        },
        "x-ms-examples": {
          "Deployments_Get_MaximumSet": {
            "$ref": "./examples/Deployments_Get_MaximumSet_Gen.json"
          }
        }
      }
    },
    "/evaluations/runs": {
      "get": {
        "operationId": "Evaluations_List",
        "description": "List evaluation runs",
        "parameters": [
          {
            "$ref": "#/parameters/Azure.Core.Foundations.ApiVersionParameter"
          },
          {
            "$ref": "#/parameters/Azure.Core.ClientRequestIdHeader"
          }
        ],
        "responses": {
          "200": {
            "description": "The request has succeeded.",
            "schema": {
              "$ref": "#/definitions/PagedEvaluation"
            },
            "headers": {
              "x-ms-client-request-id": {
                "type": "string",
                "format": "uuid",
                "description": "An opaque, globally-unique, client-generated string identifier for the request."
              }
            }
          },
          "default": {
            "description": "An unexpected error response.",
            "schema": {
              "$ref": "#/definitions/Azure.Core.Foundations.ErrorResponse"
            },
            "headers": {
              "x-ms-error-code": {
                "type": "string",
                "description": "String error code indicating what went wrong."
              }
            }
          }
        },
        "x-ms-examples": {
          "Evaluations_List_MaximumSet": {
            "$ref": "./examples/Evaluations_List_MaximumSet_Gen.json"
          }
        },
        "x-ms-pageable": {
          "nextLinkName": "nextLink"
        }
      }
    },
    "/evaluations/runs/{name}": {
      "get": {
        "operationId": "Evaluations_Get",
        "description": "Get an evaluation run by name.",
        "parameters": [
          {
            "$ref": "#/parameters/Azure.Core.Foundations.ApiVersionParameter"
          },
          {
            "name": "name",
            "in": "path",
            "description": "Identifier of the evaluation.",
            "required": true,
            "type": "string"
          },
          {
            "$ref": "#/parameters/Azure.Core.ClientRequestIdHeader"
          }
        ],
        "responses": {
          "200": {
            "description": "The request has succeeded.",
            "schema": {
              "$ref": "#/definitions/Evaluation"
            },
            "headers": {
              "x-ms-client-request-id": {
                "type": "string",
                "format": "uuid",
                "description": "An opaque, globally-unique, client-generated string identifier for the request."
              }
            }
          },
          "default": {
            "description": "An unexpected error response.",
            "schema": {
              "$ref": "#/definitions/Azure.Core.Foundations.ErrorResponse"
            },
            "headers": {
              "x-ms-error-code": {
                "type": "string",
                "description": "String error code indicating what went wrong."
              }
            }
          }
        },
        "x-ms-examples": {
          "Evaluations_Get_MaximumSet": {
            "$ref": "./examples/Evaluations_Get_MaximumSet_Gen.json"
          }
        }
      },
      "delete": {
        "operationId": "Evaluations_Delete",
        "description": "Delete an evaluation run by name",
        "parameters": [
          {
            "$ref": "#/parameters/Azure.Core.Foundations.ApiVersionParameter"
          },
          {
            "name": "name",
            "in": "path",
            "description": "Identifier of the evaluation.",
            "required": true,
            "type": "string"
          },
          {
            "$ref": "#/parameters/Azure.Core.ClientRequestIdHeader"
          }
        ],
        "responses": {
          "204": {
            "description": "There is no content to send for this request, but the headers may be useful. ",
            "headers": {
              "x-ms-client-request-id": {
                "type": "string",
                "format": "uuid",
                "description": "An opaque, globally-unique, client-generated string identifier for the request."
              }
            }
          },
          "default": {
            "description": "An unexpected error response.",
            "schema": {
              "$ref": "#/definitions/Azure.Core.Foundations.ErrorResponse"
            },
            "headers": {
              "x-ms-error-code": {
                "type": "string",
                "description": "String error code indicating what went wrong."
              }
            }
          }
        },
        "x-ms-examples": {
          "Evaluations_Delete_MaximumSet": {
            "$ref": "./examples/Evaluations_Delete_MaximumSet_Gen.json"
          }
        }
      }
    },
    "/evaluations/runs/{name}:cancel": {
      "post": {
        "operationId": "Evaluations_Cancel",
        "description": "Cancel an evaluation run by name",
        "parameters": [
          {
            "$ref": "#/parameters/Azure.Core.Foundations.ApiVersionParameter"
          },
          {
            "name": "name",
            "in": "path",
            "description": "Identifier of the evaluation.",
            "required": true,
            "type": "string"
          },
          {
            "$ref": "#/parameters/Azure.Core.ClientRequestIdHeader"
          }
        ],
        "responses": {
          "204": {
            "description": "There is no content to send for this request, but the headers may be useful. ",
            "headers": {
              "x-ms-client-request-id": {
                "type": "string",
                "format": "uuid",
                "description": "An opaque, globally-unique, client-generated string identifier for the request."
              }
            }
          },
          "default": {
            "description": "An unexpected error response.",
            "schema": {
              "$ref": "#/definitions/Azure.Core.Foundations.ErrorResponse"
            },
            "headers": {
              "x-ms-error-code": {
                "type": "string",
                "description": "String error code indicating what went wrong."
              }
            }
          }
        },
        "x-ms-examples": {
          "Evaluations_Cancel_MaximumSet": {
            "$ref": "./examples/Evaluations_Cancel_MaximumSet_Gen.json"
          }
        }
      }
    },
    "/evaluations/runs:run": {
      "post": {
        "operationId": "Evaluations_Create",
        "description": "Creates an evaluation run.",
        "parameters": [
          {
            "$ref": "#/parameters/Azure.Core.Foundations.ApiVersionParameter"
          },
          {
            "name": "evaluation",
            "in": "body",
            "description": "Evaluation to be run",
            "required": true,
            "schema": {
              "$ref": "#/definitions/Evaluation"
            }
          }
        ],
        "responses": {
          "201": {
            "description": "The request has succeeded and a new resource has been created as a result.",
            "schema": {
              "$ref": "#/definitions/Evaluation"
            }
          },
          "default": {
            "description": "An unexpected error response.",
            "schema": {
              "$ref": "#/definitions/Azure.Core.Foundations.ErrorResponse"
            },
            "headers": {
              "x-ms-error-code": {
                "type": "string",
                "description": "String error code indicating what went wrong."
              }
            }
          }
        },
        "x-ms-examples": {
          "Evaluations_Create_MaximumSet": {
            "$ref": "./examples/Evaluations_Create_MaximumSet_Gen.json"
          },
          "Evaluations_Create_MinimumSet": {
            "$ref": "./examples/Evaluations_Create_MinimumSet_Gen.json"
          }
        }
      }
    },
    "/evaluations/runs:runAgent": {
      "post": {
        "operationId": "Evaluations_CreateAgentEvaluation",
        "description": "Creates an agent evaluation run.",
        "parameters": [
          {
            "$ref": "#/parameters/Azure.Core.Foundations.ApiVersionParameter"
          },
          {
            "name": "evaluation",
            "in": "body",
            "description": "Agent evaluation to be run",
            "required": true,
            "schema": {
              "$ref": "#/definitions/AgentEvaluationRequest"
            }
          }
        ],
        "responses": {
          "201": {
            "description": "The request has succeeded and a new resource has been created as a result.",
            "schema": {
              "$ref": "#/definitions/AgentEvaluation"
            }
          },
          "default": {
            "description": "An unexpected error response.",
            "schema": {
              "$ref": "#/definitions/Azure.Core.Foundations.ErrorResponse"
            },
            "headers": {
              "x-ms-error-code": {
                "type": "string",
                "description": "String error code indicating what went wrong."
              }
            }
          }
        },
        "x-ms-examples": {
          "Evaluations_CreateAgentEvaluation_MaximumSet": {
            "$ref": "./examples/Evaluations_CreateAgentEvaluation_MaximumSet_Gen.json"
          },
          "Evaluations_CreateAgentEvaluation_MinimumSet": {
            "$ref": "./examples/Evaluations_CreateAgentEvaluation_MinimumSet_Gen.json"
          }
        }
      }
    },
    "/indexes": {
      "get": {
        "operationId": "Indexes_ListLatest",
        "description": "List the latest version of each Index",
        "parameters": [
          {
            "$ref": "#/parameters/Azure.Core.Foundations.ApiVersionParameter"
          }
        ],
        "responses": {
          "200": {
            "description": "The request has succeeded.",
            "schema": {
              "$ref": "#/definitions/PagedIndex"
            }
          },
          "default": {
            "description": "An unexpected error response.",
            "schema": {
              "$ref": "#/definitions/Azure.Core.Foundations.ErrorResponse"
            },
            "headers": {
              "x-ms-error-code": {
                "type": "string",
                "description": "String error code indicating what went wrong."
              }
            }
          }
        },
        "x-ms-examples": {
          "Indexes_ListLatest_MaximumSet": {
            "$ref": "./examples/Indexes_ListLatest_MaximumSet_Gen.json"
          },
          "Indexes_ListLatest_MinimumSet": {
            "$ref": "./examples/Indexes_ListLatest_MinimumSet_Gen.json"
          }
        },
        "x-ms-pageable": {
          "nextLinkName": "nextLink"
        }
      }
    },
    "/indexes/{name}/versions": {
      "get": {
        "operationId": "Indexes_ListVersions",
        "description": "List all versions of the given Index",
        "parameters": [
          {
            "$ref": "#/parameters/Azure.Core.Foundations.ApiVersionParameter"
          },
          {
            "name": "name",
            "in": "path",
            "description": "The name of the resource",
            "required": true,
            "type": "string"
          }
        ],
        "responses": {
          "200": {
            "description": "The request has succeeded.",
            "schema": {
              "$ref": "#/definitions/PagedIndex"
            }
          },
          "default": {
            "description": "An unexpected error response.",
            "schema": {
              "$ref": "#/definitions/Azure.Core.Foundations.ErrorResponse"
            },
            "headers": {
              "x-ms-error-code": {
                "type": "string",
                "description": "String error code indicating what went wrong."
              }
            }
          }
        },
        "x-ms-examples": {
          "Indexes_ListVersions_MaximumSet": {
            "$ref": "./examples/Indexes_ListVersions_MaximumSet_Gen.json"
          },
          "Indexes_ListVersions_MinimumSet": {
            "$ref": "./examples/Indexes_ListVersions_MinimumSet_Gen.json"
          }
        },
        "x-ms-pageable": {
          "nextLinkName": "nextLink"
        }
      }
    },
    "/indexes/{name}/versions/{version}": {
      "get": {
        "operationId": "Indexes_GetVersion",
        "description": "Get the specific version of the Index",
        "parameters": [
          {
            "$ref": "#/parameters/Azure.Core.Foundations.ApiVersionParameter"
          },
          {
            "name": "name",
            "in": "path",
            "description": "The name of the resource",
            "required": true,
            "type": "string"
          },
          {
            "name": "version",
            "in": "path",
            "description": "The specific version id of the Index to retrieve.",
            "required": true,
            "type": "string"
          }
        ],
        "responses": {
          "200": {
            "description": "The request has succeeded.",
            "schema": {
              "$ref": "#/definitions/Index"
            }
          },
          "default": {
            "description": "An unexpected error response.",
            "schema": {
              "$ref": "#/definitions/Azure.Core.Foundations.ErrorResponse"
            },
            "headers": {
              "x-ms-error-code": {
                "type": "string",
                "description": "String error code indicating what went wrong."
              }
            }
          }
        },
        "x-ms-examples": {
          "Indexes_GetVersion_MaximumSet": {
            "$ref": "./examples/Indexes_GetVersion_MaximumSet_Gen.json"
          },
          "Indexes_GetVersion_MinimumSet": {
            "$ref": "./examples/Indexes_GetVersion_MinimumSet_Gen.json"
          }
        }
      },
      "patch": {
        "operationId": "Indexes_CreateOrUpdateVersion",
        "description": "Create a new or update an existing Index with the given version id",
        "consumes": [
          "application/merge-patch+json"
        ],
        "parameters": [
          {
            "$ref": "#/parameters/Azure.Core.Foundations.ApiVersionParameter"
          },
          {
            "name": "name",
            "in": "path",
            "description": "The name of the resource",
            "required": true,
            "type": "string"
          },
          {
            "name": "version",
            "in": "path",
            "description": "The specific version id of the Index to create or update.",
            "required": true,
            "type": "string"
          },
          {
            "name": "index",
            "in": "body",
            "description": "The Index to create or update.",
            "required": true,
            "schema": {
              "$ref": "#/definitions/IndexUpdate"
            }
          }
        ],
        "responses": {
          "200": {
            "description": "The request has succeeded.",
            "schema": {
              "$ref": "#/definitions/Index"
            }
          },
          "201": {
            "description": "The request has succeeded and a new resource has been created as a result.",
            "schema": {
              "$ref": "#/definitions/Index"
            }
          },
          "default": {
            "description": "An unexpected error response.",
            "schema": {
              "$ref": "#/definitions/Azure.Core.Foundations.ErrorResponse"
            },
            "headers": {
              "x-ms-error-code": {
                "type": "string",
                "description": "String error code indicating what went wrong."
              }
            }
          }
        },
        "x-ms-examples": {
          "Indexes_CreateOrUpdateVersion_MaximumSet": {
            "$ref": "./examples/Indexes_CreateOrUpdateVersion_MaximumSet_Gen.json"
          },
          "Indexes_CreateOrUpdateVersion_MinimumSet": {
            "$ref": "./examples/Indexes_CreateOrUpdateVersion_MinimumSet_Gen.json"
          }
        }
      },
      "delete": {
        "operationId": "Indexes_DeleteVersion",
        "description": "Delete the specific version of the Index",
        "parameters": [
          {
            "$ref": "#/parameters/Azure.Core.Foundations.ApiVersionParameter"
          },
          {
            "name": "name",
            "in": "path",
            "description": "The name of the resource",
            "required": true,
            "type": "string"
          },
          {
            "name": "version",
            "in": "path",
            "description": "The version of the Index to delete.",
            "required": true,
            "type": "string"
          }
        ],
        "responses": {
          "204": {
            "description": "There is no content to send for this request, but the headers may be useful."
          },
          "default": {
            "description": "An unexpected error response.",
            "schema": {
              "$ref": "#/definitions/Azure.Core.Foundations.ErrorResponse"
            },
            "headers": {
              "x-ms-error-code": {
                "type": "string",
                "description": "String error code indicating what went wrong."
              }
            }
          }
        },
        "x-ms-examples": {
          "Indexes_DeleteVersion_MaximumSet": {
            "$ref": "./examples/Indexes_DeleteVersion_MaximumSet_Gen.json"
          },
          "Indexes_DeleteVersion_MinimumSet": {
            "$ref": "./examples/Indexes_DeleteVersion_MinimumSet_Gen.json"
          }
        }
      }
    },
    "/redTeams/runs": {
      "get": {
        "operationId": "RedTeams_List",
        "description": "List a redteam by name.",
        "parameters": [
          {
            "$ref": "#/parameters/Azure.Core.Foundations.ApiVersionParameter"
          },
          {
            "$ref": "#/parameters/Azure.Core.ClientRequestIdHeader"
          }
        ],
        "responses": {
          "200": {
            "description": "The request has succeeded.",
            "schema": {
              "$ref": "#/definitions/PagedRedTeam"
            },
            "headers": {
              "x-ms-client-request-id": {
                "type": "string",
                "format": "uuid",
                "description": "An opaque, globally-unique, client-generated string identifier for the request."
              }
            }
          },
          "default": {
            "description": "An unexpected error response.",
            "schema": {
              "$ref": "#/definitions/Azure.Core.Foundations.ErrorResponse"
            },
            "headers": {
              "x-ms-error-code": {
                "type": "string",
                "description": "String error code indicating what went wrong."
              }
            }
          }
        },
        "x-ms-examples": {
          "RedTeams_List_MaximumSet": {
            "$ref": "./examples/RedTeams_List_MaximumSet_Gen.json"
          }
        },
        "x-ms-pageable": {
          "nextLinkName": "nextLink"
        }
      }
    },
    "/redTeams/runs/{name}": {
      "get": {
        "operationId": "RedTeams_Get",
        "description": "Get a redteam by name.",
        "parameters": [
          {
            "$ref": "#/parameters/Azure.Core.Foundations.ApiVersionParameter"
          },
          {
            "name": "name",
            "in": "path",
            "description": "Identifier of the red team run.",
            "required": true,
            "type": "string"
          },
          {
            "$ref": "#/parameters/Azure.Core.ClientRequestIdHeader"
          }
        ],
        "responses": {
          "200": {
            "description": "The request has succeeded.",
            "schema": {
              "$ref": "#/definitions/RedTeam"
            },
            "headers": {
              "x-ms-client-request-id": {
                "type": "string",
                "format": "uuid",
                "description": "An opaque, globally-unique, client-generated string identifier for the request."
              }
            }
          },
          "default": {
            "description": "An unexpected error response.",
            "schema": {
              "$ref": "#/definitions/Azure.Core.Foundations.ErrorResponse"
            },
            "headers": {
              "x-ms-error-code": {
                "type": "string",
                "description": "String error code indicating what went wrong."
              }
            }
          }
        },
        "x-ms-examples": {
          "RedTeams_Get_MaximumSet": {
            "$ref": "./examples/RedTeams_Get_MaximumSet_Gen.json"
          }
        }
      }
    },
    "/redTeams/runs:run": {
      "post": {
        "operationId": "RedTeams_Create",
        "description": "Creates a redteam run.",
        "parameters": [
          {
            "$ref": "#/parameters/Azure.Core.Foundations.ApiVersionParameter"
          },
          {
            "name": "RedTeam",
            "in": "body",
            "description": "Redteam to be run",
            "required": true,
            "schema": {
              "$ref": "#/definitions/RedTeam"
            }
          }
        ],
        "responses": {
          "201": {
            "description": "The request has succeeded and a new resource has been created as a result.",
            "schema": {
              "$ref": "#/definitions/RedTeam"
            }
          },
          "default": {
            "description": "An unexpected error response.",
            "schema": {
              "$ref": "#/definitions/Azure.Core.Foundations.ErrorResponse"
            },
            "headers": {
              "x-ms-error-code": {
                "type": "string",
                "description": "String error code indicating what went wrong."
              }
            }
          }
        },
        "x-ms-examples": {
          "RedTeams_Create_MaximumSet": {
            "$ref": "./examples/RedTeams_Create_MaximumSet_Gen.json"
          },
          "RedTeams_Create_MinimumSet": {
            "$ref": "./examples/RedTeams_Create_MinimumSet_Gen.json"
          }
        }
      }
    }
  },
  "definitions": {
    "AgentEvaluation": {
      "type": "object",
      "description": "Evaluation response for agent evaluation run.",
      "properties": {
        "id": {
          "type": "string",
          "description": "Identifier of the agent evaluation run."
        },
        "status": {
          "type": "string",
          "description": "Status of the agent evaluation. Options: Running, Completed, Failed."
        },
        "error": {
          "type": "string",
          "description": "The reason of the request failure for the long running process, if applicable."
        },
        "result": {
          "type": "array",
          "description": "The agent evaluation result.",
          "items": {
            "$ref": "#/definitions/AgentEvaluationResult"
          },
          "x-ms-identifiers": []
        }
      },
      "required": [
        "id",
        "status"
      ]
    },
    "AgentEvaluationRedactionConfiguration": {
      "type": "object",
      "description": "The redaction configuration will allow the user to control what is redacted.",
      "properties": {
        "redactScoreProperties": {
          "type": "boolean",
          "description": "Redact score properties. If not specified, the default is to redact in production."
        }
      }
    },
    "AgentEvaluationRequest": {
      "type": "object",
      "description": "Evaluation request for agent run.",
      "properties": {
        "runId": {
          "type": "string",
          "description": "Identifier of the agent run."
        },
        "threadId": {
          "type": "string",
          "description": "Identifier of the agent thread. This field is mandatory currently, but it will be optional in the future."
        },
        "evaluators": {
          "type": "object",
          "description": "Evaluators to be used for the evaluation.",
          "additionalProperties": {
            "$ref": "#/definitions/EvaluatorConfiguration"
          }
        },
        "samplingConfiguration": {
          "$ref": "#/definitions/AgentEvaluationSamplingConfiguration",
          "description": "Sampling configuration for the evaluation."
        },
        "redactionConfiguration": {
          "$ref": "#/definitions/AgentEvaluationRedactionConfiguration",
          "description": "Redaction configuration for the evaluation."
        },
        "appInsightsConnectionString": {
          "type": "string",
          "description": "Pass the AppInsights connection string to the agent evaluation for the evaluation results and the errors logs."
        }
      },
      "required": [
        "runId",
        "evaluators",
        "appInsightsConnectionString"
      ]
    },
    "AgentEvaluationResult": {
      "type": "object",
      "description": "Result for the agent evaluation evaluator run.",
      "properties": {
        "evaluator": {
          "type": "string",
          "description": "Evaluator's name. This is the name of the evaluator that was used to evaluate the agent's completion."
        },
        "evaluatorId": {
          "type": "string",
          "description": "Identifier of the evaluator."
        },
        "score": {
          "type": "number",
          "format": "float",
          "description": "Score of the given evaluator. No restriction on range."
        },
        "status": {
          "type": "string",
          "description": "Status of the evaluator result. Options: Running, Completed, Failed, NotApplicable."
        },
        "reason": {
          "type": "string",
          "description": "Reasoning for the evaluation result."
        },
        "version": {
          "type": "string",
          "description": "Version of the evaluator that was used to evaluate the agent's completion."
        },
        "threadId": {
          "type": "string",
          "description": "The unique identifier of the thread."
        },
        "runId": {
          "type": "string",
          "description": "The unique identifier of the run."
        },
        "error": {
          "type": "string",
          "description": "A string explaining why there was an error, if applicable."
        },
        "additionalDetails": {
          "type": "object",
          "description": "Additional properties relevant to the evaluator. These will differ between evaluators.",
          "additionalProperties": {
            "type": "string"
          }
        }
      },
      "required": [
        "evaluator",
        "evaluatorId",
        "score",
        "status",
        "runId"
      ]
    },
    "AgentEvaluationSamplingConfiguration": {
      "type": "object",
      "description": "Definition for sampling strategy.",
      "properties": {
        "name": {
          "type": "string",
          "description": "Name of the sampling strategy."
        },
        "samplingPercent": {
          "type": "number",
          "format": "float",
          "description": "Percentage of sampling per hour (0-100)."
        },
        "maxRequestRate": {
          "type": "number",
          "format": "float",
          "description": "Maximum request rate per hour (0 to 1000)."
        }
      },
      "required": [
        "name",
        "samplingPercent",
        "maxRequestRate"
      ]
    },
    "ApiKeyCredentials": {
      "type": "object",
      "description": "API Key Credential definition",
      "properties": {
        "key": {
          "type": "string",
          "description": "API Key",
          "readOnly": true,
          "x-ms-client-name": "apiKey"
        }
      },
      "allOf": [
        {
          "$ref": "#/definitions/BaseCredentials"
        }
      ],
      "x-ms-discriminator-value": "ApiKey"
    },
    "AssetCredentialResponse": {
      "type": "object",
      "description": "Represents a reference to a blob for consumption",
      "properties": {
        "blobReference": {
          "$ref": "#/definitions/BlobReference",
          "description": "Credential info to access the storage account."
        }
      },
      "required": [
        "blobReference"
      ]
    },
    "AttackStrategy": {
      "type": "string",
      "description": "Strategies for attacks.",
      "enum": [
        "easy",
        "moderate",
        "difficult",
        "ascii_art",
        "ascii_smuggler",
        "atbash",
        "base64",
        "binary",
        "caesar",
        "character_space",
        "jailbreak",
        "ansii_attack",
        "character_swap",
        "suffix_append",
        "string_join",
        "unicode_confusable",
        "unicode_substitution",
        "diacritic",
        "flip",
        "leetspeak",
        "rot13",
        "morse",
        "url",
        "baseline"
      ],
      "x-ms-enum": {
        "name": "AttackStrategy",
        "modelAsString": true,
        "values": [
          {
            "name": "Easy",
            "value": "easy",
            "description": "Represents a default set of easy complexity attacks. Easy complexity attacks require less effort, such as translation of a prompt into some encoding, and does not require any Large Language Model to convert or orchestrate."
          },
          {
            "name": "Moderate",
            "value": "moderate",
            "description": "Represents a default set of moderate complexity attacks. Moderate complexity attacks require having access to resources such as another generative AI model."
          },
          {
            "name": "Difficult",
            "value": "difficult",
            "description": "Represents a default set of difficult complexity attacks. Difficult complexity attacks include attacks that require access to significant resources and effort to execute an attack such as knowledge of search-based algorithms in addition to a generative AI model."
          },
          {
            "name": "AsciiArt",
            "value": "ascii_art",
            "description": "Generates visual art using ASCII characters, often used for creative or obfuscation purposes."
          },
          {
            "name": "AsciiSmuggler",
            "value": "ascii_smuggler",
            "description": "Conceals data within ASCII characters, making it harder to detect."
          },
          {
            "name": "Atbash",
            "value": "atbash",
            "description": "Implements the Atbash cipher, a simple substitution cipher where each letter is mapped to its reverse."
          },
          {
            "name": "Base64",
            "value": "base64",
            "description": "Encodes binary data into a text format using Base64, commonly used for data transmission."
          },
          {
            "name": "Binary",
            "value": "binary",
            "description": "Converts text into binary code, representing data in a series of 0s and 1s."
          },
          {
            "name": "Caesar",
            "value": "caesar",
            "description": "Applies the Caesar cipher, a substitution cipher that shifts characters by a fixed number of positions."
          },
          {
            "name": "CharacterSpace",
            "value": "character_space",
            "description": "Alters text by adding spaces between characters, often used for obfuscation."
          },
          {
            "name": "Jailbreak",
            "value": "jailbreak",
            "description": "Injects specially crafted prompts to bypass AI safeguards, known as User Injected Prompt Attacks (UPIA)."
          },
          {
            "name": "AnsiiAttack",
            "value": "ansii_attack",
            "description": "Utilizes ANSI escape sequences to manipulate text appearance and behavior."
          },
          {
            "name": "CharacterSwap",
            "value": "character_swap",
            "description": "Swaps characters within text to create variations or obfuscate the original content."
          },
          {
            "name": "SuffixAppend",
            "value": "suffix_append",
            "description": "Appends an adversarial suffix to the prompt."
          },
          {
            "name": "StringJoin",
            "value": "string_join",
            "description": "Joins multiple strings together, often used for concatenation or obfuscation."
          },
          {
            "name": "UnicodeConfusable",
            "value": "unicode_confusable",
            "description": "Uses Unicode characters that look similar to standard characters, creating visual confusion."
          },
          {
            "name": "UnicodeSubstitution",
            "value": "unicode_substitution",
            "description": "Substitutes standard characters with Unicode equivalents, often for obfuscation."
          },
          {
            "name": "Diacritic",
            "value": "diacritic",
            "description": "Adds diacritical marks to characters, changing their appearance and sometimes their meaning."
          },
          {
            "name": "Flip",
            "value": "flip",
            "description": "Flips characters from front to back, creating a mirrored effect."
          },
          {
            "name": "Leetspeak",
            "value": "leetspeak",
            "description": "Transforms text into Leetspeak, a form of encoding that replaces letters with similar-looking numbers or symbols."
          },
          {
            "name": "ROT13",
            "value": "rot13",
            "description": "Applies the ROT13 cipher, a simple substitution cipher that shifts characters by 13 positions."
          },
          {
            "name": "Morse",
            "value": "morse",
            "description": "Encodes text into Morse code, using dots and dashes to represent characters."
          },
          {
            "name": "Url",
            "value": "url",
            "description": "Encodes text into URL format."
          },
          {
            "name": "Baseline",
            "value": "baseline",
            "description": "Represents the baseline direct adversarial probing, which is used by attack strategies as the attack objective."
          }
        ]
      }
    },
    "Azure.Core.Foundations.Error": {
      "type": "object",
      "description": "The error object.",
      "properties": {
        "code": {
          "type": "string",
          "description": "One of a server-defined set of error codes."
        },
        "message": {
          "type": "string",
          "description": "A human-readable representation of the error."
        },
        "target": {
          "type": "string",
          "description": "The target of the error."
        },
        "details": {
          "type": "array",
          "description": "An array of details about specific errors that led to this reported error.",
          "items": {
            "$ref": "#/definitions/Azure.Core.Foundations.Error"
          },
          "x-ms-identifiers": []
        },
        "innererror": {
          "$ref": "#/definitions/Azure.Core.Foundations.InnerError",
          "description": "An object containing more specific information than the current object about the error."
        }
      },
      "required": [
        "code",
        "message"
      ]
    },
    "Azure.Core.Foundations.ErrorResponse": {
      "type": "object",
      "description": "A response containing error details.",
      "properties": {
        "error": {
          "$ref": "#/definitions/Azure.Core.Foundations.Error",
          "description": "The error object."
        }
      },
      "required": [
        "error"
      ]
    },
    "Azure.Core.Foundations.InnerError": {
      "type": "object",
<<<<<<< HEAD
      "description": "An object containing more specific information about the error. As per Microsoft One API guidelines - https://github.com/Microsoft/api-guidelines/blob/vNext/Guidelines.md#7102-error-condition-responses.",
=======
      "description": "An object containing more specific information about the error. As per Azure REST API guidelines - https://aka.ms/AzureRestApiGuidelines#handling-errors.",
>>>>>>> f7c338e1
      "properties": {
        "code": {
          "type": "string",
          "description": "One of a server-defined set of error codes."
        },
        "innererror": {
          "$ref": "#/definitions/Azure.Core.Foundations.InnerError",
          "description": "Inner error."
        }
      }
    },
    "AzureAISearchIndex": {
      "type": "object",
      "description": "Azure AI Search Index Definition",
      "properties": {
        "connectionName": {
          "type": "string",
          "description": "Name of connection to Azure AI Search",
          "x-ms-mutability": [
            "create"
          ]
        },
        "indexName": {
          "type": "string",
          "description": "Name of index in Azure AI Search resource to attach",
          "x-ms-mutability": [
            "create"
          ]
        },
        "fieldMapping": {
          "$ref": "#/definitions/FieldMapping",
          "description": "Field mapping configuration",
          "x-ms-mutability": [
            "create"
          ]
        }
      },
      "required": [
        "connectionName",
        "indexName"
      ],
      "allOf": [
        {
          "$ref": "#/definitions/Index"
        }
      ],
      "x-ms-discriminator-value": "AzureSearch"
    },
    "AzureAISearchIndexUpdate": {
      "type": "object",
      "description": "Azure AI Search Index Definition",
      "allOf": [
        {
          "$ref": "#/definitions/IndexUpdate"
        }
      ],
      "x-ms-discriminator-value": "AzureSearch"
    },
    "AzureOpenAIModelConfiguration": {
      "type": "object",
      "description": "Azure OpenAI model configuration. The API version would be selected by the service for querying the model.",
      "properties": {
        "modelDeploymentName": {
          "type": "string",
          "description": "Deployment name for AOAI model. Example: gpt-4o if in AIServices or connection based `connection_name/deployment_name` (i.e. `my-aoai-connection/gpt-4o`."
        }
      },
      "required": [
        "modelDeploymentName"
      ],
      "allOf": [
        {
          "$ref": "#/definitions/TargetConfig"
        }
      ],
      "x-ms-discriminator-value": "AzureOpenAIModel"
    },
    "BaseCredentials": {
      "type": "object",
      "description": "A base class for connection credentials",
      "properties": {
        "type": {
          "$ref": "#/definitions/CredentialType",
          "description": "The type of credential used by the connection",
          "readOnly": true
        }
      },
      "discriminator": "type",
      "required": [
        "type"
      ]
    },
    "BlobReference": {
      "type": "object",
      "description": "Blob reference details.",
      "properties": {
        "blobUri": {
          "type": "string",
          "description": "Blob URI path for client to upload data. Example: https://blob.windows.core.net/Container/Path"
        },
        "storageAccountArmId": {
          "type": "string",
          "description": "ARM ID of the storage account to use."
        },
        "credential": {
          "$ref": "#/definitions/SasCredential",
          "description": "Credential info to access the storage account."
        }
      },
      "required": [
        "blobUri",
        "storageAccountArmId",
        "credential"
      ]
    },
    "Connection": {
      "type": "object",
      "description": "Response from the list and get connections operations",
      "properties": {
        "name": {
          "type": "string",
          "description": "The friendly name of the connection, provided by the user.",
          "readOnly": true
        },
        "id": {
          "type": "string",
          "description": "A unique identifier for the connection, generated by the service",
          "readOnly": true
        },
        "type": {
          "$ref": "#/definitions/ConnectionType",
          "description": "Category of the connection",
          "readOnly": true
        },
        "target": {
          "type": "string",
          "description": "The connection URL to be used for this service",
          "readOnly": true
        },
        "isDefault": {
          "type": "boolean",
          "description": "Whether the connection is tagged as the default connection of its type",
          "readOnly": true
        },
        "credentials": {
          "$ref": "#/definitions/BaseCredentials",
          "description": "The credentials used by the connection",
          "readOnly": true
        },
        "metadata": {
          "type": "object",
          "description": "Metadata of the connection",
          "additionalProperties": {
            "type": "string"
          },
          "readOnly": true
        }
      },
      "required": [
        "name",
        "id",
        "type",
        "target",
        "isDefault",
        "credentials",
        "metadata"
      ]
    },
    "ConnectionType": {
      "type": "string",
      "description": "The Type (or category) of the connection",
      "enum": [
        "AzureOpenAI",
        "AzureBlob",
        "AzureStorageAccount",
        "CognitiveSearch",
        "CosmosDB",
        "ApiKey",
        "AppConfig",
        "AppInsights",
        "CustomKeys"
      ],
      "x-ms-enum": {
        "name": "ConnectionType",
        "modelAsString": true,
        "values": [
          {
            "name": "AzureOpenAI",
            "value": "AzureOpenAI",
            "description": "Azure OpenAI Service"
          },
          {
            "name": "AzureBlobStorage",
            "value": "AzureBlob",
            "description": "Azure Blob Storage, with specified container"
          },
          {
            "name": "AzureStorageAccount",
            "value": "AzureStorageAccount",
            "description": "Azure Blob Storage, with container not specified (used by Agents)"
          },
          {
            "name": "AzureAISearch",
            "value": "CognitiveSearch",
            "description": "Azure AI Search"
          },
          {
            "name": "CosmosDB",
            "value": "CosmosDB",
            "description": "CosmosDB"
          },
          {
            "name": "APIKey",
            "value": "ApiKey",
            "description": "Generic connection that uses API Key authentication"
          },
          {
            "name": "ApplicationConfiguration",
            "value": "AppConfig",
            "description": "Application Configuration"
          },
          {
            "name": "ApplicationInsights",
            "value": "AppInsights",
            "description": "Application Insights"
          },
          {
            "name": "Custom",
            "value": "CustomKeys",
            "description": "Custom Keys"
          }
        ]
      }
    },
    "CosmosDBIndex": {
      "type": "object",
      "description": "CosmosDB Vector Store Index Definition",
      "properties": {
        "connectionName": {
          "type": "string",
          "description": "Name of connection to CosmosDB",
          "x-ms-mutability": [
            "create"
          ]
        },
        "databaseName": {
          "type": "string",
          "description": "Name of the CosmosDB Database",
          "x-ms-mutability": [
            "create"
          ]
        },
        "containerName": {
          "type": "string",
          "description": "Name of CosmosDB Container",
          "x-ms-mutability": [
            "create"
          ]
        },
        "embeddingConfiguration": {
          "$ref": "#/definitions/EmbeddingConfiguration",
          "description": "Embedding model configuration",
          "x-ms-mutability": [
            "create"
          ]
        },
        "fieldMapping": {
          "$ref": "#/definitions/FieldMapping",
          "description": "Field mapping configuration",
          "x-ms-mutability": [
            "create"
          ]
        }
      },
      "required": [
        "connectionName",
        "databaseName",
        "containerName",
        "embeddingConfiguration",
        "fieldMapping"
      ],
      "allOf": [
        {
          "$ref": "#/definitions/Index"
        }
      ],
      "x-ms-discriminator-value": "CosmosDBNoSqlVectorStore"
    },
    "CosmosDBIndexUpdate": {
      "type": "object",
      "description": "CosmosDB Vector Store Index Definition",
      "allOf": [
        {
          "$ref": "#/definitions/IndexUpdate"
        }
      ],
      "x-ms-discriminator-value": "CosmosDBNoSqlVectorStore"
    },
    "CredentialType": {
      "type": "string",
      "description": "The credential type used by the connection",
      "enum": [
        "ApiKey",
        "AAD",
        "SAS",
        "CustomKeys",
        "None"
      ],
      "x-ms-enum": {
        "name": "CredentialType",
        "modelAsString": true,
        "values": [
          {
            "name": "apiKey",
            "value": "ApiKey",
            "description": "API Key credential"
          },
          {
            "name": "entraId",
            "value": "AAD",
            "description": "Entra ID credential (formerly known as AAD)"
          },
          {
            "name": "SAS",
            "value": "SAS",
            "description": "Shared Access Signature (SAS) credential"
          },
          {
            "name": "custom",
            "value": "CustomKeys",
            "description": "Custom credential"
          },
          {
            "name": "None",
            "value": "None",
            "description": "No credential"
          }
        ]
      }
    },
    "CustomCredential": {
      "type": "object",
      "description": "Custom credential definition",
      "properties": {
        "keys": {
          "type": "object",
          "description": "The credential type",
          "additionalProperties": {
            "type": "string"
          },
          "readOnly": true
        }
      },
      "required": [
        "keys"
      ],
      "allOf": [
        {
          "$ref": "#/definitions/BaseCredentials"
        }
      ],
      "x-ms-discriminator-value": "CustomKeys"
    },
    "DatasetType": {
      "type": "string",
      "description": "Enum to determine the type of data.",
      "enum": [
        "uri_file",
        "uri_folder"
      ],
      "x-ms-enum": {
        "name": "DatasetType",
        "modelAsString": true,
        "values": [
          {
            "name": "uri_file",
            "value": "uri_file",
            "description": "URI file."
          },
          {
            "name": "uri_folder",
            "value": "uri_folder",
            "description": "URI folder."
          }
        ]
      }
    },
    "DatasetVersion": {
      "type": "object",
      "description": "DatasetVersion Definition",
      "properties": {
        "dataUri": {
          "type": "string",
          "description": "URI of the data. Example: https://go.microsoft.com/fwlink/?linkid=2202330",
          "minLength": 1,
          "pattern": "[a-zA-Z0-9_]",
          "x-ms-mutability": [
            "read",
            "create"
          ]
        },
        "type": {
          "$ref": "#/definitions/DatasetType",
          "description": "Dataset type"
        },
        "isReference": {
          "type": "boolean",
          "description": "Indicates if the dataset holds a reference to the storage, or the dataset manages storage itself. If true, the underlying data will not be deleted when the dataset version is deleted",
          "readOnly": true
        },
        "connectionName": {
          "type": "string",
          "description": "The Azure Storage Account connection name. Required if startPendingUploadVersion was not called before creating the Dataset",
          "x-ms-mutability": [
            "read",
            "create"
          ]
        },
        "id": {
          "type": "string",
          "description": "Asset ID, a unique identifier for the asset",
          "readOnly": true
        },
        "name": {
          "type": "string",
          "description": "The name of the resource",
          "readOnly": true
        },
        "version": {
          "type": "string",
          "description": "The version of the resource",
          "readOnly": true
        },
        "description": {
          "type": "string",
          "description": "The asset description text.",
          "x-ms-mutability": [
            "update",
            "create"
          ]
        },
        "tags": {
          "type": "object",
          "description": "Tag dictionary. Tags can be added, removed, and updated.",
          "additionalProperties": {
            "type": "string"
          },
          "x-ms-mutability": [
            "update",
            "create"
          ]
        }
      },
      "discriminator": "type",
      "required": [
        "dataUri",
        "type",
        "name",
        "version"
      ]
    },
    "DatasetVersionUpdate": {
      "type": "object",
      "description": "DatasetVersion Definition",
      "properties": {
        "type": {
          "$ref": "#/definitions/DatasetType",
          "description": "Dataset type"
        },
        "description": {
          "type": "string",
          "description": "The asset description text.",
          "x-ms-mutability": [
            "update",
            "create"
          ]
        },
        "tags": {
          "type": "object",
          "description": "Tag dictionary. Tags can be added, removed, and updated.",
          "additionalProperties": {
            "type": "string"
          },
          "x-ms-mutability": [
            "update",
            "create"
          ]
        }
      },
      "discriminator": "type",
      "required": [
        "type"
      ]
    },
    "Deployment": {
      "type": "object",
      "description": "Model Deployment Definition",
      "properties": {
        "type": {
          "$ref": "#/definitions/DeploymentType",
          "description": "The type of the deployment"
        },
        "name": {
          "type": "string",
          "description": "Name of the deployment",
          "readOnly": true
        }
      },
      "discriminator": "type",
      "required": [
        "type",
        "name"
      ]
    },
    "DeploymentType": {
      "type": "string",
      "enum": [
        "ModelDeployment"
      ],
      "x-ms-enum": {
        "name": "DeploymentType",
        "modelAsString": true,
        "values": [
          {
            "name": "ModelDeployment",
            "value": "ModelDeployment",
            "description": "Model deployment"
          }
        ]
      }
    },
    "EmbeddingConfiguration": {
      "type": "object",
      "description": "Embedding configuration class",
      "properties": {
        "modelDeploymentName": {
          "type": "string",
          "description": "Deployment name of embedding model. It can point to a model deployment either in the parent AIServices or a connection.",
          "x-ms-mutability": [
            "create"
          ]
        },
        "embeddingField": {
          "type": "string",
          "description": "Embedding field",
          "x-ms-mutability": [
            "create"
          ]
        }
      },
      "required": [
        "modelDeploymentName",
        "embeddingField"
      ]
    },
    "EntraIDCredentials": {
      "type": "object",
      "description": "Entra ID credential definition",
      "allOf": [
        {
          "$ref": "#/definitions/BaseCredentials"
        }
      ],
      "x-ms-discriminator-value": "AAD"
    },
    "Evaluation": {
      "type": "object",
      "description": "Evaluation Definition",
      "properties": {
        "id": {
          "type": "string",
          "description": "Identifier of the evaluation.",
          "readOnly": true,
          "x-ms-client-name": "name"
        },
        "data": {
          "$ref": "#/definitions/InputData",
          "description": "Data for evaluation."
        },
        "displayName": {
          "type": "string",
          "description": "Display Name for evaluation. It helps to find the evaluation easily in AI Foundry. It does not need to be unique."
        },
        "description": {
          "type": "string",
          "description": "Description of the evaluation. It can be used to store additional information about the evaluation and is mutable."
        },
        "status": {
          "type": "string",
          "description": "Status of the evaluation. It is set by service and is read-only.",
          "readOnly": true
        },
        "tags": {
          "type": "object",
          "description": "Evaluation's tags. Unlike properties, tags are fully mutable.",
          "additionalProperties": {
            "type": "string"
          }
        },
        "properties": {
          "type": "object",
          "description": "Evaluation's properties. Unlike tags, properties are add-only. Once added, a property cannot be removed.",
          "additionalProperties": {
            "type": "string"
          }
        },
        "evaluators": {
          "type": "object",
          "description": "Evaluators to be used for the evaluation.",
          "additionalProperties": {
            "$ref": "#/definitions/EvaluatorConfiguration"
          }
        }
      },
      "required": [
        "id",
        "data",
        "evaluators"
      ]
    },
    "EvaluatorConfiguration": {
      "type": "object",
      "description": "Evaluator Configuration",
      "properties": {
        "id": {
          "type": "string",
          "description": "Identifier of the evaluator."
        },
        "initParams": {
          "type": "object",
          "description": "Initialization parameters of the evaluator.",
          "additionalProperties": {}
        },
        "dataMapping": {
          "type": "object",
          "description": "Data parameters of the evaluator.",
          "additionalProperties": {
            "type": "string"
          }
        }
      },
      "required": [
        "id"
      ]
    },
    "FieldMapping": {
      "type": "object",
      "description": "Field mapping configuration class",
      "properties": {
        "contentFields": {
          "type": "array",
          "description": "List of fields with text content",
          "items": {
            "type": "string"
          },
          "x-ms-mutability": [
            "create"
          ]
        },
        "filepathField": {
          "type": "string",
          "description": "Path of file to be used as a source of text content",
          "x-ms-mutability": [
            "create"
          ]
        },
        "titleField": {
          "type": "string",
          "description": "Field containing the title of the document",
          "x-ms-mutability": [
            "create"
          ]
        },
        "urlField": {
          "type": "string",
          "description": "Field containing the url of the document",
          "x-ms-mutability": [
            "create"
          ]
        },
        "vectorFields": {
          "type": "array",
          "description": "List of fields with vector content",
          "items": {
            "type": "string"
          },
          "x-ms-mutability": [
            "create"
          ]
        },
        "metadataFields": {
          "type": "array",
          "description": "List of fields with metadata content",
          "items": {
            "type": "string"
          },
          "x-ms-mutability": [
            "create"
          ]
        }
      },
      "required": [
        "contentFields"
      ]
    },
    "FileDatasetVersion": {
      "type": "object",
      "description": "FileDatasetVersion Definition",
      "allOf": [
        {
          "$ref": "#/definitions/DatasetVersion"
        }
      ],
      "x-ms-discriminator-value": "uri_file"
    },
    "FileDatasetVersionUpdate": {
      "type": "object",
      "description": "FileDatasetVersion Definition",
      "allOf": [
        {
          "$ref": "#/definitions/DatasetVersionUpdate"
        }
      ],
      "x-ms-discriminator-value": "uri_file"
    },
    "FolderDatasetVersion": {
      "type": "object",
      "description": "FileDatasetVersion Definition",
      "allOf": [
        {
          "$ref": "#/definitions/DatasetVersion"
        }
      ],
      "x-ms-discriminator-value": "uri_folder"
    },
    "FolderDatasetVersionUpdate": {
      "type": "object",
      "description": "FileDatasetVersion Definition",
      "allOf": [
        {
          "$ref": "#/definitions/DatasetVersionUpdate"
        }
      ],
      "x-ms-discriminator-value": "uri_folder"
    },
    "Index": {
      "type": "object",
      "description": "Index resource Definition",
      "properties": {
        "type": {
          "$ref": "#/definitions/IndexType",
          "description": "Type of index"
        },
        "id": {
          "type": "string",
          "description": "Asset ID, a unique identifier for the asset",
          "readOnly": true
        },
        "name": {
          "type": "string",
          "description": "The name of the resource",
          "readOnly": true
        },
        "version": {
          "type": "string",
          "description": "The version of the resource",
          "readOnly": true
        },
        "description": {
          "type": "string",
          "description": "The asset description text.",
          "x-ms-mutability": [
            "update",
            "create"
          ]
        },
        "tags": {
          "type": "object",
          "description": "Tag dictionary. Tags can be added, removed, and updated.",
          "additionalProperties": {
            "type": "string"
          },
          "x-ms-mutability": [
            "update",
            "create"
          ]
        }
      },
      "discriminator": "type",
      "required": [
        "type",
        "name",
        "version"
      ]
    },
    "IndexType": {
      "type": "string",
      "enum": [
        "AzureSearch",
        "CosmosDBNoSqlVectorStore",
        "ManagedAzureSearch"
      ],
      "x-ms-enum": {
        "name": "IndexType",
        "modelAsString": true,
        "values": [
          {
            "name": "azureSearch",
            "value": "AzureSearch",
            "description": "Azure search"
          },
          {
            "name": "cosmosDB",
            "value": "CosmosDBNoSqlVectorStore",
            "description": "CosmosDB"
          },
          {
            "name": "managedAzureSearch",
            "value": "ManagedAzureSearch",
            "description": "Managed Azure Search"
          }
        ]
      }
    },
    "IndexUpdate": {
      "type": "object",
      "description": "Index resource Definition",
      "properties": {
        "type": {
          "$ref": "#/definitions/IndexType",
          "description": "Type of index"
        },
        "description": {
          "type": "string",
          "description": "The asset description text.",
          "x-ms-mutability": [
            "update",
            "create"
          ]
        },
        "tags": {
          "type": "object",
          "description": "Tag dictionary. Tags can be added, removed, and updated.",
          "additionalProperties": {
            "type": "string"
          },
          "x-ms-mutability": [
            "update",
            "create"
          ]
        }
      },
      "discriminator": "type",
      "required": [
        "type"
      ]
    },
    "InputData": {
      "type": "object",
      "description": "Abstract data class.",
      "properties": {
        "type": {
          "type": "string",
          "description": "Type of the data"
        }
      },
      "discriminator": "type",
      "required": [
        "type"
      ]
    },
    "InputDataset": {
      "type": "object",
      "description": "Dataset as source for evaluation.",
      "properties": {
        "id": {
          "type": "string",
          "description": "Evaluation input data"
        }
      },
      "required": [
        "id"
      ],
      "allOf": [
        {
          "$ref": "#/definitions/InputData"
        }
      ],
      "x-ms-discriminator-value": "dataset"
    },
    "ManagedAzureAISearchIndex": {
      "type": "object",
      "description": "Managed Azure AI Search Index Definition",
      "properties": {
        "vectorStoreId": {
          "type": "string",
          "description": "Vector store id of managed index",
          "x-ms-mutability": [
            "create"
          ]
        }
      },
      "required": [
        "vectorStoreId"
      ],
      "allOf": [
        {
          "$ref": "#/definitions/Index"
        }
      ],
      "x-ms-discriminator-value": "ManagedAzureSearch"
    },
    "ManagedAzureAISearchIndexUpdate": {
      "type": "object",
      "description": "Managed Azure AI Search Index Definition",
      "allOf": [
        {
          "$ref": "#/definitions/IndexUpdate"
        }
      ],
      "x-ms-discriminator-value": "ManagedAzureSearch"
    },
    "ModelDeployment": {
      "type": "object",
      "description": "Model Deployment Definition",
      "properties": {
        "modelName": {
          "type": "string",
          "description": "Publisher-specific name of the deployed model",
          "readOnly": true
        },
        "modelVersion": {
          "type": "string",
          "description": "Publisher-specific version of the deployed model",
          "readOnly": true
        },
        "modelPublisher": {
          "type": "string",
          "description": "Name of the deployed model's publisher",
          "readOnly": true
        },
        "capabilities": {
          "type": "object",
          "description": "Capabilities of deployed model",
          "additionalProperties": {
            "type": "string"
          },
          "readOnly": true
        },
        "sku": {
          "$ref": "#/definitions/Sku",
          "description": "Sku of the model deployment",
          "readOnly": true
        },
        "connectionName": {
          "type": "string",
          "description": "Name of the connection the deployment comes from",
          "readOnly": true
        }
      },
      "required": [
        "modelName",
        "modelVersion",
        "modelPublisher",
        "capabilities",
        "sku"
      ],
      "allOf": [
        {
          "$ref": "#/definitions/Deployment"
        }
      ],
      "x-ms-discriminator-value": "ModelDeployment"
    },
    "NoAuthenticationCredentials": {
      "type": "object",
      "description": "Credentials that do not require authentication",
      "allOf": [
        {
          "$ref": "#/definitions/BaseCredentials"
        }
      ],
      "x-ms-discriminator-value": "None"
    },
    "PagedConnection": {
      "type": "object",
      "description": "Paged collection of Connection items",
      "properties": {
        "value": {
          "type": "array",
          "description": "The Connection items on this page",
          "items": {
            "$ref": "#/definitions/Connection"
          }
        },
        "nextLink": {
          "type": "string",
          "format": "uri",
          "description": "The link to the next page of items"
        }
      },
      "required": [
        "value"
      ]
    },
    "PagedDatasetVersion": {
      "type": "object",
      "description": "Paged collection of DatasetVersion items",
      "properties": {
        "value": {
          "type": "array",
          "description": "The DatasetVersion items on this page",
          "items": {
            "$ref": "#/definitions/DatasetVersion"
          }
        },
        "nextLink": {
          "type": "string",
          "format": "uri",
          "description": "The link to the next page of items"
        }
      },
      "required": [
        "value"
      ]
    },
    "PagedDeployment": {
      "type": "object",
      "description": "Paged collection of Deployment items",
      "properties": {
        "value": {
          "type": "array",
          "description": "The Deployment items on this page",
          "items": {
            "$ref": "#/definitions/Deployment"
          },
          "x-ms-identifiers": []
        },
        "nextLink": {
          "type": "string",
          "format": "uri",
          "description": "The link to the next page of items"
        }
      },
      "required": [
        "value"
      ]
    },
    "PagedEvaluation": {
      "type": "object",
      "description": "Paged collection of Evaluation items",
      "properties": {
        "value": {
          "type": "array",
          "description": "The Evaluation items on this page",
          "items": {
            "$ref": "#/definitions/Evaluation"
          },
          "x-ms-identifiers": []
        },
        "nextLink": {
          "type": "string",
          "format": "uri",
          "description": "The link to the next page of items"
        }
      },
      "required": [
        "value"
      ]
    },
    "PagedIndex": {
      "type": "object",
      "description": "Paged collection of Index items",
      "properties": {
        "value": {
          "type": "array",
          "description": "The Index items on this page",
          "items": {
            "$ref": "#/definitions/Index"
          }
        },
        "nextLink": {
          "type": "string",
          "format": "uri",
          "description": "The link to the next page of items"
        }
      },
      "required": [
        "value"
      ]
    },
    "PagedRedTeam": {
      "type": "object",
      "description": "Paged collection of RedTeam items",
      "properties": {
        "value": {
          "type": "array",
          "description": "The RedTeam items on this page",
          "items": {
            "$ref": "#/definitions/RedTeam"
          },
          "x-ms-identifiers": []
        },
        "nextLink": {
          "type": "string",
          "format": "uri",
          "description": "The link to the next page of items"
        }
      },
      "required": [
        "value"
      ]
    },
    "PendingUploadCredentialType": {
      "type": "string",
      "description": "The type of credential used to access the storage account.",
      "enum": [
        "SAS"
      ],
      "x-ms-enum": {
        "name": "PendingUploadCredentialType",
        "modelAsString": true,
        "values": [
          {
            "name": "sas",
            "value": "SAS",
            "description": "SAS credential type."
          }
        ]
      }
    },
    "PendingUploadRequest": {
      "type": "object",
      "description": "Represents a request for a pending upload.",
      "properties": {
        "pendingUploadId": {
          "type": "string",
          "description": "If PendingUploadId is not provided, a random GUID will be used."
        },
        "connectionName": {
          "type": "string",
          "description": "Azure Storage Account connection name to use for generating temporary SAS token"
        },
        "pendingUploadType": {
          "type": "string",
          "description": "BlobReference is the only supported type.",
          "enum": [
            "BlobReference"
          ],
          "x-ms-enum": {
            "modelAsString": false
          }
        }
      },
      "required": [
        "pendingUploadType"
      ]
    },
    "PendingUploadResponse": {
      "type": "object",
      "description": "Represents the response for a pending upload request",
      "properties": {
        "blobReference": {
          "$ref": "#/definitions/BlobReference",
          "description": "Container-level read, write, list SAS."
        },
        "pendingUploadId": {
          "type": "string",
          "description": "ID for this upload request."
        },
        "version": {
          "type": "string",
          "description": "Version of asset to be created if user did not specify version when initially creating upload"
        },
        "pendingUploadType": {
          "type": "string",
          "description": "BlobReference is the only supported type",
          "enum": [
            "BlobReference"
          ],
          "x-ms-enum": {
            "modelAsString": false
          }
        }
      },
      "required": [
        "blobReference",
        "pendingUploadId",
        "pendingUploadType"
      ]
    },
    "PendingUploadType": {
      "type": "string",
      "description": "The type of pending upload.",
      "enum": [
        "None",
        "BlobReference"
      ],
      "x-ms-enum": {
        "name": "PendingUploadType",
        "modelAsString": true,
        "values": [
          {
            "name": "none",
            "value": "None",
            "description": "No pending upload."
          },
          {
            "name": "BlobReference",
            "value": "BlobReference",
            "description": "Blob Reference is the only supported type."
          }
        ]
      }
    },
    "RedTeam": {
      "type": "object",
      "description": "Red team details.",
      "properties": {
        "id": {
          "type": "string",
          "description": "Identifier of the red team run.",
          "readOnly": true,
          "x-ms-client-name": "name"
        },
        "displayName": {
          "type": "string",
          "description": "Name of the red-team run."
        },
        "numTurns": {
          "type": "integer",
          "format": "int32",
          "description": "Number of simulation rounds."
        },
        "attackStrategies": {
          "type": "array",
          "description": "List of attack strategies or nested lists of attack strategies.",
          "items": {
            "$ref": "#/definitions/AttackStrategy"
          }
        },
        "simulationOnly": {
          "type": "boolean",
          "description": "Simulation-only or Simulation + Evaluation. Default false, if true the scan outputs conversation not evaluation result.",
          "default": false
        },
        "riskCategories": {
          "type": "array",
          "description": "List of risk categories to generate attack objectives for.",
          "items": {
            "$ref": "#/definitions/RiskCategory"
          }
        },
        "applicationScenario": {
          "type": "string",
          "description": "Application scenario for the red team operation, to generate scenario specific attacks."
        },
        "tags": {
          "type": "object",
          "description": "Red team's tags. Unlike properties, tags are fully mutable.",
          "additionalProperties": {
            "type": "string"
          }
        },
        "properties": {
          "type": "object",
          "description": "Red team's properties. Unlike tags, properties are add-only. Once added, a property cannot be removed.",
          "additionalProperties": {
            "type": "string"
          }
        },
        "status": {
          "type": "string",
          "description": "Status of the red-team. It is set by service and is read-only.",
          "readOnly": true
        },
        "target": {
          "$ref": "#/definitions/TargetConfig",
          "description": "Target configuration for the red-team run."
        }
      },
      "required": [
        "id",
        "target"
      ]
    },
    "RiskCategory": {
      "type": "string",
      "description": "Risk category for the attack objective.",
      "enum": [
        "HateUnfairness",
        "Violence",
        "Sexual",
        "SelfHarm"
      ],
      "x-ms-enum": {
        "name": "RiskCategory",
        "modelAsString": true,
        "values": [
          {
            "name": "HateUnfairness",
            "value": "HateUnfairness",
            "description": "Represents content related to hate or unfairness."
          },
          {
            "name": "Violence",
            "value": "Violence",
            "description": "Represents content related to violence."
          },
          {
            "name": "Sexual",
            "value": "Sexual",
            "description": "Represents content of a sexual nature."
          },
          {
            "name": "SelfHarm",
            "value": "SelfHarm",
            "description": "Represents content related to self-harm."
          }
        ]
      }
    },
    "SASCredentials": {
      "type": "object",
      "description": "Shared Access Signature (SAS) credential definition",
      "properties": {
        "SAS": {
          "type": "string",
          "description": "SAS token",
          "readOnly": true,
          "x-ms-client-name": "sasToken"
        }
      },
      "allOf": [
        {
          "$ref": "#/definitions/BaseCredentials"
        }
      ],
      "x-ms-discriminator-value": "SAS"
    },
    "SasCredential": {
      "type": "object",
      "description": "SAS Credential definition",
      "properties": {
        "sasUri": {
          "type": "string",
          "description": "SAS uri",
          "readOnly": true
        },
        "type": {
          "type": "string",
          "description": "Type of credential",
          "enum": [
            "SAS"
          ],
          "x-ms-enum": {
            "modelAsString": false
          },
          "readOnly": true
        }
      },
      "required": [
        "sasUri",
        "type"
      ]
    },
    "Sku": {
      "type": "object",
      "description": "Sku information",
      "properties": {
        "capacity": {
          "type": "integer",
          "format": "int64",
          "description": "Sku capacity"
        },
        "family": {
          "type": "string",
          "description": "Sku family"
        },
        "name": {
          "type": "string",
          "description": "Sku name"
        },
        "size": {
          "type": "string",
          "description": "Sku size"
        },
        "tier": {
          "type": "string",
          "description": "Sku tier"
        }
      },
      "required": [
        "capacity",
        "family",
        "name",
        "size",
        "tier"
      ]
    },
    "TargetConfig": {
      "type": "object",
      "description": "Abstract class for target configuration.",
      "properties": {
        "type": {
          "type": "string",
          "description": "Type of the model configuration."
        }
      },
      "discriminator": "type",
      "required": [
        "type"
      ]
    }
  },
  "parameters": {
    "Azure.Core.ClientRequestIdHeader": {
      "name": "x-ms-client-request-id",
      "in": "header",
      "description": "An opaque, globally-unique, client-generated string identifier for the request.",
      "required": false,
      "type": "string",
      "format": "uuid",
      "x-ms-parameter-location": "method",
      "x-ms-client-name": "clientRequestId"
    },
    "Azure.Core.Foundations.ApiVersionParameter": {
      "name": "api-version",
      "in": "query",
      "description": "The API version to use for this operation.",
      "required": true,
      "type": "string",
      "minLength": 1,
      "x-ms-parameter-location": "method",
      "x-ms-client-name": "apiVersion"
    }
  }
}<|MERGE_RESOLUTION|>--- conflicted
+++ resolved
@@ -456,7 +456,7 @@
             "description": "The DatasetVersion to create or update.",
             "required": true,
             "schema": {
-              "$ref": "#/definitions/DatasetVersionUpdate"
+              "$ref": "#/definitions/DatasetVersion"
             }
           }
         ],
@@ -1265,7 +1265,7 @@
             "description": "The Index to create or update.",
             "required": true,
             "schema": {
-              "$ref": "#/definitions/IndexUpdate"
+              "$ref": "#/definitions/Index"
             }
           }
         ],
@@ -1526,8 +1526,7 @@
           "description": "The agent evaluation result.",
           "items": {
             "$ref": "#/definitions/AgentEvaluationResult"
-          },
-          "x-ms-identifiers": []
+          }
         }
       },
       "required": [
@@ -1873,8 +1872,7 @@
           "description": "An array of details about specific errors that led to this reported error.",
           "items": {
             "$ref": "#/definitions/Azure.Core.Foundations.Error"
-          },
-          "x-ms-identifiers": []
+          }
         },
         "innererror": {
           "$ref": "#/definitions/Azure.Core.Foundations.InnerError",
@@ -1901,11 +1899,7 @@
     },
     "Azure.Core.Foundations.InnerError": {
       "type": "object",
-<<<<<<< HEAD
-      "description": "An object containing more specific information about the error. As per Microsoft One API guidelines - https://github.com/Microsoft/api-guidelines/blob/vNext/Guidelines.md#7102-error-condition-responses.",
-=======
       "description": "An object containing more specific information about the error. As per Azure REST API guidelines - https://aka.ms/AzureRestApiGuidelines#handling-errors.",
->>>>>>> f7c338e1
       "properties": {
         "code": {
           "type": "string",
@@ -1950,16 +1944,6 @@
       "allOf": [
         {
           "$ref": "#/definitions/Index"
-        }
-      ],
-      "x-ms-discriminator-value": "AzureSearch"
-    },
-    "AzureAISearchIndexUpdate": {
-      "type": "object",
-      "description": "Azure AI Search Index Definition",
-      "allOf": [
-        {
-          "$ref": "#/definitions/IndexUpdate"
         }
       ],
       "x-ms-discriminator-value": "AzureSearch"
@@ -2194,16 +2178,6 @@
       ],
       "x-ms-discriminator-value": "CosmosDBNoSqlVectorStore"
     },
-    "CosmosDBIndexUpdate": {
-      "type": "object",
-      "description": "CosmosDB Vector Store Index Definition",
-      "allOf": [
-        {
-          "$ref": "#/definitions/IndexUpdate"
-        }
-      ],
-      "x-ms-discriminator-value": "CosmosDBNoSqlVectorStore"
-    },
     "CredentialType": {
       "type": "string",
       "description": "The credential type used by the connection",
@@ -2367,39 +2341,6 @@
         "version"
       ]
     },
-    "DatasetVersionUpdate": {
-      "type": "object",
-      "description": "DatasetVersion Definition",
-      "properties": {
-        "type": {
-          "$ref": "#/definitions/DatasetType",
-          "description": "Dataset type"
-        },
-        "description": {
-          "type": "string",
-          "description": "The asset description text.",
-          "x-ms-mutability": [
-            "update",
-            "create"
-          ]
-        },
-        "tags": {
-          "type": "object",
-          "description": "Tag dictionary. Tags can be added, removed, and updated.",
-          "additionalProperties": {
-            "type": "string"
-          },
-          "x-ms-mutability": [
-            "update",
-            "create"
-          ]
-        }
-      },
-      "discriminator": "type",
-      "required": [
-        "type"
-      ]
-    },
     "Deployment": {
       "type": "object",
       "description": "Model Deployment Definition",
@@ -2621,32 +2562,12 @@
       ],
       "x-ms-discriminator-value": "uri_file"
     },
-    "FileDatasetVersionUpdate": {
-      "type": "object",
-      "description": "FileDatasetVersion Definition",
-      "allOf": [
-        {
-          "$ref": "#/definitions/DatasetVersionUpdate"
-        }
-      ],
-      "x-ms-discriminator-value": "uri_file"
-    },
     "FolderDatasetVersion": {
       "type": "object",
       "description": "FileDatasetVersion Definition",
       "allOf": [
         {
           "$ref": "#/definitions/DatasetVersion"
-        }
-      ],
-      "x-ms-discriminator-value": "uri_folder"
-    },
-    "FolderDatasetVersionUpdate": {
-      "type": "object",
-      "description": "FileDatasetVersion Definition",
-      "allOf": [
-        {
-          "$ref": "#/definitions/DatasetVersionUpdate"
         }
       ],
       "x-ms-discriminator-value": "uri_folder"
@@ -2730,39 +2651,6 @@
         ]
       }
     },
-    "IndexUpdate": {
-      "type": "object",
-      "description": "Index resource Definition",
-      "properties": {
-        "type": {
-          "$ref": "#/definitions/IndexType",
-          "description": "Type of index"
-        },
-        "description": {
-          "type": "string",
-          "description": "The asset description text.",
-          "x-ms-mutability": [
-            "update",
-            "create"
-          ]
-        },
-        "tags": {
-          "type": "object",
-          "description": "Tag dictionary. Tags can be added, removed, and updated.",
-          "additionalProperties": {
-            "type": "string"
-          },
-          "x-ms-mutability": [
-            "update",
-            "create"
-          ]
-        }
-      },
-      "discriminator": "type",
-      "required": [
-        "type"
-      ]
-    },
     "InputData": {
       "type": "object",
       "description": "Abstract data class.",
@@ -2814,16 +2702,6 @@
       "allOf": [
         {
           "$ref": "#/definitions/Index"
-        }
-      ],
-      "x-ms-discriminator-value": "ManagedAzureSearch"
-    },
-    "ManagedAzureAISearchIndexUpdate": {
-      "type": "object",
-      "description": "Managed Azure AI Search Index Definition",
-      "allOf": [
-        {
-          "$ref": "#/definitions/IndexUpdate"
         }
       ],
       "x-ms-discriminator-value": "ManagedAzureSearch"
@@ -2941,8 +2819,7 @@
           "description": "The Deployment items on this page",
           "items": {
             "$ref": "#/definitions/Deployment"
-          },
-          "x-ms-identifiers": []
+          }
         },
         "nextLink": {
           "type": "string",
@@ -2963,8 +2840,7 @@
           "description": "The Evaluation items on this page",
           "items": {
             "$ref": "#/definitions/Evaluation"
-          },
-          "x-ms-identifiers": []
+          }
         },
         "nextLink": {
           "type": "string",
@@ -3006,8 +2882,7 @@
           "description": "The RedTeam items on this page",
           "items": {
             "$ref": "#/definitions/RedTeam"
-          },
-          "x-ms-identifiers": []
+          }
         },
         "nextLink": {
           "type": "string",

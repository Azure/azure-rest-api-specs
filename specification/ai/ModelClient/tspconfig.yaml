--- conflicted
+++ resolved
@@ -23,18 +23,15 @@
     package-dir: "azure-ai-inference"
     package-name: "{package-dir}"
     flavor: azure
-<<<<<<< HEAD
   "@azure-tools/typespec-ts":
     package-dir: "ai-inference-rest"
     isModularLibrary: true
     packageDetails:
       name: "@azure-rest/ai-inference"
       description: "Inference API for Azure-supported AI models"
-=======
   "@azure-tools/typespec-csharp":
     package-dir: "Azure.AI.Inference"
     namespace: "Azure.AI.Inference"
     clear-output-folder: true
     model-namespace: false
->>>>>>> 0fb6ae0a
     flavor: azure
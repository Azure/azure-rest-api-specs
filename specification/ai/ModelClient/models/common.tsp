import "@typespec/rest";
import "@typespec/http";

using TypeSpec.Rest;
using TypeSpec.Http;

namespace AI.Model;

@doc("Represents the input types used for embedding search.")
union EmbeddingInputType {
  string,

  @doc("to do")
  text: "text",

  @doc("to do")
  query: "query",

  @doc("to do")
  document: "document",
}

@doc("""
  The format of the embeddings result.
  Returns a 422 error if the model doesn't support the value or parameter.
  """)
union EmbeddingEncodingFormat {
  string,

  @doc("Base64")
  base64: "base64",

  @doc("Binary")
  binary: "binary",

  @doc("Floating point")
  float: "float",

  @doc("Signed 8-bit integer")
  int8: "int8",

  @doc("ubinary")
  ubinary: "ubinary",

  @doc("Unsigned 8-bit integer")
  uint8: "uint8",
}

@doc("""
  Representation of the response data from an embeddings request.
  Embeddings measure the relatedness of text strings and are commonly used for search, clustering,
  recommendations, and other similar scenarios.
  """)
model EmbeddingsResult {
  @doc("Unique identifier for the embeddings result.")
  id: string;

  @doc("Embedding values for the prompts submitted in the request.")
  data: EmbeddingItem[];

  @doc("Usage counts for tokens input using the embeddings API.")
  usage: EmbeddingsUsage;

  //@doc("The object type of the embeddings result. Will always be `list`.")
  //object: string;

  @doc("The model ID used to generate this result.")
  `model`: string;
}

@doc("Representation of a single embeddings relatedness comparison.")
model EmbeddingItem {
  @doc("""
    List of embeddings value for the input prompt. These represent a measurement of the
    vector-based relatedness of the provided input.
    """)
  embedding: float32[];

  @doc("Index of the prompt to which the EmbeddingItem corresponds.")
  index: int32;

  //@doc("The object type of this embeddings item. Will always be `embedding`.")
  //object: string;
}

@doc("Measurement of the amount of tokens used in this request and response.")
model EmbeddingsUsage {
  @doc("Number of tokens in the request.")
  prompt_tokens: int32;

  @doc("""
    Total number of tokens transacted in this request/response. Should equal the
    number of tokens in the request.
    """)
  total_tokens: int32;
}

@doc("Represents some basic information about the AI model.")
model ModelInfo {
  @doc("The name of the AI model. For example: `Phi21`")
  model_name: string;

  @doc("The type of the AI model. A Unique identifier for the profile.")
  model_type: ModelType;

  @doc("The model provider name. For example: `Microsoft Research`")
  model_provider_name: string;
}

@doc("The type of AI model")
union ModelType {
  string,

  @doc("Embeddings.")
  embeddings: "embeddings",

  @doc("Image generation")
  image_generation: "image_generation",

  @doc("Text generation")
  text_generation: "text_generation",

  @doc("Image embeddings")
  image_embeddings: "image_embeddings",

  @doc("Audio generation")
  audio_generation: "audio_generation",

  @doc("Chat completions")
  chat: "chat",
}

alias AdditionalRequestHeaders = {
  @doc("""
<<<<<<< HEAD
    Controls what happens if extra parameters are passed in the JSON request payload.
    This sets the HTTP request header `extra-parameters`.
    """)
  @header("extra-parameters")
  extra_params?: ExtraParams;
};

@doc("Controls what happens if extra parameters are passed in the JSON request payload.")
union ExtraParams {
=======
    Controls what happens if extra parameters, undefined by the REST API,
    are passed in the JSON request payload.
    This sets the HTTP request header `extra-parameters`.
    """)
  @header("extra-parameters")
  extra_params?: ExtraParameters;
};

@doc("Controls what happens if extra parameters, undefined byt he REST ApI are passed in the JSON request payload.")
union ExtraParameters {
>>>>>>> dda6da8f
  string,

  @doc("The service will error if it detected extra parameters in the request payload. This is the service default.")
  error: "error",

  @doc("The service will ignore (drop) extra parameters in the request payload. It will only pass the known parameters to the back-end AI model.")
  drop: "drop",

  @doc("The service will pass extra parameters to the back-end AI model.")
  pass_through: "pass_through",
}<|MERGE_RESOLUTION|>--- conflicted
+++ resolved
@@ -132,17 +132,6 @@
 
 alias AdditionalRequestHeaders = {
   @doc("""
-<<<<<<< HEAD
-    Controls what happens if extra parameters are passed in the JSON request payload.
-    This sets the HTTP request header `extra-parameters`.
-    """)
-  @header("extra-parameters")
-  extra_params?: ExtraParams;
-};
-
-@doc("Controls what happens if extra parameters are passed in the JSON request payload.")
-union ExtraParams {
-=======
     Controls what happens if extra parameters, undefined by the REST API,
     are passed in the JSON request payload.
     This sets the HTTP request header `extra-parameters`.
@@ -151,9 +140,8 @@
   extra_params?: ExtraParameters;
 };
 
-@doc("Controls what happens if extra parameters, undefined byt he REST ApI are passed in the JSON request payload.")
+@doc("Controls what happens if extra parameters, undefined by the REST ApI are passed in the JSON request payload.")
 union ExtraParameters {
->>>>>>> dda6da8f
   string,
 
   @doc("The service will error if it detected extra parameters in the request payload. This is the service default.")

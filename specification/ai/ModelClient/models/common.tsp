import "@typespec/rest";
import "@typespec/http";

using TypeSpec.Rest;
using TypeSpec.Http;

namespace AI.Model;

@doc("Represents the input types used for embedding search.")
union EmbeddingInputType {
  string,

  @doc("to do")
  text: "text",

  @doc("to do")
  query: "query",

  @doc("to do")
  document: "document",
}

@doc("""
  The format of the embeddings result.
  Returns a 422 error if the model doesn't support the value or parameter.
  """)
union EmbeddingEncodingFormat {
  string,

  @doc("Base64")
  base64: "base64",

  @doc("Binary")
  binary: "binary",

  @doc("Floating point")
  float: "float",

  @doc("Signed 8-bit integer")
  int8: "int8",

  @doc("ubinary")
  ubinary: "ubinary",

  @doc("Unsigned 8-bit integer")
  uint8: "uint8",
}

@doc("""
  Representation of the response data from an embeddings request.
  Embeddings measure the relatedness of text strings and are commonly used for search, clustering,
  recommendations, and other similar scenarios.
  """)
model EmbeddingsResult {
  @doc("Unique identifier for the embeddings result.")
  id: string;

  @doc("Embedding values for the prompts submitted in the request.")
  data: EmbeddingItem[];

  @doc("Usage counts for tokens input using the embeddings API.")
  usage: EmbeddingsUsage;

  //@doc("The object type of the embeddings result. Will always be `list`.")
  //object: string;

  @doc("The model ID used to generate this result.")
  `model`: string;
}

@doc("Representation of a single embeddings relatedness comparison.")
model EmbeddingItem {
  @doc("""
    List of embeddings value for the input prompt. These represent a measurement of the
    vector-based relatedness of the provided input.
    """)
  embedding: float32[];

  @doc("Index of the prompt to which the EmbeddingItem corresponds.")
  index: int32;

  //@doc("The object type of this embeddings item. Will always be `embedding`.")
  //object: string;
}

@doc("Measurement of the amount of tokens used in this request and response.")
model EmbeddingsUsage {
  @doc("Number of tokens in the request.")
  prompt_tokens: int32;

  @doc("""
    Total number of tokens transacted in this request/response. Should equal the
    number of tokens in the request.
    """)
  total_tokens: int32;
}

@doc("Represents some basic information about the AI model.")
model ModelInfo {
  @doc("The name of the AI model. For example: `Phi21`")
  model_name: string;

  @doc("The type of the AI model. A Unique identifier for the profile.")
  model_type: ModelType;

  @doc("The model provider name. For example: `Microsoft Research`")
  model_provider_name: string;
}

@doc("The type of AI model")
union ModelType {
  string,

  @doc("Embeddings.")
  embeddings: "embeddings",

  @doc("Image generation")
  image_generation: "image_generation",

  @doc("Text generation")
  text_generation: "text_generation",

  @doc("Image embeddings")
  image_embeddings: "image_embeddings",

  @doc("Audio generation")
  audio_generation: "audio_generation",

  @doc("Chat completions")
  chat: "chat",
}

alias AdditionalRequestHeaders = {
  @doc("""
    Controls what happens if extra parameters, undefined by the REST API,
    are passed in the JSON request payload.
    This sets the HTTP request header `extra-parameters`.
    """)
  @header("extra-parameters")
  extra_params?: ExtraParameters;
};

<<<<<<< HEAD
@doc("Controls what happens if extra parameters, undefined by the REST ApI are passed in the JSON request payload.")
union ExtraParameters {
  string,

  @doc("The service will error if it detected extra parameters in the request payload. This is the service default.")
=======
@doc("Controls what happens if extra parameters, undefined by the REST API, are passed in the JSON request payload.")
union ExtraParameters {
  string,

  @doc("The service will error if it detected exta parameters in the request payload. This is the service default.")
>>>>>>> 072b3992
  error: "error",

  @doc("The service will ignore (drop) extra parameters in the request payload. It will only pass the known parameters to the back-end AI model.")
  drop: "drop",

  @doc("The service will pass extra parameters to the back-end AI model.")
  pass_through: "pass-through",
}<|MERGE_RESOLUTION|>--- conflicted
+++ resolved
@@ -140,19 +140,11 @@
   extra_params?: ExtraParameters;
 };
 
-<<<<<<< HEAD
-@doc("Controls what happens if extra parameters, undefined by the REST ApI are passed in the JSON request payload.")
+@doc("Controls what happens if extra parameters, undefined by the REST API, are passed in the JSON request payload.")
 union ExtraParameters {
   string,
 
   @doc("The service will error if it detected extra parameters in the request payload. This is the service default.")
-=======
-@doc("Controls what happens if extra parameters, undefined by the REST API, are passed in the JSON request payload.")
-union ExtraParameters {
-  string,
-
-  @doc("The service will error if it detected exta parameters in the request payload. This is the service default.")
->>>>>>> 072b3992
   error: "error",
 
   @doc("The service will ignore (drop) extra parameters in the request payload. It will only pass the known parameters to the back-end AI model.")

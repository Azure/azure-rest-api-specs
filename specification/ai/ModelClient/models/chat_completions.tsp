import "@azure-tools/typespec-client-generator-core";
import "@typespec/rest";
import "@typespec/http";

using TypeSpec.Rest;
using TypeSpec.Http;

using Azure.ClientGenerator.Core;

namespace ModelClient;

@doc("""
The configuration information for a chat completions request.
Completions support a wide variety of tasks and generate text that continues from or "completes"
provided prompt data.
""")
model ChatCompletionsOptions {
  @doc("""
    The collection of context messages associated with this chat completions request.
    Typical usage begins with a chat message for the System role that provides instructions for
    the behavior of the assistant, followed by alternating messages between the User and
    Assistant roles.
    """)
  @minItems(1)
  messages: ChatRequestMessage[];

  @doc("""
    A value that influences the probability of generated tokens appearing based on their cumulative
    frequency in generated text.
    Positive values will make tokens less likely to appear as their frequency increases and
    decrease the likelihood of the model repeating the same statements verbatim.
    Supported range is [-2, 2].
    """)
  @maxValue(2.0)
  @minValue(-2.0)
  frequency_penalty?: float32 = 0.0;

  @doc("""
<<<<<<< HEAD
  A value indicating whether chat completions should be streamed for this request.
  """)
  @clientName("InternalShouldStreamResponse", "csharp")
=======
    A value indicating whether chat completions should be streamed for this request.
    """)
>>>>>>> 5876f4b6
  stream?: boolean;

  @doc("""
    A value that influences the probability of generated tokens appearing based on their existing
    presence in generated text.
    Positive values will make tokens less likely to appear when they already exist and increase the
    model's likelihood to output new topics.
    Supported range is [-2, 2].
    """)
  @maxValue(2.0)
  @minValue(-2.0)
  presence_penalty?: float32 = 0.0;

  @doc("""
    The sampling temperature to use that controls the apparent creativity of generated completions.
    Higher values will make output more random while lower values will make results more focused
    and deterministic.
    It is not recommended to modify temperature and top_p for the same completions request as the
    interaction of these two settings is difficult to predict.
    Supported range is [0, 1].
    """)
  @maxValue(1.0)
  @minValue(0.0)
  temperature?: float32 = 0.7;

  @doc("""
    An alternative to sampling with temperature called nucleus sampling. This value causes the
    model to consider the results of tokens with the provided probability mass. As an example, a
    value of 0.15 will cause only the tokens comprising the top 15% of probability mass to be
    considered.
    It is not recommended to modify temperature and top_p for the same completions request as the
    interaction of these two settings is difficult to predict.
    Supported range is [0, 1].
    """)
  @maxValue(1.0)
  @minValue(0.0)
  @clientName("NucleusSamplingFactor", "csharp")
  top_p?: float32 = 1.0;

  @doc("The maximum number of tokens to generate.")
  @minValue(0.0)
  max_tokens?: int32;

  @doc("An object specifying the format that the model must output. Used to enable JSON mode.")
  response_format?: ChatCompletionsResponseFormat;

  @doc("""
    A collection of textual sequences that will end completions generation.
    """)
  @minItems(1)
  @clientName("StopSequences", "csharp")
  stop?: string[];

  @doc("The available tool definitions that the chat completions request can use, including caller-defined functions.")
  @minItems(1)
  tools?: ChatCompletionsToolDefinition[];

  @encodedName("application/json", "tool_choice")
  @doc("""
    If specified, the model will configure which of the provided tools it can use for the chat completions response.
    """)
  toolChoice?: ChatCompletionsToolSelection;

  @doc("""
    If specified, the system will make a best effort to sample deterministically such that repeated requests with the
    same seed and parameters should return the same result. Determinism is not guaranteed.
    """)
  seed?: int64;
<<<<<<< HEAD
}
=======

  @doc("""
    ID of the specific AI model to use, if more than one model is available on the endpoint.
    """)
  @clientName("DeploymentName", "csharp")
  `model`?: string;
};
>>>>>>> 5876f4b6

alias ChatCompletionsCommon = {
  @doc("A unique identifier associated with this chat completions response.")
  id: string;

  //@doc("The response object type, which is always `chat.completion`.")
  //object: string;

  @doc("""
    The first timestamp associated with generation activity for this completions response,
    represented as seconds since the beginning of the Unix epoch of 00:00 on 1 Jan 1970.
    """)
  @encode(DateTimeKnownEncoding.unixTimestamp, int32)
  created: utcDateTime;

  @doc("The model used for the chat completion.")
  `model`: string;

  @doc("""
    Usage information for tokens processed and generated as part of this completions operation.
    """)
  usage: CompletionsUsage;
};

@doc("""
  Representation of the response data from a chat completions request.
  Completions support a wide variety of tasks and generate text that continues from or "completes"
  provided prompt data.
  """)
model ChatCompletions {
  ...ChatCompletionsCommon;

  @doc("""
    The collection of completions choices associated with this completions response.
    Generally, `n` choices are generated per provided prompt with a default value of 1.
    Token limits and other settings may limit the number of choices generated.
    """)
  @minItems(1)
  choices: ChatChoice[];
}

@doc("""
  Represents a response update to a chat completions request, when the service is streaming updates 
  using Server Sent Events (SSE).
  Completions support a wide variety of tasks and generate text that continues from or "completes"
  provided prompt data.
  """)
model StreamingChatCompletionsUpdate {
  ...ChatCompletionsCommon;

  @doc("""
    An update to the collection of completion choices associated with this completions response.
    Generally, `n` choices are generated per provided prompt with a default value of 1.
    Token limits and other settings may limit the number of choices generated.
    """)
  @minItems(1)
  choices: StreamingChatChoiceUpdate[];
}

@doc("""
  Representation of the token counts processed for a completions request.
  Counts consider all tokens across prompts, choices, choice alternates, best_of generations, and
  other consumers.
  """)
model CompletionsUsage {
  @doc("The number of tokens generated across all completions emissions.")
  completion_tokens: int32;

  @doc("The number of tokens in the provided prompts for the completions request.")
  prompt_tokens: int32;

  @doc("The total number of tokens processed for the completions request and response.")
  total_tokens: int32;
}

@doc("""
  Representation of the manner in which a completions response concluded.
  """)
union CompletionsFinishReason {
  string,

  @doc("Completions ended normally and reached its end of token generation.")
  stopped: "stop",

  @doc("Completions exhausted available token limits before generation could complete.")
  tokenLimitReached: "length",

  @doc("""
    Completions generated a response that was identified as potentially sensitive per content
    moderation policies.
    """)
  contentFiltered: "content_filter",

  @doc("Completion ended with the model calling a provided tool for output.")
  toolCalls: "tool_calls",
}

@doc("A description of the intended purpose of a message within a chat completions interaction.")
union ChatRole {
  string,

  @doc("The role that instructs or sets the behavior of the assistant.")
  system: "system",

  @doc("The role that provides input for chat completions.")
  user: "user",

  @doc("The role that provides responses to system-instructed, user-prompted input.")
  assistant: "assistant",

  @doc("The role that represents extension tool activity within a chat completions operation.")
  tool: "tool",
}

@doc("""
  An representation of a response format configuration usable by Chat Completions. Can be used to enable JSON
  mode.
  """)
union ChatCompletionsResponseFormat {
  string,

  @doc("""
    The standard Chat Completions response format that can freely generate text and is not guaranteed to produce response
    content that adheres to a specific schema.
    """)
  text: "text",

  @doc("""
    A response format for Chat Completions that restricts responses to emitting valid JSON objects.
    """)
  json_object: "json_object",
}

alias ChatChoiceCommon = {
  @doc("The ordered index associated with this chat completions choice.")
  index: int32;

  #suppress "@azure-tools/typespec-azure-core/no-nullable" "The operation already returns nulls"
  #suppress "@azure-tools/typespec-autorest/union-unsupported" "OpenAPI v2 support deferred"
  @doc("The reason that this chat completions choice completed its generated.")
  finish_reason: CompletionsFinishReason | null;
};

@doc("""
  The representation of a single prompt completion as part of an overall chat completions request.
  Generally, `n` choices are generated per provided prompt with a default value of 1.
  Token limits and other settings may limit the number of choices generated.
  """)
model ChatChoice {
  ...ChatChoiceCommon;

  @doc("The chat message for a given chat completions prompt.")
  message: ChatResponseMessage;
}

@doc("""
  Represents an update to a single prompt completion when the service is streaming updates 
  using Server Sent Events (SSE).
  Generally, `n` choices are generated per provided prompt with a default value of 1.
  Token limits and other settings may limit the number of choices generated.
  """)
model StreamingChatChoiceUpdate {
  ...ChatChoiceCommon;

  @doc("An update to the chat message for a given chat completions prompt.")
  delta: ChatResponseMessage;
}

@discriminator("role")
@doc("An abstract representation of a chat message as provided in a request.")
model ChatRequestMessage {
  @doc("The chat role associated with this message.")
  role: ChatRole;
}

@doc("""
  A request chat message containing system instructions that influence how the model will generate a chat completions
  response.
  """)
model ChatRequestSystemMessage extends ChatRequestMessage {
  @doc("The chat role associated with this message, which is always 'system' for system messages.")
  role: ChatRole.system;

  @doc("The contents of the system message.")
  content: string;
}

@doc("A request chat message representing user input to the assistant.")
model ChatRequestUserMessage extends ChatRequestMessage {
  @doc("The chat role associated with this message, which is always 'user' for user messages.")
  role: ChatRole.user;

  #suppress "@azure-tools/typespec-autorest/union-unsupported" "External API shape is defined in OpenAPI 3.0 as oneOf."
  @doc("The contents of the user message, with available input types varying by selected model.")
  content: string | ChatMessageContentItem[];
}

@doc("A request chat message representing response or action from the assistant.")
model ChatRequestAssistantMessage extends ChatRequestMessage {
  @doc("The chat role associated with this message, which is always 'assistant' for assistant messages.")
  role: ChatRole.assistant;

  #suppress "@azure-tools/typespec-azure-core/no-nullable" "explicitly nullable in mirrored API"
  @doc("The content of the message.")
  content?: string | null;

  @encodedName("application/json", "tool_calls")
  @doc("""
    The tool calls that must be resolved and have their outputs appended to subsequent input messages for the chat
    completions request to resolve as configured.
    """)
  toolCalls?: ChatCompletionsToolCall[];
}

@doc("A request chat message representing requested output from a configured tool.")
model ChatRequestToolMessage extends ChatRequestMessage {
  @doc("The chat role associated with this message, which is always 'tool' for tool messages.")
  role: ChatRole.tool;

  #suppress "@azure-tools/typespec-azure-core/no-nullable" "explicitly nullable in mirrored API"
  @doc("The content of the message.")
  content: string | null;

  @encodedName("application/json", "tool_call_id")
  @doc("The ID of the tool call resolved by the provided content.")
  toolCallId: string;
}

@doc("A representation of a chat message as received in a response.")
model ChatResponseMessage {
  @doc("The chat role associated with the message.")
  role: ChatRole;

  #suppress "@azure-tools/typespec-azure-core/no-nullable" "explicitly nullable in mirrored API"
  @doc("The content of the message.")
  content: string | null;

  @encodedName("application/json", "tool_calls")
  @doc("""
    The tool calls that must be resolved and have their outputs appended to subsequent input messages for the chat
    completions request to resolve as configured.
    """)
  toolCalls?: ChatCompletionsToolCall[];
}

// tool_choice: "auto" | "none" | "required" | { "type": "function", "name": string }

#suppress "@azure-tools/typespec-autorest/union-unsupported" "External API shape is defined in OpenAPI 3.0 as oneOf."
alias ChatCompletionsToolSelection = ChatCompletionsToolSelectionPreset | ChatCompletionsNamedToolSelection;

@doc("Represents a generic policy for how a chat completions tool may be selected.")
union ChatCompletionsToolSelectionPreset {
  string,

  @doc("""
    Specifies that the model may either use any of the tools provided in this chat completions request or
    instead return a standard chat completions response as if no tools were provided.
    """)
  auto: "auto",

  @doc("""
    Specifies that the model should not respond with a tool call and should instead provide a standard chat
    completions response. Response content may still be influenced by the provided tool definitions.
    """)
  none: "none",

  @doc("""
    Specifies that the model should respond with a call to one or more tools.
    """)
  required: "required",
}

@discriminator("type")
@doc("An abstract representation of an explicit, named tool selection to use for a chat completions request.")
model ChatCompletionsNamedToolSelection {
  @doc("The object type.")
  type: string;
}

@doc("A tool selection of a specific, named function tool that will limit chat completions to using the named function.")
model ChatCompletionsNamedFunctionToolSelection
  extends ChatCompletionsNamedToolSelection {
  @doc("The object type, which is always 'function'.")
  type: "function";

  @doc("The function that should be called.")
  function: ChatCompletionsFunctionToolSelection;
}

@doc("A tool selection of a specific, named function tool that will limit chat completions to using the named function.")
model ChatCompletionsFunctionToolSelection {
  @doc("The name of the function that should be called.")
  name: string;
}

@discriminator("type")
@doc("An abstract representation of a tool that can be used by the model to improve a chat completions response.")
model ChatCompletionsToolDefinition {
  @doc("The object type.")
  type: string;
}

@doc("""
  The definition information for a chat completions function tool that can call a function in response to a tool call.
  """)
model ChatCompletionsFunctionToolDefinition
  extends ChatCompletionsToolDefinition {
  @doc("The object name, which is always 'function'.")
  type: "function";

  @doc("The function definition details for the function tool.")
  function: FunctionDefinition;
}

@doc("""
  The definition of a caller-specified function that chat completions may invoke in response to matching user input.
  """)
model FunctionDefinition {
  @doc("The name of the function to be called.")
  name: string;

  @doc("""
    A description of what the function does. The model will use this description when selecting the function and
    interpreting its parameters.
    """)
  description?: string;

  #suppress "@azure-tools/typespec-azure-core/no-unknown" "External API shape takes an arbitrary json"
  @doc("The parameters the function accepts, described as a JSON Schema object.")
  parameters?: unknown;
}

@discriminator("type")
@doc("""
  An abstract representation of a tool call that must be resolved in a subsequent request to perform the requested
  chat completion.
  """)
model ChatCompletionsToolCall {
  @doc("The object type.")
  type: string;

  @doc("The ID of the tool call.")
  id: string;
}

@doc("""
  A tool call to a function tool, issued by the model in evaluation of a configured function tool, that represents
  a function invocation needed for a subsequent chat completions request to resolve.
  """)
model ChatCompletionsFunctionToolCall extends ChatCompletionsToolCall {
  @doc("The type of tool call, in this case always 'function'.")
  type: "function";

  @doc("The details of the function invocation requested by the tool call.")
  function: FunctionCall;
}

@doc("The name and arguments of a function that should be called, as generated by the model.")
model FunctionCall {
  @doc("The name of the function to call.")
  name: string;

  @doc("""
    The arguments to call the function with, as generated by the model in JSON format.
    Note that the model does not always generate valid JSON, and may hallucinate parameters
    not defined by your function schema. Validate the arguments in your code before calling
    your function.
    """)
  arguments: string;
}

@doc("An abstract representation of a structured content item within a chat message.")
@discriminator("type")
model ChatMessageContentItem {
  @doc("The discriminated object type.")
  type: string;
}

@doc("A structured chat content item containing plain text.")
model ChatMessageTextContentItem extends ChatMessageContentItem {
  @doc("The discriminated object type: always 'text' for this type.")
  type: "text";

  @doc("The content of the message.")
  text: string;
}

@doc("A structured chat content item containing an image reference.")
model ChatMessageImageContentItem extends ChatMessageContentItem {
  @doc("The discriminated object type: always 'image_url' for this type.")
  type: "image_url";

  @doc("An internet location, which must be accessible to the model,from which the image may be retrieved.")
  @encodedName("application/json", "image_url")
  imageUrl: ChatMessageImageUrl;
}

@doc("An internet location from which the model may retrieve an image.")
model ChatMessageImageUrl {
  @doc("The URL of the image.")
  url: url;

  @doc("""
    The evaluation quality setting to use, which controls relative prioritization of speed, token consumption, and
    accuracy.
    """)
  detail?: ChatMessageImageDetailLevel;
}

@doc("A representation of the possible image detail levels for image-based chat completions message content.")
union ChatMessageImageDetailLevel {
  string,

  @doc("Specifies that the model should determine which detail level to apply using heuristics like image size.")
  auto: "auto",

  @doc("""
    Specifies that image evaluation should be constrained to the 'low-res' model that may be faster and consume fewer
    tokens but may also be less accurate for highly detailed images.
    """)
  low: "low",

  @doc("""
    Specifies that image evaluation should enable the 'high-res' model that may be more accurate for highly detailed
    images but may also be slower and consume more tokens.
    """)
  high: "high",
}<|MERGE_RESOLUTION|>--- conflicted
+++ resolved
@@ -36,14 +36,9 @@
   frequency_penalty?: float32 = 0.0;
 
   @doc("""
-<<<<<<< HEAD
-  A value indicating whether chat completions should be streamed for this request.
-  """)
+    A value indicating whether chat completions should be streamed for this request.
+    """)
   @clientName("InternalShouldStreamResponse", "csharp")
-=======
-    A value indicating whether chat completions should be streamed for this request.
-    """)
->>>>>>> 5876f4b6
   stream?: boolean;
 
   @doc("""
@@ -112,17 +107,13 @@
     same seed and parameters should return the same result. Determinism is not guaranteed.
     """)
   seed?: int64;
-<<<<<<< HEAD
-}
-=======
 
   @doc("""
     ID of the specific AI model to use, if more than one model is available on the endpoint.
     """)
   @clientName("DeploymentName", "csharp")
   `model`?: string;
-};
->>>>>>> 5876f4b6
+}
 
 alias ChatCompletionsCommon = {
   @doc("A unique identifier associated with this chat completions response.")

--- conflicted
+++ resolved
@@ -105,26 +105,17 @@
   toolChoice?: ChatCompletionsToolSelection;
 
   @doc("""
-<<<<<<< HEAD
-  If specified, the system will make a best effort to sample deterministically such that repeated requests with the
-  same seed and parameters should return the same result. Determinism is not guaranteed.
-  """)
-=======
     If specified, the system will make a best effort to sample deterministically such that repeated requests with the
     same seed and parameters should return the same result. Determinism is not guaranteed.
     """)
->>>>>>> 0fb6ae0a
   seed?: int64;
 
   @doc("""
     ID of the specific AI model to use, if more than one model is available on the endpoint.
     """)
   `model`?: string;
-<<<<<<< HEAD
-=======
 
   ...Record<unknown>;
->>>>>>> 0fb6ae0a
 };
 
 alias ChatCompletionsCommon = {

--- conflicted
+++ resolved
@@ -30,11 +30,6 @@
 >;
 
 @doc("""
-<<<<<<< HEAD
-Returns information about the AI model.
-The method makes a REST API call to the `/info` route on the given endpoint.
-""")
-=======
   Return the embedding vectors for given text prompts.
   The method makes a REST API call to the `/embeddings` route on the given endpoint.
   """)
@@ -66,7 +61,6 @@
   Returns information about the AI model.
   The method makes a REST API call to the `/info` route on the given endpoint.
   """)
->>>>>>> 0fb6ae0a
 @actionSeparator("/")
 @route("info")
 @get

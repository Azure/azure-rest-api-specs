--- conflicted
+++ resolved
@@ -10,11 +10,7 @@
 
 #suppress "@azure-tools/typespec-autorest/unsupported-http-auth-scheme"
 @useAuth(
-<<<<<<< HEAD
-  ApiKeyAuth<ApiKeyLocation.header, "api-key"> | BearerAuth | OAuth2Auth<[
-=======
   BearerAuth | OAuth2Auth<[
->>>>>>> 86b0fb94
     {
       type: OAuth2FlowType.implicit,
       authorizationUrl: "https://login.microsoftonline.com/common/oauth2/v2.0/authorize",

--- conflicted
+++ resolved
@@ -70,8 +70,6 @@
   complete is ModelClient.getChatCompletions;
   getModelInfo is ModelClient.getModelInfo;
 }
-<<<<<<< HEAD
-=======
 
 @client({
   name: "EmbeddingsClient",
@@ -89,5 +87,4 @@
 interface Client3 {
   embed is ModelClient.getImageEmbeddings;
   getModelInfo is ModelClient.getModelInfo;
-}
->>>>>>> 1e69395f
+}
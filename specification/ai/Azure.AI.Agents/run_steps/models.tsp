--- conflicted
+++ resolved
@@ -424,7 +424,6 @@
   azureAISearch: Record<string>;
 }
 
-<<<<<<< HEAD
 /** Represents the Computer Use tool call in a streaming run step. */
 @added(Versions.v2025_05_15_preview)
 model RunStepDeltaComputerUseToolCall extends RunStepDeltaToolCall {
@@ -452,7 +451,6 @@
   /** Safety checks that have been acknowledged by the developer, null if outputs have not yet been submitted. */
   @encodedName("application/json", "acknowledged_safety_checks")
   acknowledgedSafetyChecks?: SafetyCheck[];
-=======
 @doc("Represents the Microsoft Fabric tool call in a streaming run step.")
 @added(Versions.v2025_05_15_preview)
 model RunStepDeltaMicrosoftFabricToolCall extends RunStepDeltaToolCall {
@@ -472,7 +470,6 @@
 
   @doc("SharePoint tool input and output.")
   sharepoint_grounding: Record<string>;
->>>>>>> a71c94fb
 }
 
 /** Represents the function data in a streaming run step delta's function tool call. */

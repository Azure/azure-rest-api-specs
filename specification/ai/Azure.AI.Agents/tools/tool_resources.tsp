--- conflicted
+++ resolved
@@ -129,15 +129,12 @@
    *  filter string for search resource.
    */
   filter?: string;
-<<<<<<< HEAD
-=======
 
   /**
    * Index asset id for search resource.
    */
   @encodedName("application/json", "index_asset_id")
   indexAssetId?: string;
->>>>>>> 7de08a8b
 }
 
 /** Available query types for Azure AI Search tool. */

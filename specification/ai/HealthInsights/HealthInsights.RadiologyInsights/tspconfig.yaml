parameters:
  "service-dir":
    default: "sdk/healthinsights"
  "service-name":
    default: "HealthInsights"
  "dependencies":
    default: ""
  "python-sdk-folder":
    default: "{project-root}/azure-sdk-for-python/"
  "java-sdk-folder":
    default: "{project-root}/azure-sdk-for-java/"
  "js-sdk-folder":
    default: "{project-root}/azure-sdk-for-js/"
  "csharp-sdk-folder":
    default: "{project-root}/azure-sdk-for-net/"
  "service-directory-name":
    default: "healthinsights"
emit:
  - "@azure-tools/typespec-autorest"
linter:
  extends:
    - "@azure-tools/typespec-azure-rulesets/data-plane"
options:
  "@azure-tools/typespec-python":
    package-pprint-name: '"Azure Health Insights - Radiology Insights"'
    package-mode: "dataplane"
    package-version: 2.0.0
    package-dir: "azure-healthinsights-radiologyinsights"
    namespace: "azure.healthinsights.radiologyinsights"
    flavor: azure
    generate-test: true
    generate-sample: true
  "@azure-tools/typespec-java":
    package-dir: "azure-health-insights-radiologyinsights"
    namespace: com.azure.health.insights.radiologyinsights
    service-name: "RadiologyInsights"
    partial-update: true
    emitter-output-dir: "{java-sdk-folder}/sdk/{service-directory-name}/azure-health-insights-radiologyinsights"
    use-object-for-unknown: true
    polling:
      inferRadiologyInsights:
        final-type: com.azure.health.insights.radiologyinsights.models.RadiologyInsightsInferenceResult
    flavor: azure
    api-version: 2024-10-01
  "@azure-tools/typespec-csharp":
    save-inputs: false
    clear-output-folder: true
    package-dir: "Azure.Health.Insights.RadiologyInsights"
    namespace: "{package-dir}"
    model-namespace: false
    flavor: azure
  "@azure-tools/typespec-ts":
    package-dir: "azurehealthinsightsradiologyinsights-rest"
    emitter-output-dir: "{js-sdk-folder}/sdk/{service-directory-name}/health-insights-cancerprofiling-rest"
    generateMetadata: true
    generateTest: true
    packageDetails:
      name: "@azure-rest/health-insights-radiologyinsights"
    flavor: azure
<<<<<<< HEAD
=======
  "@azure-tools/typespec-client-generator-cli":
    additionalDirectories:
      - "specification/ai/HealthInsights/HealthInsights.Common/"
      - "specification/ai/HealthInsights/HealthInsights.OpenAPI/"
>>>>>>> 84eef183
<|MERGE_RESOLUTION|>--- conflicted
+++ resolved
@@ -57,10 +57,7 @@
     packageDetails:
       name: "@azure-rest/health-insights-radiologyinsights"
     flavor: azure
-<<<<<<< HEAD
-=======
   "@azure-tools/typespec-client-generator-cli":
     additionalDirectories:
       - "specification/ai/HealthInsights/HealthInsights.Common/"
       - "specification/ai/HealthInsights/HealthInsights.OpenAPI/"
->>>>>>> 84eef183

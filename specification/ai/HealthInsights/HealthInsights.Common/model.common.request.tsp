--- conflicted
+++ resolved
@@ -53,12 +53,8 @@
 
 #suppress "@azure-tools/typespec-azure-core/documentation-required" "MUST fix in next update"
 @doc("The patient's sex.")
-<<<<<<< HEAD
-enum PatientSex {
-=======
-union PatientInfoSex {
-  string,
->>>>>>> ead20be2
+union PatientSex {
+  string,
   Female: "female",
   Male: "male",
   Unspecified: "unspecified",

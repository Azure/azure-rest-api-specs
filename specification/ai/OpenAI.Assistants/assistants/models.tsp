import "@typespec/versioning";

import "../common/models.tsp";
import "../tools/models.tsp";
import "../tools/tool_resources.tsp";
import "../main.tsp";

namespace Azure.AI.OpenAI.Assistants;

using TypeSpec.Http;
using TypeSpec.Versioning;

@doc("Represents an assistant that can call the model and use tools.")
@added(ServiceApiVersions.v2024_02_15_preview)
model Assistant {
  @doc("The identifier, which can be referenced in API endpoints.")
  id: string;

  @doc("The object type, which is always assistant.")
  object: "assistant";

  @encodedName("application/json", "created_at")
  @encode(DateTimeKnownEncoding.unixTimestamp, int32)
  @doc("The Unix timestamp, in seconds, representing when this object was created.")
  createdAt: utcDateTime;

  #suppress "@azure-tools/typespec-azure-core/no-nullable" "OpenAI uses explicit nullability, distinct from optionality"
  @doc("The name of the assistant.")
  name: string | null;

  #suppress "@azure-tools/typespec-azure-core/no-nullable" "OpenAI uses explicit nullability, distinct from optionality"
  @doc("The description of the assistant.")
  description: string | null;

  @doc("The ID of the model to use.")
  `model`: string;

  #suppress "@azure-tools/typespec-azure-core/no-nullable" "OpenAI uses explicit nullability, distinct from optionality"
  @doc("The system instructions for the assistant to use.")
  instructions: string | null;

  @doc("The collection of tools enabled for the assistant.")
  tools: ToolDefinition[] = #[];

<<<<<<< HEAD
  @encodedName("application/json", "file_ids")
  @doc("A list of attached file IDs, ordered by creation date in ascending order.")
  fileIds: string[] = #[];
=======
  /**
   * A set of resources that are used by the assistant's tools. The resources are specific to the type of tool. For example, the `code_interpreter`
   * tool requires a list of file IDs, while the `file_search` tool requires a list of vector store IDs.
   */
  #suppress "@azure-tools/typespec-azure-core/no-nullable" "OpenAI uses explicit nullability, distinct from optionality"
  @encodedName("application/json", "tool_resources")
  @added(ServiceApiVersions.v2024_05_01_preview)
  toolResources: ToolResources | null;

  /**
   * What sampling temperature to use, between 0 and 2. Higher values like 0.8 will make the output more random,
   * while lower values like 0.2 will make it more focused and deterministic.
   */
  #suppress "@azure-tools/typespec-azure-core/no-nullable" "OpenAI uses explicit nullability, distinct from optionality"
  @added(ServiceApiVersions.v2024_05_01_preview)
  @minValue(0)
  @maxValue(2)
  temperature: float32 | null = 1;

  /**
   * An alternative to sampling with temperature, called nucleus sampling, where the model considers the results of the tokens with top_p probability mass.
   * So 0.1 means only the tokens comprising the top 10% probability mass are considered.
   *
   * We generally recommend altering this or temperature but not both.
   */
  #suppress "@azure-tools/typespec-azure-core/no-nullable" "OpenAI uses explicit nullability, distinct from optionality"
  @added(ServiceApiVersions.v2024_05_01_preview)
  @minValue(0)
  @maxValue(1)
  @encodedName("application/json", "top_p")
  topP: float32 | null = 1;

  /** The response format of the tool calls used by this assistant. */
  #suppress "@azure-tools/typespec-azure-core/no-nullable" "OpenAI uses explicit nullability, distinct from optionality"
  @encodedName("application/json", "response_format")
  @added(ServiceApiVersions.v2024_05_01_preview)
  responseFormat?: AssistantsApiResponseFormatOption | null;
>>>>>>> a58614a5

  ...RequiredNullableMetadata;
}

@doc("The request details to use when creating a new assistant.")
@added(ServiceApiVersions.v2024_02_15_preview)
model AssistantCreationOptions {
  @doc("The ID of the model to use.")
  `model`: string;

  #suppress "@azure-tools/typespec-azure-core/no-nullable" "OpenAI uses explicit nullability, distinct from optionality"
  @doc("The name of the new assistant.")
  name?: string | null;

  #suppress "@azure-tools/typespec-azure-core/no-nullable" "OpenAI uses explicit nullability, distinct from optionality"
  @doc("The description of the new assistant.")
  description?: string | null;

  #suppress "@azure-tools/typespec-azure-core/no-nullable" "OpenAI uses explicit nullability, distinct from optionality"
  @doc("The system instructions for the new assistant to use.")
  instructions?: string | null;

  #suppress "@azure-tools/typespec-azure-core/no-nullable" "OpenAI uses explicit nullability, distinct from optionality"
  @doc("The collection of tools to enable for the new assistant.")
  tools?: ToolDefinition[] = #[];

<<<<<<< HEAD
  @encodedName("application/json", "file_ids")
  @doc("A list of previously uploaded file IDs to attach to the assistant.")
  fileIds?: string[] = #[];
=======
  /**
   * A set of resources that are used by the assistant's tools. The resources are specific to the type of tool. For example, the `code_interpreter`
   * tool requires a list of file IDs, while the `file_search` tool requires a list of vector store IDs.
   */
  #suppress "@azure-tools/typespec-azure-core/no-nullable" "OpenAI uses explicit nullability, distinct from optionality"
  @encodedName("application/json", "tool_resources")
  @added(ServiceApiVersions.v2024_05_01_preview)
  toolResources?: CreateToolResourcesOptions | null;

  /**
   * What sampling temperature to use, between 0 and 2. Higher values like 0.8 will make the output more random,
   * while lower values like 0.2 will make it more focused and deterministic.
   */
  #suppress "@azure-tools/typespec-azure-core/no-nullable" "OpenAI uses explicit nullability, distinct from optionality"
  @added(ServiceApiVersions.v2024_05_01_preview)
  @minValue(0)
  @maxValue(2)
  temperature?: float32 | null = 1;

  /**
   * An alternative to sampling with temperature, called nucleus sampling, where the model considers the results of the tokens with top_p probability mass.
   * So 0.1 means only the tokens comprising the top 10% probability mass are considered.
   *
   * We generally recommend altering this or temperature but not both.
   */
  #suppress "@azure-tools/typespec-azure-core/no-nullable" "OpenAI uses explicit nullability, distinct from optionality"
  @added(ServiceApiVersions.v2024_05_01_preview)
  @minValue(0)
  @maxValue(1)
  @encodedName("application/json", "top_p")
  topP?: float32 | null = 1;

  /** The response format of the tool calls used by this assistant. */
  #suppress "@azure-tools/typespec-azure-core/no-nullable" "OpenAI uses explicit nullability, distinct from optionality"
  @encodedName("application/json", "response_format")
  @added(ServiceApiVersions.v2024_05_01_preview)
  responseFormat?: AssistantsApiResponseFormatOption | null;
>>>>>>> a58614a5

  ...OptionalNullableMetadata;
}

@doc("The request details to use when modifying an existing assistant.")
@added(ServiceApiVersions.v2024_02_15_preview)
model UpdateAssistantOptions {
  @path
  @doc("The ID of the assistant to modify.")
  assistantId: string;

  @doc("The ID of the model to use.")
  `model`?: string;

  #suppress "@azure-tools/typespec-azure-core/no-nullable" "OpenAI uses explicit nullability, distinct from optionality"
  @doc("The modified name for the assistant to use.")
  name?: string | null;

  #suppress "@azure-tools/typespec-azure-core/no-nullable" "OpenAI uses explicit nullability, distinct from optionality"
  @doc("The modified description for the assistant to use.")
  description?: string | null;

  #suppress "@azure-tools/typespec-azure-core/no-nullable" "OpenAI uses explicit nullability, distinct from optionality"
  @doc("The modified system instructions for the new assistant to use.")
  instructions?: string | null;

  @doc("The modified collection of tools to enable for the assistant.")
  tools?: ToolDefinition[] = #[];

<<<<<<< HEAD
  @encodedName("application/json", "file_ids")
  @doc("The modified list of previously uploaded fileIDs to attach to the assistant.")
  fileIds?: string[] = #[];
=======
  /**
   * A set of resources that are used by the assistant's tools. The resources are specific to the type of tool. For example,
   * the `code_interpreter` tool requires a list of file IDs, while the `file_search` tool requires a list of vector store IDs.
   */
  @encodedName("application/json", "tool_resources")
  @added(ServiceApiVersions.v2024_05_01_preview)
  toolResources?: UpdateToolResourcesOptions;

  /**
   * What sampling temperature to use, between 0 and 2. Higher values like 0.8 will make the output more random,
   * while lower values like 0.2 will make it more focused and deterministic.
   */
  #suppress "@azure-tools/typespec-azure-core/no-nullable" "OpenAI uses explicit nullability, distinct from optionality"
  @added(ServiceApiVersions.v2024_05_01_preview)
  @minValue(0)
  @maxValue(2)
  temperature?: float32 | null = 1;

  /**
   * An alternative to sampling with temperature, called nucleus sampling, where the model considers the results of the tokens with top_p probability mass.
   * So 0.1 means only the tokens comprising the top 10% probability mass are considered.
   *
   * We generally recommend altering this or temperature but not both.
   */
  #suppress "@azure-tools/typespec-azure-core/no-nullable" "OpenAI uses explicit nullability, distinct from optionality"
  @added(ServiceApiVersions.v2024_05_01_preview)
  @minValue(0)
  @maxValue(1)
  @encodedName("application/json", "top_p")
  topP?: float32 | null = 1;

  /** The response format of the tool calls used by this assistant. */
  #suppress "@azure-tools/typespec-azure-core/no-nullable" "OpenAI uses explicit nullability, distinct from optionality"
  @encodedName("application/json", "response_format")
  @added(ServiceApiVersions.v2024_05_01_preview)
  responseFormat?: AssistantsApiResponseFormatOption | null;
>>>>>>> a58614a5

  ...OptionalNullableMetadata;
}

@doc("The status of an assistant deletion operation.")
@added(ServiceApiVersions.v2024_02_15_preview)
model AssistantDeletionStatus {
  ...DeletionStatus;

  @doc("The object type, which is always 'assistant.deleted'.")
  object: "assistant.deleted";
}<|MERGE_RESOLUTION|>--- conflicted
+++ resolved
@@ -42,11 +42,6 @@
   @doc("The collection of tools enabled for the assistant.")
   tools: ToolDefinition[] = #[];
 
-<<<<<<< HEAD
-  @encodedName("application/json", "file_ids")
-  @doc("A list of attached file IDs, ordered by creation date in ascending order.")
-  fileIds: string[] = #[];
-=======
   /**
    * A set of resources that are used by the assistant's tools. The resources are specific to the type of tool. For example, the `code_interpreter`
    * tool requires a list of file IDs, while the `file_search` tool requires a list of vector store IDs.
@@ -84,7 +79,6 @@
   @encodedName("application/json", "response_format")
   @added(ServiceApiVersions.v2024_05_01_preview)
   responseFormat?: AssistantsApiResponseFormatOption | null;
->>>>>>> a58614a5
 
   ...RequiredNullableMetadata;
 }
@@ -111,11 +105,6 @@
   @doc("The collection of tools to enable for the new assistant.")
   tools?: ToolDefinition[] = #[];
 
-<<<<<<< HEAD
-  @encodedName("application/json", "file_ids")
-  @doc("A list of previously uploaded file IDs to attach to the assistant.")
-  fileIds?: string[] = #[];
-=======
   /**
    * A set of resources that are used by the assistant's tools. The resources are specific to the type of tool. For example, the `code_interpreter`
    * tool requires a list of file IDs, while the `file_search` tool requires a list of vector store IDs.
@@ -153,7 +142,6 @@
   @encodedName("application/json", "response_format")
   @added(ServiceApiVersions.v2024_05_01_preview)
   responseFormat?: AssistantsApiResponseFormatOption | null;
->>>>>>> a58614a5
 
   ...OptionalNullableMetadata;
 }
@@ -183,11 +171,6 @@
   @doc("The modified collection of tools to enable for the assistant.")
   tools?: ToolDefinition[] = #[];
 
-<<<<<<< HEAD
-  @encodedName("application/json", "file_ids")
-  @doc("The modified list of previously uploaded fileIDs to attach to the assistant.")
-  fileIds?: string[] = #[];
-=======
   /**
    * A set of resources that are used by the assistant's tools. The resources are specific to the type of tool. For example,
    * the `code_interpreter` tool requires a list of file IDs, while the `file_search` tool requires a list of vector store IDs.
@@ -224,7 +207,6 @@
   @encodedName("application/json", "response_format")
   @added(ServiceApiVersions.v2024_05_01_preview)
   responseFormat?: AssistantsApiResponseFormatOption | null;
->>>>>>> a58614a5
 
   ...OptionalNullableMetadata;
 }

--- conflicted
+++ resolved
@@ -6,17 +6,9 @@
 
 #suppress "@azure-tools/typespec-azure-core/casing-style" "OpenAI is a case-sensitive name"
 @doc("Represents an assistant that can call the model and use tools.")
-<<<<<<< HEAD
-@added(ServiceApiVersions.v2023_11_06_beta)
+@added(ServiceApiVersions.v2024_02_15_preview)
 @projectedName("javascript", "InputFile")
-model File {
-=======
-@added(ServiceApiVersions.v2024_02_15_preview)
 model OpenAIFile {
-  @doc("The object type, which is always 'file'.")
-  object: "file";
-
->>>>>>> cacb3dc0
   @doc("The identifier, which can be referenced in API endpoints.")
   id: string;
 
@@ -60,17 +52,10 @@
 
 #suppress "@azure-tools/typespec-azure-core/composition-over-inheritance" "https://github.com/Azure/autorest.csharp/issues/4041"
 @doc("A status response from a file deletion operation.")
-<<<<<<< HEAD
-@added(ServiceApiVersions.v2023_11_06_beta)
-model FileDeletionStatus extends DeletionStatus {
-  @doc("The ID of the deleted file.")
-  id: string;
-=======
 @added(ServiceApiVersions.v2024_02_15_preview)
 model FileDeletionStatus {
   ...DeletionStatus;
 
   @doc("The object type, which is always 'file'.")
   object: "file";
->>>>>>> cacb3dc0
 }
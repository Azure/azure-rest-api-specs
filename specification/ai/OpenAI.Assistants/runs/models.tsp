import "@typespec/versioning";
import "@azure-tools/typespec-client-generator-core";
import "../common/models.tsp";
import "../threads/models.tsp";
import "../tools/models.tsp";

namespace Azure.AI.OpenAI.Assistants;

using TypeSpec.Versioning;
using Azure.ClientGenerator.Core;

@doc("Data representing a single evaluation run of an assistant thread.")
@added(ServiceApiVersions.v2024_02_15_preview)
model ThreadRun {
  @doc("The identifier, which can be referenced in API endpoints.")
  id: string;

  @doc("The object type, which is always 'thread.run'.")
  object: "thread.run";

  @encodedName("application/json", "thread_id")
  @doc("The ID of the thread associated with this run.")
  threadId: string;

  @encodedName("application/json", "assistant_id")
  @doc("The ID of the assistant associated with the thread this run was performed against.")
  assistantId: string;

  @doc("The status of the assistant thread run.")
  status: RunStatus;

  // Internal note: API reference describes this as nullable and the spec explicitly defines it as required and
  //                nullable, but actual test traffic confirms that runs without tool calls do not present
  //                required_action on their responses. We split the difference to be optional and nullable.
  //                https://platform.openai.com/docs/api-reference/runs/object#runs/object-expires_at
  //                https://github.com/openai/openai-openapi/blob/master/openapi.yaml#L8245
  #suppress "@azure-tools/typespec-azure-core/no-nullable" "OpenAI uses explicit nullability, distinct from optionality"
  @encodedName("application/json", "required_action")
  @doc("The details of the action required for the assistant thread run to continue.")
  requiredAction?: RequiredAction | null;

  #suppress "@azure-tools/typespec-azure-core/no-nullable" "OpenAI uses explicit nullability, distinct from optionality"
  @encodedName("application/json", "last_error")
  @doc("The last error, if any, encountered by this assistant thread run.")
  lastError: RunError | null;

  @doc("The ID of the model to use.")
  `model`: string;

  @doc("The overridden system instructions used for this assistant thread run.")
  instructions: string;

  @doc("The overridden enabled tools used for this assistant thread run.")
  tools: ToolDefinition[] = [];

  @encodedName("application/json", "created_at")
  @encode(DateTimeKnownEncoding.unixTimestamp, int32)
  @doc("The Unix timestamp, in seconds, representing when this object was created.")
  createdAt: utcDateTime;

  // Internal note: API reference describes this as non-nullable, but retrieveThreadRun gets a null expiresAt
  //                for completed runs.
  //                https://platform.openai.com/docs/api-reference/runs/object#runs/object-expires_at
  #suppress "@azure-tools/typespec-azure-core/no-nullable" "OpenAI uses explicit nullability, distinct from optionality"
  @encodedName("application/json", "expires_at")
  @encode(DateTimeKnownEncoding.unixTimestamp, int32)
  @doc("The Unix timestamp, in seconds, representing when this item expires.")
  expiresAt: utcDateTime | null;

  #suppress "@azure-tools/typespec-azure-core/no-nullable" "OpenAI uses explicit nullability, distinct from optionality"
  @encodedName("application/json", "started_at")
  @encode(DateTimeKnownEncoding.unixTimestamp, int32)
  @doc("The Unix timestamp, in seconds, representing when this item was started.")
  startedAt: utcDateTime | null;

  #suppress "@azure-tools/typespec-azure-core/no-nullable" "OpenAI uses explicit nullability, distinct from optionality"
  @encodedName("application/json", "completed_at")
  @encode(DateTimeKnownEncoding.unixTimestamp, int32)
  @doc("The Unix timestamp, in seconds, representing when this completed.")
  completedAt: utcDateTime | null;

  #suppress "@azure-tools/typespec-azure-core/no-nullable" "OpenAI uses explicit nullability, distinct from optionality"
  @encodedName("application/json", "cancelled_at")
  @encode(DateTimeKnownEncoding.unixTimestamp, int32)
  @doc("The Unix timestamp, in seconds, representing when this was cancelled.")
  cancelledAt: utcDateTime | null;

  #suppress "@azure-tools/typespec-azure-core/no-nullable" "OpenAI uses explicit nullability, distinct from optionality"
  @encodedName("application/json", "failed_at")
  @encode(DateTimeKnownEncoding.unixTimestamp, int32)
  @doc("The Unix timestamp, in seconds, representing when this failed.")
  failedAt: utcDateTime | null;

  #suppress "@azure-tools/typespec-azure-core/no-nullable" "OpenAI uses explicit nullability, distinct from optionality"
  @encodedName("application/json", "incomplete_details")
  @doc("Details on why the run is incomplete. Will be `null` if the run is not incomplete.")
  incompleteDetails: IncompleteRunDetails | null;

  #suppress "@azure-tools/typespec-azure-core/no-nullable" "OpenAI uses explicit nullability, distinct from optionality"
  @doc("Usage statistics related to the run. This value will be `null` if the run is not in a terminal state (i.e. `in_progress`, `queued`, etc.).")
  @added(ServiceApiVersions.v2024_02_15_preview)
  usage: RunCompletionUsage | null;

<<<<<<< HEAD
  /** The sampling temperature used for this run. If not set, defaults to 1. */
  #suppress "@azure-tools/typespec-azure-core/no-nullable" "OpenAI uses explicit nullability, distinct from optionality"
  @added(ServiceApiVersions.v2024_05_01_preview)
  temperature?: float32 | null;

  /** The nucleus sampling value used for this run. If not set, defaults to 1. */
  #suppress "@azure-tools/typespec-azure-core/no-nullable" "OpenAI uses explicit nullability, distinct from optionality"
  @encodedName("application/json", "top_p")
  @added(ServiceApiVersions.v2024_05_01_preview)
  topP?: float32 | null;

  /** The maximum number of prompt tokens specified to have been used over the course of the run. */
  #suppress "@azure-tools/typespec-azure-core/no-nullable" "OpenAI uses explicit nullability, distinct from optionality"
  @encodedName("application/json", "max_prompt_tokens")
  @added(ServiceApiVersions.v2024_05_01_preview)
  @minValue(256)
  maxPromptTokens: int32 | null;

  /** The maximum number of completion tokens specified to have been used over the course of the run. */
  #suppress "@azure-tools/typespec-azure-core/no-nullable" "OpenAI uses explicit nullability, distinct from optionality"
  @encodedName("application/json", "max_completion_tokens")
  @added(ServiceApiVersions.v2024_05_01_preview)
  @minValue(256)
  maxCompletionTokens: int32 | null;

  /** The strategy to use for dropping messages as the context windows moves forward. */
  #suppress "@azure-tools/typespec-azure-core/no-nullable" "OpenAI uses explicit nullability, distinct from optionality"
  @encodedName("application/json", "truncation_strategy")
  @added(ServiceApiVersions.v2024_05_01_preview)
  truncationStrategy: TruncationObject | null;

  /** Controls whether or not and which tool is called by the model. */
  #suppress "@azure-tools/typespec-azure-core/no-nullable" "OpenAI uses explicit nullability, distinct from optionality"
  @encodedName("application/json", "tool_choice")
  @added(ServiceApiVersions.v2024_05_01_preview)
  toolChoice: AssistantsApiToolChoiceOption | null;

  /** The response format of the tool calls used in this run. */
  #suppress "@azure-tools/typespec-azure-core/no-nullable" "OpenAI uses explicit nullability, distinct from optionality"
  @encodedName("application/json", "response_format")
  @added(ServiceApiVersions.v2024_05_01_preview)
  responseFormat: AssistantsApiResponseFormatOption | null;

=======
>>>>>>> c3cc9abe
  ...RequiredNullableMetadata;
}

/** The reason why the run is incomplete. This will point to which specific token limit was reached over the course of the run. */
@added(ServiceApiVersions.v2024_02_15_preview)
union IncompleteRunDetails {
  string,

  /** Maximum completion tokens exceeded */
  maxCompletionTokens: "max_completion_tokens",

  /** Maximum prompt tokens exceeded */
  maxPromptTokens: "max_prompt_tokens",
}

<<<<<<< HEAD
/**
 * Usage statistics related to the run. This value will be `null` if the run is not in a terminal state (i.e. `in_progress`, `queued`, etc.).
 */
=======
@doc("Usage statistics related to the run.")
>>>>>>> c3cc9abe
@added(ServiceApiVersions.v2024_02_15_preview)
model RunCompletionUsage {
  @doc("Number of completion tokens used over the course of the run.")
  @encodedName("application/json", "completion_tokens")
  completionTokens: int64;

  @doc("Number of prompt tokens used over the course of the run.")
  @encodedName("application/json", "prompt_tokens")
  promptTokens: int64;

  @doc("Total number of tokens used (prompt + completion).")
  @encodedName("application/json", "total_tokens")
  totalTokens: int64;
}

@doc("The details used when creating a new run of an assistant thread.")
@added(ServiceApiVersions.v2024_02_15_preview)
model CreateRunOptions {
  @doc("The ID of the assistant that should run the thread.")
  @encodedName("application/json", "assistant_id")
  assistantId: string;

  #suppress "@azure-tools/typespec-azure-core/no-nullable" "OpenAI uses explicit nullability, distinct from optionality"
  @doc("The overridden model name that the assistant should use to run the thread.")
  `model`?: string | null;

  #suppress "@azure-tools/typespec-azure-core/no-nullable" "OpenAI uses explicit nullability, distinct from optionality"
  @doc("The overridden system instructions that the assistant should use to run the thread.")
  instructions?: string | null;

  #suppress "@azure-tools/typespec-azure-core/no-nullable" "OpenAI uses explicit nullability, distinct from optionality"
  @encodedName("application/json", "additional_instructions")
  @doc("""
  Additional instructions to append at the end of the instructions for the run. This is useful for modifying the behavior
  on a per-run basis without overriding other instructions.
  """)
  additionalInstructions?: string | null;

  /** Adds additional messages to the thread before creating the run. */
  #suppress "@azure-tools/typespec-azure-core/no-nullable" "OpenAI uses explicit nullability, distinct from optionality"
  @encodedName("application/json", "additional_messages")
  @added(ServiceApiVersions.v2024_05_01_preview)
  additionalMessages?: ThreadMessage[] | null;

  #suppress "@azure-tools/typespec-azure-core/no-nullable" "OpenAI uses explicit nullability, distinct from optionality"
  @doc("The overridden list of enabled tools that the assistant should use to run the thread.")
  tools?: ToolDefinition[] | null;

  /**
   * If `true`, returns a stream of events that happen during the Run as server-sent events,
   * terminating when the Run enters a terminal state with a `data: [DONE]` message.
   */
  @added(ServiceApiVersions.v2024_02_15_preview)
  stream?: boolean;

<<<<<<< HEAD
  /**
   * What sampling temperature to use, between 0 and 2. Higher values like 0.8 will make the output
   * more random, while lower values like 0.2 will make it more focused and deterministic.
   */
  #suppress "@azure-tools/typespec-azure-core/no-nullable" "OpenAI uses explicit nullability, distinct from optionality"
  @minValue(0)
  @maxValue(2)
  @added(ServiceApiVersions.v2024_05_01_preview)
  temperature?: float32 | null = 1;

  /**
   * An alternative to sampling with temperature, called nucleus sampling, where the model
   * considers the results of the tokens with top_p probability mass. So 0.1 means only the tokens
   * comprising the top 10% probability mass are considered.
   *
   * We generally recommend altering this or temperature but not both.
   */
  #suppress "@azure-tools/typespec-azure-core/no-nullable" "OpenAI uses explicit nullability, distinct from optionality"
  @minValue(0)
  @maxValue(1)
  @encodedName("application/json", "top_p")
  @added(ServiceApiVersions.v2024_05_01_preview)
  topP?: float32 | null = 1;

  /**
   * The maximum number of prompt tokens that may be used over the course of the run. The run will make a best effort to use only
   * the number of prompt tokens specified, across multiple turns of the run. If the run exceeds the number of prompt tokens specified,
   * the run will end with status `incomplete`. See `incomplete_details` for more info.
   */
  #suppress "@azure-tools/typespec-azure-core/no-nullable" "OpenAI uses explicit nullability, distinct from optionality"
  @minValue(256)
  @encodedName("application/json", "max_prompt_tokens")
  @added(ServiceApiVersions.v2024_05_01_preview)
  maxPromptTokens?: int32 | null;

  /**
   * The maximum number of completion tokens that may be used over the course of the run. The run will make a best effort
   * to use only the number of completion tokens specified, across multiple turns of the run. If the run exceeds the number of
   * completion tokens specified, the run will end with status `incomplete`. See `incomplete_details` for more info.
   */
  #suppress "@azure-tools/typespec-azure-core/no-nullable" "OpenAI uses explicit nullability, distinct from optionality"
  @minValue(256)
  @encodedName("application/json", "max_completion_tokens")
  @added(ServiceApiVersions.v2024_05_01_preview)
  maxCompletionTokens?: int32 | null;

  /** The strategy to use for dropping messages as the context windows moves forward. */
  #suppress "@azure-tools/typespec-azure-core/no-nullable" "OpenAI uses explicit nullability, distinct from optionality"
  @encodedName("application/json", "truncation_strategy")
  @added(ServiceApiVersions.v2024_05_01_preview)
  truncationStrategy?: TruncationObject | null;

  /** Controls whether or not and which tool is called by the model. */
  #suppress "@azure-tools/typespec-azure-core/no-nullable" "OpenAI uses explicit nullability, distinct from optionality"
  @encodedName("application/json", "tool_choice")
  @added(ServiceApiVersions.v2024_05_01_preview)
  toolChoice?: AssistantsApiToolChoiceOption | null;

  /** Specifies the format that the model must output. */
  #suppress "@azure-tools/typespec-azure-core/no-nullable" "OpenAI uses explicit nullability, distinct from optionality"
  @encodedName("application/json", "response_format")
  @added(ServiceApiVersions.v2024_05_01_preview)
  responseFormat?: AssistantsApiResponseFormatOption | null;

=======
>>>>>>> c3cc9abe
  ...OptionalNullableMetadata;
}

@doc("The details of an error as encountered by an assistant thread run.")
@added(ServiceApiVersions.v2024_02_15_preview)
model RunError {
  @doc("The status for the error.")
  code: string;

  @doc("The human-readable text associated with the error.")
  message: string;
}

@doc("Possible values for the status of an assistant thread run.")
@added(ServiceApiVersions.v2024_02_15_preview)
union RunStatus {
  string,

  @doc("Represents a run that is queued to start.")
  queued: "queued",

  @doc("Represents a run that is in progress.")
  inProgress: "in_progress",

  @doc("Represents a run that needs another operation, such as tool output submission, to continue.")
  requiresAction: "requires_action",

  @doc("Represents a run that is in the process of cancellation.")
  cancelling: "cancelling",

  @doc("Represents a run that has been cancelled.")
  cancelled: "cancelled",

  @doc("Represents a run that failed.")
  failed: "failed",

  @doc("Represents a run that successfully completed.")
  completed: "completed",

  @doc("Represents a run that expired before it could otherwise finish.")
  expired: "expired",
}

@discriminator("type")
@doc("An abstract representation of a required action for an assistant thread run to continue.")
@added(ServiceApiVersions.v2024_02_15_preview)
model RequiredAction {
  @doc("The object type.")
  type: string;
}

@doc("The details for required tool calls that must be submitted for an assistant thread run to continue.")
@added(ServiceApiVersions.v2024_02_15_preview)
model SubmitToolOutputsAction extends RequiredAction {
  @doc("The object type, which is always 'submit_tool_outputs'.")
  type: "submit_tool_outputs";

  @encodedName("application/json", "submit_tool_outputs")
  @doc("The details describing tools that should be called to submit tool outputs.")
  submitToolOutputs: SubmitToolOutputsDetails;
}

@doc("The details describing tools that should be called to submit tool outputs.")
@added(ServiceApiVersions.v2024_02_15_preview)
model SubmitToolOutputsDetails {
  @encodedName("application/json", "tool_calls")
  @doc("The list of tool calls that must be resolved for the assistant thread run to continue.")
  toolCalls: RequiredToolCall[];
}

@doc("The details used when creating and immediately running a new assistant thread.")
@added(ServiceApiVersions.v2024_02_15_preview)
model CreateAndRunThreadOptions {
  @encodedName("application/json", "assistant_id")
  @doc("The ID of the assistant for which the thread should be created.")
  assistantId: string;

  @doc("The details used to create the new thread. If no thread is provided, an empty one will be created.")
  thread?: AssistantThreadCreationOptions;

  #suppress "@azure-tools/typespec-azure-core/no-nullable" "OpenAI uses explicit nullability, distinct from optionality"
  @doc("The overridden model that the assistant should use to run the thread.")
  @clientName("overrideModelName", "csharp")
  `model`?: string | null;

  #suppress "@azure-tools/typespec-azure-core/no-nullable" "OpenAI uses explicit nullability, distinct from optionality"
  @doc("The overridden system instructions the assistant should use to run the thread.")
  @clientName("overrideInstructions", "csharp")
  instructions?: string | null;

  #suppress "@azure-tools/typespec-azure-core/no-nullable" "OpenAI uses explicit nullability, distinct from optionality"
  @doc("The overridden list of enabled tools the assistant should use to run the thread.")
  @clientName("overrideTools", "csharp")
  tools?: ToolDefinition[] | null;

<<<<<<< HEAD
  #suppress "@azure-tools/typespec-azure-core/no-nullable" "OpenAI uses explicit nullability, distinct from optionality"
  /** Override the tools the assistant can use for this run. This is useful for modifying the behavior on a per-run basis. */
  @encodedName("application/json", "tool_resources")
  @added(ServiceApiVersions.v2024_05_01_preview)
  toolResources?: UpdateToolResourcesOptions | null;

=======
>>>>>>> c3cc9abe
  /**
   * If `true`, returns a stream of events that happen during the Run as server-sent events,
   * terminating when the Run enters a terminal state with a `data: [DONE]` message.
   */
  @added(ServiceApiVersions.v2024_02_15_preview)
  stream?: boolean;
<<<<<<< HEAD

  /**
   * What sampling temperature to use, between 0 and 2. Higher values like 0.8 will make the output
   * more random, while lower values like 0.2 will make it more focused and deterministic.
   */
  #suppress "@azure-tools/typespec-azure-core/no-nullable" "OpenAI uses explicit nullability, distinct from optionality"
  @minValue(0)
  @maxValue(2)
  @added(ServiceApiVersions.v2024_05_01_preview)
  temperature?: float32 | null = 1;

  /**
   * An alternative to sampling with temperature, called nucleus sampling, where the model
   * considers the results of the tokens with top_p probability mass. So 0.1 means only the tokens
   * comprising the top 10% probability mass are considered.
   *
   * We generally recommend altering this or temperature but not both.
   */
  #suppress "@azure-tools/typespec-azure-core/no-nullable" "OpenAI uses explicit nullability, distinct from optionality"
  @minValue(0)
  @maxValue(1)
  @encodedName("application/json", "top_p")
  @added(ServiceApiVersions.v2024_05_01_preview)
  topP?: float32 | null = 1;

  /**
   * The maximum number of prompt tokens that may be used over the course of the run. The run will make a best effort to use only
   * the number of prompt tokens specified, across multiple turns of the run. If the run exceeds the number of prompt tokens specified,
   * the run will end with status `incomplete`. See `incomplete_details` for more info.
   */
  #suppress "@azure-tools/typespec-azure-core/no-nullable" "OpenAI uses explicit nullability, distinct from optionality"
  @minValue(256)
  @encodedName("application/json", "max_prompt_tokens")
  @added(ServiceApiVersions.v2024_05_01_preview)
  maxPromptTokens?: int32 | null;

  /**
   * The maximum number of completion tokens that may be used over the course of the run. The run will make a best effort to use only
   * the number of completion tokens specified, across multiple turns of the run. If the run exceeds the number of completion tokens
   * specified, the run will end with status `incomplete`. See `incomplete_details` for more info.
   */
  #suppress "@azure-tools/typespec-azure-core/no-nullable" "OpenAI uses explicit nullability, distinct from optionality"
  @minValue(256)
  @encodedName("application/json", "max_completion_tokens")
  @added(ServiceApiVersions.v2024_05_01_preview)
  maxCompletionTokens?: int32 | null;

  /** The strategy to use for dropping messages as the context windows moves forward. */
  #suppress "@azure-tools/typespec-azure-core/no-nullable" "OpenAI uses explicit nullability, distinct from optionality"
  @encodedName("application/json", "truncation_strategy")
  @added(ServiceApiVersions.v2024_05_01_preview)
  truncationStrategy?: TruncationObject | null;

  /** Controls whether or not and which tool is called by the model. */
  #suppress "@azure-tools/typespec-azure-core/no-nullable" "OpenAI uses explicit nullability, distinct from optionality"
  @encodedName("application/json", "tool_choice")
  @added(ServiceApiVersions.v2024_05_01_preview)
  toolChoice?: AssistantsApiToolChoiceOption | null;

  /** Specifies the format that the model must output. */
  #suppress "@azure-tools/typespec-azure-core/no-nullable" "OpenAI uses explicit nullability, distinct from optionality"
  @encodedName("application/json", "response_format")
  @added(ServiceApiVersions.v2024_05_01_preview)
  responseFormat?: AssistantsApiResponseFormatOption | null;
=======
>>>>>>> c3cc9abe

  ...OptionalNullableMetadata;
}

/**
 * Controls for how a thread will be truncated prior to the run. Use this to control the initial
 * context window of the run.
 */
@added(ServiceApiVersions.v2024_05_01_preview)
model TruncationObject {
  /**
   * The truncation strategy to use for the thread. The default is `auto`. If set to `last_messages`, the thread will
   * be truncated to the `lastMessages` count most recent messages in the thread. When set to `auto`, messages in the middle of the thread
   * will be dropped to fit the context length of the model, `max_prompt_tokens`.
   */
  type: TruncationStrategy = TruncationStrategy.auto;

  /**
   * The number of most recent messages from the thread when constructing the context for the run.
   */
  #suppress "@azure-tools/typespec-azure-core/no-nullable" "OpenAI uses explicit nullability, distinct from optionality"
  @minValue(1)
  @added(ServiceApiVersions.v2024_05_01_preview)
  @encodedName("application/json", "last_messages")
  lastMessages?: int32 | null;
}

/**
 * Possible truncation strategies for the thread.
 */
@added(ServiceApiVersions.v2024_05_01_preview)
union TruncationStrategy {
  string,

  /** Default value. Messages in the middle of the thread will be dropped to fit the context length of the model. */
  auto: "auto",

  /** The thread will truncate to the `lastMessages` count of recent messages. */
  lastMessages: "last_messages",
}<|MERGE_RESOLUTION|>--- conflicted
+++ resolved
@@ -101,7 +101,6 @@
   @added(ServiceApiVersions.v2024_02_15_preview)
   usage: RunCompletionUsage | null;
 
-<<<<<<< HEAD
   /** The sampling temperature used for this run. If not set, defaults to 1. */
   #suppress "@azure-tools/typespec-azure-core/no-nullable" "OpenAI uses explicit nullability, distinct from optionality"
   @added(ServiceApiVersions.v2024_05_01_preview)
@@ -145,8 +144,6 @@
   @added(ServiceApiVersions.v2024_05_01_preview)
   responseFormat: AssistantsApiResponseFormatOption | null;
 
-=======
->>>>>>> c3cc9abe
   ...RequiredNullableMetadata;
 }
 
@@ -162,13 +159,9 @@
   maxPromptTokens: "max_prompt_tokens",
 }
 
-<<<<<<< HEAD
 /**
  * Usage statistics related to the run. This value will be `null` if the run is not in a terminal state (i.e. `in_progress`, `queued`, etc.).
  */
-=======
-@doc("Usage statistics related to the run.")
->>>>>>> c3cc9abe
 @added(ServiceApiVersions.v2024_02_15_preview)
 model RunCompletionUsage {
   @doc("Number of completion tokens used over the course of the run.")
@@ -224,7 +217,6 @@
   @added(ServiceApiVersions.v2024_02_15_preview)
   stream?: boolean;
 
-<<<<<<< HEAD
   /**
    * What sampling temperature to use, between 0 and 2. Higher values like 0.8 will make the output
    * more random, while lower values like 0.2 will make it more focused and deterministic.
@@ -289,8 +281,6 @@
   @added(ServiceApiVersions.v2024_05_01_preview)
   responseFormat?: AssistantsApiResponseFormatOption | null;
 
-=======
->>>>>>> c3cc9abe
   ...OptionalNullableMetadata;
 }
 
@@ -369,6 +359,7 @@
   assistantId: string;
 
   @doc("The details used to create the new thread. If no thread is provided, an empty one will be created.")
+  @doc("The details used to create the new thread. If no thread is provided, an empty one will be created.")
   thread?: AssistantThreadCreationOptions;
 
   #suppress "@azure-tools/typespec-azure-core/no-nullable" "OpenAI uses explicit nullability, distinct from optionality"
@@ -386,22 +377,18 @@
   @clientName("overrideTools", "csharp")
   tools?: ToolDefinition[] | null;
 
-<<<<<<< HEAD
   #suppress "@azure-tools/typespec-azure-core/no-nullable" "OpenAI uses explicit nullability, distinct from optionality"
   /** Override the tools the assistant can use for this run. This is useful for modifying the behavior on a per-run basis. */
   @encodedName("application/json", "tool_resources")
   @added(ServiceApiVersions.v2024_05_01_preview)
   toolResources?: UpdateToolResourcesOptions | null;
 
-=======
->>>>>>> c3cc9abe
   /**
    * If `true`, returns a stream of events that happen during the Run as server-sent events,
    * terminating when the Run enters a terminal state with a `data: [DONE]` message.
    */
   @added(ServiceApiVersions.v2024_02_15_preview)
   stream?: boolean;
-<<<<<<< HEAD
 
   /**
    * What sampling temperature to use, between 0 and 2. Higher values like 0.8 will make the output
@@ -466,8 +453,6 @@
   @encodedName("application/json", "response_format")
   @added(ServiceApiVersions.v2024_05_01_preview)
   responseFormat?: AssistantsApiResponseFormatOption | null;
-=======
->>>>>>> c3cc9abe
 
   ...OptionalNullableMetadata;
 }

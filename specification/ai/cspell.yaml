--- conflicted
+++ resolved
@@ -74,12 +74,9 @@
       - mednax
       - tonnis
       - tyrer
-<<<<<<< HEAD
   - filename: '**/specification/ai/data-plane/ModelClient/**/openapi.json'
     words:
       - ubinary
-=======
-  - filename: '**/specification/ai/data-plane/ModelInference/**/*.*'
+  - filename: '**/specification/ai/data-plane/ModelInference/**/openapi.json'
     words:
-      - ubinary
->>>>>>> 20efe6fd
+      - ubinary
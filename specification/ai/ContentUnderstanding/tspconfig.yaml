parameters:
  "service-dir":
    default: "sdk/contentunderstanding"

emit:
  - "@azure-tools/typespec-autorest"
  # - "@azure-typespec/http-client-csharp"
  # - "@azure-tools/typespec-python"
  # - "@azure-tools/typespec-ts"
  # - "@azure-tools/typespec-java"

linter:
  extends:
    - "@azure-tools/typespec-azure-rulesets/data-plane"

options:
  "@azure-tools/typespec-autorest":
    azure-resource-provider-folder: "data-plane"
    emit-lro-options: "none"
    emitter-output-dir: "{project-root}/.."
    omit-unreachable-types: true
    output-file: "{azure-resource-provider-folder}/{service-name}/{version-status}/{version}/ContentUnderstanding.json"
  "@azure-typespec/http-client-csharp":
    emitter-output-dir: "{output-dir}/{service-dir}/{namespace}"
    model-namespace: false
    namespace: "Azure.AI.ContentUnderstanding"
  "@azure-tools/typespec-python":
    package-pprint-name: "Azure AI Content Understanding"
    emitter-output-dir: "{output-dir}/{service-dir}/azure-ai-contentunderstanding"
    namespace: "azure.ai.contentunderstanding"
    package-version: 1.0.0b1
    generate-test: true
    generate-sample: true
    flavor: azure
  "@azure-tools/typespec-ts":
    emitter-output-dir: "{output-dir}/{service-dir}/ai-content-understanding-rest"
    is-modular-library: true
    package-details:
      name: "@azure-rest/ai-content-understanding"
      description: "Azure Content Understanding Rest Client"
      version: "1.0.0-beta.1"
    generate-test: true
    flavor: azure
<<<<<<< HEAD
    generate-test: false
    generate-sample: false
  "@azure-tools/typespec-rust":
    crate-name: azure_ai_contentunderstanding
    crate-version: "0.1.0"
    emitter-output-dir: "{output-dir}/{service-dir}/{crate-name}"
=======
  "@azure-tools/typespec-java":
    emitter-output-dir: "{output-dir}/{service-dir}/azure-ai-contentunderstanding"
    namespace: com.azure.ai.contentunderstanding
    enable-sync-stack: true
    generate-tests: true
    partial-update: true
    use-eclipse-language-server: false
    flavor: azure
>>>>>>> 588c3ee9
<|MERGE_RESOLUTION|>--- conflicted
+++ resolved
@@ -32,6 +32,10 @@
     generate-test: true
     generate-sample: true
     flavor: azure
+  "@azure-tools/typespec-rust":
+    crate-name: azure_ai_contentunderstanding
+    crate-version: "0.1.0"
+    emitter-output-dir: "{output-dir}/{service-dir}/{crate-name}"
   "@azure-tools/typespec-ts":
     emitter-output-dir: "{output-dir}/{service-dir}/ai-content-understanding-rest"
     is-modular-library: true
@@ -41,14 +45,6 @@
       version: "1.0.0-beta.1"
     generate-test: true
     flavor: azure
-<<<<<<< HEAD
-    generate-test: false
-    generate-sample: false
-  "@azure-tools/typespec-rust":
-    crate-name: azure_ai_contentunderstanding
-    crate-version: "0.1.0"
-    emitter-output-dir: "{output-dir}/{service-dir}/{crate-name}"
-=======
   "@azure-tools/typespec-java":
     emitter-output-dir: "{output-dir}/{service-dir}/azure-ai-contentunderstanding"
     namespace: com.azure.ai.contentunderstanding
@@ -57,4 +53,5 @@
     partial-update: true
     use-eclipse-language-server: false
     flavor: azure
->>>>>>> 588c3ee9
+    generate-test: false
+    generate-sample: false
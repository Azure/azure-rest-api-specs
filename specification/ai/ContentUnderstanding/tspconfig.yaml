--- conflicted
+++ resolved
@@ -28,10 +28,6 @@
   "@azure-tools/typespec-python":
     package-pprint-name: "Azure AI Content Understanding"
     emitter-output-dir: "{output-dir}/{service-dir}/azure-ai-contentunderstanding"
-<<<<<<< HEAD
-=======
-    package-name: "azure-ai-contentunderstanding"
->>>>>>> 6237cc81
     namespace: "azure.ai.contentunderstanding"
     package-version: 1.0.0b1
     flavor: azure

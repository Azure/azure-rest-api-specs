--- conflicted
+++ resolved
@@ -17,18 +17,11 @@
     omit-unreachable-types: true
     output-file: "{azure-resource-provider-folder}/{service-name}/{version-status}/{version}/ContentUnderstanding.json"
   "@azure-tools/typespec-csharp":
-<<<<<<< HEAD
     emitter-output-dir: "{output-dir}/{service-dir}/{namespace}"
     clear-output-folder: true
     model-namespace: false
     namespace: "Azure.AI.ContentUnderstanding"
     flavor: azure  
-=======
-    namespace: "Azure.AI.ContentUnderstanding"
-    model-namespace: false
-    flavor: azure
-    emitter-output-dir: "{output-dir}/{service-dir}/{namespace}"
->>>>>>> 5cc2ce95
   "@azure-typespec/http-client-csharp":
     emitter-output-dir: "{output-dir}/{service-dir}/{namespace}"
     namespace: Azure.AI.ContentUnderstanding

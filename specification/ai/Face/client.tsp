import "@azure-tools/typespec-client-generator-core";
import "@typespec/rest";
import "@typespec/http";
import "@typespec/versioning";
import "./main.tsp";

using Azure.ClientGenerator.Core;
using Face;

@TypeSpec.Versioning.useDependency(Azure.Core.Versions.v1_0_Preview_2)
@TypeSpec.Versioning.useDependency(Face.Versions.v1_2)
namespace ClientCustomizations;

@@clientName(RecognitionModel, "FaceRecognitionModel");
@@clientName(DetectionModel, "FaceDetectionModel");
@@clientName(VerificationResult, "FaceVerificationResult");
@@clientName(FindSimilarResult, "FaceFindSimilarResult");
@@clientName(GroupingResult, "FaceGroupingResult");
@@clientName(LivenessDecision, "FaceLivenessDecision");
@@clientName(ImageType, "FaceImageType");
@@clientName(OperationStatus, "FaceOperationStatus");
@@clientName(TrainingResult, "FaceTrainingResult");
@@clientName(IdentificationCandidate, "FaceIdentificationCandidate");
@@clientName(IdentificationResult, "FaceIdentificationResult");

@@access(DetectionModel, Access.public);
@@access(RecognitionModel, Access.public);
@@access(FaceAttributeType, Access.public);
@@access(FaceDetectionResult, Access.public);
@@access(FaceLandmarks, Access.public);
@@access(LandmarkCoordinate, Access.public);
@@access(FaceAttributes, Access.public);
@@access(FacialHair, Access.public);
@@access(GlassesType, Access.public);
@@access(HeadPose, Access.public);
@@access(HairProperties, Access.public);
@@access(HairColor, Access.public);
@@access(HairColorType, Access.public);
@@access(OcclusionProperties, Access.public);
@@access(AccessoryItem, Access.public);
@@access(AccessoryType, Access.public);
@@access(BlurProperties, Access.public);
@@access(BlurLevel, Access.public);
@@access(ExposureProperties, Access.public);
@@access(ExposureLevel, Access.public);
@@access(NoiseProperties, Access.public);
@@access(NoiseLevel, Access.public);
@@access(MaskProperties, Access.public);
@@access(MaskType, Access.public);
@@access(QualityForRecognition, Access.public);
@@access(CreateLivenessWithVerifySessionResult, Access.public);
@@access(CreateLivenessWithVerifySessionJsonContent, Access.public);
@@access(AddFaceResult, Access.public);

@client({
  name: "FaceClient",
  service: Face,
})
interface FaceClient {
  @doc("Please refer to https://learn.microsoft.com/rest/api/face/face-detection-operations/detect-from-url for more details.")
  @access(Access.internal)
  @clientName("detectFromUrlImpl", "java,csharp")
  detectFromUrl is FaceDetectionOperations.detectFromUrl;
  #suppress "@azure-tools/typespec-azure-core/byos" "It's an RPC call to detect face from an image, it doesn't store anything. There's a BYOS version of this call, but it's not this one."
  @doc("Please refer to https://learn.microsoft.com/rest/api/face/face-detection-operations/detect for more details.")
  @access(Access.internal)
  @clientName("detectImpl", "java,csharp")
  detect is FaceDetectionOperations.detect;

  @doc("Please refer to https://learn.microsoft.com/rest/api/face/face-recognition-operations/find-similar for more details.")
  findSimilar is FaceRecognitionOperations.findSimilar;
  @doc("Please refer to https://learn.microsoft.com/rest/api/face/face-recognition-operations/verify-face-to-face for more details.")
  verifyFaceToFace is FaceRecognitionOperations.verifyFaceToFace;
  @doc("Please refer to https://learn.microsoft.com/rest/api/face/face-recognition-operations/group for more details.")
  group is FaceRecognitionOperations.group;

  @doc("Please refer to https://learn.microsoft.com/rest/api/face/face-recognition-operations/find-similar-from-large-face-list for more details.")
  findSimilarFromLargeFaceList is FaceRecognitionOperations.findSimilarFromLargeFaceList;
  @doc("Please refer to https://learn.microsoft.com/rest/api/face/face-recognition-operations/identify-from-person-group for more details.")
  identifyFromLargePersonGroup is FaceRecognitionOperations.identifyFromLargePersonGroup;
  @doc("Please refer to https://learn.microsoft.com/rest/api/face/face-recognition-operations/verify-from-large-person-group for more details.")
  verifyFromLargePersonGroup is FaceRecognitionOperations.verifyFromLargePersonGroup;
}

@client(
  {
    name: "administration.FaceAdministrationClient",
    service: Face,
  },
  "java"
)
@client(
  {
    name: "FaceAdministrationClient",
    service: Face,
  },
  "csharp,python,javascript,go"
)
namespace FaceAdministrationClient {
  /**
   * Client options for LargeFaceListClient
   */
  model LargeFaceListClientOptions {
    /**
     * ID of LargeFaceList.
     */
    largeFaceListId: collectionId;
  }

  /**
   * Client options for LargePersonGroupClient
   */
<<<<<<< HEAD
  model LargePersonGroupOptions {
=======
  model LargePersonGroupClientOptions {
>>>>>>> 99130fc3
    /**
     * ID of LargePersonGroup.
     */
    largePersonGroupId: collectionId;
  }

  #suppress "@azure-tools/typespec-client-generator-core/client-service" "TCGC bug"
  @operationGroup
<<<<<<< HEAD
  @clientInitialization(LargeFaceListClientOptions, "java")
=======
  @clientInitialization(LargeFaceListClientOptions, "csharp,java")
>>>>>>> 99130fc3
  @clientName("LargeFaceListClientImpl", "csharp")
  interface LargeFaceList {
    @doc("Please refer to https://learn.microsoft.com/rest/api/face/face-list-operations/create-large-face-list for more details.")
    create is FaceListOperations.createLargeFaceList;
    @doc("Please refer to https://learn.microsoft.com/rest/api/face/face-list-operations/delete-large-face-list for more details.")
    delete is FaceListOperations.deleteLargeFaceList;
    @doc("Please refer to https://learn.microsoft.com/rest/api/face/face-list-operations/get-large-face-list for more details.")
    get is FaceListOperations.getLargeFaceList;
    @doc("Please refer to https://learn.microsoft.com/rest/api/face/face-list-operations/update-large-face-list for more details.")
    update is FaceListOperations.updateLargeFaceList;
    @doc("Please refer to https://learn.microsoft.com/rest/api/face/face-list-operations/get-large-face-lists for more details.")
    getLargeFaceLists is FaceListOperations.getLargeFaceLists;
    @doc("Please refer to https://learn.microsoft.com/rest/api/face/face-list-operations/get-large-face-list-training-status for more details.")
    getTrainingStatus is FaceListOperations.getLargeFaceListTrainingStatus;
    @doc("Please refer to https://learn.microsoft.com/rest/api/face/face-list-operations/train-large-face-list for more details.")
    train is FaceListOperations.trainLargeFaceList;
    @access(Access.internal, "java,csharp")
    @clientName("addFaceFromUrlImpl", "java,csharp")
    @doc("Please refer to https://learn.microsoft.com/rest/api/face/face-list-operations/add-large-face-list-face-from-url for more details.")
    addFaceFromUrl is FaceListOperations.addLargeFaceListFaceFromUrl;
    #suppress "@azure-tools/typespec-azure-core/byos" "It's an RPC call to detect face from an image, it doesn't store anything. There's a BYOS version of this call, but it's not this one."
    @access(Access.internal, "java,csharp")
    @clientName("addFaceImpl", "java,csharp")
    @doc("Please refer to https://learn.microsoft.com/rest/api/face/face-list-operations/add-large-face-list-face for more details.")
    addFace is FaceListOperations.addLargeFaceListFace;
    @doc("Please refer to https://learn.microsoft.com/rest/api/face/face-list-operations/delete-large-face-list-face for more details.")
    deleteFace is FaceListOperations.deleteLargeFaceListFace;
    @doc("Please refer to https://learn.microsoft.com/rest/api/face/face-list-operations/get-large-face-list-face for more details.")
    getFace is FaceListOperations.getLargeFaceListFace;
    @doc("Please refer to https://learn.microsoft.com/rest/api/face/face-list-operations/update-large-face-list-face for more details.")
    updateFace is FaceListOperations.updateLargeFaceListFace;
    @doc("Please refer to https://learn.microsoft.com/rest/api/face/face-list-operations/get-large-face-list-faces for more details.")
    getFaces is FaceListOperations.getLargeFaceListFaces;
  }

  #suppress "@azure-tools/typespec-client-generator-core/client-service" "TCGC bug"
  @operationGroup
<<<<<<< HEAD
  @clientInitialization(LargePersonGroupOptions, "java")
=======
  @clientInitialization(LargePersonGroupClientOptions, "csharp,java")
>>>>>>> 99130fc3
  @clientName("LargePersonGroupClientImpl", "csharp")
  interface LargePersonGroup {
    @doc("Please refer to https://learn.microsoft.com/rest/api/face/person-group-operations/create-large-person-group for more details.")
    create is PersonGroupOperations.createLargePersonGroup;
    @doc("Please refer to https://learn.microsoft.com/rest/api/face/person-group-operations/delete-large-person-group for more details.")
    delete is PersonGroupOperations.deleteLargePersonGroup;
    @doc("Please refer to https://learn.microsoft.com/rest/api/face/person-group-operations/get-large-person-group for more details.")
    get is PersonGroupOperations.getLargePersonGroup;
    @doc("Please refer to https://learn.microsoft.com/rest/api/face/person-group-operations/update-large-person-group for more details.")
    update is PersonGroupOperations.updateLargePersonGroup;
    @doc("Please refer to https://learn.microsoft.com/rest/api/face/person-group-operations/get-large-person-groups for more details.")
    getLargePersonGroups is PersonGroupOperations.getLargePersonGroups;
    @doc("Please refer to https://learn.microsoft.com/rest/api/face/person-group-operations/get-large-person-group-training-status for more details.")
    getTrainingStatus is PersonGroupOperations.getLargePersonGroupTrainingStatus;
    @doc("Please refer to https://learn.microsoft.com/rest/api/face/person-group-operations/train-large-person-group for more details.")
    train is PersonGroupOperations.trainLargePersonGroup;
    @doc("Please refer to https://learn.microsoft.com/rest/api/face/person-group-operations/create-large-person-group-person for more details.")
    createPerson is PersonGroupOperations.createLargePersonGroupPerson;
    @doc("Please refer to https://learn.microsoft.com/rest/api/face/person-group-operations/delete-large-person-group-person for more details.")
    deletePerson is PersonGroupOperations.deleteLargePersonGroupPerson;
    @doc("Please refer to https://learn.microsoft.com/rest/api/face/person-group-operations/get-large-person-group-person for more details.")
    getPerson is PersonGroupOperations.getLargePersonGroupPerson;
    @doc("Please refer to https://learn.microsoft.com/rest/api/face/person-group-operations/update-large-person-group-person for more details.")
    updatePerson is PersonGroupOperations.updateLargePersonGroupPerson;
    @doc("Please refer to https://learn.microsoft.com/rest/api/face/person-group-operations/get-large-person-group-persons for more details.")
    getPersons is PersonGroupOperations.getLargePersonGroupPersons;
    @access(Access.internal, "java,csharp")
    @clientName("addFaceFromUrlImpl", "java,csharp")
    @doc("Please refer to https://learn.microsoft.com/rest/api/face/person-group-operations/add-large-person-group-person-face-from-url for more details.")
    addFaceFromUrl is PersonGroupOperations.addLargePersonGroupPersonFaceFromUrl;
    #suppress "@azure-tools/typespec-azure-core/byos" "It's an RPC call to detect face from an image, it doesn't store anything. There's a BYOS version of this call, but it's not this one."
    @access(Access.internal, "java,csharp")
    @clientName("addFaceImpl", "java,csharp")
    @doc("Please refer to https://learn.microsoft.com/rest/api/face/person-group-operations/add-large-person-group-person-face for more details.")
    addFace is PersonGroupOperations.addLargePersonGroupPersonFace;
    @doc("Please refer to https://learn.microsoft.com/rest/api/face/person-group-operations/delete-large-person-group-person-face for more details.")
    deleteFace is PersonGroupOperations.deleteLargePersonGroupPersonFace;
    @doc("Please refer to https://learn.microsoft.com/rest/api/face/person-group-operations/get-large-person-group-person-face for more details.")
    getFace is PersonGroupOperations.getLargePersonGroupPersonFace;
    @doc("Please refer to https://learn.microsoft.com/rest/api/face/person-group-operations/update-large-person-group-person-face for more details.")
    updateFace is PersonGroupOperations.updateLargePersonGroupPersonFace;
  }
}

@client({
  name: "FaceSessionClient",
  service: Face,
})
interface FaceSessionClient {
  @doc("Please refer to https://learn.microsoft.com/rest/api/face/liveness-session-operations/create-liveness-session for more details.")
  createLivenessSession is LivenessSessionOperations.createLivenessSession;
  @doc("Please refer to https://learn.microsoft.com/rest/api/face/liveness-session-operations/delete-liveness-session for more details.")
  deleteLivenessSession is LivenessSessionOperations.deleteLivenessSession;
  @doc("Please refer to https://learn.microsoft.com/rest/api/face/liveness-session-operations/get-liveness-session-result for more details.")
  getLivenessSessionResult is LivenessSessionOperations.getLivenessSessionResult;

  #suppress "@azure-tools/typespec-azure-core/byos" "It's an RPC call to detect face from an image, it doesn't store anything. There's a BYOS version of this call, but it's not this one."
  @doc("Please refer to https://learn.microsoft.com/rest/api/face/liveness-session-operations/create-liveness-with-verify-session-with-verify-image for more details.")
  createLivenessWithVerifySession is LivenessSessionOperations.createLivenessWithVerifySession;
  @doc("Please refer to https://learn.microsoft.com/rest/api/face/liveness-session-operations/delete-liveness-with-verify-session for more details.")
  deleteLivenessWithVerifySession is LivenessSessionOperations.deleteLivenessWithVerifySession;
  @doc("Please refer to https://learn.microsoft.com/rest/api/face/liveness-session-operations/get-liveness-with-verify-session-result for more details.")
  getLivenessWithVerifySessionResult is LivenessSessionOperations.getLivenessWithVerifySessionResult;

  @doc("Please refer to https://learn.microsoft.com/rest/api/face/face-detection-operations/detect-from-session-image-id for more details.")
  detectFromSessionImage is FaceDetectionOperations.detectFromSessionImageId;
  #suppress "@azure-tools/typespec-azure-core/no-rpc-path-params" "Does not fit in resource operation pattern."
  @doc("Please refer to https://learn.microsoft.com/rest/api/face/liveness-session-operations/get-session-image for more details.")
  getSessionImage is LivenessSessionOperations.getSessionImage;
}<|MERGE_RESOLUTION|>--- conflicted
+++ resolved
@@ -110,11 +110,7 @@
   /**
    * Client options for LargePersonGroupClient
    */
-<<<<<<< HEAD
-  model LargePersonGroupOptions {
-=======
   model LargePersonGroupClientOptions {
->>>>>>> 99130fc3
     /**
      * ID of LargePersonGroup.
      */
@@ -123,11 +119,7 @@
 
   #suppress "@azure-tools/typespec-client-generator-core/client-service" "TCGC bug"
   @operationGroup
-<<<<<<< HEAD
-  @clientInitialization(LargeFaceListClientOptions, "java")
-=======
   @clientInitialization(LargeFaceListClientOptions, "csharp,java")
->>>>>>> 99130fc3
   @clientName("LargeFaceListClientImpl", "csharp")
   interface LargeFaceList {
     @doc("Please refer to https://learn.microsoft.com/rest/api/face/face-list-operations/create-large-face-list for more details.")
@@ -165,11 +157,7 @@
 
   #suppress "@azure-tools/typespec-client-generator-core/client-service" "TCGC bug"
   @operationGroup
-<<<<<<< HEAD
-  @clientInitialization(LargePersonGroupOptions, "java")
-=======
   @clientInitialization(LargePersonGroupClientOptions, "csharp,java")
->>>>>>> 99130fc3
   @clientName("LargePersonGroupClientImpl", "csharp")
   interface LargePersonGroup {
     @doc("Please refer to https://learn.microsoft.com/rest/api/face/person-group-operations/create-large-person-group for more details.")

parameters:
  "service-dir":
    default: "sdk/face"
  "dependencies":
    default: ""
emit:
  - "@azure-tools/typespec-autorest"
options:
  "@azure-tools/typespec-autorest":
    azure-resource-provider-folder: "data-plane"
    emit-lro-options: "none"
    emitter-output-dir: "{project-root}/.."
    omit-unreachable-types: true
    output-file: "{azure-resource-provider-folder}/{service-name}/{version-status}/{version}/Face.json"
  "@azure-tools/typespec-python":
    package-dir: "azure-ai-vision-face"
    namespace: "azure.ai.vision.face"
    package-version: 1.0.0b2
    package-mode: dataplane
    flavor: azure
    generate-test: true
    generate-sample: true
  "@azure-tools/typespec-csharp":
    package-dir: "Azure.AI.Vision.Face"
    namespace: "{package-dir}"
    clear-output-folder: true
    model-namespace: false
    flavor: azure
  "@azure-typespec/http-client-csharp":
    namespace: Azure.AI.Vision.Face
    model-namespace: false
  "@azure-tools/typespec-ts":
    package-dir: "ai-vision-face-rest"
    generate-metadata: true
    flavor: azure
    package-details:
      name: "@azure-rest/ai-vision-face"
      description: "Face API REST Client"
  "@azure-tools/typespec-java":
    package-dir: "azure-ai-vision-face"
    namespace: com.azure.ai.vision.face
    partial-update: true
<<<<<<< HEAD
    customization-class: customization/src/main/java/FaceCustomizations.java
    use-eclipse-language-server: false
=======
    enable-subclient: true
>>>>>>> d87c0a3d
    generate-samples: false
    generate-tests: false
    flavor: azure
linter:
  extends:
    - "@azure-tools/typespec-azure-rulesets/data-plane"
  disable:
    "@azure-tools/typespec-azure-core/operation-missing-api-version": "API version located in the host template"
    "@azure-tools/typespec-azure-core/use-standard-operations": "Most of our operation doesn't fit standard ops"
    "@azure-tools/typespec-azure-core/use-standard-names": "Most of our operation doesn't fit standard ops"<|MERGE_RESOLUTION|>--- conflicted
+++ resolved
@@ -40,12 +40,8 @@
     package-dir: "azure-ai-vision-face"
     namespace: com.azure.ai.vision.face
     partial-update: true
-<<<<<<< HEAD
-    customization-class: customization/src/main/java/FaceCustomizations.java
     use-eclipse-language-server: false
-=======
     enable-subclient: true
->>>>>>> d87c0a3d
     generate-samples: false
     generate-tests: false
     flavor: azure

import "@typespec/rest";
import "@azure-tools/typespec-autorest";
import "@typespec/versioning";
import "@azure-tools/typespec-azure-core";
import "./models.tsp";

using TypeSpec.Http;
using Azure.Core.Traits;
using TypeSpec.Versioning;
using Azure.Core;

namespace Azure.AI.Projects;

alias ServiceTraits = SupportsClientRequestId &
  NoRepeatableRequests &
  NoConditionalRequests;

alias EvaluationsOperations = Azure.Core.ResourceOperations<ServiceTraits>;

<<<<<<< HEAD
@added(Versions.v2025_11_15_preview)
interface SyncEvals {
  /** Synchronize evaluation runs from connected resources. */
  #suppress "@azure-tools/typespec-azure-core/use-standard-operations"
  @route("sync_evals:run")
  @post
  create is Azure.Core.Foundations.Operation<
    {
      /** Creates a sync eval run. */
      @body
      eval: SyncEvalInput;
    },
    EvalRunOutputItem
  >;
}

=======
>>>>>>> 1a66ecd9
@route("evaluations")
@added(Versions.v2025_05_15_preview)
interface Evaluations {
  @doc("Get an evaluation run by name.")
  get is EvaluationsOperations.ResourceRead<Evaluation>;

  @doc("List evaluation runs")
  list is EvaluationsOperations.ResourceList<Evaluation>;

  #suppress "@azure-tools/typespec-azure-core/use-standard-operations"
  @doc("Creates an evaluation run.")
  @route("runs:run")
  @post
  create is Azure.Core.Foundations.Operation<
    {
      @doc("Evaluation to be run")
      @body
      evaluation: Evaluation;
    },
    ResourceCreatedResponse<Evaluation>
  >;

  #suppress "@azure-tools/typespec-azure-core/use-standard-operations"
  @doc("Creates an agent evaluation run.")
  @route("runs:runAgent")
  @post
  createAgentEvaluation is Azure.Core.Foundations.Operation<
    {
      @doc("Agent evaluation to be run")
      @body
      evaluation: AgentEvaluationRequest;
    },
    ResourceCreatedResponse<AgentEvaluation>
  >;

  #suppress "@azure-tools/typespec-azure-core/use-standard-operations"
  @doc("Cancel an evaluation run by name")
  @post
  cancel is EvaluationsOperations.ResourceAction<
    Evaluation,
    {},
    Http.NoContentResponse
  >;

  @doc("Delete an evaluation run by name")
  delete is EvaluationsOperations.ResourceDelete<Evaluation>;

  // Evaluation Private APIs
  #suppress "@azure-tools/typespec-azure-core/use-standard-operations"
  @doc("Check annotation supported by the service.")
  @route("/checkannotation")
  @get
  @useAuth(BearerAuth)
  @added(Versions.v2025_05_15_preview)
  checkAnnotation is Azure.Core.Foundations.Operation<
    {
      @doc("Client request ID header")
      @header("x-ms-client-request-id")
      clientRequestId?: uuid;
    },
    {
      @statusCode statusCode: 200;

      @doc("List of supported annotation.")
      @body
      supportedAnnotationList: string[];
    }
  >;

  #suppress "@azure-tools/typespec-azure-core/use-standard-operations"
  @doc("Submit the annotation.")
  @route("/submitannotation")
  @post
  @useAuth(BearerAuth)
  @added(Versions.v2025_05_15_preview)
  submitAnnotation is Azure.Core.Foundations.Operation<
    {
      @doc("Client request ID header")
      @header("x-ms-client-request-id")
      clientRequestId?: uuid;

      @doc("Annotation data inputList of supported annotation.")
      @Http.bodyRoot
      annotationDTO: AnnotationDTO;
    },
    {
      @statusCode statusCode: 202;

      @doc("The data for annotation.")
      @Http.bodyRoot
      fileContentResult: string;
    }
  >;

  #suppress "@azure-tools/typespec-azure-core/use-standard-operations"
  #suppress "@azure-tools/typespec-azure-core/no-closed-literal-union"
  @doc("Poll for the operation results.")
  @route("/operations/{operationId}")
  @get
  @useAuth(BearerAuth)
  @added(Versions.v2025_05_15_preview)
  operationResults is Azure.Core.Foundations.Operation<
    {
      @doc("Client request ID header")
      @header("x-ms-client-request-id")
      clientRequestId?: uuid;

      @doc("Operation ID for the polling operation.")
      @path
      operationId: string;
    },
    {
      @statusCode statusCode: 200;

      @doc("The operation results.")
      @body
      operationResults: Record<unknown>[];
    }
  >;

  // Upload API set
  #suppress "@azure-tools/typespec-azure-core/use-standard-operations"
  @doc("Upload the result to an evaluation run.")
  @route("runs:upload")
  @post
  @useAuth(BearerAuth)
  @added(Versions.v2025_05_15_preview)
  UploadRun is Azure.Core.Foundations.Operation<
    {
      @doc("Client request ID header")
      @header("x-ms-client-request-id")
      clientRequestId?: uuid;

      @doc("Evaluation to upload.")
      @Http.bodyRoot
      evaluation: EvaluationUpload;
    },
    Evaluation
  >;

  #suppress "@typespec/http/patch-implicit-optional" ""
  #suppress "@azure-tools/typespec-azure-core/use-standard-operations"
  @doc("Update the uploaded the result to an evaluation run.")
  @route("runs:updateUpload/{name}")
  @patch
  @useAuth(BearerAuth)
  @added(Versions.v2025_05_15_preview)
  UploadUpdateRun is Azure.Core.Foundations.Operation<
    {
      @doc("Client request ID header")
      @header("x-ms-client-request-id")
      clientRequestId?: uuid;

      @doc("Name of the evaluation run to update.")
      @path
      name: string;

      @doc("Evaluation upload to update.")
      @Http.bodyRoot
      evaluation: EvaluationUpload;
    },
    Evaluation
  >;
}<|MERGE_RESOLUTION|>--- conflicted
+++ resolved
@@ -17,25 +17,6 @@
 
 alias EvaluationsOperations = Azure.Core.ResourceOperations<ServiceTraits>;
 
-<<<<<<< HEAD
-@added(Versions.v2025_11_15_preview)
-interface SyncEvals {
-  /** Synchronize evaluation runs from connected resources. */
-  #suppress "@azure-tools/typespec-azure-core/use-standard-operations"
-  @route("sync_evals:run")
-  @post
-  create is Azure.Core.Foundations.Operation<
-    {
-      /** Creates a sync eval run. */
-      @body
-      eval: SyncEvalInput;
-    },
-    EvalRunOutputItem
-  >;
-}
-
-=======
->>>>>>> 1a66ecd9
 @route("evaluations")
 @added(Versions.v2025_05_15_preview)
 interface Evaluations {

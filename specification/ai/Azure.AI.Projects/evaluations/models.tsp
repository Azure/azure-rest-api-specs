--- conflicted
+++ resolved
@@ -131,11 +131,7 @@
   status: string;
 
   /** The identifier for the data source item. */
-<<<<<<< HEAD
-  datasource_item_id?: int32;
-=======
   datasource_item_id?: int64;
->>>>>>> 2e2b25f3
 
   /** Details of the input data source item. */
   datasource_item: {};

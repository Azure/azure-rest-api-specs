import "@typespec/http";
import "@typespec/rest";
import "@azure-tools/typespec-autorest";
import "@typespec/versioning";
import "@azure-tools/typespec-azure-core";
import "../common/models.tsp";
import "../main.tsp";
import "@typespec/openapi";

using TypeSpec.Rest;
using TypeSpec.Versioning;

namespace Azure.AI.Projects;

@doc("Evaluator Configuration")
@added(Versions.v2025_05_15_preview)
@removed(Versions.v_latest)
model EvaluatorConfiguration {
  @doc("Identifier of the evaluator.")
  id: string;

  @doc("Initialization parameters of the evaluator.")
  initParams?: Record<unknown>;

  @doc("Data parameters of the evaluator.")
  dataMapping?: Record<string>;
}

#suppress "@azure-tools/typespec-azure-core/no-string-discriminator"
@doc("Abstract data class.")
@discriminator("type")
@added(Versions.v2025_05_15_preview)
@removed(Versions.v_latest)
model InputData {
  @doc("Type of the data")
  type: string;
}

@doc("Dataset as source for evaluation.")
@added(Versions.v2025_05_15_preview)
@removed(Versions.v_latest)
model InputDataset extends InputData {
  type: "dataset";

  @doc("Evaluation input data")
  id: string;
}

#suppress "@azure-tools/typespec-azure-core/no-string-discriminator" "Needed since suggestion is not supported to generate swagger in OpenAPIv2"
@doc("Abstract class for model configuration.")
@added(Versions.v2025_05_15_preview)
@removed(Versions.v_latest)
@discriminator("type")
model TargetModelConfig {
  @doc("Type of the model configuration.")
  type: string;
}

@doc("Azure OpenAI model configuration. The API version would be selected by the service for querying the model.")
@added(Versions.v2025_05_15_preview)
@removed(Versions.v_latest)
model AOAIModelConfig extends TargetModelConfig {
  @visibility(Lifecycle.Read)
  type: "AOAI";

  @doc("Endpoint targetURI for AOAI model.")
  azureEndpoint: string;

  @doc("API Key for AOAI model.")
  apiKey: string;

  @doc("Deployment name for AOAI model.")
  azureDeployment: string;
}

@doc("MaaS model configuration. The API version would be selected by the service for querying the model.")
@added(Versions.v2025_05_15_preview)
@removed(Versions.v_latest)
model MAASModelConfig extends TargetModelConfig {
  @visibility(Lifecycle.Read)
  type: "MAAS";

  @doc("Endpoint targetURI for MAAS model.")
  azureEndpoint: string;

  @doc("API Key for MAAS model.")
  apiKey: string;
}

#suppress "@azure-tools/typespec-azure-core/no-string-discriminator" "Needed since suggestion is not supported to generate swagger in OpenAPIv2"
@doc("Target for the evaluation process.")
@added(Versions.v2025_05_15_preview)
@removed(Versions.v_latest)
model EvaluationTarget {
  @doc("System message related to the evaluation target.")
  systemMessage: string;

  @doc("Model configuration for the evaluation.")
  modelConfig: TargetModelConfig;

  #suppress "@azure-tools/typespec-azure-core/bad-record-type" "Needed since value type is not fixed"
  @doc("A dictionary of parameters for the model.")
  modelParams?: Record<unknown>;
}

@doc("Evaluation Definition")
@resource("runs")
@added(Versions.v2025_05_15_preview)
@removed(Versions.v_latest)
model Evaluation {
  @doc("Identifier of the evaluation.")
  @key("name")
  @visibility(Lifecycle.Read)
  id: string;

  @doc("Data for evaluation.")
  data: InputData;

  @doc("Evaluation target specifying the model config and parameters")
  @visibility(Lifecycle.Read, Lifecycle.Create)
  target?: EvaluationTarget;

  @doc("Display Name for evaluation. It helps to find the evaluation easily in AI Foundry. It does not need to be unique.")
  displayName?: string;

  @doc("Description of the evaluation. It can be used to store additional information about the evaluation and is mutable.")
  description?: string;

  @doc("Metadata containing createdBy and modifiedBy information.")
  @visibility(Lifecycle.Read)
  systemData?: SystemData;

  @doc("Status of the evaluation. It is set by service and is read-only.")
  @visibility(Lifecycle.Read)
  status?: string;

  @doc("Evaluation's tags. Unlike properties, tags are fully mutable.")
  tags?: Record<string>;

  @doc("Evaluation's properties. Unlike tags, properties are add-only. Once added, a property cannot be removed.")
  properties?: Record<string>;

  @doc("Evaluators to be used for the evaluation.")
  evaluators: Record<EvaluatorConfiguration>;
}

@doc("Definition for sampling strategy.")
@added(Versions.v2025_05_15_preview)
@removed(Versions.v_latest)
model AgentEvaluationSamplingConfiguration {
  @doc("Name of the sampling strategy.")
  name: string;

  @doc("Percentage of sampling per hour (0-100).")
  samplingPercent: float32;

  @doc("Maximum request rate per hour (0 to 1000).")
  maxRequestRate: float32;
}

@doc("The redaction configuration will allow the user to control what is redacted.")
@added(Versions.v2025_05_15_preview)
@removed(Versions.v_latest)
model AgentEvaluationRedactionConfiguration {
  @doc("Redact score properties. If not specified, the default is to redact in production.")
  redactScoreProperties?: boolean;
}

@doc("Evaluation request for agent run.")
@added(Versions.v2025_05_15_preview)
@removed(Versions.v_latest)
model AgentEvaluationRequest {
  @doc("Identifier of the agent run.")
  runId: string;

  @doc("Identifier of the agent thread. This field is mandatory currently, but it will be optional in the future.")
  threadId?: string;

  @doc("Evaluators to be used for the evaluation.")
  evaluators: Record<EvaluatorConfiguration>;

  @doc("Sampling configuration for the evaluation.")
  samplingConfiguration?: AgentEvaluationSamplingConfiguration;

  @doc("Redaction configuration for the evaluation.")
  redactionConfiguration?: AgentEvaluationRedactionConfiguration;

  @doc("Optional and temporary way to pass the AppInsights connection string to the evaluator. When this string is not null, the evaluation results will be logged to Azure AppInsights.")
  appInsightsConnectionString?: string;
}

@doc("Result for the agent evaluation evaluator run.")
@added(Versions.v2025_05_15_preview)
@removed(Versions.v_latest)
model AgentEvaluationResult {
  @doc("Evaluator's name. This is the name of the evaluator that was used to evaluate the agent's completion.")
  evaluator: string;

  @doc("Score of the given evaluator. No restriction on range.")
  score: float32;

  @doc("Status of the evaluator result. Options: Running, Completed, Failed, NotApplicable.")
  status: string;

  @doc("Reasoning for the evaluation result.")
  reason?: string;

  @doc("Version of the evaluator that was used to evaluate the agent's completion.")
  version?: string;

  @doc("The unique identifier of the thread.")
  threadId?: string;

  @doc("The unique identifier of the run.")
  runId: string;

  @doc("A string explaining why there was an error, if applicable.")
  error?: string;

  @doc("Additional properties relevant to the evaluator. These will differ between evaluators.")
  additionalDetails?: Record<string>;
}

@doc("Evaluation response for agent evaluation run.")
@added(Versions.v2025_05_15_preview)
@removed(Versions.v_latest)
model AgentEvaluation {
  @doc("Identifier of the agent evaluation run.")
  id: string;

  @doc("Status of the agent evaluation. Options: Running, Completed, Failed.")
  status: string;

<<<<<<< HEAD
  @doc("Read-only result outputs. Evaluation Results will have logs and results under the eval_results folder. Example: { 'evaluationResultId': 'azureai://accounts/{AccountName}/projects/{myproject}/evaluationresults/{name}/versions/{version}', 'evaluationMetrics': '{serialized-json-metrics}' }")
  @visibility(Lifecycle.Read)
  outputs: Record<string>;
}

@doc("Message content.")
@added(Versions.v2025_05_15_preview)
@removed(Versions.v_latest)
model Content {
  @doc("The type of content.")
  Messages: unknown[];
}

@doc("Represents the data transfer object for an annotation.")
@added(Versions.v2025_05_15_preview)
@removed(Versions.v_latest)
model AnnotationDTO {
  @doc("The task associated with the annotation.")
  AnnotationTask: string;

  @doc("The type of content being annotated.")
  ContentType: string;

  @doc("A list of user-provided text inputs.")
  UserTextList: string[];

  @doc("A collection of content objects related to the annotation.")
  Contents: Content[];

  @doc("A list of metrics associated with the annotation.")
  MetricList: string[];

  @doc("The version of the prompt used for the annotation.")
  PromptVersion: string;

  @doc("The user agent information.")
  UserAgent: string;

  @doc("The partner identifier.")
  PartnerId: string;

  @doc("The model identifier.")
  ModelId: string;

  @doc("The type of inference performed.")
  InferenceType: string;

  @doc("The client request identifier.")
  ClientRequestId: string;
}

@doc("Upload a local SDK evaluation run. Currently update supports status, outputs, properties, and tags updates.")
@resource("runs")
@added(Versions.v2025_05_15_preview)
@removed(Versions.v_latest)
model EvaluationUpload {
  @doc("Identifier of the evaluation.")
  @key("name")
  @visibility(Lifecycle.Read)
  id: string;

  @doc("Data for evaluation.")
  data?: InputData;

  @doc("Evaluation target specifying the model config and parameters")
  @visibility(Lifecycle.Read, Lifecycle.Create)
  target?: EvaluationTarget;

  @doc("Display Name for evaluation. It helps to find the evaluation easily in AI Foundry. It does not need to be unique.")
  displayName?: string;

  @doc("Description of the evaluation. It can be used to store additional information about the evaluation and is mutable.")
  description?: string;

  @doc("Metadata containing createdBy and modifiedBy information.")
  @visibility(Lifecycle.Read)
  systemData?: SystemData;

  @doc("Status of the evaluation. For upload: Failed or Completed.")
  status?: string;

  @doc("Evaluation's tags. Unlike properties, tags are fully mutable.")
  tags?: Record<string>;

  @doc("Evaluation's properties. Unlike tags, properties are add-only. Once added, a property cannot be removed.")
  properties?: Record<string>;

  @doc("Evaluators to be used for the evaluation.")
  evaluators?: Record<EvaluatorConfiguration>;

  @doc("Outputs of the evaluation as a dictionary of IDs. Example: { 'evaluationResultId': 'azureai://accounts/{AccountName}/projects/{myproject}/evaluationresults/{name}/versions/{version}'}")
  outputs?: Record<string>;
}
=======
  @doc("The agent evaluation result.")
  result?: Array<AgentEvaluationResult>;
}
>>>>>>> 85bc07fc
<|MERGE_RESOLUTION|>--- conflicted
+++ resolved
@@ -142,6 +142,10 @@
 
   @doc("Evaluators to be used for the evaluation.")
   evaluators: Record<EvaluatorConfiguration>;
+
+  @doc("Read-only result outputs. Evaluation Results will have logs and results under the eval_results folder. Example: { 'evaluationResultId': 'azureai://accounts/{AccountName}/projects/{myproject}/evaluationresults/{name}/versions/{version}', 'evaluationMetrics': '{serialized-json-metrics}' }")
+  @visibility(Lifecycle.Read)
+  outputs: Record<string>;
 }
 
 @doc("Definition for sampling strategy.")
@@ -231,10 +235,8 @@
   @doc("Status of the agent evaluation. Options: Running, Completed, Failed.")
   status: string;
 
-<<<<<<< HEAD
-  @doc("Read-only result outputs. Evaluation Results will have logs and results under the eval_results folder. Example: { 'evaluationResultId': 'azureai://accounts/{AccountName}/projects/{myproject}/evaluationresults/{name}/versions/{version}', 'evaluationMetrics': '{serialized-json-metrics}' }")
-  @visibility(Lifecycle.Read)
-  outputs: Record<string>;
+  @doc("The agent evaluation result.")
+  result?: Array<AgentEvaluationResult>;
 }
 
 @doc("Message content.")
@@ -325,8 +327,3 @@
   @doc("Outputs of the evaluation as a dictionary of IDs. Example: { 'evaluationResultId': 'azureai://accounts/{AccountName}/projects/{myproject}/evaluationresults/{name}/versions/{version}'}")
   outputs?: Record<string>;
 }
-=======
-  @doc("The agent evaluation result.")
-  result?: Array<AgentEvaluationResult>;
-}
->>>>>>> 85bc07fc

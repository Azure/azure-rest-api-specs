parameters:
  "service-dir":
    default: "sdk/ai"
emit:
  - "@azure-tools/typespec-autorest"
options:
  "@azure-tools/typespec-autorest":
    emitter-output-dir: "{project-root}/.."
    azure-resource-provider-folder: "data-plane"
    emit-lro-options: "none"
    output-file: "{azure-resource-provider-folder}/{service-name}/{version-status}/{version}/azure-ai-projects.json"
  "@azure-tools/typespec-python":
    package-mode: "dataplane"
    package-dir: "azure-ai-projects"
    package-name: "{package-dir}"
    namespace: "azure.ai.projects"
<<<<<<< HEAD
    api-version: "2025-07-31-preview"
=======
    api-version: "v1"
>>>>>>> 7ef5158c
    flavor: azure
    generate-test: true
    generate-sample: false
  "@azure-tools/typespec-csharp":
    package-mode: "dataplane"
    package-dir: "Azure.AI.Projects"
    namespace: "{package-dir}"
    package-name: "{package-dir}"
    api-version: "v1"
    model-namespace: false
    flavor: azure
    generate-test: false
    generate-sample: false
    generate-sample-project: false
    clear-output-folder: true
  "@azure-typespec/http-client-csharp":
    namespace: Azure.AI.Projects
    model-namespace: false
    api-version: "v1"
  "@typespec/http-client-csharp":
    package-name: Azure.AI.Projects
    api-version: "v1"
  "@azure-tools/typespec-ts":
    package-dir: "ai-projects"
    api-version: "v1"
    is-modular-library: true
    generate-test: true
    generate-metadata: false
    package-details:
      name: "@azure/ai-projects"
      description: "Azure AI Projects Client"
    flavor: azure
  "@azure-tools/typespec-java":
    package-dir: "azure-ai-projects"
    namespace: com.azure.ai.projects
    partial-update: true
    enable-sync-stack: true
    generate-tests: false
    flavor: azure
linter:
  extends:
    - "@azure-tools/typespec-azure-rulesets/data-plane"
  disable:
    "@azure-tools/typespec-azure-core/casing-style": "Since we have many names in the form XxxxAIXxxx"
    "@azure-tools/typespec-azure-core/no-string-discriminator": "Use an extensible union instead of a plain string"
    "@azure-tools/typespec-azure-core/bad-record-type": "We do want to use Record<unknown>, and not Record<string>. But this needs further investigation"
    "@azure-tools/typespec-azure-core/use-standard-names": "PUT operations that return 200 should start with 'replace' or 'createOrReplace'"<|MERGE_RESOLUTION|>--- conflicted
+++ resolved
@@ -14,11 +14,7 @@
     package-dir: "azure-ai-projects"
     package-name: "{package-dir}"
     namespace: "azure.ai.projects"
-<<<<<<< HEAD
     api-version: "2025-07-31-preview"
-=======
-    api-version: "v1"
->>>>>>> 7ef5158c
     flavor: azure
     generate-test: true
     generate-sample: false

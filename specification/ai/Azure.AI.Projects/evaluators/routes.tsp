import "@typespec/http";
import "@typespec/rest";
import "@azure-tools/typespec-autorest";
import "@typespec/versioning";
import "@azure-tools/typespec-azure-core";
import "../common/models.tsp";
import "./models.tsp";
import "../servicepatterns.tsp";

using TypeSpec.Versioning;

namespace Azure.AI.Projects;

alias ListEvaluatorVersionsParameters = {
  @doc("Filter evaluators by type. Possible values: 'all', 'custom', 'builtin'.")
  @Http.query
  type?: EvaluatorType | "all";

<<<<<<< HEAD
@added(Versions.v2025_11_15_preview)
interface Evaluators {
  #suppress "@azure-tools/typespec-azure-core/use-standard-operations"
  #suppress "@azure-tools/typespec-azure-core/operation-missing-api-version" "not yet versioned"
  @get
  @doc("List all versions of the given Evaluator name", EvaluatorVersion)
  @route("/evaluators/{name}/versions")
  listEvaluatorVersions(
    @doc("Name of the evaluator")
    @path
    name: string,
=======
  @doc("A limit on the number of objects to be returned. Limit can range between 1 and 100, and the default is 20.")
  @Http.query
  limit?: int32 = 20;
};
>>>>>>> 1a66ecd9

@added(Versions.v2025_11_15_preview)
interface Evaluators {
  // GET /evaluators/{name}/versions
  #suppress "@azure-tools/typespec-azure-core/verb-conflict" "Resource action used as a building block."
  @doc("List all versions of the given evaluator")
  @Rest.action("versions")
  @Rest.actionSeparator("/")
  @Http.get
  @list
  listVersions is Azure.Core.StandardResourceOperations.ResourceAction<
    EvaluatorVersion,
    ListEvaluatorVersionsParameters,
    Azure.Core.Page<EvaluatorVersion>
  >;

  // GET /evaluators
  #suppress "@azure-tools/typespec-azure-core/use-standard-operations"
  @doc("List the latest version of each evaluator")
  @Rest.listsResource(EvaluatorVersion)
  listLatestVersions is Azure.Core.Foundations.ResourceList<
    EvaluatorVersion,
    ListEvaluatorVersionsParameters,
    Azure.Core.Page<EvaluatorVersion>
  >;

  // GET /evaluators/{name}/versions/{version}
  #suppress "@azure-tools/typespec-azure-core/use-standard-operations"
  @doc(
    "Get the specific version of the {name}. The service returns 404 Not Found error if the {name} does not exist.",
    EvaluatorVersion
  )
  getEvaluatorVersion is Azure.Core.Foundations.ResourceOperation<
    EvaluatorVersion,
    {
      @doc(
        "The specific version id of the {name} to retrieve.",
        EvaluatorVersion
      )
      @Rest.segment("versions")
      @Http.path
      version: string;
    },
    Azure.Core.Foundations.ResourceOkResponse<EvaluatorVersion>
  >;

  // DELETE /evaluators/{name}/versions/{version}
  #suppress "@azure-tools/typespec-azure-core/use-standard-operations"
  @doc(
    "Delete the specific version of the {name}. The service returns 204 No Content if the {name} was deleted successfully or if the {name} does not exist.",
    EvaluatorVersion
  )
  @Http.delete
  deleteEvaluatorVersion is Azure.Core.Foundations.ResourceOperation<
    EvaluatorVersion,
    {
      @doc("The version of the {name} to delete.", EvaluatorVersion)
      @Rest.segment("versions")
      @Http.path
      version: string;
    },
    Http.NoContentResponse
  >;

  // POST /evaluators/{evaluatorName}/versions
  #suppress "@azure-tools/typespec-azure-core/use-standard-operations"
  @doc("Create a new {name} with auto incremented version id", EvaluatorVersion)
  @Rest.segment("versions")
  @Http.post
  createEvaluatorVersion is Azure.Core.Foundations.ResourceOperation<
    EvaluatorVersion,
    {},
    Azure.Core.Foundations.ResourceCreatedResponse<EvaluatorVersion>
  >;

  // PATCH /evaluators/{evaluatorName}/versions/{version}
  #suppress "@azure-tools/typespec-azure-core/no-response-body"
  #suppress "@azure-tools/typespec-azure-core/use-standard-operations"
  @doc("Update an existing {name} with the given version id", EvaluatorVersion)
  @Http.patch
  updateEvaluatorVersion is Azure.Core.Foundations.ResourceOperation<
    EvaluatorVersion,
    {
      @doc("The version of the {name} to update.", EvaluatorVersion)
      @Rest.segment("versions")
      @Http.path
      version: string;
    },
    Azure.Core.Foundations.ResourceOkResponse<EvaluatorVersion>
  >;
}<|MERGE_RESOLUTION|>--- conflicted
+++ resolved
@@ -16,24 +16,10 @@
   @Http.query
   type?: EvaluatorType | "all";
 
-<<<<<<< HEAD
-@added(Versions.v2025_11_15_preview)
-interface Evaluators {
-  #suppress "@azure-tools/typespec-azure-core/use-standard-operations"
-  #suppress "@azure-tools/typespec-azure-core/operation-missing-api-version" "not yet versioned"
-  @get
-  @doc("List all versions of the given Evaluator name", EvaluatorVersion)
-  @route("/evaluators/{name}/versions")
-  listEvaluatorVersions(
-    @doc("Name of the evaluator")
-    @path
-    name: string,
-=======
   @doc("A limit on the number of objects to be returned. Limit can range between 1 and 100, and the default is 20.")
   @Http.query
   limit?: int32 = 20;
 };
->>>>>>> 1a66ecd9
 
 @added(Versions.v2025_11_15_preview)
 interface Evaluators {

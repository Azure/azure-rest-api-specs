--- conflicted
+++ resolved
@@ -15,7 +15,6 @@
 @discriminator("authType")
 @added(Versions.v2025_05_01)
 model Connection {
-
   @doc("The name of the resource")
   @visibility(Lifecycle.Read)
   @key("name")
@@ -30,19 +29,11 @@
   target: string;
 
   @doc("Whether the connection is tagged as the default connection of its type")
-<<<<<<< HEAD
   @visibility(Lifecycle.Read)
   isDefault: boolean;
 
   @doc("The credentials used by the connection")
   @visibility(Lifecycle.Read)
-=======
-  @visibility(Lifecycle.Read)
-  isDefault: boolean;
-
-  @doc("The credentials used by the connection")
-  @visibility(Lifecycle.Read)
->>>>>>> 85bc07fc
   credentials: BaseCredentials;
 
   @doc("Metadata of the connection")
@@ -53,10 +44,6 @@
 @doc("A base class for connection credentials")
 @discriminator("authType")
 model BaseCredentials {
-<<<<<<< HEAD
-
-=======
->>>>>>> 85bc07fc
   @doc("The type of credential used by the connection")
   @visibility(Lifecycle.Read)
   authType: CredentialType;
@@ -64,10 +51,6 @@
 
 @doc("API Key Credential definition")
 model ApiKeyCredentials extends BaseCredentials {
-<<<<<<< HEAD
-
-=======
->>>>>>> 85bc07fc
   @doc("The credentail type")
   @visibility(Lifecycle.Read)
   authType: CredentialType.apiKey;
@@ -80,10 +63,6 @@
 #suppress "@azure-tools/typespec-azure-core/casing-style"
 @doc("Entra ID credential definition")
 model EntraIDCredentials extends BaseCredentials {
-<<<<<<< HEAD
-
-=======
->>>>>>> 85bc07fc
   @doc("The credential type")
   @visibility(Lifecycle.Read)
   authType: CredentialType.entraId;
@@ -91,10 +70,6 @@
 
 @doc("Custom credential defintion")
 model CustomCredential extends BaseCredentials {
-<<<<<<< HEAD
-
-=======
->>>>>>> 85bc07fc
   @doc("The credential type ")
   @visibility(Lifecycle.Read)
   authType: CredentialType.custom;
@@ -103,10 +78,6 @@
 #suppress "@azure-tools/typespec-azure-core/casing-style"
 @doc("Shared Access Signature (SAS) credential definition")
 model SASCredentials extends BaseCredentials {
-<<<<<<< HEAD
-
-=======
->>>>>>> 85bc07fc
   @doc("The credential type")
   @visibility(Lifecycle.Read)
   authType: CredentialType.SAS;
@@ -118,10 +89,6 @@
 
 @doc("Credentials that do not require authentication")
 model NoAuthenticationCredentials extends BaseCredentials {
-<<<<<<< HEAD
-
-=======
->>>>>>> 85bc07fc
   @doc("The credential type ")
   @visibility(Lifecycle.Read)
   authType: CredentialType.None;
@@ -138,11 +105,7 @@
   @doc("Azure Blob Storage, with specified container")
   AzureBlobStorage: "AzureBlob",
 
-<<<<<<< HEAD
-  @doc("Azure Blob Storage, with container not specified (used by Assistants)")
-=======
   @doc("Azure Blob Storage, with container not specified (used by Agents)")
->>>>>>> 85bc07fc
   AzureStorageAccount: "AzureStorageAccount",
 
   @doc("Azure AI Search")

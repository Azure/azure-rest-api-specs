--- conflicted
+++ resolved
@@ -23,11 +23,6 @@
   get is ConnectionOperations.ResourceRead<Connection>;
 
   @doc("Get a connection by name, with its connection credentials")
-<<<<<<< HEAD
-  @Rest.actionSeparator("/")
-  @Rest.action("withCredentials")
-  getWithCredentials is ConnectionOperations.ResourceRead<Connection>;
-=======
   @TypeSpec.Http.post
   @Rest.actionSeparator("/")
   @Rest.action("withCredentials")
@@ -37,7 +32,6 @@
     Connection
   >;
 
->>>>>>> 85bc07fc
   @doc("List all connections in the project, without populating connection credentials")
   list is ConnectionOperations.ResourceList<
     Connection,

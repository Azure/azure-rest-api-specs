--- conflicted
+++ resolved
@@ -26,12 +26,9 @@
   @@clientName(FileDeletionStatus, "InternalFileDeletionStatus", "csharp");
   @@access(deleteFile, Access.internal, "csharp");
   @@clientName(deleteFile, "InternalDeleteFile", "csharp");
-<<<<<<< HEAD
   @@access(listThreads, Access.internal, "csharp");
   @@clientName(Threads, "InternalGetThreads", "csharp");
-=======
   @@access(uploadFile, Access.internal, "python, java, javascript");
->>>>>>> 66f3f5a1
 
   // In addition to top-level response value containers, trivial intermediate structure -- levels of single-use model
   // hierarchy that don't convey explanatory or functional benefit to consumers of the surface -- should also be

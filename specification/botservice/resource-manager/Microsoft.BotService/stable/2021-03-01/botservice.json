--- conflicted
+++ resolved
@@ -2485,18 +2485,14 @@
           "description": "Service Provider Parameters associated with the Connection Setting",
           "items": {
             "$ref": "#/definitions/ConnectionSettingParameter"
-<<<<<<< HEAD
           },
           "x-ms-identifiers": [
             "key"
           ]
-=======
-          }
         },
         "provisioningState": {
           "type": "string",
           "description": "Provisioning state of the resource"
->>>>>>> e1a44793
         }
       },
       "description": "Properties for a Connection Setting Item"

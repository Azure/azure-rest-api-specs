--- conflicted
+++ resolved
@@ -41,8 +41,8 @@
           "isCmekEnabled": true,
           "cmekKeyVaultUrl": "https://myCmekKey",
           "isIsolated": false,
-<<<<<<< HEAD
           "schemaTransformationVersion": "1.0",
+          "disableLocalAuth": true,
           "privateEndpointConnections": [
             {
               "id": "/subscriptions/subscription-id/resourceGroups/OneResourceGroupName/providers/Microsoft.BotService/botServices/samplebotname/privateEndpointConnections/privatelink",
@@ -59,10 +59,7 @@
               }
             }
           ]
-=======
-          "disableLocalAuth": true,
-          "schemaTransformationVersion": "1.0"
->>>>>>> 761b1977
+
         }
       }
     }

{
  "swagger": "2.0",
  "info": {
    "title": "Azure Bot Service",
    "description": "Azure Bot Service is a platform for creating smart conversational agents.",
    "version": "2021-05-01-preview"
  },
  "host": "management.azure.com",
  "schemes": [
    "https"
  ],
  "consumes": [
    "application/json"
  ],
  "produces": [
    "application/json"
  ],
  "securityDefinitions": {
    "azure_auth": {
      "type": "oauth2",
      "authorizationUrl": "https://login.microsoftonline.com/common/oauth2/authorize",
      "flow": "implicit",
      "description": "Azure Active Directory OAuth2 Flow",
      "scopes": {
        "user_impersonation": "impersonate your user account"
      }
    }
  },
  "paths": {
    "/subscriptions/{subscriptionId}/resourceGroups/{resourceGroupName}/providers/Microsoft.BotService/botServices/{resourceName}": {
      "put": {
        "tags": [
          "Bot"
        ],
        "description": "Creates a Bot Service. Bot Service is a resource group wide resource type.",
        "operationId": "Bots_Create",
        "x-ms-examples": {
          "Create Bot": {
            "$ref": "./examples/CreateBot.json"
          }
        },
        "parameters": [
          {
            "$ref": "#/parameters/resourceGroupNameParameter"
          },
          {
            "$ref": "#/parameters/resourceNameParameter"
          },
          {
            "name": "parameters",
            "in": "body",
            "required": true,
            "schema": {
              "$ref": "#/definitions/Bot"
            },
            "description": "The parameters to provide for the created bot."
          },
          {
            "$ref": "#/parameters/apiVersionParameter"
          },
          {
            "$ref": "#/parameters/subscriptionIdParameter"
          }
        ],
        "responses": {
          "200": {
            "description": "If resource is created successfully or already existed, the service should return 200 (OK).",
            "schema": {
              "$ref": "#/definitions/Bot"
            }
          },
          "201": {
            "description": "If resource is created successfully, the service should return 201 (Created). Execution to continue asynchronously.",
            "schema": {
              "$ref": "#/definitions/Bot"
            }
          },
          "default": {
            "description": "Error response describing why the operation failed",
            "schema": {
              "$ref": "#/definitions/Error"
            }
          }
        }
      },
      "patch": {
        "tags": [
          "Bot"
        ],
        "description": "Updates a Bot Service",
        "operationId": "Bots_Update",
        "x-ms-examples": {
          "Update Bot": {
            "$ref": "./examples/UpdateBot.json"
          }
        },
        "parameters": [
          {
            "$ref": "#/parameters/resourceGroupNameParameter"
          },
          {
            "$ref": "#/parameters/resourceNameParameter"
          },
          {
            "name": "parameters",
            "in": "body",
            "required": true,
            "x-ms-client-flatten": true,
            "schema": {
              "$ref": "#/definitions/Bot"
            },
            "description": "The parameters to provide for the created bot."
          },
          {
            "$ref": "#/parameters/apiVersionParameter"
          },
          {
            "$ref": "#/parameters/subscriptionIdParameter"
          }
        ],
        "responses": {
          "200": {
            "description": "The resource provider should return 200 (OK) to indicate that the operation completed successfully. ",
            "schema": {
              "$ref": "#/definitions/Bot"
            }
          },
          "201": {
            "description": "If resource is updated successfully, the service should return 201 (Created). Execution to continue asynchronously.",
            "schema": {
              "$ref": "#/definitions/Bot"
            }
          },
          "default": {
            "description": "Error response describing why the operation failed. If the resource group *or* resource does not exist, 404 (NotFound) should be returned.",
            "schema": {
              "$ref": "#/definitions/Error"
            }
          }
        }
      },
      "delete": {
        "tags": [
          "Bot"
        ],
        "description": "Deletes a Bot Service from the resource group. ",
        "operationId": "Bots_Delete",
        "x-ms-examples": {
          "Delete Bot": {
            "$ref": "./examples/DeleteBot.json"
          }
        },
        "parameters": [
          {
            "$ref": "#/parameters/resourceGroupNameParameter"
          },
          {
            "$ref": "#/parameters/resourceNameParameter"
          },
          {
            "$ref": "#/parameters/apiVersionParameter"
          },
          {
            "$ref": "#/parameters/subscriptionIdParameter"
          }
        ],
        "responses": {
          "200": {
            "description": "A 200 (OK) should be returned if the object exists and was deleted successfully;"
          },
          "204": {
            "description": "a 204 (NoContent) should be used if the resource does not exist and the request is well formed."
          },
          "default": {
            "description": "Error response describing why the operation failed",
            "schema": {
              "$ref": "#/definitions/Error"
            }
          }
        }
      },
      "get": {
        "tags": [
          "Bot"
        ],
        "description": "Returns a BotService specified by the parameters.",
        "operationId": "Bots_Get",
        "x-ms-examples": {
          "Get Bot": {
            "$ref": "./examples/GetBot.json"
          }
        },
        "parameters": [
          {
            "$ref": "#/parameters/resourceGroupNameParameter"
          },
          {
            "$ref": "#/parameters/resourceNameParameter"
          },
          {
            "$ref": "#/parameters/apiVersionParameter"
          },
          {
            "$ref": "#/parameters/subscriptionIdParameter"
          }
        ],
        "responses": {
          "200": {
            "description": "The resource provider should return 200 (OK) to indicate that the operation completed successfully. ",
            "schema": {
              "$ref": "#/definitions/Bot"
            }
          },
          "default": {
            "description": "Error response describing why the operation failed. If the resource group *or* resource does not exist, 404 (NotFound) should be returned.",
            "schema": {
              "$ref": "#/definitions/Error"
            }
          }
        }
      }
    },
    "/subscriptions/{subscriptionId}/resourceGroups/{resourceGroupName}/providers/Microsoft.BotService/botServices": {
      "get": {
        "tags": [
          "Bot"
        ],
        "description": "Returns all the resources of a particular type belonging to a resource group",
        "operationId": "Bots_ListByResourceGroup",
        "x-ms-examples": {
          "List Bots by Resource Group": {
            "$ref": "./examples/ListBotsByResourceGroup.json"
          }
        },
        "parameters": [
          {
            "$ref": "#/parameters/resourceGroupNameParameter"
          },
          {
            "$ref": "#/parameters/subscriptionIdParameter"
          },
          {
            "$ref": "#/parameters/apiVersionParameter"
          }
        ],
        "responses": {
          "200": {
            "description": "The resource provider should return 200 (OK) to indicate that the operation completed successfully. For other errors (e.g. internal errors) use the appropriate HTTP error code.\nThe nextLink field is expected to point to the URL the client should use to fetch the next page (per server side paging). This matches the OData guidelines for paged responses here. If a resource provider does not support paging, it should return the same body (JSON object with “value” property) but omit nextLink entirely (or set to null, *not* empty string) for future compatibility.\nThe nextLink should be implemented using following query parameters:\n· skipToken: opaque token that allows the resource provider to skip resources already enumerated. This value is defined and returned by the RP after first request via nextLink.\n· top: the optional client query parameter which defines the maximum number of records to be returned by the server.\nImplementation details:\n· NextLink may include all the query parameters (specifically OData $filter) used by the client in the first query. \n· Server may return less records than requested with nextLink. Returning zero records with NextLink is an acceptable response. \nClients must fetch records until the nextLink is not returned back / null. Clients should never rely on number of returned records to determinate if pagination is completed.",
            "schema": {
              "$ref": "#/definitions/BotResponseList"
            }
          },
          "default": {
            "description": "Error response describing why the operation failed. If the resource group does not exist, 404 (NotFound) will be returned.",
            "schema": {
              "$ref": "#/definitions/Error"
            }
          }
        },
        "x-ms-pageable": {
          "nextLinkName": "nextLink"
        }
      }
    },
    "/subscriptions/{subscriptionId}/providers/Microsoft.BotService/botServices": {
      "get": {
        "tags": [
          "Bot"
        ],
        "description": "Returns all the resources of a particular type belonging to a subscription.",
        "operationId": "Bots_List",
        "x-ms-examples": {
          "List Bots by Subscription": {
            "$ref": "./examples/ListBotsBySubscription.json"
          }
        },
        "parameters": [
          {
            "$ref": "#/parameters/apiVersionParameter"
          },
          {
            "$ref": "#/parameters/subscriptionIdParameter"
          }
        ],
        "responses": {
          "200": {
            "description": "The resource provider should return 200 (OK) to indicate that the operation completed successfully. For other errors (e.g. internal errors) use the appropriate HTTP error code.\nThe nextLink field is expected to point to the URL the client should use to fetch the next page (per server side paging). This matches the OData guidelines for paged responses. If a resource provider does not support paging, it should return the same body but leave nextLink empty for future compatibility.\nFor a detailed explanation of each field in the response body, please refer to the request body description in the PUT resource section. ",
            "schema": {
              "$ref": "#/definitions/BotResponseList"
            }
          },
          "default": {
            "description": "Error response describing why the operation failed",
            "schema": {
              "$ref": "#/definitions/Error"
            }
          }
        },
        "x-ms-pageable": {
          "nextLinkName": "nextLink"
        }
      }
    },
    "/subscriptions/{subscriptionId}/resourceGroups/{resourceGroupName}/providers/Microsoft.BotService/botServices/{resourceName}/channels/{channelName}": {
      "put": {
        "tags": [
          "Channel"
        ],
        "description": "Creates a Channel registration for a Bot Service",
        "operationId": "Channels_Create",
        "x-ms-examples": {
          "Create Channel": {
            "$ref": "./examples/PutChannel.json"
          },
          "Create Alexa Channel": {
            "$ref": "./examples/PutAlexaChannel.json"
          },
          "Create Email Channel": {
            "$ref": "./examples/PutEmailChannel.json"
          },
          "Create Line Channel": {
            "$ref": "./examples/PutLineChannel.json"
          },
          "Create DirectLine Speech Channel": {
            "$ref": "./examples/PutDirectLineSpeechChannel.json"
          }
        },
        "parameters": [
          {
            "$ref": "#/parameters/resourceGroupNameParameter"
          },
          {
            "$ref": "#/parameters/resourceNameParameter"
          },
          {
            "$ref": "#/parameters/channelNameParameter"
          },
          {
            "name": "parameters",
            "in": "body",
            "required": true,
            "schema": {
              "$ref": "#/definitions/BotChannel"
            },
            "description": "The parameters to provide for the created bot."
          },
          {
            "$ref": "#/parameters/apiVersionParameter"
          },
          {
            "$ref": "#/parameters/subscriptionIdParameter"
          }
        ],
        "responses": {
          "200": {
            "description": "If resource is created successfully or already existed, the service should return 200 (OK).",
            "schema": {
              "$ref": "#/definitions/BotChannel"
            }
          },
          "201": {
            "description": "If resource is created successfully, the service should return 201 (Created). Execution to continue asynchronously.",
            "schema": {
              "$ref": "#/definitions/BotChannel"
            }
          },
          "default": {
            "description": "Error response describing why the operation failed",
            "schema": {
              "$ref": "#/definitions/Error"
            }
          }
        }
      },
      "patch": {
        "tags": [
          "Channel"
        ],
        "description": "Updates a Channel registration for a Bot Service",
        "operationId": "Channels_Update",
        "x-ms-examples": {
          "Update Channel": {
            "$ref": "./examples/UpdateChannel.json"
          },
          "Update Alexa Channel": {
            "$ref": "./examples/UpdateAlexaChannel.json"
          },
          "Update Line Channel": {
            "$ref": "./examples/UpdateLineChannel.json"
          },
          "Update DirectLine Speech Channel": {
            "$ref": "./examples/UpdateDirectLineSpeechChannel.json"
          }
        },
        "parameters": [
          {
            "$ref": "#/parameters/resourceGroupNameParameter"
          },
          {
            "$ref": "#/parameters/resourceNameParameter"
          },
          {
            "$ref": "#/parameters/channelNameParameter"
          },
          {
            "name": "parameters",
            "in": "body",
            "required": true,
            "x-ms-client-flatten": true,
            "schema": {
              "$ref": "#/definitions/BotChannel"
            },
            "description": "The parameters to provide for the created bot."
          },
          {
            "$ref": "#/parameters/apiVersionParameter"
          },
          {
            "$ref": "#/parameters/subscriptionIdParameter"
          }
        ],
        "responses": {
          "200": {
            "description": "The resource provider should return 200 (OK) to indicate that the operation completed successfully. ",
            "schema": {
              "$ref": "#/definitions/BotChannel"
            }
          },
          "201": {
            "description": "If resource is updated successfully, the service should return 201 (Created). Execution to continue asynchronously.",
            "schema": {
              "$ref": "#/definitions/BotChannel"
            }
          },
          "default": {
            "description": "Error response describing why the operation failed. If the resource group *or* resource does not exist, 404 (NotFound) should be returned.",
            "schema": {
              "$ref": "#/definitions/Error"
            }
          }
        }
      },
      "delete": {
        "tags": [
          "Channel"
        ],
        "description": "Deletes a Channel registration from a Bot Service",
        "operationId": "Channels_Delete",
        "x-ms-examples": {
          "Delete Channel": {
            "$ref": "./examples/DeleteChannel.json"
          },
          "Delete DirectLine Speech Channel": {
            "$ref": "./examples/DeleteDirectLineSpeechChannel.json"
          }
        },
        "parameters": [
          {
            "$ref": "#/parameters/resourceGroupNameParameter"
          },
          {
            "$ref": "#/parameters/resourceNameParameter"
          },
          {
            "name": "channelName",
            "in": "path",
            "required": true,
            "type": "string",
            "maxLength": 64,
            "minLength": 2,
            "pattern": "^[a-zA-Z0-9][a-zA-Z0-9_.-]*$",
            "description": "The name of the Bot resource."
          },
          {
            "$ref": "#/parameters/apiVersionParameter"
          },
          {
            "$ref": "#/parameters/subscriptionIdParameter"
          }
        ],
        "responses": {
          "200": {
            "description": "A 200 (OK) should be returned if the object exists and was deleted successfully;"
          },
          "204": {
            "description": "a 204 (NoContent) should be used if the resource does not exist and the request is well formed."
          },
          "default": {
            "description": "Error response describing why the operation failed",
            "schema": {
              "$ref": "#/definitions/Error"
            }
          }
        }
      },
      "get": {
        "tags": [
          "Channel"
        ],
        "description": "Returns a BotService Channel registration specified by the parameters.",
        "operationId": "Channels_Get",
        "x-ms-examples": {
          "Get Channel": {
            "$ref": "./examples/GetChannel.json"
          },
          "Get Alexa Channel": {
            "$ref": "./examples/GetAlexaChannel.json"
          },
          "Get Line Channel": {
            "$ref": "./examples/GetLineChannel.json"
          },
          "Get DirectLine Speech Channel": {
            "$ref": "./examples/GetDirectLineSpeechChannel.json"
          }
        },
        "parameters": [
          {
            "$ref": "#/parameters/resourceGroupNameParameter"
          },
          {
            "$ref": "#/parameters/resourceNameParameter"
          },
          {
            "name": "channelName",
            "in": "path",
            "required": true,
            "type": "string",
            "maxLength": 64,
            "minLength": 2,
            "pattern": "^[a-zA-Z0-9][a-zA-Z0-9_.-]*$",
            "description": "The name of the Bot resource."
          },
          {
            "$ref": "#/parameters/apiVersionParameter"
          },
          {
            "$ref": "#/parameters/subscriptionIdParameter"
          }
        ],
        "responses": {
          "200": {
            "description": "The resource provider should return 200 (OK) to indicate that the operation completed successfully. ",
            "schema": {
              "$ref": "#/definitions/BotChannel"
            }
          },
          "default": {
            "description": "Error response describing why the operation failed. If the resource group *or* resource does not exist, 404 (NotFound) should be returned.",
            "schema": {
              "$ref": "#/definitions/Error"
            }
          }
        }
      }
    },
    "/subscriptions/{subscriptionId}/resourceGroups/{resourceGroupName}/providers/Microsoft.BotService/botServices/{resourceName}/channels/{channelName}/listChannelWithKeys": {
      "post": {
        "tags": [
          "Channel"
        ],
        "description": "Lists a Channel registration for a Bot Service including secrets",
        "operationId": "Channels_ListWithKeys",
        "x-ms-examples": {
          "List Channel": {
            "$ref": "./examples/ListChannel.json"
          }
        },
        "parameters": [
          {
            "$ref": "#/parameters/resourceGroupNameParameter"
          },
          {
            "$ref": "#/parameters/resourceNameParameter"
          },
          {
            "$ref": "#/parameters/channelNameParameter"
          },
          {
            "$ref": "#/parameters/apiVersionParameter"
          },
          {
            "$ref": "#/parameters/subscriptionIdParameter"
          }
        ],
        "responses": {
          "200": {
            "description": "If resource is retrieved successfully, the service should return 200 (OK).",
            "schema": {
              "$ref": "#/definitions/ListChannelWithKeysResponse"
            }
          },
          "default": {
            "description": "Error response describing why the operation failed",
            "schema": {
              "$ref": "#/definitions/Error"
            }
          }
        }
      }
    },
    "/subscriptions/{subscriptionId}/resourceGroups/{resourceGroupName}/providers/Microsoft.BotService/botServices/{resourceName}/channels": {
      "get": {
        "tags": [
          "Channel"
        ],
        "description": "Returns all the Channel registrations of a particular BotService resource",
        "operationId": "Channels_ListByResourceGroup",
        "x-ms-examples": {
          "List Channels by Resource Group": {
            "$ref": "./examples/ListChannelsByBotService.json"
          }
        },
        "parameters": [
          {
            "$ref": "#/parameters/resourceGroupNameParameter"
          },
          {
            "$ref": "#/parameters/resourceNameParameter"
          },
          {
            "$ref": "#/parameters/subscriptionIdParameter"
          },
          {
            "$ref": "#/parameters/apiVersionParameter"
          }
        ],
        "responses": {
          "200": {
            "description": "The resource provider should return 200 (OK) to indicate that the operation completed successfully. For other errors (e.g. internal errors) use the appropriate HTTP error code.\nThe nextLink field is expected to point to the URL the client should use to fetch the next page (per server side paging). This matches the OData guidelines for paged responses here. If a resource provider does not support paging, it should return the same body (JSON object with “value” property) but omit nextLink entirely (or set to null, *not* empty string) for future compatibility.\nThe nextLink should be implemented using following query parameters:\n· skipToken: opaque token that allows the resource provider to skip resources already enumerated. This value is defined and returned by the RP after first request via nextLink.\n· top: the optional client query parameter which defines the maximum number of records to be returned by the server.\nImplementation details:\n· NextLink may include all the query parameters (specifically OData $filter) used by the client in the first query. \n· Server may return less records than requested with nextLink. Returning zero records with NextLink is an acceptable response. \nClients must fetch records until the nextLink is not returned back / null. Clients should never rely on number of returned records to determinate if pagination is completed.",
            "schema": {
              "$ref": "#/definitions/ChannelResponseList"
            }
          },
          "default": {
            "description": "Error response describing why the operation failed. If the resource group does not exist, 404 (NotFound) will be returned.",
            "schema": {
              "$ref": "#/definitions/Error"
            }
          }
        },
        "x-ms-pageable": {
          "nextLinkName": "nextLink"
        }
      }
    },
    "/subscriptions/{subscriptionId}/resourceGroups/{resourceGroupName}/providers/Microsoft.BotService/botServices/{resourceName}/channels/{channelName}/regeneratekeys": {
      "post": {
        "tags": [
          "Channel"
        ],
        "description": "Regenerates secret keys and returns them for the DirectLine Channel of a particular BotService resource",
        "operationId": "DirectLine_RegenerateKeys",
        "x-ms-examples": {
          "Regenerate Keys for DirectLine Channel Site": {
            "$ref": "./examples/DirectlineRegenerateKeys.json"
          },
          "Regenerate Keys for WebChat Channel Site": {
            "$ref": "./examples/WebChatRegenerateKeys.json"
          }
        },
        "parameters": [
          {
            "$ref": "#/parameters/resourceGroupNameParameter"
          },
          {
            "$ref": "#/parameters/resourceNameParameter"
          },
          {
            "$ref": "#/parameters/subscriptionIdParameter"
          },
          {
            "$ref": "#/parameters/regenerateKeyschannelNameParameter"
          },
          {
            "$ref": "#/parameters/apiVersionParameter"
          },
          {
            "name": "parameters",
            "in": "body",
            "required": true,
            "schema": {
              "$ref": "#/definitions/SiteInfo"
            },
            "description": "The parameters to provide for the created bot."
          }
        ],
        "responses": {
          "200": {
            "description": "The resource provider should return 200 (OK) to indicate that the operation completed successfully. For other errors (e.g. internal errors) use the appropriate HTTP error code.\nThe nextLink field is expected to point to the URL the client should use to fetch the next page (per server side paging). This matches the OData guidelines for paged responses here. If a resource provider does not support paging, it should return the same body (JSON object with “value” property) but omit nextLink entirely (or set to null, *not* empty string) for future compatibility.\nThe nextLink should be implemented using following query parameters:\n· skipToken: opaque token that allows the resource provider to skip resources already enumerated. This value is defined and returned by the RP after first request via nextLink.\n· top: the optional client query parameter which defines the maximum number of records to be returned by the server.\nImplementation details:\n· NextLink may include all the query parameters (specifically OData $filter) used by the client in the first query. \n· Server may return less records than requested with nextLink. Returning zero records with NextLink is an acceptable response. \nClients must fetch records until the nextLink is not returned back / null. Clients should never rely on number of returned records to determinate if pagination is completed.",
            "schema": {
              "$ref": "#/definitions/BotChannel"
            }
          },
          "default": {
            "description": "Error response describing why the operation failed. If the resource group does not exist, 404 (NotFound) will be returned.",
            "schema": {
              "$ref": "#/definitions/Error"
            }
          }
        }
      }
    },
    "/providers/Microsoft.BotService/checkNameAvailability": {
      "post": {
        "tags": [
          "Bot"
        ],
        "description": "Check whether a bot name is available.",
        "operationId": "Bots_GetCheckNameAvailability",
        "x-ms-examples": {
          "check Name Availability": {
            "$ref": "./examples/CheckNameAvailability.json"
          }
        },
        "parameters": [
          {
            "name": "parameters",
            "in": "body",
            "required": true,
            "schema": {
              "$ref": "#/definitions/CheckNameAvailabilityRequestBody"
            },
            "description": "The request body parameters to provide for the check name availability request"
          },
          {
            "$ref": "#/parameters/apiVersionParameter"
          }
        ],
        "responses": {
          "200": {
            "description": "The resource provider should return 200 (OK) to indicate that the operation completed successfully. For other errors (e.g. internal errors) use the appropriate HTTP error code.\nThe nextLink field is expected to point to the URL the client should use to fetch the next page (per server side paging). This matches the OData guidelines for paged responses. If a resource provider does not support paging, it should return the same body but leave nextLink empty for future compatibility.\nFor a detailed explanation of each field in the response body, please refer to the request body description in the PUT resource section. ",
            "schema": {
              "$ref": "#/definitions/CheckNameAvailabilityResponseBody"
            }
          },
          "default": {
            "description": "Error response describing why the operation failed",
            "schema": {
              "$ref": "#/definitions/Error"
            }
          }
        }
      }
    },
    "/providers/Microsoft.BotService/operations": {
      "get": {
        "tags": [
          "Operations"
        ],
        "description": "Lists all the available BotService operations.",
        "operationId": "Operations_List",
        "x-ms-examples": {
          "Get Operations": {
            "$ref": "./examples/GetOperations.json"
          }
        },
        "parameters": [
          {
            "$ref": "#/parameters/apiVersionParameter"
          }
        ],
        "responses": {
          "200": {
            "description": "OK.",
            "schema": {
              "$ref": "#/definitions/OperationEntityListResult"
            }
          },
          "default": {
            "description": "Error response describing why the operation failed",
            "schema": {
              "$ref": "#/definitions/Error"
            }
          }
        },
        "deprecated": false,
        "x-ms-pageable": {
          "nextLinkName": "nextLink"
        }
      }
    },
    "/subscriptions/{subscriptionId}/providers/Microsoft.BotService/listAuthServiceProviders": {
      "post": {
        "tags": [
          "ListServiceProviders"
        ],
        "description": "Lists the available Service Providers for creating Connection Settings",
        "operationId": "BotConnection_ListServiceProviders",
        "x-ms-examples": {
          "List Auth Service Providers": {
            "$ref": "./examples/ListServiceProviders.json"
          }
        },
        "parameters": [
          {
            "$ref": "#/parameters/apiVersionParameter"
          },
          {
            "$ref": "#/parameters/subscriptionIdParameter"
          }
        ],
        "responses": {
          "200": {
            "description": "If resource is retrieved successfully, the service should return 200 (OK).",
            "schema": {
              "$ref": "#/definitions/ServiceProviderResponseList"
            }
          },
          "default": {
            "description": "Error response describing why the operation failed",
            "schema": {
              "$ref": "#/definitions/Error"
            }
          }
        }
      }
    },
    "/subscriptions/{subscriptionId}/resourceGroups/{resourceGroupName}/providers/Microsoft.BotService/botServices/{resourceName}/connections/{connectionName}/listWithSecrets": {
      "post": {
        "tags": [
          "BotConnection"
        ],
        "x-ms-examples": {
          "List Connection Setting With Secrets": {
            "$ref": "./examples/GetConnection.json"
          }
        },
        "description": "Get a Connection Setting registration for a Bot Service",
        "operationId": "BotConnection_ListWithSecrets",
        "parameters": [
          {
            "$ref": "#/parameters/resourceGroupNameParameter"
          },
          {
            "$ref": "#/parameters/resourceNameParameter"
          },
          {
            "$ref": "#/parameters/connectionNameParameter"
          },
          {
            "$ref": "#/parameters/apiVersionParameter"
          },
          {
            "$ref": "#/parameters/subscriptionIdParameter"
          }
        ],
        "responses": {
          "200": {
            "description": "The resource provider should return 200 (OK) to indicate that the operation completed successfully. ",
            "schema": {
              "$ref": "#/definitions/ConnectionSetting"
            }
          },
          "default": {
            "description": "Error response describing why the operation failed. If the resource group *or* resource does not exist, 404 (NotFound) should be returned.",
            "schema": {
              "$ref": "#/definitions/Error"
            }
          }
        }
      }
    },
    "/subscriptions/{subscriptionId}/resourceGroups/{resourceGroupName}/providers/Microsoft.BotService/botServices/{resourceName}/connections/{connectionName}": {
      "put": {
        "tags": [
          "BotConnection"
        ],
        "description": "Register a new Auth Connection for a Bot Service",
        "operationId": "BotConnection_Create",
        "x-ms-examples": {
          "Create Connection Setting": {
            "$ref": "./examples/PutConnection.json"
          }
        },
        "parameters": [
          {
            "$ref": "#/parameters/resourceGroupNameParameter"
          },
          {
            "$ref": "#/parameters/resourceNameParameter"
          },
          {
            "$ref": "#/parameters/connectionNameParameter"
          },
          {
            "name": "parameters",
            "in": "body",
            "required": true,
            "schema": {
              "$ref": "#/definitions/ConnectionSetting"
            },
            "description": "The parameters to provide for creating the Connection Setting."
          },
          {
            "$ref": "#/parameters/apiVersionParameter"
          },
          {
            "$ref": "#/parameters/subscriptionIdParameter"
          }
        ],
        "responses": {
          "200": {
            "description": "If resource is created successfully or already existed, the service should return 200 (OK).",
            "schema": {
              "$ref": "#/definitions/ConnectionSetting"
            }
          },
          "201": {
            "description": "If resource is created successfully, the service should return 201 (Created). Execution to continue asynchronously.",
            "schema": {
              "$ref": "#/definitions/ConnectionSetting"
            }
          },
          "default": {
            "description": "Error response describing why the operation failed",
            "schema": {
              "$ref": "#/definitions/Error"
            }
          }
        }
      },
      "patch": {
        "tags": [
          "BotConnection"
        ],
        "description": "Updates a Connection Setting registration for a Bot Service",
        "operationId": "BotConnection_Update",
        "x-ms-examples": {
          "Update Connection Setting": {
            "$ref": "./examples/UpdateConnection.json"
          }
        },
        "parameters": [
          {
            "$ref": "#/parameters/resourceGroupNameParameter"
          },
          {
            "$ref": "#/parameters/resourceNameParameter"
          },
          {
            "$ref": "#/parameters/connectionNameParameter"
          },
          {
            "name": "parameters",
            "in": "body",
            "required": true,
            "schema": {
              "$ref": "#/definitions/ConnectionSetting"
            },
            "description": "The parameters to provide for updating the Connection Setting."
          },
          {
            "$ref": "#/parameters/apiVersionParameter"
          },
          {
            "$ref": "#/parameters/subscriptionIdParameter"
          }
        ],
        "responses": {
          "200": {
            "description": "If resource is created successfully or already existed, the service should return 200 (OK).",
            "schema": {
              "$ref": "#/definitions/ConnectionSetting"
            }
          },
          "201": {
            "description": "If resource is created successfully, the service should return 201 (Created). Execution to continue asynchronously.",
            "schema": {
              "$ref": "#/definitions/ConnectionSetting"
            }
          },
          "default": {
            "description": "Error response describing why the operation failed",
            "schema": {
              "$ref": "#/definitions/Error"
            }
          }
        }
      },
      "get": {
        "tags": [
          "BotConnection"
        ],
        "x-ms-examples": {
          "Get Connection Setting": {
            "$ref": "./examples/GetConnection.json"
          }
        },
        "description": "Get a Connection Setting registration for a Bot Service",
        "operationId": "BotConnection_Get",
        "parameters": [
          {
            "$ref": "#/parameters/resourceGroupNameParameter"
          },
          {
            "$ref": "#/parameters/resourceNameParameter"
          },
          {
            "$ref": "#/parameters/connectionNameParameter"
          },
          {
            "$ref": "#/parameters/apiVersionParameter"
          },
          {
            "$ref": "#/parameters/subscriptionIdParameter"
          }
        ],
        "responses": {
          "200": {
            "description": "The resource provider should return 200 (OK) to indicate that the operation completed successfully. ",
            "schema": {
              "$ref": "#/definitions/ConnectionSetting"
            }
          },
          "default": {
            "description": "Error response describing why the operation failed. If the resource group *or* resource does not exist, 404 (NotFound) should be returned.",
            "schema": {
              "$ref": "#/definitions/Error"
            }
          }
        }
      },
      "delete": {
        "tags": [
          "BotConnection"
        ],
        "description": "Deletes a Connection Setting registration for a Bot Service",
        "operationId": "BotConnection_Delete",
        "x-ms-examples": {
          "Delete Connection Setting": {
            "$ref": "./examples/DeleteConnection.json"
          }
        },
        "parameters": [
          {
            "$ref": "#/parameters/resourceGroupNameParameter"
          },
          {
            "$ref": "#/parameters/resourceNameParameter"
          },
          {
            "$ref": "#/parameters/connectionNameParameter"
          },
          {
            "$ref": "#/parameters/apiVersionParameter"
          },
          {
            "$ref": "#/parameters/subscriptionIdParameter"
          }
        ],
        "responses": {
          "200": {
            "description": "A 200 (OK) should be returned if the object exists and was deleted successfully;"
          },
          "204": {
            "description": "a 204 (NoContent) should be used if the resource does not exist and the request is well formed."
          },
          "default": {
            "description": "Error response describing why the operation failed",
            "schema": {
              "$ref": "#/definitions/Error"
            }
          }
        }
      }
    },
    "/subscriptions/{subscriptionId}/resourceGroups/{resourceGroupName}/providers/Microsoft.BotService/botServices/{resourceName}/connections": {
      "get": {
        "tags": [
          "BotConnection"
        ],
        "description": "Returns all the Connection Settings registered to a particular BotService resource",
        "operationId": "BotConnection_ListByBotService",
        "x-ms-examples": {
          "List Connection Settings": {
            "$ref": "./examples/ListConnectionsByBotService.json"
          }
        },
        "parameters": [
          {
            "$ref": "#/parameters/resourceGroupNameParameter"
          },
          {
            "$ref": "#/parameters/resourceNameParameter"
          },
          {
            "$ref": "#/parameters/subscriptionIdParameter"
          },
          {
            "$ref": "#/parameters/apiVersionParameter"
          }
        ],
        "responses": {
          "200": {
            "description": "The resource provider should return 200 (OK) to indicate that the operation completed successfully. For other errors (e.g. internal errors) use the appropriate HTTP error code.\nThe nextLink field is expected to point to the URL the client should use to fetch the next page (per server side paging). This matches the OData guidelines for paged responses here. If a resource provider does not support paging, it should return the same body (JSON object with “value” property) but omit nextLink entirely (or set to null, *not* empty string) for future compatibility.\nThe nextLink should be implemented using following query parameters:\n· skipToken: opaque token that allows the resource provider to skip resources already enumerated. This value is defined and returned by the RP after first request via nextLink.\n· top: the optional client query parameter which defines the maximum number of records to be returned by the server.\nImplementation details:\n· NextLink may include all the query parameters (specifically OData $filter) used by the client in the first query. \n· Server may return less records than requested with nextLink. Returning zero records with NextLink is an acceptable response. \nClients must fetch records until the nextLink is not returned back / null. Clients should never rely on number of returned records to determinate if pagination is completed.",
            "schema": {
              "$ref": "#/definitions/ConnectionSettingResponseList"
            }
          },
          "default": {
            "description": "Error response describing why the operation failed. If the resource group does not exist, 404 (NotFound) will be returned.",
            "schema": {
              "$ref": "#/definitions/Error"
            }
          }
        },
        "x-ms-pageable": {
          "nextLinkName": "nextLink"
        }
      }
    },
    "/subscriptions/{subscriptionId}/providers/Microsoft.BotService/hostSettings": {
      "get": {
        "tags": [
          "BotHostSettings"
        ],
        "description": "Get per subscription settings needed to host bot in compute resource such as Azure App Service",
        "operationId": "HostSettings_Get",
        "x-ms-examples": {
          "Get Bot Host Settings": {
            "$ref": "./examples/GetHostSettings.json"
          }
        },
        "parameters": [
          {
            "$ref": "#/parameters/apiVersionParameter"
          },
          {
            "$ref": "#/parameters/subscriptionIdParameter"
          }
        ],
        "responses": {
          "200": {
            "description": "If resource is retrieved successfully, the service should return 200 (OK).",
            "schema": {
              "$ref": "#/definitions/HostSettingsResponse"
            }
          },
          "default": {
            "description": "Error response describing why the operation failed",
            "schema": {
              "$ref": "#/definitions/Error"
            }
          }
        }
      }
    },
    "/subscriptions/{subscriptionId}/providers/Microsoft.BotService/operationresults/{operationResultId}": {
      "get": {
        "tags": [
          "OperationResults"
        ],
        "description": "Get the operation result for a long running operation.",
        "operationId": "OperationResults_Get",
        "x-ms-examples": {
          "Get operation result": {
            "$ref": "./examples/OperationResultsGet.json"
          }
        },
        "parameters": [
          {
            "$ref": "#/parameters/apiVersionParameter"
          },
          {
            "$ref": "#/parameters/subscriptionIdParameter"
          },
          {
            "$ref": "#/parameters/operationResultIdParameter"
          }
        ],
        "responses": {
          "200": {
            "description": "The body contains all of the properties of the operation result.",
            "schema": {
              "$ref": "#/definitions/OperationResultsDescription"
            }
          },
          "202": {
            "description": "Accepted - Get request accepted; the operation will complete asynchronously."
          },
          "default": {
            "description": "Default error response",
            "x-ms-error-response": true,
            "schema": {
              "$ref": "#/definitions/Error"
            }
          }
        },
        "x-ms-long-running-operation": true
      }
    },
    "/subscriptions/{subscriptionId}/resourceGroups/{resourceGroupName}/providers/Microsoft.BotService/botServices/{resourceName}/privateEndpointConnections": {
      "get": {
        "tags": [
          "PrivateEndpointConnections"
        ],
        "operationId": "PrivateEndpointConnections_List",
        "description": "List all the private endpoint connections associated with the Bot.",
        "x-ms-examples": {
          "List Private Endpoint Connections": {
            "$ref": "./examples/ListPrivateEndpointConnections.json"
          }
        },
        "parameters": [
          {
            "$ref": "#/parameters/resourceGroupNameParameter"
          },
          {
            "$ref": "#/parameters/resourceNameParameter"
          },
          {
            "$ref": "#/parameters/apiVersionParameter"
          },
          {
            "$ref": "#/parameters/subscriptionIdParameter"
          }
        ],
        "responses": {
          "200": {
            "description": "OK -- Successfully retrieved private endpoint connections.",
            "schema": {
              "$ref": "./privatelinks.json#/definitions/PrivateEndpointConnectionListResult"
            }
          },
          "default": {
            "description": "Default error response",
            "x-ms-error-response": true,
            "schema": {
              "$ref": "#/definitions/Error"
            }
          }
        },
        "x-ms-pageable": {
          "nextLinkName": null
        }
      }
    },
    "/subscriptions/{subscriptionId}/resourceGroups/{resourceGroupName}/providers/Microsoft.BotService/botServices/{resourceName}/privateEndpointConnections/{privateEndpointConnectionName}": {
      "get": {
        "tags": [
          "PrivateEndpointConnections"
        ],
        "operationId": "PrivateEndpointConnections_Get",
        "description": "Gets the specified private endpoint connection associated with the Bot.",
        "x-ms-examples": {
          "Get Private Endpoint Connection": {
            "$ref": "./examples/GetPrivateEndpointConnection.json"
          }
        },
        "parameters": [
          {
            "$ref": "#/parameters/resourceGroupNameParameter"
          },
          {
            "$ref": "#/parameters/resourceNameParameter"
          },
          {
            "$ref": "#/parameters/apiVersionParameter"
          },
          {
            "$ref": "#/parameters/subscriptionIdParameter"
          },
          {
            "$ref": "../../../../../common-types/resource-management/v1/privatelinks.json#/parameters/PrivateEndpointConnectionName"
          }
        ],
        "responses": {
          "200": {
            "description": "OK -- Get the private endpoint connection properties successfully.",
            "schema": {
              "$ref": "./privatelinks.json#/definitions/PrivateEndpointConnection"
            }
          },
          "default": {
            "description": "Error response describing why the operation failed.",
            "x-ms-error-response": true,
            "schema": {
              "$ref": "#/definitions/Error"
            }
          }
        }
      },
      "put": {
        "tags": [
          "PrivateEndpointConnections"
        ],
        "operationId": "PrivateEndpointConnections_Create",
        "description": "Update the state of specified private endpoint connection associated with the Bot.",
        "x-ms-examples": {
          "Put Private Endpoint Connection": {
            "$ref": "./examples/PutPrivateEndpointConnection.json"
          }
        },
        "parameters": [
          {
            "$ref": "#/parameters/resourceGroupNameParameter"
          },
          {
            "$ref": "#/parameters/resourceNameParameter"
          },
          {
            "$ref": "#/parameters/apiVersionParameter"
          },
          {
            "$ref": "#/parameters/subscriptionIdParameter"
          },
          {
            "$ref": "../../../../../common-types/resource-management/v1/privatelinks.json#/parameters/PrivateEndpointConnectionName"
          },
          {
            "name": "properties",
            "in": "body",
            "required": true,
            "schema": {
              "$ref": "./privatelinks.json#/definitions/PrivateEndpointConnection"
            },
            "description": "The private endpoint connection properties."
          }
        ],
        "responses": {
          "200": {
            "description": "OK -- Update the private endpoint connection properties successfully.",
            "schema": {
              "$ref": "./privatelinks.json#/definitions/PrivateEndpointConnection"
            }
          },
          "default": {
            "description": "Error response describing why the operation failed.",
            "x-ms-error-response": true,
            "schema": {
              "$ref": "#/definitions/Error"
            }
          }
        }
      },
      "delete": {
        "tags": [
          "PrivateEndpointConnections"
        ],
        "operationId": "PrivateEndpointConnections_Delete",
        "description": "Deletes the specified private endpoint connection associated with the Bot.",
        "x-ms-examples": {
          "Delete Private Endpoint Connection": {
            "$ref": "./examples/DeletePrivateEndpointConnection.json"
          }
        },
        "parameters": [
          {
            "$ref": "#/parameters/resourceGroupNameParameter"
          },
          {
            "$ref": "#/parameters/resourceNameParameter"
          },
          {
            "$ref": "#/parameters/apiVersionParameter"
          },
          {
            "$ref": "#/parameters/subscriptionIdParameter"
          },
          {
            "$ref": "../../../../../common-types/resource-management/v1/privatelinks.json#/parameters/PrivateEndpointConnectionName"
          }
        ],
        "responses": {
          "200": {
            "description": "OK -- Delete the private endpoint connection successfully."
          },
          "204": {
            "description": "No Content -- The private endpoint connection does not exist."
          },
          "default": {
            "description": "Error response describing why the operation failed.",
            "x-ms-error-response": true,
            "schema": {
              "$ref": "#/definitions/Error"
            }
          }
        }
      }
    },
    "/subscriptions/{subscriptionId}/resourceGroups/{resourceGroupName}/providers/Microsoft.BotService/botServices/{resourceName}/privateLinkResources": {
      "get": {
        "tags": [
          "PrivateLinkResources"
        ],
        "operationId": "PrivateLinkResources_ListByBotResource",
        "description": "Gets the private link resources that need to be created for a Bot.",
        "x-ms-examples": {
          "List Private Link Resources": {
            "$ref": "./examples/ListPrivateLinkResources.json"
          }
        },
        "parameters": [
          {
            "$ref": "#/parameters/resourceGroupNameParameter"
          },
          {
            "$ref": "#/parameters/resourceNameParameter"
          },
          {
            "$ref": "#/parameters/apiVersionParameter"
          },
          {
            "$ref": "#/parameters/subscriptionIdParameter"
          }
        ],
        "responses": {
          "200": {
            "description": "Successfully retrieved private link resources.",
            "schema": {
              "$ref": "./privatelinks.json#/definitions/PrivateLinkResourceListResult"
            }
          },
          "default": {
            "description": "Default error response",
            "x-ms-error-response": true,
            "schema": {
              "$ref": "#/definitions/Error"
            }
          }
        }
      }
    }
  },
  "definitions": {
    "Resource": {
      "description": "Azure resource",
      "x-ms-azure-resource": true,
      "properties": {
        "id": {
          "description": "Specifies the resource ID.",
          "type": "string",
          "readOnly": true
        },
        "name": {
          "description": "Specifies the name of the resource.",
          "type": "string",
          "readOnly": true
        },
        "location": {
          "description": "Specifies the location of the resource.",
          "type": "string"
        },
        "type": {
          "description": "Specifies the type of the resource.",
          "type": "string",
          "readOnly": true
        },
        "tags": {
          "description": "Contains resource tags defined as key/value pairs.",
          "type": "object",
          "additionalProperties": {
            "type": "string"
          }
        },
        "sku": {
          "$ref": "#/definitions/Sku",
          "description": "Gets or sets the SKU of the resource."
        },
        "kind": {
          "$ref": "#/definitions/Kind",
          "description": "Required. Gets or sets the Kind of the resource.",
          "x-nullable": true
        },
        "etag": {
          "type": "string",
          "description": "Entity Tag"
        },
        "groupIds": {
          "type": "array",
          "items": {
            "type": "string"
          },
          "description": "Group ids"
        }
      }
    },
    "Sku": {
      "properties": {
        "name": {
          "$ref": "#/definitions/SkuName",
          "description": "The sku name"
        },
        "tier": {
          "readOnly": true,
          "type": "string",
          "description": "Gets the sku tier. This is based on the SKU name.",
          "enum": [
            "Free",
            "Standard"
          ],
          "x-ms-enum": {
            "name": "SkuTier",
            "modelAsString": true
          }
        }
      },
      "required": [
        "name"
      ],
      "description": "The SKU of the cognitive services account."
    },
    "SkuName": {
      "type": "string",
      "description": "The name of SKU.",
      "enum": [
        "F0",
        "S1"
      ],
      "x-ms-enum": {
        "name": "SkuName",
        "modelAsString": true
      }
    },
    "Kind": {
      "type": "string",
      "description": "Indicates the type of bot service",
      "enum": [
        "sdk",
        "designer",
        "bot",
        "function",
        "azurebot"
      ],
      "x-ms-enum": {
        "name": "Kind",
        "modelAsString": true
      },
      "x-ms-mutability": [
        "create",
        "read"
      ]
    },
    "Bot": {
      "type": "object",
      "description": "Bot resource definition",
      "allOf": [
        {
          "$ref": "#/definitions/Resource"
        }
      ],
      "properties": {
        "properties": {
          "$ref": "#/definitions/BotProperties",
          "description": "The set of properties specific to bot resource"
        }
      }
    },
    "BotProperties": {
      "properties": {
        "displayName": {
          "type": "string",
          "description": "The Name of the bot"
        },
        "description": {
          "type": "string",
          "description": "The description of the bot"
        },
        "iconUrl": {
          "type": "string",
          "description": "The Icon Url of the bot",
          "default": ""
        },
        "endpoint": {
          "type": "string",
          "description": "The bot's endpoint",
          "x-nullable": true
        },
        "endpointVersion": {
          "type": "string",
          "readOnly": true,
          "description": "The bot's endpoint version"
        },
        "allSettings": {
          "description": "Contains resource all settings defined as key/value pairs.",
          "type": "object",
          "additionalProperties": {
            "type": "string"
          }
        },
        "parameters": {
          "description": "Contains resource parameters defined as key/value pairs.",
          "type": "object",
          "additionalProperties": {
            "type": "string"
          }
        },
        "manifestUrl": {
          "type": "string",
          "description": "The bot's manifest url"
        },
        "msaAppType": {
          "type": "string",
          "description": "Microsoft App Type for the bot",
          "enum": [
            "UserAssignedMSI",
            "SingleTenant",
            "MultiTenant"
          ],
          "x-ms-enum": {
            "name": "msaAppType",
            "modelAsString": true
          }
        },
        "msaAppId": {
          "type": "string",
          "description": "Microsoft App Id for the bot",
          "x-ms-mutability": [
            "create",
            "read"
          ]
        },
        "msaAppTenantId": {
          "type": "string",
          "description": "Microsoft App Tenant Id for the bot",
          "x-ms-mutability": [
            "create",
            "read"
          ]
        },
        "msaAppMSIResourceId": {
          "type": "string",
          "description": "Microsoft App Managed Identity Resource Id for the bot"
        },
        "configuredChannels": {
          "type": "array",
          "items": {
            "type": "string"
          },
          "readOnly": true,
          "description": "Collection of channels for which the bot is configured"
        },
        "enabledChannels": {
          "type": "array",
          "items": {
            "type": "string"
          },
          "readOnly": true,
          "description": "Collection of channels for which the bot is enabled"
        },
        "developerAppInsightKey": {
          "type": "string",
          "description": "The Application Insights key"
        },
        "developerAppInsightsApiKey": {
          "type": "string",
          "description": "The Application Insights Api Key"
        },
        "developerAppInsightsApplicationId": {
          "type": "string",
          "description": "The Application Insights App Id"
        },
        "luisAppIds": {
          "type": "array",
          "items": {
            "type": "string"
          },
          "description": "Collection of LUIS App Ids"
        },
        "luisKey": {
          "type": "string",
          "description": "The LUIS Key"
        },
        "isCmekEnabled": {
          "type": "boolean",
          "description": "Whether Cmek is enabled",
          "default": false
        },
        "cmekKeyVaultUrl": {
          "type": "string",
          "description": "The CMK Url"
        },
        "cmekEncryptionStatus": {
          "type": "string",
          "description": "The CMK encryption status",
          "readOnly": true
        },
        "tenantId": {
          "type": "string",
<<<<<<< HEAD
          "description": "The Tenant Id for the bot",
          "x-ms-mutability": [
            "create",
            "read"
          ]
=======
          "description": "The Tenant Id for the bot"
>>>>>>> 6e674392
        },
        "publicNetworkAccess": {
          "description": "Whether the bot is in an isolated network",
          "enum": [
            "Enabled",
            "Disabled"
          ],
          "type": "string",
          "x-ms-enum": {
            "name": "PublicNetworkAccess",
            "modelAsString": true
          },
          "default": "Enabled"
        },
        "isStreamingSupported": {
          "type": "boolean",
          "description": "Whether the bot is streaming supported",
          "default": false
        },
        "isDeveloperAppInsightsApiKeySet": {
          "type": "boolean",
          "description": "Whether the bot is developerAppInsightsApiKey set",
          "readOnly": true
        },
        "migrationToken": {
          "type": "string",
          "description": "Token used to migrate non Azure bot to azure subscription",
          "readOnly": true
        },
        "disableLocalAuth": {
          "type": "boolean",
          "description": "Opt-out of local authentication and ensure only MSI and AAD can be used exclusively for authentication.",
          "x-nullable": true
        },
        "schemaTransformationVersion": {
          "type": "string",
          "description": "The channel schema transformation version for the bot",
          "x-nullable": true,
          "default": null
        },
        "storageResourceId": {
          "type": "string",
          "description": "The storage resourceId for the bot"
        },
        "privateEndpointConnections": {
          "type": "array",
          "readOnly": true,
          "description": "List of Private Endpoint Connections configured for the bot",
          "items": {
            "$ref": "./privatelinks.json#/definitions/PrivateEndpointConnection"
          }
        },
        "openWithHint": {
          "type": "string",
          "description": "The hint to browser (e.g. protocol handler) on how to open the bot for authoring"
        },
        "appPasswordHint": {
          "type": "string",
          "description": "The hint (e.g. keyVault secret resourceId) on how to fetch the app secret"
        },
        "provisioningState": {
          "type": "string",
          "readOnly": true,
          "description": "Provisioning state of the resource"
        },
        "publishingCredentials": {
          "type": "string",
          "description": "Publishing credentials of the resource"
        }
      },
      "description": "The parameters to provide for the Bot.",
      "required": [
        "displayName",
        "endpoint",
        "msaAppId"
      ]
    },
    "BotResponseList": {
      "properties": {
        "nextLink": {
          "description": "The link used to get the next page of bot service resources.",
          "type": "string"
        },
        "value": {
          "readOnly": true,
          "type": "array",
          "items": {
            "$ref": "#/definitions/Bot"
          },
          "description": "Gets the list of bot service results and their properties."
        }
      },
      "description": "The list of  bot service operation response."
    },
    "ListChannelWithKeysResponse": {
      "type": "object",
      "description": "The ARM channel of list channel with keys operation response.",
      "allOf": [
        {
          "$ref": "#/definitions/BotChannel"
        }
      ],
      "properties": {
        "resource": {
          "$ref": "#/definitions/Channel",
          "description": "The set of properties specific to bot channel resource"
        },
        "setting": {
          "$ref": "#/definitions/ChannelSettings",
          "description": "Channel settings"
        },
        "provisioningState": {
          "type": "string",
          "description": "Provisioning state of the resource"
        },
        "entityTag": {
          "type": "string",
          "description": "Entity tag of the resource"
        },
        "changedTime": {
          "type": "string",
          "description": "Changed time of the resource"
        }
      }
    },
    "BotChannel": {
      "type": "object",
      "description": "Bot channel resource definition",
      "allOf": [
        {
          "$ref": "#/definitions/Resource"
        }
      ],
      "properties": {
        "properties": {
          "$ref": "#/definitions/Channel",
          "description": "The set of properties specific to bot channel resource"
        }
      }
    },
    "ChannelSettings": {
      "type": "object",
      "description": "Channel settings definition",
      "properties": {
        "extensionKey1": {
          "type": "string",
          "description": "The extensionKey1",
          "default": ""
        },
        "extensionKey2": {
          "type": "string",
          "description": "The extensionKey2",
          "default": ""
        },
        "sites": {
          "type": "array",
          "items": {
            "$ref": "#/definitions/Site"
          },
          "description": "The list of sites"
        },
        "channelId": {
          "type": "string",
          "description": "The channel id"
        },
        "channelDisplayName": {
          "type": "string",
          "description": "The channel display name"
        },
        "botId": {
          "type": "string",
          "description": "The bot id"
        },
        "botIconUrl": {
          "type": "string",
          "description": "The bot icon url",
          "x-nullable": true
        },
        "isEnabled": {
          "type": "boolean",
          "description": "Whether this channel is enabled for the bot"
        },
        "disableLocalAuth": {
          "type": "boolean",
          "description": "Opt-out of local authentication and ensure only MSI and AAD can be used exclusively for authentication."
        },
        "requireTermsAgreement": {
          "type": "boolean",
          "description": "Whether customer needs to agree to new terms.",
          "x-ms-nullable": true
        }
      }
    },
    "Channel": {
      "type": "object",
      "description": "Channel definition",
      "discriminator": "channelName",
      "properties": {
        "channelName": {
          "type": "string",
          "description": "The channel name"
        },
        "etag": {
          "type": "string",
          "description": "Entity Tag of the resource",
          "x-nullable": true,
          "x-ms-mutability": [
            "create",
            "read"
          ]
        },
        "provisioningState": {
          "type": "string",
          "readOnly": true,
          "description": "Provisioning state of the resource"
        },
        "location": {
          "description": "Specifies the location of the resource.",
          "type": "string",
          "default": "global"
        }
      },
      "required": [
        "channelName"
      ]
    },
    "AlexaChannel": {
      "type": "object",
      "x-ms-discriminator-value": "AlexaChannel",
      "description": "Alexa channel definition",
      "allOf": [
        {
          "$ref": "#/definitions/Channel"
        }
      ],
      "properties": {
        "properties": {
          "$ref": "#/definitions/AlexaChannelProperties",
          "description": "The set of properties specific to Alexa channel resource"
        }
      }
    },
    "AlexaChannelProperties": {
      "properties": {
        "alexaSkillId": {
          "type": "string",
          "description": "The Alexa skill Id"
        },
        "urlFragment": {
          "type": "string",
          "readOnly": true,
          "description": "Url fragment used in part of the Uri configured in Alexa"
        },
        "serviceEndpointUri": {
          "type": "string",
          "readOnly": true,
          "description": "Full Uri used to configured the skill in Alexa"
        },
        "isEnabled": {
          "type": "boolean",
          "description": "Whether this channel is enabled for the bot"
        }
      },
      "description": "The parameters to provide for the Alexa channel.",
      "required": [
        "alexaSkillId",
        "isEnabled"
      ]
    },
    "FacebookChannel": {
      "type": "object",
      "description": "Facebook channel definition",
      "x-ms-discriminator-value": "FacebookChannel",
      "allOf": [
        {
          "$ref": "#/definitions/Channel"
        }
      ],
      "properties": {
        "properties": {
          "$ref": "#/definitions/FacebookChannelProperties",
          "description": "The set of properties specific to bot facebook channel"
        }
      }
    },
    "FacebookChannelProperties": {
      "properties": {
        "verifyToken": {
          "x-ms-secret": true,
          "type": "string",
          "readOnly": true,
          "description": "Verify token. Value only returned through POST to the action Channel List API, otherwise empty."
        },
        "pages": {
          "type": "array",
          "items": {
            "$ref": "#/definitions/FacebookPage"
          },
          "description": "The list of Facebook pages"
        },
        "appId": {
          "type": "string",
          "description": "Facebook application id"
        },
        "appSecret": {
          "x-ms-secret": true,
          "type": "string",
          "description": "Facebook application secret. Value only returned through POST to the action Channel List API, otherwise empty."
        },
        "callbackUrl": {
          "type": "string",
          "readOnly": true,
          "description": "Callback Url"
        },
        "isEnabled": {
          "type": "boolean",
          "description": "Whether this channel is enabled for the bot"
        }
      },
      "description": "The parameters to provide for the Facebook channel.",
      "required": [
        "appId",
        "isEnabled"
      ]
    },
    "FacebookPage": {
      "properties": {
        "id": {
          "type": "string",
          "description": "Page id"
        },
        "accessToken": {
          "x-ms-secret": true,
          "type": "string",
          "description": "Facebook application access token. Value only returned through POST to the action Channel List API, otherwise empty."
        }
      },
      "description": "A Facebook page for Facebook channel registration",
      "required": [
        "id"
      ]
    },
    "EmailChannel": {
      "type": "object",
      "description": "Email channel definition",
      "x-ms-discriminator-value": "EmailChannel",
      "allOf": [
        {
          "$ref": "#/definitions/Channel"
        }
      ],
      "properties": {
        "properties": {
          "$ref": "#/definitions/EmailChannelProperties",
          "description": "The set of properties specific to email channel resource"
        }
      }
    },
    "EmailChannelProperties": {
      "properties": {
        "emailAddress": {
          "type": "string",
          "description": "The email address"
        },
        "authMethod": {
          "$ref": "#/definitions/EmailChannelAuthMethod",
          "description": "Email channel auth method. 0 Password (Default); 1 Graph."
        },
        "password": {
          "type": "string",
          "description": "The password for the email address. Value only returned through POST to the action Channel List API, otherwise empty."
        },
<<<<<<< HEAD
        "magicCode": {
          "type": "string",
          "description": "The magic code for setting up the modern authentication."
=======
        "authMethod": {
          "type": "string",
          "description": "The authMethod for the bot"
>>>>>>> 6e674392
        },
        "isEnabled": {
          "type": "boolean",
          "description": "Whether this channel is enabled for the bot"
        }
      },
      "description": "The parameters to provide for the Email channel.",
      "required": [
        "emailAddress",
        "isEnabled"
      ]
    },
    "EmailChannelAuthMethod": {
      "type": "number",
      "description": "Email channel auth method. 0 Password (Default); 1 Graph.",
      "enum": [
        0,
        1
      ],
      "x-ms-enum": {
        "name": "EmailChannelAuthMethod",
        "modelAsString": false,
        "values": [
          {
            "value": 0,
            "name": "Password",
            "description": "Basic authentication."
          },
          {
            "value": 1,
            "name": "Graph",
            "description": "Modern authentication."
          }
        ]
      }
    },
    "OutlookChannel": {
      "type": "object",
      "x-ms-discriminator-value": "OutlookChannel",
      "description": "Outlook channel definition",
      "allOf": [
        {
          "$ref": "#/definitions/Channel"
        }
      ]
    },
    "MsTeamsChannel": {
      "type": "object",
      "x-ms-discriminator-value": "MsTeamsChannel",
      "description": "Microsoft Teams channel definition",
      "allOf": [
        {
          "$ref": "#/definitions/Channel"
        }
      ],
      "properties": {
        "properties": {
          "$ref": "#/definitions/MsTeamsChannelProperties",
          "description": "The set of properties specific to Microsoft Teams channel resource"
        }
      }
    },
    "MsTeamsChannelProperties": {
      "properties": {
        "enableCalling": {
          "type": "boolean",
          "description": "Enable calling for Microsoft Teams channel",
          "default": false
        },
        "callingWebhook": {
          "type": "string",
          "description": "Webhook for Microsoft Teams channel calls"
        },
        "isEnabled": {
          "type": "boolean",
          "description": "Whether this channel is enabled for the bot"
        },
        "incomingCallRoute": {
          "type": "string",
          "description": "Webhook for Microsoft Teams channel calls"
        },
        "deploymentEnvironment": {
          "type": "string",
          "description": "Deployment environment for Microsoft Teams channel calls",
          "default": "FallbackDeploymentEnvironment"
        },
        "acceptedTerms": {
          "type": "boolean",
          "description": "Whether this channel accepted terms",
          "x-nullable": true,
          "default": null
        }
      },
      "description": "The parameters to provide for the Microsoft Teams channel.",
      "required": [
        "isEnabled"
      ]
    },
    "SkypeChannel": {
      "type": "object",
      "description": "Skype channel definition",
      "x-ms-discriminator-value": "SkypeChannel",
      "allOf": [
        {
          "$ref": "#/definitions/Channel"
        }
      ],
      "properties": {
        "properties": {
          "$ref": "#/definitions/SkypeChannelProperties",
          "description": "The set of properties specific to Skype channel resource"
        }
      }
    },
    "SkypeChannelProperties": {
      "properties": {
        "enableMessaging": {
          "type": "boolean",
          "description": "Enable messaging for Skype channel"
        },
        "enableMediaCards": {
          "type": "boolean",
          "description": "Enable media cards for Skype channel"
        },
        "enableVideo": {
          "type": "boolean",
          "description": "Enable video for Skype channel"
        },
        "enableCalling": {
          "type": "boolean",
          "description": "Enable calling for Skype channel",
          "default": false
        },
        "enableScreenSharing": {
          "type": "boolean",
          "description": "Enable screen sharing for Skype channel"
        },
        "enableGroups": {
          "type": "boolean",
          "description": "Enable groups for Skype channel"
        },
        "groupsMode": {
          "type": "string",
          "description": "Group mode for Skype channel"
        },
        "callingWebHook": {
          "type": "string",
          "description": "Calling web hook for Skype channel"
        },
        "incomingCallRoute": {
          "type": "string",
          "description": "Incoming call route for Skype channel"
        },
        "isEnabled": {
          "type": "boolean",
          "description": "Whether this channel is enabled for the bot"
        }
      },
      "description": "The parameters to provide for the Microsoft Teams channel.",
      "required": [
        "isEnabled"
      ]
    },
    "KikChannel": {
      "type": "object",
      "x-ms-discriminator-value": "KikChannel",
      "description": "Kik channel definition",
      "allOf": [
        {
          "$ref": "#/definitions/Channel"
        }
      ],
      "properties": {
        "properties": {
          "$ref": "#/definitions/KikChannelProperties",
          "description": "The set of properties specific to Kik channel resource"
        }
      }
    },
    "KikChannelProperties": {
      "properties": {
        "userName": {
          "type": "string",
          "description": "The Kik user name"
        },
        "apiKey": {
          "type": "string",
          "description": "Kik API key. Value only returned through POST to the action Channel List API, otherwise empty."
        },
        "isValidated": {
          "type": "boolean",
          "description": "Whether this channel is validated for the bot"
        },
        "isEnabled": {
          "type": "boolean",
          "description": "Whether this channel is enabled for the bot"
        }
      },
      "description": "The parameters to provide for the Kik channel.",
      "required": [
        "userName",
        "isEnabled"
      ]
    },
    "WebChatChannel": {
      "type": "object",
      "x-ms-discriminator-value": "WebChatChannel",
      "description": "Web Chat channel definition",
      "allOf": [
        {
          "$ref": "#/definitions/Channel"
        }
      ],
      "properties": {
        "properties": {
          "$ref": "#/definitions/WebChatChannelProperties",
          "description": "The set of properties specific to Web Chat channel resource"
        }
      }
    },
    "WebChatChannelProperties": {
      "properties": {
        "webChatEmbedCode": {
          "type": "string",
          "x-ms-mutability": [
            "read"
          ],
          "readOnly": true,
          "description": "Web chat control embed code"
        },
        "sites": {
          "type": "array",
          "items": {
            "$ref": "#/definitions/WebChatSite"
          },
          "description": "The list of Web Chat sites"
        }
      },
      "description": "The parameters to provide for the Web Chat channel."
    },
    "DirectLineChannel": {
      "type": "object",
      "x-ms-discriminator-value": "DirectLineChannel",
      "description": "Direct Line channel definition",
      "allOf": [
        {
          "$ref": "#/definitions/Channel"
        }
      ],
      "properties": {
        "properties": {
          "$ref": "#/definitions/DirectLineChannelProperties",
          "description": "The set of properties specific to Direct Line channel resource"
        }
      }
    },
    "DirectLineChannelProperties": {
      "properties": {
        "sites": {
          "type": "array",
          "items": {
            "$ref": "#/definitions/DirectLineSite"
          },
          "description": "The list of Direct Line sites"
        },
        "extensionKey1": {
          "type": "string",
<<<<<<< HEAD
          "description": "The extensionKey1",
          "readOnly": true
        },
        "extensionKey2": {
          "type": "string",
          "description": "The extensionKey2",
          "readOnly": true
=======
          "description": "The extensionKey1"
        },
        "extensionKey2": {
          "type": "string",
          "description": "The extensionKey2"
>>>>>>> 6e674392
        },
        "DirectLineEmbedCode": {
          "type": "string",
          "description": "Direct Line embed code of the resource"
        }
      },
      "description": "The parameters to provide for the Direct Line channel."
    },
    "TelegramChannel": {
      "type": "object",
      "description": "Telegram channel definition",
      "x-ms-discriminator-value": "TelegramChannel",
      "allOf": [
        {
          "$ref": "#/definitions/Channel"
        }
      ],
      "properties": {
        "properties": {
          "$ref": "#/definitions/TelegramChannelProperties",
          "description": "The set of properties specific to Telegram channel resource"
        }
      }
    },
    "TelegramChannelProperties": {
      "properties": {
        "accessToken": {
          "x-ms-secret": true,
          "type": "string",
          "description": "The Telegram access token. Value only returned through POST to the action Channel List API, otherwise empty."
        },
        "isValidated": {
          "type": "boolean",
          "description": "Whether this channel is validated for the bot"
        },
        "isEnabled": {
          "type": "boolean",
          "description": "Whether this channel is enabled for the bot"
        }
      },
      "description": "The parameters to provide for the Telegram channel.",
      "required": [
        "isEnabled"
      ]
    },
    "SmsChannel": {
      "type": "object",
      "description": "Sms channel definition",
      "x-ms-discriminator-value": "SmsChannel",
      "allOf": [
        {
          "$ref": "#/definitions/Channel"
        }
      ],
      "properties": {
        "properties": {
          "$ref": "#/definitions/SmsChannelProperties",
          "description": "The set of properties specific to Sms channel resource"
        }
      }
    },
    "SmsChannelProperties": {
      "properties": {
        "phone": {
          "type": "string",
          "description": "The Sms phone"
        },
        "accountSID": {
          "type": "string",
          "description": "The Sms account SID. Value only returned through POST to the action Channel List API, otherwise empty."
        },
        "authToken": {
          "x-ms-secret": true,
          "type": "string",
          "description": "The Sms auth token. Value only returned through POST to the action Channel List API, otherwise empty."
        },
        "isValidated": {
          "type": "boolean",
          "description": "Whether this channel is validated for the bot"
        },
        "isEnabled": {
          "type": "boolean",
          "description": "Whether this channel is enabled for the bot"
        }
      },
      "description": "The parameters to provide for the Sms channel.",
      "required": [
        "phone",
        "accountSID",
        "isEnabled"
      ]
    },
    "SlackChannel": {
      "type": "object",
      "description": "Slack channel definition",
      "x-ms-discriminator-value": "SlackChannel",
      "allOf": [
        {
          "$ref": "#/definitions/Channel"
        }
      ],
      "properties": {
        "properties": {
          "$ref": "#/definitions/SlackChannelProperties",
          "description": "The set of properties specific to Slack channel resource"
        }
      }
    },
    "SlackChannelProperties": {
      "properties": {
        "clientId": {
          "type": "string",
          "description": "The Slack client id"
        },
        "clientSecret": {
          "x-ms-secret": true,
          "type": "string",
          "description": "The Slack client secret. Value only returned through POST to the action Channel List API, otherwise empty."
        },
        "verificationToken": {
          "x-ms-secret": true,
          "type": "string",
          "description": "The Slack verification token. Value only returned through POST to the action Channel List API, otherwise empty."
        },
        "scopes": {
          "type": "string",
          "description": "The Slack permission scopes."
        },
        "landingPageUrl": {
          "type": "string",
          "description": "The Slack landing page Url"
        },
        "redirectAction": {
          "type": "string",
          "description": "The Slack redirect action",
          "readOnly": true
        },
        "lastSubmissionId": {
          "type": "string",
          "description": "The Sms auth token",
          "readOnly": true
        },
        "registerBeforeOAuthFlow": {
          "type": "boolean",
          "description": "Whether to register the settings before OAuth validation is performed. Recommended to True.",
          "readOnly": true
        },
        "IsValidated": {
          "type": "boolean",
          "description": "Whether this channel is validated for the bot",
          "readOnly": true
        },
        "signingSecret": {
          "x-ms-secret": true,
          "type": "string",
          "description": "The Slack signing secret."
        },
        "isEnabled": {
          "type": "boolean",
          "description": "Whether this channel is enabled for the bot"
        }
      },
      "description": "The parameters to provide for the Slack channel.",
      "required": [
        "isEnabled"
      ]
    },
    "LineChannel": {
      "type": "object",
      "description": "Line channel definition",
      "x-ms-discriminator-value": "LineChannel",
      "allOf": [
        {
          "$ref": "#/definitions/Channel"
        }
      ],
      "properties": {
        "properties": {
          "$ref": "#/definitions/LineChannelProperties",
          "description": "The set of properties specific to line channel resource"
        }
      }
    },
    "LineChannelProperties": {
      "properties": {
        "lineRegistrations": {
          "type": "array",
          "description": "The list of line channel registrations",
          "items": {
            "$ref": "#/definitions/LineRegistration"
          }
        },
        "callbackUrl": {
          "type": "string",
          "description": "Callback Url to enter in line registration.",
          "readOnly": true
        },
        "isValidated": {
          "type": "boolean",
          "description": "Whether this channel is validated for the bot",
          "readOnly": true
        }
      },
      "description": "The parameters to provide for the Line channel.",
      "required": [
        "lineRegistrations"
      ]
    },
    "LineRegistration": {
      "properties": {
        "generatedId": {
          "x-ms-mutability": [
            "read"
          ],
          "type": "string",
          "description": "Id generated for the line channel registration",
          "readOnly": true
        },
        "channelSecret": {
          "x-ms-secret": true,
          "type": "string",
          "description": "Secret for the line channel registration"
        },
        "channelAccessToken": {
          "x-ms-secret": true,
          "type": "string",
          "description": "Access token for the line channel registration"
        }
      },
      "description": "The properties corresponding to a line channel registration"
    },
    "DirectLineSpeechChannel": {
      "type": "object",
      "description": "DirectLine Speech channel definition",
      "x-ms-discriminator-value": "DirectLineSpeechChannel",
      "allOf": [
        {
          "$ref": "#/definitions/Channel"
        }
      ],
      "properties": {
        "properties": {
          "$ref": "#/definitions/DirectLineSpeechChannelProperties",
          "description": "The set of properties specific to DirectLine Speech channel resource"
        }
      }
    },
    "DirectLineSpeechChannelProperties": {
      "properties": {
        "cognitiveServiceResourceId": {
          "type": "string",
          "description": "The cognitive service id with this channel registration."
        },
        "cognitiveServiceRegion": {
          "type": "string",
          "description": "The cognitive service region with this channel registration.",
          "x-nullable": true
        },
        "cognitiveServiceSubscriptionKey": {
          "x-ms-secret": true,
          "type": "string",
          "description": "The cognitive service subscription key to use with this channel registration.",
          "x-nullable": true
        },
        "isEnabled": {
          "type": "boolean",
          "description": "Whether this channel is enabled or not."
        },
        "customVoiceDeploymentId": {
          "type": "string",
          "description": "Custom speech model id (optional)."
        },
        "customSpeechModelId": {
          "type": "string",
          "description": "Custom voice deployment id (optional)."
        },
        "isDefaultBotForCogSvcAccount": {
          "type": "boolean",
          "description": "Make this a default bot for chosen cognitive service account."
        }
      },
      "description": "The parameters to provide for the DirectLine Speech channel."
<<<<<<< HEAD
    },
    "Omnichannel": {
      "type": "object",
      "x-ms-discriminator-value": "Omnichannel",
      "description": "Omnichannel channel definition",
      "allOf": [
        {
          "$ref": "#/definitions/Channel"
        }
      ]
=======
>>>>>>> 6e674392
    },
    "TelephonyChannel": {
      "type": "object",
      "x-ms-discriminator-value": "TelephonyChannel",
      "description": "Telephony channel definition",
      "allOf": [
        {
          "$ref": "#/definitions/Channel"
        }
      ],
      "properties": {
        "properties": {
          "$ref": "#/definitions/TelephonyChannelProperties",
          "description": "The set of properties specific to Telephony channel resource"
        }
      }
    },
    "TelephonyChannelProperties": {
      "type": "object",
      "properties": {
        "phoneNumbers": {
          "type": "array",
          "items": {
            "$ref": "#/definitions/TelephonyPhoneNumbers"
          },
          "description": "The list of Telephony phone numbers"
        },
        "apiConfigurations": {
          "type": "array",
          "items": {
            "$ref": "#/definitions/TelephonyChannelResourceApiConfiguration"
          },
          "description": "The list of Telephony phone numbers"
        },
        "cognitiveServiceSubscriptionKey": {
          "type": "string",
          "description": "The extensionKey1",
          "x-nullable": true
        },
        "cognitiveServiceRegion": {
          "type": "string",
          "description": "The extensionKey2",
          "x-nullable": true
        },
        "defaultLocale": {
          "type": "string",
          "description": "The default locale of the channel",
          "x-nullable": true
        },
        "premiumSKU": {
          "type": "string",
          "description": "The premium SKU applied to the channel",
          "x-nullable": true
        },
        "isEnabled": {
          "type": "boolean",
          "description": "Whether the channel is enabled"
        }
      },
      "description": "The parameters to provide for the Direct Line channel."
    },
    "ChannelResponseList": {
      "properties": {
        "nextLink": {
          "description": "The link used to get the next page of bot service channel resources.",
          "type": "string"
        },
        "value": {
          "readOnly": true,
          "type": "array",
          "items": {
            "$ref": "#/definitions/BotChannel"
          },
          "description": "Gets the list of bot service channel results and their properties."
        }
      },
      "description": "The list of bot service channel operation response."
    },
    "WebChatSite": {
      "allOf": [
        {
          "$ref": "#/definitions/Site"
        }
      ],
      "required": [
        "isWebchatPreviewEnabled"
      ],
      "description": "A site for the Webchat channel"
    },
    "DirectLineSite": {
      "allOf": [
        {
          "$ref": "#/definitions/Site"
        }
      ],
      "description": "A site for the Direct Line channel",
      "required": [
        "isV1Enabled",
        "isV3Enabled"
      ]
    },
    "Site": {
      "type": "object",
      "properties": {
        "tenantId": {
          "type": "string",
          "description": "Tenant Id"
        },
        "siteId": {
          "type": "string",
          "description": "Site Id",
          "x-ms-mutability": [
            "read"
          ],
          "readOnly": true
        },
        "siteName": {
          "type": "string",
          "description": "Site name",
          "x-ms-mutability": [
            "create",
            "read"
          ]
        },
        "key": {
          "type": "string",
          "description": "Primary key. Value only returned through POST to the action Channel List API, otherwise empty.",
          "x-ms-mutability": [
            "read"
          ],
          "readOnly": true
        },
        "key2": {
          "type": "string",
          "description": "Secondary key. Value only returned through POST to the action Channel List API, otherwise empty.",
          "x-ms-mutability": [
            "read"
          ],
          "readOnly": true
        },
        "isEnabled": {
          "type": "boolean",
          "description": "Whether this site is enabled for DirectLine channel"
        },
        "isTokenEnabled": {
          "type": "boolean",
<<<<<<< HEAD
          "description": "Whether this site is token enabled for channel",
          "readOnly": true
=======
          "description": "Whether this site is token enabled for channel"
>>>>>>> 6e674392
        },
        "isEndpointParametersEnabled": {
          "type": "boolean",
          "description": "Whether this site is EndpointParameters enabled for channel"
        },
        "isDetailedLoggingEnabled": {
          "type": "boolean",
          "description": "Whether this site is disabled detailed logging for"
        },
        "isBlockUserUploadEnabled": {
          "type": "boolean",
          "description": "Whether this site is enabled for block user upload.",
<<<<<<< HEAD
          "x-nullable": true,
          "default": null
=======
          "x-nullable": true
>>>>>>> 6e674392
        },
        "isNoStorageEnabled": {
          "type": "boolean",
          "description": "Whether this no-storage site is disabled detailed logging for"
        },
        "eTag": {
          "type": "string",
          "description": "Entity Tag"
        },
        "appId": {
          "type": "string",
          "description": "DirectLine application id"
        },
        "isV1Enabled": {
          "type": "boolean",
          "description": "Whether this site is enabled for Bot Framework V1 protocol.",
          "x-ms-mutability": [
            "create",
            "read"
          ]
        },
        "isV3Enabled": {
          "type": "boolean",
          "description": "Whether this site is enabled for Bot Framework V3 protocol."
        },
        "isSecureSiteEnabled": {
          "type": "boolean",
          "description": "Whether this site is enabled for authentication with Bot Framework."
        },
        "trustedOrigins": {
          "type": "array",
          "description": "List of Trusted Origin URLs for this site. This field is applicable only if isSecureSiteEnabled is True.",
          "items": {
            "type": "string"
          }
        },
<<<<<<< HEAD
        "isWebChatSpeechEnabled": {
          "type": "boolean",
          "description": "Whether this site is enabled for Webchat Speech",
          "default": false
        },
=======
>>>>>>> 6e674392
        "isWebchatPreviewEnabled": {
          "type": "boolean",
          "description": "Whether this site is enabled for preview versions of Webchat",
          "default": false
        }
      },
      "required": [
        "isEnabled",
        "siteName"
      ],
      "description": "A site for the channel"
    },
    "SiteInfo": {
      "properties": {
        "siteName": {
          "type": "string",
          "description": "The site name",
          "x-ms-mutability": [
            "create",
            "read"
          ]
        },
        "key": {
          "type": "string",
          "description": "Determines which key is to be regenerated",
          "enum": [
            "key1",
            "key2"
          ],
          "x-ms-enum": {
            "name": "key",
            "modelAsString": false
          }
        }
      },
      "description": "Site information for WebChat or DirectLine Channels to identify which site to regenerate keys for.",
      "type": "object",
      "required": [
        "siteName",
        "key"
      ]
    },
    "TelephonyPhoneNumbers": {
      "type": "object",
      "properties": {
        "id": {
          "type": "string",
          "description": "The element id."
        },
        "phoneNumber": {
          "type": "string",
          "description": "The phone number."
        },
        "acsEndpoint": {
          "type": "string",
          "description": "The endpoint of ACS."
        },
        "acsSecret": {
          "type": "string",
          "description": "The secret of ACS."
        },
        "acsResourceId": {
          "type": "string",
          "description": "The resource id of ACS."
        },
        "cognitiveServiceSubscriptionKey": {
          "type": "string",
          "description": "The subscription key of cognitive service.",
          "x-nullable": true
        },
        "cognitiveServiceRegion": {
          "type": "string",
          "description": "The service region of cognitive service.",
          "x-nullable": true
        },
        "cognitiveServiceResourceId": {
          "type": "string",
          "description": "The resource id of cognitive service."
        },
        "defaultLocale": {
          "type": "string",
          "description": "The default locale of the phone number."
        }
      },
      "description": "A telephone number for the Telephony channel"
    },
    "TelephonyChannelResourceApiConfiguration": {
      "type": "object",
      "properties": {
        "id": {
          "type": "string",
          "description": "The id of config."
        },
        "providerName": {
          "type": "string",
          "description": "The provider name.",
          "x-nullable": true
        },
        "cognitiveServiceSubscriptionKey": {
          "type": "string",
          "description": "The cognitive service subscription key.",
          "x-nullable": true
        },
        "cognitiveServiceRegion": {
          "type": "string",
          "description": "The cognitive service region.",
          "x-nullable": true
        },
        "cognitiveServiceResourceId": {
          "type": "string",
          "description": "The cognitive service resourceId.",
          "x-nullable": true
        },
        "defaultLocale": {
          "type": "string",
          "description": "The default locale.",
          "x-nullable": true
        }
      },
      "description": "A resource Api configuration for the Telephony channel"
    },
    "ConnectionItemName": {
      "properties": {
        "name": {
          "type": "string",
          "description": "Connection Item name that has been added in the API",
          "readOnly": true
        }
      },
      "description": "The display name of a connection Item Setting registered with the Bot"
    },
    "ConnectionSettingParameter": {
      "properties": {
        "key": {
          "type": "string",
          "description": "Key for the Connection Setting Parameter."
        },
        "value": {
          "type": "string",
          "description": "Value associated with the Connection Setting Parameter.",
          "x-nullable": true
        }
      },
      "description": "Extra Parameter in a Connection Setting Properties to indicate service provider specific properties"
    },
    "ConnectionSettingProperties": {
      "properties": {
        "id": {
          "type": "string",
          "description": "Id associated with the Connection Setting.",
          "x-ms-mutability": [
            "create",
            "read"
          ]
        },
        "name": {
          "type": "string",
          "description": "Name associated with the Connection Setting.",
          "x-ms-mutability": [
            "create",
            "read"
          ]
        },
        "clientId": {
          "type": "string",
          "description": "Client Id associated with the Connection Setting."
        },
        "settingId": {
          "type": "string",
          "description": "Setting Id set by the service for the Connection Setting.",
          "readOnly": true
        },
        "clientSecret": {
          "x-ms-secret": true,
          "type": "string",
          "description": "Client Secret associated with the Connection Setting"
        },
        "scopes": {
          "type": "string",
          "description": "Scopes associated with the Connection Setting",
          "readOnly": true
        },
        "serviceProviderId": {
          "type": "string",
          "description": "Service Provider Id associated with the Connection Setting"
        },
        "serviceProviderDisplayName": {
          "type": "string",
          "description": "Service Provider Display Name associated with the Connection Setting"
        },
        "parameters": {
          "type": "array",
          "description": "Service Provider Parameters associated with the Connection Setting",
          "items": {
            "$ref": "#/definitions/ConnectionSettingParameter"
          }
        },
        "provisioningState": {
          "type": "string",
          "description": "Provisioning state of the resource"
        }
      },
      "description": "Properties for a Connection Setting Item"
    },
    "ConnectionSetting": {
      "type": "object",
      "description": "Bot channel resource definition",
      "allOf": [
        {
          "$ref": "#/definitions/Resource"
        }
      ],
      "properties": {
        "properties": {
          "$ref": "#/definitions/ConnectionSettingProperties",
          "description": "The set of properties specific to bot channel resource"
        }
      }
    },
    "ConnectionSettingResponseList": {
      "properties": {
        "nextLink": {
          "description": "The link used to get the next page of bot service connection setting resources.",
          "type": "string"
        },
        "value": {
          "readOnly": true,
          "type": "array",
          "items": {
            "$ref": "#/definitions/ConnectionSetting"
          },
          "description": "Gets the list of bot service connection settings and their properties."
        }
      },
      "description": "The list of bot service connection settings response."
    },
    "ServiceProviderResponseList": {
      "properties": {
        "nextLink": {
          "description": "The link used to get the next page of bot service providers.",
          "type": "string"
        },
        "value": {
          "readOnly": true,
          "type": "array",
          "items": {
            "$ref": "#/definitions/ServiceProvider"
          },
          "description": "Gets the list of bot service providers and their properties."
        }
      },
      "description": "The list of bot service providers response."
    },
    "ServiceProviderParameter": {
      "properties": {
        "name": {
          "type": "string",
          "description": "Name of the Service Provider",
          "readOnly": true
        },
        "type": {
          "type": "string",
          "description": "Type of the Service Provider",
          "readOnly": true
        },
        "displayName": {
          "type": "string",
          "description": "Display Name of the Service Provider",
          "readOnly": true
        },
        "description": {
          "type": "string",
          "description": "Description of the Service Provider",
          "readOnly": true
        },
        "helpUrl": {
          "type": "string",
          "description": "Help Url for the  Service Provider",
          "readOnly": true
        },
        "default": {
          "type": "string",
          "description": "Default Name for the Service Provider",
          "readOnly": true
        },
        "metadata": {
          "type": "object",
          "description": "Meta data for the Service Provider",
          "readOnly": true,
          "properties": {
            "constraints": {
              "description": "the constraints of the bot meta data.",
              "type": "object",
              "properties": {
                "required": {
                  "description": "Whether required the constraints of the bot meta data.",
                  "type": "boolean"
                }
              }
            }
          }
        }
      },
      "description": "Extra Parameters specific to each Service Provider"
    },
    "ServiceProviderProperties": {
      "properties": {
        "id": {
          "type": "string",
          "description": "Id for Service Provider",
          "readOnly": true
        },
        "displayName": {
          "type": "string",
          "description": "Display Name of the Service Provider",
          "readOnly": true
        },
        "serviceProviderName": {
          "type": "string",
          "description": "Name of the Service Provider",
          "readOnly": true
        },
        "devPortalUrl": {
          "type": "string",
          "description": "URL of Dev Portal",
          "readOnly": true
        },
        "iconUrl": {
          "type": "string",
          "description": "The URL of icon",
          "default": ""
        },
        "parameters": {
          "description": "The list of parameters for the Service Provider",
          "type": "array",
          "items": {
            "$ref": "#/definitions/ServiceProviderParameter"
          }
        }
      },
      "description": "The Object used to describe a Service Provider supported by Bot Service"
    },
    "ServiceProvider": {
      "type": "object",
      "description": "Service Provider Definition",
      "properties": {
        "properties": {
          "$ref": "#/definitions/ServiceProviderProperties",
          "description": "The Properties of a Service Provider Object"
        }
      }
    },
    "Error": {
      "properties": {
        "error": {
          "$ref": "#/definitions/ErrorBody",
          "description": "The error body."
        }
      },
      "description": "Bot Service error object."
    },
    "ErrorBody": {
      "properties": {
        "code": {
          "type": "string",
          "description": "error code"
        },
        "message": {
          "type": "string",
          "description": "error message"
        }
      },
      "description": "Bot Service error body.",
      "required": [
        "code",
        "message"
      ]
    },
    "OperationEntityListResult": {
      "description": "The list of bot service operation response.",
      "type": "object",
      "properties": {
        "nextLink": {
          "description": "The link used to get the next page of operations.",
          "type": "string"
        },
        "value": {
          "description": "The list of operations.",
          "type": "array",
          "items": {
            "$ref": "#/definitions/OperationEntity"
          }
        }
      }
    },
    "OperationEntity": {
      "description": "The operations supported by Bot Service Management.",
      "type": "object",
      "properties": {
        "name": {
          "description": "Operation name: {provider}/{resource}/{operation}.",
          "type": "string"
        },
        "display": {
          "$ref": "#/definitions/OperationDisplayInfo",
          "description": "The operation supported by Bot Service Management."
        },
        "origin": {
          "description": "The origin of the operation.",
          "type": "string"
        },
        "properties": {
          "description": "Additional properties.",
          "type": "object"
        }
      }
    },
    "OperationDisplayInfo": {
      "description": "The operation supported by Bot Service Management.",
      "type": "object",
      "properties": {
        "description": {
          "description": "The description of the operation.",
          "type": "string"
        },
        "operation": {
          "description": "The action that users can perform, based on their permission level.",
          "type": "string"
        },
        "provider": {
          "description": "Service provider: Microsoft Bot Service.",
          "type": "string"
        },
        "resource": {
          "description": "Resource on which the operation is performed.",
          "type": "string"
        }
      }
    },
    "CheckNameAvailabilityRequestBody": {
      "description": "The request body for a request to Bot Service Management to check availability of a bot name.",
      "type": "object",
      "properties": {
        "name": {
          "description": "the name of the bot for which availability needs to be checked.",
          "type": "string"
        },
        "type": {
          "description": "the type of the bot for which availability needs to be checked",
          "type": "string"
        }
      }
    },
    "CheckNameAvailabilityResponseBody": {
      "description": "The response body returned for a request to Bot Service Management to check availability of a bot name.",
      "type": "object",
      "properties": {
        "valid": {
          "description": "indicates if the bot name is valid.",
          "type": "boolean"
        },
        "message": {
          "description": "additional message from the bot management api showing why a bot name is not available",
          "type": "string"
        },
        "absCode": {
          "description": "response code from ABS",
          "type": "string",
          "x-ms-nullable": true
        }
      }
    },
    "HostSettingsResponse": {
      "description": "The response body returned for a request to Bot Service Management to check per subscription hostSettings",
      "type": "object",
      "properties": {
        "OAuthUrl": {
          "description": "For in-conversation bot user authentication",
          "type": "string"
        },
        "ToBotFromChannelOpenIdMetadataUrl": {
          "description": "For verifying incoming tokens from the channels",
          "type": "string"
        },
        "ToBotFromChannelTokenIssuer": {
          "description": "For verifying incoming tokens from the channels",
          "type": "string"
        },
        "ToBotFromEmulatorOpenIdMetadataUrl": {
          "description": "For verifying incoming tokens from bot emulator",
          "type": "string"
        },
        "ToChannelFromBotLoginUrl": {
          "description": "For getting access token to channels from bot host",
          "type": "string"
        },
        "ToChannelFromBotOAuthScope": {
          "description": "For getting access token to channels from bot host",
          "type": "string"
        },
        "ValidateAuthority": {
          "description": "Per cloud OAuth setting on whether authority is validated",
          "type": "boolean"
        },
        "BotOpenIdMetadata": {
          "description": "Same as toBotFromChannelOpenIdMetadataUrl, used by SDK < v4.12",
          "type": "string"
        }
      }
    },
    "OperationResultsDescription": {
      "description": "The properties indicating the operation result of an operation on a service.",
      "type": "object",
      "properties": {
        "id": {
          "description": "The ID of the operation returned.",
          "readOnly": true,
          "type": "string"
        },
        "name": {
          "description": "The name of the operation result.",
          "readOnly": true,
          "type": "string"
        },
        "status": {
          "description": "The status of the operation being performed.",
          "enum": [
            "Canceled",
            "Succeeded",
            "Failed",
            "Requested",
            "Running"
          ],
          "readOnly": true,
          "type": "string",
          "x-ms-enum": {
            "name": "OperationResultStatus",
            "modelAsString": true
          }
        },
        "startTime": {
          "format": "date-time",
          "description": "The time that the operation was started.",
          "readOnly": true,
          "type": "string"
        }
      }
    }
  },
  "parameters": {
    "resourceGroupNameParameter": {
      "name": "resourceGroupName",
      "x-ms-parameter-location": "method",
      "in": "path",
      "required": true,
      "type": "string",
      "maxLength": 64,
      "minLength": 2,
      "pattern": "^[a-zA-Z0-9][a-zA-Z0-9_.-]*$",
      "description": "The name of the Bot resource group in the user subscription."
    },
    "resourceNameParameter": {
      "name": "resourceName",
      "x-ms-parameter-location": "method",
      "in": "path",
      "required": true,
      "type": "string",
      "maxLength": 64,
      "minLength": 2,
      "pattern": "^[a-zA-Z0-9][a-zA-Z0-9_.-]*$",
      "description": "The name of the Bot resource."
    },
    "subscriptionIdParameter": {
      "name": "subscriptionId",
      "in": "path",
      "description": "Azure Subscription ID.",
      "required": true,
      "type": "string"
    },
    "apiVersionParameter": {
      "name": "api-version",
      "in": "query",
      "required": true,
      "type": "string",
      "description": "Version of the API to be used with the client request."
    },
    "operationResultIdParameter": {
      "name": "operationResultId",
      "in": "path",
      "description": "The ID of the operation result to get.",
      "required": true,
      "x-ms-parameter-location": "method",
      "type": "string"
    },
    "connectionNameParameter": {
      "name": "connectionName",
      "x-ms-parameter-location": "method",
      "in": "path",
      "required": true,
      "type": "string",
      "maxLength": 64,
      "minLength": 2,
      "pattern": "^[a-zA-Z0-9][\\sa-zA-Z0-9_.-]*$",
      "description": "The name of the Bot Service Connection Setting resource."
    },
    "channelNameParameter": {
      "name": "channelName",
      "x-ms-parameter-location": "method",
      "in": "path",
      "required": true,
      "type": "string",
      "enum": [
        "AlexaChannel",
        "FacebookChannel",
        "EmailChannel",
        "KikChannel",
        "TelegramChannel",
        "SlackChannel",
        "MsTeamsChannel",
        "SkypeChannel",
        "WebChatChannel",
        "DirectLineChannel",
        "SmsChannel",
        "LineChannel",
        "DirectLineSpeechChannel",
        "OutlookChannel",
        "Omnichannel",
        "TelephonyChannel"
      ],
      "x-ms-enum": {
        "name": "channelName",
        "modelAsString": false,
        "values": [
          {
            "value": "AlexaChannel"
          },
          {
            "value": "FacebookChannel"
          },
          {
            "value": "EmailChannel"
          },
          {
            "value": "KikChannel"
          },
          {
            "value": "TelegramChannel"
          },
          {
            "value": "SlackChannel"
          },
          {
            "value": "MsTeamsChannel"
          },
          {
            "value": "SkypeChannel"
          },
          {
            "value": "WebChatChannel"
          },
          {
            "value": "DirectLineChannel"
          },
          {
            "value": "SmsChannel"
          },
          {
            "value": "LineChannel"
          },
          {
            "value": "DirectLineSpeechChannel"
          },
          {
            "value": "OutlookChannel"
          },
          {
            "value": "Omnichannel"
          },
          {
            "value": "TelephonyChannel"
          }
        ]
      },
      "description": "The name of the Channel resource."
    },
    "regenerateKeyschannelNameParameter": {
      "name": "channelName",
      "x-ms-parameter-location": "method",
      "in": "path",
      "required": true,
      "type": "string",
      "enum": [
        "WebChatChannel",
        "DirectLineChannel"
      ],
      "x-ms-enum": {
        "name": "regenerateKeysChannelName",
        "modelAsString": false,
        "values": [
          {
            "value": "WebChatChannel"
          },
          {
            "value": "DirectLineChannel"
          }
        ]
      },
      "description": "The name of the Channel resource for which keys are to be regenerated."
    }
  }
}<|MERGE_RESOLUTION|>--- conflicted
+++ resolved
@@ -1677,15 +1677,11 @@
         },
         "tenantId": {
           "type": "string",
-<<<<<<< HEAD
           "description": "The Tenant Id for the bot",
           "x-ms-mutability": [
             "create",
             "read"
           ]
-=======
-          "description": "The Tenant Id for the bot"
->>>>>>> 6e674392
         },
         "publicNetworkAccess": {
           "description": "Whether the bot is in an isolated network",
@@ -2058,15 +2054,9 @@
           "type": "string",
           "description": "The password for the email address. Value only returned through POST to the action Channel List API, otherwise empty."
         },
-<<<<<<< HEAD
         "magicCode": {
           "type": "string",
           "description": "The magic code for setting up the modern authentication."
-=======
-        "authMethod": {
-          "type": "string",
-          "description": "The authMethod for the bot"
->>>>>>> 6e674392
         },
         "isEnabled": {
           "type": "boolean",
@@ -2334,21 +2324,13 @@
         },
         "extensionKey1": {
           "type": "string",
-<<<<<<< HEAD
           "description": "The extensionKey1",
-          "readOnly": true
+          "default": ""
         },
         "extensionKey2": {
           "type": "string",
           "description": "The extensionKey2",
-          "readOnly": true
-=======
-          "description": "The extensionKey1"
-        },
-        "extensionKey2": {
-          "type": "string",
-          "description": "The extensionKey2"
->>>>>>> 6e674392
+          "default": ""
         },
         "DirectLineEmbedCode": {
           "type": "string",
@@ -2631,7 +2613,6 @@
         }
       },
       "description": "The parameters to provide for the DirectLine Speech channel."
-<<<<<<< HEAD
     },
     "Omnichannel": {
       "type": "object",
@@ -2642,8 +2623,6 @@
           "$ref": "#/definitions/Channel"
         }
       ]
-=======
->>>>>>> 6e674392
     },
     "TelephonyChannel": {
       "type": "object",
@@ -2790,12 +2769,8 @@
         },
         "isTokenEnabled": {
           "type": "boolean",
-<<<<<<< HEAD
           "description": "Whether this site is token enabled for channel",
           "readOnly": true
-=======
-          "description": "Whether this site is token enabled for channel"
->>>>>>> 6e674392
         },
         "isEndpointParametersEnabled": {
           "type": "boolean",
@@ -2808,12 +2783,8 @@
         "isBlockUserUploadEnabled": {
           "type": "boolean",
           "description": "Whether this site is enabled for block user upload.",
-<<<<<<< HEAD
           "x-nullable": true,
           "default": null
-=======
-          "x-nullable": true
->>>>>>> 6e674392
         },
         "isNoStorageEnabled": {
           "type": "boolean",
@@ -2850,14 +2821,11 @@
             "type": "string"
           }
         },
-<<<<<<< HEAD
         "isWebChatSpeechEnabled": {
           "type": "boolean",
           "description": "Whether this site is enabled for Webchat Speech",
           "default": false
         },
-=======
->>>>>>> 6e674392
         "isWebchatPreviewEnabled": {
           "type": "boolean",
           "description": "Whether this site is enabled for preview versions of Webchat",

## Go

These settings apply only when `--go` is specified on the command line.

``` yaml $(go)
go:
  license-header: MICROSOFT_APACHE_NO_VERSION
  namespace: healthcareapis
  clear-output-folder: true
```

### Go multi-api

``` yaml $(go) && $(multiapi)
batch:
<<<<<<< HEAD
  - tag: package-2019-09-16
```
### Tag: package-2019-09-16

These settings apply only when `--tag=package-2019-09-16 --go` is specified on the command line.
Please also specify `--go-sdk-folder=<path to the root directory of your azure-sdk-for-go clone>`.

``` yaml $(tag) == 'package-2019-09-16' && $(go)
output-folder: $(go-sdk-folder)/services/$(namespace)/mgmt/2019-09-16/$(namespace)
=======
  - tag: package-2019-09
  - tag: package-2018-08-preview
>>>>>>> 8b3322c4
```
### Tag: package-2019-09 and go

These settings apply only when `--tag=package-2019-09 --go` is specified on the command line.
Please also specify `--go-sdk-folder=<path to the root directory of your azure-sdk-for-go clone>`.

``` yaml $(tag) == 'package-2019-09' && $(go)
output-folder: $(go-sdk-folder)/services/$(namespace)/mgmt/2019-09-16/$(namespace)
```

### Tag: package-2018-08-preview and go

These settings apply only when `--tag=package-2018-08-preview --go` is specified on the command line.
Please also specify `--go-sdk-folder=<path to the root directory of your azure-sdk-for-go clone>`.

``` yaml $(tag) == 'package-2018-08-preview' && $(go)
output-folder: $(go-sdk-folder)/services/preview/$(namespace)/mgmt/2018-08-20-preview/$(namespace)
```<|MERGE_RESOLUTION|>--- conflicted
+++ resolved
@@ -13,20 +13,8 @@
 
 ``` yaml $(go) && $(multiapi)
 batch:
-<<<<<<< HEAD
-  - tag: package-2019-09-16
-```
-### Tag: package-2019-09-16
-
-These settings apply only when `--tag=package-2019-09-16 --go` is specified on the command line.
-Please also specify `--go-sdk-folder=<path to the root directory of your azure-sdk-for-go clone>`.
-
-``` yaml $(tag) == 'package-2019-09-16' && $(go)
-output-folder: $(go-sdk-folder)/services/$(namespace)/mgmt/2019-09-16/$(namespace)
-=======
   - tag: package-2019-09
   - tag: package-2018-08-preview
->>>>>>> 8b3322c4
 ```
 ### Tag: package-2019-09 and go
 

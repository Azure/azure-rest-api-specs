{
  "swagger": "2.0",
  "info": {
    "version": "2022-05-13",
    "title": "ConfidentialLedgerClient",
    "description": "The ConfidentialLedgerClient writes and retrieves ledger entries against the Confidential Ledger service."
  },
  "x-ms-parameterized-host": {
    "hostTemplate": "{ledgerEndpoint}",
    "useSchemePrefix": false,
    "positionInOperation": "first",
    "parameters": [
      {
        "name": "ledgerEndpoint",
        "description": "The Confidential Ledger URL, for example https://contoso.confidentialledger.azure.com",
        "required": true,
        "type": "string",
        "in": "path",
        "format": "url",
        "x-ms-skip-url-encoding": true,
        "x-ms-parameter-location": "client"
      }
    ]
  },
  "consumes": [
    "application/json"
  ],
  "produces": [
    "application/json"
  ],
  "paths": {
    "/app/governance/constitution": {
      "get": {
        "operationId": "GetConstitution",
        "x-ms-examples": {
          "GetConstitution": {
            "$ref": "./examples/ledger/GetConstitution.json"
          }
        },
        "summary": "Gets the constitution used for governance.",
        "description": "The constitution is a script that assesses and applies proposals from consortium members.",
        "parameters": [
          {
            "$ref": "common.json#/parameters/ApiVersionParameter"
          }
        ],
        "responses": {
          "200": {
            "description": "The constitution.",
            "schema": {
              "$ref": "#/definitions/Constitution"
            }
          },
          "default": {
            "description": "Error response describing why the operation failed.",
            "schema": {
              "$ref": "common.json#/definitions/ConfidentialLedgerError"
            }
          }
        }
      }
    },
    "/app/governance/members": {
      "get": {
        "operationId": "GetConsortiumMembers",
        "x-ms-examples": {
          "GetConsortiumMembers": {
            "$ref": "./examples/ledger/GetConsortiumMembers.json"
          }
        },
        "x-ms-pageable": {
          "itemName": "consortium",
          "nextLinkName": "nextLink"
        },
        "summary": "Gets the consortium members.",
        "description": "Consortium members can manage the Confidential Ledger.",
        "parameters": [
          {
            "$ref": "common.json#/parameters/ApiVersionParameter"
          }
        ],
        "responses": {
          "200": {
            "description": "Paged list of consortium members.",
            "schema": {
              "$ref": "#/definitions/PagedConsortium"
            }
          },
          "default": {
            "description": "Error response describing why the operation failed.",
            "schema": {
              "$ref": "common.json#/definitions/ConfidentialLedgerError"
            }
          }
        }
      }
    },
    "/app/enclaveQuotes": {
      "get": {
        "operationId": "GetEnclaveQuotes",
        "x-ms-examples": {
          "GetEnclaveQuotes": {
            "$ref": "./examples/ledger/GetEnclaveQuotes.json"
          }
        },
        "summary": "Gets quotes for all nodes of the Confidential Ledger.",
        "description": "A quote is an SGX enclave measurement that can be used to verify the validity of a node and its enclave.",
        "parameters": [
          {
            "$ref": "common.json#/parameters/ApiVersionParameter"
          }
        ],
        "responses": {
          "200": {
            "description": "Response containing enclave quotes.",
            "schema": {
              "$ref": "#/definitions/ConfidentialLedgerEnclaves"
            }
          },
          "default": {
            "description": "Error response describing why the operation failed",
            "schema": {
              "$ref": "common.json#/definitions/ConfidentialLedgerError"
            }
          }
        }
      }
    },
    "/app/collections": {
      "get": {
        "operationId": "ListCollections",
        "x-ms-examples": {
          "GetCollectionIds": {
            "$ref": "./examples/ledger/ListCollections.json"
          }
        },
        "x-ms-pageable": {
          "itemName": "collection",
          "nextLinkName": "nextLink"
        },
        "summary": "Retrieves a list of collection ids present in the Confidential Ledger",
        "description": "Collection ids are user-created collections of ledger entries",
        "parameters": [
          {
            "$ref": "common.json#/parameters/ApiVersionParameter"
          }
        ],
        "responses": {
          "200": {
            "description": "List of collections",
            "schema": {
              "$ref": "#/definitions/PagedCollections"
            }
          },
          "default": {
            "description": "Error response describing why the operation failed",
            "schema": {
              "$ref": "common.json#/definitions/ConfidentialLedgerError"
            }
          }
        }
      }
    },
    "/app/transactions": {
      "get": {
        "operationId": "ListLedgerEntries",
        "x-ms-examples": {
          "GetLedgerEntries": {
            "$ref": "./examples/ledger/ListLedgerEntries.json"
          }
        },
        "x-ms-pageable": {
          "itemName": "entries",
          "nextLinkName": "nextLink"
        },
        "summary": "Gets ledger entries from a collection corresponding to a range.",
        "description": "A collection id may optionally be specified. Only entries in the specified (or default) collection will be returned.",
        "parameters": [
          {
            "$ref": "common.json#/parameters/ApiVersionParameter"
          },
          {
            "$ref": "#/parameters/CollectionIdParameter"
          },
          {
            "$ref": "#/parameters/TransactionIdFromParameter"
          },
          {
            "$ref": "#/parameters/TransactionIdToParameter"
          }
        ],
        "responses": {
          "200": {
            "description": "Ledger entries in the specified range.",
            "schema": {
              "$ref": "#/definitions/PagedLedgerEntries"
            }
          },
          "default": {
            "description": "Error response describing why the operation failed",
            "schema": {
              "$ref": "common.json#/definitions/ConfidentialLedgerError"
            }
          }
        }
      },
<<<<<<< HEAD
      "create": {
        "operationId": "ConfidentialLedger_CreateLedgerEntry",
=======
      "post": {
        "operationId": "PostLedgerEntry",
>>>>>>> 49e2859d
        "x-ms-examples": {
          "CreateLedgerEntry": {
            "$ref": "./examples/ledger/CreateLedgerEntry.json"
          }
        },
        "summary": "Writes a ledger entry.",
        "description": "A collection id may optionally be specified.",
        "parameters": [
          {
            "$ref": "common.json#/parameters/ApiVersionParameter"
          },
          {
            "$ref": "#/parameters/CollectionIdParameter"
          },
          {
            "in": "body",
            "name": "entry",
            "description": "Ledger entry.",
            "required": true,
            "schema": {
              "$ref": "#/definitions/LedgerEntry"
            }
          }
        ],
        "responses": {
          "200": {
            "description": "Returns the transaction id at which the write will be durably stored.",
            "headers": {
              "x-ms-ccf-transaction-id": {
                "type": "string",
                "description": "The transaction id at which this write will become durable."
              }
            },
            "schema": {
              "$ref": "#/definitions/LedgerWriteResult"
            }
          },
          "default": {
            "description": "Error response describing why the operation failed",
            "schema": {
              "$ref": "common.json#/definitions/ConfidentialLedgerError"
            }
          }
        }
      }
    },
    "/app/transactions/{transactionId}": {
      "get": {
        "operationId": "GetLedgerEntry",
        "x-ms-examples": {
          "GetLedgerEntry": {
            "$ref": "./examples/ledger/GetLedgerEntry.json"
          }
        },
        "summary": "Gets the ledger entry at the specified transaction id. A collection id may optionally be specified to indicate the collection from which to fetch the value.",
        "description": "To return older ledger entries, the relevant sections of the ledger must be read from disk and validated. To prevent blocking within the enclave, the response will indicate whether the entry is ready and part of the response, or if the loading is still ongoing.",
        "parameters": [
          {
            "$ref": "common.json#/parameters/ApiVersionParameter"
          },
          {
            "$ref": "#/parameters/CollectionIdParameter"
          },
          {
            "$ref": "#/parameters/TransactionIdParameter"
          }
        ],
        "responses": {
          "200": {
            "description": "The result of querying the Confidential Ledger.",
            "schema": {
              "$ref": "#/definitions/LedgerQueryResult"
            }
          },
          "default": {
            "description": "Error response describing why the operation failed.",
            "schema": {
              "$ref": "common.json#/definitions/ConfidentialLedgerError"
            }
          }
        }
      }
    },
    "/app/transactions/{transactionId}/receipt": {
      "get": {
        "operationId": "GetReceipt",
        "x-ms-examples": {
          "GetReceipt": {
            "$ref": "./examples/ledger/GetReceipt.json"
          }
        },
        "summary": "Gets a receipt certifying ledger contents at a particular transaction id.",
        "parameters": [
          {
            "$ref": "common.json#/parameters/ApiVersionParameter"
          },
          {
            "$ref": "#/parameters/TransactionIdParameter"
          }
        ],
        "responses": {
          "200": {
            "description": "The receipt for the write occurring at the transaction id.",
            "schema": {
              "$ref": "#/definitions/TransactionReceipt"
            }
          },
          "default": {
            "description": "Error response describing why the operation failed",
            "schema": {
              "$ref": "common.json#/definitions/ConfidentialLedgerError"
            }
          }
        }
      }
    },
    "/app/transactions/{transactionId}/status": {
      "get": {
        "operationId": "GetTransactionStatus",
        "x-ms-examples": {
          "GetTransactionStatus": {
            "$ref": "./examples/ledger/GetTransactionStatus.json"
          }
        },
        "summary": "Gets the status of an entry identified by a transaction id.",
        "parameters": [
          {
            "$ref": "common.json#/parameters/ApiVersionParameter"
          },
          {
            "$ref": "#/parameters/TransactionIdParameter"
          }
        ],
        "responses": {
          "200": {
            "description": "The status of the entry recorded at the specified transaction id.",
            "schema": {
              "$ref": "#/definitions/TransactionStatus"
            }
          },
          "default": {
            "description": "Error response describing why the operation failed",
            "schema": {
              "$ref": "common.json#/definitions/ConfidentialLedgerError"
            }
          }
        }
      }
    },
    "/app/transactions/current": {
      "get": {
        "operationId": "GetCurrentLedgerEntry",
        "x-ms-examples": {
          "GetCurrentLedgerEntry": {
            "$ref": "./examples/ledger/GetCurrentLedgerEntry.json"
          }
        },
        "summary": "Gets the current value available in the ledger.",
        "description": "A collection id may optionally be specified.",
        "parameters": [
          {
            "$ref": "common.json#/parameters/ApiVersionParameter"
          },
          {
            "$ref": "#/parameters/CollectionIdParameter"
          }
        ],
        "responses": {
          "200": {
            "description": "The current ledger entry available on the receiving node. Non-primary nodes may return older values.",
            "schema": {
              "$ref": "#/definitions/LedgerEntry"
            }
          },
          "default": {
            "description": "Error response describing why the operation failed",
            "schema": {
              "$ref": "common.json#/definitions/ConfidentialLedgerError"
            }
          }
        }
      }
    },
    "/app/users/{userId}": {
      "delete": {
        "operationId": "DeleteUser",
        "x-ms-examples": {
          "DeleteUser": {
            "$ref": "./examples/ledger/DeleteUser.json"
          }
        },
        "summary": "Deletes a user from the Confidential Ledger.",
        "parameters": [
          {
            "$ref": "common.json#/parameters/ApiVersionParameter"
          },
          {
            "$ref": "#/parameters/UserIdParameter"
          }
        ],
        "responses": {
          "204": {
            "description": "The specified user is deleted."
          },
          "default": {
            "description": "Error response describing why the operation failed",
            "schema": {
              "$ref": "common.json#/definitions/ConfidentialLedgerError"
            }
          }
        }
      },
      "get": {
        "operationId": "GetUser",
        "x-ms-examples": {
          "GetUser": {
            "$ref": "./examples/ledger/GetUser.json"
          }
        },
        "summary": "Gets a user.",
        "parameters": [
          {
            "$ref": "common.json#/parameters/ApiVersionParameter"
          },
          {
            "$ref": "#/parameters/UserIdParameter"
          }
        ],
        "responses": {
          "200": {
            "description": "Details about the specified user.",
            "schema": {
              "$ref": "#/definitions/LedgerUser"
            }
          },
          "default": {
            "description": "Error response describing why the operation failed",
            "schema": {
              "$ref": "common.json#/definitions/ConfidentialLedgerError"
            }
          }
        }
      },
      "patch": {
        "operationId": "CreateOrUpdateUser",
        "x-ms-examples": {
          "CreateOrUpdateUser": {
            "$ref": "./examples/ledger/CreateOrUpdateUser.json"
          }
        },
        "summary": "Adds a user or updates a user's fields.",
        "description": "A JSON merge patch is applied for existing users",
        "consumes": [
          "application/merge-patch+json"
        ],
        "parameters": [
          {
            "$ref": "common.json#/parameters/ApiVersionParameter"
          },
          {
            "$ref": "#/parameters/UserIdParameter"
          },
          {
            "$ref": "#/parameters/UserDetailsParameter"
          }
        ],
        "responses": {
          "200": {
            "description": "User created or updated successfully.",
            "schema": {
              "$ref": "#/definitions/LedgerUser"
            }
          },
          "default": {
            "description": "Error response describing why the operation failed",
            "schema": {
              "$ref": "common.json#/definitions/ConfidentialLedgerError"
            }
          }
        }
      }
    }
  },
  "definitions": {
    "ConfidentialLedgerEnclaves": {
      "description": "Information about the enclaves running the Confidential Ledger.",
      "required": [
        "currentNodeId",
        "enclaveQuotes"
      ],
      "properties": {
        "currentNodeId": {
          "description": "Id of the Confidential Ledger node responding to the request.",
          "$ref": "#/definitions/EntityId"
        },
        "enclaveQuotes": {
          "$ref": "#/definitions/EnclaveQuotes"
        }
      },
      "type": "object"
    },
    "PagedConsortium": {
      "description": "Paginated consortium list returned in response to a query.",
      "type": "object",
      "required": [
        "consortium"
      ],
      "properties": {
        "consortium": {
          "$ref": "#/definitions/Consortium"
        },
        "nextLink": {
          "description": "Path from which to retrieve the next page of results.",
          "type": "string"
        }
      }
    },
    "Consortium": {
      "description": "List of members in the consortium.",
      "required": [
        "members"
      ],
      "properties": {
        "members": {
          "type": "array",
          "items": {
            "$ref": "#/definitions/ConsortiumMember"
          }
        }
      },
      "type": "object"
    },
    "ConsortiumMember": {
      "description": "Describes a member of the consortium.",
      "required": [
        "certificate",
        "id"
      ],
      "properties": {
        "certificate": {
          "type": "string",
          "description": "PEM-encoded certificate associated with the member."
        },
        "id": {
          "description": "Identifier assigned to the member.",
          "$ref": "#/definitions/EntityId"
        }
      },
      "type": "object"
    },
    "Constitution": {
      "description": "The governance script for the application.",
      "required": [
        "digest",
        "script"
      ],
      "properties": {
        "digest": {
          "description": "SHA256 digest of the constitution script.",
          "type": "string"
        },
        "script": {
          "description": "Contents of the constitution.",
          "type": "string"
        }
      },
      "type": "object"
    },
    "EnclaveQuote": {
      "description": "Contains the enclave quote.",
      "required": [
        "nodeId",
        "quoteVersion",
        "raw"
      ],
      "properties": {
        "nodeId": {
          "description": "ID assigned to this node.",
          "$ref": "#/definitions/EntityId"
        },
        "mrenclave": {
          "description": "MRENCLAVE value of the code running in the enclave.",
          "type": "string"
        },
        "quoteVersion": {
          "description": "Version of the quote presented.",
          "type": "string"
        },
        "raw": {
          "description": "Raw SGX quote, parsable by tools like Open Enclave's oeverify.",
          "type": "string"
        }
      },
      "type": "object"
    },
    "EnclaveQuotes": {
      "description": "Dictionary of enclave quotes, indexed by node id.",
      "additionalProperties": {
        "$ref": "#/definitions/EnclaveQuote"
      },
      "type": "object"
    },
    "EntityId": {
      "description": "Identifier for an entity.",
      "type": "string"
    },
    "LedgerEntries": {
      "description": "Array of ledger entries.",
      "type": "array",
      "items": {
        "$ref": "#/definitions/LedgerEntry"
      }
    },
    "LedgerEntry": {
      "description": "An entry in the ledger.",
      "required": [
        "contents"
      ],
      "properties": {
        "contents": {
          "type": "string",
          "description": "Contents of the ledger entry."
        },
        "collectionId": {
          "type": "string",
          "readOnly": true
        },
        "transactionId": {
          "$ref": "#/definitions/TransactionId",
          "readOnly": true
        }
      },
      "type": "object"
    },
    "LedgerQueryResult": {
      "description": "The result of querying for a ledger entry from an older transaction id. The ledger entry is available in the response only if the returned state is Ready.",
      "required": [
        "state"
      ],
      "properties": {
        "state": {
          "$ref": "#/definitions/LedgerQueryState"
        },
        "entry": {
          "description": "The ledger entry found as a result of the query. This is only available if the query is in Ready state.",
          "$ref": "#/definitions/LedgerEntry"
        }
      },
      "type": "object"
    },
    "LedgerQueryState": {
      "description": "State of a ledger query.",
      "type": "string",
      "enum": [
        "Loading",
        "Ready"
      ],
      "x-ms-enum": {
        "name": "ConfidentialLedgerQueryState",
        "modelAsString": true
      }
    },
    "LedgerUser": {
      "description": "Details about a Confidential Ledger user.",
      "required": [
        "assignedRole"
      ],
      "properties": {
        "assignedRole": {
          "$ref": "#/definitions/LedgerUserRole"
        },
        "userId": {
          "$ref": "#/definitions/UserId",
          "readOnly": true
        }
      },
      "type": "object"
    },
    "LedgerUserRole": {
      "type": "string",
      "description": "Represents an assignable role.",
      "enum": [
        "Administrator",
        "Contributor",
        "Reader"
      ],
      "x-ms-enum": {
        "name": "ConfidentialLedgerUserRoleName",
        "modelAsString": true
      }
    },
    "LedgerWriteResult": {
      "description": "Returned as a result of a write to the Confidential Ledger, the transaction id in the response indicates when the write will become durable.",
      "required": [
        "collectionId"
      ],
      "properties": {
        "collectionId": {
          "type": "string"
        }
      },
      "type": "object"
    },
    "MerkleProof": {
      "description": "The Merkle proof verifying a transaction.",
      "type": "array",
      "items": {
        "$ref": "#/definitions/MerkleProofElement"
      }
    },
    "MerkleProofElement": {
      "description": "An item in the Merkle proof.",
      "type": "object",
      "properties": {
        "left": {
          "type": "string"
        },
        "right": {
          "type": "string"
        }
      }
    },
    "PagedLedgerEntries": {
      "description": "Paginated ledger entries returned in response to a query.",
      "type": "object",
      "required": [
        "state",
        "entries"
      ],
      "properties": {
        "state": {
          "$ref": "#/definitions/LedgerQueryState"
        },
        "nextLink": {
          "description": "Path from which to retrieve the next page of results.",
          "type": "string"
        },
        "entries": {
          "$ref": "#/definitions/LedgerEntries"
        }
      }
    },
    "Pem": {
      "type": "string"
    },
    "PemArray": {
      "items": {
        "$ref": "#/definitions/Pem"
      },
      "type": "array"
    },
    "ReceiptContents": {
      "properties": {
        "cert": {
          "type": "string"
        },
        "leaf": {
          "type": "string"
        },
        "leafComponents": {
          "$ref": "#/definitions/ReceiptLeafComponents"
        },
        "nodeId": {
          "type": "string"
        },
        "proof": {
          "$ref": "#/definitions/ReceiptElementArray"
        },
        "root": {
          "type": "string"
        },
        "serviceEndorsements": {
          "$ref": "#/definitions/PemArray"
        },
        "signature": {
          "type": "string"
        }
      },
      "required": [
        "signature",
        "proof",
        "nodeId"
      ],
      "type": "object"
    },
    "ReceiptElement": {
      "properties": {
        "left": {
          "type": "string"
        },
        "right": {
          "type": "string"
        }
      },
      "type": "object"
    },
    "ReceiptElementArray": {
      "items": {
        "$ref": "#/definitions/ReceiptElement"
      },
      "type": "array"
    },
    "ReceiptLeafComponents": {
      "properties": {
        "claimsDigest": {
          "type": "string"
        },
        "commitEvidence": {
          "type": "string"
        },
        "writeSetDigest": {
          "type": "string"
        }
      },
      "type": "object"
    },
    "RoleAssignment": {
      "description": "Object for assigning a role to a user.",
      "required": [
        "roleName"
      ],
      "properties": {
        "roleName": {
          "$ref": "#/definitions/LedgerUserRole"
        },
        "description": {
          "description": "Description of the role.",
          "type": "string"
        }
      },
      "type": "object"
    },
    "Collection": {
      "description": "Identifier for collections.",
      "required": [
        "collectionId"
      ],
      "properties": {
        "collectionId": {
          "type": "string"
        }
      },
      "type": "object"
    },
    "CollectionArray": {
      "description": "A list of identifiers for ledger collections.",
      "items": {
        "$ref": "#/definitions/Collection"
      },
      "type": "array"
    },
    "PagedCollections": {
      "description": "Paginated collections returned in response to a query.",
      "properties": {
        "collection": {
          "$ref": "#/definitions/CollectionArray"
        },
        "nextLink": {
          "description": "Path from which to retrieve the next page of results.",
          "type": "string"
        }
      },
      "type": "object"
    },
    "TransactionId": {
      "description": "A unique identifier for the state of the ledger. If returned as part of a LedgerEntry, it indicates the state from which the entry was read.",
      "type": "string"
    },
    "TransactionReceipt": {
      "description": "A receipt certifying the transaction at the specified id.",
      "required": [
        "state",
        "transactionId"
      ],
      "properties": {
        "receipt": {
          "$ref": "#/definitions/ReceiptContents"
        },
        "state": {
          "$ref": "#/definitions/LedgerQueryState"
        },
        "transactionId": {
          "$ref": "#/definitions/TransactionId"
        }
      },
      "type": "object"
    },
    "TransactionState": {
      "type": "string",
      "description": "Represents the state of the transaction.",
      "enum": [
        "Committed",
        "Pending"
      ],
      "x-ms-enum": {
        "name": "TransactionState",
        "modelAsString": true
      }
    },
    "TransactionStatus": {
      "description": "Response returned to a query for the transaction status",
      "required": [
        "state",
        "transactionId"
      ],
      "properties": {
        "state": {
          "$ref": "#/definitions/TransactionState"
        },
        "transactionId": {
          "$ref": "#/definitions/TransactionId"
        }
      },
      "type": "object"
    },
    "UserId": {
      "description": "Identifier for the user. This must either be an AAD object id or a certificate fingerprint.",
      "type": "string"
    }
  },
  "parameters": {
    "CommitParameter": {
      "name": "commit",
      "in": "query",
      "required": true,
      "x-ms-parameter-location": "method",
      "maximum": 9223372036854775807,
      "minimum": -9223372036854775808,
      "type": "integer",
      "description": "The commit in the consensus protocol."
    },
    "CollectionIdParameter": {
      "name": "collectionId",
      "in": "query",
      "required": false,
      "x-ms-parameter-location": "method",
      "description": "The collection id.",
      "type": "string"
    },
    "TransactionIdParameter": {
      "name": "transactionId",
      "in": "path",
      "required": true,
      "x-ms-parameter-location": "method",
      "description": "Identifies a write transaction.",
      "type": "string"
    },
    "TransactionIdFromParameter": {
      "name": "fromTransactionId",
      "in": "query",
      "required": false,
      "x-ms-parameter-location": "method",
      "description": "Specify the first transaction ID in a range.",
      "type": "string"
    },
    "TransactionIdToParameter": {
      "name": "toTransactionId",
      "in": "query",
      "required": false,
      "x-ms-parameter-location": "method",
      "description": "Specify the last transaction ID in a range.",
      "type": "string"
    },
    "UserDetailsParameter": {
      "name": "userDetails",
      "description": "Details about a Confidential Ledger user.",
      "in": "body",
      "required": true,
      "x-ms-parameter-location": "method",
      "schema": {
        "$ref": "#/definitions/LedgerUser"
      }
    },
    "UserIdParameter": {
      "name": "userId",
      "in": "path",
      "required": true,
      "description": "The user id, either an AAD object ID or certificate fingerprint.",
      "type": "string",
      "x-ms-parameter-location": "method",
      "x-ms-skip-url-encoding": true
    }
  }
}<|MERGE_RESOLUTION|>--- conflicted
+++ resolved
@@ -204,13 +204,8 @@
           }
         }
       },
-<<<<<<< HEAD
       "create": {
-        "operationId": "ConfidentialLedger_CreateLedgerEntry",
-=======
-      "post": {
-        "operationId": "PostLedgerEntry",
->>>>>>> 49e2859d
+        "operationId": "CreateLedgerEntry",
         "x-ms-examples": {
           "CreateLedgerEntry": {
             "$ref": "./examples/ledger/CreateLedgerEntry.json"

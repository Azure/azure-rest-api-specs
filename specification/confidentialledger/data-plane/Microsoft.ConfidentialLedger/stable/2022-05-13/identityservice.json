--- conflicted
+++ resolved
@@ -31,11 +31,7 @@
   "paths": {
     "/ledgerIdentity/{ledgerId}": {
       "get": {
-<<<<<<< HEAD
-        "operationId": "ConfidentialLedgerCertificateClient_GetLedgerIdentity",
-=======
-        "operationId": "GetLedgerIdentity",
->>>>>>> 49e2859d
+      "operationId": "GetLedgerIdentity",
         "x-ms-examples": {
           "GetLedgerIdentity": {
             "$ref": "./examples/identity/GetLedgerIdentity.json"

parameters:
  "service-dir":
    default: "sdk/confidentialledger"
  "dependencies":
    default: ""
emit:
  - "@azure-tools/typespec-autorest"
options:
  "@azure-tools/typespec-autorest":
    emit-lro-options: "none"
    azure-resource-provider-folder: "./data-plane"
    emitter-output-dir: "{project-root}/.."
    output-file: "{azure-resource-provider-folder}/{service-name}/{version-status}/{version}/cts.json"
  "@azure-tools/typespec-python":
    flavor: azure
    emitter-output-dir: "{output-dir}/{service-dir}/azure-codetransparency"
    namespace: "azure.codetransparency"
    package-mode: "dataplane"
    package-pprint-name: "Code Transparency Service"
    generate-test: true
    generate-sample: true
  "@azure-tools/typespec-csharp":
    emitter-output-dir: "{output-dir}/{service-dir}/{namespace}"
    flavor: azure
    namespace: "Azure.Security.CodeTransparency"
    clear-output-folder: true
    model-namespace: false
  "@azure-typespec/http-client-csharp":
    emitter-output-dir: "{output-dir}/{service-dir}/{namespace}"
    namespace: Azure.Security.CodeTransparency
    model-namespace: false
  "@azure-tools/typespec-ts":
    flavor: azure
<<<<<<< HEAD
    package-dir: "codetransparency-rest"
    is-modular-library: true
=======
    emitter-output-dir: "{output-dir}/{service-dir}/codetransparency-rest"
    is-modular-library: false
>>>>>>> e252b782
    package-details:
      name: "@azure-rest/codetransparency"
      description: "Code Transparency Service"
  "@azure-tools/typespec-java":
    emitter-output-dir: "{output-dir}/{service-dir}/azure-security-codetransparency"
    flavor: azure
    namespace: com.azure.security.codetransparency
linter:
  extends:
    - "@azure-tools/typespec-azure-rulesets/data-plane"<|MERGE_RESOLUTION|>--- conflicted
+++ resolved
@@ -31,13 +31,8 @@
     model-namespace: false
   "@azure-tools/typespec-ts":
     flavor: azure
-<<<<<<< HEAD
-    package-dir: "codetransparency-rest"
+    emitter-output-dir: "{output-dir}/{service-dir}/codetransparency-rest"
     is-modular-library: true
-=======
-    emitter-output-dir: "{output-dir}/{service-dir}/codetransparency-rest"
-    is-modular-library: false
->>>>>>> e252b782
     package-details:
       name: "@azure-rest/codetransparency"
       description: "Code Transparency Service"

--- conflicted
+++ resolved
@@ -84,7 +84,6 @@
 
 ``` yaml $(tag) == '8.2' && $(go)
 output-folder: $(go-sdk-folder)/services/$(namespace)/8.2/$(namespace)
-<<<<<<< HEAD
 ```
 
 ### Tag: 9.0 and go
@@ -93,6 +92,5 @@
 
 ``` yaml $(tag) == '8.2' && $(go)
 output-folder: $(go-sdk-folder)/services/$(namespace)/9.0/$(namespace)
-=======
->>>>>>> 085a590d
+
 ```
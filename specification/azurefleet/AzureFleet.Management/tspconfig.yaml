--- conflicted
+++ resolved
@@ -35,8 +35,7 @@
     package-dir: "azure-resourcemanager-computefleet"
     namespace: com.azure.resourcemanager.computefleet
     service-name: Compute Fleet
-<<<<<<< HEAD
-    examples-directory: "examples"
+    examples-directory: "{project-root}/examples"
     flavor: azure
   "@azure-tools/typespec-go":
     service-dir: "sdk/resourcemanager/computefleet"
@@ -49,8 +48,4 @@
     generate-fakes: true
     head-as-boolean: true
     inject-spans: true
-    remove-unreferenced-types: true
-=======
-    examples-directory: "{project-root}/examples"
-    flavor: azure
->>>>>>> 7ed015e3
+    remove-unreferenced-types: true
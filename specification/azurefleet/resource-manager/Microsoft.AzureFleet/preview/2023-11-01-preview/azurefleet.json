--- conflicted
+++ resolved
@@ -1411,7 +1411,6 @@
             ],
             "type": "object",
             "x-nullable": true
-<<<<<<< HEAD
           }
         }
       }
@@ -1564,8 +1563,6 @@
             "name": "Linux",
             "value": "Linux",
             "description": "Linux OS type"
-=======
->>>>>>> 84482ecb
           }
         ]
       }

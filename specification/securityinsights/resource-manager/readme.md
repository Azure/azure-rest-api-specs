# Security Insight

> see https://aka.ms/autorest

This is the AutoRest configuration file for SecurityInsights.

---

## Getting Started

To build the SDK for SecurityInsights, simply [Install AutoRest](https://aka.ms/autorest/install) and in this folder, run:

> `autorest`

To see additional help and options, run:

> `autorest --help`

---

## Configuration

### Basic Information

These are the global settings for the SecurityInsights API.

```yaml
openapi-type: arm
tag: package-2020-01
```


### Tag: package-2021-04-01-only

These settings apply only when `--tag=package-2021-04-01-only` is specified on the command line.

```yaml $(tag) == 'package-2021-04-01-only'
input-file:
- Microsoft.SecurityInsights/stable/2021-04-01/Incidents.json
- Microsoft.SecurityInsights/stable/2021-04-01/operations.json
directive:
  - suppress: R4017
    from: Microsoft.SecurityInsights/stable/2021-04-01/Incidents.json
    where: $.definitions.Incidents
    reason: The Incident does not support list by subscription. It's not a top-level resource. To get the Incident, we should have a subscription as well as a resource group and Log Analytics workspace.
```

---

### Tag: package-2020-01

These settings apply only when `--tag=package-2020-01` is specified on the command line.


```yaml $(tag) == 'package-2020-01'
input-file:
- Microsoft.SecurityInsights/stable/2020-01-01/SecurityInsights.json
directive:
  - suppress: R2059
    from: Microsoft.SecurityInsights/stable/2020-01-01/SecurityInsights.json
    reason: it's not actually a resource path; the validator is confused because the LogAnalytics namespace is in the URI path.
    approved-by: "@lirenhe"
```

---

### Tag: package-2021-03-preview-only

These settings apply only when `--tag=package-2021-03-preview-only` is specified on the command line.

```yaml $(tag) == 'package-2021-03-preview-only'
input-file:
- Microsoft.SecurityInsights/preview/2021-03-01-preview/Incidents.json
- Microsoft.SecurityInsights/preview/2021-03-01-preview/Settings.json
- Microsoft.SecurityInsights/preview/2021-03-01-preview/OnboardingStates.json
- Microsoft.SecurityInsights/preview/2021-03-01-preview/operations.json
- Microsoft.SecurityInsights/preview/2021-03-01-preview/SourceControls.json
- Microsoft.SecurityInsights/preview/2021-03-01-preview/dataConnectors.json
- Microsoft.SecurityInsights/preview/2021-03-01-preview/Watchlists.json
<<<<<<< HEAD
=======
- Microsoft.SecurityInsights/preview/2021-03-01-preview/AlertRules.json
- Microsoft.SecurityInsights/preview/2021-03-01-preview/EntityQueries.json
>>>>>>> 8dff86df
- Microsoft.SecurityInsights/preview/2021-03-01-preview/Metadata.json
directive:
  - suppress: R4017
    from: Microsoft.SecurityInsights/preview/2021-03-01-preview/Settings.json
    where: $.definitions.Settings
    reason: The Setting does not support list by subscription. It's not a top-level resource. To get the Setting, we should have a subscription as well as a resource group and Log Analytics workspace.
  - suppress: R4017
    from: Microsoft.SecurityInsights/preview/2021-03-01-preview/dataConnectors.json
    where: $.definitions.DataConnector
    reason: The DataConnector does not support list by subscription. It's not a top-level resource.
  - suppress: R4017
    from: Microsoft.SecurityInsights/preview/2021-03-01-preview/Watchlists.json
    where: $.definitions.Watchlist
    reason: The Watchlist does not support list by subscription. It's not a top-level resource. To get the Watchlist, we should have a subscription as well as a resource group and Log Analytics workspace.
  - suppress: R4017
    from: Microsoft.SecurityInsights/preview/2021-03-01-preview/SourceControls.json
    where: $.definitions.SourceControl
    reason: The sourceControl does not support list by subscription. It's not a top-level resource. 
  - suppress: R4017
    from: Microsoft.SecurityInsights/preview/2021-03-01-preview/OnboardingStates.json
    where: $.definitions.SentinelOnboardingState
    reason: The SentinelOnboardingState does not support list by subscription. It's not a top-level resource. To get the SentinelOnboardingState, we should have a subscription as well as a resource group and Log Analytics workspace.
  - suppress: R4017
<<<<<<< HEAD
=======
    from: Microsoft.SecurityInsights/preview/2021-03-01-preview/Incidents.json
    where: $.definitions.Incidents
    reason: The Incidents does not support list by subscription. It's not a top-level resource. To get the Incidents, we should have a subscription as well as a resource group and Log Analytics workspace.
  - suppress: R4017
    from: Microsoft.SecurityInsights/preview/2021-03-01-preview/Incidents.json
    where: $.definitions.Incident
    reason: The Incident does not support list by subscription. It's not a top-level resource. To get the Incident, we should have a subscription as well as a resource group, Log Analytics workspace and incident ID.
  - suppress: R4017
    from: Microsoft.SecurityInsights/preview/2021-03-01-preview/AlertRules.json
    where: $.definitions.AlertRule
    reason: The AlertRule does not support list by subscription. It's not a top-level resource. To get the AlertRule, we should have a subscription as well as a resource group and Log Analytics workspace.
  - suppress: R4017
    from: Microsoft.SecurityInsights/preview/2021-03-01-preview/AlertRules.json
    where: $.definitions.AlertRuleTemplate
    reason: The AlertRuleTemplate does not support list by subscription. It's not a top-level resource. To get the AlertRuleTemplate, we should have a subscription as well as a resource group and Log Analytics workspace.  
  - suppress: R4017
    from: Microsoft.SecurityInsights/preview/2021-03-01-preview/EntityQueries.json
    where: $.definitions.EntityQuery
    reason: The EntityQuery does not support list by subscription. It's not a top-level resource. To get the EntityQuery, we should have a subscription as well as a resource group and Log Analytics workspace.
  - suppress: R4017
>>>>>>> 8dff86df
    from: Microsoft.SecurityInsights/preview/2021-03-01-preview/Metadata.json
    where: $.definitions.MetadataModel
    reason: Metadata does not support list by subscription. It's not a top-level resource. To get a Metadata list, we should have a subscription as well as a resource group and Log Analytics workspace.
```

---

### Tag: package-2019-01-preview

These settings apply only when `--tag=package-2019-01-preview` is specified on the command line.

```yaml $(tag) == 'package-2019-01-preview'
input-file:
- Microsoft.SecurityInsights/preview/2019-01-01-preview/SecurityInsights.json
directive:
  - suppress: R4017
    from: Microsoft.SecurityInsights/preview/2019-01-01-preview/SecurityInsights.json
    where: $.definitions.ThreatIntelligenceResource
    reason: Our API is designed based on per region per workspace concept. There is no use case of our customers to get all indicators in multiple workspaces.
    approved-by: "@cheggert"
  - suppress: R4017
    from: Microsoft.SecurityInsights/preview/2019-01-01-preview/SecurityInsights.json
    where: $.definitions.Watchlist
    reason: The Watchlist does not support list by subscription. It's not a top-level resource. To get the Watchlist, we should have a subscription as well as a resource group and Log Analytics workspace. 
  - suppress: R4017
    from: Microsoft.SecurityInsights/preview/2019-01-01-preview/SecurityInsights.json
    where: $.definitions.AutomationRule
    reason: The AutomationRule does not support list by subscription. It's not a top-level resource. To get the AutomationRule, we should have a subscription as well as a resource group and Log Analytics workspace.
```

---

# Code Generation

## Swagger to SDK

This section describes what SDK should be generated by the automatic system.
This is not used by Autorest itself.

```yaml $(swagger-to-sdk)
swagger-to-sdk:
  - repo: azure-sdk-for-net
  - repo: azure-sdk-for-go
  - repo: azure-sdk-for-python-track2
  - repo: azure-sdk-for-js
  - repo: azure-sdk-for-node
  - repo: azure-cli-extensions
  - repo: azure-resource-manager-schemas
```

## C#

These settings apply only when `--csharp` is specified on the command line.
Please also specify `--csharp-sdks-folder=<path to "SDKs" directory of your azure-sdk-for-net clone>`.

```yaml $(csharp)
csharp:
  azure-arm: true
  license-header: MICROSOFT_MIT_NO_VERSION
  namespace: Microsoft.Azure.Management.SecurityInsights
  payload-flattening-threshold: 2
  output-folder: $(csharp-sdks-folder)/securityinsights/Microsoft.Azure.Management.SecurityInsights/src/Generated
  clear-output-folder: true
```

## Go

See configuration in [readme.go.md](./readme.go.md)

## Python

See configuration in [readme.python.md](./readme.python.md)

## Node.js

See configuration in [readme.nodejs.md](./readme.nodejs.md)

## TypeScript

See configuration in [readme.typescript.md](./readme.typescript.md)


<|MERGE_RESOLUTION|>--- conflicted
+++ resolved
@@ -77,11 +77,8 @@
 - Microsoft.SecurityInsights/preview/2021-03-01-preview/SourceControls.json
 - Microsoft.SecurityInsights/preview/2021-03-01-preview/dataConnectors.json
 - Microsoft.SecurityInsights/preview/2021-03-01-preview/Watchlists.json
-<<<<<<< HEAD
-=======
 - Microsoft.SecurityInsights/preview/2021-03-01-preview/AlertRules.json
 - Microsoft.SecurityInsights/preview/2021-03-01-preview/EntityQueries.json
->>>>>>> 8dff86df
 - Microsoft.SecurityInsights/preview/2021-03-01-preview/Metadata.json
 directive:
   - suppress: R4017
@@ -105,8 +102,6 @@
     where: $.definitions.SentinelOnboardingState
     reason: The SentinelOnboardingState does not support list by subscription. It's not a top-level resource. To get the SentinelOnboardingState, we should have a subscription as well as a resource group and Log Analytics workspace.
   - suppress: R4017
-<<<<<<< HEAD
-=======
     from: Microsoft.SecurityInsights/preview/2021-03-01-preview/Incidents.json
     where: $.definitions.Incidents
     reason: The Incidents does not support list by subscription. It's not a top-level resource. To get the Incidents, we should have a subscription as well as a resource group and Log Analytics workspace.
@@ -127,7 +122,6 @@
     where: $.definitions.EntityQuery
     reason: The EntityQuery does not support list by subscription. It's not a top-level resource. To get the EntityQuery, we should have a subscription as well as a resource group and Log Analytics workspace.
   - suppress: R4017
->>>>>>> 8dff86df
     from: Microsoft.SecurityInsights/preview/2021-03-01-preview/Metadata.json
     where: $.definitions.MetadataModel
     reason: Metadata does not support list by subscription. It's not a top-level resource. To get a Metadata list, we should have a subscription as well as a resource group and Log Analytics workspace.

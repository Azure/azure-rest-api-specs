# Security Insight

> see https://aka.ms/autorest

This is the AutoRest configuration file for SecurityInsights.

---

## Getting Started

To build the SDK for SecurityInsights, simply [Install AutoRest](https://aka.ms/autorest/install) and in this folder, run:

> `autorest`

To see additional help and options, run:

> `autorest --help`

---

## Configuration

### Basic Information

These are the global settings for the SecurityInsights API.

``` yaml
openapi-type: arm
tag: package-2020-01
```


### Tag: package-preview-2021-09

These settings apply only when `--tag=package-preview-2021-09` is specified on the command line.

``` yaml $(tag) == 'package-preview-2021-09'
input-file:
    - Microsoft.SecurityInsights/preview/2021-09-01-preview/AlertRules.json
    - Microsoft.SecurityInsights/preview/2021-09-01-preview/AutomationRules.json
    - Microsoft.SecurityInsights/preview/2021-09-01-preview/Bookmarks.json
    - Microsoft.SecurityInsights/preview/2021-09-01-preview/Enrichment.json
    - Microsoft.SecurityInsights/preview/2021-09-01-preview/EntityQueries.json
    - Microsoft.SecurityInsights/preview/2021-09-01-preview/Entities.json
    - Microsoft.SecurityInsights/preview/2021-09-01-preview/Incidents.json
    - Microsoft.SecurityInsights/preview/2021-09-01-preview/Metadata.json
    - Microsoft.SecurityInsights/preview/2021-09-01-preview/OnboardingStates.json
    - Microsoft.SecurityInsights/preview/2021-09-01-preview/Settings.json
    - Microsoft.SecurityInsights/preview/2021-09-01-preview/SourceControls.json
    - Microsoft.SecurityInsights/preview/2021-09-01-preview/Watchlists.json
    - Microsoft.SecurityInsights/preview/2021-09-01-preview/dataConnectors.json
    - Microsoft.SecurityInsights/preview/2021-09-01-preview/ThreatIntelligence.json
    - Microsoft.SecurityInsights/preview/2021-09-01-preview/operations.json
    - Microsoft.SecurityInsights/preview/2021-09-01-preview/OfficeConsents.json
```
### Tag: package-2021-04-01-only

These settings apply only when `--tag=package-2021-04-01-only` is specified on the command line.

``` yaml $(tag) == 'package-2021-04-01-only'
input-file:
- Microsoft.SecurityInsights/stable/2021-04-01/Incidents.json
- Microsoft.SecurityInsights/stable/2021-04-01/operations.json
- Microsoft.SecurityInsights/stable/2021-04-01/Watchlists.json
<<<<<<< HEAD
=======
- Microsoft.SecurityInsights/stable/2021-04-01/ThreatIntelligence.json

directive:
  - suppress: R4017
    from: Microsoft.SecurityInsights/stable/2021-04-01/Incidents.json
    where: $.definitions.Incidents
    reason: The Incident does not support list by subscription. It's not a top-level resource. To get the Incident, we should have a subscription as well as a resource group and Log Analytics workspace.
  - suppress: R4017
    from: Microsoft.SecurityInsights/stable/2021-04-01/Watchlists.json
    where: $.definitions.Watchlist
    reason: The Watchlist does not support list by subscription. It's not a top-level resource. To get the Watchlist, we should have a subscription as well as a resource group and Log Analytics workspace.
>>>>>>> a331a455
```

---

### Tag: package-2020-01

These settings apply only when `--tag=package-2020-01` is specified on the command line.

``` yaml $(tag) == 'package-2020-01'
input-file:
- Microsoft.SecurityInsights/stable/2020-01-01/AlertRules.json
- Microsoft.SecurityInsights/stable/2020-01-01/Bookmarks.json
- Microsoft.SecurityInsights/stable/2020-01-01/DataConnectors.json
- Microsoft.SecurityInsights/stable/2020-01-01/SecurityInsights.json
```

---

### Tag: package-2021-03-preview-only

These settings apply only when `--tag=package-2021-03-preview-only` is specified on the command line.

``` yaml $(tag) == 'package-2021-03-preview-only'
input-file:
- Microsoft.SecurityInsights/preview/2021-03-01-preview/Incidents.json
- Microsoft.SecurityInsights/preview/2021-03-01-preview/Settings.json
- Microsoft.SecurityInsights/preview/2021-03-01-preview/OnboardingStates.json
- Microsoft.SecurityInsights/preview/2021-03-01-preview/operations.json
- Microsoft.SecurityInsights/preview/2021-03-01-preview/SourceControls.json
- Microsoft.SecurityInsights/preview/2021-03-01-preview/dataConnectors.json
- Microsoft.SecurityInsights/preview/2021-03-01-preview/Watchlists.json
- Microsoft.SecurityInsights/preview/2021-03-01-preview/AlertRules.json
- Microsoft.SecurityInsights/preview/2021-03-01-preview/EntityQueries.json
- Microsoft.SecurityInsights/preview/2021-03-01-preview/Metadata.json
```

---

### Tag: package-2019-01-preview

These settings apply only when `--tag=package-2019-01-preview` is specified on the command line.

``` yaml $(tag) == 'package-2019-01-preview'
input-file:
- Microsoft.SecurityInsights/preview/2019-01-01-preview/Aggregations.json
- Microsoft.SecurityInsights/preview/2019-01-01-preview/AutomationRules.json
- Microsoft.SecurityInsights/preview/2019-01-01-preview/Bookmarks.json
- Microsoft.SecurityInsights/preview/2019-01-01-preview/Cases.json
- Microsoft.SecurityInsights/preview/2019-01-01-preview/DataConnectorsCheckRequirements.json
- Microsoft.SecurityInsights/preview/2019-01-01-preview/Enrichment.json
- Microsoft.SecurityInsights/preview/2019-01-01-preview/Entities.json
- Microsoft.SecurityInsights/preview/2019-01-01-preview/OfficeConsents.json
- Microsoft.SecurityInsights/preview/2019-01-01-preview/SecurityInsights.json
- Microsoft.SecurityInsights/preview/2019-01-01-preview/ThreatIntelligence.json
```

## Suppression

``` yaml
directive:
- suppress: R4017
  reason: Our resources do not support list by subscription. They're not top-level resources. To get a SecurityInsights resource, we should have a subscription as well as a resource group and Log Analytics workspace.
```

---

# Code Generation

## Swagger to SDK

This section describes what SDK should be generated by the automatic system.
This is not used by Autorest itself.

``` yaml $(swagger-to-sdk)
swagger-to-sdk:
  - repo: azure-sdk-for-net
  - repo: azure-sdk-for-go
  - repo: azure-sdk-for-python-track2
  - repo: azure-sdk-for-js
  - repo: azure-sdk-for-node
  - repo: azure-cli-extensions
  - repo: azure-resource-manager-schemas
```

## C#

These settings apply only when `--csharp` is specified on the command line.
Please also specify `--csharp-sdks-folder=<path to "SDKs" directory of your azure-sdk-for-net clone>`.

``` yaml $(csharp)
csharp:
  azure-arm: true
  license-header: MICROSOFT_MIT_NO_VERSION
  namespace: Microsoft.Azure.Management.SecurityInsights
  payload-flattening-threshold: 2
  output-folder: $(csharp-sdks-folder)/securityinsights/Microsoft.Azure.Management.SecurityInsights/src/Generated
  clear-output-folder: true
```

## Go

See configuration in [readme.go.md](./readme.go.md)

## Python

See configuration in [readme.python.md](./readme.python.md)

## Node.js

See configuration in [readme.nodejs.md](./readme.nodejs.md)

## TypeScript

See configuration in [readme.typescript.md](./readme.typescript.md)<|MERGE_RESOLUTION|>--- conflicted
+++ resolved
@@ -62,20 +62,6 @@
 - Microsoft.SecurityInsights/stable/2021-04-01/Incidents.json
 - Microsoft.SecurityInsights/stable/2021-04-01/operations.json
 - Microsoft.SecurityInsights/stable/2021-04-01/Watchlists.json
-<<<<<<< HEAD
-=======
-- Microsoft.SecurityInsights/stable/2021-04-01/ThreatIntelligence.json
-
-directive:
-  - suppress: R4017
-    from: Microsoft.SecurityInsights/stable/2021-04-01/Incidents.json
-    where: $.definitions.Incidents
-    reason: The Incident does not support list by subscription. It's not a top-level resource. To get the Incident, we should have a subscription as well as a resource group and Log Analytics workspace.
-  - suppress: R4017
-    from: Microsoft.SecurityInsights/stable/2021-04-01/Watchlists.json
-    where: $.definitions.Watchlist
-    reason: The Watchlist does not support list by subscription. It's not a top-level resource. To get the Watchlist, we should have a subscription as well as a resource group and Log Analytics workspace.
->>>>>>> a331a455
 ```
 
 ---

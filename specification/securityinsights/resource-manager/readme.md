# Security Insight

> see https://aka.ms/autorest

This is the AutoRest configuration file for SecurityInsights.

---

## Getting Started

To build the SDK for SecurityInsights, simply [Install AutoRest](https://aka.ms/autorest/install) and in this folder, run:

> `autorest`

To see additional help and options, run:

> `autorest --help`

---

## Configuration

### Basic Information

These are the global settings for the SecurityInsights API.

``` yaml
openapi-type: arm
tag: package-preview-2023-03
```
---

### Tag: package-2023-02

These settings apply only when `--tag=package-2023-02` is specified on the command line.

<<<<<<< HEAD
### Tag: package-preview-2023-03

These settings apply only when `--tag=package-preview-2023-03` is specified on the command line.

```yaml $(tag) == 'package-preview-2023-03'
input-file:
  - Microsoft.SecurityInsights/preview/2023-03-01-preview/AlertRules.json
  - Microsoft.SecurityInsights/preview/2023-03-01-preview/AutomationRules.json
  - Microsoft.SecurityInsights/preview/2023-03-01-preview/Bookmarks.json
  - Microsoft.SecurityInsights/preview/2023-03-01-preview/Enrichment.json
  - Microsoft.SecurityInsights/preview/2023-03-01-preview/Entities.json
  - Microsoft.SecurityInsights/preview/2023-03-01-preview/EntityQueries.json
  - Microsoft.SecurityInsights/preview/2023-03-01-preview/EntityQueryTemplates.json
  - Microsoft.SecurityInsights/preview/2023-03-01-preview/FileImports.json
  - Microsoft.SecurityInsights/preview/2023-03-01-preview/Incidents.json
  - Microsoft.SecurityInsights/preview/2023-03-01-preview/Metadata.json
  - Microsoft.SecurityInsights/preview/2023-03-01-preview/OfficeConsents.json
  - Microsoft.SecurityInsights/preview/2023-03-01-preview/OnboardingStates.json
  - Microsoft.SecurityInsights/preview/2023-03-01-preview/Recommendations.json
  - Microsoft.SecurityInsights/preview/2023-03-01-preview/SecurityMLAnalyticsSettings.json
  - Microsoft.SecurityInsights/preview/2023-03-01-preview/Settings.json
  - Microsoft.SecurityInsights/preview/2023-03-01-preview/SourceControls.json
  - Microsoft.SecurityInsights/preview/2023-03-01-preview/ThreatIntelligence.json
  - Microsoft.SecurityInsights/preview/2023-03-01-preview/TriggeredAnalyticsRuleRuns.json
  - Microsoft.SecurityInsights/preview/2023-03-01-preview/Watchlists.json
  - Microsoft.SecurityInsights/preview/2023-03-01-preview/dataConnectors.json
  - Microsoft.SecurityInsights/preview/2023-03-01-preview/operations.json
=======
```yaml $(tag) == 'package-2023-02'
input-file:
  - Microsoft.SecurityInsights/stable/2023-02-01/AlertRules.json
  - Microsoft.SecurityInsights/stable/2023-02-01/AutomationRules.json
  - Microsoft.SecurityInsights/stable/2023-02-01/Bookmarks.json
  - Microsoft.SecurityInsights/stable/2023-02-01/DataConnectors.json
  - Microsoft.SecurityInsights/stable/2023-02-01/Incidents.json
  - Microsoft.SecurityInsights/stable/2023-02-01/Metadata.json
  - Microsoft.SecurityInsights/stable/2023-02-01/OnboardingStates.json
  - Microsoft.SecurityInsights/stable/2023-02-01/SecurityMLAnalyticsSettings.json
  - Microsoft.SecurityInsights/stable/2023-02-01/ThreatIntelligence.json
  - Microsoft.SecurityInsights/stable/2023-02-01/Watchlists.json
  - Microsoft.SecurityInsights/stable/2023-02-01/operations.json
>>>>>>> d82babc9
```
### Tag: package-preview-2023-02

These settings apply only when `--tag=package-preview-2023-02` is specified on the command line.

``` yaml $(tag) == 'package-preview-2023-02'
input-file:
  - Microsoft.SecurityInsights/preview/2023-02-01-preview/AlertRules.json
  - Microsoft.SecurityInsights/preview/2023-02-01-preview/TriggeredAnalyticsRuleRuns.json
  - Microsoft.SecurityInsights/preview/2023-02-01-preview/AutomationRules.json
  - Microsoft.SecurityInsights/preview/2023-02-01-preview/Bookmarks.json
  - Microsoft.SecurityInsights/preview/2023-02-01-preview/Enrichment.json
  - Microsoft.SecurityInsights/preview/2023-02-01-preview/Entities.json
  - Microsoft.SecurityInsights/preview/2023-02-01-preview/EntityQueries.json
  - Microsoft.SecurityInsights/preview/2023-02-01-preview/EntityQueryTemplates.json
  - Microsoft.SecurityInsights/preview/2023-02-01-preview/FileImports.json
  - Microsoft.SecurityInsights/preview/2023-02-01-preview/Incidents.json
  - Microsoft.SecurityInsights/preview/2023-02-01-preview/Metadata.json
  - Microsoft.SecurityInsights/preview/2023-02-01-preview/OfficeConsents.json
  - Microsoft.SecurityInsights/preview/2023-02-01-preview/OnboardingStates.json
  - Microsoft.SecurityInsights/preview/2023-02-01-preview/Recommendations.json
  - Microsoft.SecurityInsights/preview/2023-02-01-preview/SecurityMLAnalyticsSettings.json
  - Microsoft.SecurityInsights/preview/2023-02-01-preview/Settings.json
  - Microsoft.SecurityInsights/preview/2023-02-01-preview/SourceControls.json
  - Microsoft.SecurityInsights/preview/2023-02-01-preview/ThreatIntelligence.json
  - Microsoft.SecurityInsights/preview/2023-02-01-preview/Watchlists.json
  - Microsoft.SecurityInsights/preview/2023-02-01-preview/dataConnectors.json
  - Microsoft.SecurityInsights/preview/2023-02-01-preview/operations.json
```

### Tag: package-preview-2022-12

These settings apply only when `--tag=package-preview-2022-12` is specified on the command line.

``` yaml $(tag) == 'package-preview-2022-12'
input-file:
  - Microsoft.SecurityInsights/preview/2022-12-01-preview/AlertRules.json
  - Microsoft.SecurityInsights/preview/2022-12-01-preview/AutomationRules.json
  - Microsoft.SecurityInsights/preview/2022-12-01-preview/Bookmarks.json
  - Microsoft.SecurityInsights/preview/2022-12-01-preview/Enrichment.json
  - Microsoft.SecurityInsights/preview/2022-12-01-preview/Entities.json
  - Microsoft.SecurityInsights/preview/2022-12-01-preview/EntityQueries.json
  - Microsoft.SecurityInsights/preview/2022-12-01-preview/EntityQueryTemplates.json
  - Microsoft.SecurityInsights/preview/2022-12-01-preview/FileImports.json
  - Microsoft.SecurityInsights/preview/2022-12-01-preview/Incidents.json
  - Microsoft.SecurityInsights/preview/2022-12-01-preview/Metadata.json
  - Microsoft.SecurityInsights/preview/2022-12-01-preview/OfficeConsents.json
  - Microsoft.SecurityInsights/preview/2022-12-01-preview/OnboardingStates.json
  - Microsoft.SecurityInsights/preview/2022-12-01-preview/Recommendations.json
  - Microsoft.SecurityInsights/preview/2022-12-01-preview/SecurityMLAnalyticsSettings.json
  - Microsoft.SecurityInsights/preview/2022-12-01-preview/Settings.json
  - Microsoft.SecurityInsights/preview/2022-12-01-preview/SourceControls.json
  - Microsoft.SecurityInsights/preview/2022-12-01-preview/ThreatIntelligence.json
  - Microsoft.SecurityInsights/preview/2022-12-01-preview/Watchlists.json
  - Microsoft.SecurityInsights/preview/2022-12-01-preview/dataConnectors.json
  - Microsoft.SecurityInsights/preview/2022-12-01-preview/operations.json
```

### Tag: package-2022-11

These settings apply only when `--tag=package-2022-11` is specified on the command line.

``` yaml $(tag) == 'package-2022-11'
input-file:
  - Microsoft.SecurityInsights/stable/2022-11-01/AlertRules.json
  - Microsoft.SecurityInsights/stable/2022-11-01/AutomationRules.json
  - Microsoft.SecurityInsights/stable/2022-11-01/Bookmarks.json
  - Microsoft.SecurityInsights/stable/2022-11-01/DataConnectors.json
  - Microsoft.SecurityInsights/stable/2022-11-01/Incidents.json
  - Microsoft.SecurityInsights/stable/2022-11-01/OnboardingStates.json
  - Microsoft.SecurityInsights/stable/2022-11-01/SecurityMLAnalyticsSettings.json
  - Microsoft.SecurityInsights/stable/2022-11-01/ThreatIntelligence.json
  - Microsoft.SecurityInsights/stable/2022-11-01/Watchlists.json
  - Microsoft.SecurityInsights/stable/2022-11-01/operations.json
```

### Tag: package-preview-2022-11

These settings apply only when `--tag=package-preview-2022-11` is specified on the command line.

``` yaml $(tag) == 'package-preview-2022-11'
input-file:
  - Microsoft.SecurityInsights/preview/2022-11-01-preview/AlertRules.json
  - Microsoft.SecurityInsights/preview/2022-11-01-preview/AutomationRules.json
  - Microsoft.SecurityInsights/preview/2022-11-01-preview/Bookmarks.json
  - Microsoft.SecurityInsights/preview/2022-11-01-preview/Enrichment.json
  - Microsoft.SecurityInsights/preview/2022-11-01-preview/Entities.json
  - Microsoft.SecurityInsights/preview/2022-11-01-preview/EntityQueries.json
  - Microsoft.SecurityInsights/preview/2022-11-01-preview/EntityQueryTemplates.json
  - Microsoft.SecurityInsights/preview/2022-11-01-preview/FileImports.json
  - Microsoft.SecurityInsights/preview/2022-11-01-preview/Incidents.json
  - Microsoft.SecurityInsights/preview/2022-11-01-preview/Metadata.json
  - Microsoft.SecurityInsights/preview/2022-11-01-preview/OfficeConsents.json
  - Microsoft.SecurityInsights/preview/2022-11-01-preview/OnboardingStates.json
  - Microsoft.SecurityInsights/preview/2022-11-01-preview/SecurityMLAnalyticsSettings.json
  - Microsoft.SecurityInsights/preview/2022-11-01-preview/Settings.json
  - Microsoft.SecurityInsights/preview/2022-11-01-preview/SourceControls.json
  - Microsoft.SecurityInsights/preview/2022-11-01-preview/Recommendations.json
  - Microsoft.SecurityInsights/preview/2022-11-01-preview/ThreatIntelligence.json
  - Microsoft.SecurityInsights/preview/2022-11-01-preview/Watchlists.json
  - Microsoft.SecurityInsights/preview/2022-11-01-preview/dataConnectors.json
  - Microsoft.SecurityInsights/preview/2022-11-01-preview/operations.json
```

### Tag: package-preview-2022-10

These settings apply only when `--tag=package-preview-2022-10` is specified on the command line.

``` yaml $(tag) == 'package-preview-2022-10'
input-file:
  - Microsoft.SecurityInsights/preview/2022-10-01-preview/AlertRules.json
  - Microsoft.SecurityInsights/preview/2022-10-01-preview/AutomationRules.json
  - Microsoft.SecurityInsights/preview/2022-10-01-preview/Bookmarks.json
  - Microsoft.SecurityInsights/preview/2022-10-01-preview/Enrichment.json
  - Microsoft.SecurityInsights/preview/2022-10-01-preview/Entities.json
  - Microsoft.SecurityInsights/preview/2022-10-01-preview/EntityQueries.json
  - Microsoft.SecurityInsights/preview/2022-10-01-preview/EntityQueryTemplates.json
  - Microsoft.SecurityInsights/preview/2022-10-01-preview/FileImports.json
  - Microsoft.SecurityInsights/preview/2022-10-01-preview/Incidents.json
  - Microsoft.SecurityInsights/preview/2022-10-01-preview/Metadata.json
  - Microsoft.SecurityInsights/preview/2022-10-01-preview/OfficeConsents.json
  - Microsoft.SecurityInsights/preview/2022-10-01-preview/OnboardingStates.json
  - Microsoft.SecurityInsights/preview/2022-10-01-preview/SecurityMLAnalyticsSettings.json
  - Microsoft.SecurityInsights/preview/2022-10-01-preview/Settings.json
  - Microsoft.SecurityInsights/preview/2022-10-01-preview/SourceControls.json
  - Microsoft.SecurityInsights/preview/2022-10-01-preview/ThreatIntelligence.json
  - Microsoft.SecurityInsights/preview/2022-10-01-preview/Watchlists.json
  - Microsoft.SecurityInsights/preview/2022-10-01-preview/dataConnectors.json
  - Microsoft.SecurityInsights/preview/2022-10-01-preview/operations.json
```

### Tag: package-preview-2022-09

These settings apply only when `--tag=package-preview-2022-09` is specified on the command line.

``` yaml $(tag) == 'package-preview-2022-09'
input-file:
  - Microsoft.SecurityInsights/preview/2022-09-01-preview/AlertRules.json
  - Microsoft.SecurityInsights/preview/2022-09-01-preview/AutomationRules.json
  - Microsoft.SecurityInsights/preview/2022-09-01-preview/Bookmarks.json
  - Microsoft.SecurityInsights/preview/2022-09-01-preview/Enrichment.json
  - Microsoft.SecurityInsights/preview/2022-09-01-preview/Entities.json
  - Microsoft.SecurityInsights/preview/2022-09-01-preview/EntityQueries.json
  - Microsoft.SecurityInsights/preview/2022-09-01-preview/EntityQueryTemplates.json
  - Microsoft.SecurityInsights/preview/2022-09-01-preview/FileImports.json
  - Microsoft.SecurityInsights/preview/2022-09-01-preview/Incidents.json
  - Microsoft.SecurityInsights/preview/2022-09-01-preview/Metadata.json
  - Microsoft.SecurityInsights/preview/2022-09-01-preview/OfficeConsents.json
  - Microsoft.SecurityInsights/preview/2022-09-01-preview/OnboardingStates.json
  - Microsoft.SecurityInsights/preview/2022-09-01-preview/SecurityMLAnalyticsSettings.json
  - Microsoft.SecurityInsights/preview/2022-09-01-preview/Settings.json
  - Microsoft.SecurityInsights/preview/2022-09-01-preview/SourceControls.json
  - Microsoft.SecurityInsights/preview/2022-09-01-preview/ThreatIntelligence.json
  - Microsoft.SecurityInsights/preview/2022-09-01-preview/Watchlists.json
  - Microsoft.SecurityInsights/preview/2022-09-01-preview/dataConnectors.json
  - Microsoft.SecurityInsights/preview/2022-09-01-preview/operations.json
```

### Tag: package-preview-2022-08

These settings apply only when `--tag=package-preview-2022-08` is specified on the command line.

``` yaml $(tag) == 'package-preview-2022-08'
input-file:
  - Microsoft.SecurityInsights/preview/2022-08-01-preview/AlertRules.json
  - Microsoft.SecurityInsights/preview/2022-08-01-preview/AutomationRules.json
  - Microsoft.SecurityInsights/preview/2022-08-01-preview/Bookmarks.json
  - Microsoft.SecurityInsights/preview/2022-08-01-preview/Enrichment.json
  - Microsoft.SecurityInsights/preview/2022-08-01-preview/Entities.json
  - Microsoft.SecurityInsights/preview/2022-08-01-preview/EntityQueries.json
  - Microsoft.SecurityInsights/preview/2022-08-01-preview/EntityQueryTemplates.json
  - Microsoft.SecurityInsights/preview/2022-08-01-preview/FileImports.json
  - Microsoft.SecurityInsights/preview/2022-08-01-preview/Incidents.json
  - Microsoft.SecurityInsights/preview/2022-08-01-preview/Metadata.json
  - Microsoft.SecurityInsights/preview/2022-08-01-preview/OfficeConsents.json
  - Microsoft.SecurityInsights/preview/2022-08-01-preview/OnboardingStates.json
  - Microsoft.SecurityInsights/preview/2022-08-01-preview/SecurityMLAnalyticsSettings.json
  - Microsoft.SecurityInsights/preview/2022-08-01-preview/Settings.json
  - Microsoft.SecurityInsights/preview/2022-08-01-preview/SourceControls.json
  - Microsoft.SecurityInsights/preview/2022-08-01-preview/ThreatIntelligence.json
  - Microsoft.SecurityInsights/preview/2022-08-01-preview/Watchlists.json
  - Microsoft.SecurityInsights/preview/2022-08-01-preview/dataConnectors.json
  - Microsoft.SecurityInsights/preview/2022-08-01-preview/operations.json
```

### Tag: package-preview-2022-07

These settings apply only when `--tag=package-preview-2022-07` is specified on the command line.

``` yaml $(tag) == 'package-preview-2022-07'
input-file:
  - Microsoft.SecurityInsights/preview/2022-07-01-preview/AlertRules.json
  - Microsoft.SecurityInsights/preview/2022-07-01-preview/AutomationRules.json
  - Microsoft.SecurityInsights/preview/2022-07-01-preview/Bookmarks.json
  - Microsoft.SecurityInsights/preview/2022-07-01-preview/Enrichment.json
  - Microsoft.SecurityInsights/preview/2022-07-01-preview/Entities.json
  - Microsoft.SecurityInsights/preview/2022-07-01-preview/EntityQueries.json
  - Microsoft.SecurityInsights/preview/2022-07-01-preview/EntityQueryTemplates.json
  - Microsoft.SecurityInsights/preview/2022-07-01-preview/Incidents.json
  - Microsoft.SecurityInsights/preview/2022-07-01-preview/Metadata.json
  - Microsoft.SecurityInsights/preview/2022-07-01-preview/OfficeConsents.json
  - Microsoft.SecurityInsights/preview/2022-07-01-preview/OnboardingStates.json
  - Microsoft.SecurityInsights/preview/2022-07-01-preview/SecurityMLAnalyticsSettings.json
  - Microsoft.SecurityInsights/preview/2022-07-01-preview/Settings.json
  - Microsoft.SecurityInsights/preview/2022-07-01-preview/SourceControls.json
  - Microsoft.SecurityInsights/preview/2022-07-01-preview/ThreatIntelligence.json
  - Microsoft.SecurityInsights/preview/2022-07-01-preview/Watchlists.json
  - Microsoft.SecurityInsights/preview/2022-07-01-preview/dataConnectors.json
  - Microsoft.SecurityInsights/preview/2022-07-01-preview/operations.json
```

### Tag: package-2022-08

These settings apply only when `--tag=package-2022-08` is specified on the command line.

``` yaml $(tag) == 'package-2022-08'
input-file:
  - Microsoft.SecurityInsights/stable/2022-08-01/AlertRules.json
  - Microsoft.SecurityInsights/stable/2022-08-01/AutomationRules.json
  - Microsoft.SecurityInsights/stable/2022-08-01/Bookmarks.json
  - Microsoft.SecurityInsights/stable/2022-08-01/DataConnectors.json
  - Microsoft.SecurityInsights/stable/2022-08-01/Incidents.json
  - Microsoft.SecurityInsights/stable/2022-08-01/OnboardingStates.json
  - Microsoft.SecurityInsights/stable/2022-08-01/ThreatIntelligence.json
  - Microsoft.SecurityInsights/stable/2022-08-01/Watchlists.json
  - Microsoft.SecurityInsights/stable/2022-08-01/operations.json
```

### Tag: package-preview-2022-06

These settings apply only when `--tag=package-preview-2022-06` is specified on the command line.

``` yaml $(tag) == 'package-preview-2022-06'
input-file:
  - Microsoft.SecurityInsights/preview/2022-06-01-preview/AlertRules.json
  - Microsoft.SecurityInsights/preview/2022-06-01-preview/AutomationRules.json
  - Microsoft.SecurityInsights/preview/2022-06-01-preview/Bookmarks.json
  - Microsoft.SecurityInsights/preview/2022-06-01-preview/Enrichment.json
  - Microsoft.SecurityInsights/preview/2022-06-01-preview/Entities.json
  - Microsoft.SecurityInsights/preview/2022-06-01-preview/EntityQueries.json
  - Microsoft.SecurityInsights/preview/2022-06-01-preview/EntityQueryTemplates.json
  - Microsoft.SecurityInsights/preview/2022-06-01-preview/Incidents.json
  - Microsoft.SecurityInsights/preview/2022-06-01-preview/Metadata.json
  - Microsoft.SecurityInsights/preview/2022-06-01-preview/OfficeConsents.json
  - Microsoft.SecurityInsights/preview/2022-06-01-preview/OnboardingStates.json
  - Microsoft.SecurityInsights/preview/2022-06-01-preview/SecurityMLAnalyticsSettings.json
  - Microsoft.SecurityInsights/preview/2022-06-01-preview/Settings.json
  - Microsoft.SecurityInsights/preview/2022-06-01-preview/SourceControls.json
  - Microsoft.SecurityInsights/preview/2022-06-01-preview/ThreatIntelligence.json
  - Microsoft.SecurityInsights/preview/2022-06-01-preview/Watchlists.json
  - Microsoft.SecurityInsights/preview/2022-06-01-preview/dataConnectors.json
  - Microsoft.SecurityInsights/preview/2022-06-01-preview/operations.json
```

### Tag: package-preview-2022-05

These settings apply only when `--tag=package-preview-2022-05` is specified on the command line.

``` yaml $(tag) == 'package-preview-2022-05'
input-file:
  - Microsoft.SecurityInsights/preview/2022-05-01-preview/AlertRules.json
  - Microsoft.SecurityInsights/preview/2022-05-01-preview/AutomationRules.json
  - Microsoft.SecurityInsights/preview/2022-05-01-preview/Bookmarks.json
  - Microsoft.SecurityInsights/preview/2022-05-01-preview/Enrichment.json
  - Microsoft.SecurityInsights/preview/2022-05-01-preview/Entities.json
  - Microsoft.SecurityInsights/preview/2022-05-01-preview/EntityQueries.json
  - Microsoft.SecurityInsights/preview/2022-05-01-preview/EntityQueryTemplates.json
  - Microsoft.SecurityInsights/preview/2022-05-01-preview/Incidents.json
  - Microsoft.SecurityInsights/preview/2022-05-01-preview/Metadata.json
  - Microsoft.SecurityInsights/preview/2022-05-01-preview/OfficeConsents.json
  - Microsoft.SecurityInsights/preview/2022-05-01-preview/OnboardingStates.json
  - Microsoft.SecurityInsights/preview/2022-05-01-preview/SecurityMLAnalyticsSettings.json
  - Microsoft.SecurityInsights/preview/2022-05-01-preview/Settings.json
  - Microsoft.SecurityInsights/preview/2022-05-01-preview/SourceControls.json
  - Microsoft.SecurityInsights/preview/2022-05-01-preview/ThreatIntelligence.json
  - Microsoft.SecurityInsights/preview/2022-05-01-preview/Watchlists.json
  - Microsoft.SecurityInsights/preview/2022-05-01-preview/dataConnectors.json
  - Microsoft.SecurityInsights/preview/2022-05-01-preview/operations.json
```

### Tag: package-preview-2022-04

These settings apply only when `--tag=package-preview-2022-04` is specified on the command line.

``` yaml $(tag) == 'package-preview-2022-04'
input-file:
  - Microsoft.SecurityInsights/preview/2022-04-01-preview/AlertRules.json
  - Microsoft.SecurityInsights/preview/2022-04-01-preview/AutomationRules.json
  - Microsoft.SecurityInsights/preview/2022-04-01-preview/Bookmarks.json
  - Microsoft.SecurityInsights/preview/2022-04-01-preview/Enrichment.json
  - Microsoft.SecurityInsights/preview/2022-04-01-preview/Entities.json
  - Microsoft.SecurityInsights/preview/2022-04-01-preview/EntityQueries.json
  - Microsoft.SecurityInsights/preview/2022-04-01-preview/EntityQueryTemplates.json
  - Microsoft.SecurityInsights/preview/2022-04-01-preview/Incidents.json
  - Microsoft.SecurityInsights/preview/2022-04-01-preview/Metadata.json
  - Microsoft.SecurityInsights/preview/2022-04-01-preview/OfficeConsents.json
  - Microsoft.SecurityInsights/preview/2022-04-01-preview/OnboardingStates.json
  - Microsoft.SecurityInsights/preview/2022-04-01-preview/Settings.json
  - Microsoft.SecurityInsights/preview/2022-04-01-preview/SourceControls.json
  - Microsoft.SecurityInsights/preview/2022-04-01-preview/ThreatIntelligence.json
  - Microsoft.SecurityInsights/preview/2022-04-01-preview/Watchlists.json
  - Microsoft.SecurityInsights/preview/2022-04-01-preview/dataConnectors.json
  - Microsoft.SecurityInsights/preview/2022-04-01-preview/operations.json
```

### Tag: package-preview-2022-01

These settings apply only when `--tag=package-preview-2022-01` is specified on the command line.

``` yaml $(tag) == 'package-preview-2022-01'
input-file:
  - Microsoft.SecurityInsights/preview/2022-01-01-preview/AlertRules.json
  - Microsoft.SecurityInsights/preview/2022-01-01-preview/AutomationRules.json
  - Microsoft.SecurityInsights/preview/2022-01-01-preview/Bookmarks.json
  - Microsoft.SecurityInsights/preview/2022-01-01-preview/Enrichment.json
  - Microsoft.SecurityInsights/preview/2022-01-01-preview/Entities.json
  - Microsoft.SecurityInsights/preview/2022-01-01-preview/EntityQueries.json
  - Microsoft.SecurityInsights/preview/2022-01-01-preview/EntityQueryTemplates.json
  - Microsoft.SecurityInsights/preview/2022-01-01-preview/Incidents.json
  - Microsoft.SecurityInsights/preview/2022-01-01-preview/Metadata.json
  - Microsoft.SecurityInsights/preview/2022-01-01-preview/OfficeConsents.json
  - Microsoft.SecurityInsights/preview/2022-01-01-preview/OnboardingStates.json
  - Microsoft.SecurityInsights/preview/2022-01-01-preview/Settings.json
  - Microsoft.SecurityInsights/preview/2022-01-01-preview/SourceControls.json
  - Microsoft.SecurityInsights/preview/2022-01-01-preview/ThreatIntelligence.json
  - Microsoft.SecurityInsights/preview/2022-01-01-preview/Watchlists.json
  - Microsoft.SecurityInsights/preview/2022-01-01-preview/dataConnectors.json
  - Microsoft.SecurityInsights/preview/2022-01-01-preview/operations.json
```

### Tag: package-preview-2021-10

These settings apply only when `--tag=package-preview-2021-10` is specified on the command line.

``` yaml $(tag) == 'package-preview-2021-10'
input-file:
  - Microsoft.SecurityInsights/preview/2021-10-01-preview/AlertRules.json
  - Microsoft.SecurityInsights/preview/2021-10-01-preview/AutomationRules.json
  - Microsoft.SecurityInsights/preview/2021-10-01-preview/Bookmarks.json
  - Microsoft.SecurityInsights/preview/2021-10-01-preview/Enrichment.json
  - Microsoft.SecurityInsights/preview/2021-10-01-preview/Entities.json
  - Microsoft.SecurityInsights/preview/2021-10-01-preview/EntityQueries.json
  - Microsoft.SecurityInsights/preview/2021-10-01-preview/EntityQueryTemplates.json
  - Microsoft.SecurityInsights/preview/2021-10-01-preview/Incidents.json
  - Microsoft.SecurityInsights/preview/2021-10-01-preview/Metadata.json
  - Microsoft.SecurityInsights/preview/2021-10-01-preview/OfficeConsents.json
  - Microsoft.SecurityInsights/preview/2021-10-01-preview/OnboardingStates.json
  - Microsoft.SecurityInsights/preview/2021-10-01-preview/Settings.json
  - Microsoft.SecurityInsights/preview/2021-10-01-preview/SourceControls.json
  - Microsoft.SecurityInsights/preview/2021-10-01-preview/ThreatIntelligence.json
  - Microsoft.SecurityInsights/preview/2021-10-01-preview/Watchlists.json
  - Microsoft.SecurityInsights/preview/2021-10-01-preview/dataConnectors.json
  - Microsoft.SecurityInsights/preview/2021-10-01-preview/operations.json
```

### Tag: package-preview-2021-09

These settings apply only when `--tag=package-preview-2021-09` is specified on the command line.

``` yaml $(tag) == 'package-preview-2021-09'
input-file:
- Microsoft.SecurityInsights/preview/2021-09-01-preview/AlertRules.json
- Microsoft.SecurityInsights/preview/2021-09-01-preview/AutomationRules.json
- Microsoft.SecurityInsights/preview/2021-09-01-preview/Bookmarks.json
- Microsoft.SecurityInsights/preview/2021-09-01-preview/Enrichment.json
- Microsoft.SecurityInsights/preview/2021-09-01-preview/EntityQueries.json
- Microsoft.SecurityInsights/preview/2021-09-01-preview/Entities.json
- Microsoft.SecurityInsights/preview/2021-09-01-preview/Incidents.json
- Microsoft.SecurityInsights/preview/2021-09-01-preview/Metadata.json
- Microsoft.SecurityInsights/preview/2021-09-01-preview/OnboardingStates.json
- Microsoft.SecurityInsights/preview/2021-09-01-preview/Settings.json
- Microsoft.SecurityInsights/preview/2021-09-01-preview/SourceControls.json
- Microsoft.SecurityInsights/preview/2021-09-01-preview/Watchlists.json
- Microsoft.SecurityInsights/preview/2021-09-01-preview/dataConnectors.json
- Microsoft.SecurityInsights/preview/2021-09-01-preview/ThreatIntelligence.json
- Microsoft.SecurityInsights/preview/2021-09-01-preview/operations.json
- Microsoft.SecurityInsights/preview/2021-09-01-preview/OfficeConsents.json
- Microsoft.SecurityInsights/preview/2021-09-01-preview/EntityQueryTemplates.json
```

---

### Tag: package-2021-10

These settings apply only when `--tag=package-2021-10` is specified on the command line.

``` yaml $(tag) == 'package-2021-10'
input-file:
  - Microsoft.SecurityInsights/stable/2021-10-01/Incidents.json
  - Microsoft.SecurityInsights/stable/2021-10-01/ThreatIntelligence.json
  - Microsoft.SecurityInsights/stable/2021-10-01/Watchlists.json
  - Microsoft.SecurityInsights/stable/2021-10-01/operations.json
  - Microsoft.SecurityInsights/stable/2021-10-01/OnboardingStates.json
  - Microsoft.SecurityInsights/stable/2021-10-01/AlertRules.json
  - Microsoft.SecurityInsights/stable/2021-10-01/Bookmarks.json
  - Microsoft.SecurityInsights/stable/2021-10-01/DataConnectors.json
  - Microsoft.SecurityInsights/stable/2021-10-01/AutomationRules.json
```

### Tag: package-2021-04-01-only

These settings apply only when `--tag=package-2021-04-01-only` is specified on the command line.

``` yaml $(tag) == 'package-2021-04-01-only'
input-file:
- Microsoft.SecurityInsights/stable/2021-04-01/Incidents.json
- Microsoft.SecurityInsights/stable/2021-04-01/operations.json
- Microsoft.SecurityInsights/stable/2021-04-01/Watchlists.json
- Microsoft.SecurityInsights/stable/2021-04-01/ThreatIntelligence.json
```

---

### Tag: package-2020-01

These settings apply only when `--tag=package-2020-01` is specified on the command line.

``` yaml $(tag) == 'package-2020-01'
input-file:
- Microsoft.SecurityInsights/stable/2020-01-01/AlertRules.json
- Microsoft.SecurityInsights/stable/2020-01-01/Bookmarks.json
- Microsoft.SecurityInsights/stable/2020-01-01/DataConnectors.json
- Microsoft.SecurityInsights/stable/2020-01-01/SecurityInsights.json
```

---

### Tag: package-2021-03-preview-only

These settings apply only when `--tag=package-2021-03-preview-only` is specified on the command line.

``` yaml $(tag) == 'package-2021-03-preview-only'
input-file:
- Microsoft.SecurityInsights/preview/2021-03-01-preview/Incidents.json
- Microsoft.SecurityInsights/preview/2021-03-01-preview/Settings.json
- Microsoft.SecurityInsights/preview/2021-03-01-preview/OnboardingStates.json
- Microsoft.SecurityInsights/preview/2021-03-01-preview/operations.json
- Microsoft.SecurityInsights/preview/2021-03-01-preview/SourceControls.json
- Microsoft.SecurityInsights/preview/2021-03-01-preview/dataConnectors.json
- Microsoft.SecurityInsights/preview/2021-03-01-preview/Watchlists.json
- Microsoft.SecurityInsights/preview/2021-03-01-preview/AlertRules.json
- Microsoft.SecurityInsights/preview/2021-03-01-preview/EntityQueries.json
- Microsoft.SecurityInsights/preview/2021-03-01-preview/EntityQueryTemplates.json
- Microsoft.SecurityInsights/preview/2021-03-01-preview/Metadata.json
```

---

### Tag: package-2019-01-preview

These settings apply only when `--tag=package-2019-01-preview` is specified on the command line.

``` yaml $(tag) == 'package-2019-01-preview'
input-file:
- Microsoft.SecurityInsights/preview/2019-01-01-preview/Aggregations.json
- Microsoft.SecurityInsights/preview/2019-01-01-preview/AutomationRules.json
- Microsoft.SecurityInsights/preview/2019-01-01-preview/Bookmarks.json
- Microsoft.SecurityInsights/preview/2019-01-01-preview/Cases.json
- Microsoft.SecurityInsights/preview/2019-01-01-preview/DataConnectorsCheckRequirements.json
- Microsoft.SecurityInsights/preview/2019-01-01-preview/Enrichment.json
- Microsoft.SecurityInsights/preview/2019-01-01-preview/Entities.json
- Microsoft.SecurityInsights/preview/2019-01-01-preview/OfficeConsents.json
- Microsoft.SecurityInsights/preview/2019-01-01-preview/SecurityInsights.json
- Microsoft.SecurityInsights/preview/2019-01-01-preview/ThreatIntelligence.json
```

---

## Suppression

``` yaml
directive:
  - suppress: R4017
    reason: Our resources do not support list by subscription. They're not top-level resources. To get a SecurityInsights resource, we should have a subscription as well as a resource group and Log Analytics workspace.
  - suppress: OBJECT_ADDITIONAL_PROPERTIES
    reason: 'Caused by a duplicate Resource definition in our common directory that contains systemData. We were instructed to supress this by Swagger reviewr.'
```

---

# Code Generation

## Swagger to SDK

This section describes what SDK should be generated by the automatic system.
This is not used by Autorest itself.

``` yaml $(swagger-to-sdk)
swagger-to-sdk:
  - repo: azure-sdk-for-net-track2
  - repo: azure-sdk-for-go-track2
  - repo: azure-sdk-for-python-track2
  - repo: azure-sdk-for-js
  - repo: azure-sdk-for-node
  - repo: azure-sdk-for-java
  - repo: azure-cli-extensions
  - repo: azure-resource-manager-schemas
  - repo: azure-powershell
```

## C#

These settings apply only when `--csharp` is specified on the command line.
Please also specify `--csharp-sdks-folder=<path to "SDKs" directory of your azure-sdk-for-net clone>`.

``` yaml $(csharp)
csharp:
  azure-arm: true
  license-header: MICROSOFT_MIT_NO_VERSION
  namespace: Microsoft.Azure.Management.SecurityInsights
  payload-flattening-threshold: 2
  output-folder: $(csharp-sdks-folder)/securityinsights/Microsoft.Azure.Management.SecurityInsights/src/Generated
  clear-output-folder: true
```

## Go

See configuration in [readme.go.md](./readme.go.md)

## Python

See configuration in [readme.python.md](./readme.python.md)

## Node.js

See configuration in [readme.nodejs.md](./readme.nodejs.md)

## TypeScript

See configuration in [readme.typescript.md](./readme.typescript.md)

## Java

See configuration in [readme.java.md](./readme.java.md)<|MERGE_RESOLUTION|>--- conflicted
+++ resolved
@@ -30,11 +30,6 @@
 ```
 ---
 
-### Tag: package-2023-02
-
-These settings apply only when `--tag=package-2023-02` is specified on the command line.
-
-<<<<<<< HEAD
 ### Tag: package-preview-2023-03
 
 These settings apply only when `--tag=package-preview-2023-03` is specified on the command line.
@@ -62,7 +57,12 @@
   - Microsoft.SecurityInsights/preview/2023-03-01-preview/Watchlists.json
   - Microsoft.SecurityInsights/preview/2023-03-01-preview/dataConnectors.json
   - Microsoft.SecurityInsights/preview/2023-03-01-preview/operations.json
-=======
+```
+
+### Tag: package-2023-02
+
+These settings apply only when `--tag=package-2023-02` is specified on the command line.
+
 ```yaml $(tag) == 'package-2023-02'
 input-file:
   - Microsoft.SecurityInsights/stable/2023-02-01/AlertRules.json
@@ -76,8 +76,8 @@
   - Microsoft.SecurityInsights/stable/2023-02-01/ThreatIntelligence.json
   - Microsoft.SecurityInsights/stable/2023-02-01/Watchlists.json
   - Microsoft.SecurityInsights/stable/2023-02-01/operations.json
->>>>>>> d82babc9
-```
+```
+
 ### Tag: package-preview-2023-02
 
 These settings apply only when `--tag=package-preview-2023-02` is specified on the command line.

{
  "swagger": "2.0",
  "info": {
    "title": "Security Insights",
    "description": "API spec for Microsoft.SecurityInsights (Azure Security Insights) resource provider",
    "version": "2019-01-01-preview"
  },
  "host": "management.azure.com",
  "schemes": [
    "https"
  ],
  "consumes": [
    "application/json"
  ],
  "produces": [
    "application/json"
  ],
  "security": [
    {
      "azure_auth": [
        "user_impersonation"
      ]
    }
  ],
  "securityDefinitions": {
    "azure_auth": {
      "type": "oauth2",
      "authorizationUrl": "https://login.microsoftonline.com/common/oauth2/authorize",
      "flow": "implicit",
      "description": "Azure Active Directory OAuth2 Flow",
      "scopes": {
        "user_impersonation": "impersonate your user account"
      }
    }
  },
  "paths": {
    "/providers/Microsoft.SecurityInsights/operations": {
      "get": {
        "operationId": "Operations_List",
        "description": "Lists all operations available Azure Security Insights Resource Provider.",
        "parameters": [
          {
            "$ref": "#/parameters/ApiVersion"
          }
        ],
        "produces": [
          "application/json"
        ],
        "responses": {
          "200": {
            "description": "OK. Successfully retrieved operations list.",
            "schema": {
              "$ref": "#/definitions/OperationsList"
            }
          }
        },
        "x-ms-pageable": {
          "nextLinkName": "nextLink"
        }
      }
    },
    "/subscriptions/{subscriptionId}/resourceGroups/{resourceGroupName}/providers/{operationalInsightsResourceProvider}/workspaces/{workspaceName}/providers/Microsoft.SecurityInsights/alertRules": {
      "get": {
        "x-ms-examples": {
          "Get all alert rules.": {
            "$ref": "./examples/alertRules/GetAllAlertRules.json"
          }
        },
        "tags": [
          "Alert Rules"
        ],
        "description": "Gets all alert rules.",
        "operationId": "AlertRules_List",
        "parameters": [
          {
            "$ref": "#/parameters/ApiVersion"
          },
          {
            "$ref": "#/parameters/SubscriptionId"
          },
          {
            "$ref": "#/parameters/ResourceGroupName"
          },
          {
            "$ref": "#/parameters/OperationalInsightsResourceProvider"
          },
          {
            "$ref": "#/parameters/WorkspaceName"
          }
        ],
        "responses": {
          "200": {
            "description": "OK",
            "schema": {
              "$ref": "#/definitions/AlertRulesList"
            }
          },
          "default": {
            "description": "Error response describing why the operation failed.",
            "schema": {
              "$ref": "#/definitions/CloudError"
            }
          }
        },
        "x-ms-pageable": {
          "nextLinkName": "nextLink"
        }
      }
    },
    "/subscriptions/{subscriptionId}/resourceGroups/{resourceGroupName}/providers/{operationalInsightsResourceProvider}/workspaces/{workspaceName}/providers/Microsoft.SecurityInsights/alertRules/{ruleId}": {
      "get": {
        "x-ms-examples": {
          "Get a Scheduled alert rule.": {
            "$ref": "./examples/alertRules/GetScheduledAlertRule.json"
          },
          "Get a Fusion alert rule.": {
            "$ref": "./examples/alertRules/GetFusionAlertRule.json"
          },
          "Get a MicrosoftSecurityIncidentCreation rule.": {
            "$ref": "./examples/alertRules/GetMicrosoftSecurityIncidentCreationAlertRule.json"
          }
        },
        "tags": [
          "Alert Rules"
        ],
        "description": "Gets the alert rule.",
        "operationId": "AlertRules_Get",
        "parameters": [
          {
            "$ref": "#/parameters/ApiVersion"
          },
          {
            "$ref": "#/parameters/SubscriptionId"
          },
          {
            "$ref": "#/parameters/ResourceGroupName"
          },
          {
            "$ref": "#/parameters/OperationalInsightsResourceProvider"
          },
          {
            "$ref": "#/parameters/WorkspaceName"
          },
          {
            "$ref": "#/parameters/RuleId"
          }
        ],
        "responses": {
          "200": {
            "description": "OK",
            "schema": {
              "$ref": "#/definitions/AlertRule"
            }
          },
          "default": {
            "description": "Error response describing why the operation failed.",
            "schema": {
              "$ref": "#/definitions/CloudError"
            }
          }
        }
      },
      "put": {
        "x-ms-examples": {
          "Creates or updates a Scheduled alert rule.": {
            "$ref": "./examples/alertRules/CreateScheduledAlertRule.json"
          },
          "Creates or updates a Fusion alert rule.": {
            "$ref": "./examples/alertRules/CreateFusionAlertRule.json"
          },
          "Creates or updates a MicrosoftSecurityIncidentCreation rule.": {
            "$ref": "./examples/alertRules/CreateMicrosoftSecurityIncidentCreationAlertRule.json"
          }
        },
        "tags": [
          "Alert Rules"
        ],
        "description": "Creates or updates the alert rule.",
        "operationId": "AlertRules_CreateOrUpdate",
        "parameters": [
          {
            "$ref": "#/parameters/ApiVersion"
          },
          {
            "$ref": "#/parameters/SubscriptionId"
          },
          {
            "$ref": "#/parameters/ResourceGroupName"
          },
          {
            "$ref": "#/parameters/OperationalInsightsResourceProvider"
          },
          {
            "$ref": "#/parameters/WorkspaceName"
          },
          {
            "$ref": "#/parameters/RuleId"
          },
          {
            "$ref": "#/parameters/AlertRule"
          }
        ],
        "responses": {
          "200": {
            "description": "OK",
            "schema": {
              "$ref": "#/definitions/AlertRule"
            }
          },
          "201": {
            "description": "Created",
            "schema": {
              "$ref": "#/definitions/AlertRule"
            }
          },
          "default": {
            "description": "Error response describing why the operation failed.",
            "schema": {
              "$ref": "#/definitions/CloudError"
            }
          }
        }
      },
      "delete": {
        "x-ms-examples": {
          "Delete an alert rule.": {
            "$ref": "./examples/alertRules/DeleteAlertRule.json"
          }
        },
        "tags": [
          "Alert Rules"
        ],
        "description": "Delete the alert rule.",
        "operationId": "AlertRules_Delete",
        "parameters": [
          {
            "$ref": "#/parameters/ApiVersion"
          },
          {
            "$ref": "#/parameters/SubscriptionId"
          },
          {
            "$ref": "#/parameters/ResourceGroupName"
          },
          {
            "$ref": "#/parameters/OperationalInsightsResourceProvider"
          },
          {
            "$ref": "#/parameters/WorkspaceName"
          },
          {
            "$ref": "#/parameters/RuleId"
          }
        ],
        "responses": {
          "200": {
            "description": "OK"
          },
          "204": {
            "description": "No Content"
          },
          "default": {
            "description": "Error response describing why the operation failed.",
            "schema": {
              "$ref": "#/definitions/CloudError"
            }
          }
        }
      }
    },
    "/subscriptions/{subscriptionId}/resourceGroups/{resourceGroupName}/providers/{operationalInsightsResourceProvider}/workspaces/{workspaceName}/providers/Microsoft.SecurityInsights/alertRules/{ruleId}/actions": {
      "get": {
        "x-ms-examples": {
          "Get all actions of alert rule.": {
            "$ref": "./examples/actions/GetAllActionsByAlertRule.json"
          }
        },
        "tags": [
          "Actions"
        ],
        "description": "Gets all actions of alert rule.",
        "operationId": "Actions_ListByAlertRule",
        "parameters": [
          {
            "$ref": "#/parameters/ApiVersion"
          },
          {
            "$ref": "#/parameters/SubscriptionId"
          },
          {
            "$ref": "#/parameters/ResourceGroupName"
          },
          {
            "$ref": "#/parameters/OperationalInsightsResourceProvider"
          },
          {
            "$ref": "#/parameters/WorkspaceName"
          },
          {
            "$ref": "#/parameters/RuleId"
          }
        ],
        "responses": {
          "200": {
            "description": "OK",
            "schema": {
              "$ref": "#/definitions/ActionsList"
            }
          },
          "default": {
            "description": "Error response describing why the operation failed.",
            "schema": {
              "$ref": "#/definitions/CloudError"
            }
          }
        },
        "x-ms-pageable": {
          "nextLinkName": "nextLink"
        }
      }
    },
    "/subscriptions/{subscriptionId}/resourceGroups/{resourceGroupName}/providers/{operationalInsightsResourceProvider}/workspaces/{workspaceName}/providers/Microsoft.SecurityInsights/alertRules/{ruleId}/actions/{actionId}": {
      "get": {
        "x-ms-examples": {
          "Get an action of alert rule.": {
            "$ref": "./examples/actions/GetActionOfAlertRuleById.json"
          }
        },
        "tags": [
          "Actions"
        ],
        "description": "Gets the action of alert rule.",
        "operationId": "AlertRules_GetAction",
        "parameters": [
          {
            "$ref": "#/parameters/ApiVersion"
          },
          {
            "$ref": "#/parameters/SubscriptionId"
          },
          {
            "$ref": "#/parameters/ResourceGroupName"
          },
          {
            "$ref": "#/parameters/OperationalInsightsResourceProvider"
          },
          {
            "$ref": "#/parameters/WorkspaceName"
          },
          {
            "$ref": "#/parameters/RuleId"
          },
          {
            "$ref": "#/parameters/ActionId"
          }
        ],
        "responses": {
          "200": {
            "description": "OK",
            "schema": {
              "$ref": "#/definitions/ActionResponse"
            }
          },
          "default": {
            "description": "Error response describing why the operation failed.",
            "schema": {
              "$ref": "#/definitions/CloudError"
            }
          }
        }
      },
      "put": {
        "x-ms-examples": {
          "Creates or updates an action of alert rule.": {
            "$ref": "./examples/actions/CreateActionOfAlertRule.json"
          }
        },
        "tags": [
          "Actions"
        ],
        "description": "Creates or updates the action of alert rule.",
        "operationId": "AlertRules_CreateOrUpdateAction",
        "parameters": [
          {
            "$ref": "#/parameters/ApiVersion"
          },
          {
            "$ref": "#/parameters/SubscriptionId"
          },
          {
            "$ref": "#/parameters/ResourceGroupName"
          },
          {
            "$ref": "#/parameters/OperationalInsightsResourceProvider"
          },
          {
            "$ref": "#/parameters/WorkspaceName"
          },
          {
            "$ref": "#/parameters/RuleId"
          },
          {
            "$ref": "#/parameters/ActionId"
          },
          {
            "$ref": "#/parameters/Action"
          }
        ],
        "responses": {
          "200": {
            "description": "OK",
            "schema": {
              "$ref": "#/definitions/ActionResponse"
            }
          },
          "201": {
            "description": "Created",
            "schema": {
              "$ref": "#/definitions/ActionResponse"
            }
          },
          "default": {
            "description": "Error response describing why the operation failed.",
            "schema": {
              "$ref": "#/definitions/CloudError"
            }
          }
        }
      },
      "delete": {
        "x-ms-examples": {
          "Delete an action of alert rule.": {
            "$ref": "./examples/actions/DeleteActionOfAlertRule.json"
          }
        },
        "tags": [
          "Actions"
        ],
        "description": "Delete the action of alert rule.",
        "operationId": "AlertRules_DeleteAction",
        "parameters": [
          {
            "$ref": "#/parameters/ApiVersion"
          },
          {
            "$ref": "#/parameters/SubscriptionId"
          },
          {
            "$ref": "#/parameters/ResourceGroupName"
          },
          {
            "$ref": "#/parameters/OperationalInsightsResourceProvider"
          },
          {
            "$ref": "#/parameters/WorkspaceName"
          },
          {
            "$ref": "#/parameters/RuleId"
          },
          {
            "$ref": "#/parameters/ActionId"
          }
        ],
        "responses": {
          "200": {
            "description": "OK"
          },
          "204": {
            "description": "No Content"
          },
          "default": {
            "description": "Error response describing why the operation failed.",
            "schema": {
              "$ref": "#/definitions/CloudError"
            }
          }
        }
      }
    },
    "/subscriptions/{subscriptionId}/resourceGroups/{resourceGroupName}/providers/{operationalInsightsResourceProvider}/workspaces/{workspaceName}/providers/Microsoft.SecurityInsights/alertRuleTemplates": {
      "get": {
        "x-ms-examples": {
          "Get all alert rule templates.": {
            "$ref": "./examples/alertRuleTemplates/GetAlertRuleTemplates.json"
          }
        },
        "tags": [
          "Alert Rule Templates"
        ],
        "description": "Gets all alert rule templates.",
        "operationId": "AlertRuleTemplates_List",
        "parameters": [
          {
            "$ref": "#/parameters/ApiVersion"
          },
          {
            "$ref": "#/parameters/SubscriptionId"
          },
          {
            "$ref": "#/parameters/ResourceGroupName"
          },
          {
            "$ref": "#/parameters/OperationalInsightsResourceProvider"
          },
          {
            "$ref": "#/parameters/WorkspaceName"
          }
        ],
        "responses": {
          "200": {
            "description": "OK",
            "schema": {
              "$ref": "#/definitions/AlertRuleTemplatesList"
            }
          },
          "default": {
            "description": "Error response describing why the operation failed.",
            "schema": {
              "$ref": "#/definitions/CloudError"
            }
          }
        },
        "x-ms-pageable": {
          "nextLinkName": "nextLink"
        }
      }
    },
    "/subscriptions/{subscriptionId}/resourceGroups/{resourceGroupName}/providers/{operationalInsightsResourceProvider}/workspaces/{workspaceName}/providers/Microsoft.SecurityInsights/alertRuleTemplates/{alertRuleTemplateId}": {
      "get": {
        "x-ms-examples": {
          "Get alert rule template by Id.": {
            "$ref": "./examples/alertRuleTemplates/GetAlertRuleTemplateById.json"
          }
        },
        "tags": [
          "Alert Rule Templates"
        ],
        "description": "Gets the alert rule template.",
        "operationId": "AlertRuleTemplates_Get",
        "parameters": [
          {
            "$ref": "#/parameters/ApiVersion"
          },
          {
            "$ref": "#/parameters/SubscriptionId"
          },
          {
            "$ref": "#/parameters/ResourceGroupName"
          },
          {
            "$ref": "#/parameters/OperationalInsightsResourceProvider"
          },
          {
            "$ref": "#/parameters/WorkspaceName"
          },
          {
            "$ref": "#/parameters/AlertRuleTemplateId"
          }
        ],
        "responses": {
          "200": {
            "description": "OK",
            "schema": {
              "$ref": "#/definitions/AlertRuleTemplate"
            }
          },
          "default": {
            "description": "Error response describing why the operation failed.",
            "schema": {
              "$ref": "#/definitions/CloudError"
            }
          }
        }
      }
    },
    "/subscriptions/{subscriptionId}/resourceGroups/{resourceGroupName}/providers/{operationalInsightsResourceProvider}/workspaces/{workspaceName}/providers/Microsoft.SecurityInsights/cases": {
      "get": {
        "x-ms-examples": {
          "Get all cases.": {
            "$ref": "./examples/cases/GetCases.json"
          }
        },
        "tags": [
          "Cases"
        ],
        "description": "Gets all cases.",
        "deprecated": true,
        "operationId": "Cases_List",
        "parameters": [
          {
            "$ref": "#/parameters/ApiVersion"
          },
          {
            "$ref": "#/parameters/SubscriptionId"
          },
          {
            "$ref": "#/parameters/ResourceGroupName"
          },
          {
            "$ref": "#/parameters/OperationalInsightsResourceProvider"
          },
          {
            "$ref": "#/parameters/WorkspaceName"
          },
          {
            "$ref": "#/parameters/ODataFilter"
          },
          {
            "$ref": "#/parameters/ODataOrderBy"
          },
          {
            "$ref": "#/parameters/ODataTop"
          },
          {
            "$ref": "#/parameters/ODataSkipToken"
          }
        ],
        "responses": {
          "200": {
            "description": "OK",
            "schema": {
              "$ref": "#/definitions/CaseList"
            }
          },
          "default": {
            "description": "Error response describing why the operation failed.",
            "schema": {
              "$ref": "#/definitions/CloudError"
            }
          }
        },
        "x-ms-pageable": {
          "nextLinkName": "nextLink"
        }
      }
    },
    "/subscriptions/{subscriptionId}/resourceGroups/{resourceGroupName}/providers/{operationalInsightsResourceProvider}/workspaces/{workspaceName}/providers/Microsoft.SecurityInsights/cases/{caseId}": {
      "get": {
        "x-ms-examples": {
          "Get a case.": {
            "$ref": "./examples/cases/GetCaseById.json"
          }
        },
        "tags": [
          "Cases"
        ],
        "description": "Gets a case.",
        "deprecated": true,
        "operationId": "Cases_Get",
        "parameters": [
          {
            "$ref": "#/parameters/ApiVersion"
          },
          {
            "$ref": "#/parameters/SubscriptionId"
          },
          {
            "$ref": "#/parameters/ResourceGroupName"
          },
          {
            "$ref": "#/parameters/OperationalInsightsResourceProvider"
          },
          {
            "$ref": "#/parameters/WorkspaceName"
          },
          {
            "$ref": "#/parameters/CaseId"
          }
        ],
        "responses": {
          "200": {
            "description": "OK",
            "schema": {
              "$ref": "#/definitions/Case"
            }
          },
          "default": {
            "description": "Error response describing why the operation failed.",
            "schema": {
              "$ref": "#/definitions/CloudError"
            }
          }
        }
      },
      "put": {
        "x-ms-examples": {
          "Creates or updates a case.": {
            "$ref": "./examples/cases/CreateCase.json"
          }
        },
        "tags": [
          "Cases"
        ],
        "description": "Creates or updates the case.",
        "deprecated": true,
        "operationId": "Cases_CreateOrUpdate",
        "parameters": [
          {
            "$ref": "#/parameters/ApiVersion"
          },
          {
            "$ref": "#/parameters/SubscriptionId"
          },
          {
            "$ref": "#/parameters/ResourceGroupName"
          },
          {
            "$ref": "#/parameters/OperationalInsightsResourceProvider"
          },
          {
            "$ref": "#/parameters/WorkspaceName"
          },
          {
            "$ref": "#/parameters/CaseId"
          },
          {
            "$ref": "#/parameters/Case"
          }
        ],
        "responses": {
          "200": {
            "description": "OK",
            "schema": {
              "$ref": "#/definitions/Case"
            }
          },
          "201": {
            "description": "Created",
            "schema": {
              "$ref": "#/definitions/Case"
            }
          },
          "default": {
            "description": "Error response describing why the operation failed.",
            "schema": {
              "$ref": "#/definitions/CloudError"
            }
          }
        }
      },
      "delete": {
        "x-ms-examples": {
          "Delete a case.": {
            "$ref": "./examples/cases/DeleteCase.json"
          }
        },
        "tags": [
          "Cases"
        ],
        "description": "Delete the case.",
        "deprecated": true,
        "operationId": "Cases_Delete",
        "parameters": [
          {
            "$ref": "#/parameters/ApiVersion"
          },
          {
            "$ref": "#/parameters/SubscriptionId"
          },
          {
            "$ref": "#/parameters/ResourceGroupName"
          },
          {
            "$ref": "#/parameters/OperationalInsightsResourceProvider"
          },
          {
            "$ref": "#/parameters/WorkspaceName"
          },
          {
            "$ref": "#/parameters/CaseId"
          }
        ],
        "responses": {
          "200": {
            "description": "OK"
          },
          "204": {
            "description": "No Content"
          },
          "default": {
            "description": "Error response describing why the operation failed.",
            "schema": {
              "$ref": "#/definitions/CloudError"
            }
          }
        }
      }
    },
    "/subscriptions/{subscriptionId}/resourceGroups/{resourceGroupName}/providers/{operationalInsightsResourceProvider}/workspaces/{workspaceName}/providers/Microsoft.SecurityInsights/cases/{caseId}/comments": {
      "get": {
        "x-ms-examples": {
          "Get all case comments.": {
            "$ref": "./examples/cases/comments/GetAllCaseComments.json"
          }
        },
        "tags": [
          "CaseComments"
        ],
        "description": "Gets all case comments.",
        "deprecated": true,
        "operationId": "Comments_ListByCase",
        "parameters": [
          {
            "$ref": "#/parameters/ApiVersion"
          },
          {
            "$ref": "#/parameters/SubscriptionId"
          },
          {
            "$ref": "#/parameters/ResourceGroupName"
          },
          {
            "$ref": "#/parameters/OperationalInsightsResourceProvider"
          },
          {
            "$ref": "#/parameters/WorkspaceName"
          },
          {
            "$ref": "#/parameters/CaseId"
          },
          {
            "$ref": "#/parameters/ODataFilter"
          },
          {
            "$ref": "#/parameters/ODataOrderBy"
          },
          {
            "$ref": "#/parameters/ODataTop"
          },
          {
            "$ref": "#/parameters/ODataSkipToken"
          }
        ],
        "responses": {
          "200": {
            "description": "OK",
            "schema": {
              "$ref": "#/definitions/CaseCommentList"
            }
          },
          "default": {
            "description": "Error response describing why the operation failed.",
            "schema": {
              "$ref": "#/definitions/CloudError"
            }
          }
        },
        "x-ms-odata": "#/definitions/CaseComment",
        "x-ms-pageable": {
          "nextLinkName": "nextLink"
        }
      }
    },
    "/subscriptions/{subscriptionId}/resourceGroups/{resourceGroupName}/providers/{operationalInsightsResourceProvider}/workspaces/{workspaceName}/providers/Microsoft.SecurityInsights/cases/{caseId}/comments/{caseCommentId}": {
      "get": {
        "x-ms-examples": {
          "Get a case comment.": {
            "$ref": "./examples/cases/comments/GetCaseCommentById.json"
          }
        },
        "tags": [
          "CaseComments"
        ],
        "description": "Gets a case comment.",
        "deprecated": true,
        "operationId": "Cases_GetComment",
        "parameters": [
          {
            "$ref": "#/parameters/ApiVersion"
          },
          {
            "$ref": "#/parameters/SubscriptionId"
          },
          {
            "$ref": "#/parameters/ResourceGroupName"
          },
          {
            "$ref": "#/parameters/OperationalInsightsResourceProvider"
          },
          {
            "$ref": "#/parameters/WorkspaceName"
          },
          {
            "$ref": "#/parameters/CaseId"
          },
          {
            "$ref": "#/parameters/CaseCommentId"
          }
        ],
        "responses": {
          "200": {
            "description": "OK",
            "schema": {
              "$ref": "#/definitions/CaseComment"
            }
          },
          "default": {
            "description": "Error response describing why the operation failed.",
            "schema": {
              "$ref": "#/definitions/CloudError"
            }
          }
        }
      },
      "put": {
        "x-ms-examples": {
          "Creates or updates a case comment.": {
            "$ref": "./examples/cases/comments/CreateCaseComment.json"
          }
        },
        "tags": [
          "CaseComments"
        ],
        "description": "Creates the case comment.",
        "deprecated": true,
        "operationId": "CaseComments_CreateComment",
        "parameters": [
          {
            "$ref": "#/parameters/ApiVersion"
          },
          {
            "$ref": "#/parameters/SubscriptionId"
          },
          {
            "$ref": "#/parameters/ResourceGroupName"
          },
          {
            "$ref": "#/parameters/OperationalInsightsResourceProvider"
          },
          {
            "$ref": "#/parameters/WorkspaceName"
          },
          {
            "$ref": "#/parameters/CaseId"
          },
          {
            "$ref": "#/parameters/CaseCommentId"
          },
          {
            "$ref": "#/parameters/CaseComment"
          }
        ],
        "responses": {
          "201": {
            "description": "Created",
            "schema": {
              "$ref": "#/definitions/CaseComment"
            }
          },
          "default": {
            "description": "Error response describing why the operation failed.",
            "schema": {
              "$ref": "#/definitions/CloudError"
            }
          }
        }
      }
    },
    "/subscriptions/{subscriptionId}/resourceGroups/{resourceGroupName}/providers/{operationalInsightsResourceProvider}/workspaces/{workspaceName}/providers/Microsoft.SecurityInsights/bookmarks": {
      "get": {
        "x-ms-examples": {
          "Get all bookmarks.": {
            "$ref": "./examples/bookmarks/GetBookmarks.json"
          }
        },
        "tags": [
          "Bookmarks"
        ],
        "description": "Gets all bookmarks.",
        "operationId": "Bookmarks_List",
        "parameters": [
          {
            "$ref": "#/parameters/ApiVersion"
          },
          {
            "$ref": "#/parameters/SubscriptionId"
          },
          {
            "$ref": "#/parameters/ResourceGroupName"
          },
          {
            "$ref": "#/parameters/OperationalInsightsResourceProvider"
          },
          {
            "$ref": "#/parameters/WorkspaceName"
          }
        ],
        "responses": {
          "200": {
            "description": "OK",
            "schema": {
              "$ref": "#/definitions/BookmarkList"
            }
          },
          "default": {
            "description": "Error response describing why the operation failed.",
            "schema": {
              "$ref": "#/definitions/CloudError"
            }
          }
        },
        "x-ms-pageable": {
          "nextLinkName": "nextLink"
        }
      }
    },
    "/subscriptions/{subscriptionId}/resourceGroups/{resourceGroupName}/providers/{operationalInsightsResourceProvider}/workspaces/{workspaceName}/providers/Microsoft.SecurityInsights/bookmarks/{bookmarkId}": {
      "get": {
        "x-ms-examples": {
          "Get a bookmark.": {
            "$ref": "./examples/bookmarks/GetBookmarkById.json"
          }
        },
        "tags": [
          "Bookmarks"
        ],
        "description": "Gets a bookmark.",
        "operationId": "Bookmarks_Get",
        "parameters": [
          {
            "$ref": "#/parameters/ApiVersion"
          },
          {
            "$ref": "#/parameters/SubscriptionId"
          },
          {
            "$ref": "#/parameters/ResourceGroupName"
          },
          {
            "$ref": "#/parameters/OperationalInsightsResourceProvider"
          },
          {
            "$ref": "#/parameters/WorkspaceName"
          },
          {
            "$ref": "#/parameters/BookmarkId"
          }
        ],
        "responses": {
          "200": {
            "description": "OK",
            "schema": {
              "$ref": "#/definitions/Bookmark"
            }
          },
          "default": {
            "description": "Error response describing why the operation failed.",
            "schema": {
              "$ref": "#/definitions/CloudError"
            }
          }
        }
      },
      "put": {
        "x-ms-examples": {
          "Creates or updates a bookmark.": {
            "$ref": "./examples/bookmarks/CreateBookmark.json"
          }
        },
        "tags": [
          "Bookmarks"
        ],
        "description": "Creates or updates the bookmark.",
        "operationId": "Bookmarks_CreateOrUpdate",
        "parameters": [
          {
            "$ref": "#/parameters/ApiVersion"
          },
          {
            "$ref": "#/parameters/SubscriptionId"
          },
          {
            "$ref": "#/parameters/ResourceGroupName"
          },
          {
            "$ref": "#/parameters/OperationalInsightsResourceProvider"
          },
          {
            "$ref": "#/parameters/WorkspaceName"
          },
          {
            "$ref": "#/parameters/BookmarkId"
          },
          {
            "$ref": "#/parameters/Bookmark"
          }
        ],
        "responses": {
          "200": {
            "description": "OK",
            "schema": {
              "$ref": "#/definitions/Bookmark"
            }
          },
          "201": {
            "description": "Created",
            "schema": {
              "$ref": "#/definitions/Bookmark"
            }
          },
          "default": {
            "description": "Error response describing why the operation failed.",
            "schema": {
              "$ref": "#/definitions/CloudError"
            }
          }
        }
      },
      "delete": {
        "x-ms-examples": {
          "Delete a bookmark.": {
            "$ref": "./examples/bookmarks/DeleteBookmark.json"
          }
        },
        "tags": [
          "Bookmarks"
        ],
        "description": "Delete the bookmark.",
        "operationId": "Bookmarks_Delete",
        "parameters": [
          {
            "$ref": "#/parameters/ApiVersion"
          },
          {
            "$ref": "#/parameters/SubscriptionId"
          },
          {
            "$ref": "#/parameters/ResourceGroupName"
          },
          {
            "$ref": "#/parameters/OperationalInsightsResourceProvider"
          },
          {
            "$ref": "#/parameters/WorkspaceName"
          },
          {
            "$ref": "#/parameters/BookmarkId"
          }
        ],
        "responses": {
          "200": {
            "description": "OK"
          },
          "204": {
            "description": "No Content"
          },
          "default": {
            "description": "Error response describing why the operation failed.",
            "schema": {
              "$ref": "#/definitions/CloudError"
            }
          }
        }
      }
    },
    "/subscriptions/{subscriptionId}/resourceGroups/{resourceGroupName}/providers/{operationalInsightsResourceProvider}/workspaces/{workspaceName}/providers/Microsoft.SecurityInsights/cases/{caseId}/relations": {
      "get": {
        "x-ms-examples": {
          "Get all case relations.": {
            "$ref": "./examples/cases/relations/GetAllCaseRelations.json"
          }
        },
        "tags": [
          "CaseRelations"
        ],
        "description": "Gets all case relations.",
        "deprecated": true,
        "operationId": "CaseRelations_List",
        "parameters": [
          {
            "$ref": "#/parameters/ApiVersion"
          },
          {
            "$ref": "#/parameters/SubscriptionId"
          },
          {
            "$ref": "#/parameters/ResourceGroupName"
          },
          {
            "$ref": "#/parameters/OperationalInsightsResourceProvider"
          },
          {
            "$ref": "#/parameters/WorkspaceName"
          },
          {
            "$ref": "#/parameters/CaseId"
          },
          {
            "$ref": "#/parameters/ODataFilter"
          },
          {
            "$ref": "#/parameters/ODataOrderBy"
          },
          {
            "$ref": "#/parameters/ODataTop"
          },
          {
            "$ref": "#/parameters/ODataSkipToken"
          }
        ],
        "responses": {
          "200": {
            "description": "OK",
            "schema": {
              "$ref": "#/definitions/CaseRelationList"
            }
          },
          "default": {
            "description": "Error response describing why the operation failed.",
            "schema": {
              "$ref": "#/definitions/CloudError"
            }
          }
        },
        "x-ms-odata": "#/definitions/CaseRelation",
        "x-ms-pageable": {
          "nextLinkName": "nextLink"
        }
      }
    },
    "/subscriptions/{subscriptionId}/resourceGroups/{resourceGroupName}/providers/{operationalInsightsResourceProvider}/workspaces/{workspaceName}/providers/Microsoft.SecurityInsights/cases/{caseId}/relations/{relationName}": {
      "get": {
        "x-ms-examples": {
          "Get a case relation.": {
            "$ref": "./examples/cases/relations/GetCaseRelationByName.json"
          }
        },
        "tags": [
          "CaseRelations"
        ],
        "description": "Gets a case relation.",
        "deprecated": true,
        "operationId": "CaseRelations_GetRelation",
        "parameters": [
          {
            "$ref": "#/parameters/ApiVersion"
          },
          {
            "$ref": "#/parameters/SubscriptionId"
          },
          {
            "$ref": "#/parameters/ResourceGroupName"
          },
          {
            "$ref": "#/parameters/OperationalInsightsResourceProvider"
          },
          {
            "$ref": "#/parameters/WorkspaceName"
          },
          {
            "$ref": "#/parameters/CaseId"
          },
          {
            "$ref": "#/parameters/RelationName"
          }
        ],
        "responses": {
          "200": {
            "description": "OK",
            "schema": {
              "$ref": "#/definitions/CaseRelation"
            }
          },
          "default": {
            "description": "Error response describing why the operation failed.",
            "schema": {
              "$ref": "#/definitions/CloudError"
            }
          }
        }
      },
      "put": {
        "x-ms-examples": {
          "Creates or updates a case relation.": {
            "$ref": "./examples/cases/relations/CreateCaseRelation.json"
          }
        },
        "tags": [
          "CaseRelations"
        ],
        "description": "Creates or updates the case relation.",
        "deprecated": true,
        "operationId": "CaseRelations_CreateOrUpdateRelation",
        "parameters": [
          {
            "$ref": "#/parameters/ApiVersion"
          },
          {
            "$ref": "#/parameters/SubscriptionId"
          },
          {
            "$ref": "#/parameters/ResourceGroupName"
          },
          {
            "$ref": "#/parameters/OperationalInsightsResourceProvider"
          },
          {
            "$ref": "#/parameters/WorkspaceName"
          },
          {
            "$ref": "#/parameters/CaseId"
          },
          {
            "$ref": "#/parameters/RelationName"
          },
          {
            "$ref": "#/parameters/RelationInputModel"
          }
        ],
        "responses": {
          "200": {
            "description": "OK",
            "schema": {
              "$ref": "#/definitions/CaseRelation"
            }
          },
          "201": {
            "description": "Created",
            "schema": {
              "$ref": "#/definitions/CaseRelation"
            }
          },
          "default": {
            "description": "Error response describing why the operation failed.",
            "schema": {
              "$ref": "#/definitions/CloudError"
            }
          }
        }
      },
      "delete": {
        "x-ms-examples": {
          "Delete the case relation.": {
            "$ref": "./examples/cases/relations/DeleteCaseRelation.json"
          }
        },
        "tags": [
          "CaseRelations"
        ],
        "description": "Delete the case relation.",
        "deprecated": true,
        "operationId": "CaseRelations_DeleteRelation",
        "parameters": [
          {
            "$ref": "#/parameters/ApiVersion"
          },
          {
            "$ref": "#/parameters/SubscriptionId"
          },
          {
            "$ref": "#/parameters/ResourceGroupName"
          },
          {
            "$ref": "#/parameters/OperationalInsightsResourceProvider"
          },
          {
            "$ref": "#/parameters/WorkspaceName"
          },
          {
            "$ref": "#/parameters/CaseId"
          },
          {
            "$ref": "#/parameters/RelationName"
          }
        ],
        "responses": {
          "200": {
            "description": "OK"
          },
          "204": {
            "description": "No Content"
          },
          "default": {
            "description": "Error response describing why the operation failed.",
            "schema": {
              "$ref": "#/definitions/CloudError"
            }
          }
        }
      }
    },
    "/subscriptions/{subscriptionId}/resourceGroups/{resourceGroupName}/providers/{operationalInsightsResourceProvider}/workspaces/{workspaceName}/providers/Microsoft.SecurityInsights/bookmarks/{bookmarkId}/relations": {
      "get": {
        "x-ms-examples": {
          "Get all bookmark relations.": {
            "$ref": "./examples/bookmarks/relations/GetAllBookmarkRelations.json"
          }
        },
        "tags": [
          "BookmarkRelations"
        ],
        "description": "Gets all bookmark relations.",
        "operationId": "BookmarkRelations_List",
        "parameters": [
          {
            "$ref": "#/parameters/ApiVersion"
          },
          {
            "$ref": "#/parameters/SubscriptionId"
          },
          {
            "$ref": "#/parameters/ResourceGroupName"
          },
          {
            "$ref": "#/parameters/OperationalInsightsResourceProvider"
          },
          {
            "$ref": "#/parameters/WorkspaceName"
          },
          {
            "$ref": "#/parameters/BookmarkId"
          },
          {
            "$ref": "#/parameters/ODataFilter"
          },
          {
            "$ref": "#/parameters/ODataOrderBy"
          },
          {
            "$ref": "#/parameters/ODataTop"
          },
          {
            "$ref": "#/parameters/ODataSkipToken"
          }
        ],
        "responses": {
          "200": {
            "description": "OK",
            "schema": {
              "$ref": "#/definitions/BookmarkRelationList"
            }
          },
          "default": {
            "description": "Error response describing why the operation failed.",
            "schema": {
              "$ref": "#/definitions/CloudError"
            }
          }
        },
        "x-ms-odata": "#/definitions/BookmarkRelation",
        "x-ms-pageable": {
          "nextLinkName": "nextLink"
        }
      }
    },
    "/subscriptions/{subscriptionId}/resourceGroups/{resourceGroupName}/providers/{operationalInsightsResourceProvider}/workspaces/{workspaceName}/providers/Microsoft.SecurityInsights/bookmarks/{bookmarkId}/relations/{relationName}": {
      "get": {
        "x-ms-examples": {
          "Get a bookmark relation.": {
            "$ref": "./examples/bookmarks/relations/GetBookmarkRelationByName.json"
          }
        },
        "tags": [
          "BookmarkRelations"
        ],
        "description": "Gets a bookmark relation.",
        "operationId": "BookmarkRelations_GetRelation",
        "parameters": [
          {
            "$ref": "#/parameters/ApiVersion"
          },
          {
            "$ref": "#/parameters/SubscriptionId"
          },
          {
            "$ref": "#/parameters/ResourceGroupName"
          },
          {
            "$ref": "#/parameters/OperationalInsightsResourceProvider"
          },
          {
            "$ref": "#/parameters/WorkspaceName"
          },
          {
            "$ref": "#/parameters/BookmarkId"
          },
          {
            "$ref": "#/parameters/RelationName"
          }
        ],
        "responses": {
          "200": {
            "description": "OK",
            "schema": {
              "$ref": "#/definitions/BookmarkRelation"
            }
          },
          "default": {
            "description": "Error response describing why the operation failed.",
            "schema": {
              "$ref": "#/definitions/CloudError"
            }
          }
        }
      },
      "put": {
        "x-ms-examples": {
          "Creates or updates a bookmark relation.": {
            "$ref": "./examples/bookmarks/relations/CreateBookmarkRelation.json"
          }
        },
        "tags": [
          "BookmarkRelations"
        ],
        "description": "Creates the bookmark relation.",
        "operationId": "BookmarkRelations_CreateOrUpdateRelation",
        "parameters": [
          {
            "$ref": "#/parameters/ApiVersion"
          },
          {
            "$ref": "#/parameters/SubscriptionId"
          },
          {
            "$ref": "#/parameters/ResourceGroupName"
          },
          {
            "$ref": "#/parameters/OperationalInsightsResourceProvider"
          },
          {
            "$ref": "#/parameters/WorkspaceName"
          },
          {
            "$ref": "#/parameters/BookmarkId"
          },
          {
            "$ref": "#/parameters/RelationName"
          },
          {
            "$ref": "#/parameters/RelationInputModel"
          }
        ],
        "responses": {
          "200": {
            "description": "OK",
            "schema": {
              "$ref": "#/definitions/BookmarkRelation"
            }
          },
          "201": {
            "description": "Created",
            "schema": {
              "$ref": "#/definitions/BookmarkRelation"
            }
          },
          "default": {
            "description": "Error response describing why the operation failed.",
            "schema": {
              "$ref": "#/definitions/CloudError"
            }
          }
        }
      },
      "delete": {
        "x-ms-examples": {
          "Delete the bookmark relation.": {
            "$ref": "./examples/bookmarks/relations/DeleteBookmarkRelation.json"
          }
        },
        "tags": [
          "BookmarkRelations"
        ],
        "description": "Delete the bookmark relation.",
        "operationId": "BookmarkRelations_DeleteRelation",
        "parameters": [
          {
            "$ref": "#/parameters/ApiVersion"
          },
          {
            "$ref": "#/parameters/SubscriptionId"
          },
          {
            "$ref": "#/parameters/ResourceGroupName"
          },
          {
            "$ref": "#/parameters/OperationalInsightsResourceProvider"
          },
          {
            "$ref": "#/parameters/WorkspaceName"
          },
          {
            "$ref": "#/parameters/BookmarkId"
          },
          {
            "$ref": "#/parameters/RelationName"
          }
        ],
        "responses": {
          "200": {
            "description": "OK"
          },
          "204": {
            "description": "No Content"
          },
          "default": {
            "description": "Error response describing why the operation failed.",
            "schema": {
              "$ref": "#/definitions/CloudError"
            }
          }
        }
      }
    },
    "/subscriptions/{subscriptionId}/resourceGroups/{resourceGroupName}/providers/{operationalInsightsResourceProvider}/workspaces/{workspaceName}/providers/Microsoft.SecurityInsights/dataConnectors": {
      "get": {
        "x-ms-examples": {
          "Get all data connectors.": {
            "$ref": "./examples/dataConnectors/GetDataConnectors.json"
          }
        },
        "tags": [
          "Data Connectors"
        ],
        "description": "Gets all data connectors.",
        "operationId": "DataConnectors_List",
        "parameters": [
          {
            "$ref": "#/parameters/ApiVersion"
          },
          {
            "$ref": "#/parameters/SubscriptionId"
          },
          {
            "$ref": "#/parameters/ResourceGroupName"
          },
          {
            "$ref": "#/parameters/OperationalInsightsResourceProvider"
          },
          {
            "$ref": "#/parameters/WorkspaceName"
          }
        ],
        "responses": {
          "200": {
            "description": "OK",
            "schema": {
              "$ref": "#/definitions/DataConnectorList"
            }
          },
          "default": {
            "description": "Error response describing why the operation failed.",
            "schema": {
              "$ref": "#/definitions/CloudError"
            }
          }
        },
        "x-ms-pageable": {
          "nextLinkName": "nextLink"
        }
      }
    },
    "/subscriptions/{subscriptionId}/resourceGroups/{resourceGroupName}/providers/{operationalInsightsResourceProvider}/workspaces/{workspaceName}/providers/Microsoft.SecurityInsights/dataConnectors/{dataConnectorId}": {
      "get": {
        "x-ms-examples": {
          "Get an Office365 data connector.": {
            "$ref": "./examples/dataConnectors/GetOfficeDataConnetorById.json"
          },
          "Get a TI data connector.": {
            "$ref": "./examples/dataConnectors/GetThreatIntelligenceById.json"
          },
          "Get a TI Taxii data connector.": {
            "$ref": "./examples/dataConnectors/GetThreatIntelligenceTaxiiById.json"
          },
          "Get a MCAS data connector.": {
            "$ref": "./examples/dataConnectors/GetMicrosoftCloudAppSecurityById.json"
          },
          "Get a ASC data connector.": {
            "$ref": "./examples/dataConnectors/GetAzureSecurityCenterById.json"
          },
          "Get an AAD data connector.": {
            "$ref": "./examples/dataConnectors/GetAzureActiveDirectoryById.json"
          },
          "Get an AwsCloudTrail data connector.": {
            "$ref": "./examples/dataConnectors/GetAmazonWebServicesCloudTrailById.json"
          },
          "Get an AATP data connector.": {
            "$ref": "./examples/dataConnectors/GetAzureAdvancedThreatProtectionById.json"
          },
          "Get a MDATP data connector": {
            "$ref": "./examples/dataConnectors/GetMicrosoftDefenderAdvancedThreatProtectionById.json"
          }
        },
        "tags": [
          "Data Connectors"
        ],
        "description": "Gets a data connector.",
        "operationId": "DataConnectors_Get",
        "parameters": [
          {
            "$ref": "#/parameters/ApiVersion"
          },
          {
            "$ref": "#/parameters/SubscriptionId"
          },
          {
            "$ref": "#/parameters/ResourceGroupName"
          },
          {
            "$ref": "#/parameters/OperationalInsightsResourceProvider"
          },
          {
            "$ref": "#/parameters/WorkspaceName"
          },
          {
            "$ref": "#/parameters/DataConnectorId"
          }
        ],
        "responses": {
          "200": {
            "description": "OK",
            "schema": {
              "$ref": "#/definitions/DataConnector"
            }
          },
          "default": {
            "description": "Error response describing why the operation failed.",
            "schema": {
              "$ref": "#/definitions/CloudError"
            }
          }
        }
      },
      "put": {
        "x-ms-examples": {
          "Creates or updates an Office365 data connector.": {
            "$ref": "./examples/dataConnectors/CreateOfficeDataConnetor.json"
          }
        },
        "tags": [
          "Data Connectors"
        ],
        "description": "Creates or updates the data connector.",
        "operationId": "DataConnectors_CreateOrUpdate",
        "parameters": [
          {
            "$ref": "#/parameters/ApiVersion"
          },
          {
            "$ref": "#/parameters/SubscriptionId"
          },
          {
            "$ref": "#/parameters/ResourceGroupName"
          },
          {
            "$ref": "#/parameters/OperationalInsightsResourceProvider"
          },
          {
            "$ref": "#/parameters/WorkspaceName"
          },
          {
            "$ref": "#/parameters/DataConnectorId"
          },
          {
            "$ref": "#/parameters/DataConnector"
          }
        ],
        "responses": {
          "200": {
            "description": "OK",
            "schema": {
              "$ref": "#/definitions/DataConnector"
            }
          },
          "201": {
            "description": "Created",
            "schema": {
              "$ref": "#/definitions/DataConnector"
            }
          },
          "default": {
            "description": "Error response describing why the operation failed.",
            "schema": {
              "$ref": "#/definitions/CloudError"
            }
          }
        }
      },
      "delete": {
        "x-ms-examples": {
          "Delete an Office365 data connector.": {
            "$ref": "./examples/dataConnectors/DeleteOfficeDataConnetor.json"
          }
        },
        "tags": [
          "Data Connectors"
        ],
        "description": "Delete the data connector.",
        "operationId": "DataConnectors_Delete",
        "parameters": [
          {
            "$ref": "#/parameters/ApiVersion"
          },
          {
            "$ref": "#/parameters/SubscriptionId"
          },
          {
            "$ref": "#/parameters/ResourceGroupName"
          },
          {
            "$ref": "#/parameters/OperationalInsightsResourceProvider"
          },
          {
            "$ref": "#/parameters/WorkspaceName"
          },
          {
            "$ref": "#/parameters/DataConnectorId"
          }
        ],
        "responses": {
          "200": {
            "description": "OK"
          },
          "204": {
            "description": "No Content"
          },
          "default": {
            "description": "Error response describing why the operation failed.",
            "schema": {
              "$ref": "#/definitions/CloudError"
            }
          }
        }
      }
    },
    "/subscriptions/{subscriptionId}/resourceGroups/{resourceGroupName}/providers/{operationalInsightsResourceProvider}/workspaces/{workspaceName}/providers/Microsoft.SecurityInsights/dataConnectorsCheckRequirements": {
      "post": {
        "x-ms-examples": {
          "Check requirements for TI.": {
            "$ref": "./examples/dataConnectors/CheckRequirementsThreatIntelligence.json"
          },
          "Check requirements for TI Taxii.": {
            "$ref": "./examples/dataConnectors/CheckRequirementsThreatIntelligenceTaxii.json"
          },
          "Check requirements for AAD.": {
            "$ref": "./examples/dataConnectors/CheckRequirementsAzureActiveDirectory.json"
          },
          "Check requirements for AAD - no license.": {
            "$ref": "./examples/dataConnectors/CheckRequirementsAzureActiveDirectoryNoLicense.json"
          },
          "Check requirements for AAD - no authorization.": {
            "$ref": "./examples/dataConnectors/CheckRequirementsAzureActiveDirectoryNoAuthorization.json"
          },
          "Check requirements for ASC.": {
            "$ref": "./examples/dataConnectors/CheckRequirementsAzureSecurityCenter.json"
          },
          "Check requirements for Mcas.": {
            "$ref": "./examples/dataConnectors/CheckRequirementsMicrosoftCloudAppSecurity.json"
          },
          "Check requirements for Mdatp.": {
            "$ref": "./examples/dataConnectors/CheckRequirementsMdatp.json"
          }
        },
        "tags": [
          "Check Data Connector Requirements"
        ],
        "description": "Get requirements state for a data connector type.",
        "operationId": "listDataConnectorRequirements",
        "parameters": [
          {
            "$ref": "#/parameters/ApiVersion"
          },
          {
            "$ref": "#/parameters/SubscriptionId"
          },
          {
            "$ref": "#/parameters/ResourceGroupName"
          },
          {
            "$ref": "#/parameters/WorkspaceName"
          },
          {
            "$ref": "#/parameters/OperationalInsightsResourceProvider"
          },
          {
            "$ref": "#/parameters/DataConnectorsCheckRequirementsBody"
          }
        ],
        "responses": {
          "200": {
            "description": "OK",
            "schema": {
              "$ref": "#/definitions/DataConnectorRequirementsState"
            }
          },
          "default": {
            "description": "Error response describing why the operation failed.",
            "schema": {
              "$ref": "#/definitions/CloudError"
            }
          }
        }
      }
    },
    "/subscriptions/{subscriptionId}/resourceGroups/{resourceGroupName}/providers/{operationalInsightsResourceProvider}/workspaces/{workspaceName}/providers/Microsoft.SecurityInsights/entities": {
      "get": {
        "x-ms-examples": {
          "Get all entities.": {
            "$ref": "./examples/entities/GetEntities.json"
          }
        },
        "tags": [
          "Entities"
        ],
        "description": "Gets all entities.",
        "operationId": "Entities_List",
        "parameters": [
          {
            "$ref": "#/parameters/ApiVersion"
          },
          {
            "$ref": "#/parameters/SubscriptionId"
          },
          {
            "$ref": "#/parameters/ResourceGroupName"
          },
          {
            "$ref": "#/parameters/OperationalInsightsResourceProvider"
          },
          {
            "$ref": "#/parameters/WorkspaceName"
          }
        ],
        "responses": {
          "200": {
            "description": "OK",
            "schema": {
              "$ref": "#/definitions/EntityList"
            }
          },
          "default": {
            "description": "Error response describing why the operation failed.",
            "schema": {
              "$ref": "#/definitions/CloudError"
            }
          }
        },
        "x-ms-pageable": {
          "nextLinkName": "nextLink"
        }
      }
    },
    "/subscriptions/{subscriptionId}/resourceGroups/{resourceGroupName}/providers/{operationalInsightsResourceProvider}/workspaces/{workspaceName}/providers/Microsoft.SecurityInsights/entities/{entityId}": {
      "get": {
        "x-ms-examples": {
          "Get an account entity.": {
            "$ref": "./examples/entities/GetAccountEntityById.json"
          },
          "Get a host entity.": {
            "$ref": "./examples/entities/GetHostEntityById.json"
          },
          "Get a file entity.": {
            "$ref": "./examples/entities/GetFileEntityById.json"
          },
          "Get a security alert entity.": {
            "$ref": "./examples/entities/GetSecurityAlertEntityById.json"
          },
          "Get a file hash entity.": {
            "$ref": "./examples/entities/GetFileHashEntityById.json"
          },
          "Get a malware entity.": {
            "$ref": "./examples/entities/GetMalwareEntityById.json"
          },
          "Get a security group entity.": {
            "$ref": "./examples/entities/GetSecurityGroupEntityById.json"
          },
          "Get an azure resource entity.": {
            "$ref": "./examples/entities/GetAzureResourceEntityById.json"
          },
          "Get a cloud application entity.": {
            "$ref": "./examples/entities/GetCloudApplicationEntityById.json"
          },
          "Get a process entity.": {
            "$ref": "./examples/entities/GetProcessEntityById.json"
          },
          "Get a dns entity.": {
            "$ref": "./examples/entities/GetDnsEntityById.json"
          },
          "Get an ip entity.": {
            "$ref": "./examples/entities/GetIpEntityById.json"
          },
          "Get a registry key entity.": {
            "$ref": "./examples/entities/GetRegistryKeyEntityById.json"
          },
          "Get a registry value entity.": {
            "$ref": "./examples/entities/GetRegistryValueEntityById.json"
          },
          "Get a url entity.": {
            "$ref": "./examples/entities/GetUrlEntityById.json"
          },
          "Get an IoT device entity.": {
            "$ref": "./examples/entities/GetIoTDeviceEntityById.json"
          }
        },
        "tags": [
          "Entities"
        ],
        "description": "Gets an entity.",
        "operationId": "Entities_Get",
        "parameters": [
          {
            "$ref": "#/parameters/ApiVersion"
          },
          {
            "$ref": "#/parameters/SubscriptionId"
          },
          {
            "$ref": "#/parameters/ResourceGroupName"
          },
          {
            "$ref": "#/parameters/OperationalInsightsResourceProvider"
          },
          {
            "$ref": "#/parameters/WorkspaceName"
          },
          {
            "$ref": "#/parameters/EntityId"
          }
        ],
        "responses": {
          "200": {
            "description": "OK",
            "schema": {
              "$ref": "#/definitions/Entity"
            }
          },
          "default": {
            "description": "Error response describing why the operation failed.",
            "schema": {
              "$ref": "#/definitions/CloudError"
            }
          }
        }
      }
    },
    "/subscriptions/{subscriptionId}/resourceGroups/{resourceGroupName}/providers/{operationalInsightsResourceProvider}/workspaces/{workspaceName}/providers/Microsoft.SecurityInsights/entities/{entityId}/expand": {
      "post": {
        "x-ms-examples": {
          "Expand an entity": {
            "$ref": "./examples/entities/expand/PostExpandEntity.json"
          }
        },
        "tags": [
          "Entities"
        ],
        "description": "Expands an entity.",
        "operationId": "Entities_Expand",
        "parameters": [
          {
            "$ref": "#/parameters/ApiVersion"
          },
          {
            "$ref": "#/parameters/SubscriptionId"
          },
          {
            "$ref": "#/parameters/ResourceGroupName"
          },
          {
            "$ref": "#/parameters/OperationalInsightsResourceProvider"
          },
          {
            "$ref": "#/parameters/WorkspaceName"
          },
          {
            "$ref": "#/parameters/EntityId"
          },
          {
            "$ref": "#/parameters/EntityExpandRequestBody"
          }
        ],
        "responses": {
          "200": {
            "description": "OK",
            "schema": {
              "$ref": "#/definitions/EntityExpandResponse"
            }
          },
          "default": {
            "description": "Error response describing why the operation failed.",
            "schema": {
              "$ref": "#/definitions/CloudError"
            }
          }
        }
      }
    },
    "/subscriptions/{subscriptionId}/resourceGroups/{resourceGroupName}/providers/{operationalInsightsResourceProvider}/workspaces/{workspaceName}/providers/Microsoft.SecurityInsights/entities/{entityId}/relations": {
      "get": {
        "x-ms-examples": {
          "Get all relations of an entity.": {
            "$ref": "./examples/entities/relations/GetAllEntityRelations.json"
          }
        },
        "tags": [
          "EntityRelations"
        ],
        "description": "Gets all relations of an entity.",
        "operationId": "EntitiesRelations_List",
        "parameters": [
          {
            "$ref": "#/parameters/ApiVersion"
          },
          {
            "$ref": "#/parameters/SubscriptionId"
          },
          {
            "$ref": "#/parameters/ResourceGroupName"
          },
          {
            "$ref": "#/parameters/OperationalInsightsResourceProvider"
          },
          {
            "$ref": "#/parameters/WorkspaceName"
          },
          {
            "$ref": "#/parameters/EntityId"
          },
          {
            "$ref": "#/parameters/ODataFilter"
          },
          {
            "$ref": "#/parameters/ODataOrderBy"
          },
          {
            "$ref": "#/parameters/ODataTop"
          },
          {
            "$ref": "#/parameters/ODataSkipToken"
          }
        ],
        "responses": {
          "200": {
            "description": "OK",
            "schema": {
              "$ref": "#/definitions/RelationList"
            }
          },
          "default": {
            "description": "Error response describing why the operation failed.",
            "schema": {
              "$ref": "#/definitions/CloudError"
            }
          }
        },
        "x-ms-odata": "#/definitions/Relation",
        "x-ms-pageable": {
          "nextLinkName": "nextLink"
        }
      }
    },
    "/subscriptions/{subscriptionId}/resourceGroups/{resourceGroupName}/providers/{operationalInsightsResourceProvider}/workspaces/{workspaceName}/providers/Microsoft.SecurityInsights/entities/{entityId}/relations/{relationName}": {
      "get": {
        "x-ms-examples": {
          "Get an entity relation.": {
            "$ref": "./examples/entities/relations/GetEntityRelationByName.json"
          }
        },
        "tags": [
          "EntityRelations"
        ],
        "description": "Gets an entity relation.",
        "operationId": "EntityRelations_GetRelation",
        "parameters": [
          {
            "$ref": "#/parameters/ApiVersion"
          },
          {
            "$ref": "#/parameters/SubscriptionId"
          },
          {
            "$ref": "#/parameters/ResourceGroupName"
          },
          {
            "$ref": "#/parameters/OperationalInsightsResourceProvider"
          },
          {
            "$ref": "#/parameters/WorkspaceName"
          },
          {
            "$ref": "#/parameters/EntityId"
          },
          {
            "$ref": "#/parameters/RelationName"
          }
        ],
        "responses": {
          "200": {
            "description": "OK",
            "schema": {
              "$ref": "#/definitions/Relation"
            }
          },
          "default": {
            "description": "Error response describing why the operation failed.",
            "schema": {
              "$ref": "#/definitions/CloudError"
            }
          }
        }
      }
    },
    "/subscriptions/{subscriptionId}/resourceGroups/{resourceGroupName}/providers/{operationalInsightsResourceProvider}/workspaces/{workspaceName}/providers/Microsoft.SecurityInsights/officeConsents": {
      "get": {
        "x-ms-examples": {
          "Get all office consents.": {
            "$ref": "./examples/officeConsents/GetOfficeConsents.json"
          }
        },
        "tags": [
          "Office Consents"
        ],
        "description": "Gets all office365 consents.",
        "operationId": "OfficeConsents_List",
        "parameters": [
          {
            "$ref": "#/parameters/ApiVersion"
          },
          {
            "$ref": "#/parameters/SubscriptionId"
          },
          {
            "$ref": "#/parameters/ResourceGroupName"
          },
          {
            "$ref": "#/parameters/OperationalInsightsResourceProvider"
          },
          {
            "$ref": "#/parameters/WorkspaceName"
          }
        ],
        "responses": {
          "200": {
            "description": "OK",
            "schema": {
              "$ref": "#/definitions/OfficeConsentList"
            }
          },
          "default": {
            "description": "Error response describing why the operation failed.",
            "schema": {
              "$ref": "#/definitions/CloudError"
            }
          }
        },
        "x-ms-pageable": {
          "nextLinkName": "nextLink"
        }
      }
    },
    "/subscriptions/{subscriptionId}/resourceGroups/{resourceGroupName}/providers/{operationalInsightsResourceProvider}/workspaces/{workspaceName}/providers/Microsoft.SecurityInsights/officeConsents/{consentId}": {
      "get": {
        "x-ms-examples": {
          "Get an office consent.": {
            "$ref": "./examples/officeConsents/GetOfficeConsentsById.json"
          }
        },
        "tags": [
          "Office Consents"
        ],
        "description": "Gets an office365 consent.",
        "operationId": "OfficeConsents_Get",
        "parameters": [
          {
            "$ref": "#/parameters/ApiVersion"
          },
          {
            "$ref": "#/parameters/SubscriptionId"
          },
          {
            "$ref": "#/parameters/ResourceGroupName"
          },
          {
            "$ref": "#/parameters/OperationalInsightsResourceProvider"
          },
          {
            "$ref": "#/parameters/WorkspaceName"
          },
          {
            "$ref": "#/parameters/ConsentId"
          }
        ],
        "responses": {
          "200": {
            "description": "OK",
            "schema": {
              "$ref": "#/definitions/OfficeConsent"
            }
          },
          "default": {
            "description": "Error response describing why the operation failed.",
            "schema": {
              "$ref": "#/definitions/CloudError"
            }
          }
        }
      },
      "delete": {
        "x-ms-examples": {
          "Delete an office consent.": {
            "$ref": "./examples/officeConsents/DeleteOfficeConsents.json"
          }
        },
        "tags": [
          "Office Consents"
        ],
        "description": "Delete the office365 consent.",
        "operationId": "OfficeConsents_Delete",
        "parameters": [
          {
            "$ref": "#/parameters/ApiVersion"
          },
          {
            "$ref": "#/parameters/SubscriptionId"
          },
          {
            "$ref": "#/parameters/ResourceGroupName"
          },
          {
            "$ref": "#/parameters/OperationalInsightsResourceProvider"
          },
          {
            "$ref": "#/parameters/WorkspaceName"
          },
          {
            "$ref": "#/parameters/ConsentId"
          }
        ],
        "responses": {
          "200": {
            "description": "OK"
          },
          "204": {
            "description": "No Content"
          },
          "default": {
            "description": "Error response describing why the operation failed.",
            "schema": {
              "$ref": "#/definitions/CloudError"
            }
          }
        }
      }
    },
    "/subscriptions/{subscriptionId}/resourceGroups/{resourceGroupName}/providers/{operationalInsightsResourceProvider}/workspaces/{workspaceName}/providers/Microsoft.SecurityInsights/settings/{settingsName}": {
      "get": {
        "x-ms-examples": {
          "Get UEBA settings.": {
            "$ref": "./examples/settings/GetUebaSettings.json"
          },
          "Get Fusion settings.": {
            "$ref": "./examples/settings/GetFusionSettings.json"
          }
        },
        "tags": [
          "Settings"
        ],
        "description": "Gets a setting.",
        "operationId": "ProductSettings_Get",
        "parameters": [
          {
            "$ref": "#/parameters/ApiVersion"
          },
          {
            "$ref": "#/parameters/SubscriptionId"
          },
          {
            "$ref": "#/parameters/ResourceGroupName"
          },
          {
            "$ref": "#/parameters/OperationalInsightsResourceProvider"
          },
          {
            "$ref": "#/parameters/WorkspaceName"
          },
          {
            "$ref": "#/parameters/SettingsName"
          }
        ],
        "responses": {
          "200": {
            "description": "OK",
            "schema": {
              "$ref": "#/definitions/Settings"
            }
          },
          "default": {
            "description": "Error response describing why the operation failed.",
            "schema": {
              "$ref": "#/definitions/CloudError"
            }
          }
        }
      },
      "put": {
        "x-ms-examples": {
          "Update UEBA settings.": {
            "$ref": "./examples/settings/UpdateUebaSettings.json"
          }
        },
        "tags": [
          "Settings"
        ],
        "description": "Updates the setting.",
        "operationId": "ProductSettings_Update",
        "parameters": [
          {
            "$ref": "#/parameters/ApiVersion"
          },
          {
            "$ref": "#/parameters/SubscriptionId"
          },
          {
            "$ref": "#/parameters/ResourceGroupName"
          },
          {
            "$ref": "#/parameters/OperationalInsightsResourceProvider"
          },
          {
            "$ref": "#/parameters/WorkspaceName"
          },
          {
            "$ref": "#/parameters/SettingsName"
          },
          {
            "$ref": "#/parameters/Settings"
          }
        ],
        "responses": {
          "200": {
            "description": "OK",
            "schema": {
              "$ref": "#/definitions/Settings"
            }
          },
          "default": {
            "description": "Error response describing why the operation failed.",
            "schema": {
              "$ref": "#/definitions/CloudError"
            }
          }
        }
      }
    },
    "/subscriptions/{subscriptionId}/resourceGroups/{resourceGroupName}/providers/{operationalInsightsResourceProvider}/workspaces/{workspaceName}/providers/Microsoft.SecurityInsights/aggregations/{aggregationsName}": {
      "get": {
        "x-ms-examples": {
          "Get aggregative data for all cases under the defined workspace, between the time range if specified.": {
            "$ref": "./examples/aggregations/GetCasesAggregations.json"
          }
        },
        "tags": [
          "Aggregations"
        ],
        "description": "Get aggregative result for the given resources under the defined workspace",
        "operationId": "CasesAggregations_Get",
        "parameters": [
          {
            "$ref": "#/parameters/ApiVersion"
          },
          {
            "$ref": "#/parameters/SubscriptionId"
          },
          {
            "$ref": "#/parameters/ResourceGroupName"
          },
          {
            "$ref": "#/parameters/OperationalInsightsResourceProvider"
          },
          {
            "$ref": "#/parameters/WorkspaceName"
          },
          {
            "$ref": "#/parameters/AggregationsName"
          }
        ],
        "responses": {
          "200": {
            "description": "OK",
            "schema": {
              "$ref": "#/definitions/Aggregations"
            }
          },
          "default": {
            "description": "Error response describing why the operation failed.",
            "schema": {
              "$ref": "#/definitions/CloudError"
            }
          }
        }
      }
    },
    "/subscriptions/{subscriptionId}/resourceGroups/{resourceGroupName}/providers/{operationalInsightsResourceProvider}/workspaces/{workspaceName}/providers/Microsoft.SecurityInsights/entityQueries": {
      "get": {
        "x-ms-examples": {
          "Get all entity queries.": {
            "$ref": "./examples/entityQueries/GetEntityQueries.json"
          }
        },
        "tags": [
          "EntityQueries"
        ],
        "description": "Gets all entity queries.",
        "operationId": "EntityQueries_List",
        "parameters": [
          {
            "$ref": "#/parameters/ApiVersion"
          },
          {
            "$ref": "#/parameters/SubscriptionId"
          },
          {
            "$ref": "#/parameters/ResourceGroupName"
          },
          {
            "$ref": "#/parameters/OperationalInsightsResourceProvider"
          },
          {
            "$ref": "#/parameters/WorkspaceName"
          }
        ],
        "responses": {
          "200": {
            "description": "OK",
            "schema": {
              "$ref": "#/definitions/EntityQueryList"
            }
          },
          "default": {
            "description": "Error response describing why the operation failed.",
            "schema": {
              "$ref": "#/definitions/CloudError"
            }
          }
        },
        "x-ms-pageable": {
          "nextLinkName": "nextLink"
        }
      }
    },
    "/subscriptions/{subscriptionId}/resourceGroups/{resourceGroupName}/providers/{operationalInsightsResourceProvider}/workspaces/{workspaceName}/providers/Microsoft.SecurityInsights/entityQueries/{entityQueryId}": {
      "get": {
        "x-ms-examples": {
          "Get an entity query.": {
            "$ref": "./examples/entityQueries/GetEntityQueryById.json"
          }
        },
        "tags": [
          "EntityQueries"
        ],
        "description": "Gets an entity query.",
        "operationId": "EntityQueries_Get",
        "parameters": [
          {
            "$ref": "#/parameters/ApiVersion"
          },
          {
            "$ref": "#/parameters/SubscriptionId"
          },
          {
            "$ref": "#/parameters/ResourceGroupName"
          },
          {
            "$ref": "#/parameters/OperationalInsightsResourceProvider"
          },
          {
            "$ref": "#/parameters/WorkspaceName"
          },
          {
            "$ref": "#/parameters/EntityQueryId"
          }
        ],
        "responses": {
          "200": {
            "description": "OK",
            "schema": {
              "$ref": "#/definitions/EntityQuery"
            }
          },
          "default": {
            "description": "Error response describing why the operation failed.",
            "schema": {
              "$ref": "#/definitions/CloudError"
            }
          }
        }
      }
    },
    "/subscriptions/{subscriptionId}/resourceGroups/{resourceGroupName}/providers/{operationalInsightsResourceProvider}/workspaces/{workspaceName}/providers/Microsoft.SecurityInsights/incidents": {
      "get": {
        "x-ms-examples": {
          "Get all incidents.": {
            "$ref": "./examples/incidents/GetIncidents.json"
          }
        },
        "tags": [
          "Incidents"
        ],
        "description": "Gets all incidents.",
        "operationId": "Incidents_List",
        "parameters": [
          {
            "$ref": "#/parameters/ApiVersion"
          },
          {
            "$ref": "#/parameters/SubscriptionId"
          },
          {
            "$ref": "#/parameters/ResourceGroupName"
          },
          {
            "$ref": "#/parameters/OperationalInsightsResourceProvider"
          },
          {
            "$ref": "#/parameters/WorkspaceName"
          },
          {
            "$ref": "#/parameters/ODataFilter"
          },
          {
            "$ref": "#/parameters/ODataOrderBy"
          },
          {
            "$ref": "#/parameters/ODataTop"
          },
          {
            "$ref": "#/parameters/ODataSkipToken"
          }
        ],
        "responses": {
          "200": {
            "description": "OK",
            "schema": {
              "$ref": "#/definitions/IncidentList"
            }
          },
          "default": {
            "description": "Error response describing why the operation failed.",
            "schema": {
              "$ref": "#/definitions/CloudError"
            }
          }
        },
        "x-ms-pageable": {
          "nextLinkName": "nextLink"
        }
      }
    },
    "/subscriptions/{subscriptionId}/resourceGroups/{resourceGroupName}/providers/{operationalInsightsResourceProvider}/workspaces/{workspaceName}/providers/Microsoft.SecurityInsights/incidents/{incidentId}": {
      "get": {
        "x-ms-examples": {
          "Get an incident.": {
            "$ref": "./examples/incidents/GetIncidentById.json"
          }
        },
        "tags": [
          "Incidents"
        ],
        "description": "Gets an incident.",
        "operationId": "Incidents_Get",
        "parameters": [
          {
            "$ref": "#/parameters/ApiVersion"
          },
          {
            "$ref": "#/parameters/SubscriptionId"
          },
          {
            "$ref": "#/parameters/ResourceGroupName"
          },
          {
            "$ref": "#/parameters/OperationalInsightsResourceProvider"
          },
          {
            "$ref": "#/parameters/WorkspaceName"
          },
          {
            "$ref": "#/parameters/IncidentId"
          }
        ],
        "responses": {
          "200": {
            "description": "OK",
            "schema": {
              "$ref": "#/definitions/Incident"
            }
          },
          "default": {
            "description": "Error response describing why the operation failed.",
            "schema": {
              "$ref": "#/definitions/CloudError"
            }
          }
        }
      },
      "put": {
        "x-ms-examples": {
          "Creates or updates an incident.": {
            "$ref": "./examples/incidents/CreateIncident.json"
          }
        },
        "tags": [
          "Incidents"
        ],
        "description": "Creates or updates the incident.",
        "operationId": "Incidents_CreateOrUpdate",
        "parameters": [
          {
            "$ref": "#/parameters/ApiVersion"
          },
          {
            "$ref": "#/parameters/SubscriptionId"
          },
          {
            "$ref": "#/parameters/ResourceGroupName"
          },
          {
            "$ref": "#/parameters/OperationalInsightsResourceProvider"
          },
          {
            "$ref": "#/parameters/WorkspaceName"
          },
          {
            "$ref": "#/parameters/IncidentId"
          },
          {
            "$ref": "#/parameters/Incident"
          }
        ],
        "responses": {
          "200": {
            "description": "OK",
            "schema": {
              "$ref": "#/definitions/Incident"
            }
          },
          "201": {
            "description": "Created",
            "schema": {
              "$ref": "#/definitions/Incident"
            }
          },
          "default": {
            "description": "Error response describing why the operation failed.",
            "schema": {
              "$ref": "#/definitions/CloudError"
            }
          }
        }
      },
      "delete": {
        "x-ms-examples": {
          "Delete an incident.": {
            "$ref": "./examples/incidents/DeleteIncident.json"
          }
        },
        "tags": [
          "Incidents"
        ],
        "description": "Delete the incident.",
        "operationId": "Incidents_Delete",
        "parameters": [
          {
            "$ref": "#/parameters/ApiVersion"
          },
          {
            "$ref": "#/parameters/SubscriptionId"
          },
          {
            "$ref": "#/parameters/ResourceGroupName"
          },
          {
            "$ref": "#/parameters/OperationalInsightsResourceProvider"
          },
          {
            "$ref": "#/parameters/WorkspaceName"
          },
          {
            "$ref": "#/parameters/IncidentId"
          }
        ],
        "responses": {
          "200": {
            "description": "OK"
          },
          "204": {
            "description": "No Content"
          },
          "default": {
            "description": "Error response describing why the operation failed.",
            "schema": {
              "$ref": "#/definitions/CloudError"
            }
          }
        }
      }
    },
    "/subscriptions/{subscriptionId}/resourceGroups/{resourceGroupName}/providers/{operationalInsightsResourceProvider}/workspaces/{workspaceName}/providers/Microsoft.SecurityInsights/incidents/{incidentId}/comments": {
      "get": {
        "x-ms-examples": {
          "Get all incident comments.": {
            "$ref": "./examples/incidents/comments/GetAllIncidentComments.json"
          }
        },
        "tags": [
          "IncidentComments"
        ],
        "description": "Gets all incident comments.",
        "operationId": "IncidentComments_ListByIncident",
        "parameters": [
          {
            "$ref": "#/parameters/ApiVersion"
          },
          {
            "$ref": "#/parameters/SubscriptionId"
          },
          {
            "$ref": "#/parameters/ResourceGroupName"
          },
          {
            "$ref": "#/parameters/OperationalInsightsResourceProvider"
          },
          {
            "$ref": "#/parameters/WorkspaceName"
          },
          {
            "$ref": "#/parameters/IncidentId"
          },
          {
            "$ref": "#/parameters/ODataFilter"
          },
          {
            "$ref": "#/parameters/ODataOrderBy"
          },
          {
            "$ref": "#/parameters/ODataTop"
          },
          {
            "$ref": "#/parameters/ODataSkipToken"
          }
        ],
        "responses": {
          "200": {
            "description": "OK",
            "schema": {
              "$ref": "#/definitions/IncidentCommentList"
            }
          },
          "default": {
            "description": "Error response describing why the operation failed.",
            "schema": {
              "$ref": "#/definitions/CloudError"
            }
          }
        },
        "x-ms-odata": "#/definitions/IncidentComment",
        "x-ms-pageable": {
          "nextLinkName": "nextLink"
        }
      }
    },
    "/subscriptions/{subscriptionId}/resourceGroups/{resourceGroupName}/providers/{operationalInsightsResourceProvider}/workspaces/{workspaceName}/providers/Microsoft.SecurityInsights/incidents/{incidentId}/comments/{incidentCommentId}": {
      "get": {
        "x-ms-examples": {
          "Get an incident comment.": {
            "$ref": "./examples/incidents/comments/GetIncidentCommentById.json"
          }
        },
        "tags": [
          "IncidentComments"
        ],
        "description": "Gets an incident comment.",
        "operationId": "IncidentComments_GetComment",
        "parameters": [
          {
            "$ref": "#/parameters/ApiVersion"
          },
          {
            "$ref": "#/parameters/SubscriptionId"
          },
          {
            "$ref": "#/parameters/ResourceGroupName"
          },
          {
            "$ref": "#/parameters/OperationalInsightsResourceProvider"
          },
          {
            "$ref": "#/parameters/WorkspaceName"
          },
          {
            "$ref": "#/parameters/IncidentId"
          },
          {
            "$ref": "#/parameters/IncidentCommentId"
          }
        ],
        "responses": {
          "200": {
            "description": "OK",
            "schema": {
              "$ref": "#/definitions/IncidentComment"
            }
          },
          "default": {
            "description": "Error response describing why the operation failed.",
            "schema": {
              "$ref": "#/definitions/CloudError"
            }
          }
        }
      },
      "put": {
        "x-ms-examples": {
          "Creates an incident comment.": {
            "$ref": "./examples/incidents/comments/CreateIncidentComment.json"
          }
        },
        "tags": [
          "IncidentComments"
        ],
        "description": "Creates the incident comment.",
        "operationId": "IncidentComments_CreateComment",
        "parameters": [
          {
            "$ref": "#/parameters/ApiVersion"
          },
          {
            "$ref": "#/parameters/SubscriptionId"
          },
          {
            "$ref": "#/parameters/ResourceGroupName"
          },
          {
            "$ref": "#/parameters/OperationalInsightsResourceProvider"
          },
          {
            "$ref": "#/parameters/WorkspaceName"
          },
          {
            "$ref": "#/parameters/IncidentId"
          },
          {
            "$ref": "#/parameters/IncidentCommentId"
          },
          {
            "$ref": "#/parameters/IncidentComment"
          }
        ],
        "responses": {
          "201": {
            "description": "Created",
            "schema": {
              "$ref": "#/definitions/IncidentComment"
            }
          },
          "default": {
            "description": "Error response describing why the operation failed.",
            "schema": {
              "$ref": "#/definitions/CloudError"
            }
          }
        }
      }
    },
    "/subscriptions/{subscriptionId}/resourceGroups/{resourceGroupName}/providers/{operationalInsightsResourceProvider}/workspaces/{workspaceName}/providers/Microsoft.SecurityInsights/incidents/{incidentId}/relations": {
      "get": {
        "x-ms-examples": {
          "Get all incident relations.": {
            "$ref": "./examples/incidents/relations/GetAllIncidentRelations.json"
          }
        },
        "tags": [
          "IncidentRelations"
        ],
        "description": "Gets all incident relations.",
        "operationId": "IncidentRelations_List",
        "parameters": [
          {
            "$ref": "#/parameters/ApiVersion"
          },
          {
            "$ref": "#/parameters/SubscriptionId"
          },
          {
            "$ref": "#/parameters/ResourceGroupName"
          },
          {
            "$ref": "#/parameters/OperationalInsightsResourceProvider"
          },
          {
            "$ref": "#/parameters/WorkspaceName"
          },
          {
            "$ref": "#/parameters/IncidentId"
          },
          {
            "$ref": "#/parameters/ODataFilter"
          },
          {
            "$ref": "#/parameters/ODataOrderBy"
          },
          {
            "$ref": "#/parameters/ODataTop"
          },
          {
            "$ref": "#/parameters/ODataSkipToken"
          }
        ],
        "responses": {
          "200": {
            "description": "OK",
            "schema": {
              "$ref": "#/definitions/RelationList"
            }
          },
          "default": {
            "description": "Error response describing why the operation failed.",
            "schema": {
              "$ref": "#/definitions/CloudError"
            }
          }
        },
        "x-ms-odata": "#/definitions/Relation",
        "x-ms-pageable": {
          "nextLinkName": "nextLink"
        }
      }
    },
    "/subscriptions/{subscriptionId}/resourceGroups/{resourceGroupName}/providers/{operationalInsightsResourceProvider}/workspaces/{workspaceName}/providers/Microsoft.SecurityInsights/incidents/{incidentId}/relations/{relationName}": {
      "get": {
        "x-ms-examples": {
          "Get an incident relation.": {
            "$ref": "./examples/incidents/relations/GetIncidentRelationByName.json"
          }
        },
        "tags": [
          "IncidentRelations"
        ],
        "description": "Gets an incident relation.",
        "operationId": "IncidentRelations_GetRelation",
        "parameters": [
          {
            "$ref": "#/parameters/ApiVersion"
          },
          {
            "$ref": "#/parameters/SubscriptionId"
          },
          {
            "$ref": "#/parameters/ResourceGroupName"
          },
          {
            "$ref": "#/parameters/OperationalInsightsResourceProvider"
          },
          {
            "$ref": "#/parameters/WorkspaceName"
          },
          {
            "$ref": "#/parameters/IncidentId"
          },
          {
            "$ref": "#/parameters/RelationName"
          }
        ],
        "responses": {
          "200": {
            "description": "OK",
            "schema": {
              "$ref": "#/definitions/Relation"
            }
          },
          "default": {
            "description": "Error response describing why the operation failed.",
            "schema": {
              "$ref": "#/definitions/CloudError"
            }
          }
        }
      },
      "put": {
        "x-ms-examples": {
          "Creates or updates an incident relation.": {
            "$ref": "./examples/incidents/relations/CreateIncidentRelation.json"
          }
        },
        "tags": [
          "IncidentRelations"
        ],
        "description": "Creates or updates the incident relation.",
        "operationId": "IncidentRelations_CreateOrUpdateRelation",
        "parameters": [
          {
            "$ref": "#/parameters/ApiVersion"
          },
          {
            "$ref": "#/parameters/SubscriptionId"
          },
          {
            "$ref": "#/parameters/ResourceGroupName"
          },
          {
            "$ref": "#/parameters/OperationalInsightsResourceProvider"
          },
          {
            "$ref": "#/parameters/WorkspaceName"
          },
          {
            "$ref": "#/parameters/IncidentId"
          },
          {
            "$ref": "#/parameters/RelationName"
          },
          {
            "$ref": "#/parameters/Relation"
          }
        ],
        "responses": {
          "200": {
            "description": "OK",
            "schema": {
              "$ref": "#/definitions/Relation"
            }
          },
          "201": {
            "description": "Created",
            "schema": {
              "$ref": "#/definitions/Relation"
            }
          },
          "default": {
            "description": "Error response describing why the operation failed.",
            "schema": {
              "$ref": "#/definitions/CloudError"
            }
          }
        }
      },
      "delete": {
        "x-ms-examples": {
          "Delete the incident relation.": {
            "$ref": "./examples/incidents/relations/DeleteIncidentRelation.json"
          }
        },
        "tags": [
          "IncidentRelations"
        ],
        "description": "Delete the incident relation.",
        "operationId": "IncidentRelations_DeleteRelation",
        "parameters": [
          {
            "$ref": "#/parameters/ApiVersion"
          },
          {
            "$ref": "#/parameters/SubscriptionId"
          },
          {
            "$ref": "#/parameters/ResourceGroupName"
          },
          {
            "$ref": "#/parameters/OperationalInsightsResourceProvider"
          },
          {
            "$ref": "#/parameters/WorkspaceName"
          },
          {
            "$ref": "#/parameters/IncidentId"
          },
          {
            "$ref": "#/parameters/RelationName"
          }
        ],
        "responses": {
          "200": {
            "description": "OK"
          },
          "204": {
            "description": "No Content"
          },
          "default": {
            "description": "Error response describing why the operation failed.",
            "schema": {
              "$ref": "#/definitions/CloudError"
            }
          }
        }
      }
    }
  },
  "definitions": {
    "AADDataConnector": {
      "allOf": [
        {
          "$ref": "#/definitions/DataConnector"
        }
      ],
      "description": "Represents AAD (Azure Active Directory) data connector.",
      "properties": {
        "properties": {
          "$ref": "#/definitions/AADDataConnectorProperties",
          "description": "AAD (Azure Active Directory) data connector properties.",
          "x-ms-client-flatten": true
        }
      },
      "type": "object",
      "x-ms-discriminator-value": "AzureActiveDirectory"
    },
    "AADDataConnectorProperties": {
      "allOf": [
        {
          "$ref": "#/definitions/DataConnectorTenantId"
        },
        {
          "$ref": "#/definitions/DataConnectorWithAlertsProperties"
        }
      ],
      "description": "AAD (Azure Active Directory) data connector properties.",
      "type": "object"
    },
    "AADCheckRequirements": {
      "allOf": [
        {
          "$ref": "#/definitions/DataConnectorsCheckRequirements"
        },
        {
          "$ref": "#/definitions/DataConnectorTenantId"
        }
      ],
      "description": "AAD (Azure Active Directory) requirements check properties.",
      "type": "object",
      "discriminator": "kind",
      "required": [
        "kind"
      ]
    },
    "AATPDataConnector": {
      "allOf": [
        {
          "$ref": "#/definitions/DataConnector"
        }
      ],
      "description": "Represents AATP (Azure Advanced Threat Protection) data connector.",
      "properties": {
        "properties": {
          "$ref": "#/definitions/AATPDataConnectorProperties",
          "description": "AATP (Azure Advanced Threat Protection) data connector properties.",
          "x-ms-client-flatten": true
        }
      },
      "type": "object",
      "x-ms-discriminator-value": "AzureAdvancedThreatProtection"
    },
    "AATPDataConnectorProperties": {
      "allOf": [
        {
          "$ref": "#/definitions/DataConnectorTenantId"
        },
        {
          "$ref": "#/definitions/DataConnectorWithAlertsProperties"
        }
      ],
      "description": "AATP (Azure Advanced Threat Protection) data connector properties.",
      "type": "object"
    },
    "AATPCheckRequirements": {
      "allOf": [
        {
          "$ref": "#/definitions/DataConnectorsCheckRequirements"
        },
        {
          "$ref": "#/definitions/DataConnectorTenantId"
        }
      ],
      "description": "AATP (Azure Advanced Threat Protection) requirements check properties.",
      "type": "object",
      "discriminator": "kind",
      "required": [
        "kind"
      ]
    },
    "ASCDataConnector": {
      "allOf": [
        {
          "$ref": "#/definitions/DataConnector"
        }
      ],
      "description": "Represents ASC (Azure Security Center) data connector.",
      "properties": {
        "properties": {
          "$ref": "#/definitions/ASCDataConnectorProperties",
          "description": "ASC (Azure Security Center) data connector properties.",
          "x-ms-client-flatten": true
        }
      },
      "type": "object",
      "x-ms-discriminator-value": "AzureSecurityCenter"
    },
    "ASCDataConnectorProperties": {
      "allOf": [
        {
          "$ref": "#/definitions/DataConnectorWithAlertsProperties"
        }
      ],
      "description": "ASC (Azure Security Center) data connector properties.",
      "properties": {
        "subscriptionId": {
          "description": "The subscription id to connect to, and get the data from.",
          "type": "string"
        }
      },
      "type": "object"
    },
    "ASCCheckRequirements": {
      "description": "ASC (Azure Security Center) requirements check properties.",
      "allOf": [
        {
          "$ref": "#/definitions/DataConnectorsCheckRequirements"
        }
      ],
      "properties": {
        "subscriptionId": {
          "description": "The subscription id to connect to, and get the data from.",
          "type": "string"
        }
      },
      "type": "object",
      "discriminator": "kind",
      "required": [
        "kind"
      ]
    },
    "AccountEntity": {
      "allOf": [
        {
          "$ref": "#/definitions/Entity"
        }
      ],
      "description": "Represents an account entity.",
      "properties": {
        "properties": {
          "$ref": "#/definitions/AccountEntityProperties",
          "description": "Account entity properties",
          "x-ms-client-flatten": true
        }
      },
      "type": "object",
      "x-ms-discriminator-value": "Account"
    },
    "AccountEntityProperties": {
      "allOf": [
        {
          "$ref": "#/definitions/EntityCommonProperties"
        }
      ],
      "description": "Account entity property bag.",
      "properties": {
        "aadTenantId": {
          "description": "The Azure Active Directory tenant id.",
          "readOnly": true,
          "type": "string"
        },
        "aadUserId": {
          "description": "The Azure Active Directory user id.",
          "readOnly": true,
          "type": "string"
        },
        "accountName": {
          "description": "The name of the account. This field should hold only the name without any domain added to it, i.e. administrator.",
          "readOnly": true,
          "type": "string"
        },
        "displayName": {
          "description": "The display name of the account.",
          "readOnly": true,
          "type": "string"
        },
        "hostEntityId": {
          "description": "The Host entity id that contains the account in case it is a local account (not domain joined)",
          "readOnly": true,
          "type": "string"
        },
        "isDomainJoined": {
          "description": "Determines whether this is a domain account.",
          "readOnly": true,
          "type": "boolean"
        },
        "ntDomain": {
          "description": "The NetBIOS domain name as it appears in the alert format – domain\\username. Examples: NT AUTHORITY.",
          "readOnly": true,
          "type": "string"
        },
        "objectGuid": {
          "description": "The objectGUID attribute is a single-value attribute that is the unique identifier for the object, assigned by active directory.",
          "format": "uuid",
          "readOnly": true,
          "type": "string"
        },
        "puid": {
          "description": "The Azure Active Directory Passport User ID.",
          "readOnly": true,
          "type": "string"
        },
        "sid": {
          "description": "The account security identifier, e.g. S-1-5-18.",
          "readOnly": true,
          "type": "string"
        },
        "upnSuffix": {
          "description": "The user principal name suffix for the account, in some cases it is also the domain name. Examples: contoso.com.",
          "readOnly": true,
          "type": "string"
        }
      },
      "type": "object"
    },
    "ActionRequest": {
      "allOf": [
        {
          "$ref": "#/definitions/ResourceWithEtag"
        }
      ],
      "description": "Action for alert rule.",
      "properties": {
        "properties": {
          "$ref": "#/definitions/ActionRequestProperties",
          "description": "Action properties for put request",
          "x-ms-client-flatten": true
        }
      },
      "type": "object"
    },
    "ActionPropertiesBase": {
      "description": "Action property bag base.",
      "properties": {
        "logicAppResourceId": {
          "description": "Logic App Resource Id, /subscriptions/{my-subscription}/resourceGroups/{my-resource-group}/providers/Microsoft.Logic/workflows/{my-workflow-id}.",
          "type": "string"
        }
      },
      "type": "object"
    },
    "ActionRequestProperties": {
      "allOf": [
        {
          "$ref": "#/definitions/ActionPropertiesBase"
        }
      ],
      "description": "Action property bag.",
      "properties": {
        "triggerUri": {
          "description": "Logic App Callback URL for this specific workflow.",
          "type": "string"
        }
      },
      "type": "object"
    },
    "ActionResponse": {
      "allOf": [
        {
          "$ref": "#/definitions/Resource"
        }
      ],
      "description": "Action for alert rule.",
      "properties": {
        "etag": {
          "description": "Etag of the action.",
          "type": "string"
        },
        "properties": {
          "$ref": "#/definitions/ActionResponseProperties",
          "description": "Action properties for get request",
          "x-ms-client-flatten": true
        }
      },
      "type": "object"
    },
    "ActionResponseProperties": {
      "allOf": [
        {
          "$ref": "#/definitions/ActionPropertiesBase"
        }
      ],
      "description": "Action property bag.",
      "properties": {
        "workflowId": {
          "description": "The name of the logic app's workflow.",
          "type": "string"
        }
      },
      "type": "object"
    },
    "ActionsList": {
      "description": "List all the actions.",
      "properties": {
        "nextLink": {
          "description": "URL to fetch the next set of actions.",
          "readOnly": true,
          "type": "string"
        },
        "value": {
          "description": "Array of actions.",
          "items": {
            "$ref": "#/definitions/ActionResponse"
          },
          "type": "array"
        }
      },
      "required": [
        "value"
      ]
    },
    "Aggregations": {
      "allOf": [
        {
          "$ref": "#/definitions/Resource"
        },
        {
          "$ref": "#/definitions/AggregationsKind"
        }
      ],
      "description": "The aggregation.",
      "discriminator": "kind",
      "type": "object",
      "required": [
        "kind"
      ]
    },
    "AggregationsKind": {
      "description": "Describes an Azure resource with kind.",
      "properties": {
        "kind": {
          "description": "The kind of the setting",
          "enum": [
            "CasesAggregation"
          ],
          "type": "string",
          "x-ms-enum": {
            "modelAsString": true,
            "name": "AggregationsKind"
          }
        }
      },
      "required": [
        "kind"
      ],
      "type": "object"
    },
    "AlertRule": {
      "allOf": [
        {
          "$ref": "#/definitions/ResourceWithEtag"
        },
        {
          "$ref": "#/definitions/AlertRuleKind"
        }
      ],
      "description": "Alert rule.",
      "discriminator": "kind",
      "type": "object",
      "required": [
        "kind"
      ]
    },
    "AlertRuleKind": {
      "description": "Describes an Azure resource with kind.",
      "properties": {
        "kind": {
          "description": "The kind of the alert rule",
          "enum": [
            "Scheduled",
            "MicrosoftSecurityIncidentCreation",
            "Fusion"
          ],
          "type": "string",
          "x-ms-enum": {
            "modelAsString": true,
            "name": "AlertRuleKind",
            "values": [
              {
                "value": "Scheduled"
              },
              {
                "value": "MicrosoftSecurityIncidentCreation"
              },
              {
                "value": "Fusion"
              }
            ]
          }
        }
      },
      "required": [
        "kind"
      ],
      "type": "object"
    },
    "AlertRuleTemplate": {
      "allOf": [
        {
          "$ref": "#/definitions/Resource"
        },
        {
          "$ref": "#/definitions/AlertRuleKind"
        }
      ],
      "description": "Alert rule template.",
      "discriminator": "kind",
      "type": "object",
      "required": [
        "kind"
      ]
    },
    "AlertRuleTemplateDataSource": {
      "description": "alert rule template data sources",
      "properties": {
        "connectorId": {
          "description": "The connector id that provides the following data types",
          "type": "string"
        },
        "dataTypes": {
          "description": "The data types used by the alert rule template",
          "items": {
            "type": "string"
          },
          "type": "array"        }
      },
      "type": "object"
    },
    "AlertRuleTemplatePropertiesBase": {
      "description": "Base alert rule template property bag.",
      "properties": {
        "alertRulesCreatedByTemplateCount": {
          "description": "the number of alert rules that were created by this template",
          "type": "integer"
        },
        "createdDateUTC": {
          "description": "The time that this alert rule template has been added.",
          "format": "date-time",
          "readOnly": true,
          "type": "string"
        },
        "description": {
          "description": "The description of the alert rule template.",
          "type": "string"
        },
        "displayName": {
          "description": "The display name for alert rule template.",
          "type": "string"
        },
        "requiredDataConnectors": {
          "description": "The required data sources for this template",
          "items": {
            "$ref": "#/definitions/AlertRuleTemplateDataSource"
          },
          "type": "array"
        },
        "status": {
          "description": "The alert rule template status.",
          "enum": [
            "Installed",
            "Available",
            "NotAvailable"
          ],
          "type": "string",
          "x-ms-enum": {
            "modelAsString": true,
            "name": "TemplateStatus",
            "values": [
              {
                "description": "Alert rule template installed. and can not use more then once",
                "value": "Installed"
              },
              {
                "description": "Alert rule template is available.",
                "value": "Available"
              },
              {
                "description": "Alert rule template is not available",
                "value": "NotAvailable"
              }
            ]
          }
        }
      },
      "type": "object"
    },
    "AlertRuleTemplatesList": {
      "description": "List all the alert rule templates.",
      "properties": {
        "nextLink": {
          "description": "URL to fetch the next set of alert rule templates.",
          "readOnly": true,
          "type": "string"
        },
        "value": {
          "description": "Array of alert rule templates.",
          "items": {
            "$ref": "#/definitions/AlertRuleTemplate"
          },
          "type": "array"
        }
      },
      "required": [
        "value"
      ]
    },
    "AlertRuleTriggerOperator": {
      "description": "The operation against the threshold that triggers alert rule.",
      "enum": [
        "GreaterThan",
        "LessThan",
        "Equal",
        "NotEqual"
      ],
      "type": "string",
      "x-ms-enum": {
        "modelAsString": false,
        "name": "TriggerOperator"
      }
    },
    "AlertRulesList": {
      "description": "List all the alert rules.",
      "properties": {
        "nextLink": {
          "description": "URL to fetch the next set of alert rules.",
          "readOnly": true,
          "type": "string"
        },
        "value": {
          "description": "Array of alert rules.",
          "items": {
            "$ref": "#/definitions/AlertRule"
          },
          "type": "array"
        }
      },
      "required": [
        "value"
      ]
    },
    "AlertSeverity": {
      "description": "The severity of the alert",
      "enum": [
        "High",
        "Medium",
        "Low",
        "Informational"
      ],
      "type": "string",
      "x-ms-enum": {
        "modelAsString": true,
        "name": "AlertSeverity",
        "values": [
          {
            "description": "High severity",
            "value": "High"
          },
          {
            "description": "Medium severity",
            "value": "Medium"
          },
          {
            "description": "Low severity",
            "value": "Low"
          },
          {
            "description": "Informational severity",
            "value": "Informational"
          }
        ]
      }
    },
    "AlertsDataTypeOfDataConnector": {
      "description": "Alerts data type for data connectors.",
      "properties": {
        "alerts": {
          "allOf": [
            {
              "$ref": "#/definitions/DataConnectorDataTypeCommon"
            }
          ],
          "description": "Alerts data type connection.",
          "type": "object"
        }
      },
      "type": "object"
    },
    "AttackTactic": {
      "description": "The severity for alerts created by this alert rule.",
      "enum": [
        "InitialAccess",
        "Execution",
        "Persistence",
        "PrivilegeEscalation",
        "DefenseEvasion",
        "CredentialAccess",
        "Discovery",
        "LateralMovement",
        "Collection",
        "Exfiltration",
        "CommandAndControl",
        "Impact"
      ],
      "type": "string",
      "x-ms-enum": {
        "modelAsString": true,
        "name": "AttackTactic"
      }
    },
    "AwsCloudTrailDataConnector": {
      "allOf": [
        {
          "$ref": "#/definitions/DataConnector"
        }
      ],
      "description": "Represents Amazon Web Services CloudTrail data connector.",
      "properties": {
        "properties": {
          "$ref": "#/definitions/AwsCloudTrailDataConnectorProperties",
          "description": "Amazon Web Services CloudTrail data connector properties.",
          "x-ms-client-flatten": true
        }
      },
      "type": "object",
      "x-ms-discriminator-value": "AmazonWebServicesCloudTrail"
    },
    "AwsCloudTrailDataConnectorDataTypes": {
      "description": "The available data types for Amazon Web Services CloudTrail data connector.",
      "properties": {
        "logs": {
          "allOf": [
            {
              "$ref": "#/definitions/DataConnectorDataTypeCommon"
            }
          ],
          "description": "Logs data type.",
          "type": "object"
        }
      },
      "type": "object"
    },
    "AwsCloudTrailDataConnectorProperties": {
      "description": "Amazon Web Services CloudTrail data connector properties.",
      "properties": {
        "awsRoleArn": {
          "description": "The Aws Role Arn (with CloudTrailReadOnly policy) that is used to access the Aws account.",
          "type": "string"
        },
        "dataTypes": {
          "$ref": "#/definitions/AwsCloudTrailDataConnectorDataTypes",
          "description": "The available data types for the connector."
        }
      },
      "type": "object"
    },
    "AwsCloudTrailCheckRequirements": {
      "allOf": [
        {
          "$ref": "#/definitions/DataConnectorsCheckRequirements"
        }
      ],
      "description": "Amazon Web Services CloudTrail requirements check properties.",
      "type": "object",
      "discriminator": "kind",
      "required": [
        "kind"
      ]
    },
    "AzureResourceEntity": {
      "allOf": [
        {
          "$ref": "#/definitions/Entity"
        }
      ],
      "description": "Represents an azure resource entity.",
      "properties": {
        "properties": {
          "$ref": "#/definitions/AzureResourceEntityProperties",
          "description": "AzureResource entity properties",
          "x-ms-client-flatten": true
        }
      },
      "type": "object",
      "x-ms-discriminator-value": "AzureResource"
    },
    "AzureResourceEntityProperties": {
      "allOf": [
        {
          "$ref": "#/definitions/EntityCommonProperties"
        }
      ],
      "description": "AzureResource entity property bag.",
      "properties": {
        "resourceId": {
          "description": "The azure resource id of the resource",
          "readOnly": true,
          "type": "string"
        }
      },
      "type": "object"
    },
    "RelationBase": {
      "type": "object",
      "description": "Represents a relation",
      "allOf": [
        {
          "$ref": "#/definitions/Resource"
        },
        {
          "type": "object",
          "properties": {
            "kind": {
              "type": "string",
              "description": "The type of relation node",
              "readOnly": true,
              "enum": [
                "CasesToBookmarks"
              ],
              "x-ms-enum": {
                "name": "RelationTypes",
                "modelAsString": true,
                "values": [
                  {
                    "value": "CasesToBookmarks",
                    "description": "Relations between cases and bookmarks"
                  }
                ]
              }
            },
            "etag": {
              "type": "string",
              "description": "ETag for relation"
            }
          }
        }
      ]
    },
    "CaseRelationList": {
      "description": "List of case relations.",
      "properties": {
        "nextLink": {
          "readOnly": true,
          "description": "URL to fetch the next set of relations.",
          "type": "string"
        },
        "value": {
          "description": "Array of relations.",
          "type": "array",
          "items": {
            "$ref": "#/definitions/CaseRelation"
          }
        }
      },
      "required": [
        "value"
      ]
    },
    "CaseRelation": {
      "type": "object",
      "description": "Represents a case relation",
      "allOf": [
        {
          "$ref": "#/definitions/RelationBase"
        }
      ],
      "properties": {
        "properties": {
          "x-ms-client-flatten": true,
          "description": "Case relation properties",
          "$ref": "#/definitions/CaseRelationProperties"
        }
      }
    },
    "CaseRelationProperties": {
      "type": "object",
      "description": "Case relation properties",
      "properties": {
        "relationName": {
          "type": "string",
          "description": "Name of relation"
        },
        "bookmarkId": {
          "type": "string",
          "description": "The case related bookmark id"
        },
        "caseIdentifier": {
          "type": "string",
          "description": "The case identifier"
        },
        "bookmarkName": {
          "type": "string",
          "description": "The case related bookmark name"
        }
      },
      "required": [
        "relationName",
        "caseIdentifier",
        "bookmarkId"
      ]
    },
    "BookmarkRelationList": {
      "description": "List of bookmark relations.",
      "properties": {
        "nextLink": {
          "readOnly": true,
          "description": "URL to fetch the next set of relations.",
          "type": "string"
        },
        "value": {
          "description": "Array of relations.",
          "type": "array",
          "items": {
            "$ref": "#/definitions/BookmarkRelation"
          }
        }
      },
      "required": [
        "value"
      ]
    },
    "BookmarkRelation": {
      "type": "object",
      "description": "Represents a bookmark relation",
      "allOf": [
        {
          "$ref": "#/definitions/RelationBase"
        }
      ],
      "properties": {
        "properties": {
          "x-ms-client-flatten": true,
          "description": "Bookmark relation properties",
          "$ref": "#/definitions/BookmarkRelationProperties"
        }
      }
    },
    "BookmarkRelationProperties": {
      "type": "object",
      "description": "Bookmark relation properties",
      "properties": {
        "relationName": {
          "type": "string",
          "description": "Name of relation"
        },
        "bookmarkId": {
          "type": "string",
          "description": "The case related bookmark id"
        },
        "caseIdentifier": {
          "type": "string",
          "description": "The case identifier"
        },
        "caseTitle": {
          "type": "string",
          "description": "The case title"
        },
        "caseSeverity": {
          "type": "string",
          "description": "The case severity"
        }
      },
      "required": [
        "relationName",
        "caseIdentifier",
        "bookmarkId"
      ]
    },
    "RelationsModelInput": {
      "type": "object",
      "description": "Relation input model",
      "allOf": [
        {
          "$ref": "#/definitions/RelationBase"
        }
      ],
      "properties": {
        "properties": {
          "x-ms-client-flatten": true,
          "description": "Relation input properties",
          "$ref": "#/definitions/RelationsModelInputProperties"
        }
      }
    },
    "RelationsModelInputProperties": {
      "type": "object",
      "description": "Relation input properties",
      "properties": {
        "relationName": {
          "type": "string",
          "description": "Name of relation"
        },
        "sourceRelationNode": {
          "type": "object",
          "description": "Relation source node",
          "$ref": "#/definitions/RelationNode"
        },
        "targetRelationNode": {
          "type": "object",
          "description": "Relation target node",
          "$ref": "#/definitions/RelationNode"
        }
      }
    },
    "RelationNode": {
      "type": "object",
      "description": "Relation node",
      "properties": {
        "relationNodeId": {
          "type": "string",
          "description": "Relation Node Id"
        },
        "relationNodeKind": {
          "type": "string",
          "description": "The type of relation node",
          "readOnly": true,
          "enum": [
            "Case",
            "Bookmark"
          ],
          "x-ms-enum": {
            "name": "RelationNodeKind",
            "modelAsString": true,
            "values": [
              {
                "value": "Case",
                "description": "Case node part of the relation"
              },
              {
                "value": "Bookmark",
                "description": "Bookmark node part of the relation"
              }
            ]
          }
        },
        "etag": {
          "type": "string",
          "description": "Etag for relation node"
        },
        "relationAdditionalProperties": {
          "type": "object",
          "additionalProperties": {
            "type": "string"
          },
          "description": "Additional set of properties"
        }
      }
    },
    "Bookmark": {
      "allOf": [
        {
          "$ref": "#/definitions/ResourceWithEtag"
        }
      ],
      "description": "Represents a bookmark in Azure Security Insights.",
      "properties": {
        "properties": {
          "$ref": "#/definitions/BookmarkProperties",
          "description": "Bookmark properties",
          "x-ms-client-flatten": true
        }
      },
      "type": "object"
    },
    "BookmarkList": {
      "description": "List all the bookmarks.",
      "properties": {
        "nextLink": {
          "description": "URL to fetch the next set of cases.",
          "readOnly": true,
          "type": "string"
        },
        "value": {
          "description": "Array of bookmarks.",
          "items": {
            "$ref": "#/definitions/Bookmark"
          },
          "type": "array"
        }
      },
      "required": [
        "value"
      ]
    },
    "BookmarkProperties": {
      "description": "Describes bookmark properties",
      "properties": {
        "created": {
          "description": "The time the bookmark was created",
          "format": "date-time",
          "type": "string"
        },
        "createdBy": {
          "$ref": "#/definitions/UserInfo",
          "description": "Describes a user that created the bookmark",
          "type": "object"
        },
        "displayName": {
          "description": "The display name of the bookmark",
          "type": "string"
        },
        "labels": {
          "description": "List of labels relevant to this bookmark",
          "items": {
            "$ref": "#/definitions/Label"
          },
          "type": "array"
        },
        "notes": {
          "description": "The notes of the bookmark",
          "type": "string"
        },
        "query": {
          "description": "The query of the bookmark.",
          "type": "string"
        },
        "queryResult": {
          "description": "The query result of the bookmark.",
          "type": "string"
        },
        "updated": {
          "description": "The last time the bookmark was updated",
          "format": "date-time",
          "type": "string"
        },
        "updatedBy": {
          "$ref": "#/definitions/UserInfo",
          "description": "Describes a user that updated the bookmark",
          "type": "object"
        },
        "incidentInfo": {
          "$ref": "#/definitions/IncidentInfo",
          "description": "Describes an incident that relates to bookmark",
          "type": "object"
        }
      },
      "required": [
        "displayName",
        "query"
      ],
      "type": "object"
    },
    "Case": {
      "allOf": [
        {
          "$ref": "#/definitions/ResourceWithEtag"
        }
      ],
      "description": "Represents a case in Azure Security Insights.",
      "properties": {
        "properties": {
          "$ref": "#/definitions/CaseProperties",
          "description": "Case properties",
          "x-ms-client-flatten": true
        }
      },
      "type": "object"
    },
    "CaseComment": {
      "allOf": [
        {
          "$ref": "#/definitions/Resource"
        }
      ],
      "description": "Represents a case comment",
      "properties": {
        "properties": {
          "$ref": "#/definitions/CaseCommentProperties",
          "description": "Case comment properties",
          "x-ms-client-flatten": true
        }
      },
      "type": "object"
    },
    "CaseCommentList": {
      "description": "List of case comments.",
      "properties": {
        "nextLink": {
          "description": "URL to fetch the next set of comments.",
          "readOnly": true,
          "type": "string"
        },
        "value": {
          "description": "Array of comments.",
          "items": {
            "$ref": "#/definitions/CaseComment"
          },
          "type": "array"
        }
      },
      "required": [
        "value"
      ]
    },
    "CaseCommentProperties": {
      "description": "Case comment property bag.",
      "properties": {
        "createdTimeUtc": {
          "description": "The time the comment was created",
          "format": "date-time",
          "readOnly": true,
          "type": "string"
        },
        "message": {
          "description": "The comment message",
          "type": "string"
        },
        "userInfo": {
          "$ref": "#/definitions/UserInfo",
          "description": "Describes the user that created the comment",
          "readOnly": true,
          "type": "object"
        }
      },
      "required": [
        "message"
      ],
      "type": "object"
    },
    "CaseList": {
      "description": "List all the cases.",
      "properties": {
        "nextLink": {
          "description": "URL to fetch the next set of cases.",
          "readOnly": true,
          "type": "string"
        },
        "value": {
          "description": "Array of cases.",
          "items": {
            "$ref": "#/definitions/Case"
          },
          "type": "array"
        }
      },
      "required": [
        "value"
      ]
    },
    "CaseProperties": {
      "description": "Describes case properties",
      "properties": {
        "caseNumber": {
          "description": "a sequential number",
          "readOnly": true,
          "type": "integer"
        },
        "closeReason": {
          "description": "The reason the case was closed",
          "enum": [
            "Resolved",
            "Dismissed",
            "TruePositive",
            "FalsePositive",
            "Other"
          ],
          "type": "string",
          "x-ms-enum": {
            "modelAsString": true,
            "name": "CloseReason",
            "values": [
              {
                "description": "Case was resolved",
                "value": "Resolved"
              },
              {
                "description": "Case was dismissed",
                "value": "Dismissed"
              },
              {
                "description": "Case was true positive",
                "value": "TruePositive"
              },
              {
                "description": "Case was false positive",
                "value": "FalsePositive"
              },
              {
                "description": "Case was closed for another reason",
                "value": "Other"
              }
            ]
          }
        },
        "closedReasonText": {
          "description": "the case close reason details",
          "type": "string"
        },
        "createdTimeUtc": {
          "description": "The time the case was created",
          "format": "date-time",
          "readOnly": true,
          "type": "string"
        },
        "description": {
          "description": "The description of the case",
          "type": "string"
        },
        "endTimeUtc": {
          "description": "The end time of the case",
          "format": "date-time",
          "type": "string"
        },
        "labels": {
          "description": "List of labels relevant to this case",
          "items": {
            "$ref": "#/definitions/Label"
          },
          "type": "array"
        },
        "lastComment": {
          "description": "the last comment in the case",
          "readOnly": true,
          "type": "string"
        },
        "lastUpdatedTimeUtc": {
          "description": "The last time the case was updated",
          "format": "date-time",
          "readOnly": true,
          "type": "string"
        },
        "owner": {
          "$ref": "#/definitions/UserInfo",
          "description": "Describes a user that the case is assigned to",
          "type": "object"
        },
        "relatedAlertIds": {
          "description": "List of related alert identifiers",
          "items": {
            "description": "related alert id",
            "type": "string"
          },
          "readOnly": true,
          "type": "array"
        },
        "severity": {
          "description": "The severity of the case",
          "enum": [
            "Critical",
            "High",
            "Medium",
            "Low",
            "Informational"
          ],
          "type": "string",
          "x-ms-enum": {
            "modelAsString": true,
            "name": "CaseSeverity",
            "values": [
              {
                "description": "Critical severity",
                "value": "Critical"
              },
              {
                "description": "High severity",
                "value": "High"
              },
              {
                "description": "Medium severity",
                "value": "Medium"
              },
              {
                "description": "Low severity",
                "value": "Low"
              },
              {
                "description": "Informational severity",
                "value": "Informational"
              }
            ]
          }
        },
        "startTimeUtc": {
          "description": "The start time of the case",
          "format": "date-time",
          "type": "string"
        },
        "status": {
          "description": "The status of the case",
          "enum": [
            "Draft",
            "New",
            "InProgress",
            "Closed"
          ],
          "type": "string",
          "x-ms-enum": {
            "modelAsString": true,
            "name": "CaseStatus",
            "values": [
              {
                "description": "Case that wasn't promoted yet to active",
                "value": "Draft"
              },
              {
                "description": "An active case which isn't handled currently",
                "value": "New"
              },
              {
                "description": "An active case which is handled",
                "value": "InProgress"
              },
              {
                "description": "A non active case",
                "value": "Closed"
              }
            ]
          }
        },
        "title": {
          "description": "The title of the case",
          "type": "string"
        },
        "totalComments": {
          "description": "the number of total comments in the case",
          "readOnly": true,
          "type": "integer"
        }
      },
      "required": [
        "title",
        "severity",
        "status",
        "startTimeUtc"
      ],
      "type": "object"
    },
    "CasesAggregation": {
      "allOf": [
        {
          "$ref": "#/definitions/Aggregations"
        }
      ],
      "description": "Represents aggregations results for cases.",
      "properties": {
        "properties": {
          "$ref": "#/definitions/CasesAggregationProperties",
          "description": "Properties of aggregations results of cases.",
          "x-ms-client-flatten": true
        }
      },
      "type": "object",
      "x-ms-discriminator-value": "CasesAggregation"
    },
    "CasesAggregationBySeverityProperties": {
      "description": "Aggregative results of cases by severity property bag.",
      "properties": {
        "totalCriticalSeverity": {
          "description": "Total amount of open cases with severity Critical",
          "readOnly": true,
          "type": "integer"
        },
        "totalHighSeverity": {
          "description": "Total amount of open cases with severity High",
          "readOnly": true,
          "type": "integer"
        },
        "totalInformationalSeverity": {
          "description": "Total amount of open cases with severity Informational",
          "readOnly": true,
          "type": "integer"
        },
        "totalLowSeverity": {
          "description": "Total amount of open cases with severity Low",
          "readOnly": true,
          "type": "integer"
        },
        "totalMediumSeverity": {
          "description": "Total amount of open cases with severity medium",
          "readOnly": true,
          "type": "integer"
        }
      },
      "type": "object"
    },
    "CasesAggregationByStatusProperties": {
      "description": "Aggregative results of cases by status property bag.",
      "properties": {
        "totalDismissedStatus": {
          "description": "Total amount of open cases with status Dismissed",
          "readOnly": true,
          "type": "integer"
        },
        "totalInProgressStatus": {
          "description": "Total amount of open cases with status InProgress",
          "readOnly": true,
          "type": "integer"
        },
        "totalNewStatus": {
          "description": "Total amount of open cases with status New",
          "readOnly": true,
          "type": "integer"
        },
        "totalResolvedStatus": {
          "description": "Total amount of open cases with status Resolved",
          "readOnly": true,
          "type": "integer"
        }
      },
      "type": "object"
    },
    "CasesAggregationProperties": {
      "description": "Aggregative results of cases property bag.",
      "properties": {
        "aggregationBySeverity": {
          "$ref": "#/definitions/CasesAggregationBySeverityProperties",
          "description": "Aggregations results by case severity."
        },
        "aggregationByStatus": {
          "$ref": "#/definitions/CasesAggregationByStatusProperties",
          "description": "Aggregations results by case status."
        }
      },
      "type": "object"
    },
    "ClientInfo": {
      "description": "Information on the client (user or application) that made some action",
      "properties": {
        "email": {
          "description": "The email of the client.",
          "type": "string"
        },
        "name": {
          "description": "The name of the client.",
          "type": "string"
        },
        "objectId": {
          "description": "The object id of the client.",
          "format": "uuid",
          "type": "string"
        },
        "userPrincipalName": {
          "description": "The user principal name of the client.",
          "type": "string"
        }
      },
      "type": "object"
    },
    "CloudApplicationEntity": {
      "allOf": [
        {
          "$ref": "#/definitions/Entity"
        }
      ],
      "description": "Represents a cloud application entity.",
      "properties": {
        "properties": {
          "$ref": "#/definitions/CloudApplicationEntityProperties",
          "description": "CloudApplication entity properties",
          "x-ms-client-flatten": true
        }
      },
      "type": "object",
      "x-ms-discriminator-value": "CloudApplication"
    },
    "CloudApplicationEntityProperties": {
      "allOf": [
        {
          "$ref": "#/definitions/EntityCommonProperties"
        }
      ],
      "description": "CloudApplication entity property bag.",
      "properties": {
        "appId": {
          "description": "The technical identifier of the application.",
          "readOnly": true,
          "type": "integer"
        },
        "appName": {
          "description": "The name of the related cloud application.",
          "readOnly": true,
          "type": "string"
        },
        "instanceName": {
          "description": "The user defined instance name of the cloud application. It is often used to distinguish between several applications of the same type that a customer has.",
          "readOnly": true,
          "type": "string"
        }
      },
      "type": "object"
    },
    "CloudError": {
      "description": "Error response structure.",
      "properties": {
        "error": {
          "$ref": "#/definitions/CloudErrorBody",
          "description": "Error data",
          "x-ms-client-flatten": true
        }
      },
      "type": "object",
      "x-ms-external": true
    },
    "CloudErrorBody": {
      "description": "Error details.",
      "properties": {
        "code": {
          "description": "An identifier for the error. Codes are invariant and are intended to be consumed programmatically.",
          "readOnly": true,
          "type": "string"
        },
        "message": {
          "description": "A message describing the error, intended to be suitable for display in a user interface.",
          "readOnly": true,
          "type": "string"
        }
      },
      "type": "object",
      "x-ms-external": true
    },
    "DataConnector": {
      "allOf": [
        {
          "$ref": "#/definitions/ResourceWithEtag"
        },
        {
          "$ref": "#/definitions/DataConnectorKind"
        }
      ],
      "description": "Data connector.",
      "discriminator": "kind",
      "type": "object",
      "required": [
        "kind"
      ]
    },
    "DataConnectorsCheckRequirements": {
      "allOf": [
        {
          "$ref": "#/definitions/DataConnectorKind"
        }
      ],
      "description": "Data connector requirements properties."
    },
    "DataConnectorAuthorizationState": {
      "description": "Describes the state of user's authorization for a connector kind.",
      "enum": [
        "Valid",
        "Invalid"
      ],
      "type": "string",
      "x-ms-enum": {
        "modelAsString": true,
        "name": "DataConnectorAuthorizationState",
        "values": [
          {
            "value": "Valid"
          },
          {
            "value": "Invalid"
          }
        ]
      }
    },
    "DataConnectorLicenseState": {
      "description": "Describes the state of user's license for a connector kind.",
      "enum": [
        "Valid",
        "Invalid",
        "Unknown"
      ],
      "type": "string",
      "x-ms-enum": {
        "modelAsString": true,
        "name": "DataConnectorLicenseState",
        "values": [
          {
            "value": "Valid"
          },
          {
            "value": "Invalid"
          },
          {
            "value": "Unknown"
          }
        ]
      }
    },
    "DataConnectorDataTypeCommon": {
      "description": "Common field for data type in data connectors.",
      "properties": {
        "state": {
          "description": "Describe whether this data type connection is enabled or not.",
          "enum": [
            "Enabled",
            "Disabled"
          ],
          "type": "string",
          "x-ms-enum": {
            "modelAsString": true,
            "name": "DataTypeState"
          }
        }
      },
      "type": "object"
    },
    "DataConnectorKind": {
      "description": "Describes an Azure resource with kind.",
      "properties": {
        "kind": {
          "description": "The kind of the data connector",
          "enum": [
            "AzureActiveDirectory",
            "AzureSecurityCenter",
            "MicrosoftCloudAppSecurity",
            "ThreatIntelligence",
            "ThreatIntelligenceTaxii",
            "Office365",
            "AmazonWebServicesCloudTrail",
            "AzureAdvancedThreatProtection",
            "MicrosoftDefenderAdvancedThreatProtection"
          ],
          "type": "string",
          "x-ms-enum": {
            "modelAsString": true,
            "name": "DataConnectorKind",
            "values": [
              {
                "value": "AzureActiveDirectory"
              },
              {
                "value": "AzureSecurityCenter"
              },
              {
                "value": "MicrosoftCloudAppSecurity"
              },
              {
                "value": "ThreatIntelligence"
              },
              {
                "value": "ThreatIntelligenceTaxii"
              },
              {
                "value": "Office365"
              },
              {
                "value": "AmazonWebServicesCloudTrail"
              },
              {
                "value": "AzureAdvancedThreatProtection"
              },
              {
                "value": "MicrosoftDefenderAdvancedThreatProtection"
              }
            ]
          }
        }
      },
      "required": [
        "kind"
      ],
      "type": "object"
    },
    "DataConnectorList": {
      "description": "List all the data connectors.",
      "properties": {
        "nextLink": {
          "description": "URL to fetch the next set of data connectors.",
          "readOnly": true,
          "type": "string"
        },
        "value": {
          "description": "Array of data connectors.",
          "items": {
            "$ref": "#/definitions/DataConnector"
          },
          "type": "array"
        }
      },
      "required": [
        "value"
      ]
    },
<<<<<<< HEAD
=======
    "DataConnectorStatus": {
      "description": "alert rule template data connector status",
      "properties": {
        "connectorId": {
          "description": "the connector id",
          "type": "string"
        },
        "dataTypes": {
          "additionalProperties": {
            "enum": [
              "Exist",
              "NotExist"
            ],
            "type": "string",
            "x-ms-enum": {
              "modelAsString": true,
              "name": "DataTypeStatus"
            }
          },
          "description": "The data types availability map",
          "type": "object"
        }
      },
      "type": "object"
    },
    "DataConnectorRequirementsState": {
      "description": "Data connector requirements status.",
      "properties": {
        "authorizationState": {
          "description": "Authorization state for this connector",
          "$ref": "#/definitions/DataConnectorAuthorizationState"
        },
        "licenseState": {
          "description": "License state for this connector",
          "$ref": "#/definitions/DataConnectorLicenseState"
        }
      },
      "type": "object"
    },
>>>>>>> 91dc58f7
    "DataConnectorTenantId": {
      "description": "Properties data connector on tenant level.",
      "properties": {
        "tenantId": {
          "description": "The tenant id to connect to, and get the data from.",
          "type": "string"
        }
      },
      "type": "object"
    },
    "DataConnectorWithAlertsProperties": {
      "description": "Data connector properties.",
      "properties": {
        "dataTypes": {
          "$ref": "#/definitions/AlertsDataTypeOfDataConnector",
          "description": "The available data types for the connector."
        }
      },
      "type": "object"
    },
    "DnsEntity": {
      "allOf": [
        {
          "$ref": "#/definitions/Entity"
        }
      ],
      "description": "Represents a dns entity.",
      "properties": {
        "properties": {
          "$ref": "#/definitions/DnsEntityProperties",
          "description": "Dns entity properties",
          "x-ms-client-flatten": true
        }
      },
      "type": "object",
      "x-ms-discriminator-value": "DnsResolution"
    },
    "DnsEntityProperties": {
      "allOf": [
        {
          "$ref": "#/definitions/EntityCommonProperties"
        }
      ],
      "description": "Dns entity property bag.",
      "properties": {
        "dnsServerIpEntityId": {
          "description": "An ip entity id for the dns server resolving the request",
          "readOnly": true,
          "type": "string"
        },
        "domainName": {
          "description": "The name of the dns record associated with the alert",
          "readOnly": true,
          "type": "string"
        },
        "hostIpAddressEntityId": {
          "description": "An ip entity id for the dns request client",
          "readOnly": true,
          "type": "string"
        },
        "ipAddressEntityIds": {
          "description": "Ip entity identifiers for the resolved ip address.",
          "items": {
            "description": "Ip entity id",
            "type": "string"
          },
          "readOnly": true,
          "type": "array"
        }
      },
      "type": "object"
    },
    "Entity": {
      "allOf": [
        {
          "$ref": "#/definitions/Resource"
        },
        {
          "$ref": "#/definitions/EntityKind"
        }
      ],
      "description": "Specific entity.",
      "discriminator": "kind",
      "type": "object",
      "required": [
        "kind"
      ]
    },
    "EntityCommonProperties": {
      "description": "Entity common property bag.",
      "properties": {
        "additionalData": {
          "additionalProperties": {
            "type": "object"
          },
          "description": "A bag of custom fields that should be part of the entity and will be presented to the user.",
          "readOnly": true,
          "type": "object"
        },
        "friendlyName": {
          "description": "The graph item display name which is a short humanly readable description of the graph item instance. This property is optional and might be system generated.",
          "readOnly": true,
          "type": "string"
        }
      },
      "type": "object"
    },
    "EntityExpandParameters": {
      "description": "The parameters required to execute an expand operation on the given entity.",
      "properties": {
        "endTime": {
          "description": "The end date filter, so the only expansion results returned are before this date.",
          "format": "date-time",
          "type": "string"
        },
        "expansionId": {
          "description": "The Id of the expansion to perform.",
          "format": "uuid",
          "type": "string"
        },
        "startTime": {
          "description": "The start date filter, so the only expansion results returned are after this date.",
          "format": "date-time",
          "type": "string"
        }
      }
    },
    "EntityExpandResponse": {
      "description": "The entity expansion result operation response.",
      "properties": {
        "metaData": {
          "$ref": "#/definitions/ExpansionResultsMetadata",
          "description": "The metadata from the expansion operation results."
        },
        "value": {
          "description": "The expansion result values.",
          "properties": {
            "entities": {
              "description": "Array of the expansion result entities.",
              "items": {
                "$ref": "#/definitions/Entity"
              },
              "type": "array"
            }
          },
          "type": "object"
        }
      }
    },
    "EntityInnerKind": {
      "description": "The kind of the entity",
      "enum": [
        "Account",
        "Host",
        "File",
        "AzureResource",
        "CloudApplication",
        "DnsResolution",
        "FileHash",
        "Ip",
        "Malware",
        "Process",
        "RegistryKey",
        "RegistryValue",
        "SecurityGroup",
        "Url",
        "IoTDevice",
        "SecurityAlert",
        "Bookmark"
      ],
      "type": "string",
      "x-ms-enum": {
        "modelAsString": true,
        "name": "EntityKind",
        "values": [
          {
            "description": "Entity represents account in the system.",
            "value": "Account"
          },
          {
            "description": "Entity represents host in the system.",
            "value": "Host"
          },
          {
            "description": "Entity represents file in the system.",
            "value": "File"
          },
          {
            "description": "Entity represents azure resource in the system.",
            "value": "AzureResource"
          },
          {
            "description": "Entity represents cloud application in the system.",
            "value": "CloudApplication"
          },
          {
            "description": "Entity represents dns resolution in the system.",
            "value": "DnsResolution"
          },
          {
            "description": "Entity represents file hash in the system.",
            "value": "FileHash"
          },
          {
            "description": "Entity represents ip in the system.",
            "value": "Ip"
          },
          {
            "description": "Entity represents malware in the system.",
            "value": "Malware"
          },
          {
            "description": "Entity represents process in the system.",
            "value": "Process"
          },
          {
            "description": "Entity represents registry key in the system.",
            "value": "RegistryKey"
          },
          {
            "description": "Entity represents registry value in the system.",
            "value": "RegistryValue"
          },
          {
            "description": "Entity represents security group in the system.",
            "value": "SecurityGroup"
          },
          {
            "description": "Entity represents url in the system.",
            "value": "Url"
          },
          {
            "description": "Entity represents IoT device in the system.",
            "value": "IoTDevice"
          },
          {
            "description": "Entity represents security alert in the system.",
            "value": "SecurityAlert"
          },
          {
            "description": "Entity represents bookmark in the system.",
            "value": "Bookmark"
          }
        ]
      }
    },
    "EntityInnerType": {
      "description": "The type of the entity",
      "enum": [
        "Account",
        "Host",
        "File",
        "AzureResource",
        "CloudApplication",
        "DNS",
        "FileHash",
        "IP",
        "Malware",
        "Process",
        "RegistryKey",
        "RegistryValue",
        "SecurityGroup",
        "URL",
        "IoTDevice",
        "SecurityAlert",
        "HuntingBookmark"
      ],
      "type": "string",
      "x-ms-enum": {
        "modelAsString": true,
        "name": "EntityType",
        "values": [
          {
            "description": "Entity represents account in the system.",
            "value": "Account"
          },
          {
            "description": "Entity represents host in the system.",
            "value": "Host"
          },
          {
            "description": "Entity represents file in the system.",
            "value": "File"
          },
          {
            "description": "Entity represents azure resource in the system.",
            "value": "AzureResource"
          },
          {
            "description": "Entity represents cloud application in the system.",
            "value": "CloudApplication"
          },
          {
            "description": "Entity represents dns in the system.",
            "value": "DNS"
          },
          {
            "description": "Entity represents file hash in the system.",
            "value": "FileHash"
          },
          {
            "description": "Entity represents ip in the system.",
            "value": "IP"
          },
          {
            "description": "Entity represents malware in the system.",
            "value": "Malware"
          },
          {
            "description": "Entity represents process in the system.",
            "value": "Process"
          },
          {
            "description": "Entity represents registry key in the system.",
            "value": "RegistryKey"
          },
          {
            "description": "Entity represents registry value in the system.",
            "value": "RegistryValue"
          },
          {
            "description": "Entity represents security group in the system.",
            "value": "SecurityGroup"
          },
          {
            "description": "Entity represents url in the system.",
            "value": "URL"
          },
          {
            "description": "Entity represents IoT device in the system.",
            "value": "IoTDevice"
          },
          {
            "description": "Entity represents security alert in the system.",
            "value": "SecurityAlert"
          },
          {
            "description": "Entity represents HuntingBookmark in the system.",
            "value": "HuntingBookmark"
          }
        ]
      }
    },
    "EntityKind": {
      "description": "Describes an entity with kind.",
      "properties": {
        "kind": {
          "$ref": "#/definitions/EntityInnerKind",
          "description": "The kind of the entity."
        }
      },
      "required": [
        "kind"
      ],
      "type": "object"
    },
    "EntityList": {
      "description": "List of all the entities.",
      "properties": {
        "nextLink": {
          "description": "URL to fetch the next set of entities.",
          "readOnly": true,
          "type": "string"
        },
        "value": {
          "description": "Array of entities.",
          "items": {
            "$ref": "#/definitions/Entity"
          },
          "type": "array"
        }
      },
      "required": [
        "value"
      ]
    },
    "EntityQuery": {
      "allOf": [
        {
          "$ref": "#/definitions/Resource"
        }
      ],
      "description": "Specific entity query.",
      "properties": {
        "properties": {
          "$ref": "#/definitions/EntityQueryProperties",
          "description": "Entity query properties",
          "x-ms-client-flatten": true
        }
      },
      "type": "object"
    },
    "EntityQueryList": {
      "description": "List of all the entity queries.",
      "properties": {
        "nextLink": {
          "description": "URL to fetch the next set of entity queries.",
          "readOnly": true,
          "type": "string"
        },
        "value": {
          "description": "Array of entity queries.",
          "items": {
            "$ref": "#/definitions/EntityQuery"
          },
          "type": "array"
        }
      },
      "required": [
        "value"
      ]
    },
    "EntityQueryProperties": {
      "description": "Describes entity query properties",
      "properties": {
        "dataSources": {
          "description": "List of the data sources that are required to run the query",
          "items": {
            "description": "data source",
            "type": "string"
          },
          "type": "array"
        },
        "displayName": {
          "description": "The query display name",
          "type": "string"
        },
        "inputEntityType": {
          "$ref": "#/definitions/EntityInnerType",
          "description": "The type of the query's source entity"
        },
        "inputFields": {
          "description": "List of the fields of the source entity that are required to run the query",
          "items": {
            "description": "input field",
            "type": "string"
          },
          "type": "array"
        },
        "outputEntityTypes": {
          "description": "List of the desired output types to be constructed from the result",
          "items": {
            "$ref": "#/definitions/EntityInnerType",
            "description": "output entity type"
          },
          "type": "array"
        },
        "queryTemplate": {
          "description": "The template query string to be parsed and formatted",
          "type": "string"
        }
      },
      "type": "object"
    },
    "ExpansionResultAggregation": {
      "description": "Information of a specific aggregation in the expansion result.",
      "properties": {
        "aggregationType": {
          "description": "The common type of the aggregation. (for e.g. entity field name)",
          "type": "string"
        },
        "count": {
          "description": "Total number of aggregations of the given kind (and aggregationType if given) in the expansion result.",
          "type": "integer"
        },
        "displayName": {
          "description": "The display name of the aggregation by type.",
          "type": "string"
        },
        "entityKind": {
          "$ref": "#/definitions/EntityInnerKind",
          "description": "The kind of the aggregated entity."
        }
      },
      "required": [
        "entityKind",
        "count"
      ],
      "type": "object"
    },
    "ExpansionResultsMetadata": {
      "description": "Expansion result metadata.",
      "properties": {
        "aggregations": {
          "description": "Information of the aggregated nodes in the expansion result.",
          "items": {
            "$ref": "#/definitions/ExpansionResultAggregation"
          },
          "type": "array"
        }
      },
      "type": "object"
    },
    "FileEntity": {
      "allOf": [
        {
          "$ref": "#/definitions/Entity"
        }
      ],
      "description": "Represents a file entity.",
      "properties": {
        "properties": {
          "$ref": "#/definitions/FileEntityProperties",
          "description": "File entity properties",
          "x-ms-client-flatten": true
        }
      },
      "type": "object",
      "x-ms-discriminator-value": "File"
    },
    "FileEntityProperties": {
      "allOf": [
        {
          "$ref": "#/definitions/EntityCommonProperties"
        }
      ],
      "description": "File entity property bag.",
      "properties": {
        "directory": {
          "description": "The full path to the file.",
          "readOnly": true,
          "type": "string"
        },
        "fileHashEntityIds": {
          "description": "The file hash entity identifiers associated with this file",
          "items": {
            "description": "file hash id",
            "type": "string"
          },
          "readOnly": true,
          "type": "array"
        },
        "fileName": {
          "description": "The file name without path (some alerts might not include path).",
          "readOnly": true,
          "type": "string"
        },
        "hostEntityId": {
          "description": "The Host entity id which the file belongs to",
          "readOnly": true,
          "type": "string"
        }
      },
      "type": "object"
    },
    "FileHashEntity": {
      "allOf": [
        {
          "$ref": "#/definitions/Entity"
        }
      ],
      "description": "Represents a file hash entity.",
      "properties": {
        "properties": {
          "$ref": "#/definitions/FileHashEntityProperties",
          "description": "FileHash entity properties",
          "x-ms-client-flatten": true
        }
      },
      "type": "object",
      "x-ms-discriminator-value": "FileHash"
    },
    "FileHashEntityProperties": {
      "allOf": [
        {
          "$ref": "#/definitions/EntityCommonProperties"
        }
      ],
      "description": "FileHash entity property bag.",
      "properties": {
        "algorithm": {
          "description": "The hash algorithm type.",
          "enum": [
            "Unknown",
            "MD5",
            "SHA1",
            "SHA256",
            "SHA256AC"
          ],
          "readOnly": true,
          "type": "string",
          "x-ms-enum": {
            "modelAsString": true,
            "name": "FileHashAlgorithm",
            "values": [
              {
                "description": "Unknown hash algorithm",
                "value": "Unknown"
              },
              {
                "description": "MD5 hash type",
                "value": "MD5"
              },
              {
                "description": "SHA1 hash type",
                "value": "SHA1"
              },
              {
                "description": "SHA256 hash type",
                "value": "SHA256"
              },
              {
                "description": "SHA256 Authenticode hash type",
                "value": "SHA256AC"
              }
            ]
          }
        },
        "hashValue": {
          "description": "The file hash value.",
          "readOnly": true,
          "type": "string"
        }
      },
      "type": "object"
    },
    "FusionAlertRule": {
      "allOf": [
        {
          "$ref": "#/definitions/AlertRule"
        }
      ],
      "description": "Represents Fusion alert rule.",
      "properties": {
        "properties": {
          "$ref": "#/definitions/FusionAlertRuleProperties",
          "description": "Fusion alert rule properties",
          "x-ms-client-flatten": true
        }
      },
      "type": "object",
      "x-ms-discriminator-value": "Fusion"
    },
    "FusionAlertRuleProperties": {
      "description": "Fusion alert rule base property bag.",
      "properties": {
        "alertRuleTemplateName": {
          "description": "The Name of the alert rule template used to create this rule.",
          "type": "string"
        },
        "description": {
          "description": "The description of the alert rule.",
          "readOnly": true,
          "type": "string"
        },
        "displayName": {
          "description": "The display name for alerts created by this alert rule.",
          "readOnly": true,
          "type": "string"
        },
        "enabled": {
          "description": "Determines whether this alert rule is enabled or disabled.",
          "type": "boolean"
        },
        "lastModifiedUtc": {
          "description": "The last time that this alert has been modified.",
          "format": "date-time",
          "readOnly": true,
          "type": "string"
        },
        "severity": {
          "$ref": "#/definitions/AlertSeverity",
          "description": "The severity for alerts created by this alert rule.",
          "readOnly": true
        },
        "tactics": {
          "description": "The tactics of the alert rule",
          "items": {
            "$ref": "#/definitions/AttackTactic"
          },
          "readOnly": true,
          "type": "array"
        }
      },
      "required": [
        "alertRuleTemplateName",
        "enabled"
      ],
      "type": "object"
    },
    "FusionAlertRuleTemplate": {
      "allOf": [
        {
          "$ref": "#/definitions/AlertRuleTemplate"
        }
      ],
      "description": "Represents Fusion alert rule template.",
      "properties": {
        "properties": {
          "allOf": [
            {
              "$ref": "#/definitions/AlertRuleTemplatePropertiesBase"
            }
          ],
          "description": "Fusion alert rule template properties",
          "properties": {
            "severity": {
              "$ref": "#/definitions/AlertSeverity",
              "description": "The severity for alerts created by this alert rule."
            },
            "tactics": {
              "description": "The tactics of the alert rule template",
              "items": {
                "$ref": "#/definitions/AttackTactic"
              },
              "type": "array"
            }
          },
          "required": [
            "displayName",
            "description",
            "status",
            "severity",
            "alertRulesCreatedByTemplateCount"
          ],
          "x-ms-client-flatten": true
        }
      },
      "type": "object",
      "x-ms-discriminator-value": "Fusion"
    },
    "GeoLocation": {
      "description": "The geo-location context attached to the ip entity",
      "properties": {
        "asn": {
          "description": "Autonomous System Number",
          "readOnly": true,
          "type": "integer"
        },
        "city": {
          "description": "City name",
          "readOnly": true,
          "type": "string"
        },
        "countryCode": {
          "description": "The country code according to ISO 3166 format",
          "readOnly": true,
          "type": "string"
        },
        "countryName": {
          "description": "Country name according to ISO 3166 Alpha 2: the lowercase of the English Short Name",
          "readOnly": true,
          "type": "string"
        },
        "latitude": {
          "description": "The longitude of the identified location, expressed as a floating point number with range of -180 to 180, with positive numbers representing East and negative numbers representing West. Latitude and longitude are derived from the city or postal code.",
          "format": "double",
          "readOnly": true,
          "type": "number"
        },
        "longitude": {
          "description": "The latitude of the identified location, expressed as a floating point number with range of - 90 to 90, with positive numbers representing North and negative numbers representing South. Latitude and longitude are derived from the city or postal code.",
          "format": "double",
          "readOnly": true,
          "type": "number"
        },
        "state": {
          "description": "State name",
          "readOnly": true,
          "type": "string"
        }
      },
      "readOnly": true,
      "type": "object"
    },
    "HostEntity": {
      "allOf": [
        {
          "$ref": "#/definitions/Entity"
        }
      ],
      "description": "Represents a host entity.",
      "properties": {
        "properties": {
          "$ref": "#/definitions/HostEntityProperties",
          "description": "Host entity properties",
          "x-ms-client-flatten": true
        }
      },
      "type": "object",
      "x-ms-discriminator-value": "Host"
    },
    "HostEntityProperties": {
      "allOf": [
        {
          "$ref": "#/definitions/EntityCommonProperties"
        }
      ],
      "description": "Host entity property bag.",
      "properties": {
        "azureID": {
          "description": "The azure resource id of the VM.",
          "readOnly": true,
          "type": "string"
        },
        "dnsDomain": {
          "description": "The DNS domain that this host belongs to. Should contain the compete DNS suffix for the domain",
          "readOnly": true,
          "type": "string"
        },
        "hostName": {
          "description": "The hostname without the domain suffix.",
          "readOnly": true,
          "type": "string"
        },
        "isDomainJoined": {
          "description": "Determines whether this host belongs to a domain.",
          "readOnly": true,
          "type": "boolean"
        },
        "netBiosName": {
          "description": "The host name (pre-windows2000).",
          "readOnly": true,
          "type": "string"
        },
        "ntDomain": {
          "description": "The NT domain that this host belongs to.",
          "readOnly": true,
          "type": "string"
        },
        "omsAgentID": {
          "description": "The OMS agent id, if the host has OMS agent installed.",
          "readOnly": true,
          "type": "string"
        },
        "osFamily": {
          "description": "The operating system type.",
          "enum": [
            "Linux",
            "Windows",
            "Android",
            "IOS"
          ],
          "type": "string",
          "x-ms-enum": {
            "modelAsString": false,
            "name": "OSFamily",
            "values": [
              {
                "description": "Host with Linux operating system.",
                "value": "Linux"
              },
              {
                "description": "Host with Windows operating system.",
                "value": "Windows"
              },
              {
                "description": "Host with Android operating system.",
                "value": "Android"
              },
              {
                "description": "Host with IOS operating system.",
                "value": "IOS"
              }
            ]
          }
        },
        "osVersion": {
          "description": "A free text representation of the operating system. This field is meant to hold specific versions the are more fine grained than OSFamily or future values not supported by OSFamily enumeration",
          "readOnly": true,
          "type": "string"
        }
      },
      "type": "object"
    },
    "Incident": {
      "allOf": [
        {
          "$ref": "#/definitions/ResourceWithEtag"
        }
      ],
      "description": "Represents an incident in Azure Security Insights.",
      "properties": {
        "properties": {
          "$ref": "#/definitions/IncidentProperties",
          "description": "Incident properties",
          "x-ms-client-flatten": true
        }
      },
      "type": "object"
    },
    "IncidentAdditionalData": {
      "description": "Incident additional data property bag.",
      "properties": {
        "alertsCount": {
          "description": "The number of alerts in the incident",
          "readOnly": true,
          "type": "integer"
        },
        "bookmarksCount": {
          "description": "The number of bookmarks in the incident",
          "readOnly": true,
          "type": "integer"
        },
        "commentsCount": {
          "description": "The number of comments in the incident",
          "readOnly": true,
          "type": "integer"
        },
        "alertProductNames": {
          "description": "List of product names of alerts in the incident",
          "items": {
            "description": "Alert product name",
            "type": "string"
          },
          "readOnly": true,
          "type": "array"
        }
      },
      "type": "object"
    },
    "IncidentComment": {
      "allOf": [
        {
          "$ref": "#/definitions/Resource"
        }
      ],
      "description": "Represents an incident comment",
      "properties": {
        "properties": {
          "$ref": "#/definitions/IncidentCommentProperties",
          "description": "Incident comment properties",
          "x-ms-client-flatten": true
        }
      },
      "type": "object"
    },
    "IncidentCommentList": {
      "description": "List of incident comments.",
      "properties": {
        "nextLink": {
          "description": "URL to fetch the next set of comments.",
          "readOnly": true,
          "type": "string"
        },
        "value": {
          "description": "Array of comments.",
          "items": {
            "$ref": "#/definitions/IncidentComment"
          },
          "type": "array"
        }
      },
      "required": [
        "value"
      ]
    },
    "IncidentCommentProperties": {
      "description": "Incident comment property bag.",
      "properties": {
        "createdTimeUtc": {
          "description": "The time the comment was created",
          "format": "date-time",
          "readOnly": true,
          "type": "string"
        },
        "message": {
          "description": "The comment message",
          "type": "string"
        },
        "author": {
          "$ref": "#/definitions/ClientInfo",
          "description": "Describes the client that created the comment",
          "readOnly": true,
          "type": "object"
        }
      },
      "required": [
        "message"
      ],
      "type": "object"
    },
    "IncidentLabel": {
      "description": "Represents an incident label",
      "properties": {
        "labelName": {
          "description": "The name of the label",
          "type": "string"
        },
        "labelType": {
          "description": "The type of the label",
          "enum": [
            "User",
            "System"
          ],
          "type": "string",
          "readOnly": true,
          "x-ms-enum": {
            "modelAsString": true,
            "name": "IncidentLabelType",
            "values": [
              {
                "description": "Label manually created by a user",
                "value": "User"
              },
              {
                "description": "Label automatically created by the system",
                "value": "System"
              }
            ]
          }
        }
      },
      "required": [
        "labelName"
      ],
      "type": "object"
    },
    "IncidentList": {
      "description": "List all the incidents.",
      "properties": {
        "nextLink": {
          "description": "URL to fetch the next set of incidents.",
          "readOnly": true,
          "type": "string"
        },
        "value": {
          "description": "Array of incidents.",
          "items": {
            "$ref": "#/definitions/Incident"
          },
          "type": "array"
        }
      },
      "required": [
        "value"
      ]
    },
    "IncidentOwnerInfo": {
      "description": "Information on the user an incident is assigned to",
      "properties": {
        "email": {
          "description": "The email of the user the incident is assigned to.",
          "type": "string"
        },
        "assignedTo": {
          "description": "The name of the user the incident is assigned to.",
          "type": "string"
        },
        "objectId": {
          "description": "The object id of the user the incident is assigned to.",
          "format": "uuid",
          "type": "string"
        },
        "userPrincipalName": {
          "description": "The user principal name of the user the incident is assigned to.",
          "type": "string"
        }
      },
      "type": "object"
    },
    "IncidentProperties": {
      "description": "Describes incident properties",
      "properties": {
        "additionalData": {
          "$ref": "#/definitions/IncidentAdditionalData",
          "description": "Additional data on the incident",
          "readOnly": true,
          "type": "object"
        },
        "classification": {
          "description": "The reason the incident was closed",
          "enum": [
            "Unknown",
            "TruePositive",
            "FalsePositive"
          ],
          "type": "string",
          "x-ms-enum": {
            "modelAsString": true,
            "name": "IncidentClassification",
            "values": [
              {
                "description": "Incident classification was not set",
                "value": "Unknown"
              },
              {
                "description": "Incident was true positive",
                "value": "TruePositive"
              },
              {
                "description": "Incident was false positive",
                "value": "FalsePositive"
              }
            ]
          }
        },
        "createdTimeUtc": {
          "description": "The time the incident was created",
          "format": "date-time",
          "readOnly": true,
          "type": "string"
        },
        "description": {
          "description": "The description of the incident",
          "type": "string"
        },
        "firstActivityTimeUtc": {
          "description": "The time of the first activity in the incident",
          "format": "date-time",
          "type": "string"
        },
        "incidentNumber": {
          "description": "A sequential number",
          "readOnly": true,
          "type": "integer"
        },
        "labels": {
          "description": "List of labels relevant to this incident",
          "items": {
            "$ref": "#/definitions/IncidentLabel"
          },
          "type": "array"
        },
        "lastActivityTimeUtc": {
          "description": "The time of the last activity in the incident",
          "format": "date-time",
          "type": "string"
        },
        "lastModifiedTimeUtc": {
          "description": "The last time the incident was updated",
          "format": "date-time",
          "readOnly": true,
          "type": "string"
        },
        "owner": {
          "$ref": "#/definitions/IncidentOwnerInfo",
          "description": "Describes a user that the incident is assigned to",
          "type": "object"
        },
        "severity": {
          "description": "The severity of the incident",
          "enum": [
            "High",
            "Medium",
            "Low",
            "Informational"
          ],
          "type": "string",
          "x-ms-enum": {
            "modelAsString": true,
            "name": "IncidentSeverity",
            "values": [
              {
                "description": "High severity",
                "value": "High"
              },
              {
                "description": "Medium severity",
                "value": "Medium"
              },
              {
                "description": "Low severity",
                "value": "Low"
              },
              {
                "description": "Informational severity",
                "value": "Informational"
              }
            ]
          }
        },
        "status": {
          "description": "The status of the incident",
          "enum": [
            "New",
            "Active",
            "Closed"
          ],
          "type": "string",
          "x-ms-enum": {
            "modelAsString": true,
            "name": "IncidentStatus",
            "values": [
              {
                "description": "An active incident which isn't being handled currently",
                "value": "New"
              },
              {
                "description": "An active incident which is being handled",
                "value": "Active"
              },
              {
                "description": "A non-active incident",
                "value": "Closed"
              }
            ]
          }
        },
        "title": {
          "description": "The title of the incident",
          "type": "string"
        }
      },
      "required": [
        "title",
        "severity",
        "status"
      ],
      "type": "object"
    },
    "IpEntity": {
      "allOf": [
        {
          "$ref": "#/definitions/Entity"
        }
      ],
      "description": "Represents an ip entity.",
      "properties": {
        "properties": {
          "$ref": "#/definitions/IpEntityProperties",
          "description": "Ip entity properties",
          "x-ms-client-flatten": true
        }
      },
      "type": "object",
      "x-ms-discriminator-value": "Ip"
    },
    "IpEntityProperties": {
      "allOf": [
        {
          "$ref": "#/definitions/EntityCommonProperties"
        }
      ],
      "description": "Ip entity property bag.",
      "properties": {
        "address": {
          "description": "The IP address as string, e.g. 127.0.0.1 (either in Ipv4 or Ipv6)",
          "readOnly": true,
          "type": "string"
        },
        "location": {
          "$ref": "#/definitions/GeoLocation",
          "description": "The geo-location context attached to the ip entity"
        },
        "threatIntelligence": {
          "description": "A list of TI contexts attached to the ip entity.",
          "items": {
            "$ref": "#/definitions/ThreatIntelligence"
          },
          "readOnly": true,
          "type": "array"
        }
      },
      "type": "object"
    },
    "Label": {
      "description": "Label that will be used to tag and filter on.",
      "type": "string"
    },
    "MCASDataConnector": {
      "allOf": [
        {
          "$ref": "#/definitions/DataConnector"
        }
      ],
      "description": "Represents MCAS (Microsoft Cloud App Security) data connector.",
      "properties": {
        "properties": {
          "$ref": "#/definitions/MCASDataConnectorProperties",
          "description": "MCAS (Microsoft Cloud App Security) data connector properties.",
          "x-ms-client-flatten": true
        }
      },
      "type": "object",
      "x-ms-discriminator-value": "MicrosoftCloudAppSecurity"
    },
    "MCASDataConnectorDataTypes": {
      "allOf": [
        {
          "$ref": "#/definitions/AlertsDataTypeOfDataConnector"
        }
      ],
      "description": "The available data types for MCAS (Microsoft Cloud App Security) data connector.",
      "properties": {
        "discoveryLogs": {
          "allOf": [
            {
              "$ref": "#/definitions/DataConnectorDataTypeCommon"
            }
          ],
          "description": "Discovery log data type connection.",
          "type": "object"
        }
      },
      "type": "object"
    },
    "MCASDataConnectorProperties": {
      "allOf": [
        {
          "$ref": "#/definitions/DataConnectorTenantId"
        }
      ],
      "description": "MCAS (Microsoft Cloud App Security) data connector properties.",
      "properties": {
        "dataTypes": {
          "$ref": "#/definitions/MCASDataConnectorDataTypes",
          "description": "The available data types for the connector."
        }
      },
      "type": "object"
    },
    "MCASCheckRequirements": {
      "allOf": [
        {
          "$ref": "#/definitions/DataConnectorsCheckRequirements"
        },
        {
          "$ref": "#/definitions/DataConnectorTenantId"
        }
      ],
      "description": "MCAS (Microsoft Cloud App Security) requirements check properties.",
      "type": "object",
      "discriminator": "kind",
      "required": [
        "kind"
      ]
    },
    "MDATPDataConnector": {
      "allOf": [
        {
          "$ref": "#/definitions/DataConnector"
        }
      ],
      "description": "Represents MDATP (Microsoft Defender Advanced Threat Protection) data connector.",
      "properties": {
        "properties": {
          "$ref": "#/definitions/MDATPDataConnectorProperties",
          "description": "MDATP (Microsoft Defender Advanced Threat Protection) data connector properties.",
          "x-ms-client-flatten": true
        }
      },
      "type": "object",
      "x-ms-discriminator-value": "MicrosoftDefenderAdvancedThreatProtection"
    },
    "MDATPDataConnectorProperties": {
      "allOf": [
        {
          "$ref": "#/definitions/DataConnectorTenantId"
        },
        {
          "$ref": "#/definitions/DataConnectorWithAlertsProperties"
        }
      ],
      "description": "MDATP (Microsoft Defender Advanced Threat Protection) data connector properties.",
      "type": "object"
    },
    "MDATPCheckRequirements": {
      "allOf": [
        {
          "$ref": "#/definitions/DataConnectorsCheckRequirements"
        },
        {
          "$ref": "#/definitions/DataConnectorTenantId"
        }
      ],
      "description": "MDATP (Microsoft Defender Advanced Threat Protection) requirements check properties.",
      "type": "object",
      "discriminator": "kind",
      "required": [
        "kind"
      ]
    },
    "MalwareEntity": {
      "allOf": [
        {
          "$ref": "#/definitions/Entity"
        }
      ],
      "description": "Represents a malware entity.",
      "properties": {
        "properties": {
          "$ref": "#/definitions/MalwareEntityProperties",
          "description": "File entity properties",
          "x-ms-client-flatten": true
        }
      },
      "type": "object",
      "x-ms-discriminator-value": "Malware"
    },
    "MalwareEntityProperties": {
      "allOf": [
        {
          "$ref": "#/definitions/EntityCommonProperties"
        }
      ],
      "description": "Malware entity property bag.",
      "properties": {
        "category": {
          "description": "The malware category by the vendor, e.g. Trojan",
          "readOnly": true,
          "type": "string"
        },
        "fileEntityIds": {
          "description": "List of linked file entity identifiers on which the malware was found",
          "items": {
            "description": "file entity id",
            "type": "string"
          },
          "readOnly": true,
          "type": "array"
        },
        "malwareName": {
          "description": "The malware name by the vendor, e.g. Win32/Toga!rfn",
          "readOnly": true,
          "type": "string"
        },
        "processEntityIds": {
          "description": "List of linked process entity identifiers on which the malware was found.",
          "items": {
            "description": "process entity id",
            "type": "string"
          },
          "readOnly": true,
          "type": "array"
        }
      },
      "type": "object"
    },
    "MicrosoftSecurityIncidentCreationAlertRule": {
      "allOf": [
        {
          "$ref": "#/definitions/AlertRule"
        }
      ],
      "description": "Represents MicrosoftSecurityIncidentCreation rule.",
      "properties": {
        "properties": {
          "$ref": "#/definitions/MicrosoftSecurityIncidentCreationAlertRuleProperties",
          "description": "MicrosoftSecurityIncidentCreation rule properties",
          "x-ms-client-flatten": true
        }
      },
      "type": "object",
      "x-ms-discriminator-value": "MicrosoftSecurityIncidentCreation"
    },
    "MicrosoftSecurityIncidentCreationAlertRuleCommonProperties": {
      "description": "MicrosoftSecurityIncidentCreation rule common property bag.",
      "properties": {
        "displayNamesFilter": {
          "description": "the alerts' displayNames on which the cases will be generated",
          "items": {
            "type": "string"
          },
          "type": "array"
        },
        "productFilter": {
          "description": "The alerts' productName on which the cases will be generated",
          "enum": [
            "Microsoft Cloud App Security",
            "Azure Security Center",
            "Azure Advanced Threat Protection",
            "Azure Active Directory Identity Protection",
            "Azure Security Center for IoT"
          ],
          "type": "string",
          "x-ms-enum": {
            "modelAsString": true,
            "name": "MicrosoftSecurityProductName"
          }
        },
        "severitiesFilter": {
          "description": "the alerts' severities on which the cases will be generated",
          "items": {
            "$ref": "#/definitions/AlertSeverity"
          },
          "type": "array"
        }
      },
      "required": [
        "productFilter"
      ],
      "type": "object"
    },
    "MicrosoftSecurityIncidentCreationAlertRuleProperties": {
      "allOf": [
        {
          "$ref": "#/definitions/MicrosoftSecurityIncidentCreationAlertRuleCommonProperties"
        }
      ],
      "description": "MicrosoftSecurityIncidentCreation rule property bag.",
      "properties": {
        "alertRuleTemplateName": {
          "description": "The Name of the alert rule template used to create this rule.",
          "type": "string"
        },
        "description": {
          "description": "The description of the alert rule.",
          "type": "string"
        },
        "displayName": {
          "description": "The display name for alerts created by this alert rule.",
          "type": "string"
        },
        "enabled": {
          "description": "Determines whether this alert rule is enabled or disabled.",
          "type": "boolean"
        },
        "lastModifiedUtc": {
          "description": "The last time that this alert has been modified.",
          "format": "date-time",
          "readOnly": true,
          "type": "string"
        }
      },
      "required": [
        "displayName",
        "enabled",
        "productFilter"
      ],
      "type": "object"
    },
    "MicrosoftSecurityIncidentCreationAlertRuleTemplate": {
      "allOf": [
        {
          "$ref": "#/definitions/AlertRuleTemplate"
        }
      ],
      "description": "Represents MicrosoftSecurityIncidentCreation rule template.",
      "properties": {
        "properties": {
          "allOf": [
            {
              "$ref": "#/definitions/AlertRuleTemplatePropertiesBase"
            },
            {
              "$ref": "#/definitions/MicrosoftSecurityIncidentCreationAlertRuleCommonProperties"
            }
          ],
          "description": "MicrosoftSecurityIncidentCreation rule template properties",
          "required": [
            "displayName",
            "description",
            "createdDateUTC",
            "status",
            "alertRulesCreatedByTemplateCount",
            "productFilter"
          ],
          "x-ms-client-flatten": true
        }
      },
      "type": "object",
      "x-ms-discriminator-value": "MicrosoftSecurityIncidentCreation"
    },
    "OfficeConsent": {
      "allOf": [
        {
          "$ref": "#/definitions/Resource"
        }
      ],
      "description": "Consent for Office365 tenant that already made.",
      "properties": {
        "properties": {
          "$ref": "#/definitions/OfficeConsentProperties",
          "description": "Office consent properties",
          "x-ms-client-flatten": true
        }
      },
      "type": "object"
    },
    "OfficeConsentList": {
      "description": "List of all the office365 consents.",
      "properties": {
        "nextLink": {
          "description": "URL to fetch the next set of office consents.",
          "readOnly": true,
          "type": "string"
        },
        "value": {
          "description": "Array of the consents.",
          "items": {
            "$ref": "#/definitions/OfficeConsent"
          },
          "type": "array"
        }
      },
      "required": [
        "value"
      ]
    },
    "OfficeConsentProperties": {
      "description": "Consent property bag.",
      "properties": {
        "tenantId": {
          "description": "The tenantId of the Office365 with the consent.",
          "type": "string"
        },
        "tenantName": {
          "description": "The tenant name of the Office365 with the consent.",
          "readOnly": true,
          "type": "string"
        }
      },
      "type": "object"
    },
    "OfficeDataConnector": {
      "allOf": [
        {
          "$ref": "#/definitions/DataConnector"
        }
      ],
      "description": "Represents office data connector.",
      "properties": {
        "properties": {
          "$ref": "#/definitions/OfficeDataConnectorProperties",
          "description": "Office data connector properties.",
          "x-ms-client-flatten": true
        }
      },
      "type": "object",
      "x-ms-discriminator-value": "Office365"
    },
    "OfficeDataConnectorDataTypes": {
      "description": "The available data types for office data connector.",
      "properties": {
        "exchange": {
          "allOf": [
            {
              "$ref": "#/definitions/DataConnectorDataTypeCommon"
            }
          ],
          "description": "Exchange data type connection.",
          "type": "object"
        },
        "sharePoint": {
          "allOf": [
            {
              "$ref": "#/definitions/DataConnectorDataTypeCommon"
            }
          ],
          "description": "SharePoint data type connection.",
          "type": "object"
        }
      },
      "type": "object"
    },
    "OfficeDataConnectorProperties": {
      "allOf": [
        {
          "$ref": "#/definitions/DataConnectorTenantId"
        }
      ],
      "description": "Office data connector properties.",
      "properties": {
        "dataTypes": {
          "$ref": "#/definitions/OfficeDataConnectorDataTypes",
          "description": "The available data types for the connector."
        }
      },
      "type": "object"
    },
    "Operation": {
      "description": "Operation provided by provider",
      "properties": {
        "display": {
          "description": "Properties of the operation",
          "properties": {
            "description": {
              "description": "Description of the operation",
              "type": "string"
            },
            "operation": {
              "description": "Operation name",
              "type": "string"
            },
            "provider": {
              "description": "Provider name",
              "type": "string"
            },
            "resource": {
              "description": "Resource name",
              "type": "string"
            }
          },
          "type": "object"
        },
        "name": {
          "description": "Name of the operation",
          "type": "string"
        }
      }
    },
    "OperationsList": {
      "description": "Lists the operations available in the SecurityInsights RP.",
      "properties": {
        "nextLink": {
          "description": "URL to fetch the next set of operations.",
          "type": "string"
        },
        "value": {
          "description": "Array of operations",
          "items": {
            "$ref": "#/definitions/Operation"
          },
          "type": "array"
        }
      },
      "required": [
        "value"
      ]
    },
    "ProcessEntity": {
      "allOf": [
        {
          "$ref": "#/definitions/Entity"
        }
      ],
      "description": "Represents a process entity.",
      "properties": {
        "properties": {
          "$ref": "#/definitions/ProcessEntityProperties",
          "description": "Process entity properties",
          "x-ms-client-flatten": true
        }
      },
      "type": "object",
      "x-ms-discriminator-value": "Process"
    },
    "ProcessEntityProperties": {
      "allOf": [
        {
          "$ref": "#/definitions/EntityCommonProperties"
        }
      ],
      "description": "Process entity property bag.",
      "properties": {
        "accountEntityId": {
          "description": "The account entity id running the processes.",
          "readOnly": true,
          "type": "string"
        },
        "commandLine": {
          "description": "The command line used to create the process",
          "readOnly": true,
          "type": "string"
        },
        "creationTimeUtc": {
          "description": "The time when the process started to run",
          "format": "date-time",
          "readOnly": true,
          "type": "string"
        },
        "elevationToken": {
          "description": "The elevation token associated with the process.",
          "enum": [
            "Default",
            "Full",
            "Limited"
          ],
          "type": "string",
          "x-ms-enum": {
            "modelAsString": false,
            "name": "ElevationToken",
            "values": [
              {
                "description": "Default elevation token",
                "value": "Default"
              },
              {
                "description": "Full elevation token",
                "value": "Full"
              },
              {
                "description": "Limited elevation token",
                "value": "Limited"
              }
            ]
          }
        },
        "hostEntityId": {
          "description": "The host entity id on which the process was running",
          "readOnly": true,
          "type": "string"
        },
        "hostLogonSessionEntityId": {
          "description": "The session entity id in which the process was running",
          "readOnly": true,
          "type": "string"
        },
        "imageFileEntityId": {
          "description": "Image file entity id",
          "readOnly": true,
          "type": "string"
        },
        "parentProcessEntityId": {
          "description": "The parent process entity id.",
          "readOnly": true,
          "type": "string"
        },
        "processId": {
          "description": "The process ID",
          "readOnly": true,
          "type": "string"
        }
      },
      "type": "object"
    },
    "RegistryKeyEntity": {
      "allOf": [
        {
          "$ref": "#/definitions/Entity"
        }
      ],
      "description": "Represents a registry key entity.",
      "properties": {
        "properties": {
          "$ref": "#/definitions/RegistryKeyEntityProperties",
          "description": "RegistryKey entity properties",
          "x-ms-client-flatten": true
        }
      },
      "type": "object",
      "x-ms-discriminator-value": "RegistryKey"
    },
    "RegistryKeyEntityProperties": {
      "allOf": [
        {
          "$ref": "#/definitions/EntityCommonProperties"
        }
      ],
      "description": "RegistryKey entity property bag.",
      "properties": {
        "hive": {
          "description": "the hive that holds the registry key.",
          "enum": [
            "HKEY_LOCAL_MACHINE",
            "HKEY_CLASSES_ROOT",
            "HKEY_CURRENT_CONFIG",
            "HKEY_USERS",
            "HKEY_CURRENT_USER_LOCAL_SETTINGS",
            "HKEY_PERFORMANCE_DATA",
            "HKEY_PERFORMANCE_NLSTEXT",
            "HKEY_PERFORMANCE_TEXT",
            "HKEY_A",
            "HKEY_CURRENT_USER"
          ],
          "readOnly": true,
          "type": "string",
          "x-ms-enum": {
            "modelAsString": true,
            "name": "RegistryHive",
            "values": [
              {
                "description": "HKEY_LOCAL_MACHINE",
                "value": "HKEY_LOCAL_MACHINE"
              },
              {
                "description": "HKEY_CLASSES_ROOT",
                "value": "HKEY_CLASSES_ROOT"
              },
              {
                "description": "HKEY_CURRENT_CONFIG",
                "value": "HKEY_CURRENT_CONFIG"
              },
              {
                "description": "HKEY_USERS",
                "value": "HKEY_USERS"
              },
              {
                "description": "HKEY_CURRENT_USER_LOCAL_SETTINGS",
                "value": "HKEY_CURRENT_USER_LOCAL_SETTINGS"
              },
              {
                "description": "HKEY_PERFORMANCE_DATA",
                "value": "HKEY_PERFORMANCE_DATA"
              },
              {
                "description": "HKEY_PERFORMANCE_NLSTEXT",
                "value": "HKEY_PERFORMANCE_NLSTEXT"
              },
              {
                "description": "HKEY_PERFORMANCE_TEXT",
                "value": "HKEY_PERFORMANCE_TEXT"
              },
              {
                "description": "HKEY_A",
                "value": "HKEY_A"
              },
              {
                "description": "HKEY_CURRENT_USER",
                "value": "HKEY_CURRENT_USER"
              }
            ]
          }
        },
        "key": {
          "description": "The registry key path.",
          "readOnly": true,
          "type": "string"
        }
      },
      "type": "object"
    },
    "RegistryValueEntity": {
      "allOf": [
        {
          "$ref": "#/definitions/Entity"
        }
      ],
      "description": "Represents a registry value entity.",
      "properties": {
        "properties": {
          "$ref": "#/definitions/RegistryValueEntityProperties",
          "description": "RegistryKey entity properties",
          "x-ms-client-flatten": true
        }
      },
      "type": "object",
      "x-ms-discriminator-value": "RegistryValue"
    },
    "RegistryValueEntityProperties": {
      "allOf": [
        {
          "$ref": "#/definitions/EntityCommonProperties"
        }
      ],
      "description": "RegistryValue entity property bag.",
      "properties": {
        "keyEntityId": {
          "description": "The registry key entity id.",
          "readOnly": true,
          "type": "string"
        },
        "valueData": {
          "description": "String formatted representation of the value data.",
          "readOnly": true,
          "type": "string"
        },
        "valueName": {
          "description": "The registry value name.",
          "readOnly": true,
          "type": "string"
        },
        "valueType": {
          "description": "Specifies the data types to use when storing values in the registry, or identifies the data type of a value in the registry.",
          "enum": [
            "None",
            "Unknown",
            "String",
            "ExpandString",
            "Binary",
            "DWord",
            "MultiString",
            "QWord"
          ],
          "readOnly": true,
          "type": "string",
          "x-ms-enum": {
            "modelAsString": true,
            "name": "RegistryValueKind",
            "values": [
              {
                "description": "None",
                "value": "None"
              },
              {
                "description": "Unknown value type",
                "value": "Unknown"
              },
              {
                "description": "String value type",
                "value": "String"
              },
              {
                "description": "ExpandString value type",
                "value": "ExpandString"
              },
              {
                "description": "Binary value type",
                "value": "Binary"
              },
              {
                "description": "DWord value type",
                "value": "DWord"
              },
              {
                "description": "MultiString value type",
                "value": "MultiString"
              },
              {
                "description": "QWord value type",
                "value": "QWord"
              }
            ]
          }
        }
      },
      "type": "object"
    },
    "RelationList": {
      "description": "List of relations.",
      "properties": {
        "nextLink": {
          "readOnly": true,
          "description": "URL to fetch the next set of relations.",
          "type": "string"
        },
        "value": {
          "description": "Array of relations.",
          "type": "array",
          "items": {
            "$ref": "#/definitions/Relation"
          }
        }
      },
      "required": [
        "value"
      ]
    },
    "Relation": {
      "type": "object",
      "description": "Represents a relation between two resources",
      "allOf": [
        {
          "$ref": "#/definitions/ResourceWithEtag"
        }
      ],
      "properties": {
        "properties": {
          "$ref": "#/definitions/RelationProperties",
          "description": "Relation properties",
          "x-ms-client-flatten": true
        }
      }
    },
    "RelationProperties": {
      "description": "Relation property bag.",
      "properties": {
        "relatedResourceId": {
          "description": "The resource ID of the related resource",
          "type": "string"
        },
        "relatedResourceName": {
          "description": "The name of the related resource",
          "type": "string"
        },
        "relatedResourceType": {
          "description": "The resource type of the related resource",
          "readOnly": true,
          "type": "string"
        },
        "relatedResourceKind": {
          "description": "The resource kind of the related resource",
          "readOnly": true,
          "type": "string"
        }
      },
      "required": [
        "relatedResourceId"
      ],
      "type": "object"
    },
    "Resource": {
      "description": "An azure resource object",
      "properties": {
        "id": {
          "description": "Azure resource Id",
          "readOnly": true,
          "type": "string"
        },
        "name": {
          "description": "Azure resource name",
          "readOnly": true,
          "type": "string"
        },
        "type": {
          "description": "Azure resource type",
          "readOnly": true,
          "type": "string"
        }
      },
      "x-ms-azure-resource": true
    },
    "ResourceWithEtag": {
      "description": "An azure resource object with an Etag property",
      "properties": {
        "id": {
          "description": "Azure resource Id",
          "readOnly": true,
          "type": "string"
        },
        "name": {
          "description": "Azure resource name",
          "readOnly": true,
          "type": "string"
        },
        "type": {
          "description": "Azure resource type",
          "readOnly": true,
          "type": "string"
        },
        "etag": {
          "description": "Etag of the azure resource",
          "type": "string"
        }
      },
      "x-ms-azure-resource": true
    },
    "ScheduledAlertRule": {
      "allOf": [
        {
          "$ref": "#/definitions/AlertRule"
        }
      ],
      "description": "Represents scheduled alert rule.",
      "properties": {
        "properties": {
          "$ref": "#/definitions/ScheduledAlertRuleProperties",
          "description": "Scheduled alert rule properties",
          "x-ms-client-flatten": true
        }
      },
      "type": "object",
      "x-ms-discriminator-value": "Scheduled"
    },
    "ScheduledAlertRuleCommonProperties": {
      "description": "Schedule alert rule template property bag.",
      "properties": {
        "query": {
          "description": "The query that creates alerts for this rule.",
          "type": "string"
        },
        "queryFrequency": {
          "description": "The frequency (in ISO 8601 duration format) for this alert rule to run.",
          "format": "duration",
          "type": "string"
        },
        "queryPeriod": {
          "description": "The period (in ISO 8601 duration format) that this alert rule looks at.",
          "format": "duration",
          "type": "string"
        },
        "severity": {
          "$ref": "#/definitions/AlertSeverity",
          "description": "The severity for alerts created by this alert rule."
        },
        "triggerOperator": {
          "$ref": "#/definitions/AlertRuleTriggerOperator",
          "description": "The operation against the threshold that triggers alert rule."
        },
        "triggerThreshold": {
          "description": "The threshold triggers this alert rule.",
          "type": "integer"
        }
      },
      "type": "object"
    },
    "ScheduledAlertRuleProperties": {
      "allOf": [
        {
          "$ref": "#/definitions/ScheduledAlertRuleCommonProperties"
        }
      ],
      "description": "Scheduled alert rule base property bag.",
      "properties": {
        "alertRuleTemplateName": {
          "description": "The Name of the alert rule template used to create this rule.",
          "type": "string"
        },
        "description": {
          "description": "The description of the alert rule.",
          "type": "string"
        },
        "displayName": {
          "description": "The display name for alerts created by this alert rule.",
          "type": "string"
        },
        "enabled": {
          "description": "Determines whether this alert rule is enabled or disabled.",
          "type": "boolean"
        },
        "lastModifiedUtc": {
          "description": "The last time that this alert rule has been modified.",
          "format": "date-time",
          "readOnly": true,
          "type": "string"
        },
        "suppressionDuration": {
          "description": "The suppression (in ISO 8601 duration format) to wait since last time this alert rule been triggered.",
          "format": "duration",
          "type": "string"
        },
        "suppressionEnabled": {
          "description": "Determines whether the suppression for this alert rule is enabled or disabled.",
          "type": "boolean"
        },
        "tactics": {
          "description": "The tactics of the alert rule",
          "items": {
            "$ref": "#/definitions/AttackTactic"
          },
          "type": "array"
        }
      },
      "required": [
        "displayName",
        "enabled",
        "severity",
        "query",
        "queryFrequency",
        "queryPeriod",
        "triggerOperator",
        "triggerThreshold",
        "suppressionEnabled",
        "suppressionDuration"
      ],
      "type": "object"
    },
    "ScheduledAlertRuleTemplate": {
      "allOf": [
        {
          "$ref": "#/definitions/AlertRuleTemplate"
        }
      ],
      "description": "Represents scheduled alert rule template.",
      "properties": {
        "properties": {
          "allOf": [
            {
              "$ref": "#/definitions/AlertRuleTemplatePropertiesBase"
            },
            {
              "$ref": "#/definitions/ScheduledAlertRuleCommonProperties"
            }
          ],
          "description": "Scheduled alert rule template properties",
          "properties": {
            "tactics": {
              "description": "The tactics of the alert rule template",
              "items": {
                "$ref": "#/definitions/AttackTactic"
              },
              "type": "array"
            }
          },
          "required": [
            "displayName",
            "description",
            "status",
            "alertRulesCreatedByTemplateCount",
            "severity",
            "query",
            "queryFrequency",
            "queryPeriod",
            "triggerOperator",
            "triggerThreshold"
          ],
          "x-ms-client-flatten": true
        }
      },
      "type": "object",
      "x-ms-discriminator-value": "Scheduled"
    },
    "SecurityAlert": {
      "allOf": [
        {
          "$ref": "#/definitions/Entity"
        }
      ],
      "description": "Represents a security alert entity.",
      "properties": {
        "properties": {
          "$ref": "#/definitions/SecurityAlertProperties",
          "description": "SecurityAlert entity properties",
          "x-ms-client-flatten": true
        }
      },
      "type": "object",
      "x-ms-discriminator-value": "SecurityAlert"
    },
    "SecurityAlertProperties": {
      "allOf": [
        {
          "$ref": "#/definitions/EntityCommonProperties"
        }
      ],
      "description": "SecurityAlert entity property bag.",
      "properties": {
        "alertDisplayName": {
          "description": "The display name of the alert.",
          "readOnly": true,
          "type": "string"
        },
        "alertType": {
          "description": "The type name of the alert.",
          "readOnly": true,
          "type": "string"
        },
        "compromisedEntity": {
          "description": "Display name of the main entity being reported on.",
          "readOnly": true,
          "type": "string"
        },
        "confidenceLevel": {
          "description": "The confidence level of this alert.",
          "enum": [
            "Unknown",
            "Low",
            "High"
          ],
          "readOnly": true,
          "type": "string",
          "x-ms-enum": {
            "modelAsString": true,
            "name": "ConfidenceLevel",
            "values": [
              {
                "description": "Unknown confidence, the is the default value",
                "value": "Unknown"
              },
              {
                "description": "Low confidence, meaning we have some doubts this is indeed malicious or part of an attack",
                "value": "Low"
              },
              {
                "description": "High confidence that the alert is true positive malicious",
                "value": "High"
              }
            ]
          }
        },
        "confidenceReasons": {
          "description": "The confidence reasons",
          "items": {
            "description": "confidence reason item",
            "properties": {
              "reason": {
                "description": "The reason's description",
                "readOnly": true,
                "type": "string"
              },
              "reasonType": {
                "description": "The type (category) of the reason",
                "readOnly": true,
                "type": "string"
              }
            },
            "type": "object"
          },
          "readOnly": true,
          "type": "array"
        },
        "confidenceScore": {
          "description": "The confidence score of the alert.",
          "format": "double",
          "readOnly": true,
          "type": "number"
        },
        "confidenceScoreStatus": {
          "description": "The confidence score calculation status, i.e. indicating if score calculation is pending for this alert, not applicable or final.",
          "enum": [
            "NotApplicable",
            "InProcess",
            "NotFinal",
            "Final"
          ],
          "readOnly": true,
          "type": "string",
          "x-ms-enum": {
            "modelAsString": true,
            "name": "ConfidenceScoreStatus",
            "values": [
              {
                "description": "Score will not be calculated for this alert as it is not supported by virtual analyst",
                "value": "NotApplicable"
              },
              {
                "description": "No score was set yet and calculation is in progress",
                "value": "InProcess"
              },
              {
                "description": "Score is calculated and shown as part of the alert, but may be updated again at a later time following the processing of additional data",
                "value": "NotFinal"
              },
              {
                "description": "Final score was calculated and available",
                "value": "Final"
              }
            ]
          }
        },
        "description": {
          "description": "Alert description.",
          "readOnly": true,
          "type": "string"
        },
        "endTimeUtc": {
          "description": "The impact end time of the alert (the time of the last event contributing to the alert).",
          "format": "date-time",
          "readOnly": true,
          "type": "string"
        },
        "intent": {
          "description": "Holds the alert intent stage(s) mapping for this alert.",
          "enum": [
            "Unknown",
            "Probing",
            "Exploitation",
            "Persistence",
            "PrivilegeEscalation",
            "DefenseEvasion",
            "CredentialAccess",
            "Discovery",
            "LateralMovement",
            "Execution",
            "Collection",
            "Exfiltration",
            "CommandAndControl",
            "Impact"
          ],
          "readOnly": true,
          "type": "string",
          "x-ms-enum": {
            "modelAsString": true,
            "name": "KillChainIntent",
            "values": [
              {
                "description": "The default value.",
                "value": "Unknown"
              },
              {
                "description": "Probing could be an attempt to access a certain resource regardless of a malicious intent or a failed attempt to gain access to a target system to gather information prior to exploitation. This step is usually detected as an attempt originating from outside the network in attempt to scan the target system and find a way in.",
                "value": "Probing"
              },
              {
                "description": "Exploitation is the stage where an attacker manage to get foothold on the attacked resource. This stage is applicable not only for compute hosts, but also for resources such as user accounts, certificates etc. Adversaries will often be able to control the resource after this stage.",
                "value": "Exploitation"
              },
              {
                "description": "Persistence is any access, action, or configuration change to a system that gives an adversary a persistent presence on that system. Adversaries will often need to maintain access to systems through interruptions such as system restarts, loss of credentials, or other failures that would require a remote access tool to restart or alternate backdoor for them to regain access.",
                "value": "Persistence"
              },
              {
                "description": "Privilege escalation is the result of actions that allow an adversary to obtain a higher level of permissions on a system or network. Certain tools or actions require a higher level of privilege to work and are likely necessary at many points throughout an operation. User accounts with permissions to access specific systems or perform specific functions necessary for adversaries to achieve their objective may also be considered an escalation of privilege.",
                "value": "PrivilegeEscalation"
              },
              {
                "description": "Defense evasion consists of techniques an adversary may use to evade detection or avoid other defenses. Sometimes these actions are the same as or variations of techniques in other categories that have the added benefit of subverting a particular defense or mitigation. ",
                "value": "DefenseEvasion"
              },
              {
                "description": "Credential access represents techniques resulting in access to or control over system, domain, or service credentials that are used within an enterprise environment. Adversaries will likely attempt to obtain legitimate credentials from users or administrator accounts (local system administrator or domain users with administrator access) to use within the network. With sufficient access within a network, an adversary can create accounts for later use within the environment.",
                "value": "CredentialAccess"
              },
              {
                "description": "Discovery consists of techniques that allow the adversary to gain knowledge about the system and internal network. When adversaries gain access to a new system, they must orient themselves to what they now have control of and what benefits operating from that system give to their current objective or overall goals during the intrusion. The operating system provides many native tools that aid in this post-compromise information-gathering phase.",
                "value": "Discovery"
              },
              {
                "description": "Lateral movement consists of techniques that enable an adversary to access and control remote systems on a network and could, but does not necessarily, include execution of tools on remote systems. The lateral movement techniques could allow an adversary to gather information from a system without needing additional tools, such as a remote access tool. An adversary can use lateral movement for many purposes, including remote Execution of tools, pivoting to additional systems, access to specific information or files, access to additional credentials, or to cause an effect.",
                "value": "LateralMovement"
              },
              {
                "description": "The execution tactic represents techniques that result in execution of adversary-controlled code on a local or remote system. This tactic is often used in conjunction with lateral movement to expand access to remote systems on a network.",
                "value": "Execution"
              },
              {
                "description": "Collection consists of techniques used to identify and gather information, such as sensitive files, from a target network prior to exfiltration. This category also covers locations on a system or network where the adversary may look for information to exfiltrate.",
                "value": "Collection"
              },
              {
                "description": "Exfiltration refers to techniques and attributes that result or aid in the adversary removing files and information from a target network. This category also covers locations on a system or network where the adversary may look for information to exfiltrate.",
                "value": "Exfiltration"
              },
              {
                "description": "The command and control tactic represents how adversaries communicate with systems under their control within a target network.",
                "value": "CommandAndControl"
              },
              {
                "description": "The impact intent primary objective is to directly reduce the availability or integrity of a system, service, or network; including manipulation of data to impact a business or operational process. This would often refer to techniques such as ransom-ware, defacement, data manipulation and others.",
                "value": "Impact"
              }
            ]
          }
        },
        "providerAlertId": {
          "description": "The identifier of the alert inside the product which generated the alert.",
          "readOnly": true,
          "type": "string"
        },
        "processingEndTime": {
          "description": "The time the alert was made available for consumption.",
          "format": "date-time",
          "readOnly": true,
          "type": "string"
        },
        "productComponentName": {
          "description": "The name of a component inside the product which generated the alert.",
          "readOnly": true,
          "type": "string"
        },
        "productName": {
          "description": "The name of the product which published this alert.",
          "readOnly": true,
          "type": "string"
        },
        "productVersion": {
          "description": "The version of the product generating the alert.",
          "readOnly": true,
          "type": "string"
        },
        "remediationSteps": {
          "description": "Manual action items to take to remediate the alert.",
          "items": {
            "type": "string"
          },
          "readOnly": true,
          "type": "array"
        },
        "severity": {
          "$ref": "#/definitions/AlertSeverity",
          "description": "The severity of the alert"
        },
        "startTimeUtc": {
          "description": "The impact start time of the alert (the time of the first event contributing to the alert).",
          "format": "date-time",
          "readOnly": true,
          "type": "string"
        },
        "status": {
          "description": "The lifecycle status of the alert.",
          "enum": [
            "Unknown",
            "New",
            "Resolved",
            "Dismissed",
            "InProgress"
          ],
          "readOnly": true,
          "type": "string",
          "x-ms-enum": {
            "modelAsString": true,
            "name": "AlertStatus",
            "values": [
              {
                "description": "Unknown value",
                "value": "Unknown"
              },
              {
                "description": "New alert",
                "value": "New"
              },
              {
                "description": "Alert closed after handling",
                "value": "Resolved"
              },
              {
                "description": "Alert dismissed as false positive",
                "value": "Dismissed"
              },
              {
                "description": "Alert is being handled",
                "value": "InProgress"
              }
            ]
          }
        },
        "systemAlertId": {
          "description": "Holds the product identifier of the alert for the product.",
          "readOnly": true,
          "type": "string"
        },
        "tactics": {
          "description": "The tactics of the alert",
          "items": {
            "$ref": "#/definitions/AttackTactic"
          },
          "readOnly": true,
          "type": "array"
        },
        "timeGenerated": {
          "description": "The time the alert was generated.",
          "format": "date-time",
          "readOnly": true,
          "type": "string"
        },
        "vendorName": {
          "description": "The name of the vendor that raise the alert.",
          "readOnly": true,
          "type": "string"
        }
      },
      "type": "object"
    },
    "SecurityGroupEntity": {
      "allOf": [
        {
          "$ref": "#/definitions/Entity"
        }
      ],
      "description": "Represents a security group entity.",
      "properties": {
        "properties": {
          "$ref": "#/definitions/SecurityGroupEntityProperties",
          "description": "SecurityGroup entity properties",
          "x-ms-client-flatten": true
        }
      },
      "type": "object",
      "x-ms-discriminator-value": "SecurityGroup"
    },
    "SecurityGroupEntityProperties": {
      "allOf": [
        {
          "$ref": "#/definitions/EntityCommonProperties"
        }
      ],
      "description": "SecurityGroup entity property bag.",
      "properties": {
        "distinguishedName": {
          "description": "The group distinguished name",
          "readOnly": true,
          "type": "string"
        },
        "objectGuid": {
          "description": "A single-value attribute that is the unique identifier for the object, assigned by active directory.",
          "format": "uuid",
          "readOnly": true,
          "type": "string"
        },
        "sid": {
          "description": "The SID attribute is a single-value attribute that specifies the security identifier (SID) of the group",
          "readOnly": true,
          "type": "string"
        }
      },
      "type": "object"
    },
    "Settings": {
      "allOf": [
        {
          "$ref": "#/definitions/ResourceWithEtag"
        },
        {
          "$ref": "#/definitions/SettingsKind"
        }
      ],
      "description": "The Setting.",
      "discriminator": "kind",
      "type": "object",
      "required": [
        "kind"
      ]
    },
    "SettingsKind": {
      "description": "Describes an Azure resource with kind.",
      "properties": {
        "kind": {
          "description": "The kind of the setting",
          "enum": [
            "UebaSettings",
            "ToggleSettings"
          ],
          "type": "string",
          "x-ms-enum": {
            "modelAsString": true,
            "name": "SettingKind"
          }
        }
      },
      "required": [
        "kind"
      ],
      "type": "object"
    },
    "TIDataConnector": {
      "allOf": [
        {
          "$ref": "#/definitions/DataConnector"
        }
      ],
      "description": "Represents threat intelligence data connector.",
      "properties": {
        "properties": {
          "$ref": "#/definitions/TIDataConnectorProperties",
          "description": "TI (Threat Intelligence) data connector properties.",
          "x-ms-client-flatten": true
        }
      },
      "type": "object",
      "x-ms-discriminator-value": "ThreatIntelligence"
    },
    "TIDataConnectorDataTypes": {
      "description": "The available data types for TI (Threat Intelligence) data connector.",
      "properties": {
        "indicators": {
          "allOf": [
            {
              "$ref": "#/definitions/DataConnectorDataTypeCommon"
            }
          ],
          "description": "Data type for indicators connection.",
          "type": "object"
        }
      },
      "type": "object"
    },
    "TIDataConnectorProperties": {
      "allOf": [
        {
          "$ref": "#/definitions/DataConnectorTenantId"
        }
      ],
      "description": "TI (Threat Intelligence) data connector properties.",
      "properties": {
        "dataTypes": {
          "$ref": "#/definitions/TIDataConnectorDataTypes",
          "description": "The available data types for the connector."
        }
      },
      "type": "object"
    },
    "TICheckRequirements": {
      "allOf": [
        {
          "$ref": "#/definitions/DataConnectorsCheckRequirements"
        },
        {
          "$ref": "#/definitions/DataConnectorTenantId"
        }
      ],
      "description": "TI (Threat Intelligence) requirements check properties.",
      "type": "object",
      "discriminator": "kind",
      "required": [
        "kind"
      ]
    },
    "TiTaxiiDataConnector": {
      "allOf": [
        {
          "$ref": "#/definitions/DataConnector"
        }
      ],
      "description": "Represents threat intelligence taxii data connector.",
      "properties": {
        "properties": {
          "$ref": "#/definitions/TiTaxiiDataConnectorProperties",
          "description": "Threat intelligence taxii client data connector properties.",
          "x-ms-client-flatten": true
        }
      },
      "type": "object",
      "x-ms-discriminator-value": "ThreatIntelligenceTaxii"
    },
    "TiTaxiiDataConnectorDataTypes": {
      "description": "The available data types for Threat Intelligence taxii client data connector.",
      "properties": {
        "taxiiClient": {
          "allOf": [
            {
              "$ref": "#/definitions/DataConnectorDataTypeCommon"
            }
          ],
          "description": "Data type for taxii client.",
          "type": "object"
        }
      },
      "type": "object"
    },
    "TiTaxiiDataConnectorProperties": {
      "allOf": [
        {
          "$ref": "#/definitions/DataConnectorTenantId"
        }
      ],
      "description": "Threat Intelligence taxii client data connector properties.",
      "properties": {
        "workspaceId": {
          "description": "The workspace id.",
          "type": "string"
        },
        "friendlyName": {
          "description": "The friendly name for taxii client connector.",
          "type": "string"
        },
        "taxiiServer": {
          "description": "The API root server for taxii client.",
          "type": "string"
        },
        "collectionId": {
          "description": "The taxii collection id.",
          "type": "string"
        },
        "userName": {
          "description": "The taxii server user name.",
          "type": "string"
        },
        "password": {
          "description": "The taxii server password.",
          "type": "string"
        },
        "dataTypes": {
          "$ref": "#/definitions/TiTaxiiDataConnectorDataTypes",
          "description": "The available data types for the connector."
        }
      },
      "type": "object"
    },
    "TiTaxiiCheckRequirements": {
      "allOf": [
        {
          "$ref": "#/definitions/DataConnectorsCheckRequirements"
        },
        {
          "$ref": "#/definitions/DataConnectorTenantId"
        }
      ],
      "description": "Ti Taxii (Threat Intelligence Taxii) requirements check properties.",
      "type": "object",
      "discriminator": "kind",
      "required": [
        "kind"
      ]
    },
    "ThreatIntelligence": {
      "description": "ThreatIntelligence property bag.",
      "properties": {
        "confidence": {
          "description": "Confidence (must be between 0 and 1)",
          "format": "double",
          "readOnly": true,
          "type": "number"
        },
        "providerName": {
          "description": "Name of the provider from whom this Threat Intelligence information was received",
          "readOnly": true,
          "type": "string"
        },
        "reportLink": {
          "description": "Report link",
          "readOnly": true,
          "type": "string"
        },
        "threatDescription": {
          "description": "Threat description (free text)",
          "readOnly": true,
          "type": "string"
        },
        "threatName": {
          "description": "Threat name (e.g. \"Jedobot malware\")",
          "readOnly": true,
          "type": "string"
        },
        "threatType": {
          "description": "Threat type (e.g. \"Botnet\")",
          "readOnly": true,
          "type": "string"
        }
      },
      "type": "object"
    },
    "ToggleSettings": {
      "allOf": [
        {
          "$ref": "#/definitions/Settings"
        }
      ],
      "description": "Settings with single toggle.",
      "properties": {
        "properties": {
          "$ref": "#/definitions/ToggleSettingsProperties",
          "description": "toggle properties",
          "x-ms-client-flatten": true
        }
      },
      "type": "object",
      "x-ms-discriminator-value": "ToggleSettings"
    },
    "ToggleSettingsProperties": {
      "description": "toggle property bag.",
      "properties": {
        "isEnabled": {
          "description": "Determines whether the setting is enable or disabled.",
          "type": "boolean"
        }
      },
      "type": "object"
    },
    "UebaSettings": {
      "allOf": [
        {
          "$ref": "#/definitions/Settings"
        }
      ],
      "description": "Represents settings for User and Entity Behavior Analytics enablement.",
      "properties": {
        "properties": {
          "$ref": "#/definitions/UebaSettingsProperties",
          "description": "User and Entity Behavior Analytics settings properties",
          "x-ms-client-flatten": true
        }
      },
      "type": "object",
      "x-ms-discriminator-value": "UebaSettings"
    },
    "UebaSettingsProperties": {
      "description": "User and Entity Behavior Analytics settings property bag.",
      "properties": {
        "atpLicenseStatus": {
          "description": "Determines whether the tenant has ATP (Advanced Threat Protection) license.",
          "enum": [
            "Enabled",
            "Disabled"
          ],
          "readOnly": true,
          "type": "string",
          "x-ms-enum": {
            "modelAsString": true,
            "name": "LicenseStatus"
          }
        },
        "isEnabled": {
          "description": "Determines whether User and Entity Behavior Analytics is enabled for this workspace.",
          "type": "boolean"
        },
        "statusInMcas": {
          "description": "Determines whether User and Entity Behavior Analytics is enabled from MCAS (Microsoft Cloud App Security).",
          "enum": [
            "Enabled",
            "Disabled"
          ],
          "readOnly": true,
          "type": "string",
          "x-ms-enum": {
            "modelAsString": true,
            "name": "StatusInMcas"
          }
        }
      },
      "type": "object"
    },
    "UrlEntity": {
      "allOf": [
        {
          "$ref": "#/definitions/Entity"
        }
      ],
      "description": "Represents a url entity.",
      "properties": {
        "properties": {
          "$ref": "#/definitions/UrlEntityProperties",
          "description": "Url entity properties",
          "x-ms-client-flatten": true
        }
      },
      "type": "object",
      "x-ms-discriminator-value": "Url"
    },
    "UrlEntityProperties": {
      "allOf": [
        {
          "$ref": "#/definitions/EntityCommonProperties"
        }
      ],
      "description": "Url entity property bag.",
      "properties": {
        "url": {
          "description": "A full URL the entity points to",
          "readOnly": true,
          "type": "string"
        }
      },
      "type": "object"
    },
    "IoTDeviceEntity": {
      "allOf": [
        {
          "$ref": "#/definitions/Entity"
        }
      ],
      "description": "Represents an IoT device entity.",
      "properties": {
        "properties": {
          "$ref": "#/definitions/IoTDeviceEntityProperties",
          "description": "IoTDevice entity properties",
          "x-ms-client-flatten": true
        }
      },
      "type": "object",
      "x-ms-discriminator-value": "IoTDevice"
    },
    "IoTDeviceEntityProperties": {
      "allOf": [
        {
          "$ref": "#/definitions/EntityCommonProperties"
        }
      ],
      "description": "IoTDevice entity property bag.",
      "properties": {
        "deviceId": {
          "description": "The ID of the IoT Device in the IoT Hub",
          "readOnly": true,
          "type": "string"
        },
        "iotSecurityAgentId": {
          "description": "The ID of the security agent running on the device",
          "format": "uuid",
          "readOnly": true,
          "type": "string"
        },
        "deviceType": {
          "description": "The type of the device",
          "readOnly": true,
          "type": "string"
        },
        "vendor": {
          "description": "The vendor of the device",
          "readOnly": true,
          "type": "string"
        },
        "edgeId": {
          "description": "The ID of the edge device",
          "readOnly": true,
          "type": "string"
        },
        "iotHubEntityId": {
          "description": "The AzureResource entity id of the IoT Hub",
          "readOnly": true,
          "type": "string"
        },
        "hostEntityId": {
          "description": "The Host entity id of this device",
          "readOnly": true,
          "type": "string"
        },
        "threatIntelligence": {
          "description": "A list of TI contexts attached to the IoTDevice entity.",
          "items": {
            "$ref": "#/definitions/ThreatIntelligence"
          },
          "readOnly": true,
          "type": "array"
        }
      },
      "type": "object"
    },
    "UserInfo": {
      "description": "User information that made some action",
      "properties": {
        "email": {
          "description": "The email of the user.",
          "readOnly": true,
          "type": "string"
        },
        "name": {
          "description": "The name of the user.",
          "readOnly": true,
          "type": "string"
        },
        "objectId": {
          "description": "The object id of the user.",
          "format": "uuid",
          "type": "string",
          "x-nullable": true
        }
      },
      "type": "object"
    },
    "IncidentInfo": {
      "description": "Describes related incident information for the bookmark",
      "properties": {
        "incidentId": {
          "description": "Incident Id",
          "type": "string"
        },
        "severity": {
          "description": "The severity of the incident",
          "enum": [
            "Critical",
            "High",
            "Medium",
            "Low",
            "Informational"
          ],
          "type": "string",
          "x-ms-enum": {
            "modelAsString": true,
            "name": "CaseSeverity",
            "values": [
              {
                "description": "Critical severity",
                "value": "Critical"
              },
              {
                "description": "High severity",
                "value": "High"
              },
              {
                "description": "Medium severity",
                "value": "Medium"
              },
              {
                "description": "Low severity",
                "value": "Low"
              },
              {
                "description": "Informational severity",
                "value": "Informational"
              }
            ]
          }
        },
        "title": {
          "description": "The title of the incident",
          "type": "string"
        },
        "relationName": {
          "description": "Relation Name",
          "type": "string"
        }
      },
      "required": [
        "incidentId",
        "severity",
        "title",
        "relationName"
      ],
      "type": "object"
    }
  },
  "parameters": {
    "Action": {
      "description": "The action",
      "in": "body",
      "name": "action",
      "required": true,
      "schema": {
        "$ref": "#/definitions/ActionRequest"
      },
      "x-ms-parameter-location": "method"
    },
    "ActionId": {
      "description": "Action ID",
      "in": "path",
      "name": "actionId",
      "required": true,
      "type": "string",
      "x-ms-parameter-location": "method"
    },
    "AggregationsName": {
      "description": "The aggregation name. Supports - Cases",
      "in": "path",
      "name": "aggregationsName",
      "required": true,
      "type": "string",
      "x-ms-parameter-location": "method"
    },
    "AlertRule": {
      "description": "The alert rule",
      "in": "body",
      "name": "alertRule",
      "required": true,
      "schema": {
        "$ref": "#/definitions/AlertRule"
      },
      "x-ms-parameter-location": "method"
    },
    "AlertRuleTemplateId": {
      "description": "Alert rule template ID",
      "in": "path",
      "name": "alertRuleTemplateId",
      "required": true,
      "type": "string",
      "x-ms-parameter-location": "method"
    },
    "ApiVersion": {
      "description": "API version for the operation",
      "enum": [
        "2019-01-01-preview"
      ],
      "in": "query",
      "name": "api-version",
      "required": true,
      "type": "string"
    },
    "Bookmark": {
      "description": "The bookmark",
      "in": "body",
      "name": "bookmark",
      "required": true,
      "schema": {
        "$ref": "#/definitions/Bookmark"
      },
      "x-ms-parameter-location": "method"
    },
    "RelationName": {
      "name": "relationName",
      "in": "path",
      "required": true,
      "type": "string",
      "description": "Relation Name",
      "x-ms-parameter-location": "method"
    },
    "RelationInputModel": {
      "name": "relationInputModel",
      "in": "body",
      "description": "The relation input model",
      "required": true,
      "schema": {
        "$ref": "#/definitions/RelationsModelInput"
      },
      "x-ms-parameter-location": "method"
    },
    "BookmarkId": {
      "description": "Bookmark ID",
      "in": "path",
      "name": "bookmarkId",
      "required": true,
      "type": "string",
      "x-ms-parameter-location": "method"
    },
    "Case": {
      "description": "The case",
      "in": "body",
      "name": "case",
      "required": true,
      "schema": {
        "$ref": "#/definitions/Case"
      },
      "x-ms-parameter-location": "method"
    },
    "CaseComment": {
      "description": "The case comment",
      "in": "body",
      "name": "caseComment",
      "required": true,
      "schema": {
        "$ref": "#/definitions/CaseComment"
      },
      "x-ms-parameter-location": "method"
    },
    "CaseCommentId": {
      "description": "Case comment ID",
      "in": "path",
      "name": "caseCommentId",
      "required": true,
      "type": "string",
      "x-ms-parameter-location": "method"
    },
    "CaseId": {
      "description": "Case ID",
      "in": "path",
      "name": "caseId",
      "required": true,
      "type": "string",
      "x-ms-parameter-location": "method"
    },
    "ConsentId": {
      "description": "consent ID",
      "in": "path",
      "name": "consentId",
      "required": true,
      "type": "string",
      "x-ms-parameter-location": "method"
    },
    "DataConnector": {
      "description": "The data connector",
      "in": "body",
      "name": "dataConnector",
      "required": true,
      "schema": {
        "$ref": "#/definitions/DataConnector"
      },
      "x-ms-parameter-location": "method"
    },
    "DataConnectorId": {
      "description": "Connector ID",
      "in": "path",
      "name": "dataConnectorId",
      "required": true,
      "type": "string",
      "x-ms-parameter-location": "method"
    },
    "DataConnectorsCheckRequirementsBody": {
      "description": "The parameters for requirements check message",
      "in": "body",
      "name": "DataConnectorsCheckRequirements",
      "required": true,
      "schema": {
        "$ref": "#/definitions/DataConnectorsCheckRequirements"
      },
      "x-ms-parameter-location": "method"
    },
    "EntityExpandRequestBody": {
      "description": "The parameters required to execute an expand operation on the given entity.",
      "in": "body",
      "name": "parameters",
      "required": true,
      "schema": {
        "$ref": "#/definitions/EntityExpandParameters"
      },
      "x-ms-parameter-location": "method"
    },
    "EntityId": {
      "description": "entity ID",
      "in": "path",
      "name": "entityId",
      "required": true,
      "type": "string",
      "x-ms-parameter-location": "method"
    },
    "EntityQueryId": {
      "description": "entity query ID",
      "in": "path",
      "name": "entityQueryId",
      "required": true,
      "type": "string",
      "x-ms-parameter-location": "method"
    },
    "Incident": {
      "description": "The incident",
      "in": "body",
      "name": "incident",
      "required": true,
      "schema": {
        "$ref": "#/definitions/Incident"
      },
      "x-ms-parameter-location": "method"
    },
    "IncidentComment": {
      "description": "The incident comment",
      "in": "body",
      "name": "incidentComment",
      "required": true,
      "schema": {
        "$ref": "#/definitions/IncidentComment"
      },
      "x-ms-parameter-location": "method"
    },
    "IncidentCommentId": {
      "description": "Incident comment ID",
      "in": "path",
      "name": "incidentCommentId",
      "required": true,
      "type": "string",
      "x-ms-parameter-location": "method"
    },
    "IncidentId": {
      "description": "Incident ID",
      "in": "path",
      "name": "incidentId",
      "required": true,
      "type": "string",
      "x-ms-parameter-location": "method"
    },
    "ODataFilter": {
      "description": "Filters the results, based on a Boolean condition. Optional.",
      "in": "query",
      "name": "$filter",
      "required": false,
      "type": "string",
      "x-ms-parameter-location": "method"
    },
    "ODataOrderBy": {
      "description": "Sorts the results. Optional.",
      "in": "query",
      "name": "$orderby",
      "required": false,
      "type": "string",
      "x-ms-parameter-location": "method"
    },
    "ODataSkipToken": {
      "description": "Skiptoken is only used if a previous operation returned a partial result. If a previous response contains a nextLink element, the value of the nextLink element will include a skiptoken parameter that specifies a starting point to use for subsequent calls. Optional.",
      "in": "query",
      "name": "$skipToken",
      "required": false,
      "type": "string",
      "x-ms-parameter-location": "method"
    },
    "ODataTop": {
      "description": "Returns only the first n results. Optional.",
      "format": "int32",
      "in": "query",
      "name": "$top",
      "required": false,
      "type": "integer",
      "x-ms-parameter-location": "method"
    },
    "OperationalInsightsResourceProvider": {
      "description": "The namespace of workspaces resource provider- Microsoft.OperationalInsights.",
      "in": "path",
      "name": "operationalInsightsResourceProvider",
      "required": true,
      "type": "string",
      "x-ms-parameter-location": "method"
    },
    "Relation": {
      "name": "relation",
      "in": "body",
      "description": "The relation model",
      "required": true,
      "schema": {
        "$ref": "#/definitions/Relation"
      },
      "x-ms-parameter-location": "method"
    },
    "ResourceGroupName": {
      "description": "The name of the resource group within the user's subscription. The name is case insensitive.",
      "in": "path",
      "maxLength": 90,
      "minLength": 1,
      "name": "resourceGroupName",
      "pattern": "^[-\\w\\._\\(\\)]+$",
      "required": true,
      "type": "string",
      "x-ms-parameter-location": "method"
    },
    "RuleId": {
      "description": "Alert rule ID",
      "in": "path",
      "name": "ruleId",
      "required": true,
      "type": "string",
      "x-ms-parameter-location": "method"
    },
    "Settings": {
      "description": "The setting",
      "in": "body",
      "name": "settings",
      "required": true,
      "schema": {
        "$ref": "#/definitions/Settings"
      },
      "x-ms-parameter-location": "method"
    },
    "SettingsName": {
      "description": "The setting name. Supports- Fusion, UEBA",
      "in": "path",
      "name": "settingsName",
      "required": true,
      "type": "string",
      "x-ms-parameter-location": "method"
    },
    "SubscriptionId": {
      "description": "Azure subscription ID",
      "in": "path",
      "name": "subscriptionId",
      "pattern": "^[0-9A-Fa-f]{8}-([0-9A-Fa-f]{4}-){3}[0-9A-Fa-f]{12}$",
      "required": true,
      "type": "string"
    },
    "WorkspaceName": {
      "description": "The name of the workspace.",
      "in": "path",
      "maxLength": 90,
      "minLength": 1,
      "name": "workspaceName",
      "required": true,
      "type": "string",
      "x-ms-parameter-location": "method"
    }
  }
}<|MERGE_RESOLUTION|>--- conflicted
+++ resolved
@@ -4866,33 +4866,6 @@
         "value"
       ]
     },
-<<<<<<< HEAD
-=======
-    "DataConnectorStatus": {
-      "description": "alert rule template data connector status",
-      "properties": {
-        "connectorId": {
-          "description": "the connector id",
-          "type": "string"
-        },
-        "dataTypes": {
-          "additionalProperties": {
-            "enum": [
-              "Exist",
-              "NotExist"
-            ],
-            "type": "string",
-            "x-ms-enum": {
-              "modelAsString": true,
-              "name": "DataTypeStatus"
-            }
-          },
-          "description": "The data types availability map",
-          "type": "object"
-        }
-      },
-      "type": "object"
-    },
     "DataConnectorRequirementsState": {
       "description": "Data connector requirements status.",
       "properties": {
@@ -4907,7 +4880,6 @@
       },
       "type": "object"
     },
->>>>>>> 91dc58f7
     "DataConnectorTenantId": {
       "description": "Properties data connector on tenant level.",
       "properties": {

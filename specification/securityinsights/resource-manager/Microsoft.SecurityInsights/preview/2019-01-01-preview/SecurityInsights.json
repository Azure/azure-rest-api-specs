{
  "swagger": "2.0",
  "info": {
    "title": "Security Insights",
    "description": "API spec for Microsoft.SecurityInsights (Azure Security Insights) resource provider",
    "version": "2019-01-01-preview"
  },
  "host": "management.azure.com",
  "schemes": [
    "https"
  ],
  "consumes": [
    "application/json"
  ],
  "produces": [
    "application/json"
  ],
  "security": [
    {
      "azure_auth": [
        "user_impersonation"
      ]
    }
  ],
  "securityDefinitions": {
    "azure_auth": {
      "type": "oauth2",
      "authorizationUrl": "https://login.microsoftonline.com/common/oauth2/authorize",
      "flow": "implicit",
      "description": "Azure Active Directory OAuth2 Flow",
      "scopes": {
        "user_impersonation": "impersonate your user account"
      }
    }
  },
  "paths": {
    "/providers/Microsoft.SecurityInsights/operations": {
      "get": {
        "operationId": "Operations_List",
        "description": "Lists all operations available Azure Security Insights Resource Provider.",
        "parameters": [
          {
            "$ref": "#/parameters/ApiVersion"
          }
        ],
        "produces": [
          "application/json"
        ],
        "responses": {
          "200": {
            "description": "OK. Successfully retrieved operations list.",
            "schema": {
              "$ref": "#/definitions/OperationsList"
            }
          }
        },
        "x-ms-pageable": {
          "nextLinkName": "nextLink"
        }
      }
    },
    "/subscriptions/{subscriptionId}/resourceGroups/{resourceGroupName}/providers/{operationalInsightsResourceProvider}/workspaces/{workspaceName}/providers/Microsoft.SecurityInsights/alertRules": {
      "get": {
        "x-ms-examples": {
          "Get all alert rules.": {
            "$ref": "./examples/alertRules/GetAllAlertRules.json"
          }
        },
        "tags": [
          "Alert Rules"
        ],
        "description": "Gets all alert rules.",
        "operationId": "AlertRules_List",
        "parameters": [
          {
            "$ref": "#/parameters/ApiVersion"
          },
          {
            "$ref": "#/parameters/SubscriptionId"
          },
          {
            "$ref": "#/parameters/ResourceGroupName"
          },
          {
            "$ref": "#/parameters/OperationalInsightsResourceProvider"
          },
          {
            "$ref": "#/parameters/WorkspaceName"
          }
        ],
        "responses": {
          "200": {
            "description": "OK",
            "schema": {
              "$ref": "#/definitions/AlertRulesList"
            }
          },
          "default": {
            "description": "Error response describing why the operation failed.",
            "schema": {
              "$ref": "#/definitions/CloudError"
            }
          }
        },
        "x-ms-pageable": {
          "nextLinkName": "nextLink"
        }
      }
    },
    "/subscriptions/{subscriptionId}/resourceGroups/{resourceGroupName}/providers/{operationalInsightsResourceProvider}/workspaces/{workspaceName}/providers/Microsoft.SecurityInsights/alertRules/{ruleId}": {
      "get": {
        "x-ms-examples": {
          "Get a Scheduled alert rule.": {
            "$ref": "./examples/alertRules/GetScheduledAlertRule.json"
          },
          "Get a Fusion alert rule.": {
            "$ref": "./examples/alertRules/GetFusionAlertRule.json"
          },
          "Get a MicrosoftSecurityIncidentCreation rule.": {
            "$ref": "./examples/alertRules/GetMicrosoftSecurityIncidentCreationAlertRule.json"
          }
        },
        "tags": [
          "Alert Rules"
        ],
        "description": "Gets the alert rule.",
        "operationId": "AlertRules_Get",
        "parameters": [
          {
            "$ref": "#/parameters/ApiVersion"
          },
          {
            "$ref": "#/parameters/SubscriptionId"
          },
          {
            "$ref": "#/parameters/ResourceGroupName"
          },
          {
            "$ref": "#/parameters/OperationalInsightsResourceProvider"
          },
          {
            "$ref": "#/parameters/WorkspaceName"
          },
          {
            "$ref": "#/parameters/RuleId"
          }
        ],
        "responses": {
          "200": {
            "description": "OK",
            "schema": {
              "$ref": "#/definitions/AlertRule"
            }
          },
          "default": {
            "description": "Error response describing why the operation failed.",
            "schema": {
              "$ref": "#/definitions/CloudError"
            }
          }
        }
      },
      "put": {
        "x-ms-examples": {
          "Creates or updates a Scheduled alert rule.": {
            "$ref": "./examples/alertRules/CreateScheduledAlertRule.json"
          },
          "Creates or updates a Fusion alert rule.": {
            "$ref": "./examples/alertRules/CreateFusionAlertRule.json"
          },
          "Creates or updates a MicrosoftSecurityIncidentCreation rule.": {
            "$ref": "./examples/alertRules/CreateMicrosoftSecurityIncidentCreationAlertRule.json"
          }
        },
        "tags": [
          "Alert Rules"
        ],
        "description": "Creates or updates the alert rule.",
        "operationId": "AlertRules_CreateOrUpdate",
        "parameters": [
          {
            "$ref": "#/parameters/ApiVersion"
          },
          {
            "$ref": "#/parameters/SubscriptionId"
          },
          {
            "$ref": "#/parameters/ResourceGroupName"
          },
          {
            "$ref": "#/parameters/OperationalInsightsResourceProvider"
          },
          {
            "$ref": "#/parameters/WorkspaceName"
          },
          {
            "$ref": "#/parameters/RuleId"
          },
          {
            "$ref": "#/parameters/AlertRule"
          }
        ],
        "responses": {
          "200": {
            "description": "OK",
            "schema": {
              "$ref": "#/definitions/AlertRule"
            }
          },
          "201": {
            "description": "Created",
            "schema": {
              "$ref": "#/definitions/AlertRule"
            }
          },
          "default": {
            "description": "Error response describing why the operation failed.",
            "schema": {
              "$ref": "#/definitions/CloudError"
            }
          }
        }
      },
      "delete": {
        "x-ms-examples": {
          "Delete an alert rule.": {
            "$ref": "./examples/alertRules/DeleteAlertRule.json"
          }
        },
        "tags": [
          "Alert Rules"
        ],
        "description": "Delete the alert rule.",
        "operationId": "AlertRules_Delete",
        "parameters": [
          {
            "$ref": "#/parameters/ApiVersion"
          },
          {
            "$ref": "#/parameters/SubscriptionId"
          },
          {
            "$ref": "#/parameters/ResourceGroupName"
          },
          {
            "$ref": "#/parameters/OperationalInsightsResourceProvider"
          },
          {
            "$ref": "#/parameters/WorkspaceName"
          },
          {
            "$ref": "#/parameters/RuleId"
          }
        ],
        "responses": {
          "200": {
            "description": "OK"
          },
          "204": {
            "description": "No Content"
          },
          "default": {
            "description": "Error response describing why the operation failed.",
            "schema": {
              "$ref": "#/definitions/CloudError"
            }
          }
        }
      }
    },
    "/subscriptions/{subscriptionId}/resourceGroups/{resourceGroupName}/providers/{operationalInsightsResourceProvider}/workspaces/{workspaceName}/providers/Microsoft.SecurityInsights/alertRules/{ruleId}/actions": {
      "get": {
        "x-ms-examples": {
          "Get all actions of alert rule.": {
            "$ref": "./examples/actions/GetAllActionsByAlertRule.json"
          }
        },
        "tags": [
          "Actions"
        ],
        "description": "Gets all actions of alert rule.",
        "operationId": "Actions_ListByAlertRule",
        "parameters": [
          {
            "$ref": "#/parameters/ApiVersion"
          },
          {
            "$ref": "#/parameters/SubscriptionId"
          },
          {
            "$ref": "#/parameters/ResourceGroupName"
          },
          {
            "$ref": "#/parameters/OperationalInsightsResourceProvider"
          },
          {
            "$ref": "#/parameters/WorkspaceName"
          },
          {
            "$ref": "#/parameters/RuleId"
          }
        ],
        "responses": {
          "200": {
            "description": "OK",
            "schema": {
              "$ref": "#/definitions/ActionsList"
            }
          },
          "default": {
            "description": "Error response describing why the operation failed.",
            "schema": {
              "$ref": "#/definitions/CloudError"
            }
          }
        },
        "x-ms-pageable": {
          "nextLinkName": "nextLink"
        }
      }
    },
    "/subscriptions/{subscriptionId}/resourceGroups/{resourceGroupName}/providers/{operationalInsightsResourceProvider}/workspaces/{workspaceName}/providers/Microsoft.SecurityInsights/alertRules/{ruleId}/actions/{actionId}": {
      "get": {
        "x-ms-examples": {
          "Get an action of alert rule.": {
            "$ref": "./examples/actions/GetActionOfAlertRuleById.json"
          }
        },
        "tags": [
          "Actions"
        ],
        "description": "Gets the action of alert rule.",
        "operationId": "AlertRules_GetAction",
        "parameters": [
          {
            "$ref": "#/parameters/ApiVersion"
          },
          {
            "$ref": "#/parameters/SubscriptionId"
          },
          {
            "$ref": "#/parameters/ResourceGroupName"
          },
          {
            "$ref": "#/parameters/OperationalInsightsResourceProvider"
          },
          {
            "$ref": "#/parameters/WorkspaceName"
          },
          {
            "$ref": "#/parameters/RuleId"
          },
          {
            "$ref": "#/parameters/ActionId"
          }
        ],
        "responses": {
          "200": {
            "description": "OK",
            "schema": {
              "$ref": "#/definitions/ActionResponse"
            }
          },
          "default": {
            "description": "Error response describing why the operation failed.",
            "schema": {
              "$ref": "#/definitions/CloudError"
            }
          }
        }
      },
      "put": {
        "x-ms-examples": {
          "Creates or updates an action of alert rule.": {
            "$ref": "./examples/actions/CreateActionOfAlertRule.json"
          }
        },
        "tags": [
          "Actions"
        ],
        "description": "Creates or updates the action of alert rule.",
        "operationId": "AlertRules_CreateOrUpdateAction",
        "parameters": [
          {
            "$ref": "#/parameters/ApiVersion"
          },
          {
            "$ref": "#/parameters/SubscriptionId"
          },
          {
            "$ref": "#/parameters/ResourceGroupName"
          },
          {
            "$ref": "#/parameters/OperationalInsightsResourceProvider"
          },
          {
            "$ref": "#/parameters/WorkspaceName"
          },
          {
            "$ref": "#/parameters/RuleId"
          },
          {
            "$ref": "#/parameters/ActionId"
          },
          {
            "$ref": "#/parameters/Action"
          }
        ],
        "responses": {
          "200": {
            "description": "OK",
            "schema": {
              "$ref": "#/definitions/ActionResponse"
            }
          },
          "201": {
            "description": "Created",
            "schema": {
              "$ref": "#/definitions/ActionResponse"
            }
          },
          "default": {
            "description": "Error response describing why the operation failed.",
            "schema": {
              "$ref": "#/definitions/CloudError"
            }
          }
        }
      },
      "delete": {
        "x-ms-examples": {
          "Delete an action of alert rule.": {
            "$ref": "./examples/actions/DeleteActionOfAlertRule.json"
          }
        },
        "tags": [
          "Actions"
        ],
        "description": "Delete the action of alert rule.",
        "operationId": "AlertRules_DeleteAction",
        "parameters": [
          {
            "$ref": "#/parameters/ApiVersion"
          },
          {
            "$ref": "#/parameters/SubscriptionId"
          },
          {
            "$ref": "#/parameters/ResourceGroupName"
          },
          {
            "$ref": "#/parameters/OperationalInsightsResourceProvider"
          },
          {
            "$ref": "#/parameters/WorkspaceName"
          },
          {
            "$ref": "#/parameters/RuleId"
          },
          {
            "$ref": "#/parameters/ActionId"
          }
        ],
        "responses": {
          "200": {
            "description": "OK"
          },
          "204": {
            "description": "No Content"
          },
          "default": {
            "description": "Error response describing why the operation failed.",
            "schema": {
              "$ref": "#/definitions/CloudError"
            }
          }
        }
      }
    },
    "/subscriptions/{subscriptionId}/resourceGroups/{resourceGroupName}/providers/{operationalInsightsResourceProvider}/workspaces/{workspaceName}/providers/Microsoft.SecurityInsights/alertRuleTemplates": {
      "get": {
        "x-ms-examples": {
          "Get all alert rule templates.": {
            "$ref": "./examples/alertRuleTemplates/GetAlertRuleTemplates.json"
          }
        },
        "tags": [
          "Alert Rule Templates"
        ],
        "description": "Gets all alert rule templates.",
        "operationId": "AlertRuleTemplates_List",
        "parameters": [
          {
            "$ref": "#/parameters/ApiVersion"
          },
          {
            "$ref": "#/parameters/SubscriptionId"
          },
          {
            "$ref": "#/parameters/ResourceGroupName"
          },
          {
            "$ref": "#/parameters/OperationalInsightsResourceProvider"
          },
          {
            "$ref": "#/parameters/WorkspaceName"
          }
        ],
        "responses": {
          "200": {
            "description": "OK",
            "schema": {
              "$ref": "#/definitions/AlertRuleTemplatesList"
            }
          },
          "default": {
            "description": "Error response describing why the operation failed.",
            "schema": {
              "$ref": "#/definitions/CloudError"
            }
          }
        },
        "x-ms-pageable": {
          "nextLinkName": "nextLink"
        }
      }
    },
    "/subscriptions/{subscriptionId}/resourceGroups/{resourceGroupName}/providers/{operationalInsightsResourceProvider}/workspaces/{workspaceName}/providers/Microsoft.SecurityInsights/alertRuleTemplates/{alertRuleTemplateId}": {
      "get": {
        "x-ms-examples": {
          "Get alert rule template by Id.": {
            "$ref": "./examples/alertRuleTemplates/GetAlertRuleTemplateById.json"
          }
        },
        "tags": [
          "Alert Rule Templates"
        ],
        "description": "Gets the alert rule template.",
        "operationId": "AlertRuleTemplates_Get",
        "parameters": [
          {
            "$ref": "#/parameters/ApiVersion"
          },
          {
            "$ref": "#/parameters/SubscriptionId"
          },
          {
            "$ref": "#/parameters/ResourceGroupName"
          },
          {
            "$ref": "#/parameters/OperationalInsightsResourceProvider"
          },
          {
            "$ref": "#/parameters/WorkspaceName"
          },
          {
            "$ref": "#/parameters/AlertRuleTemplateId"
          }
        ],
        "responses": {
          "200": {
            "description": "OK",
            "schema": {
              "$ref": "#/definitions/AlertRuleTemplate"
            }
          },
          "default": {
            "description": "Error response describing why the operation failed.",
            "schema": {
              "$ref": "#/definitions/CloudError"
            }
          }
        }
      }
    },
    "/subscriptions/{subscriptionId}/resourceGroups/{resourceGroupName}/providers/{operationalInsightsResourceProvider}/workspaces/{workspaceName}/providers/Microsoft.SecurityInsights/cases": {
      "get": {
        "x-ms-examples": {
          "Get all cases.": {
            "$ref": "./examples/cases/GetCases.json"
          }
        },
        "tags": [
          "Cases"
        ],
        "description": "Gets all cases.",
        "deprecated": true,
        "operationId": "Cases_List",
        "parameters": [
          {
            "$ref": "#/parameters/ApiVersion"
          },
          {
            "$ref": "#/parameters/SubscriptionId"
          },
          {
            "$ref": "#/parameters/ResourceGroupName"
          },
          {
            "$ref": "#/parameters/OperationalInsightsResourceProvider"
          },
          {
            "$ref": "#/parameters/WorkspaceName"
          },
          {
            "$ref": "#/parameters/ODataFilter"
          },
          {
            "$ref": "#/parameters/ODataOrderBy"
          },
          {
            "$ref": "#/parameters/ODataTop"
          },
          {
            "$ref": "#/parameters/ODataSkipToken"
          }
        ],
        "responses": {
          "200": {
            "description": "OK",
            "schema": {
              "$ref": "#/definitions/CaseList"
            }
          },
          "default": {
            "description": "Error response describing why the operation failed.",
            "schema": {
              "$ref": "#/definitions/CloudError"
            }
          }
        },
        "x-ms-pageable": {
          "nextLinkName": "nextLink"
        }
      }
    },
    "/subscriptions/{subscriptionId}/resourceGroups/{resourceGroupName}/providers/{operationalInsightsResourceProvider}/workspaces/{workspaceName}/providers/Microsoft.SecurityInsights/cases/{caseId}": {
      "get": {
        "x-ms-examples": {
          "Get a case.": {
            "$ref": "./examples/cases/GetCaseById.json"
          }
        },
        "tags": [
          "Cases"
        ],
        "description": "Gets a case.",
        "deprecated": true,
        "operationId": "Cases_Get",
        "parameters": [
          {
            "$ref": "#/parameters/ApiVersion"
          },
          {
            "$ref": "#/parameters/SubscriptionId"
          },
          {
            "$ref": "#/parameters/ResourceGroupName"
          },
          {
            "$ref": "#/parameters/OperationalInsightsResourceProvider"
          },
          {
            "$ref": "#/parameters/WorkspaceName"
          },
          {
            "$ref": "#/parameters/CaseId"
          }
        ],
        "responses": {
          "200": {
            "description": "OK",
            "schema": {
              "$ref": "#/definitions/Case"
            }
          },
          "default": {
            "description": "Error response describing why the operation failed.",
            "schema": {
              "$ref": "#/definitions/CloudError"
            }
          }
        }
      },
      "put": {
        "x-ms-examples": {
          "Creates or updates a case.": {
            "$ref": "./examples/cases/CreateCase.json"
          }
        },
        "tags": [
          "Cases"
        ],
        "description": "Creates or updates the case.",
        "deprecated": true,
        "operationId": "Cases_CreateOrUpdate",
        "parameters": [
          {
            "$ref": "#/parameters/ApiVersion"
          },
          {
            "$ref": "#/parameters/SubscriptionId"
          },
          {
            "$ref": "#/parameters/ResourceGroupName"
          },
          {
            "$ref": "#/parameters/OperationalInsightsResourceProvider"
          },
          {
            "$ref": "#/parameters/WorkspaceName"
          },
          {
            "$ref": "#/parameters/CaseId"
          },
          {
            "$ref": "#/parameters/Case"
          }
        ],
        "responses": {
          "200": {
            "description": "OK",
            "schema": {
              "$ref": "#/definitions/Case"
            }
          },
          "201": {
            "description": "Created",
            "schema": {
              "$ref": "#/definitions/Case"
            }
          },
          "default": {
            "description": "Error response describing why the operation failed.",
            "schema": {
              "$ref": "#/definitions/CloudError"
            }
          }
        }
      },
      "delete": {
        "x-ms-examples": {
          "Delete a case.": {
            "$ref": "./examples/cases/DeleteCase.json"
          }
        },
        "tags": [
          "Cases"
        ],
        "description": "Delete the case.",
        "deprecated": true,
        "operationId": "Cases_Delete",
        "parameters": [
          {
            "$ref": "#/parameters/ApiVersion"
          },
          {
            "$ref": "#/parameters/SubscriptionId"
          },
          {
            "$ref": "#/parameters/ResourceGroupName"
          },
          {
            "$ref": "#/parameters/OperationalInsightsResourceProvider"
          },
          {
            "$ref": "#/parameters/WorkspaceName"
          },
          {
            "$ref": "#/parameters/CaseId"
          }
        ],
        "responses": {
          "200": {
            "description": "OK"
          },
          "204": {
            "description": "No Content"
          },
          "default": {
            "description": "Error response describing why the operation failed.",
            "schema": {
              "$ref": "#/definitions/CloudError"
            }
          }
        }
      }
    },
    "/subscriptions/{subscriptionId}/resourceGroups/{resourceGroupName}/providers/{operationalInsightsResourceProvider}/workspaces/{workspaceName}/providers/Microsoft.SecurityInsights/cases/{caseId}/comments": {
      "get": {
        "x-ms-examples": {
          "Get all case comments.": {
            "$ref": "./examples/cases/comments/GetAllCaseComments.json"
          }
        },
        "tags": [
          "CaseComments"
        ],
        "description": "Gets all case comments.",
        "deprecated": true,
        "operationId": "Comments_ListByCase",
        "parameters": [
          {
            "$ref": "#/parameters/ApiVersion"
          },
          {
            "$ref": "#/parameters/SubscriptionId"
          },
          {
            "$ref": "#/parameters/ResourceGroupName"
          },
          {
            "$ref": "#/parameters/OperationalInsightsResourceProvider"
          },
          {
            "$ref": "#/parameters/WorkspaceName"
          },
          {
            "$ref": "#/parameters/CaseId"
          },
          {
            "$ref": "#/parameters/ODataFilter"
          },
          {
            "$ref": "#/parameters/ODataOrderBy"
          },
          {
            "$ref": "#/parameters/ODataTop"
          },
          {
            "$ref": "#/parameters/ODataSkipToken"
          }
        ],
        "responses": {
          "200": {
            "description": "OK",
            "schema": {
              "$ref": "#/definitions/CaseCommentList"
            }
          },
          "default": {
            "description": "Error response describing why the operation failed.",
            "schema": {
              "$ref": "#/definitions/CloudError"
            }
          }
        },
        "x-ms-odata": "#/definitions/CaseComment",
        "x-ms-pageable": {
          "nextLinkName": "nextLink"
        }
      }
    },
    "/subscriptions/{subscriptionId}/resourceGroups/{resourceGroupName}/providers/{operationalInsightsResourceProvider}/workspaces/{workspaceName}/providers/Microsoft.SecurityInsights/cases/{caseId}/comments/{caseCommentId}": {
      "get": {
        "x-ms-examples": {
          "Get a case comment.": {
            "$ref": "./examples/cases/comments/GetCaseCommentById.json"
          }
        },
        "tags": [
          "CaseComments"
        ],
        "description": "Gets a case comment.",
        "deprecated": true,
        "operationId": "Cases_GetComment",
        "parameters": [
          {
            "$ref": "#/parameters/ApiVersion"
          },
          {
            "$ref": "#/parameters/SubscriptionId"
          },
          {
            "$ref": "#/parameters/ResourceGroupName"
          },
          {
            "$ref": "#/parameters/OperationalInsightsResourceProvider"
          },
          {
            "$ref": "#/parameters/WorkspaceName"
          },
          {
            "$ref": "#/parameters/CaseId"
          },
          {
            "$ref": "#/parameters/CaseCommentId"
          }
        ],
        "responses": {
          "200": {
            "description": "OK",
            "schema": {
              "$ref": "#/definitions/CaseComment"
            }
          },
          "default": {
            "description": "Error response describing why the operation failed.",
            "schema": {
              "$ref": "#/definitions/CloudError"
            }
          }
        }
      },
      "put": {
        "x-ms-examples": {
          "Creates or updates a case comment.": {
            "$ref": "./examples/cases/comments/CreateCaseComment.json"
          }
        },
        "tags": [
          "CaseComments"
        ],
        "description": "Creates the case comment.",
        "deprecated": true,
        "operationId": "CaseComments_CreateComment",
        "parameters": [
          {
            "$ref": "#/parameters/ApiVersion"
          },
          {
            "$ref": "#/parameters/SubscriptionId"
          },
          {
            "$ref": "#/parameters/ResourceGroupName"
          },
          {
            "$ref": "#/parameters/OperationalInsightsResourceProvider"
          },
          {
            "$ref": "#/parameters/WorkspaceName"
          },
          {
            "$ref": "#/parameters/CaseId"
          },
          {
            "$ref": "#/parameters/CaseCommentId"
          },
          {
            "$ref": "#/parameters/CaseComment"
          }
        ],
        "responses": {
          "201": {
            "description": "Created",
            "schema": {
              "$ref": "#/definitions/CaseComment"
            }
          },
          "default": {
            "description": "Error response describing why the operation failed.",
            "schema": {
              "$ref": "#/definitions/CloudError"
            }
          }
        }
      }
    },
    "/subscriptions/{subscriptionId}/resourceGroups/{resourceGroupName}/providers/{operationalInsightsResourceProvider}/workspaces/{workspaceName}/providers/Microsoft.SecurityInsights/bookmarks": {
      "get": {
        "x-ms-examples": {
          "Get all bookmarks.": {
            "$ref": "./examples/bookmarks/GetBookmarks.json"
          }
        },
        "tags": [
          "Bookmarks"
        ],
        "description": "Gets all bookmarks.",
        "operationId": "Bookmarks_List",
        "parameters": [
          {
            "$ref": "#/parameters/ApiVersion"
          },
          {
            "$ref": "#/parameters/SubscriptionId"
          },
          {
            "$ref": "#/parameters/ResourceGroupName"
          },
          {
            "$ref": "#/parameters/OperationalInsightsResourceProvider"
          },
          {
            "$ref": "#/parameters/WorkspaceName"
          }
        ],
        "responses": {
          "200": {
            "description": "OK",
            "schema": {
              "$ref": "#/definitions/BookmarkList"
            }
          },
          "default": {
            "description": "Error response describing why the operation failed.",
            "schema": {
              "$ref": "#/definitions/CloudError"
            }
          }
        },
        "x-ms-pageable": {
          "nextLinkName": "nextLink"
        }
      }
    },
    "/subscriptions/{subscriptionId}/resourceGroups/{resourceGroupName}/providers/{operationalInsightsResourceProvider}/workspaces/{workspaceName}/providers/Microsoft.SecurityInsights/bookmarks/{bookmarkId}": {
      "get": {
        "x-ms-examples": {
          "Get a bookmark.": {
            "$ref": "./examples/bookmarks/GetBookmarkById.json"
          }
        },
        "tags": [
          "Bookmarks"
        ],
        "description": "Gets a bookmark.",
        "operationId": "Bookmarks_Get",
        "parameters": [
          {
            "$ref": "#/parameters/ApiVersion"
          },
          {
            "$ref": "#/parameters/SubscriptionId"
          },
          {
            "$ref": "#/parameters/ResourceGroupName"
          },
          {
            "$ref": "#/parameters/OperationalInsightsResourceProvider"
          },
          {
            "$ref": "#/parameters/WorkspaceName"
          },
          {
            "$ref": "#/parameters/BookmarkId"
          }
        ],
        "responses": {
          "200": {
            "description": "OK",
            "schema": {
              "$ref": "#/definitions/Bookmark"
            }
          },
          "default": {
            "description": "Error response describing why the operation failed.",
            "schema": {
              "$ref": "#/definitions/CloudError"
            }
          }
        }
      },
      "put": {
        "x-ms-examples": {
          "Creates or updates a bookmark.": {
            "$ref": "./examples/bookmarks/CreateBookmark.json"
          }
        },
        "tags": [
          "Bookmarks"
        ],
        "description": "Creates or updates the bookmark.",
        "operationId": "Bookmarks_CreateOrUpdate",
        "parameters": [
          {
            "$ref": "#/parameters/ApiVersion"
          },
          {
            "$ref": "#/parameters/SubscriptionId"
          },
          {
            "$ref": "#/parameters/ResourceGroupName"
          },
          {
            "$ref": "#/parameters/OperationalInsightsResourceProvider"
          },
          {
            "$ref": "#/parameters/WorkspaceName"
          },
          {
            "$ref": "#/parameters/BookmarkId"
          },
          {
            "$ref": "#/parameters/Bookmark"
          }
        ],
        "responses": {
          "200": {
            "description": "OK",
            "schema": {
              "$ref": "#/definitions/Bookmark"
            }
          },
          "201": {
            "description": "Created",
            "schema": {
              "$ref": "#/definitions/Bookmark"
            }
          },
          "default": {
            "description": "Error response describing why the operation failed.",
            "schema": {
              "$ref": "#/definitions/CloudError"
            }
          }
        }
      },
      "delete": {
        "x-ms-examples": {
          "Delete a bookmark.": {
            "$ref": "./examples/bookmarks/DeleteBookmark.json"
          }
        },
        "tags": [
          "Bookmarks"
        ],
        "description": "Delete the bookmark.",
        "operationId": "Bookmarks_Delete",
        "parameters": [
          {
            "$ref": "#/parameters/ApiVersion"
          },
          {
            "$ref": "#/parameters/SubscriptionId"
          },
          {
            "$ref": "#/parameters/ResourceGroupName"
          },
          {
            "$ref": "#/parameters/OperationalInsightsResourceProvider"
          },
          {
            "$ref": "#/parameters/WorkspaceName"
          },
          {
            "$ref": "#/parameters/BookmarkId"
          }
        ],
        "responses": {
          "200": {
            "description": "OK"
          },
          "204": {
            "description": "No Content"
          },
          "default": {
            "description": "Error response describing why the operation failed.",
            "schema": {
              "$ref": "#/definitions/CloudError"
            }
          }
        }
      }
    },
    "/subscriptions/{subscriptionId}/resourceGroups/{resourceGroupName}/providers/{operationalInsightsResourceProvider}/workspaces/{workspaceName}/providers/Microsoft.SecurityInsights/cases/{caseId}/relations": {
      "get": {
        "x-ms-examples": {
          "Get all case relations.": {
            "$ref": "./examples/cases/relations/GetAllCaseRelations.json"
          }
        },
        "tags": [
          "CaseRelations"
        ],
        "description": "Gets all case relations.",
        "deprecated": true,
        "operationId": "CaseRelations_List",
        "parameters": [
          {
            "$ref": "#/parameters/ApiVersion"
          },
          {
            "$ref": "#/parameters/SubscriptionId"
          },
          {
            "$ref": "#/parameters/ResourceGroupName"
          },
          {
            "$ref": "#/parameters/OperationalInsightsResourceProvider"
          },
          {
            "$ref": "#/parameters/WorkspaceName"
          },
          {
            "$ref": "#/parameters/CaseId"
          },
          {
            "$ref": "#/parameters/ODataFilter"
          },
          {
            "$ref": "#/parameters/ODataOrderBy"
          },
          {
            "$ref": "#/parameters/ODataTop"
          },
          {
            "$ref": "#/parameters/ODataSkipToken"
          }
        ],
        "responses": {
          "200": {
            "description": "OK",
            "schema": {
              "$ref": "#/definitions/CaseRelationList"
            }
          },
          "default": {
            "description": "Error response describing why the operation failed.",
            "schema": {
              "$ref": "#/definitions/CloudError"
            }
          }
        },
        "x-ms-odata": "#/definitions/CaseRelation",
        "x-ms-pageable": {
          "nextLinkName": "nextLink"
        }
      }
    },
    "/subscriptions/{subscriptionId}/resourceGroups/{resourceGroupName}/providers/{operationalInsightsResourceProvider}/workspaces/{workspaceName}/providers/Microsoft.SecurityInsights/cases/{caseId}/relations/{relationName}": {
      "get": {
        "x-ms-examples": {
          "Get a case relation.": {
            "$ref": "./examples/cases/relations/GetCaseRelationByName.json"
          }
        },
        "tags": [
          "CaseRelations"
        ],
        "description": "Gets a case relation.",
        "deprecated": true,
        "operationId": "CaseRelations_GetRelation",
        "parameters": [
          {
            "$ref": "#/parameters/ApiVersion"
          },
          {
            "$ref": "#/parameters/SubscriptionId"
          },
          {
            "$ref": "#/parameters/ResourceGroupName"
          },
          {
            "$ref": "#/parameters/OperationalInsightsResourceProvider"
          },
          {
            "$ref": "#/parameters/WorkspaceName"
          },
          {
            "$ref": "#/parameters/CaseId"
          },
          {
            "$ref": "#/parameters/RelationName"
          }
        ],
        "responses": {
          "200": {
            "description": "OK",
            "schema": {
              "$ref": "#/definitions/CaseRelation"
            }
          },
          "default": {
            "description": "Error response describing why the operation failed.",
            "schema": {
              "$ref": "#/definitions/CloudError"
            }
          }
        }
      },
      "put": {
        "x-ms-examples": {
          "Creates or updates a case relation.": {
            "$ref": "./examples/cases/relations/CreateCaseRelation.json"
          }
        },
        "tags": [
          "CaseRelations"
        ],
        "description": "Creates or updates the case relation.",
        "deprecated": true,
        "operationId": "CaseRelations_CreateOrUpdateRelation",
        "parameters": [
          {
            "$ref": "#/parameters/ApiVersion"
          },
          {
            "$ref": "#/parameters/SubscriptionId"
          },
          {
            "$ref": "#/parameters/ResourceGroupName"
          },
          {
            "$ref": "#/parameters/OperationalInsightsResourceProvider"
          },
          {
            "$ref": "#/parameters/WorkspaceName"
          },
          {
            "$ref": "#/parameters/CaseId"
          },
          {
            "$ref": "#/parameters/RelationName"
          },
          {
            "$ref": "#/parameters/RelationInputModel"
          }
        ],
        "responses": {
          "200": {
            "description": "OK",
            "schema": {
              "$ref": "#/definitions/CaseRelation"
            }
          },
          "201": {
            "description": "Created",
            "schema": {
              "$ref": "#/definitions/CaseRelation"
            }
          },
          "default": {
            "description": "Error response describing why the operation failed.",
            "schema": {
              "$ref": "#/definitions/CloudError"
            }
          }
        }
      },
      "delete": {
        "x-ms-examples": {
          "Delete the case relation.": {
            "$ref": "./examples/cases/relations/DeleteCaseRelation.json"
          }
        },
        "tags": [
          "CaseRelations"
        ],
        "description": "Delete the case relation.",
        "deprecated": true,
        "operationId": "CaseRelations_DeleteRelation",
        "parameters": [
          {
            "$ref": "#/parameters/ApiVersion"
          },
          {
            "$ref": "#/parameters/SubscriptionId"
          },
          {
            "$ref": "#/parameters/ResourceGroupName"
          },
          {
            "$ref": "#/parameters/OperationalInsightsResourceProvider"
          },
          {
            "$ref": "#/parameters/WorkspaceName"
          },
          {
            "$ref": "#/parameters/CaseId"
          },
          {
            "$ref": "#/parameters/RelationName"
          }
        ],
        "responses": {
          "200": {
            "description": "OK"
          },
          "204": {
            "description": "No Content"
          },
          "default": {
            "description": "Error response describing why the operation failed.",
            "schema": {
              "$ref": "#/definitions/CloudError"
            }
          }
        }
      }
    },
    "/subscriptions/{subscriptionId}/resourceGroups/{resourceGroupName}/providers/{operationalInsightsResourceProvider}/workspaces/{workspaceName}/providers/Microsoft.SecurityInsights/bookmarks/{bookmarkId}/relations": {
      "get": {
        "x-ms-examples": {
          "Get all bookmark relations.": {
            "$ref": "./examples/bookmarks/relations/GetAllBookmarkRelations.json"
          }
        },
        "tags": [
          "BookmarkRelations"
        ],
        "description": "Gets all bookmark relations.",
        "operationId": "BookmarkRelations_List",
        "parameters": [
          {
            "$ref": "#/parameters/ApiVersion"
          },
          {
            "$ref": "#/parameters/SubscriptionId"
          },
          {
            "$ref": "#/parameters/ResourceGroupName"
          },
          {
            "$ref": "#/parameters/OperationalInsightsResourceProvider"
          },
          {
            "$ref": "#/parameters/WorkspaceName"
          },
          {
            "$ref": "#/parameters/BookmarkId"
          },
          {
            "$ref": "#/parameters/ODataFilter"
          },
          {
            "$ref": "#/parameters/ODataOrderBy"
          },
          {
            "$ref": "#/parameters/ODataTop"
          },
          {
            "$ref": "#/parameters/ODataSkipToken"
          }
        ],
        "responses": {
          "200": {
            "description": "OK",
            "schema": {
              "$ref": "#/definitions/RelationList"
            }
          },
          "default": {
            "description": "Error response describing why the operation failed.",
            "schema": {
              "$ref": "#/definitions/CloudError"
            }
          }
        },
        "x-ms-odata": "#/definitions/Relation",
        "x-ms-pageable": {
          "nextLinkName": "nextLink"
        }
      }
    },
    "/subscriptions/{subscriptionId}/resourceGroups/{resourceGroupName}/providers/{operationalInsightsResourceProvider}/workspaces/{workspaceName}/providers/Microsoft.SecurityInsights/bookmarks/{bookmarkId}/expand": {
      "post": {
        "x-ms-examples": {
          "Expand an bookmark": {
            "$ref": "./examples/bookmarks/expand/PostExpandBookmark.json"
          }
        },
        "description": "Expand an bookmark",
        "operationId": "Bookmark_Expand",
        "parameters": [
          {
            "$ref": "#/parameters/ApiVersion"
          },
          {
            "$ref": "#/parameters/SubscriptionId"
          },
          {
            "$ref": "#/parameters/ResourceGroupName"
          },
          {
            "$ref": "#/parameters/OperationalInsightsResourceProvider"
          },
          {
            "$ref": "#/parameters/WorkspaceName"
          },
          {
            "$ref": "#/parameters/BookmarkId"
          },
          {
            "$ref": "#/parameters/BookmarkExpandRequestBody"
          }
        ],
        "responses": {
          "200": {
            "description": "OK",
            "schema": {
              "$ref": "#/definitions/BookmarkExpandResponse"
            }
          },
          "default": {
            "description": "Error response describing why the operation failed.",
            "schema": {
              "$ref": "#/definitions/CloudError"
            }
          }
        },
        "tags": [
          "Bookmark"
        ]
      }
    },
    "/subscriptions/{subscriptionId}/resourceGroups/{resourceGroupName}/providers/{operationalInsightsResourceProvider}/workspaces/{workspaceName}/providers/Microsoft.SecurityInsights/bookmarks/{bookmarkId}/relations/{relationName}": {
      "get": {
        "x-ms-examples": {
          "Get a bookmark relation.": {
            "$ref": "./examples/bookmarks/relations/GetBookmarkRelationByName.json"
          }
        },
        "tags": [
          "BookmarkRelations"
        ],
        "description": "Gets a bookmark relation.",
        "operationId": "BookmarkRelations_GetRelation",
        "parameters": [
          {
            "$ref": "#/parameters/ApiVersion"
          },
          {
            "$ref": "#/parameters/SubscriptionId"
          },
          {
            "$ref": "#/parameters/ResourceGroupName"
          },
          {
            "$ref": "#/parameters/OperationalInsightsResourceProvider"
          },
          {
            "$ref": "#/parameters/WorkspaceName"
          },
          {
            "$ref": "#/parameters/BookmarkId"
          },
          {
            "$ref": "#/parameters/RelationName"
          }
        ],
        "responses": {
          "200": {
            "description": "OK",
            "schema": {
              "$ref": "#/definitions/Relation"
            }
          },
          "default": {
            "description": "Error response describing why the operation failed.",
            "schema": {
              "$ref": "#/definitions/CloudError"
            }
          }
        }
      },
      "put": {
        "x-ms-examples": {
          "Creates or updates a bookmark relation.": {
            "$ref": "./examples/bookmarks/relations/CreateBookmarkRelation.json"
          }
        },
        "tags": [
          "BookmarkRelations"
        ],
        "description": "Creates the bookmark relation.",
        "operationId": "BookmarkRelations_CreateOrUpdateRelation",
        "parameters": [
          {
            "$ref": "#/parameters/ApiVersion"
          },
          {
            "$ref": "#/parameters/SubscriptionId"
          },
          {
            "$ref": "#/parameters/ResourceGroupName"
          },
          {
            "$ref": "#/parameters/OperationalInsightsResourceProvider"
          },
          {
            "$ref": "#/parameters/WorkspaceName"
          },
          {
            "$ref": "#/parameters/BookmarkId"
          },
          {
            "$ref": "#/parameters/RelationName"
          },
          {
            "$ref": "#/parameters/Relation"
          }
        ],
        "responses": {
          "200": {
            "description": "OK",
            "schema": {
              "$ref": "#/definitions/Relation"
            }
          },
          "201": {
            "description": "Created",
            "schema": {
              "$ref": "#/definitions/Relation"
            }
          },
          "default": {
            "description": "Error response describing why the operation failed.",
            "schema": {
              "$ref": "#/definitions/CloudError"
            }
          }
        }
      },
      "delete": {
        "x-ms-examples": {
          "Delete the bookmark relation.": {
            "$ref": "./examples/bookmarks/relations/DeleteBookmarkRelation.json"
          }
        },
        "tags": [
          "BookmarkRelations"
        ],
        "description": "Delete the bookmark relation.",
        "operationId": "BookmarkRelations_DeleteRelation",
        "parameters": [
          {
            "$ref": "#/parameters/ApiVersion"
          },
          {
            "$ref": "#/parameters/SubscriptionId"
          },
          {
            "$ref": "#/parameters/ResourceGroupName"
          },
          {
            "$ref": "#/parameters/OperationalInsightsResourceProvider"
          },
          {
            "$ref": "#/parameters/WorkspaceName"
          },
          {
            "$ref": "#/parameters/BookmarkId"
          },
          {
            "$ref": "#/parameters/RelationName"
          }
        ],
        "responses": {
          "200": {
            "description": "OK"
          },
          "204": {
            "description": "No Content"
          },
          "default": {
            "description": "Error response describing why the operation failed.",
            "schema": {
              "$ref": "#/definitions/CloudError"
            }
          }
        }
      }
    },
    "/subscriptions/{subscriptionId}/resourceGroups/{resourceGroupName}/providers/{operationalInsightsResourceProvider}/workspaces/{workspaceName}/providers/Microsoft.SecurityInsights/dataConnectors": {
      "get": {
        "x-ms-examples": {
          "Get all data connectors.": {
            "$ref": "./examples/dataConnectors/GetDataConnectors.json"
          }
        },
        "tags": [
          "Data Connectors"
        ],
        "description": "Gets all data connectors.",
        "operationId": "DataConnectors_List",
        "parameters": [
          {
            "$ref": "#/parameters/ApiVersion"
          },
          {
            "$ref": "#/parameters/SubscriptionId"
          },
          {
            "$ref": "#/parameters/ResourceGroupName"
          },
          {
            "$ref": "#/parameters/OperationalInsightsResourceProvider"
          },
          {
            "$ref": "#/parameters/WorkspaceName"
          }
        ],
        "responses": {
          "200": {
            "description": "OK",
            "schema": {
              "$ref": "#/definitions/DataConnectorList"
            }
          },
          "default": {
            "description": "Error response describing why the operation failed.",
            "schema": {
              "$ref": "#/definitions/CloudError"
            }
          }
        },
        "x-ms-pageable": {
          "nextLinkName": "nextLink"
        }
      }
    },
    "/subscriptions/{subscriptionId}/resourceGroups/{resourceGroupName}/providers/{operationalInsightsResourceProvider}/workspaces/{workspaceName}/providers/Microsoft.SecurityInsights/dataConnectors/{dataConnectorId}": {
      "get": {
        "x-ms-examples": {
          "Get an Office365 data connector.": {
            "$ref": "./examples/dataConnectors/GetOfficeDataConnetorById.json"
          },
          "Get a TI data connector.": {
            "$ref": "./examples/dataConnectors/GetThreatIntelligenceById.json"
          },
          "Get a TI Taxii data connector.": {
            "$ref": "./examples/dataConnectors/GetThreatIntelligenceTaxiiById.json"
          },
          "Get a MCAS data connector.": {
            "$ref": "./examples/dataConnectors/GetMicrosoftCloudAppSecurityById.json"
          },
          "Get a ASC data connector.": {
            "$ref": "./examples/dataConnectors/GetAzureSecurityCenterById.json"
          },
          "Get an AAD data connector.": {
            "$ref": "./examples/dataConnectors/GetAzureActiveDirectoryById.json"
          },
          "Get an AwsCloudTrail data connector.": {
            "$ref": "./examples/dataConnectors/GetAmazonWebServicesCloudTrailById.json"
          },
          "Get an AATP data connector.": {
            "$ref": "./examples/dataConnectors/GetAzureAdvancedThreatProtectionById.json"
          },
          "Get a MDATP data connector": {
            "$ref": "./examples/dataConnectors/GetMicrosoftDefenderAdvancedThreatProtectionById.json"
          },
          "Get a Office ATP data connector": {
            "$ref": "./examples/dataConnectors/GetOffice365AdvancedThreatProtectionById.json"
          },
          "Get a Dynamics365 data connector": {
            "$ref": "./examples/dataConnectors/GetDynamics365DataConnectorById.json"
          }
        },
        "tags": [
          "Data Connectors"
        ],
        "description": "Gets a data connector.",
        "operationId": "DataConnectors_Get",
        "parameters": [
          {
            "$ref": "#/parameters/ApiVersion"
          },
          {
            "$ref": "#/parameters/SubscriptionId"
          },
          {
            "$ref": "#/parameters/ResourceGroupName"
          },
          {
            "$ref": "#/parameters/OperationalInsightsResourceProvider"
          },
          {
            "$ref": "#/parameters/WorkspaceName"
          },
          {
            "$ref": "#/parameters/DataConnectorId"
          }
        ],
        "responses": {
          "200": {
            "description": "OK",
            "schema": {
              "$ref": "#/definitions/DataConnector"
            }
          },
          "default": {
            "description": "Error response describing why the operation failed.",
            "schema": {
              "$ref": "#/definitions/CloudError"
            }
          }
        }
      },
      "put": {
        "x-ms-examples": {
          "Creates or updates an Office365 data connector.": {
            "$ref": "./examples/dataConnectors/CreateOfficeDataConnetor.json"
          },
          "Creates or updates a Dynamics365 data connector.": {
            "$ref": "./examples/dataConnectors/CreateDynamics365DataConnetor.json"
<<<<<<< HEAD
          },
          "Creates or updates an Threat Intelligence Platform data connector.": {
            "$ref": "./examples/dataConnectors/CreateThreatIntelligenceDataConnector.json"
=======
>>>>>>> dc3ba322
          }
        },
        "tags": [
          "Data Connectors"
        ],
        "description": "Creates or updates the data connector.",
        "operationId": "DataConnectors_CreateOrUpdate",
        "parameters": [
          {
            "$ref": "#/parameters/ApiVersion"
          },
          {
            "$ref": "#/parameters/SubscriptionId"
          },
          {
            "$ref": "#/parameters/ResourceGroupName"
          },
          {
            "$ref": "#/parameters/OperationalInsightsResourceProvider"
          },
          {
            "$ref": "#/parameters/WorkspaceName"
          },
          {
            "$ref": "#/parameters/DataConnectorId"
          },
          {
            "$ref": "#/parameters/DataConnector"
          }
        ],
        "responses": {
          "200": {
            "description": "OK",
            "schema": {
              "$ref": "#/definitions/DataConnector"
            }
          },
          "201": {
            "description": "Created",
            "schema": {
              "$ref": "#/definitions/DataConnector"
            }
          },
          "default": {
            "description": "Error response describing why the operation failed.",
            "schema": {
              "$ref": "#/definitions/CloudError"
            }
          }
        }
      },
      "delete": {
        "x-ms-examples": {
          "Delete an Office365 data connector.": {
            "$ref": "./examples/dataConnectors/DeleteOfficeDataConnetor.json"
          }
        },
        "tags": [
          "Data Connectors"
        ],
        "description": "Delete the data connector.",
        "operationId": "DataConnectors_Delete",
        "parameters": [
          {
            "$ref": "#/parameters/ApiVersion"
          },
          {
            "$ref": "#/parameters/SubscriptionId"
          },
          {
            "$ref": "#/parameters/ResourceGroupName"
          },
          {
            "$ref": "#/parameters/OperationalInsightsResourceProvider"
          },
          {
            "$ref": "#/parameters/WorkspaceName"
          },
          {
            "$ref": "#/parameters/DataConnectorId"
          }
        ],
        "responses": {
          "200": {
            "description": "OK"
          },
          "204": {
            "description": "No Content"
          },
          "default": {
            "description": "Error response describing why the operation failed.",
            "schema": {
              "$ref": "#/definitions/CloudError"
            }
          }
        }
      }
    },
    "/subscriptions/{subscriptionId}/resourceGroups/{resourceGroupName}/providers/{operationalInsightsResourceProvider}/workspaces/{workspaceName}/providers/Microsoft.SecurityInsights/dataConnectorsCheckRequirements": {
      "post": {
        "x-ms-examples": {
          "Check requirements for TI.": {
            "$ref": "./examples/dataConnectors/CheckRequirementsThreatIntelligence.json"
          },
          "Check requirements for TI Taxii.": {
            "$ref": "./examples/dataConnectors/CheckRequirementsThreatIntelligenceTaxii.json"
          },
          "Check requirements for AAD.": {
            "$ref": "./examples/dataConnectors/CheckRequirementsAzureActiveDirectory.json"
          },
          "Check requirements for AAD - no license.": {
            "$ref": "./examples/dataConnectors/CheckRequirementsAzureActiveDirectoryNoLicense.json"
          },
          "Check requirements for AAD - no authorization.": {
            "$ref": "./examples/dataConnectors/CheckRequirementsAzureActiveDirectoryNoAuthorization.json"
          },
          "Check requirements for ASC.": {
            "$ref": "./examples/dataConnectors/CheckRequirementsAzureSecurityCenter.json"
          },
          "Check requirements for Mcas.": {
            "$ref": "./examples/dataConnectors/CheckRequirementsMicrosoftCloudAppSecurity.json"
          },
          "Check requirements for Mdatp.": {
            "$ref": "./examples/dataConnectors/CheckRequirementsMdatp.json"
          },
          "Check requirements for OfficeATP.": {
            "$ref": "./examples/dataConnectors/CheckRequirementsOfficeATP.json"
          },
          "Check requirements for Dynamics365.": {
            "$ref": "./examples/dataConnectors/CheckRequirementsDynamics365.json"
          }
        },
        "tags": [
          "Check Data Connector Requirements"
        ],
        "description": "Get requirements state for a data connector type.",
        "operationId": "DataConnectorsCheckRequirements_Post",
        "parameters": [
          {
            "$ref": "#/parameters/ApiVersion"
          },
          {
            "$ref": "#/parameters/SubscriptionId"
          },
          {
            "$ref": "#/parameters/ResourceGroupName"
          },
          {
            "$ref": "#/parameters/WorkspaceName"
          },
          {
            "$ref": "#/parameters/OperationalInsightsResourceProvider"
          },
          {
            "$ref": "#/parameters/DataConnectorsCheckRequirementsBody"
          }
        ],
        "responses": {
          "200": {
            "description": "OK",
            "schema": {
              "$ref": "#/definitions/DataConnectorRequirementsState"
            }
          },
          "default": {
            "description": "Error response describing why the operation failed.",
            "schema": {
              "$ref": "#/definitions/CloudError"
            }
          }
        }
      }
    },
    "/subscriptions/{subscriptionId}/resourceGroups/{resourceGroupName}/providers/{operationalInsightsResourceProvider}/workspaces/{workspaceName}/providers/Microsoft.SecurityInsights/entities": {
      "get": {
        "x-ms-examples": {
          "Get all entities.": {
            "$ref": "./examples/entities/GetEntities.json"
          }
        },
        "tags": [
          "Entities"
        ],
        "description": "Gets all entities.",
        "operationId": "Entities_List",
        "parameters": [
          {
            "$ref": "#/parameters/ApiVersion"
          },
          {
            "$ref": "#/parameters/SubscriptionId"
          },
          {
            "$ref": "#/parameters/ResourceGroupName"
          },
          {
            "$ref": "#/parameters/OperationalInsightsResourceProvider"
          },
          {
            "$ref": "#/parameters/WorkspaceName"
          }
        ],
        "responses": {
          "200": {
            "description": "OK",
            "schema": {
              "$ref": "#/definitions/EntityList"
            }
          },
          "default": {
            "description": "Error response describing why the operation failed.",
            "schema": {
              "$ref": "#/definitions/CloudError"
            }
          }
        },
        "x-ms-pageable": {
          "nextLinkName": "nextLink"
        }
      }
    },
    "/subscriptions/{subscriptionId}/resourceGroups/{resourceGroupName}/providers/{operationalInsightsResourceProvider}/workspaces/{workspaceName}/providers/Microsoft.SecurityInsights/entities/{entityId}": {
      "get": {
        "x-ms-examples": {
          "Get an account entity.": {
            "$ref": "./examples/entities/GetAccountEntityById.json"
          },
          "Get a host entity.": {
            "$ref": "./examples/entities/GetHostEntityById.json"
          },
          "Get a file entity.": {
            "$ref": "./examples/entities/GetFileEntityById.json"
          },
          "Get a security alert entity.": {
            "$ref": "./examples/entities/GetSecurityAlertEntityById.json"
          },
          "Get a file hash entity.": {
            "$ref": "./examples/entities/GetFileHashEntityById.json"
          },
          "Get a malware entity.": {
            "$ref": "./examples/entities/GetMalwareEntityById.json"
          },
          "Get a security group entity.": {
            "$ref": "./examples/entities/GetSecurityGroupEntityById.json"
          },
          "Get an azure resource entity.": {
            "$ref": "./examples/entities/GetAzureResourceEntityById.json"
          },
          "Get a cloud application entity.": {
            "$ref": "./examples/entities/GetCloudApplicationEntityById.json"
          },
          "Get a process entity.": {
            "$ref": "./examples/entities/GetProcessEntityById.json"
          },
          "Get a dns entity.": {
            "$ref": "./examples/entities/GetDnsEntityById.json"
          },
          "Get an ip entity.": {
            "$ref": "./examples/entities/GetIpEntityById.json"
          },
          "Get a registry key entity.": {
            "$ref": "./examples/entities/GetRegistryKeyEntityById.json"
          },
          "Get a registry value entity.": {
            "$ref": "./examples/entities/GetRegistryValueEntityById.json"
          },
          "Get a url entity.": {
            "$ref": "./examples/entities/GetUrlEntityById.json"
          },
          "Get an IoT device entity.": {
            "$ref": "./examples/entities/GetIoTDeviceEntityById.json"
          }
        },
        "tags": [
          "Entities"
        ],
        "description": "Gets an entity.",
        "operationId": "Entities_Get",
        "parameters": [
          {
            "$ref": "#/parameters/ApiVersion"
          },
          {
            "$ref": "#/parameters/SubscriptionId"
          },
          {
            "$ref": "#/parameters/ResourceGroupName"
          },
          {
            "$ref": "#/parameters/OperationalInsightsResourceProvider"
          },
          {
            "$ref": "#/parameters/WorkspaceName"
          },
          {
            "$ref": "#/parameters/EntityId"
          }
        ],
        "responses": {
          "200": {
            "description": "OK",
            "schema": {
              "$ref": "#/definitions/Entity"
            }
          },
          "default": {
            "description": "Error response describing why the operation failed.",
            "schema": {
              "$ref": "#/definitions/CloudError"
            }
          }
        }
      }
    },
    "/subscriptions/{subscriptionId}/resourceGroups/{resourceGroupName}/providers/{operationalInsightsResourceProvider}/workspaces/{workspaceName}/providers/Microsoft.SecurityInsights/entities/{entityId}/expand": {
      "post": {
        "x-ms-examples": {
          "Expand an entity": {
            "$ref": "./examples/entities/expand/PostExpandEntity.json"
          }
        },
        "tags": [
          "Entities"
        ],
        "description": "Expands an entity.",
        "operationId": "Entities_Expand",
        "parameters": [
          {
            "$ref": "#/parameters/ApiVersion"
          },
          {
            "$ref": "#/parameters/SubscriptionId"
          },
          {
            "$ref": "#/parameters/ResourceGroupName"
          },
          {
            "$ref": "#/parameters/OperationalInsightsResourceProvider"
          },
          {
            "$ref": "#/parameters/WorkspaceName"
          },
          {
            "$ref": "#/parameters/EntityId"
          },
          {
            "$ref": "#/parameters/EntityExpandRequestBody"
          }
        ],
        "responses": {
          "200": {
            "description": "OK",
            "schema": {
              "$ref": "#/definitions/EntityExpandResponse"
            }
          },
          "default": {
            "description": "Error response describing why the operation failed.",
            "schema": {
              "$ref": "#/definitions/CloudError"
            }
          }
        }
      }
    },
    "/subscriptions/{subscriptionId}/resourceGroups/{resourceGroupName}/providers/{operationalInsightsResourceProvider}/workspaces/{workspaceName}/providers/Microsoft.SecurityInsights/entities/{entityId}/getTimeline": {
      "post": {
        "x-ms-examples": {
          "Entity timeline": {
            "$ref": "./examples/entities/timeline/PostTimelineEntity.json"
          }
        },
        "tags": [
          "Entities"
        ],
        "description": "Timeline for an entity.",
        "operationId": "EntitiesGetTimeline_list",
        "parameters": [
          {
            "$ref": "#/parameters/ApiVersion"
          },
          {
            "$ref": "#/parameters/SubscriptionId"
          },
          {
            "$ref": "#/parameters/ResourceGroupName"
          },
          {
            "$ref": "#/parameters/OperationalInsightsResourceProvider"
          },
          {
            "$ref": "#/parameters/WorkspaceName"
          },
          {
            "$ref": "#/parameters/EntityId"
          },
          {
            "$ref": "#/parameters/EntityTimelineRequestBody"
          }
        ],
        "responses": {
          "200": {
            "description": "OK",
            "schema": {
              "$ref": "#/definitions/EntityTimelineResponse"
            }
          },
          "default": {
            "description": "Error response describing why the operation failed.",
            "schema": {
              "$ref": "#/definitions/CloudError"
            }
          }
        }
      }
    },
    "/subscriptions/{subscriptionId}/resourceGroups/{resourceGroupName}/providers/{operationalInsightsResourceProvider}/workspaces/{workspaceName}/providers/Microsoft.SecurityInsights/entities/{entityId}/queries": {
      "get": {
        "x-ms-examples": {
          "Get Entity Query": {
            "$ref": "./examples/entities/GetQueries.json"
          }
        },
        "tags": [
          "Entities"
        ],
        "description": "Get Insights and Activities for an entity.",
        "operationId": "Entities_Queries",
        "parameters": [
          {
            "$ref": "#/parameters/ApiVersion"
          },
          {
            "$ref": "#/parameters/SubscriptionId"
          },
          {
            "$ref": "#/parameters/ResourceGroupName"
          },
          {
            "$ref": "#/parameters/OperationalInsightsResourceProvider"
          },
          {
            "$ref": "#/parameters/WorkspaceName"
          },
          {
            "$ref": "#/parameters/EntityId"
          },
          {
            "$ref": "#/parameters/EntityQueryKindParam"
          }
        ],
        "responses": {
          "200": {
            "description": "OK",
            "schema": {
              "$ref": "#/definitions/GetQueriesResponse"
            }
          },
          "default": {
            "description": "Error response describing why the operation failed.",
            "schema": {
              "$ref": "#/definitions/CloudError"
            }
          }
        }
      }
    },
    "/subscriptions/{subscriptionId}/resourceGroups/{resourceGroupName}/providers/{operationalInsightsResourceProvider}/workspaces/{workspaceName}/providers/Microsoft.SecurityInsights/entities/{entityId}/getInsights": {
      "post": {
        "x-ms-examples": {
          "Entity Insight": {
            "$ref": "./examples/entities/insights/PostGetInsights.json"
          }
        },
        "tags": [
          "Entities"
        ],
        "description": "Execute Insights for an entity.",
        "operationId": "Entities_GetInsights",
        "parameters": [
          {
            "$ref": "#/parameters/ApiVersion"
          },
          {
            "$ref": "#/parameters/SubscriptionId"
          },
          {
            "$ref": "#/parameters/ResourceGroupName"
          },
          {
            "$ref": "#/parameters/OperationalInsightsResourceProvider"
          },
          {
            "$ref": "#/parameters/WorkspaceName"
          },
          {
            "$ref": "#/parameters/EntityId"
          },
          {
            "$ref": "#/parameters/GetInsightsEntityQueriesRequestBody"
          }
        ],
        "responses": {
          "200": {
            "description": "OK",
            "schema": {
              "$ref": "#/definitions/EntityGetInsightsResponse"
            }
          },
          "default": {
            "description": "Error response describing why the operation failed.",
            "schema": {
              "$ref": "#/definitions/CloudError"
            }
          }
        }
      }
    },
    "/subscriptions/{subscriptionId}/resourceGroups/{resourceGroupName}/providers/{operationalInsightsResourceProvider}/workspaces/{workspaceName}/providers/Microsoft.SecurityInsights/entities/{entityId}/relations": {
      "get": {
        "x-ms-examples": {
          "Get all relations of an entity.": {
            "$ref": "./examples/entities/relations/GetAllEntityRelations.json"
          }
        },
        "tags": [
          "EntityRelations"
        ],
        "description": "Gets all relations of an entity.",
        "operationId": "EntitiesRelations_List",
        "parameters": [
          {
            "$ref": "#/parameters/ApiVersion"
          },
          {
            "$ref": "#/parameters/SubscriptionId"
          },
          {
            "$ref": "#/parameters/ResourceGroupName"
          },
          {
            "$ref": "#/parameters/OperationalInsightsResourceProvider"
          },
          {
            "$ref": "#/parameters/WorkspaceName"
          },
          {
            "$ref": "#/parameters/EntityId"
          },
          {
            "$ref": "#/parameters/ODataFilter"
          },
          {
            "$ref": "#/parameters/ODataOrderBy"
          },
          {
            "$ref": "#/parameters/ODataTop"
          },
          {
            "$ref": "#/parameters/ODataSkipToken"
          }
        ],
        "responses": {
          "200": {
            "description": "OK",
            "schema": {
              "$ref": "#/definitions/RelationList"
            }
          },
          "default": {
            "description": "Error response describing why the operation failed.",
            "schema": {
              "$ref": "#/definitions/CloudError"
            }
          }
        },
        "x-ms-odata": "#/definitions/Relation",
        "x-ms-pageable": {
          "nextLinkName": "nextLink"
        }
      }
    },
    "/subscriptions/{subscriptionId}/resourceGroups/{resourceGroupName}/providers/{operationalInsightsResourceProvider}/workspaces/{workspaceName}/providers/Microsoft.SecurityInsights/entities/{entityId}/relations/{relationName}": {
      "get": {
        "x-ms-examples": {
          "Get an entity relation.": {
            "$ref": "./examples/entities/relations/GetEntityRelationByName.json"
          }
        },
        "tags": [
          "EntityRelations"
        ],
        "description": "Gets an entity relation.",
        "operationId": "EntityRelations_GetRelation",
        "parameters": [
          {
            "$ref": "#/parameters/ApiVersion"
          },
          {
            "$ref": "#/parameters/SubscriptionId"
          },
          {
            "$ref": "#/parameters/ResourceGroupName"
          },
          {
            "$ref": "#/parameters/OperationalInsightsResourceProvider"
          },
          {
            "$ref": "#/parameters/WorkspaceName"
          },
          {
            "$ref": "#/parameters/EntityId"
          },
          {
            "$ref": "#/parameters/RelationName"
          }
        ],
        "responses": {
          "200": {
            "description": "OK",
            "schema": {
              "$ref": "#/definitions/Relation"
            }
          },
          "default": {
            "description": "Error response describing why the operation failed.",
            "schema": {
              "$ref": "#/definitions/CloudError"
            }
          }
        }
      }
    },
    "/subscriptions/{subscriptionId}/resourceGroups/{resourceGroupName}/providers/{operationalInsightsResourceProvider}/workspaces/{workspaceName}/providers/Microsoft.SecurityInsights/officeConsents": {
      "get": {
        "x-ms-examples": {
          "Get all office consents.": {
            "$ref": "./examples/officeConsents/GetOfficeConsents.json"
          }
        },
        "tags": [
          "Office Consents"
        ],
        "description": "Gets all office365 consents.",
        "operationId": "OfficeConsents_List",
        "parameters": [
          {
            "$ref": "#/parameters/ApiVersion"
          },
          {
            "$ref": "#/parameters/SubscriptionId"
          },
          {
            "$ref": "#/parameters/ResourceGroupName"
          },
          {
            "$ref": "#/parameters/OperationalInsightsResourceProvider"
          },
          {
            "$ref": "#/parameters/WorkspaceName"
          }
        ],
        "responses": {
          "200": {
            "description": "OK",
            "schema": {
              "$ref": "#/definitions/OfficeConsentList"
            }
          },
          "default": {
            "description": "Error response describing why the operation failed.",
            "schema": {
              "$ref": "#/definitions/CloudError"
            }
          }
        },
        "x-ms-pageable": {
          "nextLinkName": "nextLink"
        }
      }
    },
    "/subscriptions/{subscriptionId}/resourceGroups/{resourceGroupName}/providers/{operationalInsightsResourceProvider}/workspaces/{workspaceName}/providers/Microsoft.SecurityInsights/officeConsents/{consentId}": {
      "get": {
        "x-ms-examples": {
          "Get an office consent.": {
            "$ref": "./examples/officeConsents/GetOfficeConsentsById.json"
          }
        },
        "tags": [
          "Office Consents"
        ],
        "description": "Gets an office365 consent.",
        "operationId": "OfficeConsents_Get",
        "parameters": [
          {
            "$ref": "#/parameters/ApiVersion"
          },
          {
            "$ref": "#/parameters/SubscriptionId"
          },
          {
            "$ref": "#/parameters/ResourceGroupName"
          },
          {
            "$ref": "#/parameters/OperationalInsightsResourceProvider"
          },
          {
            "$ref": "#/parameters/WorkspaceName"
          },
          {
            "$ref": "#/parameters/ConsentId"
          }
        ],
        "responses": {
          "200": {
            "description": "OK",
            "schema": {
              "$ref": "#/definitions/OfficeConsent"
            }
          },
          "default": {
            "description": "Error response describing why the operation failed.",
            "schema": {
              "$ref": "#/definitions/CloudError"
            }
          }
        }
      },
      "delete": {
        "x-ms-examples": {
          "Delete an office consent.": {
            "$ref": "./examples/officeConsents/DeleteOfficeConsents.json"
          }
        },
        "tags": [
          "Office Consents"
        ],
        "description": "Delete the office365 consent.",
        "operationId": "OfficeConsents_Delete",
        "parameters": [
          {
            "$ref": "#/parameters/ApiVersion"
          },
          {
            "$ref": "#/parameters/SubscriptionId"
          },
          {
            "$ref": "#/parameters/ResourceGroupName"
          },
          {
            "$ref": "#/parameters/OperationalInsightsResourceProvider"
          },
          {
            "$ref": "#/parameters/WorkspaceName"
          },
          {
            "$ref": "#/parameters/ConsentId"
          }
        ],
        "responses": {
          "200": {
            "description": "OK"
          },
          "204": {
            "description": "No Content"
          },
          "default": {
            "description": "Error response describing why the operation failed.",
            "schema": {
              "$ref": "#/definitions/CloudError"
            }
          }
        }
      }
    },
    "/subscriptions/{subscriptionId}/resourceGroups/{resourceGroupName}/providers/{operationalInsightsResourceProvider}/workspaces/{workspaceName}/providers/Microsoft.SecurityInsights/settings": {
      "get": {
        "x-ms-examples": {
          "Get EyesOn settings.": {
            "$ref": "./examples/settings/GetAllSettings.json"
          }
        },
        "tags": [
          "Settings"
        ],
        "description": "List of all the settings",
        "operationId": "ProductSettings_GetAll",
        "parameters": [
          {
            "$ref": "#/parameters/ApiVersion"
          },
          {
            "$ref": "#/parameters/SubscriptionId"
          },
          {
            "$ref": "#/parameters/ResourceGroupName"
          },
          {
            "$ref": "#/parameters/OperationalInsightsResourceProvider"
          },
          {
            "$ref": "#/parameters/WorkspaceName"
          }
        ],
        "responses": {
          "200": {
            "description": "OK",
            "schema": {
              "$ref": "#/definitions/SettingList"
            }
          },
          "default": {
            "description": "Error response describing why the operation failed.",
            "schema": {
              "$ref": "#/definitions/CloudError"
            }
          }
        }
      }
    },
    "/subscriptions/{subscriptionId}/resourceGroups/{resourceGroupName}/providers/{operationalInsightsResourceProvider}/workspaces/{workspaceName}/providers/Microsoft.SecurityInsights/settings/{settingsName}": {
      "get": {
        "x-ms-examples": {
          "Get EyesOn settings.": {
            "$ref": "./examples/settings/GetEyesOnSetting.json"
          }
        },
        "tags": [
          "Settings"
        ],
        "description": "Gets a setting.",
        "operationId": "ProductSettings_Get",
        "parameters": [
          {
            "$ref": "#/parameters/ApiVersion"
          },
          {
            "$ref": "#/parameters/SubscriptionId"
          },
          {
            "$ref": "#/parameters/ResourceGroupName"
          },
          {
            "$ref": "#/parameters/OperationalInsightsResourceProvider"
          },
          {
            "$ref": "#/parameters/WorkspaceName"
          },
          {
            "$ref": "#/parameters/SettingsName"
          }
        ],
        "responses": {
          "200": {
            "description": "OK",
            "schema": {
              "$ref": "#/definitions/Settings"
            }
          },
          "default": {
            "description": "Error response describing why the operation failed.",
            "schema": {
              "$ref": "#/definitions/CloudError"
            }
          }
        }
      },
      "delete": {
        "x-ms-examples": {
          "Delete EyesOn settings.": {
            "$ref": "./examples/settings/DeleteEyesOnSetting.json"
          }
        },
        "tags": [
          "Settings"
        ],
        "description": "Delete setting of the product.",
        "operationId": "ProductSettings_Delete",
        "parameters": [
          {
            "$ref": "#/parameters/ApiVersion"
          },
          {
            "$ref": "#/parameters/SubscriptionId"
          },
          {
            "$ref": "#/parameters/ResourceGroupName"
          },
          {
            "$ref": "#/parameters/OperationalInsightsResourceProvider"
          },
          {
            "$ref": "#/parameters/WorkspaceName"
          },
          {
            "$ref": "#/parameters/SettingsName"
          }
        ],
        "responses": {
          "200": {
            "description": "OK"
          },
          "204": {
            "description": "No Content"
          },
          "default": {
            "description": "Error response describing why the operation failed.",
            "schema": {
              "$ref": "#/definitions/CloudError"
            }
          }
        }
      },
      "put": {
        "x-ms-examples": {
          "Update EyesOn settings.": {
            "$ref": "./examples/settings/UpdateEyesOnSetting.json"
          }
        },
        "tags": [
          "Settings"
        ],
        "description": "Updates setting.",
        "operationId": "ProductSettings_Update",
        "parameters": [
          {
            "$ref": "#/parameters/ApiVersion"
          },
          {
            "$ref": "#/parameters/SubscriptionId"
          },
          {
            "$ref": "#/parameters/ResourceGroupName"
          },
          {
            "$ref": "#/parameters/OperationalInsightsResourceProvider"
          },
          {
            "$ref": "#/parameters/WorkspaceName"
          },
          {
            "$ref": "#/parameters/SettingsName"
          },
          {
            "$ref": "#/parameters/Settings"
          }
        ],
        "responses": {
          "200": {
            "description": "OK",
            "schema": {
              "$ref": "#/definitions/Settings"
            }
          },
          "default": {
            "description": "Error response describing why the operation failed.",
            "schema": {
              "$ref": "#/definitions/CloudError"
            }
          }
        }
      }
    },
    "/subscriptions/{subscriptionId}/resourceGroups/{resourceGroupName}/providers/{operationalInsightsResourceProvider}/workspaces/{workspaceName}/providers/Microsoft.SecurityInsights/aggregations/{aggregationsName}": {
      "get": {
        "x-ms-examples": {
          "Get aggregative data for all cases under the defined workspace, between the time range if specified.": {
            "$ref": "./examples/aggregations/GetCasesAggregations.json"
          }
        },
        "tags": [
          "Aggregations"
        ],
        "description": "Get aggregative result for the given resources under the defined workspace",
        "operationId": "CasesAggregations_Get",
        "parameters": [
          {
            "$ref": "#/parameters/ApiVersion"
          },
          {
            "$ref": "#/parameters/SubscriptionId"
          },
          {
            "$ref": "#/parameters/ResourceGroupName"
          },
          {
            "$ref": "#/parameters/OperationalInsightsResourceProvider"
          },
          {
            "$ref": "#/parameters/WorkspaceName"
          },
          {
            "$ref": "#/parameters/AggregationsName"
          }
        ],
        "responses": {
          "200": {
            "description": "OK",
            "schema": {
              "$ref": "#/definitions/Aggregations"
            }
          },
          "default": {
            "description": "Error response describing why the operation failed.",
            "schema": {
              "$ref": "#/definitions/CloudError"
            }
          }
        }
      }
    },
    "/subscriptions/{subscriptionId}/resourceGroups/{resourceGroupName}/providers/{operationalInsightsResourceProvider}/workspaces/{workspaceName}/providers/Microsoft.SecurityInsights/entityQueries": {
      "get": {
        "x-ms-examples": {
          "Get all entity queries.": {
            "$ref": "./examples/entityQueries/GetEntityQueries.json"
          }
        },
        "tags": [
          "EntityQueries"
        ],
        "description": "Gets all entity queries.",
        "operationId": "EntityQueries_List",
        "parameters": [
          {
            "$ref": "#/parameters/ApiVersion"
          },
          {
            "$ref": "#/parameters/SubscriptionId"
          },
          {
            "$ref": "#/parameters/ResourceGroupName"
          },
          {
            "$ref": "#/parameters/OperationalInsightsResourceProvider"
          },
          {
            "$ref": "#/parameters/WorkspaceName"
          }
        ],
        "responses": {
          "200": {
            "description": "OK",
            "schema": {
              "$ref": "#/definitions/EntityQueryList"
            }
          },
          "default": {
            "description": "Error response describing why the operation failed.",
            "schema": {
              "$ref": "#/definitions/CloudError"
            }
          }
        },
        "x-ms-pageable": {
          "nextLinkName": "nextLink"
        }
      }
    },
    "/subscriptions/{subscriptionId}/resourceGroups/{resourceGroupName}/providers/{operationalInsightsResourceProvider}/workspaces/{workspaceName}/providers/Microsoft.SecurityInsights/entityQueries/{entityQueryId}": {
      "get": {
        "x-ms-examples": {
          "Get an entity query.": {
            "$ref": "./examples/entityQueries/GetExpansionEntityQueryById.json"
          }
        },
        "tags": [
          "EntityQueries"
        ],
        "description": "Gets an entity query.",
        "operationId": "EntityQueries_Get",
        "parameters": [
          {
            "$ref": "#/parameters/ApiVersion"
          },
          {
            "$ref": "#/parameters/SubscriptionId"
          },
          {
            "$ref": "#/parameters/ResourceGroupName"
          },
          {
            "$ref": "#/parameters/OperationalInsightsResourceProvider"
          },
          {
            "$ref": "#/parameters/WorkspaceName"
          },
          {
            "$ref": "#/parameters/EntityQueryId"
          }
        ],
        "responses": {
          "200": {
            "description": "OK",
            "schema": {
              "$ref": "#/definitions/EntityQuery"
            }
          },
          "default": {
            "description": "Error response describing why the operation failed.",
            "schema": {
              "$ref": "#/definitions/CloudError"
            }
          }
        }
      }
    },
    "/subscriptions/{subscriptionId}/resourceGroups/{resourceGroupName}/providers/{operationalInsightsResourceProvider}/workspaces/{workspaceName}/providers/Microsoft.SecurityInsights/incidents": {
      "get": {
        "x-ms-examples": {
          "Get all incidents.": {
            "$ref": "./examples/incidents/GetIncidents.json"
          }
        },
        "tags": [
          "Incidents"
        ],
        "description": "Gets all incidents.",
        "operationId": "Incidents_List",
        "parameters": [
          {
            "$ref": "#/parameters/ApiVersion"
          },
          {
            "$ref": "#/parameters/SubscriptionId"
          },
          {
            "$ref": "#/parameters/ResourceGroupName"
          },
          {
            "$ref": "#/parameters/OperationalInsightsResourceProvider"
          },
          {
            "$ref": "#/parameters/WorkspaceName"
          },
          {
            "$ref": "#/parameters/ODataFilter"
          },
          {
            "$ref": "#/parameters/ODataOrderBy"
          },
          {
            "$ref": "#/parameters/ODataTop"
          },
          {
            "$ref": "#/parameters/ODataSkipToken"
          }
        ],
        "responses": {
          "200": {
            "description": "OK",
            "schema": {
              "$ref": "#/definitions/IncidentList"
            }
          },
          "default": {
            "description": "Error response describing why the operation failed.",
            "schema": {
              "$ref": "#/definitions/CloudError"
            }
          }
        },
        "x-ms-pageable": {
          "nextLinkName": "nextLink"
        }
      }
    },
    "/subscriptions/{subscriptionId}/resourceGroups/{resourceGroupName}/providers/{operationalInsightsResourceProvider}/workspaces/{workspaceName}/providers/Microsoft.SecurityInsights/incidents/{incidentId}": {
      "get": {
        "x-ms-examples": {
          "Get an incident.": {
            "$ref": "./examples/incidents/GetIncidentById.json"
          }
        },
        "tags": [
          "Incidents"
        ],
        "description": "Gets an incident.",
        "operationId": "Incidents_Get",
        "parameters": [
          {
            "$ref": "#/parameters/ApiVersion"
          },
          {
            "$ref": "#/parameters/SubscriptionId"
          },
          {
            "$ref": "#/parameters/ResourceGroupName"
          },
          {
            "$ref": "#/parameters/OperationalInsightsResourceProvider"
          },
          {
            "$ref": "#/parameters/WorkspaceName"
          },
          {
            "$ref": "#/parameters/IncidentId"
          }
        ],
        "responses": {
          "200": {
            "description": "OK",
            "schema": {
              "$ref": "#/definitions/Incident"
            }
          },
          "default": {
            "description": "Error response describing why the operation failed.",
            "schema": {
              "$ref": "#/definitions/CloudError"
            }
          }
        }
      },
      "put": {
        "x-ms-examples": {
          "Creates or updates an incident.": {
            "$ref": "./examples/incidents/CreateIncident.json"
          }
        },
        "tags": [
          "Incidents"
        ],
        "description": "Creates or updates the incident.",
        "operationId": "Incidents_CreateOrUpdate",
        "parameters": [
          {
            "$ref": "#/parameters/ApiVersion"
          },
          {
            "$ref": "#/parameters/SubscriptionId"
          },
          {
            "$ref": "#/parameters/ResourceGroupName"
          },
          {
            "$ref": "#/parameters/OperationalInsightsResourceProvider"
          },
          {
            "$ref": "#/parameters/WorkspaceName"
          },
          {
            "$ref": "#/parameters/IncidentId"
          },
          {
            "$ref": "#/parameters/Incident"
          }
        ],
        "responses": {
          "200": {
            "description": "OK",
            "schema": {
              "$ref": "#/definitions/Incident"
            }
          },
          "201": {
            "description": "Created",
            "schema": {
              "$ref": "#/definitions/Incident"
            }
          },
          "default": {
            "description": "Error response describing why the operation failed.",
            "schema": {
              "$ref": "#/definitions/CloudError"
            }
          }
        }
      },
      "delete": {
        "x-ms-examples": {
          "Delete an incident.": {
            "$ref": "./examples/incidents/DeleteIncident.json"
          }
        },
        "tags": [
          "Incidents"
        ],
        "description": "Delete the incident.",
        "operationId": "Incidents_Delete",
        "parameters": [
          {
            "$ref": "#/parameters/ApiVersion"
          },
          {
            "$ref": "#/parameters/SubscriptionId"
          },
          {
            "$ref": "#/parameters/ResourceGroupName"
          },
          {
            "$ref": "#/parameters/OperationalInsightsResourceProvider"
          },
          {
            "$ref": "#/parameters/WorkspaceName"
          },
          {
            "$ref": "#/parameters/IncidentId"
          }
        ],
        "responses": {
          "200": {
            "description": "OK"
          },
          "204": {
            "description": "No Content"
          },
          "default": {
            "description": "Error response describing why the operation failed.",
            "schema": {
              "$ref": "#/definitions/CloudError"
            }
          }
        }
      }
    },
    "/subscriptions/{subscriptionId}/resourceGroups/{resourceGroupName}/providers/{operationalInsightsResourceProvider}/workspaces/{workspaceName}/providers/Microsoft.SecurityInsights/incidents/{incidentId}/alerts": {
      "post": {
        "x-ms-examples": {
          "Get all incident alerts.": {
            "$ref": "./examples/incidents/GetAllIncidentAlerts.json"
          }
        },
        "tags": [
          "IncidentAlerts"
        ],
        "description": "Gets all incident alerts.",
        "operationId": "Incidents_ListOfAlerts",
        "parameters": [
          {
            "$ref": "#/parameters/ApiVersion"
          },
          {
            "$ref": "#/parameters/SubscriptionId"
          },
          {
            "$ref": "#/parameters/ResourceGroupName"
          },
          {
            "$ref": "#/parameters/OperationalInsightsResourceProvider"
          },
          {
            "$ref": "#/parameters/WorkspaceName"
          },
          {
            "$ref": "#/parameters/IncidentId"
          }
        ],
        "responses": {
          "200": {
            "description": "OK",
            "schema": {
              "$ref": "#/definitions/IncidentAlertList"
            }
          },
          "default": {
            "description": "Error response describing why the operation failed.",
            "schema": {
              "$ref": "#/definitions/CloudError"
            }
          }
        }
      }
    },
    "/subscriptions/{subscriptionId}/resourceGroups/{resourceGroupName}/providers/{operationalInsightsResourceProvider}/workspaces/{workspaceName}/providers/Microsoft.SecurityInsights/incidents/{incidentId}/bookmarks": {
      "post": {
        "x-ms-examples": {
          "Get all incident bookmarks.": {
            "$ref": "./examples/incidents/GetAllIncidentBookmarks.json"
          }
        },
        "tags": [
          "IncidentBookmarks"
        ],
        "description": "Gets all incident bookmarks.",
        "operationId": "Incidents_ListOfBookmarks",
        "parameters": [
          {
            "$ref": "#/parameters/ApiVersion"
          },
          {
            "$ref": "#/parameters/SubscriptionId"
          },
          {
            "$ref": "#/parameters/ResourceGroupName"
          },
          {
            "$ref": "#/parameters/OperationalInsightsResourceProvider"
          },
          {
            "$ref": "#/parameters/WorkspaceName"
          },
          {
            "$ref": "#/parameters/IncidentId"
          }
        ],
        "responses": {
          "200": {
            "description": "OK",
            "schema": {
              "$ref": "#/definitions/IncidentBookmarkList"
            }
          },
          "default": {
            "description": "Error response describing why the operation failed.",
            "schema": {
              "$ref": "#/definitions/CloudError"
            }
          }
        }
      }
    },
    "/subscriptions/{subscriptionId}/resourceGroups/{resourceGroupName}/providers/{operationalInsightsResourceProvider}/workspaces/{workspaceName}/providers/Microsoft.SecurityInsights/incidents/{incidentId}/comments": {
      "get": {
        "x-ms-examples": {
          "Get all incident comments.": {
            "$ref": "./examples/incidents/comments/GetAllIncidentComments.json"
          }
        },
        "tags": [
          "IncidentComments"
        ],
        "description": "Gets all incident comments.",
        "operationId": "IncidentComments_ListByIncident",
        "parameters": [
          {
            "$ref": "#/parameters/ApiVersion"
          },
          {
            "$ref": "#/parameters/SubscriptionId"
          },
          {
            "$ref": "#/parameters/ResourceGroupName"
          },
          {
            "$ref": "#/parameters/OperationalInsightsResourceProvider"
          },
          {
            "$ref": "#/parameters/WorkspaceName"
          },
          {
            "$ref": "#/parameters/IncidentId"
          },
          {
            "$ref": "#/parameters/ODataFilter"
          },
          {
            "$ref": "#/parameters/ODataOrderBy"
          },
          {
            "$ref": "#/parameters/ODataTop"
          },
          {
            "$ref": "#/parameters/ODataSkipToken"
          }
        ],
        "responses": {
          "200": {
            "description": "OK",
            "schema": {
              "$ref": "#/definitions/IncidentCommentList"
            }
          },
          "default": {
            "description": "Error response describing why the operation failed.",
            "schema": {
              "$ref": "#/definitions/CloudError"
            }
          }
        },
        "x-ms-odata": "#/definitions/IncidentComment",
        "x-ms-pageable": {
          "nextLinkName": "nextLink"
        }
      }
    },
    "/subscriptions/{subscriptionId}/resourceGroups/{resourceGroupName}/providers/{operationalInsightsResourceProvider}/workspaces/{workspaceName}/providers/Microsoft.SecurityInsights/incidents/{incidentId}/comments/{incidentCommentId}": {
      "get": {
        "x-ms-examples": {
          "Get an incident comment.": {
            "$ref": "./examples/incidents/comments/GetIncidentCommentById.json"
          }
        },
        "tags": [
          "IncidentComments"
        ],
        "description": "Gets an incident comment.",
        "operationId": "IncidentComments_GetComment",
        "parameters": [
          {
            "$ref": "#/parameters/ApiVersion"
          },
          {
            "$ref": "#/parameters/SubscriptionId"
          },
          {
            "$ref": "#/parameters/ResourceGroupName"
          },
          {
            "$ref": "#/parameters/OperationalInsightsResourceProvider"
          },
          {
            "$ref": "#/parameters/WorkspaceName"
          },
          {
            "$ref": "#/parameters/IncidentId"
          },
          {
            "$ref": "#/parameters/IncidentCommentId"
          }
        ],
        "responses": {
          "200": {
            "description": "OK",
            "schema": {
              "$ref": "#/definitions/IncidentComment"
            }
          },
          "default": {
            "description": "Error response describing why the operation failed.",
            "schema": {
              "$ref": "#/definitions/CloudError"
            }
          }
        }
      },
      "put": {
        "x-ms-examples": {
          "Creates or updates an incident comment.": {
            "$ref": "./examples/incidents/comments/CreateIncidentComment.json"
          }
        },
        "tags": [
          "IncidentComments"
        ],
        "description": "Creates or updates the incident comment.",
        "operationId": "IncidentComments_CreateComment",
        "parameters": [
          {
            "$ref": "#/parameters/ApiVersion"
          },
          {
            "$ref": "#/parameters/SubscriptionId"
          },
          {
            "$ref": "#/parameters/ResourceGroupName"
          },
          {
            "$ref": "#/parameters/OperationalInsightsResourceProvider"
          },
          {
            "$ref": "#/parameters/WorkspaceName"
          },
          {
            "$ref": "#/parameters/IncidentId"
          },
          {
            "$ref": "#/parameters/IncidentCommentId"
          },
          {
            "$ref": "#/parameters/IncidentComment"
          }
        ],
        "responses": {
          "200": {
            "description": "OK",
            "schema": {
              "$ref": "#/definitions/IncidentComment"
            }
          },
          "201": {
            "description": "Created",
            "schema": {
              "$ref": "#/definitions/IncidentComment"
            }
          },
          "default": {
            "description": "Error response describing why the operation failed.",
            "schema": {
              "$ref": "#/definitions/CloudError"
            }
          }
        }
      },
      "delete": {
        "x-ms-examples": {
          "Delete the incident comment.": {
            "$ref": "./examples/incidents/comments/DeleteIncidentComment.json"
          }
        },
        "tags": [
          "IncidentComments"
        ],
        "description": "Delete the incident comment.",
        "operationId": "IncidentComments_DeleteComment",
        "parameters": [
          {
            "$ref": "#/parameters/ApiVersion"
          },
          {
            "$ref": "#/parameters/SubscriptionId"
          },
          {
            "$ref": "#/parameters/ResourceGroupName"
          },
          {
            "$ref": "#/parameters/OperationalInsightsResourceProvider"
          },
          {
            "$ref": "#/parameters/WorkspaceName"
          },
          {
            "$ref": "#/parameters/IncidentId"
          },
          {
            "$ref": "#/parameters/IncidentCommentId"
          }
        ],
        "responses": {
          "200": {
            "description": "OK"
          },
          "204": {
            "description": "No Content"
          },
          "default": {
            "description": "Error response describing why the operation failed.",
            "schema": {
              "$ref": "#/definitions/CloudError"
            }
          }
        }
      }
    },
    "/subscriptions/{subscriptionId}/resourceGroups/{resourceGroupName}/providers/{operationalInsightsResourceProvider}/workspaces/{workspaceName}/providers/Microsoft.SecurityInsights/incidents/{incidentId}/entities": {
      "post": {
        "x-ms-examples": {
          "Gets all incident related entities": {
            "$ref": "./examples/incidents/entities/GetAllIncidentEntities.json"
          }
        },
        "tags": [
          "IncidentEntities"
        ],
        "description": "Gets all incident related entities.",
        "operationId": "Incidents_ListOfEntities",
        "parameters": [
          {
            "$ref": "#/parameters/ApiVersion"
          },
          {
            "$ref": "#/parameters/SubscriptionId"
          },
          {
            "$ref": "#/parameters/ResourceGroupName"
          },
          {
            "$ref": "#/parameters/OperationalInsightsResourceProvider"
          },
          {
            "$ref": "#/parameters/WorkspaceName"
          },
          {
            "$ref": "#/parameters/IncidentId"
          }
        ],
        "responses": {
          "200": {
            "description": "OK",
            "schema": {
              "$ref": "#/definitions/IncidentEntitiesResponse"
            }
          },
          "default": {
            "description": "Error response describing why the operation failed.",
            "schema": {
              "$ref": "#/definitions/CloudError"
            }
          }
        }
      }
    },
    "/subscriptions/{subscriptionId}/resourceGroups/{resourceGroupName}/providers/{operationalInsightsResourceProvider}/workspaces/{workspaceName}/providers/Microsoft.SecurityInsights/incidents/{incidentId}/relations": {
      "get": {
        "x-ms-examples": {
          "Get all incident relations.": {
            "$ref": "./examples/incidents/relations/GetAllIncidentRelations.json"
          }
        },
        "tags": [
          "IncidentRelations"
        ],
        "description": "Gets all incident relations.",
        "operationId": "IncidentRelations_List",
        "parameters": [
          {
            "$ref": "#/parameters/ApiVersion"
          },
          {
            "$ref": "#/parameters/SubscriptionId"
          },
          {
            "$ref": "#/parameters/ResourceGroupName"
          },
          {
            "$ref": "#/parameters/OperationalInsightsResourceProvider"
          },
          {
            "$ref": "#/parameters/WorkspaceName"
          },
          {
            "$ref": "#/parameters/IncidentId"
          },
          {
            "$ref": "#/parameters/ODataFilter"
          },
          {
            "$ref": "#/parameters/ODataOrderBy"
          },
          {
            "$ref": "#/parameters/ODataTop"
          },
          {
            "$ref": "#/parameters/ODataSkipToken"
          }
        ],
        "responses": {
          "200": {
            "description": "OK",
            "schema": {
              "$ref": "#/definitions/RelationList"
            }
          },
          "default": {
            "description": "Error response describing why the operation failed.",
            "schema": {
              "$ref": "#/definitions/CloudError"
            }
          }
        },
        "x-ms-odata": "#/definitions/Relation",
        "x-ms-pageable": {
          "nextLinkName": "nextLink"
        }
      }
    },
    "/subscriptions/{subscriptionId}/resourceGroups/{resourceGroupName}/providers/{operationalInsightsResourceProvider}/workspaces/{workspaceName}/providers/Microsoft.SecurityInsights/incidents/{incidentId}/relations/{relationName}": {
      "get": {
        "x-ms-examples": {
          "Get an incident relation.": {
            "$ref": "./examples/incidents/relations/GetIncidentRelationByName.json"
          }
        },
        "tags": [
          "IncidentRelations"
        ],
        "description": "Gets an incident relation.",
        "operationId": "IncidentRelations_GetRelation",
        "parameters": [
          {
            "$ref": "#/parameters/ApiVersion"
          },
          {
            "$ref": "#/parameters/SubscriptionId"
          },
          {
            "$ref": "#/parameters/ResourceGroupName"
          },
          {
            "$ref": "#/parameters/OperationalInsightsResourceProvider"
          },
          {
            "$ref": "#/parameters/WorkspaceName"
          },
          {
            "$ref": "#/parameters/IncidentId"
          },
          {
            "$ref": "#/parameters/RelationName"
          }
        ],
        "responses": {
          "200": {
            "description": "OK",
            "schema": {
              "$ref": "#/definitions/Relation"
            }
          },
          "default": {
            "description": "Error response describing why the operation failed.",
            "schema": {
              "$ref": "#/definitions/CloudError"
            }
          }
        }
      },
      "put": {
        "x-ms-examples": {
          "Creates or updates an incident relation.": {
            "$ref": "./examples/incidents/relations/CreateIncidentRelation.json"
          }
        },
        "tags": [
          "IncidentRelations"
        ],
        "description": "Creates or updates the incident relation.",
        "operationId": "IncidentRelations_CreateOrUpdateRelation",
        "parameters": [
          {
            "$ref": "#/parameters/ApiVersion"
          },
          {
            "$ref": "#/parameters/SubscriptionId"
          },
          {
            "$ref": "#/parameters/ResourceGroupName"
          },
          {
            "$ref": "#/parameters/OperationalInsightsResourceProvider"
          },
          {
            "$ref": "#/parameters/WorkspaceName"
          },
          {
            "$ref": "#/parameters/IncidentId"
          },
          {
            "$ref": "#/parameters/RelationName"
          },
          {
            "$ref": "#/parameters/Relation"
          }
        ],
        "responses": {
          "200": {
            "description": "OK",
            "schema": {
              "$ref": "#/definitions/Relation"
            }
          },
          "201": {
            "description": "Created",
            "schema": {
              "$ref": "#/definitions/Relation"
            }
          },
          "default": {
            "description": "Error response describing why the operation failed.",
            "schema": {
              "$ref": "#/definitions/CloudError"
            }
          }
        }
      },
      "delete": {
        "x-ms-examples": {
          "Delete the incident relation.": {
            "$ref": "./examples/incidents/relations/DeleteIncidentRelation.json"
          }
        },
        "tags": [
          "IncidentRelations"
        ],
        "description": "Delete the incident relation.",
        "operationId": "IncidentRelations_DeleteRelation",
        "parameters": [
          {
            "$ref": "#/parameters/ApiVersion"
          },
          {
            "$ref": "#/parameters/SubscriptionId"
          },
          {
            "$ref": "#/parameters/ResourceGroupName"
          },
          {
            "$ref": "#/parameters/OperationalInsightsResourceProvider"
          },
          {
            "$ref": "#/parameters/WorkspaceName"
          },
          {
            "$ref": "#/parameters/IncidentId"
          },
          {
            "$ref": "#/parameters/RelationName"
          }
        ],
        "responses": {
          "200": {
            "description": "OK"
          },
          "204": {
            "description": "No Content"
          },
          "default": {
            "description": "Error response describing why the operation failed.",
            "schema": {
              "$ref": "#/definitions/CloudError"
            }
          }
        }
      }
    },
    "/subscriptions/{subscriptionId}/resourceGroups/{resourceGroupName}/providers/{operationalInsightsResourceProvider}/workspaces/{workspaceName}/providers/Microsoft.SecurityInsights/watchlists": {
      "get": {
        "x-ms-examples": {
          "Get all watchlists.": {
            "$ref": "./examples/watchlists/GetWatchlists.json"
          }
        },
        "tags": [
          "Watchlists"
        ],
        "description": "Gets all watchlists, without watchlist items.",
        "operationId": "Watchlists_List",
        "parameters": [
          {
            "$ref": "#/parameters/ApiVersion"
          },
          {
            "$ref": "#/parameters/SubscriptionId"
          },
          {
            "$ref": "#/parameters/ResourceGroupName"
          },
          {
            "$ref": "#/parameters/OperationalInsightsResourceProvider"
          },
          {
            "$ref": "#/parameters/WorkspaceName"
          }
        ],
        "responses": {
          "200": {
            "description": "OK",
            "schema": {
              "$ref": "#/definitions/WatchlistList"
            }
          },
          "default": {
            "description": "Error response describing why the operation failed.",
            "schema": {
              "$ref": "#/definitions/CloudError"
            }
          }
        },
        "x-ms-pageable": {
          "nextLinkName": "nextLink"
        }
      }
    },
    "/subscriptions/{subscriptionId}/resourceGroups/{resourceGroupName}/providers/{operationalInsightsResourceProvider}/workspaces/{workspaceName}/providers/Microsoft.SecurityInsights/watchlists/{watchlistAlias}": {
      "get": {
        "x-ms-examples": {
          "Get a watchlist.": {
            "$ref": "./examples/watchlists/GetWatchlistByAlias.json"
          }
        },
        "tags": [
          "Watchlists"
        ],
        "description": "Gets a watchlist, without its watchlist items.",
        "operationId": "Watchlists_Get",
        "parameters": [
          {
            "$ref": "#/parameters/ApiVersion"
          },
          {
            "$ref": "#/parameters/SubscriptionId"
          },
          {
            "$ref": "#/parameters/ResourceGroupName"
          },
          {
            "$ref": "#/parameters/OperationalInsightsResourceProvider"
          },
          {
            "$ref": "#/parameters/WorkspaceName"
          },
          {
            "$ref": "#/parameters/WatchlistAlias"
          }
        ],
        "responses": {
          "200": {
            "description": "OK",
            "schema": {
              "$ref": "#/definitions/Watchlist"
            }
          },
          "default": {
            "description": "Error response describing why the operation failed.",
            "schema": {
              "$ref": "#/definitions/CloudError"
            }
          }
        }
      },
      "delete": {
        "x-ms-examples": {
          "Delete a watchlist.": {
            "$ref": "./examples/watchlists/DeleteWatchlist.json"
          }
        },
        "tags": [
          "Watchlists"
        ],
        "description": "Delete a watchlist.",
        "operationId": "Watchlists_Delete",
        "parameters": [
          {
            "$ref": "#/parameters/ApiVersion"
          },
          {
            "$ref": "#/parameters/SubscriptionId"
          },
          {
            "$ref": "#/parameters/ResourceGroupName"
          },
          {
            "$ref": "#/parameters/OperationalInsightsResourceProvider"
          },
          {
            "$ref": "#/parameters/WorkspaceName"
          },
          {
            "$ref": "#/parameters/WatchlistAlias"
          }
        ],
        "responses": {
          "200": {
            "description": "OK"
          },
          "204": {
            "description": "No Content"
          },
          "default": {
            "description": "Error response describing why the operation failed.",
            "schema": {
              "$ref": "#/definitions/CloudError"
            }
          }
        }
      },
      "put": {
        "x-ms-examples": {
          "Creates a watchlist.": {
            "$ref": "./examples/watchlists/CreateWatchlist.json"
          }
        },
        "tags": [
          "Watchlists"
        ],
        "description": "Creates a watchlist and its watchlist items (bulk creation, e.g. through text/csv content type). To create a Watchlist and its Items, we should call this endpoint twice : the first call will create an empty Watchlist, and the second one will create its Items.",
        "operationId": "Watchlists_Create",
        "parameters": [
          {
            "$ref": "#/parameters/ApiVersion"
          },
          {
            "$ref": "#/parameters/SubscriptionId"
          },
          {
            "$ref": "#/parameters/ResourceGroupName"
          },
          {
            "$ref": "#/parameters/OperationalInsightsResourceProvider"
          },
          {
            "$ref": "#/parameters/WorkspaceName"
          },
          {
            "$ref": "#/parameters/WatchlistAlias"
          },
          {
            "$ref": "#/parameters/Watchlist"
          }
        ],
        "responses": {
          "200": {
            "description": "OK",
            "schema": {
              "$ref": "#/definitions/Watchlist"
            }
          },
          "201": {
            "description": "Created",
            "schema": {
              "$ref": "#/definitions/Watchlist"
            }
          },
          "default": {
            "description": "Error response describing why the operation failed.",
            "schema": {
              "$ref": "#/definitions/CloudError"
            }
          }
        }
      }
    },
    "/subscriptions/{subscriptionId}/resourceGroups/{resourceGroupName}/providers/{operationalInsightsResourceProvider}/workspaces/{workspaceName}/providers/Microsoft.SecurityInsights/watchlists/{watchlistAlias}/watchlistItems/{watchlistItemId}": {
      "delete": {
        "x-ms-examples": {
          "Delete a watchlist Item.": {
            "$ref": "./examples/watchlists/DeleteWatchlistItem.json"
          }
        },
        "tags": [
          "WatchlistItems"
        ],
        "description": "Delete a watchlist item.",
        "operationId": "WatchlistItem_Delete",
        "parameters": [
          {
            "$ref": "#/parameters/ApiVersion"
          },
          {
            "$ref": "#/parameters/SubscriptionId"
          },
          {
            "$ref": "#/parameters/ResourceGroupName"
          },
          {
            "$ref": "#/parameters/OperationalInsightsResourceProvider"
          },
          {
            "$ref": "#/parameters/WorkspaceName"
          },
          {
            "$ref": "#/parameters/WatchlistAlias"
          },
          {
            "$ref": "#/parameters/WatchlistItemId"
          }
        ],
        "responses": {
          "200": {
            "description": "OK"
          },
          "204": {
            "description": "No Content"
          },
          "default": {
            "description": "Error response describing why the operation failed.",
            "schema": {
              "$ref": "#/definitions/CloudError"
            }
          }
        }
      },
      "put": {
        "x-ms-examples": {
          "Creates or updates a watchlist item.": {
            "$ref": "./examples/watchlists/CreateWatchlistItem.json"
          }
        },
        "tags": [
          "WatchlistItems"
        ],
        "description": "Creates or updates a watchlist item.",
        "operationId": "WatchlistItem_CreateOrUpdate",
        "parameters": [
          {
            "$ref": "#/parameters/ApiVersion"
          },
          {
            "$ref": "#/parameters/SubscriptionId"
          },
          {
            "$ref": "#/parameters/ResourceGroupName"
          },
          {
            "$ref": "#/parameters/OperationalInsightsResourceProvider"
          },
          {
            "$ref": "#/parameters/WorkspaceName"
          },
          {
            "$ref": "#/parameters/WatchlistAlias"
          },
          {
            "$ref": "#/parameters/WatchlistItemId"
          },
          {
            "$ref": "#/parameters/WatchlistItem"
          }
        ],
        "responses": {
          "200": {
            "description": "OK",
            "schema": {
              "$ref": "#/definitions/WatchlistItem"
            }
          },
          "201": {
            "description": "Created",
            "schema": {
              "$ref": "#/definitions/WatchlistItem"
            }
          },
          "default": {
            "description": "Error response describing why the operation failed.",
            "schema": {
              "$ref": "#/definitions/CloudError"
            }
          }
        }
      }
    },
    "/subscriptions/{subscriptionId}/resourceGroups/{resourceGroupName}/providers/{operationalInsightsResourceProvider}/workspaces/{workspaceName}/providers/Microsoft.SecurityInsights/threatIntelligence/main/createIndicator": {
      "post": {
        "x-ms-examples": {
          "Create a new Threat Intelligence": {
            "$ref": "./examples/threatintelligence/CreateThreatIntelligence.json"
          }
        },
        "tags": [
          "ThreatIntelligence"
        ],
        "description": "Create a new threat intelligence indicator.",
        "operationId": "ThreatIntelligenceIndicator_CreateIndicator",
        "parameters": [
          {
            "$ref": "#/parameters/ApiVersion"
          },
          {
            "$ref": "#/parameters/SubscriptionId"
          },
          {
            "$ref": "#/parameters/ResourceGroupName"
          },
          {
            "$ref": "#/parameters/OperationalInsightsResourceProvider"
          },
          {
            "$ref": "#/parameters/WorkspaceName"
          },
          {
            "$ref": "#/parameters/ThreatIntelligenceProperties"
          }
        ],
        "responses": {
          "200": {
            "description": "OK",
            "schema": {
              "$ref": "#/definitions/ThreatIntelligenceInformation"
            }
          },
          "201": {
            "description": "Created",
            "schema": {
              "$ref": "#/definitions/ThreatIntelligenceInformation"
            }
          },
          "default": {
            "description": "Error response describing why the operation failed to create indicators.",
            "schema": {
              "$ref": "#/definitions/CloudError"
            }
          }
        }
      }
    },
    "/subscriptions/{subscriptionId}/resourceGroups/{resourceGroupName}/providers/{operationalInsightsResourceProvider}/workspaces/{workspaceName}/providers/Microsoft.SecurityInsights/threatIntelligence/main/indicators": {
      "get": {
        "x-ms-examples": {
          "Get all threat intelligence indicators": {
            "$ref": "./examples/threatintelligence/GetThreatIntelligence.json"
          }
        },
        "tags": [
          "ThreatIntelligence"
        ],
        "description": "Get all threat intelligence indicators.",
        "operationId": "ThreatIntelligenceIndicators_List",
        "parameters": [
          {
            "$ref": "#/parameters/ApiVersion"
          },
          {
            "$ref": "#/parameters/SubscriptionId"
          },
          {
            "$ref": "#/parameters/ResourceGroupName"
          },
          {
            "$ref": "#/parameters/OperationalInsightsResourceProvider"
          },
          {
            "$ref": "#/parameters/WorkspaceName"
          },
          {
            "$ref": "#/parameters/ODataFilter"
          },
          {
            "$ref": "#/parameters/ODataTop"
          },
          {
            "$ref": "#/parameters/ODataSkipToken"
          },
          {
            "$ref": "#/parameters/ODataOrderBy"
          }
        ],
        "responses": {
          "200": {
            "description": "OK",
            "schema": {
              "$ref": "#/definitions/ThreatIntelligenceInformationList"
            }
          },
          "default": {
            "description": "Error response describing why the operation failed to get indicators.",
            "schema": {
              "$ref": "#/definitions/CloudError"
            }
          }
        },
        "x-ms-pageable": {
          "nextLinkName": "nextLink"
        }
      }
    },
    "/subscriptions/{subscriptionId}/resourceGroups/{resourceGroupName}/providers/{operationalInsightsResourceProvider}/workspaces/{workspaceName}/providers/Microsoft.SecurityInsights/threatIntelligence/main/indicators/{name}": {
      "get": {
        "x-ms-examples": {
          "View a threat intelligence indicator by name": {
            "$ref": "./examples/threatintelligence/GetThreatIntelligenceById.json"
          }
        },
        "tags": [
          "ThreatIntelligence"
        ],
        "description": "View a threat intelligence indicator by name.",
        "operationId": "ThreatIntelligenceIndicator_Get",
        "parameters": [
          {
            "$ref": "#/parameters/ApiVersion"
          },
          {
            "$ref": "#/parameters/SubscriptionId"
          },
          {
            "$ref": "#/parameters/ResourceGroupName"
          },
          {
            "$ref": "#/parameters/OperationalInsightsResourceProvider"
          },
          {
            "$ref": "#/parameters/WorkspaceName"
          },
          {
            "$ref": "#/parameters/ThreatIntelligenceName"
          }
        ],
        "responses": {
          "200": {
            "description": "OK",
            "schema": {
              "$ref": "#/definitions/ThreatIntelligenceInformation"
            }
          },
          "default": {
            "description": "Error response describing why the operation failed to view an indicator.",
            "schema": {
              "$ref": "#/definitions/CloudError"
            }
          }
        }
      },
      "put": {
        "x-ms-examples": {
          "Update a threat Intelligence indicator": {
            "$ref": "./examples/threatintelligence/UpdateThreatIntelligence.json"
          }
        },
        "tags": [
          "ThreatIntelligence"
        ],
        "description": "Update a threat Intelligence indicator.",
        "operationId": "ThreatIntelligenceIndicator_Create",
        "parameters": [
          {
            "$ref": "#/parameters/ApiVersion"
          },
          {
            "$ref": "#/parameters/SubscriptionId"
          },
          {
            "$ref": "#/parameters/ResourceGroupName"
          },
          {
            "$ref": "#/parameters/OperationalInsightsResourceProvider"
          },
          {
            "$ref": "#/parameters/WorkspaceName"
          },
          {
            "$ref": "#/parameters/ThreatIntelligenceName"
          },
          {
            "$ref": "#/parameters/ThreatIntelligenceProperties"
          }
        ],
        "responses": {
          "200": {
            "description": "OK",
            "schema": {
              "$ref": "#/definitions/ThreatIntelligenceInformation"
            }
          },
          "201": {
            "description": "Created",
            "schema": {
              "$ref": "#/definitions/ThreatIntelligenceInformation"
            }
          },
          "default": {
            "description": "Error response describing why the operation failed to update an indicator.",
            "schema": {
              "$ref": "#/definitions/CloudError"
            }
          }
        }
      },
      "delete": {
        "x-ms-examples": {
          "Delete a threat intelligence indicator": {
            "$ref": "./examples/threatintelligence/DeleteThreatIntelligence.json"
          }
        },
        "tags": [
          "ThreatIntelligence"
        ],
        "description": "Delete a threat intelligence indicator.",
        "operationId": "ThreatIntelligenceIndicator_Delete",
        "parameters": [
          {
            "$ref": "#/parameters/ApiVersion"
          },
          {
            "$ref": "#/parameters/SubscriptionId"
          },
          {
            "$ref": "#/parameters/ResourceGroupName"
          },
          {
            "$ref": "#/parameters/OperationalInsightsResourceProvider"
          },
          {
            "$ref": "#/parameters/WorkspaceName"
          },
          {
            "$ref": "#/parameters/ThreatIntelligenceName"
          }
        ],
        "responses": {
          "200": {
            "description": "OK"
          },
          "204": {
            "description": "No Content"
          },
          "default": {
            "description": "Error response describing why the operation failed to delete an indicator.",
            "schema": {
              "$ref": "#/definitions/CloudError"
            }
          }
        }
      }
    },
    "/subscriptions/{subscriptionId}/resourceGroups/{resourceGroupName}/providers/{operationalInsightsResourceProvider}/workspaces/{workspaceName}/providers/Microsoft.SecurityInsights/threatIntelligence/main/queryIndicators": {
      "post": {
        "x-ms-examples": {
          "Query threat intelligence indicators as per filtering criteria": {
            "$ref": "./examples/threatintelligence/QueryThreatIntelligence.json"
          }
        },
        "tags": [
          "ThreatIntelligence"
        ],
        "description": "Query threat intelligence indicators as per filtering criteria.",
        "operationId": "ThreatIntelligenceIndicator_QueryIndicators",
        "parameters": [
          {
            "$ref": "#/parameters/ApiVersion"
          },
          {
            "$ref": "#/parameters/SubscriptionId"
          },
          {
            "$ref": "#/parameters/ResourceGroupName"
          },
          {
            "$ref": "#/parameters/OperationalInsightsResourceProvider"
          },
          {
            "$ref": "#/parameters/WorkspaceName"
          },
          {
            "$ref": "#/parameters/ThreatIntelligenceFilteringCriteria"
          }
        ],
        "responses": {
          "200": {
            "description": "OK",
            "schema": {
              "$ref": "#/definitions/ThreatIntelligenceInformationList"
            }
          },
          "default": {
            "description": "Error response describing why the operation failed.",
            "schema": {
              "$ref": "#/definitions/CloudError"
            }
          }
        },
        "x-ms-pageable": {
          "nextLinkName": "nextLink"
        }
      }
    },
    "/subscriptions/{subscriptionId}/resourceGroups/{resourceGroupName}/providers/{operationalInsightsResourceProvider}/workspaces/{workspaceName}/providers/Microsoft.SecurityInsights/threatIntelligence/main/metrics": {
      "get": {
        "x-ms-examples": {
          "Get threat intelligence indicators metrics.": {
            "$ref": "./examples/threatintelligence/CollectThreatIntelligenceMetrics.json"
          }
        },
        "tags": [
          "ThreatIntelligence"
        ],
        "description": "Get threat intelligence indicators metrics (Indicators counts by Type, Threat Type, Source).",
        "operationId": "ThreatIntelligenceIndicatorMetrics_List",
        "parameters": [
          {
            "$ref": "#/parameters/ApiVersion"
          },
          {
            "$ref": "#/parameters/SubscriptionId"
          },
          {
            "$ref": "#/parameters/ResourceGroupName"
          },
          {
            "$ref": "#/parameters/OperationalInsightsResourceProvider"
          },
          {
            "$ref": "#/parameters/WorkspaceName"
          }
        ],
        "responses": {
          "200": {
            "description": "OK",
            "schema": {
              "$ref": "#/definitions/ThreatIntelligenceMetricsList"
            }
          },
          "default": {
            "description": "Error response describing why the operation failed to get metrics.",
            "schema": {
              "$ref": "#/definitions/CloudError"
            }
          }
        }
      }
    },
    "/subscriptions/{subscriptionId}/resourceGroups/{resourceGroupName}/providers/{operationalInsightsResourceProvider}/workspaces/{workspaceName}/providers/Microsoft.SecurityInsights/threatIntelligence/main/indicators/{name}/appendTags": {
      "post": {
        "x-ms-examples": {
          "Append tags to a threat intelligence indicator": {
            "$ref": "./examples/threatintelligence/AppendTagsThreatIntelligence.json"
          }
        },
        "tags": [
          "ThreatIntelligence"
        ],
        "description": "Append tags to a threat intelligence indicator.",
        "operationId": "ThreatIntelligenceIndicator_AppendTags",
        "parameters": [
          {
            "$ref": "#/parameters/ApiVersion"
          },
          {
            "$ref": "#/parameters/SubscriptionId"
          },
          {
            "$ref": "#/parameters/ResourceGroupName"
          },
          {
            "$ref": "#/parameters/OperationalInsightsResourceProvider"
          },
          {
            "$ref": "#/parameters/WorkspaceName"
          },
          {
            "$ref": "#/parameters/ThreatIntelligenceName"
          },
          {
            "$ref": "#/parameters/ThreatIntelligenceAppendTags"
          }
        ],
        "responses": {
          "200": {
            "description": "OK"
          },
          "default": {
            "description": "Error response describing why the operation failed to append tags.",
            "schema": {
              "$ref": "#/definitions/CloudError"
            }
          }
        }
      }
    },
    "/subscriptions/{subscriptionId}/resourceGroups/{resourceGroupName}/providers/{operationalInsightsResourceProvider}/workspaces/{workspaceName}/providers/Microsoft.SecurityInsights/threatIntelligence/main/indicators/{name}/replaceTags": {
      "post": {
        "x-ms-examples": {
          "Replace tags to a Threat Intelligence": {
            "$ref": "./examples/threatintelligence/ReplaceTagsThreatIntelligence.json"
          }
        },
        "tags": [
          "ThreatIntelligence"
        ],
        "description": "Replace tags added to a threat intelligence indicator.",
        "operationId": "ThreatIntelligenceIndicator_ReplaceTags",
        "parameters": [
          {
            "$ref": "#/parameters/ApiVersion"
          },
          {
            "$ref": "#/parameters/SubscriptionId"
          },
          {
            "$ref": "#/parameters/ResourceGroupName"
          },
          {
            "$ref": "#/parameters/OperationalInsightsResourceProvider"
          },
          {
            "$ref": "#/parameters/WorkspaceName"
          },
          {
            "$ref": "#/parameters/ThreatIntelligenceName"
          },
          {
            "$ref": "#/parameters/ThreatIntelligenceReplaceTags"
          }
        ],
        "responses": {
          "200": {
            "description": "OK",
            "schema": {
              "$ref": "#/definitions/ThreatIntelligenceInformation"
            }
          },
          "default": {
            "description": "Error response describing why the operation failed to replace tags.",
            "schema": {
              "$ref": "#/definitions/CloudError"
            }
          }
        }
      }
    }
  },
  "definitions": {
    "AADDataConnector": {
      "allOf": [
        {
          "$ref": "#/definitions/DataConnector"
        }
      ],
      "description": "Represents AAD (Azure Active Directory) data connector.",
      "properties": {
        "properties": {
          "$ref": "#/definitions/AADDataConnectorProperties",
          "description": "AAD (Azure Active Directory) data connector properties.",
          "x-ms-client-flatten": true
        }
      },
      "type": "object",
      "x-ms-discriminator-value": "AzureActiveDirectory"
    },
    "AADDataConnectorProperties": {
      "allOf": [
        {
          "$ref": "#/definitions/DataConnectorTenantId"
        },
        {
          "$ref": "#/definitions/DataConnectorWithAlertsProperties"
        }
      ],
      "description": "AAD (Azure Active Directory) data connector properties.",
      "type": "object"
    },
    "AADCheckRequirements": {
      "allOf": [
        {
          "$ref": "#/definitions/DataConnectorsCheckRequirements"
        }
      ],
      "description": "Represents AAD (Azure Active Directory) requirements check request.",
      "properties": {
        "properties": {
          "$ref": "#/definitions/AADCheckRequirementsProperties",
          "description": "AAD (Azure Active Directory) requirements check properties.",
          "x-ms-client-flatten": true
        }
      },
      "type": "object",
      "x-ms-discriminator-value": "AzureActiveDirectory"
    },
    "AADCheckRequirementsProperties": {
      "allOf": [
        {
          "$ref": "#/definitions/DataConnectorTenantId"
        }
      ],
      "description": "AAD (Azure Active Directory) requirements check properties.",
      "type": "object"
    },
    "AATPDataConnector": {
      "allOf": [
        {
          "$ref": "#/definitions/DataConnector"
        }
      ],
      "description": "Represents AATP (Azure Advanced Threat Protection) data connector.",
      "properties": {
        "properties": {
          "$ref": "#/definitions/AATPDataConnectorProperties",
          "description": "AATP (Azure Advanced Threat Protection) data connector properties.",
          "x-ms-client-flatten": true
        }
      },
      "type": "object",
      "x-ms-discriminator-value": "AzureAdvancedThreatProtection"
    },
    "AATPDataConnectorProperties": {
      "allOf": [
        {
          "$ref": "#/definitions/DataConnectorTenantId"
        },
        {
          "$ref": "#/definitions/DataConnectorWithAlertsProperties"
        }
      ],
      "description": "AATP (Azure Advanced Threat Protection) data connector properties.",
      "type": "object"
    },
    "AATPCheckRequirements": {
      "allOf": [
        {
          "$ref": "#/definitions/DataConnectorsCheckRequirements"
        }
      ],
      "description": "Represents AATP (Azure Advanced Threat Protection) requirements check request.",
      "properties": {
        "properties": {
          "$ref": "#/definitions/AATPCheckRequirementsProperties",
          "description": "AATP (Azure Advanced Threat Protection) requirements check properties.",
          "x-ms-client-flatten": true
        }
      },
      "type": "object",
      "x-ms-discriminator-value": "AzureAdvancedThreatProtection"
    },
    "AATPCheckRequirementsProperties": {
      "allOf": [
        {
          "$ref": "#/definitions/DataConnectorTenantId"
        }
      ],
      "description": "AATP (Azure Advanced Threat Protection) requirements check properties.",
      "type": "object"
    },
    "ASCDataConnector": {
      "allOf": [
        {
          "$ref": "#/definitions/DataConnector"
        }
      ],
      "description": "Represents ASC (Azure Security Center) data connector.",
      "properties": {
        "properties": {
          "$ref": "#/definitions/ASCDataConnectorProperties",
          "description": "ASC (Azure Security Center) data connector properties.",
          "x-ms-client-flatten": true
        }
      },
      "type": "object",
      "x-ms-discriminator-value": "AzureSecurityCenter"
    },
    "ASCDataConnectorProperties": {
      "allOf": [
        {
          "$ref": "#/definitions/DataConnectorWithAlertsProperties"
        }
      ],
      "description": "ASC (Azure Security Center) data connector properties.",
      "properties": {
        "subscriptionId": {
          "description": "The subscription id to connect to, and get the data from.",
          "type": "string"
        }
      },
      "type": "object"
    },
    "ASCCheckRequirements": {
      "allOf": [
        {
          "$ref": "#/definitions/DataConnectorsCheckRequirements"
        }
      ],
      "description": "Represents ASC (Azure Security Center) requirements check request.",
      "properties": {
        "properties": {
          "$ref": "#/definitions/ASCCheckRequirementsProperties",
          "description": "ASC (Azure Security Center) requirements check properties.",
          "x-ms-client-flatten": true
        }
      },
      "type": "object",
      "x-ms-discriminator-value": "AzureSecurityCenter"
    },
    "ASCCheckRequirementsProperties": {
      "description": "ASC (Azure Security Center) requirements check properties.",
      "properties": {
        "subscriptionId": {
          "description": "The subscription id to connect to, and get the data from.",
          "type": "string"
        }
      },
      "type": "object"
    },
    "AccountEntity": {
      "allOf": [
        {
          "$ref": "#/definitions/Entity"
        }
      ],
      "description": "Represents an account entity.",
      "properties": {
        "properties": {
          "$ref": "#/definitions/AccountEntityProperties",
          "description": "Account entity properties",
          "x-ms-client-flatten": true
        }
      },
      "type": "object",
      "x-ms-discriminator-value": "Account"
    },
    "AccountEntityProperties": {
      "allOf": [
        {
          "$ref": "#/definitions/EntityCommonProperties"
        }
      ],
      "description": "Account entity property bag.",
      "properties": {
        "aadTenantId": {
          "description": "The Azure Active Directory tenant id.",
          "readOnly": true,
          "type": "string"
        },
        "aadUserId": {
          "description": "The Azure Active Directory user id.",
          "readOnly": true,
          "type": "string"
        },
        "accountName": {
          "description": "The name of the account. This field should hold only the name without any domain added to it, i.e. administrator.",
          "readOnly": true,
          "type": "string"
        },
        "displayName": {
          "description": "The display name of the account.",
          "readOnly": true,
          "type": "string"
        },
        "hostEntityId": {
          "description": "The Host entity id that contains the account in case it is a local account (not domain joined)",
          "readOnly": true,
          "type": "string"
        },
        "isDomainJoined": {
          "description": "Determines whether this is a domain account.",
          "readOnly": true,
          "type": "boolean"
        },
        "ntDomain": {
          "description": "The NetBIOS domain name as it appears in the alert format – domain\\username. Examples: NT AUTHORITY.",
          "readOnly": true,
          "type": "string"
        },
        "objectGuid": {
          "description": "The objectGUID attribute is a single-value attribute that is the unique identifier for the object, assigned by active directory.",
          "format": "uuid",
          "readOnly": true,
          "type": "string"
        },
        "puid": {
          "description": "The Azure Active Directory Passport User ID.",
          "readOnly": true,
          "type": "string"
        },
        "sid": {
          "description": "The account security identifier, e.g. S-1-5-18.",
          "readOnly": true,
          "type": "string"
        },
        "upnSuffix": {
          "description": "The user principal name suffix for the account, in some cases it is also the domain name. Examples: contoso.com.",
          "readOnly": true,
          "type": "string"
        },
        "dnsDomain": {
          "description": "The fully qualified domain DNS name.",
          "readOnly": true,
          "type": "string"
        }
      },
      "type": "object"
    },
    "ActionRequest": {
      "allOf": [
        {
          "$ref": "#/definitions/ResourceWithEtag"
        }
      ],
      "description": "Action for alert rule.",
      "properties": {
        "properties": {
          "$ref": "#/definitions/ActionRequestProperties",
          "description": "Action properties for put request",
          "x-ms-client-flatten": true
        }
      },
      "type": "object"
    },
    "ActionPropertiesBase": {
      "description": "Action property bag base.",
      "properties": {
        "logicAppResourceId": {
          "description": "Logic App Resource Id, /subscriptions/{my-subscription}/resourceGroups/{my-resource-group}/providers/Microsoft.Logic/workflows/{my-workflow-id}.",
          "type": "string"
        }
      },
      "type": "object"
    },
    "ActionRequestProperties": {
      "allOf": [
        {
          "$ref": "#/definitions/ActionPropertiesBase"
        }
      ],
      "description": "Action property bag.",
      "properties": {
        "triggerUri": {
          "description": "Logic App Callback URL for this specific workflow.",
          "type": "string"
        }
      },
      "type": "object"
    },
    "ActionResponse": {
      "allOf": [
        {
          "$ref": "#/definitions/Resource"
        }
      ],
      "description": "Action for alert rule.",
      "properties": {
        "etag": {
          "description": "Etag of the action.",
          "type": "string"
        },
        "properties": {
          "$ref": "#/definitions/ActionResponseProperties",
          "description": "Action properties for get request",
          "x-ms-client-flatten": true
        }
      },
      "type": "object"
    },
    "ActionResponseProperties": {
      "allOf": [
        {
          "$ref": "#/definitions/ActionPropertiesBase"
        }
      ],
      "description": "Action property bag.",
      "properties": {
        "workflowId": {
          "description": "The name of the logic app's workflow.",
          "type": "string"
        }
      },
      "type": "object"
    },
    "ActionsList": {
      "description": "List all the actions.",
      "properties": {
        "nextLink": {
          "description": "URL to fetch the next set of actions.",
          "readOnly": true,
          "type": "string"
        },
        "value": {
          "description": "Array of actions.",
          "items": {
            "$ref": "#/definitions/ActionResponse"
          },
          "type": "array"
        }
      },
      "required": [
        "value"
      ]
    },
    "Aggregations": {
      "allOf": [
        {
          "$ref": "#/definitions/Resource"
        },
        {
          "$ref": "#/definitions/AggregationsKind"
        }
      ],
      "description": "The aggregation.",
      "discriminator": "kind",
      "type": "object",
      "required": [
        "kind"
      ]
    },
    "AggregationsKind": {
      "description": "Describes an Azure resource with kind.",
      "properties": {
        "kind": {
          "description": "The kind of the setting",
          "enum": [
            "CasesAggregation"
          ],
          "type": "string",
          "x-ms-enum": {
            "modelAsString": true,
            "name": "AggregationsKind"
          }
        }
      },
      "required": [
        "kind"
      ],
      "type": "object"
    },
    "AlertRule": {
      "allOf": [
        {
          "$ref": "#/definitions/ResourceWithEtag"
        },
        {
          "$ref": "#/definitions/AlertRuleKind"
        }
      ],
      "description": "Alert rule.",
      "discriminator": "kind",
      "type": "object",
      "required": [
        "kind"
      ]
    },
    "AlertRuleKind": {
      "description": "Describes an Azure resource with kind.",
      "properties": {
        "kind": {
          "description": "The kind of the alert rule",
          "enum": [
            "Scheduled",
            "MicrosoftSecurityIncidentCreation",
            "Fusion"
          ],
          "type": "string",
          "x-ms-enum": {
            "modelAsString": true,
            "name": "AlertRuleKind",
            "values": [
              {
                "value": "Scheduled"
              },
              {
                "value": "MicrosoftSecurityIncidentCreation"
              },
              {
                "value": "Fusion"
              }
            ]
          }
        }
      },
      "required": [
        "kind"
      ],
      "type": "object"
    },
    "AlertRuleTemplate": {
      "allOf": [
        {
          "$ref": "#/definitions/Resource"
        },
        {
          "$ref": "#/definitions/AlertRuleKind"
        }
      ],
      "description": "Alert rule template.",
      "discriminator": "kind",
      "type": "object",
      "required": [
        "kind"
      ]
    },
    "AlertRuleTemplateDataSource": {
      "description": "alert rule template data sources",
      "properties": {
        "connectorId": {
          "description": "The connector id that provides the following data types",
          "type": "string"
        },
        "dataTypes": {
          "description": "The data types used by the alert rule template",
          "items": {
            "type": "string"
          },
          "type": "array"
        }
      },
      "type": "object"
    },
    "AlertRuleTemplatePropertiesBase": {
      "description": "Base alert rule template property bag.",
      "properties": {
        "alertRulesCreatedByTemplateCount": {
          "description": "the number of alert rules that were created by this template",
          "type": "integer"
        },
        "lastUpdatedDateUTC": {
          "description": "The last time that this alert rule template has been updated.",
          "format": "date-time",
          "readOnly": true,
          "type": "string"
        },
        "createdDateUTC": {
          "description": "The time that this alert rule template has been added.",
          "format": "date-time",
          "readOnly": true,
          "type": "string"
        },
        "description": {
          "description": "The description of the alert rule template.",
          "type": "string"
        },
        "displayName": {
          "description": "The display name for alert rule template.",
          "type": "string"
        },
        "requiredDataConnectors": {
          "description": "The required data sources for this template",
          "items": {
            "$ref": "#/definitions/AlertRuleTemplateDataSource"
          },
          "type": "array"
        },
        "status": {
          "description": "The alert rule template status.",
          "enum": [
            "Installed",
            "Available",
            "NotAvailable"
          ],
          "type": "string",
          "x-ms-enum": {
            "modelAsString": true,
            "name": "TemplateStatus",
            "values": [
              {
                "description": "Alert rule template installed. and can not use more then once",
                "value": "Installed"
              },
              {
                "description": "Alert rule template is available.",
                "value": "Available"
              },
              {
                "description": "Alert rule template is not available",
                "value": "NotAvailable"
              }
            ]
          }
        }
      },
      "type": "object"
    },
    "AlertRuleTemplatesList": {
      "description": "List all the alert rule templates.",
      "properties": {
        "nextLink": {
          "description": "URL to fetch the next set of alert rule templates.",
          "readOnly": true,
          "type": "string"
        },
        "value": {
          "description": "Array of alert rule templates.",
          "items": {
            "$ref": "#/definitions/AlertRuleTemplate"
          },
          "type": "array"
        }
      },
      "required": [
        "value"
      ]
    },
    "AlertRuleTriggerOperator": {
      "description": "The operation against the threshold that triggers alert rule.",
      "enum": [
        "GreaterThan",
        "LessThan",
        "Equal",
        "NotEqual"
      ],
      "type": "string",
      "x-ms-enum": {
        "modelAsString": false,
        "name": "TriggerOperator"
      }
    },
    "AlertRulesList": {
      "description": "List all the alert rules.",
      "properties": {
        "nextLink": {
          "description": "URL to fetch the next set of alert rules.",
          "readOnly": true,
          "type": "string"
        },
        "value": {
          "description": "Array of alert rules.",
          "items": {
            "$ref": "#/definitions/AlertRule"
          },
          "type": "array"
        }
      },
      "required": [
        "value"
      ]
    },
    "AlertSeverity": {
      "description": "The severity of the alert",
      "enum": [
        "High",
        "Medium",
        "Low",
        "Informational"
      ],
      "type": "string",
      "x-ms-enum": {
        "modelAsString": true,
        "name": "AlertSeverity",
        "values": [
          {
            "description": "High severity",
            "value": "High"
          },
          {
            "description": "Medium severity",
            "value": "Medium"
          },
          {
            "description": "Low severity",
            "value": "Low"
          },
          {
            "description": "Informational severity",
            "value": "Informational"
          }
        ]
      }
    },
    "AlertsDataTypeOfDataConnector": {
      "description": "Alerts data type for data connectors.",
      "properties": {
        "alerts": {
          "allOf": [
            {
              "$ref": "#/definitions/DataConnectorDataTypeCommon"
            }
          ],
          "description": "Alerts data type connection.",
          "type": "object"
        }
      },
      "type": "object"
    },
    "AttackTactic": {
      "description": "The severity for alerts created by this alert rule.",
      "enum": [
        "InitialAccess",
        "Execution",
        "Persistence",
        "PrivilegeEscalation",
        "DefenseEvasion",
        "CredentialAccess",
        "Discovery",
        "LateralMovement",
        "Collection",
        "Exfiltration",
        "CommandAndControl",
        "Impact",
        "PreAttack"
      ],
      "type": "string",
      "x-ms-enum": {
        "modelAsString": true,
        "name": "AttackTactic"
      }
    },
    "AwsCloudTrailDataConnector": {
      "allOf": [
        {
          "$ref": "#/definitions/DataConnector"
        }
      ],
      "description": "Represents Amazon Web Services CloudTrail data connector.",
      "properties": {
        "properties": {
          "$ref": "#/definitions/AwsCloudTrailDataConnectorProperties",
          "description": "Amazon Web Services CloudTrail data connector properties.",
          "x-ms-client-flatten": true
        }
      },
      "type": "object",
      "x-ms-discriminator-value": "AmazonWebServicesCloudTrail"
    },
    "AwsCloudTrailDataConnectorDataTypes": {
      "description": "The available data types for Amazon Web Services CloudTrail data connector.",
      "properties": {
        "logs": {
          "allOf": [
            {
              "$ref": "#/definitions/DataConnectorDataTypeCommon"
            }
          ],
          "description": "Logs data type.",
          "type": "object"
        }
      },
      "type": "object"
    },
    "AwsCloudTrailDataConnectorProperties": {
      "description": "Amazon Web Services CloudTrail data connector properties.",
      "properties": {
        "awsRoleArn": {
          "description": "The Aws Role Arn (with CloudTrailReadOnly policy) that is used to access the Aws account.",
          "type": "string"
        },
        "dataTypes": {
          "$ref": "#/definitions/AwsCloudTrailDataConnectorDataTypes",
          "description": "The available data types for the connector."
        }
      },
      "type": "object"
    },
    "AwsCloudTrailCheckRequirements": {
      "allOf": [
        {
          "$ref": "#/definitions/DataConnectorsCheckRequirements"
        }
      ],
      "description": "Amazon Web Services CloudTrail requirements check request.",
      "type": "object",
      "x-ms-discriminator-value": "AmazonWebServicesCloudTrail"
    },
    "AzureResourceEntity": {
      "allOf": [
        {
          "$ref": "#/definitions/Entity"
        }
      ],
      "description": "Represents an azure resource entity.",
      "properties": {
        "properties": {
          "$ref": "#/definitions/AzureResourceEntityProperties",
          "description": "AzureResource entity properties",
          "x-ms-client-flatten": true
        }
      },
      "type": "object",
      "x-ms-discriminator-value": "AzureResource"
    },
    "AzureResourceEntityProperties": {
      "allOf": [
        {
          "$ref": "#/definitions/EntityCommonProperties"
        }
      ],
      "description": "AzureResource entity property bag.",
      "properties": {
        "resourceId": {
          "description": "The azure resource id of the resource",
          "readOnly": true,
          "type": "string"
        },
        "subscriptionId": {
          "description": "The subscription id of the resource",
          "readOnly": true,
          "type": "string"
        }
      },
      "type": "object"
    },
    "RelationBase": {
      "type": "object",
      "description": "Represents a relation",
      "allOf": [
        {
          "$ref": "#/definitions/Resource"
        },
        {
          "type": "object",
          "properties": {
            "kind": {
              "type": "string",
              "description": "The type of relation node",
              "readOnly": true,
              "enum": [
                "CasesToBookmarks"
              ],
              "x-ms-enum": {
                "name": "RelationTypes",
                "modelAsString": true,
                "values": [
                  {
                    "value": "CasesToBookmarks",
                    "description": "Relations between cases and bookmarks"
                  }
                ]
              }
            },
            "etag": {
              "type": "string",
              "description": "ETag for relation"
            }
          }
        }
      ]
    },
    "CaseRelationList": {
      "description": "List of case relations.",
      "properties": {
        "nextLink": {
          "readOnly": true,
          "description": "URL to fetch the next set of relations.",
          "type": "string"
        },
        "value": {
          "description": "Array of relations.",
          "type": "array",
          "items": {
            "$ref": "#/definitions/CaseRelation"
          }
        }
      },
      "required": [
        "value"
      ]
    },
    "CaseRelation": {
      "type": "object",
      "description": "Represents a case relation",
      "allOf": [
        {
          "$ref": "#/definitions/RelationBase"
        }
      ],
      "properties": {
        "properties": {
          "x-ms-client-flatten": true,
          "description": "Case relation properties",
          "$ref": "#/definitions/CaseRelationProperties"
        }
      }
    },
    "CaseRelationProperties": {
      "type": "object",
      "description": "Case relation properties",
      "properties": {
        "relationName": {
          "type": "string",
          "description": "Name of relation"
        },
        "bookmarkId": {
          "type": "string",
          "description": "The case related bookmark id"
        },
        "caseIdentifier": {
          "type": "string",
          "description": "The case identifier"
        },
        "bookmarkName": {
          "type": "string",
          "description": "The case related bookmark name"
        }
      },
      "required": [
        "relationName",
        "caseIdentifier",
        "bookmarkId"
      ]
    },
    "RelationsModelInput": {
      "type": "object",
      "description": "Relation input model",
      "allOf": [
        {
          "$ref": "#/definitions/RelationBase"
        }
      ],
      "properties": {
        "properties": {
          "x-ms-client-flatten": true,
          "description": "Relation input properties",
          "$ref": "#/definitions/RelationsModelInputProperties"
        }
      }
    },
    "RelationsModelInputProperties": {
      "type": "object",
      "description": "Relation input properties",
      "properties": {
        "relationName": {
          "type": "string",
          "description": "Name of relation"
        },
        "sourceRelationNode": {
          "type": "object",
          "description": "Relation source node",
          "$ref": "#/definitions/RelationNode"
        },
        "targetRelationNode": {
          "type": "object",
          "description": "Relation target node",
          "$ref": "#/definitions/RelationNode"
        }
      }
    },
    "RelationNode": {
      "type": "object",
      "description": "Relation node",
      "properties": {
        "relationNodeId": {
          "type": "string",
          "description": "Relation Node Id"
        },
        "relationNodeKind": {
          "type": "string",
          "description": "The type of relation node",
          "readOnly": true,
          "enum": [
            "Case",
            "Bookmark"
          ],
          "x-ms-enum": {
            "name": "RelationNodeKind",
            "modelAsString": true,
            "values": [
              {
                "value": "Case",
                "description": "Case node part of the relation"
              },
              {
                "value": "Bookmark",
                "description": "Bookmark node part of the relation"
              }
            ]
          }
        },
        "etag": {
          "type": "string",
          "description": "Etag for relation node"
        },
        "relationAdditionalProperties": {
          "type": "object",
          "additionalProperties": {
            "type": "string"
          },
          "description": "Additional set of properties"
        }
      }
    },
    "Bookmark": {
      "allOf": [
        {
          "$ref": "#/definitions/ResourceWithEtag"
        }
      ],
      "description": "Represents a bookmark in Azure Security Insights.",
      "properties": {
        "properties": {
          "$ref": "#/definitions/BookmarkProperties",
          "description": "Bookmark properties",
          "x-ms-client-flatten": true
        }
      },
      "type": "object"
    },
    "BookmarkList": {
      "description": "List all the bookmarks.",
      "properties": {
        "nextLink": {
          "description": "URL to fetch the next set of cases.",
          "readOnly": true,
          "type": "string"
        },
        "value": {
          "description": "Array of bookmarks.",
          "items": {
            "$ref": "#/definitions/Bookmark"
          },
          "type": "array"
        }
      },
      "required": [
        "value"
      ]
    },
    "BookmarkProperties": {
      "description": "Describes bookmark properties",
      "properties": {
        "created": {
          "description": "The time the bookmark was created",
          "format": "date-time",
          "type": "string"
        },
        "createdBy": {
          "$ref": "#/definitions/UserInfo",
          "description": "Describes a user that created the bookmark",
          "type": "object"
        },
        "displayName": {
          "description": "The display name of the bookmark",
          "type": "string"
        },
        "labels": {
          "description": "List of labels relevant to this bookmark",
          "items": {
            "$ref": "#/definitions/Label"
          },
          "type": "array"
        },
        "notes": {
          "description": "The notes of the bookmark",
          "type": "string"
        },
        "query": {
          "description": "The query of the bookmark.",
          "type": "string"
        },
        "queryResult": {
          "description": "The query result of the bookmark.",
          "type": "string"
        },
        "updated": {
          "description": "The last time the bookmark was updated",
          "format": "date-time",
          "type": "string"
        },
        "updatedBy": {
          "$ref": "#/definitions/UserInfo",
          "description": "Describes a user that updated the bookmark",
          "type": "object"
        },
        "incidentInfo": {
          "$ref": "#/definitions/IncidentInfo",
          "description": "Describes an incident that relates to bookmark",
          "type": "object"
        }
      },
      "required": [
        "displayName",
        "query"
      ],
      "type": "object"
    },
    "BookmarkExpandParameters": {
      "description": "The parameters required to execute an expand operation on the given bookmark.",
      "properties": {
        "endTime": {
          "description": "The end date filter, so the only expansion results returned are before this date.",
          "format": "date-time",
          "type": "string"
        },
        "expansionId": {
          "description": "The Id of the expansion to perform.",
          "format": "uuid",
          "type": "string"
        },
        "startTime": {
          "description": "The start date filter, so the only expansion results returned are after this date.",
          "format": "date-time",
          "type": "string"
        }
      }
    },
    "BookmarkExpandResponse": {
      "description": "The entity expansion result operation response.",
      "properties": {
        "metaData": {
          "$ref": "#/definitions/ExpansionResultsMetadata",
          "description": "The metadata from the expansion operation results."
        },
        "value": {
          "description": "The expansion result values.",
          "properties": {
            "entities": {
              "description": "Array of the expansion result entities.",
              "items": {
                "$ref": "#/definitions/Entity"
              },
              "type": "array"
            }
          },
          "type": "object"
        }
      }
    },
    "Case": {
      "allOf": [
        {
          "$ref": "#/definitions/ResourceWithEtag"
        }
      ],
      "description": "Represents a case in Azure Security Insights.",
      "properties": {
        "properties": {
          "$ref": "#/definitions/CaseProperties",
          "description": "Case properties",
          "x-ms-client-flatten": true
        }
      },
      "type": "object"
    },
    "CaseComment": {
      "allOf": [
        {
          "$ref": "#/definitions/Resource"
        }
      ],
      "description": "Represents a case comment",
      "properties": {
        "properties": {
          "$ref": "#/definitions/CaseCommentProperties",
          "description": "Case comment properties",
          "x-ms-client-flatten": true
        }
      },
      "type": "object"
    },
    "CaseCommentList": {
      "description": "List of case comments.",
      "properties": {
        "nextLink": {
          "description": "URL to fetch the next set of comments.",
          "readOnly": true,
          "type": "string"
        },
        "value": {
          "description": "Array of comments.",
          "items": {
            "$ref": "#/definitions/CaseComment"
          },
          "type": "array"
        }
      },
      "required": [
        "value"
      ]
    },
    "CaseCommentProperties": {
      "description": "Case comment property bag.",
      "properties": {
        "createdTimeUtc": {
          "description": "The time the comment was created",
          "format": "date-time",
          "readOnly": true,
          "type": "string"
        },
        "message": {
          "description": "The comment message",
          "type": "string"
        },
        "userInfo": {
          "$ref": "#/definitions/UserInfo",
          "description": "Describes the user that created the comment",
          "readOnly": true,
          "type": "object"
        }
      },
      "required": [
        "message"
      ],
      "type": "object"
    },
    "CaseList": {
      "description": "List all the cases.",
      "properties": {
        "nextLink": {
          "description": "URL to fetch the next set of cases.",
          "readOnly": true,
          "type": "string"
        },
        "value": {
          "description": "Array of cases.",
          "items": {
            "$ref": "#/definitions/Case"
          },
          "type": "array"
        }
      },
      "required": [
        "value"
      ]
    },
    "CaseProperties": {
      "description": "Describes case properties",
      "properties": {
        "caseNumber": {
          "description": "a sequential number",
          "readOnly": true,
          "type": "integer"
        },
        "closeReason": {
          "description": "The reason the case was closed",
          "enum": [
            "Resolved",
            "Dismissed",
            "TruePositive",
            "FalsePositive",
            "Other"
          ],
          "type": "string",
          "x-ms-enum": {
            "modelAsString": true,
            "name": "CloseReason",
            "values": [
              {
                "description": "Case was resolved",
                "value": "Resolved"
              },
              {
                "description": "Case was dismissed",
                "value": "Dismissed"
              },
              {
                "description": "Case was true positive",
                "value": "TruePositive"
              },
              {
                "description": "Case was false positive",
                "value": "FalsePositive"
              },
              {
                "description": "Case was closed for another reason",
                "value": "Other"
              }
            ]
          }
        },
        "closedReasonText": {
          "description": "the case close reason details",
          "type": "string"
        },
        "createdTimeUtc": {
          "description": "The time the case was created",
          "format": "date-time",
          "readOnly": true,
          "type": "string"
        },
        "description": {
          "description": "The description of the case",
          "type": "string"
        },
        "endTimeUtc": {
          "description": "The end time of the case",
          "format": "date-time",
          "type": "string"
        },
        "labels": {
          "description": "List of labels relevant to this case",
          "items": {
            "$ref": "#/definitions/Label"
          },
          "type": "array"
        },
        "lastComment": {
          "description": "the last comment in the case",
          "readOnly": true,
          "type": "string"
        },
        "lastUpdatedTimeUtc": {
          "description": "The last time the case was updated",
          "format": "date-time",
          "readOnly": true,
          "type": "string"
        },
        "owner": {
          "$ref": "#/definitions/UserInfo",
          "description": "Describes a user that the case is assigned to",
          "type": "object"
        },
        "relatedAlertIds": {
          "description": "List of related alert identifiers",
          "items": {
            "description": "related alert id",
            "type": "string"
          },
          "readOnly": true,
          "type": "array"
        },
        "tactics": {
          "description": "The tactics associated with case",
          "items": {
            "$ref": "#/definitions/AttackTactic"
          },
          "readOnly": true,
          "type": "array"
        },
        "severity": {
          "description": "The severity of the case",
          "enum": [
            "Critical",
            "High",
            "Medium",
            "Low",
            "Informational"
          ],
          "type": "string",
          "x-ms-enum": {
            "modelAsString": true,
            "name": "CaseSeverity",
            "values": [
              {
                "description": "Critical severity",
                "value": "Critical"
              },
              {
                "description": "High severity",
                "value": "High"
              },
              {
                "description": "Medium severity",
                "value": "Medium"
              },
              {
                "description": "Low severity",
                "value": "Low"
              },
              {
                "description": "Informational severity",
                "value": "Informational"
              }
            ]
          }
        },
        "startTimeUtc": {
          "description": "The start time of the case",
          "format": "date-time",
          "type": "string"
        },
        "status": {
          "description": "The status of the case",
          "enum": [
            "Draft",
            "New",
            "InProgress",
            "Closed"
          ],
          "type": "string",
          "x-ms-enum": {
            "modelAsString": true,
            "name": "CaseStatus",
            "values": [
              {
                "description": "Case that wasn't promoted yet to active",
                "value": "Draft"
              },
              {
                "description": "An active case which isn't handled currently",
                "value": "New"
              },
              {
                "description": "An active case which is handled",
                "value": "InProgress"
              },
              {
                "description": "A non active case",
                "value": "Closed"
              }
            ]
          }
        },
        "title": {
          "description": "The title of the case",
          "type": "string"
        },
        "totalComments": {
          "description": "the number of total comments in the case",
          "readOnly": true,
          "type": "integer"
        }
      },
      "required": [
        "title",
        "severity",
        "status",
        "startTimeUtc"
      ],
      "type": "object"
    },
    "CasesAggregation": {
      "allOf": [
        {
          "$ref": "#/definitions/Aggregations"
        }
      ],
      "description": "Represents aggregations results for cases.",
      "properties": {
        "properties": {
          "$ref": "#/definitions/CasesAggregationProperties",
          "description": "Properties of aggregations results of cases.",
          "x-ms-client-flatten": true
        }
      },
      "type": "object",
      "x-ms-discriminator-value": "CasesAggregation"
    },
    "CasesAggregationBySeverityProperties": {
      "description": "Aggregative results of cases by severity property bag.",
      "properties": {
        "totalCriticalSeverity": {
          "description": "Total amount of open cases with severity Critical",
          "readOnly": true,
          "type": "integer"
        },
        "totalHighSeverity": {
          "description": "Total amount of open cases with severity High",
          "readOnly": true,
          "type": "integer"
        },
        "totalInformationalSeverity": {
          "description": "Total amount of open cases with severity Informational",
          "readOnly": true,
          "type": "integer"
        },
        "totalLowSeverity": {
          "description": "Total amount of open cases with severity Low",
          "readOnly": true,
          "type": "integer"
        },
        "totalMediumSeverity": {
          "description": "Total amount of open cases with severity medium",
          "readOnly": true,
          "type": "integer"
        }
      },
      "type": "object"
    },
    "CasesAggregationByStatusProperties": {
      "description": "Aggregative results of cases by status property bag.",
      "properties": {
        "totalDismissedStatus": {
          "description": "Total amount of open cases with status Dismissed",
          "readOnly": true,
          "type": "integer"
        },
        "totalInProgressStatus": {
          "description": "Total amount of open cases with status InProgress",
          "readOnly": true,
          "type": "integer"
        },
        "totalNewStatus": {
          "description": "Total amount of open cases with status New",
          "readOnly": true,
          "type": "integer"
        },
        "totalResolvedStatus": {
          "description": "Total amount of open cases with status Resolved",
          "readOnly": true,
          "type": "integer"
        }
      },
      "type": "object"
    },
    "CasesAggregationProperties": {
      "description": "Aggregative results of cases property bag.",
      "properties": {
        "aggregationBySeverity": {
          "$ref": "#/definitions/CasesAggregationBySeverityProperties",
          "description": "Aggregations results by case severity."
        },
        "aggregationByStatus": {
          "$ref": "#/definitions/CasesAggregationByStatusProperties",
          "description": "Aggregations results by case status."
        }
      },
      "type": "object"
    },
    "ClientInfo": {
      "description": "Information on the client (user or application) that made some action",
      "properties": {
        "email": {
          "description": "The email of the client.",
          "type": "string"
        },
        "name": {
          "description": "The name of the client.",
          "type": "string"
        },
        "objectId": {
          "description": "The object id of the client.",
          "format": "uuid",
          "type": "string"
        },
        "userPrincipalName": {
          "description": "The user principal name of the client.",
          "type": "string"
        }
      },
      "type": "object"
    },
    "CloudApplicationEntity": {
      "allOf": [
        {
          "$ref": "#/definitions/Entity"
        }
      ],
      "description": "Represents a cloud application entity.",
      "properties": {
        "properties": {
          "$ref": "#/definitions/CloudApplicationEntityProperties",
          "description": "CloudApplication entity properties",
          "x-ms-client-flatten": true
        }
      },
      "type": "object",
      "x-ms-discriminator-value": "CloudApplication"
    },
    "CloudApplicationEntityProperties": {
      "allOf": [
        {
          "$ref": "#/definitions/EntityCommonProperties"
        }
      ],
      "description": "CloudApplication entity property bag.",
      "properties": {
        "appId": {
          "description": "The technical identifier of the application.",
          "readOnly": true,
          "type": "integer"
        },
        "appName": {
          "description": "The name of the related cloud application.",
          "readOnly": true,
          "type": "string"
        },
        "instanceName": {
          "description": "The user defined instance name of the cloud application. It is often used to distinguish between several applications of the same type that a customer has.",
          "readOnly": true,
          "type": "string"
        }
      },
      "type": "object"
    },
    "CloudError": {
      "description": "Error response structure.",
      "properties": {
        "error": {
          "$ref": "#/definitions/CloudErrorBody",
          "description": "Error data",
          "x-ms-client-flatten": true
        }
      },
      "type": "object",
      "x-ms-external": true
    },
    "CloudErrorBody": {
      "description": "Error details.",
      "properties": {
        "code": {
          "description": "An identifier for the error. Codes are invariant and are intended to be consumed programmatically.",
          "readOnly": true,
          "type": "string"
        },
        "message": {
          "description": "A message describing the error, intended to be suitable for display in a user interface.",
          "readOnly": true,
          "type": "string"
        }
      },
      "type": "object",
      "x-ms-external": true
    },
    "DataConnector": {
      "allOf": [
        {
          "$ref": "#/definitions/ResourceWithEtag"
        },
        {
          "$ref": "#/definitions/DataConnectorKind"
        }
      ],
      "description": "Data connector.",
      "discriminator": "kind",
      "type": "object",
      "required": [
        "kind"
      ]
    },
    "DataConnectorsCheckRequirements": {
      "description": "Data connector requirements properties.",
      "properties": {
        "kind": {
          "$ref": "#/definitions/DataConnectorKind",
          "description": "Describes the kind of connector to be checked."
        }
      },
      "discriminator": "kind",
      "type": "object",
      "required": [
        "kind"
      ]
    },
    "DataConnectorAuthorizationState": {
      "description": "Describes the state of user's authorization for a connector kind.",
      "enum": [
        "Valid",
        "Invalid"
      ],
      "type": "string",
      "x-ms-enum": {
        "modelAsString": true,
        "name": "DataConnectorAuthorizationState",
        "values": [
          {
            "value": "Valid"
          },
          {
            "value": "Invalid"
          }
        ]
      }
    },
    "DataConnectorLicenseState": {
      "description": "Describes the state of user's license for a connector kind.",
      "enum": [
        "Valid",
        "Invalid",
        "Unknown"
      ],
      "type": "string",
      "x-ms-enum": {
        "modelAsString": true,
        "name": "DataConnectorLicenseState",
        "values": [
          {
            "value": "Valid"
          },
          {
            "value": "Invalid"
          },
          {
            "value": "Unknown"
          }
        ]
      }
    },
    "DataConnectorDataTypeCommon": {
      "description": "Common field for data type in data connectors.",
      "properties": {
        "state": {
          "description": "Describe whether this data type connection is enabled or not.",
          "enum": [
            "Enabled",
            "Disabled"
          ],
          "type": "string",
          "x-ms-enum": {
            "modelAsString": true,
            "name": "DataTypeState"
          }
        }
      },
      "type": "object"
    },
    "DataConnectorKind": {
      "description": "Describes an Azure resource with kind.",
      "properties": {
        "kind": {
          "description": "The kind of the data connector",
          "enum": [
            "AzureActiveDirectory",
            "AzureSecurityCenter",
            "MicrosoftCloudAppSecurity",
            "ThreatIntelligence",
            "ThreatIntelligenceTaxii",
            "Office365",
            "OfficeATP",
            "AmazonWebServicesCloudTrail",
            "AzureAdvancedThreatProtection",
            "MicrosoftDefenderAdvancedThreatProtection",
            "Dynamics365"
          ],
          "type": "string",
          "x-ms-enum": {
            "modelAsString": true,
            "name": "DataConnectorKind",
            "values": [
              {
                "value": "AzureActiveDirectory"
              },
              {
                "value": "AzureSecurityCenter"
              },
              {
                "value": "MicrosoftCloudAppSecurity"
              },
              {
                "value": "ThreatIntelligence"
              },
              {
                "value": "ThreatIntelligenceTaxii"
              },
              {
                "value": "Office365"
              },
              {
                "value": "OfficeATP"
              },
              {
                "value": "AmazonWebServicesCloudTrail"
              },
              {
                "value": "AzureAdvancedThreatProtection"
              },
              {
                "value": "MicrosoftDefenderAdvancedThreatProtection"
              },
              {
                "value": "Dynamics365"
              }
            ]
          }
        }
      },
      "required": [
        "kind"
      ],
      "type": "object"
    },
    "DataConnectorList": {
      "description": "List all the data connectors.",
      "properties": {
        "nextLink": {
          "description": "URL to fetch the next set of data connectors.",
          "readOnly": true,
          "type": "string"
        },
        "value": {
          "description": "Array of data connectors.",
          "items": {
            "$ref": "#/definitions/DataConnector"
          },
          "type": "array"
        }
      },
      "required": [
        "value"
      ]
    },
    "DataConnectorRequirementsState": {
      "description": "Data connector requirements status.",
      "properties": {
        "authorizationState": {
          "description": "Authorization state for this connector",
          "$ref": "#/definitions/DataConnectorAuthorizationState"
        },
        "licenseState": {
          "description": "License state for this connector",
          "$ref": "#/definitions/DataConnectorLicenseState"
        }
      },
      "type": "object"
    },
    "DataConnectorTenantId": {
      "description": "Properties data connector on tenant level.",
      "properties": {
        "tenantId": {
          "description": "The tenant id to connect to, and get the data from.",
          "type": "string"
        }
      },
      "type": "object"
    },
    "DataConnectorWithAlertsProperties": {
      "description": "Data connector properties.",
      "properties": {
        "dataTypes": {
          "$ref": "#/definitions/AlertsDataTypeOfDataConnector",
          "description": "The available data types for the connector."
        }
      },
      "type": "object"
    },
    "DnsEntity": {
      "allOf": [
        {
          "$ref": "#/definitions/Entity"
        }
      ],
      "description": "Represents a dns entity.",
      "properties": {
        "properties": {
          "$ref": "#/definitions/DnsEntityProperties",
          "description": "Dns entity properties",
          "x-ms-client-flatten": true
        }
      },
      "type": "object",
      "x-ms-discriminator-value": "DnsResolution"
    },
    "DnsEntityProperties": {
      "allOf": [
        {
          "$ref": "#/definitions/EntityCommonProperties"
        }
      ],
      "description": "Dns entity property bag.",
      "properties": {
        "dnsServerIpEntityId": {
          "description": "An ip entity id for the dns server resolving the request",
          "readOnly": true,
          "type": "string"
        },
        "domainName": {
          "description": "The name of the dns record associated with the alert",
          "readOnly": true,
          "type": "string"
        },
        "hostIpAddressEntityId": {
          "description": "An ip entity id for the dns request client",
          "readOnly": true,
          "type": "string"
        },
        "ipAddressEntityIds": {
          "description": "Ip entity identifiers for the resolved ip address.",
          "items": {
            "description": "Ip entity id",
            "type": "string"
          },
          "readOnly": true,
          "type": "array"
        }
      },
      "type": "object"
    },
    "Dynamics365DataConnector": {
      "allOf": [
        {
          "$ref": "#/definitions/DataConnector"
        }
      ],
      "description": "Represents Dynamics365 data connector.",
      "properties": {
        "properties": {
          "$ref": "#/definitions/Dynamics365DataConnectorProperties",
          "description": "Dynamics365 data connector properties.",
          "x-ms-client-flatten": true
        }
      },
      "type": "object",
      "x-ms-discriminator-value": "Dynamics365"
    },
    "Dynamics365DataConnectorDataTypes": {
      "description": "The available data types for Dynamics365 data connector.",
      "properties": {
        "dynamics365CdsActivities": {
          "allOf": [
            {
              "$ref": "#/definitions/DataConnectorDataTypeCommon"
            }
          ],
          "description": "Common Data Service data type connection.",
          "type": "object"
        }
      },
      "type": "object"
    },
    "Dynamics365DataConnectorProperties": {
      "allOf": [
        {
          "$ref": "#/definitions/DataConnectorTenantId"
        }
      ],
      "description": "Dynamics365 data connector properties.",
      "properties": {
        "dataTypes": {
          "$ref": "#/definitions/Dynamics365DataConnectorDataTypes",
          "description": "The available data types for the connector."
        }
      },
      "type": "object"
    },
    "Dynamics365CheckRequirements": {
      "allOf": [
        {
          "$ref": "#/definitions/DataConnectorsCheckRequirements"
        }
      ],
      "description": "Represents Dynamics365 requirements check request.",
      "properties": {
        "properties": {
          "$ref": "#/definitions/Dynamics365CheckRequirementsProperties",
          "description": "Dynamics365 requirements check properties.",
          "x-ms-client-flatten": true
        }
      },
      "type": "object",
      "x-ms-discriminator-value": "Dynamics365"
    },
    "Dynamics365CheckRequirementsProperties": {
      "allOf": [
        {
          "$ref": "#/definitions/DataConnectorTenantId"
        }
      ],
      "description": "Dynamics365 requirements check properties.",
      "type": "object"
    },
    "Entity": {
      "allOf": [
        {
          "$ref": "#/definitions/Resource"
        },
        {
          "$ref": "#/definitions/EntityKind"
        }
      ],
      "description": "Specific entity.",
      "discriminator": "kind",
      "type": "object",
      "required": [
        "kind"
      ]
    },
    "EntityCommonProperties": {
      "description": "Entity common property bag.",
      "properties": {
        "additionalData": {
          "additionalProperties": {
            "type": "object"
          },
          "description": "A bag of custom fields that should be part of the entity and will be presented to the user.",
          "readOnly": true,
          "type": "object"
        },
        "friendlyName": {
          "description": "The graph item display name which is a short humanly readable description of the graph item instance. This property is optional and might be system generated.",
          "readOnly": true,
          "type": "string"
        }
      },
      "type": "object"
    },
    "EntityExpandParameters": {
      "description": "The parameters required to execute an expand operation on the given entity.",
      "properties": {
        "endTime": {
          "description": "The end date filter, so the only expansion results returned are before this date.",
          "format": "date-time",
          "type": "string"
        },
        "expansionId": {
          "description": "The Id of the expansion to perform.",
          "format": "uuid",
          "type": "string"
        },
        "startTime": {
          "description": "The start date filter, so the only expansion results returned are after this date.",
          "format": "date-time",
          "type": "string"
        }
      }
    },
    "EntityTimelineParameters": {
      "description": "The parameters required to execute s timeline operation on the given entity.",
      "properties": {
        "kinds": {
          "description": "Array of timeline Item kinds.",
          "items": {
            "$ref": "#/definitions/EntityTimelineKind"
          },
          "type": "array"
        },
        "startTime": {
          "description": "The start timeline date, so the results returned are after this date.",
          "format": "date-time",
          "type": "string"
        },
        "endTime": {
          "description": "The end timeline date, so the results returned are before this date.",
          "format": "date-time",
          "type": "string"
        },
        "numberOfBucket": {
          "description": "The number of bucket for timeline queries aggregation.",
          "type": "integer",
          "format": "int32"
        }
      },
      "required": [
        "startTime",
        "endTime"
      ]
    },
    "EntityExpandResponse": {
      "description": "The entity expansion result operation response.",
      "properties": {
        "metaData": {
          "$ref": "#/definitions/ExpansionResultsMetadata",
          "description": "The metadata from the expansion operation results."
        },
        "value": {
          "description": "The expansion result values.",
          "properties": {
            "entities": {
              "description": "Array of the expansion result entities.",
              "items": {
                "$ref": "#/definitions/Entity"
              },
              "type": "array"
            }
          },
          "type": "object"
        }
      }
    },
    "EntityTimelineResponse": {
      "description": "The entity timeline result operation response.",
      "properties": {
        "metaData": {
          "$ref": "#/definitions/TimelineResultsMetadata",
          "description": "The metadata from the timeline operation results."
        },
        "value": {
          "description": "The timeline result values.",
          "items": {
            "$ref": "#/definitions/EntityTimelineItem"
          },
          "type": "array"
        }
      }
    },
    "GetQueriesResponse": {
      "description": "Retrieve queries for entity result operation response.",
      "properties": {
        "value": {
          "description": "The query result values.",
          "items": {
            "$ref": "#/definitions/EntityQueryItem"
          },
          "type": "array"
        }
      }
    },
    "EntityInnerKind": {
      "description": "The kind of the entity",
      "enum": [
        "Account",
        "Host",
        "File",
        "AzureResource",
        "CloudApplication",
        "DnsResolution",
        "FileHash",
        "Ip",
        "Malware",
        "Process",
        "RegistryKey",
        "RegistryValue",
        "SecurityGroup",
        "Url",
        "IoTDevice",
        "SecurityAlert",
        "Bookmark"
      ],
      "type": "string",
      "x-ms-enum": {
        "modelAsString": true,
        "name": "EntityKind",
        "values": [
          {
            "description": "Entity represents account in the system.",
            "value": "Account"
          },
          {
            "description": "Entity represents host in the system.",
            "value": "Host"
          },
          {
            "description": "Entity represents file in the system.",
            "value": "File"
          },
          {
            "description": "Entity represents azure resource in the system.",
            "value": "AzureResource"
          },
          {
            "description": "Entity represents cloud application in the system.",
            "value": "CloudApplication"
          },
          {
            "description": "Entity represents dns resolution in the system.",
            "value": "DnsResolution"
          },
          {
            "description": "Entity represents file hash in the system.",
            "value": "FileHash"
          },
          {
            "description": "Entity represents ip in the system.",
            "value": "Ip"
          },
          {
            "description": "Entity represents malware in the system.",
            "value": "Malware"
          },
          {
            "description": "Entity represents process in the system.",
            "value": "Process"
          },
          {
            "description": "Entity represents registry key in the system.",
            "value": "RegistryKey"
          },
          {
            "description": "Entity represents registry value in the system.",
            "value": "RegistryValue"
          },
          {
            "description": "Entity represents security group in the system.",
            "value": "SecurityGroup"
          },
          {
            "description": "Entity represents url in the system.",
            "value": "Url"
          },
          {
            "description": "Entity represents IoT device in the system.",
            "value": "IoTDevice"
          },
          {
            "description": "Entity represents security alert in the system.",
            "value": "SecurityAlert"
          },
          {
            "description": "Entity represents bookmark in the system.",
            "value": "Bookmark"
          }
        ]
      }
    },
    "EntityInnerType": {
      "description": "The type of the entity",
      "enum": [
        "Account",
        "Host",
        "File",
        "AzureResource",
        "CloudApplication",
        "DNS",
        "FileHash",
        "IP",
        "Malware",
        "Process",
        "RegistryKey",
        "RegistryValue",
        "SecurityGroup",
        "URL",
        "IoTDevice",
        "SecurityAlert",
        "HuntingBookmark"
      ],
      "type": "string",
      "x-ms-enum": {
        "modelAsString": true,
        "name": "EntityType",
        "values": [
          {
            "description": "Entity represents account in the system.",
            "value": "Account"
          },
          {
            "description": "Entity represents host in the system.",
            "value": "Host"
          },
          {
            "description": "Entity represents file in the system.",
            "value": "File"
          },
          {
            "description": "Entity represents azure resource in the system.",
            "value": "AzureResource"
          },
          {
            "description": "Entity represents cloud application in the system.",
            "value": "CloudApplication"
          },
          {
            "description": "Entity represents dns in the system.",
            "value": "DNS"
          },
          {
            "description": "Entity represents file hash in the system.",
            "value": "FileHash"
          },
          {
            "description": "Entity represents ip in the system.",
            "value": "IP"
          },
          {
            "description": "Entity represents malware in the system.",
            "value": "Malware"
          },
          {
            "description": "Entity represents process in the system.",
            "value": "Process"
          },
          {
            "description": "Entity represents registry key in the system.",
            "value": "RegistryKey"
          },
          {
            "description": "Entity represents registry value in the system.",
            "value": "RegistryValue"
          },
          {
            "description": "Entity represents security group in the system.",
            "value": "SecurityGroup"
          },
          {
            "description": "Entity represents url in the system.",
            "value": "URL"
          },
          {
            "description": "Entity represents IoT device in the system.",
            "value": "IoTDevice"
          },
          {
            "description": "Entity represents security alert in the system.",
            "value": "SecurityAlert"
          },
          {
            "description": "Entity represents HuntingBookmark in the system.",
            "value": "HuntingBookmark"
          }
        ]
      }
    },
    "EntityKind": {
      "description": "Describes an entity with kind.",
      "properties": {
        "kind": {
          "$ref": "#/definitions/EntityInnerKind",
          "description": "The kind of the entity."
        }
      },
      "required": [
        "kind"
      ],
      "type": "object"
    },
    "EntityList": {
      "description": "List of all the entities.",
      "properties": {
        "nextLink": {
          "description": "URL to fetch the next set of entities.",
          "readOnly": true,
          "type": "string"
        },
        "value": {
          "description": "Array of entities.",
          "items": {
            "$ref": "#/definitions/Entity"
          },
          "type": "array"
        }
      },
      "required": [
        "value"
      ]
    },
    "EntityQueryKind": {
      "description": "Describes an Entity query resource with kind.",
      "properties": {
        "kind": {
          "description": "The kind of the entity query",
          "enum": [
            "Expansion",
            "Insight"
          ],
          "type": "string",
          "x-ms-enum": {
            "modelAsString": true,
            "name": "EntityQueryKind",
            "values": [
              {
                "value": "Expansion"
              },
              {
                "value": "Insight"
              }
            ]
          }
        }
      },
      "required": [
        "kind"
      ],
      "type": "object"
    },
    "EntityQuery": {
      "allOf": [
        {
          "$ref": "#/definitions/ResourceWithEtag"
        },
        {
          "$ref": "#/definitions/EntityQueryKind"
        }
      ],
      "description": "Specific entity query.",
      "discriminator": "kind",
      "type": "object",
      "required": [
        "kind"
      ]
    },
    "ExpansionEntityQuery": {
      "description": "Represents Expansion entity query.",
      "allOf": [
        {
          "$ref": "#/definitions/EntityQuery"
        }
      ],
      "properties": {
        "properties": {
          "$ref": "#/definitions/ExpansionEntityQueriesProperties",
          "description": "Expansion entity query properties",
          "x-ms-client-flatten": true
        }
      },
      "type": "object",
      "x-ms-discriminator-value": "Expansion"
    },
    "EntityTimelineKind": {
      "description": "The entity query kind",
      "enum": [
        "Activity",
        "Bookmark",
        "SecurityAlert"
      ],
      "type": "string",
      "x-ms-enum": {
        "modelAsString": true,
        "name": "EntityTimelineKind",
        "values": [
          {
            "description": "activity",
            "value": "Activity"
          },
          {
            "description": "bookmarks",
            "value": "Bookmark"
          },
          {
            "description": "security alerts",
            "value": "SecurityAlert"
          }
        ]
      }
    },
    "EntityQueryList": {
      "description": "List of all the entity queries.",
      "properties": {
        "nextLink": {
          "description": "URL to fetch the next set of entity queries.",
          "readOnly": true,
          "type": "string"
        },
        "value": {
          "description": "Array of entity queries.",
          "items": {
            "$ref": "#/definitions/EntityQuery"
          },
          "type": "array"
        }
      },
      "required": [
        "value"
      ]
    },
    "ExpansionEntityQueriesProperties": {
      "description": "Describes expansion entity query properties",
      "properties": {
        "dataSources": {
          "description": "List of the data sources that are required to run the query",
          "items": {
            "description": "data source",
            "type": "string"
          },
          "type": "array"
        },
        "displayName": {
          "description": "The query display name",
          "type": "string"
        },
        "inputEntityType": {
          "$ref": "#/definitions/EntityInnerType",
          "description": "The type of the query's source entity"
        },
        "inputFields": {
          "description": "List of the fields of the source entity that are required to run the query",
          "items": {
            "description": "input field",
            "type": "string"
          },
          "type": "array"
        },
        "outputEntityTypes": {
          "description": "List of the desired output types to be constructed from the result",
          "items": {
            "$ref": "#/definitions/EntityInnerType",
            "description": "output entity type"
          },
          "type": "array"
        },
        "queryTemplate": {
          "description": "The template query string to be parsed and formatted",
          "type": "string"
        }
      },
      "type": "object"
    },
    "ExpansionResultAggregation": {
      "description": "Information of a specific aggregation in the expansion result.",
      "properties": {
        "aggregationType": {
          "description": "The common type of the aggregation. (for e.g. entity field name)",
          "type": "string"
        },
        "count": {
          "description": "Total number of aggregations of the given kind (and aggregationType if given) in the expansion result.",
          "type": "integer"
        },
        "displayName": {
          "description": "The display name of the aggregation by type.",
          "type": "string"
        },
        "entityKind": {
          "$ref": "#/definitions/EntityInnerKind",
          "description": "The kind of the aggregated entity."
        }
      },
      "required": [
        "entityKind",
        "count"
      ],
      "type": "object"
    },
    "ExpansionResultsMetadata": {
      "description": "Expansion result metadata.",
      "properties": {
        "aggregations": {
          "description": "Information of the aggregated nodes in the expansion result.",
          "items": {
            "$ref": "#/definitions/ExpansionResultAggregation"
          },
          "type": "array"
        }
      },
      "type": "object"
    },
    "TimelineResultsMetadata": {
      "description": "Expansion result metadata.",
      "properties": {
        "totalCount": {
          "description": "the total items found for the timeline request",
          "type": "integer",
          "format": "int32"
        },
        "aggregations": {
          "description": "timeline aggregation per kind",
          "items": {
            "$ref": "#/definitions/TimelineAggregation"
          },
          "type": "array"
        },
        "errors": {
          "description": "information about the failure queries",
          "items": {
            "$ref": "#/definitions/TimelineError"
          },
          "type": "array"
        }
      },
      "required": [
        "totalCount",
        "aggregations"
      ],
      "type": "object"
    },
    "TimelineError": {
      "description": "Timeline Query Errors.",
      "properties": {
        "kind": {
          "description": "the query kind",
          "$ref": "#/definitions/EntityTimelineKind"
        },
        "queryId": {
          "description": "the query id",
          "type": "string"
        },
        "errorMessage": {
          "description": "the error message",
          "type": "string"
        }
      },
      "required": [
        "kind",
        "errorMessage"
      ],
      "type": "object"
    },
    "TimelineAggregation": {
      "description": "timeline aggregation information per kind",
      "properties": {
        "count": {
          "description": "the total items found for a kind",
          "type": "integer",
          "format": "int32"
        },
        "kind": {
          "description": "the query kind",
          "$ref": "#/definitions/EntityTimelineKind"
        }
      },
      "required": [
        "kind",
        "count"
      ],
      "type": "object"
    },
    "EntityTimelineItem": {
      "description": "Entity timeline Item.",
      "discriminator": "kind",
      "type": "object",
      "properties": {
        "kind": {
          "$ref": "#/definitions/EntityTimelineKind",
          "description": "The entity query kind type."
        }
      },
      "required": [
        "kind"
      ]
    },
    "FileEntity": {
      "allOf": [
        {
          "$ref": "#/definitions/Entity"
        }
      ],
      "description": "Represents a file entity.",
      "properties": {
        "properties": {
          "$ref": "#/definitions/FileEntityProperties",
          "description": "File entity properties",
          "x-ms-client-flatten": true
        }
      },
      "type": "object",
      "x-ms-discriminator-value": "File"
    },
    "FileEntityProperties": {
      "allOf": [
        {
          "$ref": "#/definitions/EntityCommonProperties"
        }
      ],
      "description": "File entity property bag.",
      "properties": {
        "directory": {
          "description": "The full path to the file.",
          "readOnly": true,
          "type": "string"
        },
        "fileHashEntityIds": {
          "description": "The file hash entity identifiers associated with this file",
          "items": {
            "description": "file hash id",
            "type": "string"
          },
          "readOnly": true,
          "type": "array"
        },
        "fileName": {
          "description": "The file name without path (some alerts might not include path).",
          "readOnly": true,
          "type": "string"
        },
        "hostEntityId": {
          "description": "The Host entity id which the file belongs to",
          "readOnly": true,
          "type": "string"
        }
      },
      "type": "object"
    },
    "FileHashEntity": {
      "allOf": [
        {
          "$ref": "#/definitions/Entity"
        }
      ],
      "description": "Represents a file hash entity.",
      "properties": {
        "properties": {
          "$ref": "#/definitions/FileHashEntityProperties",
          "description": "FileHash entity properties",
          "x-ms-client-flatten": true
        }
      },
      "type": "object",
      "x-ms-discriminator-value": "FileHash"
    },
    "FileHashEntityProperties": {
      "allOf": [
        {
          "$ref": "#/definitions/EntityCommonProperties"
        }
      ],
      "description": "FileHash entity property bag.",
      "properties": {
        "algorithm": {
          "description": "The hash algorithm type.",
          "enum": [
            "Unknown",
            "MD5",
            "SHA1",
            "SHA256",
            "SHA256AC"
          ],
          "readOnly": true,
          "type": "string",
          "x-ms-enum": {
            "modelAsString": true,
            "name": "FileHashAlgorithm",
            "values": [
              {
                "description": "Unknown hash algorithm",
                "value": "Unknown"
              },
              {
                "description": "MD5 hash type",
                "value": "MD5"
              },
              {
                "description": "SHA1 hash type",
                "value": "SHA1"
              },
              {
                "description": "SHA256 hash type",
                "value": "SHA256"
              },
              {
                "description": "SHA256 Authenticode hash type",
                "value": "SHA256AC"
              }
            ]
          }
        },
        "hashValue": {
          "description": "The file hash value.",
          "readOnly": true,
          "type": "string"
        }
      },
      "type": "object"
    },
    "InsightQueryItem": {
      "allOf": [
        {
          "$ref": "#/definitions/EntityQueryItem"
        }
      ],
      "description": "Represents Insight Query.",
      "properties": {
        "properties": {
          "description": "Properties bag for InsightQueryItem",
          "$ref": "#/definitions/InsightQueryItemProperties"
        }
      },
      "type": "object",
      "x-ms-discriminator-value": "Insight"
    },
    "InsightQueryItemProperties": {
      "allOf": [
        {
          "$ref": "#/definitions/EntityQueryItemProperties"
        }
      ],
      "description": "Represents Insight Query.",
      "properties": {
        "displayName": {
          "type": "string",
          "description": "The insight display name."
        },
        "description": {
          "type": "string",
          "description": "The insight description."
        },
        "baseQuery": {
          "type": "string",
          "description": "The base query of the insight."
        },
        "tableQuery": {
          "type": "object",
          "description": "The insight table query.",
          "properties": {
            "columnsDefinitions": {
              "type": "array",
              "description": "List of insight column definitions.",
              "items": {
                "properties": {
                  "header": {
                    "type": "string",
                    "description": "Insight column header."
                  },
                  "outputType": {
                    "type": "string",
                    "description": "Insights Column type.",
                    "enum": [
                      "Number",
                      "String",
                      "Date",
                      "Entity"
                    ]
                  },
                  "supportDeepLink": {
                    "type": "boolean",
                    "description": "Is query supports deep-link."
                  }
                }
              }
            },
            "queriesDefinitions": {
              "type": "array",
              "description": "List of insight queries definitions.",
              "items": {
                "properties": {
                  "filter": {
                    "type": "string",
                    "description": "Insight column header."
                  },
                  "summarize": {
                    "type": "string",
                    "description": "Insight column header."
                  },
                  "project": {
                    "type": "string",
                    "description": "Insight column header."
                  },
                  "linkColumnsDefinitions": {
                    "type": "array",
                    "description": "Insight column header.",
                    "items": {
                      "properties": {
                        "projectedName": {
                          "type": "string",
                          "description": "Insight Link Definition Projected Name."
                        },
                        "Query": {
                          "type": "string",
                          "description": "Insight Link Definition Query."
                        }
                      }
                    }
                  }
                }
              }
            }
          }
        },
        "chartQuery": {
          "type": "object",
          "description": "The insight chart query."
        },
        "additionalQuery": {
          "type": "object",
          "description": "The activity query definitions.",
          "properties": {
            "query": {
              "type": "string",
              "description": "The insight query."
            },
            "text": {
              "type": "string",
              "description": "The insight text."
            }
          }
        },
        "defaultTimeRange": {
          "type": "object",
          "description": "The insight chart query.",
          "properties": {
            "beforeRange": {
              "type": "string",
              "description": "The padding for the start time of the query."
            },
            "afterRange": {
              "type": "string",
              "description": "The padding for the end time of the query."
            }
          }
        },
        "referenceTimeRange": {
          "type": "object",
          "description": "The insight chart query.",
          "properties": {
            "beforeRange": {
              "type": "string",
              "description": "Additional query time for looking back."
            }
          }
        }
      },
      "type": "object",
      "x-ms-discriminator-value": "Insight"
    },
    "ActivityTimelineItem": {
      "allOf": [
        {
          "$ref": "#/definitions/EntityTimelineItem"
        }
      ],
      "description": "Represents Activity timeline item.",
      "properties": {
        "queryId": {
          "type": "string",
          "description": "The activity query id."
        },
        "bucketStartTimeUTC": {
          "format": "date-time",
          "type": "string",
          "description": "The grouping bucket start time."
        },
        "bucketEndTimeUTC": {
          "format": "date-time",
          "type": "string",
          "description": "The grouping bucket end time."
        },
        "firstActivityTimeUTC": {
          "format": "date-time",
          "type": "string",
          "description": "The time of the first activity in the grouping bucket."
        },
        "lastActivityTimeUTC": {
          "format": "date-time",
          "type": "string",
          "description": "The time of the last activity in the grouping bucket."
        },
        "content": {
          "type": "string",
          "description": "The activity timeline content."
        },
        "title": {
          "type": "string",
          "description": "The activity timeline title."
        }
      },
      "required": [
        "queryId",
        "bucketStartTimeUTC",
        "bucketEndTimeUTC",
        "firstActivityTimeUTC",
        "lastActivityTimeUTC",
        "content",
        "title"
      ],
      "type": "object",
      "x-ms-discriminator-value": "Activity"
    },
    "SecurityAlertTimelineItem": {
      "allOf": [
        {
          "$ref": "#/definitions/EntityTimelineItem"
        }
      ],
      "description": "Represents security alert timeline item.",
      "properties": {
        "azureResourceId": {
          "type": "string",
          "description": "The alert azure resource id."
        },
        "productName": {
          "type": "string",
          "description": "The alert product name."
        },
        "displayName": {
          "type": "string",
          "description": "The alert name."
        },
        "severity": {
          "$ref": "#/definitions/AlertSeverity",
          "description": "The alert severity."
        },
        "endTimeUtc": {
          "format": "date-time",
          "type": "string",
          "description": "The alert end time."
        },
        "startTimeUtc": {
          "format": "date-time",
          "type": "string",
          "description": "The alert start time."
        },
        "timeGenerated": {
          "format": "date-time",
          "type": "string",
          "description": "The alert generated time."
        },
        "alertType": {
          "type": "string",
          "description": "The name of the alert type."
        }
      },
      "required": [
        "azureResourceId",
        "productName",
        "displayName",
        "severity",
        "endTimeUtc",
        "startTimeUtc",
        "timeGenerated",
        "alertType"
      ],
      "type": "object",
      "x-ms-discriminator-value": "SecurityAlert"
    },
    "BookmarkTimelineItem": {
      "allOf": [
        {
          "$ref": "#/definitions/EntityTimelineItem"
        }
      ],
      "description": "Represents bookmark timeline item.",
      "properties": {
        "azureResourceId": {
          "type": "string",
          "description": "The bookmark azure resource id."
        },
        "displayName": {
          "type": "string",
          "description": "The bookmark display name."
        },
        "notes": {
          "type": "string",
          "description": "The notes of the bookmark"
        },
        "endTimeUtc": {
          "format": "date-time",
          "type": "string",
          "description": "The bookmark end time."
        },
        "startTimeUtc": {
          "format": "date-time",
          "type": "string",
          "description": "TThe bookmark start time."
        },
        "eventTime": {
          "format": "date-time",
          "type": "string",
          "description": "The bookmark event time."
        },
        "createdBy": {
          "$ref": "#/definitions/UserInfo",
          "description": "Describes a user that created the bookmark",
          "type": "object"
        },
        "labels": {
          "description": "List of labels relevant to this bookmark",
          "items": {
            "$ref": "#/definitions/Label"
          },
          "type": "array"
        }
      },
      "required": [
        "azureResourceId",
        "displayName",
        "notes",
        "endTimeUtc",
        "startTimeUtc",
        "createdBy",
        "labels"
      ],
      "type": "object",
      "x-ms-discriminator-value": "Bookmark"
    },
    "FusionAlertRule": {
      "allOf": [
        {
          "$ref": "#/definitions/AlertRule"
        }
      ],
      "description": "Represents Fusion alert rule.",
      "properties": {
        "properties": {
          "$ref": "#/definitions/FusionAlertRuleProperties",
          "description": "Fusion alert rule properties",
          "x-ms-client-flatten": true
        }
      },
      "type": "object",
      "x-ms-discriminator-value": "Fusion"
    },
    "FusionAlertRuleProperties": {
      "description": "Fusion alert rule base property bag.",
      "properties": {
        "alertRuleTemplateName": {
          "description": "The Name of the alert rule template used to create this rule.",
          "type": "string"
        },
        "description": {
          "description": "The description of the alert rule.",
          "readOnly": true,
          "type": "string"
        },
        "displayName": {
          "description": "The display name for alerts created by this alert rule.",
          "readOnly": true,
          "type": "string"
        },
        "enabled": {
          "description": "Determines whether this alert rule is enabled or disabled.",
          "type": "boolean"
        },
        "lastModifiedUtc": {
          "description": "The last time that this alert has been modified.",
          "format": "date-time",
          "readOnly": true,
          "type": "string"
        },
        "severity": {
          "$ref": "#/definitions/AlertSeverity",
          "description": "The severity for alerts created by this alert rule.",
          "readOnly": true
        },
        "tactics": {
          "description": "The tactics of the alert rule",
          "items": {
            "$ref": "#/definitions/AttackTactic"
          },
          "readOnly": true,
          "type": "array"
        }
      },
      "required": [
        "alertRuleTemplateName",
        "enabled"
      ],
      "type": "object"
    },
    "FusionAlertRuleTemplate": {
      "allOf": [
        {
          "$ref": "#/definitions/AlertRuleTemplate"
        }
      ],
      "description": "Represents Fusion alert rule template.",
      "properties": {
        "properties": {
          "allOf": [
            {
              "$ref": "#/definitions/AlertRuleTemplatePropertiesBase"
            }
          ],
          "description": "Fusion alert rule template properties",
          "properties": {
            "severity": {
              "$ref": "#/definitions/AlertSeverity",
              "description": "The severity for alerts created by this alert rule."
            },
            "tactics": {
              "description": "The tactics of the alert rule template",
              "items": {
                "$ref": "#/definitions/AttackTactic"
              },
              "type": "array"
            }
          },
          "required": [
            "displayName",
            "description",
            "status",
            "severity",
            "alertRulesCreatedByTemplateCount"
          ],
          "x-ms-client-flatten": true
        }
      },
      "type": "object",
      "x-ms-discriminator-value": "Fusion"
    },
    "GeoLocation": {
      "description": "The geo-location context attached to the ip entity",
      "properties": {
        "asn": {
          "description": "Autonomous System Number",
          "readOnly": true,
          "type": "integer"
        },
        "city": {
          "description": "City name",
          "readOnly": true,
          "type": "string"
        },
        "countryCode": {
          "description": "The country code according to ISO 3166 format",
          "readOnly": true,
          "type": "string"
        },
        "countryName": {
          "description": "Country name according to ISO 3166 Alpha 2: the lowercase of the English Short Name",
          "readOnly": true,
          "type": "string"
        },
        "latitude": {
          "description": "The longitude of the identified location, expressed as a floating point number with range of -180 to 180, with positive numbers representing East and negative numbers representing West. Latitude and longitude are derived from the city or postal code.",
          "format": "double",
          "readOnly": true,
          "type": "number"
        },
        "longitude": {
          "description": "The latitude of the identified location, expressed as a floating point number with range of - 90 to 90, with positive numbers representing North and negative numbers representing South. Latitude and longitude are derived from the city or postal code.",
          "format": "double",
          "readOnly": true,
          "type": "number"
        },
        "state": {
          "description": "State name",
          "readOnly": true,
          "type": "string"
        }
      },
      "readOnly": true,
      "type": "object"
    },
    "HostEntity": {
      "allOf": [
        {
          "$ref": "#/definitions/Entity"
        }
      ],
      "description": "Represents a host entity.",
      "properties": {
        "properties": {
          "$ref": "#/definitions/HostEntityProperties",
          "description": "Host entity properties",
          "x-ms-client-flatten": true
        }
      },
      "type": "object",
      "x-ms-discriminator-value": "Host"
    },
    "HostEntityProperties": {
      "allOf": [
        {
          "$ref": "#/definitions/EntityCommonProperties"
        }
      ],
      "description": "Host entity property bag.",
      "properties": {
        "azureID": {
          "description": "The azure resource id of the VM.",
          "readOnly": true,
          "type": "string"
        },
        "dnsDomain": {
          "description": "The DNS domain that this host belongs to. Should contain the compete DNS suffix for the domain",
          "readOnly": true,
          "type": "string"
        },
        "hostName": {
          "description": "The hostname without the domain suffix.",
          "readOnly": true,
          "type": "string"
        },
        "isDomainJoined": {
          "description": "Determines whether this host belongs to a domain.",
          "readOnly": true,
          "type": "boolean"
        },
        "netBiosName": {
          "description": "The host name (pre-windows2000).",
          "readOnly": true,
          "type": "string"
        },
        "ntDomain": {
          "description": "The NT domain that this host belongs to.",
          "readOnly": true,
          "type": "string"
        },
        "omsAgentID": {
          "description": "The OMS agent id, if the host has OMS agent installed.",
          "readOnly": true,
          "type": "string"
        },
        "osFamily": {
          "description": "The operating system type.",
          "enum": [
            "Linux",
            "Windows",
            "Android",
            "IOS"
          ],
          "type": "string",
          "x-ms-enum": {
            "modelAsString": false,
            "name": "OSFamily",
            "values": [
              {
                "description": "Host with Linux operating system.",
                "value": "Linux"
              },
              {
                "description": "Host with Windows operating system.",
                "value": "Windows"
              },
              {
                "description": "Host with Android operating system.",
                "value": "Android"
              },
              {
                "description": "Host with IOS operating system.",
                "value": "IOS"
              }
            ]
          }
        },
        "osVersion": {
          "description": "A free text representation of the operating system. This field is meant to hold specific versions the are more fine grained than OSFamily or future values not supported by OSFamily enumeration",
          "readOnly": true,
          "type": "string"
        }
      },
      "type": "object"
    },
    "Incident": {
      "allOf": [
        {
          "$ref": "#/definitions/ResourceWithEtag"
        }
      ],
      "description": "Represents an incident in Azure Security Insights.",
      "properties": {
        "properties": {
          "$ref": "#/definitions/IncidentProperties",
          "description": "Incident properties",
          "x-ms-client-flatten": true
        }
      },
      "type": "object"
    },
    "HuntingBookmark": {
      "allOf": [
        {
          "$ref": "#/definitions/Entity"
        }
      ],
      "description": "Represents a Hunting bookmark entity.",
      "properties": {
        "properties": {
          "$ref": "#/definitions/HuntingBookmarkProperties",
          "description": "HuntingBookmark entity properties",
          "x-ms-client-flatten": true
        }
      },
      "type": "object",
      "x-ms-discriminator-value": "Bookmark"
    },
    "HuntingBookmarkProperties": {
      "allOf": [
        {
          "$ref": "#/definitions/EntityCommonProperties"
        }
      ],
      "description": "Describes bookmark properties",
      "properties": {
        "created": {
          "description": "The time the bookmark was created",
          "format": "date-time",
          "type": "string"
        },
        "createdBy": {
          "$ref": "#/definitions/UserInfo",
          "description": "Describes a user that created the bookmark",
          "type": "object"
        },
        "displayName": {
          "description": "The display name of the bookmark",
          "type": "string"
        },
        "eventTime": {
          "description": "The time of the event",
          "format": "date-time",
          "type": "string"
        },
        "labels": {
          "description": "List of labels relevant to this bookmark",
          "items": {
            "$ref": "#/definitions/Label"
          },
          "type": "array"
        },
        "notes": {
          "description": "The notes of the bookmark",
          "type": "string"
        },
        "query": {
          "description": "The query of the bookmark.",
          "type": "string"
        },
        "queryResult": {
          "description": "The query result of the bookmark.",
          "type": "string"
        },
        "updated": {
          "description": "The last time the bookmark was updated",
          "format": "date-time",
          "type": "string"
        },
        "updatedBy": {
          "$ref": "#/definitions/UserInfo",
          "description": "Describes a user that updated the bookmark",
          "type": "object"
        },
        "incidentInfo": {
          "$ref": "#/definitions/IncidentInfo",
          "description": "Describes an incident that relates to bookmark",
          "type": "object"
        }
      },
      "required": [
        "displayName",
        "query"
      ],
      "type": "object"
    },
    "IncidentAdditionalData": {
      "description": "Incident additional data property bag.",
      "properties": {
        "alertsCount": {
          "description": "The number of alerts in the incident",
          "readOnly": true,
          "type": "integer"
        },
        "bookmarksCount": {
          "description": "The number of bookmarks in the incident",
          "readOnly": true,
          "type": "integer"
        },
        "commentsCount": {
          "description": "The number of comments in the incident",
          "readOnly": true,
          "type": "integer"
        },
        "alertProductNames": {
          "description": "List of product names of alerts in the incident",
          "items": {
            "description": "Alert product name",
            "type": "string"
          },
          "readOnly": true,
          "type": "array"
        },
        "tactics": {
          "description": "The tactics associated with incident",
          "items": {
            "$ref": "#/definitions/AttackTactic"
          },
          "readOnly": true,
          "type": "array"
        }
      },
      "type": "object"
    },
    "IncidentAlertList": {
      "description": "List of incident alerts.",
      "properties": {
        "value": {
          "description": "Array of incident alerts.",
          "type": "array",
          "items": {
            "$ref": "#/definitions/SecurityAlert"
          }
        }
      },
      "required": [
        "value"
      ]
    },
    "IncidentBookmarkList": {
      "description": "List of incident bookmarks.",
      "properties": {
        "value": {
          "description": "Array of incident bookmarks.",
          "type": "array",
          "items": {
            "$ref": "#/definitions/HuntingBookmark"
          }
        }
      },
      "required": [
        "value"
      ]
    },
    "IncidentComment": {
      "allOf": [
        {
          "$ref": "#/definitions/ResourceWithEtag"
        }
      ],
      "description": "Represents an incident comment",
      "properties": {
        "properties": {
          "$ref": "#/definitions/IncidentCommentProperties",
          "description": "Incident comment properties",
          "x-ms-client-flatten": true
        }
      },
      "type": "object"
    },
    "IncidentCommentList": {
      "description": "List of incident comments.",
      "properties": {
        "nextLink": {
          "description": "URL to fetch the next set of comments.",
          "readOnly": true,
          "type": "string"
        },
        "value": {
          "description": "Array of comments.",
          "items": {
            "$ref": "#/definitions/IncidentComment"
          },
          "type": "array"
        }
      },
      "required": [
        "value"
      ]
    },
    "IncidentCommentProperties": {
      "description": "Incident comment property bag.",
      "properties": {
        "createdTimeUtc": {
          "description": "The time the comment was created",
          "format": "date-time",
          "readOnly": true,
          "type": "string"
        },
        "lastModifiedTimeUtc": {
          "description": "The time the comment was updated",
          "format": "date-time",
          "readOnly": true,
          "type": "string"
        },
        "message": {
          "description": "The comment message",
          "type": "string"
        },
        "author": {
          "$ref": "#/definitions/ClientInfo",
          "description": "Describes the client that created the comment",
          "readOnly": true,
          "type": "object"
        }
      },
      "required": [
        "message"
      ],
      "type": "object"
    },
    "IncidentEntitiesResponse": {
      "description": "The incident related entities response.",
      "properties": {
        "entities": {
          "description": "Array of the incident related entities.",
          "type": "array",
          "items": {
            "$ref": "#/definitions/Entity"
          }
        },
        "metaData": {
          "description": "The metadata from the incident related entities results.",
          "type": "array",
          "items": {
            "$ref": "#/definitions/IncidentEntitiesResultsMetadata"
          }
        }
      }
    },
    "IncidentEntitiesResultsMetadata": {
      "description": "Information of a specific aggregation in the incident related entities result.",
      "properties": {
        "count": {
          "description": "Total number of aggregations of the given kind in the incident related entities result.",
          "type": "integer",
          "format": "int32"
        },
        "entityKind": {
          "$ref": "#/definitions/EntityInnerKind",
          "description": "The kind of the aggregated entity."
        }
      },
      "required": [
        "entityKind",
        "count"
      ],
      "type": "object"
    },
    "IncidentLabel": {
      "description": "Represents an incident label",
      "properties": {
        "labelName": {
          "description": "The name of the label",
          "type": "string"
        },
        "labelType": {
          "description": "The type of the label",
          "enum": [
            "User",
            "System"
          ],
          "type": "string",
          "readOnly": true,
          "x-ms-enum": {
            "modelAsString": true,
            "name": "IncidentLabelType",
            "values": [
              {
                "description": "Label manually created by a user",
                "value": "User"
              },
              {
                "description": "Label automatically created by the system",
                "value": "System"
              }
            ]
          }
        }
      },
      "required": [
        "labelName"
      ],
      "type": "object"
    },
    "IncidentList": {
      "description": "List all the incidents.",
      "properties": {
        "nextLink": {
          "description": "URL to fetch the next set of incidents.",
          "readOnly": true,
          "type": "string"
        },
        "value": {
          "description": "Array of incidents.",
          "items": {
            "$ref": "#/definitions/Incident"
          },
          "type": "array"
        }
      },
      "required": [
        "value"
      ]
    },
    "IncidentOwnerInfo": {
      "description": "Information on the user an incident is assigned to",
      "properties": {
        "email": {
          "description": "The email of the user the incident is assigned to.",
          "type": "string"
        },
        "assignedTo": {
          "description": "The name of the user the incident is assigned to.",
          "type": "string"
        },
        "objectId": {
          "description": "The object id of the user the incident is assigned to.",
          "format": "uuid",
          "type": "string"
        },
        "userPrincipalName": {
          "description": "The user principal name of the user the incident is assigned to.",
          "type": "string"
        }
      },
      "type": "object"
    },
    "IncidentProperties": {
      "description": "Describes incident properties",
      "properties": {
        "additionalData": {
          "$ref": "#/definitions/IncidentAdditionalData",
          "description": "Additional data on the incident",
          "readOnly": true,
          "type": "object"
        },
        "classification": {
          "description": "The reason the incident was closed",
          "enum": [
            "Undetermined",
            "TruePositive",
            "BenignPositive",
            "FalsePositive"
          ],
          "type": "string",
          "x-ms-enum": {
            "modelAsString": true,
            "name": "IncidentClassification",
            "values": [
              {
                "description": "Incident classification was undetermined",
                "value": "Undetermined"
              },
              {
                "description": "Incident was true positive",
                "value": "TruePositive"
              },
              {
                "description": "Incident was benign positive",
                "value": "BenignPositive"
              },
              {
                "description": "Incident was false positive",
                "value": "FalsePositive"
              }
            ]
          }
        },
        "classificationComment": {
          "description": "Describes the reason the incident was closed",
          "type": "string"
        },
        "classificationReason": {
          "description": "The classification reason the incident was closed with",
          "enum": [
            "SuspiciousActivity",
            "SuspiciousButExpected",
            "IncorrectAlertLogic",
            "InaccurateData"
          ],
          "type": "string",
          "x-ms-enum": {
            "modelAsString": true,
            "name": "IncidentClassificationReason",
            "values": [
              {
                "description": "Classification reason was suspicious activity",
                "value": "SuspiciousActivity"
              },
              {
                "description": "Classification reason was suspicious but expected",
                "value": "SuspiciousButExpected"
              },
              {
                "description": "Classification reason was incorrect alert logic",
                "value": "IncorrectAlertLogic"
              },
              {
                "description": "Classification reason was inaccurate data",
                "value": "InaccurateData"
              }
            ]
          }
        },
        "createdTimeUtc": {
          "description": "The time the incident was created",
          "format": "date-time",
          "readOnly": true,
          "type": "string"
        },
        "description": {
          "description": "The description of the incident",
          "type": "string"
        },
        "firstActivityTimeUtc": {
          "description": "The time of the first activity in the incident",
          "format": "date-time",
          "type": "string"
        },
        "incidentUrl": {
          "description": "The deep-link url to the incident in Azure portal",
          "readOnly": true,
          "type": "string"
        },
        "incidentNumber": {
          "description": "A sequential number",
          "readOnly": true,
          "type": "integer"
        },
        "labels": {
          "description": "List of labels relevant to this incident",
          "items": {
            "$ref": "#/definitions/IncidentLabel"
          },
          "type": "array"
        },
        "lastActivityTimeUtc": {
          "description": "The time of the last activity in the incident",
          "format": "date-time",
          "type": "string"
        },
        "lastModifiedTimeUtc": {
          "description": "The last time the incident was updated",
          "format": "date-time",
          "readOnly": true,
          "type": "string"
        },
        "owner": {
          "$ref": "#/definitions/IncidentOwnerInfo",
          "description": "Describes a user that the incident is assigned to",
          "type": "object"
        },
        "relatedAnalyticRuleIds": {
          "description": "List of resource ids of Analytic rules related to the incident",
          "items": {
            "description": "Related Analytic rule resource id",
            "type": "string"
          },
          "readOnly": true,
          "type": "array"
        },
        "severity": {
          "description": "The severity of the incident",
          "enum": [
            "High",
            "Medium",
            "Low",
            "Informational"
          ],
          "type": "string",
          "x-ms-enum": {
            "modelAsString": true,
            "name": "IncidentSeverity",
            "values": [
              {
                "description": "High severity",
                "value": "High"
              },
              {
                "description": "Medium severity",
                "value": "Medium"
              },
              {
                "description": "Low severity",
                "value": "Low"
              },
              {
                "description": "Informational severity",
                "value": "Informational"
              }
            ]
          }
        },
        "status": {
          "description": "The status of the incident",
          "enum": [
            "New",
            "Active",
            "Closed"
          ],
          "type": "string",
          "x-ms-enum": {
            "modelAsString": true,
            "name": "IncidentStatus",
            "values": [
              {
                "description": "An active incident which isn't being handled currently",
                "value": "New"
              },
              {
                "description": "An active incident which is being handled",
                "value": "Active"
              },
              {
                "description": "A non-active incident",
                "value": "Closed"
              }
            ]
          }
        },
        "title": {
          "description": "The title of the incident",
          "type": "string"
        }
      },
      "required": [
        "title",
        "severity",
        "status"
      ],
      "type": "object"
    },
    "IpEntity": {
      "allOf": [
        {
          "$ref": "#/definitions/Entity"
        }
      ],
      "description": "Represents an ip entity.",
      "properties": {
        "properties": {
          "$ref": "#/definitions/IpEntityProperties",
          "description": "Ip entity properties",
          "x-ms-client-flatten": true
        }
      },
      "type": "object",
      "x-ms-discriminator-value": "Ip"
    },
    "IpEntityProperties": {
      "allOf": [
        {
          "$ref": "#/definitions/EntityCommonProperties"
        }
      ],
      "description": "Ip entity property bag.",
      "properties": {
        "address": {
          "description": "The IP address as string, e.g. 127.0.0.1 (either in Ipv4 or Ipv6)",
          "readOnly": true,
          "type": "string"
        },
        "location": {
          "$ref": "#/definitions/GeoLocation",
          "description": "The geo-location context attached to the ip entity"
        },
        "threatIntelligence": {
          "description": "A list of TI contexts attached to the ip entity.",
          "items": {
            "$ref": "#/definitions/ThreatIntelligence"
          },
          "readOnly": true,
          "type": "array"
        }
      },
      "type": "object"
    },
    "Label": {
      "description": "Label that will be used to tag and filter on.",
      "type": "string"
    },
    "MCASDataConnector": {
      "allOf": [
        {
          "$ref": "#/definitions/DataConnector"
        }
      ],
      "description": "Represents MCAS (Microsoft Cloud App Security) data connector.",
      "properties": {
        "properties": {
          "$ref": "#/definitions/MCASDataConnectorProperties",
          "description": "MCAS (Microsoft Cloud App Security) data connector properties.",
          "x-ms-client-flatten": true
        }
      },
      "type": "object",
      "x-ms-discriminator-value": "MicrosoftCloudAppSecurity"
    },
    "MCASDataConnectorDataTypes": {
      "allOf": [
        {
          "$ref": "#/definitions/AlertsDataTypeOfDataConnector"
        }
      ],
      "description": "The available data types for MCAS (Microsoft Cloud App Security) data connector.",
      "properties": {
        "discoveryLogs": {
          "allOf": [
            {
              "$ref": "#/definitions/DataConnectorDataTypeCommon"
            }
          ],
          "description": "Discovery log data type connection.",
          "type": "object"
        }
      },
      "type": "object"
    },
    "MCASDataConnectorProperties": {
      "allOf": [
        {
          "$ref": "#/definitions/DataConnectorTenantId"
        }
      ],
      "description": "MCAS (Microsoft Cloud App Security) data connector properties.",
      "properties": {
        "dataTypes": {
          "$ref": "#/definitions/MCASDataConnectorDataTypes",
          "description": "The available data types for the connector."
        }
      },
      "type": "object"
    },
    "MCASCheckRequirements": {
      "allOf": [
        {
          "$ref": "#/definitions/DataConnectorsCheckRequirements"
        }
      ],
      "description": "Represents MCAS (Microsoft Cloud App Security) requirements check request.",
      "properties": {
        "properties": {
          "$ref": "#/definitions/MCASCheckRequirementsProperties",
          "description": "MCAS (Microsoft Cloud App Security) requirements check properties.",
          "x-ms-client-flatten": true
        }
      },
      "type": "object",
      "x-ms-discriminator-value": "MicrosoftCloudAppSecurity"
    },
    "MCASCheckRequirementsProperties": {
      "allOf": [
        {
          "$ref": "#/definitions/DataConnectorTenantId"
        }
      ],
      "description": "MCAS (Microsoft Cloud App Security) requirements check properties.",
      "type": "object"
    },
    "MDATPDataConnector": {
      "allOf": [
        {
          "$ref": "#/definitions/DataConnector"
        }
      ],
      "description": "Represents MDATP (Microsoft Defender Advanced Threat Protection) data connector.",
      "properties": {
        "properties": {
          "$ref": "#/definitions/MDATPDataConnectorProperties",
          "description": "MDATP (Microsoft Defender Advanced Threat Protection) data connector properties.",
          "x-ms-client-flatten": true
        }
      },
      "type": "object",
      "x-ms-discriminator-value": "MicrosoftDefenderAdvancedThreatProtection"
    },
    "MDATPDataConnectorProperties": {
      "allOf": [
        {
          "$ref": "#/definitions/DataConnectorTenantId"
        },
        {
          "$ref": "#/definitions/DataConnectorWithAlertsProperties"
        }
      ],
      "description": "MDATP (Microsoft Defender Advanced Threat Protection) data connector properties.",
      "type": "object"
    },
    "MDATPCheckRequirements": {
      "allOf": [
        {
          "$ref": "#/definitions/DataConnectorsCheckRequirements"
        }
      ],
      "description": "Represents MDATP (Microsoft Defender Advanced Threat Protection) requirements check request.",
      "properties": {
        "properties": {
          "$ref": "#/definitions/MDATPCheckRequirementsProperties",
          "description": "MDATP (Microsoft Defender Advanced Threat Protection) requirements check properties.",
          "x-ms-client-flatten": true
        }
      },
      "type": "object",
      "x-ms-discriminator-value": "MicrosoftDefenderAdvancedThreatProtection"
    },
    "MDATPCheckRequirementsProperties": {
      "allOf": [
        {
          "$ref": "#/definitions/DataConnectorTenantId"
        }
      ],
      "description": "MDATP (Microsoft Defender Advanced Threat Protection) requirements check properties.",
      "type": "object"
    },
    "MalwareEntity": {
      "allOf": [
        {
          "$ref": "#/definitions/Entity"
        }
      ],
      "description": "Represents a malware entity.",
      "properties": {
        "properties": {
          "$ref": "#/definitions/MalwareEntityProperties",
          "description": "File entity properties",
          "x-ms-client-flatten": true
        }
      },
      "type": "object",
      "x-ms-discriminator-value": "Malware"
    },
    "MalwareEntityProperties": {
      "allOf": [
        {
          "$ref": "#/definitions/EntityCommonProperties"
        }
      ],
      "description": "Malware entity property bag.",
      "properties": {
        "category": {
          "description": "The malware category by the vendor, e.g. Trojan",
          "readOnly": true,
          "type": "string"
        },
        "fileEntityIds": {
          "description": "List of linked file entity identifiers on which the malware was found",
          "items": {
            "description": "file entity id",
            "type": "string"
          },
          "readOnly": true,
          "type": "array"
        },
        "malwareName": {
          "description": "The malware name by the vendor, e.g. Win32/Toga!rfn",
          "readOnly": true,
          "type": "string"
        },
        "processEntityIds": {
          "description": "List of linked process entity identifiers on which the malware was found.",
          "items": {
            "description": "process entity id",
            "type": "string"
          },
          "readOnly": true,
          "type": "array"
        }
      },
      "type": "object"
    },
    "MicrosoftSecurityIncidentCreationAlertRule": {
      "allOf": [
        {
          "$ref": "#/definitions/AlertRule"
        }
      ],
      "description": "Represents MicrosoftSecurityIncidentCreation rule.",
      "properties": {
        "properties": {
          "$ref": "#/definitions/MicrosoftSecurityIncidentCreationAlertRuleProperties",
          "description": "MicrosoftSecurityIncidentCreation rule properties",
          "x-ms-client-flatten": true
        }
      },
      "type": "object",
      "x-ms-discriminator-value": "MicrosoftSecurityIncidentCreation"
    },
    "MicrosoftSecurityIncidentCreationAlertRuleCommonProperties": {
      "description": "MicrosoftSecurityIncidentCreation rule common property bag.",
      "properties": {
        "displayNamesFilter": {
          "description": "the alerts' displayNames on which the cases will be generated",
          "items": {
            "type": "string"
          },
          "type": "array"
        },
        "displayNamesExcludeFilter": {
          "description": "the alerts' displayNames on which the cases will not be generated",
          "items": {
            "type": "string"
          },
          "type": "array"
        },
        "productFilter": {
          "description": "The alerts' productName on which the cases will be generated",
          "enum": [
            "Microsoft Cloud App Security",
            "Azure Security Center",
            "Azure Advanced Threat Protection",
            "Azure Active Directory Identity Protection",
            "Azure Security Center for IoT",
            "Office 365 Advanced Threat Protection",
            "Microsoft Defender Advanced Threat Protection"
          ],
          "type": "string",
          "x-ms-enum": {
            "modelAsString": true,
            "name": "MicrosoftSecurityProductName"
          }
        },
        "severitiesFilter": {
          "description": "the alerts' severities on which the cases will be generated",
          "items": {
            "$ref": "#/definitions/AlertSeverity"
          },
          "type": "array"
        }
      },
      "required": [
        "productFilter"
      ],
      "type": "object"
    },
    "MicrosoftSecurityIncidentCreationAlertRuleProperties": {
      "allOf": [
        {
          "$ref": "#/definitions/MicrosoftSecurityIncidentCreationAlertRuleCommonProperties"
        }
      ],
      "description": "MicrosoftSecurityIncidentCreation rule property bag.",
      "properties": {
        "alertRuleTemplateName": {
          "description": "The Name of the alert rule template used to create this rule.",
          "type": "string"
        },
        "description": {
          "description": "The description of the alert rule.",
          "type": "string"
        },
        "displayName": {
          "description": "The display name for alerts created by this alert rule.",
          "type": "string"
        },
        "enabled": {
          "description": "Determines whether this alert rule is enabled or disabled.",
          "type": "boolean"
        },
        "lastModifiedUtc": {
          "description": "The last time that this alert has been modified.",
          "format": "date-time",
          "readOnly": true,
          "type": "string"
        }
      },
      "required": [
        "displayName",
        "enabled",
        "productFilter"
      ],
      "type": "object"
    },
    "MicrosoftSecurityIncidentCreationAlertRuleTemplate": {
      "allOf": [
        {
          "$ref": "#/definitions/AlertRuleTemplate"
        }
      ],
      "description": "Represents MicrosoftSecurityIncidentCreation rule template.",
      "properties": {
        "properties": {
          "allOf": [
            {
              "$ref": "#/definitions/AlertRuleTemplatePropertiesBase"
            },
            {
              "$ref": "#/definitions/MicrosoftSecurityIncidentCreationAlertRuleCommonProperties"
            }
          ],
          "description": "MicrosoftSecurityIncidentCreation rule template properties",
          "required": [
            "displayName",
            "description",
            "createdDateUTC",
            "status",
            "alertRulesCreatedByTemplateCount",
            "productFilter"
          ],
          "x-ms-client-flatten": true
        }
      },
      "type": "object",
      "x-ms-discriminator-value": "MicrosoftSecurityIncidentCreation"
    },
    "OfficeATPDataConnector": {
      "allOf": [
        {
          "$ref": "#/definitions/DataConnector"
        }
      ],
      "description": "Represents OfficeATP (Office 365 Advanced Threat Protection) data connector.",
      "properties": {
        "properties": {
          "$ref": "#/definitions/OfficeATPDataConnectorProperties",
          "description": "OfficeATP (Office 365 Advanced Threat Protection) data connector properties.",
          "x-ms-client-flatten": true
        }
      },
      "type": "object",
      "x-ms-discriminator-value": "OfficeATP"
    },
    "OfficeATPDataConnectorProperties": {
      "allOf": [
        {
          "$ref": "#/definitions/DataConnectorTenantId"
        },
        {
          "$ref": "#/definitions/DataConnectorWithAlertsProperties"
        }
      ],
      "description": "OfficeATP (Office 365 Advanced Threat Protection) data connector properties.",
      "type": "object"
    },
    "OfficeATPCheckRequirements": {
      "allOf": [
        {
          "$ref": "#/definitions/DataConnectorsCheckRequirements"
        }
      ],
      "description": "Represents OfficeATP (Office 365 Advanced Threat Protection) requirements check request.",
      "properties": {
        "properties": {
          "$ref": "#/definitions/OfficeATPCheckRequirementsProperties",
          "description": "OfficeATP (Office 365 Advanced Threat Protection) requirements check properties.",
          "x-ms-client-flatten": true
        }
      },
      "type": "object",
      "x-ms-discriminator-value": "OfficeATP"
    },
    "OfficeATPCheckRequirementsProperties": {
      "allOf": [
        {
          "$ref": "#/definitions/DataConnectorTenantId"
        }
      ],
      "description": "OfficeATP (Office 365 Advanced Threat Protection) requirements check properties.",
      "type": "object"
    },
    "OfficeConsent": {
      "allOf": [
        {
          "$ref": "#/definitions/Resource"
        }
      ],
      "description": "Consent for Office365 tenant that already made.",
      "properties": {
        "properties": {
          "$ref": "#/definitions/OfficeConsentProperties",
          "description": "Office consent properties",
          "x-ms-client-flatten": true
        }
      },
      "type": "object"
    },
    "OfficeConsentList": {
      "description": "List of all the office365 consents.",
      "properties": {
        "nextLink": {
          "description": "URL to fetch the next set of office consents.",
          "readOnly": true,
          "type": "string"
        },
        "value": {
          "description": "Array of the consents.",
          "items": {
            "$ref": "#/definitions/OfficeConsent"
          },
          "type": "array"
        }
      },
      "required": [
        "value"
      ]
    },
    "OfficeConsentProperties": {
      "description": "Consent property bag.",
      "properties": {
        "tenantId": {
          "description": "The tenantId of the Office365 with the consent.",
          "type": "string"
        },
        "tenantName": {
          "description": "The tenant name of the Office365 with the consent.",
          "readOnly": true,
          "type": "string"
        }
      },
      "type": "object"
    },
    "OfficeDataConnector": {
      "allOf": [
        {
          "$ref": "#/definitions/DataConnector"
        }
      ],
      "description": "Represents office data connector.",
      "properties": {
        "properties": {
          "$ref": "#/definitions/OfficeDataConnectorProperties",
          "description": "Office data connector properties.",
          "x-ms-client-flatten": true
        }
      },
      "type": "object",
      "x-ms-discriminator-value": "Office365"
    },
    "OfficeDataConnectorDataTypes": {
      "description": "The available data types for office data connector.",
      "properties": {
        "exchange": {
          "allOf": [
            {
              "$ref": "#/definitions/DataConnectorDataTypeCommon"
            }
          ],
          "description": "Exchange data type connection.",
          "type": "object"
        },
        "sharePoint": {
          "allOf": [
            {
              "$ref": "#/definitions/DataConnectorDataTypeCommon"
            }
          ],
          "description": "SharePoint data type connection.",
          "type": "object"
        },
        "teams": {
          "allOf": [
            {
              "$ref": "#/definitions/DataConnectorDataTypeCommon"
            }
          ],
          "description": "Teams data type connection.",
          "type": "object"
        }
      },
      "type": "object"
    },
    "OfficeDataConnectorProperties": {
      "allOf": [
        {
          "$ref": "#/definitions/DataConnectorTenantId"
        }
      ],
      "description": "Office data connector properties.",
      "properties": {
        "dataTypes": {
          "$ref": "#/definitions/OfficeDataConnectorDataTypes",
          "description": "The available data types for the connector."
        }
      },
      "type": "object"
    },
    "Operation": {
      "description": "Operation provided by provider",
      "properties": {
        "display": {
          "description": "Properties of the operation",
          "properties": {
            "description": {
              "description": "Description of the operation",
              "type": "string"
            },
            "operation": {
              "description": "Operation name",
              "type": "string"
            },
            "provider": {
              "description": "Provider name",
              "type": "string"
            },
            "resource": {
              "description": "Resource name",
              "type": "string"
            }
          },
          "type": "object"
        },
        "name": {
          "description": "Name of the operation",
          "type": "string"
        }
      }
    },
    "OperationsList": {
      "description": "Lists the operations available in the SecurityInsights RP.",
      "properties": {
        "nextLink": {
          "description": "URL to fetch the next set of operations.",
          "type": "string"
        },
        "value": {
          "description": "Array of operations",
          "items": {
            "$ref": "#/definitions/Operation"
          },
          "type": "array"
        }
      },
      "required": [
        "value"
      ]
    },
    "ProcessEntity": {
      "allOf": [
        {
          "$ref": "#/definitions/Entity"
        }
      ],
      "description": "Represents a process entity.",
      "properties": {
        "properties": {
          "$ref": "#/definitions/ProcessEntityProperties",
          "description": "Process entity properties",
          "x-ms-client-flatten": true
        }
      },
      "type": "object",
      "x-ms-discriminator-value": "Process"
    },
    "ProcessEntityProperties": {
      "allOf": [
        {
          "$ref": "#/definitions/EntityCommonProperties"
        }
      ],
      "description": "Process entity property bag.",
      "properties": {
        "accountEntityId": {
          "description": "The account entity id running the processes.",
          "readOnly": true,
          "type": "string"
        },
        "commandLine": {
          "description": "The command line used to create the process",
          "readOnly": true,
          "type": "string"
        },
        "creationTimeUtc": {
          "description": "The time when the process started to run",
          "format": "date-time",
          "readOnly": true,
          "type": "string"
        },
        "elevationToken": {
          "description": "The elevation token associated with the process.",
          "enum": [
            "Default",
            "Full",
            "Limited"
          ],
          "type": "string",
          "x-ms-enum": {
            "modelAsString": false,
            "name": "ElevationToken",
            "values": [
              {
                "description": "Default elevation token",
                "value": "Default"
              },
              {
                "description": "Full elevation token",
                "value": "Full"
              },
              {
                "description": "Limited elevation token",
                "value": "Limited"
              }
            ]
          }
        },
        "hostEntityId": {
          "description": "The host entity id on which the process was running",
          "readOnly": true,
          "type": "string"
        },
        "hostLogonSessionEntityId": {
          "description": "The session entity id in which the process was running",
          "readOnly": true,
          "type": "string"
        },
        "imageFileEntityId": {
          "description": "Image file entity id",
          "readOnly": true,
          "type": "string"
        },
        "parentProcessEntityId": {
          "description": "The parent process entity id.",
          "readOnly": true,
          "type": "string"
        },
        "processId": {
          "description": "The process ID",
          "readOnly": true,
          "type": "string"
        }
      },
      "type": "object"
    },
    "RegistryKeyEntity": {
      "allOf": [
        {
          "$ref": "#/definitions/Entity"
        }
      ],
      "description": "Represents a registry key entity.",
      "properties": {
        "properties": {
          "$ref": "#/definitions/RegistryKeyEntityProperties",
          "description": "RegistryKey entity properties",
          "x-ms-client-flatten": true
        }
      },
      "type": "object",
      "x-ms-discriminator-value": "RegistryKey"
    },
    "RegistryKeyEntityProperties": {
      "allOf": [
        {
          "$ref": "#/definitions/EntityCommonProperties"
        }
      ],
      "description": "RegistryKey entity property bag.",
      "properties": {
        "hive": {
          "description": "the hive that holds the registry key.",
          "enum": [
            "HKEY_LOCAL_MACHINE",
            "HKEY_CLASSES_ROOT",
            "HKEY_CURRENT_CONFIG",
            "HKEY_USERS",
            "HKEY_CURRENT_USER_LOCAL_SETTINGS",
            "HKEY_PERFORMANCE_DATA",
            "HKEY_PERFORMANCE_NLSTEXT",
            "HKEY_PERFORMANCE_TEXT",
            "HKEY_A",
            "HKEY_CURRENT_USER"
          ],
          "readOnly": true,
          "type": "string",
          "x-ms-enum": {
            "modelAsString": true,
            "name": "RegistryHive",
            "values": [
              {
                "description": "HKEY_LOCAL_MACHINE",
                "value": "HKEY_LOCAL_MACHINE"
              },
              {
                "description": "HKEY_CLASSES_ROOT",
                "value": "HKEY_CLASSES_ROOT"
              },
              {
                "description": "HKEY_CURRENT_CONFIG",
                "value": "HKEY_CURRENT_CONFIG"
              },
              {
                "description": "HKEY_USERS",
                "value": "HKEY_USERS"
              },
              {
                "description": "HKEY_CURRENT_USER_LOCAL_SETTINGS",
                "value": "HKEY_CURRENT_USER_LOCAL_SETTINGS"
              },
              {
                "description": "HKEY_PERFORMANCE_DATA",
                "value": "HKEY_PERFORMANCE_DATA"
              },
              {
                "description": "HKEY_PERFORMANCE_NLSTEXT",
                "value": "HKEY_PERFORMANCE_NLSTEXT"
              },
              {
                "description": "HKEY_PERFORMANCE_TEXT",
                "value": "HKEY_PERFORMANCE_TEXT"
              },
              {
                "description": "HKEY_A",
                "value": "HKEY_A"
              },
              {
                "description": "HKEY_CURRENT_USER",
                "value": "HKEY_CURRENT_USER"
              }
            ]
          }
        },
        "key": {
          "description": "The registry key path.",
          "readOnly": true,
          "type": "string"
        }
      },
      "type": "object"
    },
    "RegistryValueEntity": {
      "allOf": [
        {
          "$ref": "#/definitions/Entity"
        }
      ],
      "description": "Represents a registry value entity.",
      "properties": {
        "properties": {
          "$ref": "#/definitions/RegistryValueEntityProperties",
          "description": "RegistryKey entity properties",
          "x-ms-client-flatten": true
        }
      },
      "type": "object",
      "x-ms-discriminator-value": "RegistryValue"
    },
    "RegistryValueEntityProperties": {
      "allOf": [
        {
          "$ref": "#/definitions/EntityCommonProperties"
        }
      ],
      "description": "RegistryValue entity property bag.",
      "properties": {
        "keyEntityId": {
          "description": "The registry key entity id.",
          "readOnly": true,
          "type": "string"
        },
        "valueData": {
          "description": "String formatted representation of the value data.",
          "readOnly": true,
          "type": "string"
        },
        "valueName": {
          "description": "The registry value name.",
          "readOnly": true,
          "type": "string"
        },
        "valueType": {
          "description": "Specifies the data types to use when storing values in the registry, or identifies the data type of a value in the registry.",
          "enum": [
            "None",
            "Unknown",
            "String",
            "ExpandString",
            "Binary",
            "DWord",
            "MultiString",
            "QWord"
          ],
          "readOnly": true,
          "type": "string",
          "x-ms-enum": {
            "modelAsString": true,
            "name": "RegistryValueKind",
            "values": [
              {
                "description": "None",
                "value": "None"
              },
              {
                "description": "Unknown value type",
                "value": "Unknown"
              },
              {
                "description": "String value type",
                "value": "String"
              },
              {
                "description": "ExpandString value type",
                "value": "ExpandString"
              },
              {
                "description": "Binary value type",
                "value": "Binary"
              },
              {
                "description": "DWord value type",
                "value": "DWord"
              },
              {
                "description": "MultiString value type",
                "value": "MultiString"
              },
              {
                "description": "QWord value type",
                "value": "QWord"
              }
            ]
          }
        }
      },
      "type": "object"
    },
    "RelationList": {
      "description": "List of relations.",
      "properties": {
        "nextLink": {
          "readOnly": true,
          "description": "URL to fetch the next set of relations.",
          "type": "string"
        },
        "value": {
          "description": "Array of relations.",
          "type": "array",
          "items": {
            "$ref": "#/definitions/Relation"
          }
        }
      },
      "required": [
        "value"
      ]
    },
    "Relation": {
      "type": "object",
      "description": "Represents a relation between two resources",
      "allOf": [
        {
          "$ref": "#/definitions/ResourceWithEtag"
        }
      ],
      "properties": {
        "properties": {
          "$ref": "#/definitions/RelationProperties",
          "description": "Relation properties",
          "x-ms-client-flatten": true
        }
      }
    },
    "RelationProperties": {
      "description": "Relation property bag.",
      "properties": {
        "relatedResourceId": {
          "description": "The resource ID of the related resource",
          "type": "string"
        },
        "relatedResourceName": {
          "description": "The name of the related resource",
          "readOnly": true,
          "type": "string"
        },
        "relatedResourceType": {
          "description": "The resource type of the related resource",
          "readOnly": true,
          "type": "string"
        },
        "relatedResourceKind": {
          "description": "The resource kind of the related resource",
          "readOnly": true,
          "type": "string"
        }
      },
      "required": [
        "relatedResourceId"
      ],
      "type": "object"
    },
    "Resource": {
      "description": "An azure resource object",
      "properties": {
        "id": {
          "description": "Azure resource Id",
          "readOnly": true,
          "type": "string"
        },
        "name": {
          "description": "Azure resource name",
          "readOnly": true,
          "type": "string"
        },
        "type": {
          "description": "Azure resource type",
          "readOnly": true,
          "type": "string"
        }
      },
      "x-ms-azure-resource": true
    },
    "ResourceWithEtag": {
      "description": "An azure resource object with an Etag property",
      "properties": {
        "id": {
          "description": "Azure resource Id",
          "readOnly": true,
          "type": "string"
        },
        "name": {
          "description": "Azure resource name",
          "readOnly": true,
          "type": "string"
        },
        "type": {
          "description": "Azure resource type",
          "readOnly": true,
          "type": "string"
        },
        "etag": {
          "description": "Etag of the azure resource",
          "type": "string"
        }
      },
      "x-ms-azure-resource": true
    },
    "ScheduledAlertRule": {
      "allOf": [
        {
          "$ref": "#/definitions/AlertRule"
        }
      ],
      "description": "Represents scheduled alert rule.",
      "properties": {
        "properties": {
          "$ref": "#/definitions/ScheduledAlertRuleProperties",
          "description": "Scheduled alert rule properties",
          "x-ms-client-flatten": true
        }
      },
      "type": "object",
      "x-ms-discriminator-value": "Scheduled"
    },
    "ScheduledAlertRuleCommonProperties": {
      "description": "Schedule alert rule template property bag.",
      "properties": {
        "query": {
          "description": "The query that creates alerts for this rule.",
          "type": "string"
        },
        "queryFrequency": {
          "description": "The frequency (in ISO 8601 duration format) for this alert rule to run.",
          "format": "duration",
          "type": "string"
        },
        "queryPeriod": {
          "description": "The period (in ISO 8601 duration format) that this alert rule looks at.",
          "format": "duration",
          "type": "string"
        },
        "severity": {
          "$ref": "#/definitions/AlertSeverity",
          "description": "The severity for alerts created by this alert rule."
        },
        "triggerOperator": {
          "$ref": "#/definitions/AlertRuleTriggerOperator",
          "description": "The operation against the threshold that triggers alert rule."
        },
        "triggerThreshold": {
          "description": "The threshold triggers this alert rule.",
          "type": "integer"
        },
        "eventGroupingSettings": {
          "$ref": "#/definitions/EventGroupingSettings",
          "description": "The event grouping settings."
        }
      },
      "type": "object"
    },
    "EventGroupingSettings": {
      "description": "Event grouping settings property bag.",
      "properties": {
        "aggregationKind": {
          "$ref": "#/definitions/EventGroupingAggregationKind"
        }
      },
      "type": "object"
    },
    "EventGroupingAggregationKind": {
      "description": "The event grouping aggregation kinds",
      "enum": [
        "SingleAlert",
        "AlertPerResult"
      ],
      "type": "string",
      "x-ms-enum": {
        "modelAsString": true,
        "name": "EventGroupingAggregationKind"
      }
    },
    "ScheduledAlertRuleProperties": {
      "allOf": [
        {
          "$ref": "#/definitions/ScheduledAlertRuleCommonProperties"
        }
      ],
      "description": "Scheduled alert rule base property bag.",
      "properties": {
        "alertRuleTemplateName": {
          "description": "The Name of the alert rule template used to create this rule.",
          "type": "string"
        },
        "description": {
          "description": "The description of the alert rule.",
          "type": "string"
        },
        "displayName": {
          "description": "The display name for alerts created by this alert rule.",
          "type": "string"
        },
        "enabled": {
          "description": "Determines whether this alert rule is enabled or disabled.",
          "type": "boolean"
        },
        "lastModifiedUtc": {
          "description": "The last time that this alert rule has been modified.",
          "format": "date-time",
          "readOnly": true,
          "type": "string"
        },
        "suppressionDuration": {
          "description": "The suppression (in ISO 8601 duration format) to wait since last time this alert rule been triggered.",
          "format": "duration",
          "type": "string"
        },
        "suppressionEnabled": {
          "description": "Determines whether the suppression for this alert rule is enabled or disabled.",
          "type": "boolean"
        },
        "tactics": {
          "description": "The tactics of the alert rule",
          "items": {
            "$ref": "#/definitions/AttackTactic"
          },
          "type": "array"
        },
        "incidentConfiguration": {
          "$ref": "#/definitions/IncidentConfiguration",
          "description": "The settings of the incidents that created from alerts triggered by this analytics rule"
        }
      },
      "required": [
        "displayName",
        "enabled",
        "severity",
        "query",
        "queryFrequency",
        "queryPeriod",
        "triggerOperator",
        "triggerThreshold",
        "suppressionEnabled",
        "suppressionDuration"
      ],
      "type": "object"
    },
    "ScheduledAlertRuleTemplate": {
      "allOf": [
        {
          "$ref": "#/definitions/AlertRuleTemplate"
        }
      ],
      "description": "Represents scheduled alert rule template.",
      "properties": {
        "properties": {
          "allOf": [
            {
              "$ref": "#/definitions/AlertRuleTemplatePropertiesBase"
            },
            {
              "$ref": "#/definitions/ScheduledAlertRuleCommonProperties"
            }
          ],
          "description": "Scheduled alert rule template properties",
          "properties": {
            "tactics": {
              "description": "The tactics of the alert rule template",
              "items": {
                "$ref": "#/definitions/AttackTactic"
              },
              "type": "array"
            }
          },
          "required": [
            "displayName",
            "description",
            "status",
            "alertRulesCreatedByTemplateCount",
            "severity",
            "query",
            "queryFrequency",
            "queryPeriod",
            "triggerOperator",
            "triggerThreshold"
          ],
          "x-ms-client-flatten": true
        }
      },
      "type": "object",
      "x-ms-discriminator-value": "Scheduled"
    },
    "IncidentConfiguration": {
      "description": "Incident Configuration property bag.",
      "properties": {
        "createIncident": {
          "description": "Create incidents from alerts triggered by this analytics rule",
          "type": "boolean"
        },
        "groupingConfiguration": {
          "$ref": "#/definitions/GroupingConfiguration",
          "description": "Set how the alerts that are triggered by this analytics rule, are grouped into incidents"
        }
      },
      "type": "object",
      "required": [
        "createIncident"
      ]
    },
    "GroupingConfiguration": {
      "description": "Grouping configuration property bag.",
      "properties": {
        "enabled": {
          "description": "Grouping enabled",
          "type": "boolean"
        },
        "reopenClosedIncident": {
          "description": "Re-open closed matching incidents",
          "type": "boolean"
        },
        "lookbackDuration": {
          "description": "Limit the group to alerts created within the lookback duration (in ISO 8601 duration format)",
          "format": "duration",
          "type": "string"
        },
        "entitiesMatchingMethod": {
          "description": "Grouping matching method",
          "enum": [
            "All",
            "None",
            "Custom"
          ],
          "type": "string",
          "x-ms-enum": {
            "modelAsString": true,
            "name": "EntitiesMatchingMethod",
            "values": [
              {
                "description": "Grouping alerts into a single incident if all the entities match",
                "value": "All"
              },
              {
                "description": "Grouping all alerts triggered by this rule into a single incident",
                "value": "None"
              },
              {
                "description": "Grouping alerts into a single incident if the selected entities match",
                "value": "Custom"
              }
            ]
          }
        },
        "groupByEntities": {
          "description": "A list of entity types to group by (when entitiesMatchingMethod is Custom)",
          "items": {
            "description": "Grouping entity type",
            "enum": [
              "Account",
              "Host",
              "Ip",
              "Url",
              "FileHash"
            ],
            "type": "string",
            "x-ms-enum": {
              "modelAsString": true,
              "name": "GroupingEntityType",
              "values": [
                {
                  "description": "Account entity",
                  "value": "Account"
                },
                {
                  "description": "Host entity",
                  "value": "Host"
                },
                {
                  "description": "Ip entity",
                  "value": "Ip"
                },
                {
                  "description": "Url entity",
                  "value": "Url"
                },
                {
                  "description": "FileHash entity",
                  "value": "FileHash"
                }
              ]
            }
          },
          "type": "array"
        }
      },
      "type": "object",
      "required": [
        "enabled",
        "reopenClosedIncident",
        "lookbackDuration",
        "entitiesMatchingMethod"
      ]
    },
    "SecurityAlert": {
      "allOf": [
        {
          "$ref": "#/definitions/Entity"
        }
      ],
      "description": "Represents a security alert entity.",
      "properties": {
        "properties": {
          "$ref": "#/definitions/SecurityAlertProperties",
          "description": "SecurityAlert entity properties",
          "x-ms-client-flatten": true
        }
      },
      "type": "object",
      "x-ms-discriminator-value": "SecurityAlert"
    },
    "SecurityAlertProperties": {
      "allOf": [
        {
          "$ref": "#/definitions/EntityCommonProperties"
        }
      ],
      "description": "SecurityAlert entity property bag.",
      "properties": {
        "alertDisplayName": {
          "description": "The display name of the alert.",
          "readOnly": true,
          "type": "string"
        },
        "alertType": {
          "description": "The type name of the alert.",
          "readOnly": true,
          "type": "string"
        },
        "compromisedEntity": {
          "description": "Display name of the main entity being reported on.",
          "readOnly": true,
          "type": "string"
        },
        "confidenceLevel": {
          "description": "The confidence level of this alert.",
          "enum": [
            "Unknown",
            "Low",
            "High"
          ],
          "readOnly": true,
          "type": "string",
          "x-ms-enum": {
            "modelAsString": true,
            "name": "ConfidenceLevel",
            "values": [
              {
                "description": "Unknown confidence, the is the default value",
                "value": "Unknown"
              },
              {
                "description": "Low confidence, meaning we have some doubts this is indeed malicious or part of an attack",
                "value": "Low"
              },
              {
                "description": "High confidence that the alert is true positive malicious",
                "value": "High"
              }
            ]
          }
        },
        "confidenceReasons": {
          "description": "The confidence reasons",
          "items": {
            "description": "confidence reason item",
            "properties": {
              "reason": {
                "description": "The reason's description",
                "readOnly": true,
                "type": "string"
              },
              "reasonType": {
                "description": "The type (category) of the reason",
                "readOnly": true,
                "type": "string"
              }
            },
            "type": "object"
          },
          "readOnly": true,
          "type": "array"
        },
        "confidenceScore": {
          "description": "The confidence score of the alert.",
          "format": "double",
          "readOnly": true,
          "type": "number"
        },
        "confidenceScoreStatus": {
          "description": "The confidence score calculation status, i.e. indicating if score calculation is pending for this alert, not applicable or final.",
          "enum": [
            "NotApplicable",
            "InProcess",
            "NotFinal",
            "Final"
          ],
          "readOnly": true,
          "type": "string",
          "x-ms-enum": {
            "modelAsString": true,
            "name": "ConfidenceScoreStatus",
            "values": [
              {
                "description": "Score will not be calculated for this alert as it is not supported by virtual analyst",
                "value": "NotApplicable"
              },
              {
                "description": "No score was set yet and calculation is in progress",
                "value": "InProcess"
              },
              {
                "description": "Score is calculated and shown as part of the alert, but may be updated again at a later time following the processing of additional data",
                "value": "NotFinal"
              },
              {
                "description": "Final score was calculated and available",
                "value": "Final"
              }
            ]
          }
        },
        "description": {
          "description": "Alert description.",
          "readOnly": true,
          "type": "string"
        },
        "endTimeUtc": {
          "description": "The impact end time of the alert (the time of the last event contributing to the alert).",
          "format": "date-time",
          "readOnly": true,
          "type": "string"
        },
        "intent": {
          "description": "Holds the alert intent stage(s) mapping for this alert.",
          "enum": [
            "Unknown",
            "Probing",
            "Exploitation",
            "Persistence",
            "PrivilegeEscalation",
            "DefenseEvasion",
            "CredentialAccess",
            "Discovery",
            "LateralMovement",
            "Execution",
            "Collection",
            "Exfiltration",
            "CommandAndControl",
            "Impact"
          ],
          "readOnly": true,
          "type": "string",
          "x-ms-enum": {
            "modelAsString": true,
            "name": "KillChainIntent",
            "values": [
              {
                "description": "The default value.",
                "value": "Unknown"
              },
              {
                "description": "Probing could be an attempt to access a certain resource regardless of a malicious intent or a failed attempt to gain access to a target system to gather information prior to exploitation. This step is usually detected as an attempt originating from outside the network in attempt to scan the target system and find a way in.",
                "value": "Probing"
              },
              {
                "description": "Exploitation is the stage where an attacker manage to get foothold on the attacked resource. This stage is applicable not only for compute hosts, but also for resources such as user accounts, certificates etc. Adversaries will often be able to control the resource after this stage.",
                "value": "Exploitation"
              },
              {
                "description": "Persistence is any access, action, or configuration change to a system that gives an adversary a persistent presence on that system. Adversaries will often need to maintain access to systems through interruptions such as system restarts, loss of credentials, or other failures that would require a remote access tool to restart or alternate backdoor for them to regain access.",
                "value": "Persistence"
              },
              {
                "description": "Privilege escalation is the result of actions that allow an adversary to obtain a higher level of permissions on a system or network. Certain tools or actions require a higher level of privilege to work and are likely necessary at many points throughout an operation. User accounts with permissions to access specific systems or perform specific functions necessary for adversaries to achieve their objective may also be considered an escalation of privilege.",
                "value": "PrivilegeEscalation"
              },
              {
                "description": "Defense evasion consists of techniques an adversary may use to evade detection or avoid other defenses. Sometimes these actions are the same as or variations of techniques in other categories that have the added benefit of subverting a particular defense or mitigation. ",
                "value": "DefenseEvasion"
              },
              {
                "description": "Credential access represents techniques resulting in access to or control over system, domain, or service credentials that are used within an enterprise environment. Adversaries will likely attempt to obtain legitimate credentials from users or administrator accounts (local system administrator or domain users with administrator access) to use within the network. With sufficient access within a network, an adversary can create accounts for later use within the environment.",
                "value": "CredentialAccess"
              },
              {
                "description": "Discovery consists of techniques that allow the adversary to gain knowledge about the system and internal network. When adversaries gain access to a new system, they must orient themselves to what they now have control of and what benefits operating from that system give to their current objective or overall goals during the intrusion. The operating system provides many native tools that aid in this post-compromise information-gathering phase.",
                "value": "Discovery"
              },
              {
                "description": "Lateral movement consists of techniques that enable an adversary to access and control remote systems on a network and could, but does not necessarily, include execution of tools on remote systems. The lateral movement techniques could allow an adversary to gather information from a system without needing additional tools, such as a remote access tool. An adversary can use lateral movement for many purposes, including remote Execution of tools, pivoting to additional systems, access to specific information or files, access to additional credentials, or to cause an effect.",
                "value": "LateralMovement"
              },
              {
                "description": "The execution tactic represents techniques that result in execution of adversary-controlled code on a local or remote system. This tactic is often used in conjunction with lateral movement to expand access to remote systems on a network.",
                "value": "Execution"
              },
              {
                "description": "Collection consists of techniques used to identify and gather information, such as sensitive files, from a target network prior to exfiltration. This category also covers locations on a system or network where the adversary may look for information to exfiltrate.",
                "value": "Collection"
              },
              {
                "description": "Exfiltration refers to techniques and attributes that result or aid in the adversary removing files and information from a target network. This category also covers locations on a system or network where the adversary may look for information to exfiltrate.",
                "value": "Exfiltration"
              },
              {
                "description": "The command and control tactic represents how adversaries communicate with systems under their control within a target network.",
                "value": "CommandAndControl"
              },
              {
                "description": "The impact intent primary objective is to directly reduce the availability or integrity of a system, service, or network; including manipulation of data to impact a business or operational process. This would often refer to techniques such as ransom-ware, defacement, data manipulation and others.",
                "value": "Impact"
              }
            ]
          }
        },
        "providerAlertId": {
          "description": "The identifier of the alert inside the product which generated the alert.",
          "readOnly": true,
          "type": "string"
        },
        "processingEndTime": {
          "description": "The time the alert was made available for consumption.",
          "format": "date-time",
          "readOnly": true,
          "type": "string"
        },
        "productComponentName": {
          "description": "The name of a component inside the product which generated the alert.",
          "readOnly": true,
          "type": "string"
        },
        "productName": {
          "description": "The name of the product which published this alert.",
          "readOnly": true,
          "type": "string"
        },
        "productVersion": {
          "description": "The version of the product generating the alert.",
          "readOnly": true,
          "type": "string"
        },
        "remediationSteps": {
          "description": "Manual action items to take to remediate the alert.",
          "items": {
            "type": "string"
          },
          "readOnly": true,
          "type": "array"
        },
        "severity": {
          "$ref": "#/definitions/AlertSeverity",
          "description": "The severity of the alert"
        },
        "startTimeUtc": {
          "description": "The impact start time of the alert (the time of the first event contributing to the alert).",
          "format": "date-time",
          "readOnly": true,
          "type": "string"
        },
        "status": {
          "description": "The lifecycle status of the alert.",
          "enum": [
            "Unknown",
            "New",
            "Resolved",
            "Dismissed",
            "InProgress"
          ],
          "readOnly": true,
          "type": "string",
          "x-ms-enum": {
            "modelAsString": true,
            "name": "AlertStatus",
            "values": [
              {
                "description": "Unknown value",
                "value": "Unknown"
              },
              {
                "description": "New alert",
                "value": "New"
              },
              {
                "description": "Alert closed after handling",
                "value": "Resolved"
              },
              {
                "description": "Alert dismissed as false positive",
                "value": "Dismissed"
              },
              {
                "description": "Alert is being handled",
                "value": "InProgress"
              }
            ]
          }
        },
        "systemAlertId": {
          "description": "Holds the product identifier of the alert for the product.",
          "readOnly": true,
          "type": "string"
        },
        "tactics": {
          "description": "The tactics of the alert",
          "items": {
            "$ref": "#/definitions/AttackTactic"
          },
          "readOnly": true,
          "type": "array"
        },
        "timeGenerated": {
          "description": "The time the alert was generated.",
          "format": "date-time",
          "readOnly": true,
          "type": "string"
        },
        "vendorName": {
          "description": "The name of the vendor that raise the alert.",
          "readOnly": true,
          "type": "string"
        },
        "alertLink": {
          "description": "The uri link of the alert.",
          "readOnly": true,
          "type": "string"
        },
        "resourceIdentifiers": {
          "description": "The list of resource identifiers of the alert.",
          "items": {
            "type": "object"
          },
          "readOnly": true,
          "type": "array"
        }
      },
      "type": "object"
    },
    "SecurityGroupEntity": {
      "allOf": [
        {
          "$ref": "#/definitions/Entity"
        }
      ],
      "description": "Represents a security group entity.",
      "properties": {
        "properties": {
          "$ref": "#/definitions/SecurityGroupEntityProperties",
          "description": "SecurityGroup entity properties",
          "x-ms-client-flatten": true
        }
      },
      "type": "object",
      "x-ms-discriminator-value": "SecurityGroup"
    },
    "SecurityGroupEntityProperties": {
      "allOf": [
        {
          "$ref": "#/definitions/EntityCommonProperties"
        }
      ],
      "description": "SecurityGroup entity property bag.",
      "properties": {
        "distinguishedName": {
          "description": "The group distinguished name",
          "readOnly": true,
          "type": "string"
        },
        "objectGuid": {
          "description": "A single-value attribute that is the unique identifier for the object, assigned by active directory.",
          "format": "uuid",
          "readOnly": true,
          "type": "string"
        },
        "sid": {
          "description": "The SID attribute is a single-value attribute that specifies the security identifier (SID) of the group",
          "readOnly": true,
          "type": "string"
        }
      },
      "type": "object"
    },
    "SettingList": {
      "description": "List of all the settings.",
      "properties": {
        "value": {
          "description": "Array of settings.",
          "items": {
            "$ref": "#/definitions/Settings"
          },
          "type": "array"
        }
      },
      "required": [
        "value"
      ]
    },
    "Settings": {
      "allOf": [
        {
          "$ref": "#/definitions/ResourceWithEtag"
        },
        {
          "$ref": "#/definitions/SettingsKind"
        }
      ],
      "description": "The Setting.",
      "discriminator": "kind",
      "type": "object"
    },
    "SettingsKind": {
      "description": "Describes an Azure resource with kind.",
      "properties": {
        "kind": {
          "description": "The kind of the setting",
          "enum": [
            "EyesOn",
            "EntityAnalytics",
            "Ueba"
          ],
          "type": "string",
          "x-ms-enum": {
            "modelAsString": true,
            "name": "SettingKind"
          }
        }
      },
      "required": [
        "kind"
      ],
      "type": "object"
    },
    "TIDataConnector": {
      "allOf": [
        {
          "$ref": "#/definitions/DataConnector"
        }
      ],
      "description": "Data connector to pull threat intelligence data from TIP products.",
      "properties": {
        "properties": {
          "$ref": "#/definitions/TIDataConnectorProperties",
          "description": "Threat Intelligence Platforms data connector properties.",
          "x-ms-client-flatten": true
        }
      },
      "type": "object",
      "x-ms-discriminator-value": "ThreatIntelligence"
    },
    "TIDataConnectorDataTypes": {
      "description": "The available data types for Threat Intelligence Platforms data connector.",
      "properties": {
        "indicators": {
          "allOf": [
            {
              "$ref": "#/definitions/DataConnectorDataTypeCommon"
            }
          ],
          "description": "Data type for Threat Intelligence Platforms data connector.",
          "type": "object"
        }
      },
      "type": "object"
    },
    "TIDataConnectorProperties": {
      "description": "TI (Threat Intelligence) data connector properties.",
      "properties": {
        "tenantId": {
          "description": "The tenant id to connect to, and get the data from.",
          "type": "string"
        },
        "tipLookbackPeriod": {
          "description": "The lookback period for the feed to be imported.",
          "format": "date-time",
          "type": "string",
          "x-nullable": true
        },
        "dataTypes": {
          "$ref": "#/definitions/TIDataConnectorDataTypes",
          "description": "The available data types for the connector."
        }
      },
      "type": "object"
    },
    "TICheckRequirements": {
      "allOf": [
        {
          "$ref": "#/definitions/DataConnectorsCheckRequirements"
        }
      ],
      "description": "Threat Intelligence Platforms data connector check requirements",
      "properties": {
        "properties": {
          "$ref": "#/definitions/TICheckRequirementsProperties",
          "description": "Threat Intelligence Platforms data connector check required properties",
          "x-ms-client-flatten": true
        }
      },
      "type": "object",
      "x-ms-discriminator-value": "ThreatIntelligence"
    },
    "TICheckRequirementsProperties": {
      "allOf": [
        {
          "$ref": "#/definitions/DataConnectorTenantId"
        }
      ],
      "description": "Threat Intelligence Platforms data connector required properties.",
      "properties": {},
      "type": "object"
    },
    "TiTaxiiDataConnector": {
      "allOf": [
        {
          "$ref": "#/definitions/DataConnector"
        }
      ],
      "description": "Data connector to pull Threat intelligence data from TAXII 2.0/2.1 server",
      "properties": {
        "properties": {
          "$ref": "#/definitions/TiTaxiiDataConnectorProperties",
          "description": "Threat intelligence TAXII data connector properties.",
          "x-ms-client-flatten": true
        }
      },
      "type": "object",
      "x-ms-discriminator-value": "ThreatIntelligenceTaxii"
    },
    "TiTaxiiDataConnectorDataTypes": {
      "description": "The available data types for Threat Intelligence TAXII data connector.",
      "properties": {
        "taxiiClient": {
          "allOf": [
            {
              "$ref": "#/definitions/DataConnectorDataTypeCommon"
            }
          ],
          "description": "Data type for TAXII connector.",
          "type": "object"
        }
      },
      "type": "object"
    },
    "TiTaxiiDataConnectorProperties": {
      "allOf": [
        {
          "$ref": "#/definitions/DataConnectorTenantId"
        }
      ],
      "description": "Threat Intelligence TAXII data connector properties.",
      "properties": {
        "workspaceId": {
          "description": "The workspace id.",
          "type": "string"
        },
        "friendlyName": {
          "description": "The friendly name for the TAXII server.",
          "type": "string"
        },
        "taxiiServer": {
          "description": "The API root for the TAXII server.",
          "type": "string"
        },
        "collectionId": {
          "description": "The collection id of the TAXII server.",
          "type": "string"
        },
        "userName": {
          "description": "The userName for the TAXII server.",
          "type": "string"
        },
        "password": {
          "description": "The password for the TAXII server.",
          "type": "string"
        },
        "dataTypes": {
          "$ref": "#/definitions/TiTaxiiDataConnectorDataTypes",
          "description": "The available data types for Threat Intelligence TAXII data connector."
        }
      },
      "type": "object"
    },
    "TiTaxiiCheckRequirements": {
      "allOf": [
        {
          "$ref": "#/definitions/DataConnectorsCheckRequirements"
        }
      ],
      "description": "Threat Intelligence TAXII data connector check requirements",
      "properties": {
        "properties": {
          "$ref": "#/definitions/TiTaxiiCheckRequirementsProperties",
          "description": "Threat Intelligence TAXII check required properties.",
          "x-ms-client-flatten": true
        }
      },
      "type": "object",
      "x-ms-discriminator-value": "ThreatIntelligenceTaxii"
    },
    "TiTaxiiCheckRequirementsProperties": {
      "allOf": [
        {
          "$ref": "#/definitions/DataConnectorTenantId"
        }
      ],
      "description": "Threat Intelligence TAXII data connector required properties.",
      "type": "object"
    },
    "ThreatIntelligence": {
      "description": "ThreatIntelligence property bag.",
      "properties": {
        "confidence": {
          "description": "Confidence (must be between 0 and 1)",
          "format": "double",
          "readOnly": true,
          "type": "number"
        },
        "providerName": {
          "description": "Name of the provider from whom this Threat Intelligence information was received",
          "readOnly": true,
          "type": "string"
        },
        "reportLink": {
          "description": "Report link",
          "readOnly": true,
          "type": "string"
        },
        "threatDescription": {
          "description": "Threat description (free text)",
          "readOnly": true,
          "type": "string"
        },
        "threatName": {
          "description": "Threat name (e.g. \"Jedobot malware\")",
          "readOnly": true,
          "type": "string"
        },
        "threatType": {
          "description": "Threat type (e.g. \"Botnet\")",
          "readOnly": true,
          "type": "string"
        }
      },
      "type": "object"
    },
    "EyesOn": {
      "allOf": [
        {
          "$ref": "#/definitions/Settings"
        }
      ],
      "description": "Settings with single toggle.",
      "properties": {
        "properties": {
          "$ref": "#/definitions/EyesOnSettingsProperties",
          "description": "EyesOn properties",
          "x-ms-client-flatten": true
        }
      },
      "type": "object",
      "x-ms-discriminator-value": "EyesOn"
    },
    "EyesOnSettingsProperties": {
      "description": "EyesOn property bag.",
      "properties": {
        "isEnabled": {
          "description": "Determines whether the setting is enable or disabled.",
          "readOnly": true,
          "type": "boolean"
        }
      },
      "type": "object"
    },
    "EntityAnalytics": {
      "allOf": [
        {
          "$ref": "#/definitions/Settings"
        }
      ],
      "description": "Settings with single toggle.",
      "properties": {
        "properties": {
          "$ref": "#/definitions/EntityAnalyticsProperties",
          "description": "EntityAnalytics properties",
          "x-ms-client-flatten": true
        }
      },
      "type": "object",
      "x-ms-discriminator-value": "EntityAnalytics"
    },
    "EntityAnalyticsProperties": {
      "description": "EntityAnalytics property bag.",
      "properties": {
        "isEnabled": {
          "description": "Determines whether the setting is enable or disabled.",
          "readOnly": true,
          "type": "boolean"
        }
      },
      "type": "object"
    },
    "Ueba": {
      "allOf": [
        {
          "$ref": "#/definitions/Settings"
        }
      ],
      "description": "Settings with single toggle.",
      "properties": {
        "properties": {
          "$ref": "#/definitions/UebaProperties",
          "description": "Ueba properties",
          "x-ms-client-flatten": true
        }
      },
      "type": "object",
      "x-ms-discriminator-value": "Ueba"
    },
    "UebaProperties": {
      "description": "Ueba property bag.",
      "properties": {
        "dataSources": {
          "description": "The relevant data sources that enriched by ueba",
          "items": {
            "$ref": "#/definitions/UebaDataSources"
          },
          "type": "array"
        }
      },
      "type": "object"
    },
    "UebaDataSources": {
      "description": "The data source that enriched by ueba.",
      "enum": [
        "AuditLogs",
        "AzureActivity",
        "SecurityEvent",
        "SigninLogs"
      ],
      "type": "string",
      "x-ms-enum": {
        "modelAsString": true,
        "name": "UebaDataSources"
      }
    },
    "UrlEntity": {
      "allOf": [
        {
          "$ref": "#/definitions/Entity"
        }
      ],
      "description": "Represents a url entity.",
      "properties": {
        "properties": {
          "$ref": "#/definitions/UrlEntityProperties",
          "description": "Url entity properties",
          "x-ms-client-flatten": true
        }
      },
      "type": "object",
      "x-ms-discriminator-value": "Url"
    },
    "UrlEntityProperties": {
      "allOf": [
        {
          "$ref": "#/definitions/EntityCommonProperties"
        }
      ],
      "description": "Url entity property bag.",
      "properties": {
        "url": {
          "description": "A full URL the entity points to",
          "readOnly": true,
          "type": "string"
        }
      },
      "type": "object"
    },
    "IoTDeviceEntity": {
      "allOf": [
        {
          "$ref": "#/definitions/Entity"
        }
      ],
      "description": "Represents an IoT device entity.",
      "properties": {
        "properties": {
          "$ref": "#/definitions/IoTDeviceEntityProperties",
          "description": "IoTDevice entity properties",
          "x-ms-client-flatten": true
        }
      },
      "type": "object",
      "x-ms-discriminator-value": "IoTDevice"
    },
    "IoTDeviceEntityProperties": {
      "allOf": [
        {
          "$ref": "#/definitions/EntityCommonProperties"
        }
      ],
      "description": "IoTDevice entity property bag.",
      "properties": {
        "deviceId": {
          "description": "The ID of the IoT Device in the IoT Hub",
          "readOnly": true,
          "type": "string"
        },
        "iotSecurityAgentId": {
          "description": "The ID of the security agent running on the device",
          "format": "uuid",
          "readOnly": true,
          "type": "string"
        },
        "deviceType": {
          "description": "The type of the device",
          "readOnly": true,
          "type": "string"
        },
        "vendor": {
          "description": "The vendor of the device",
          "readOnly": true,
          "type": "string"
        },
        "edgeId": {
          "description": "The ID of the edge device",
          "readOnly": true,
          "type": "string"
        },
        "iotHubEntityId": {
          "description": "The AzureResource entity id of the IoT Hub",
          "readOnly": true,
          "type": "string"
        },
        "hostEntityId": {
          "description": "The Host entity id of this device",
          "readOnly": true,
          "type": "string"
        },
        "threatIntelligence": {
          "description": "A list of TI contexts attached to the IoTDevice entity.",
          "items": {
            "$ref": "#/definitions/ThreatIntelligence"
          },
          "readOnly": true,
          "type": "array"
        }
      },
      "type": "object"
    },
    "UserInfo": {
      "description": "User information that made some action",
      "properties": {
        "email": {
          "description": "The email of the user.",
          "readOnly": true,
          "type": "string"
        },
        "name": {
          "description": "The name of the user.",
          "readOnly": true,
          "type": "string"
        },
        "objectId": {
          "description": "The object id of the user.",
          "format": "uuid",
          "type": "string",
          "x-nullable": true
        }
      },
      "type": "object"
    },
    "IncidentInfo": {
      "description": "Describes related incident information for the bookmark",
      "properties": {
        "incidentId": {
          "description": "Incident Id",
          "type": "string"
        },
        "severity": {
          "description": "The severity of the incident",
          "enum": [
            "Critical",
            "High",
            "Medium",
            "Low",
            "Informational"
          ],
          "type": "string",
          "x-ms-enum": {
            "modelAsString": true,
            "name": "CaseSeverity",
            "values": [
              {
                "description": "Critical severity",
                "value": "Critical"
              },
              {
                "description": "High severity",
                "value": "High"
              },
              {
                "description": "Medium severity",
                "value": "Medium"
              },
              {
                "description": "Low severity",
                "value": "Low"
              },
              {
                "description": "Informational severity",
                "value": "Informational"
              }
            ]
          }
        },
        "title": {
          "description": "The title of the incident",
          "type": "string"
        },
        "relationName": {
          "description": "Relation Name",
          "type": "string"
        }
      },
      "required": [
        "incidentId",
        "severity",
        "title",
        "relationName"
      ],
      "type": "object"
    },
    "WatchlistList": {
      "description": "List all the watchlists.",
      "properties": {
        "nextLink": {
          "description": "URL to fetch the next set of watchlists.",
          "readOnly": true,
          "type": "string"
        },
        "value": {
          "description": "Array of watchlist.",
          "items": {
            "$ref": "#/definitions/Watchlist"
          },
          "type": "array"
        }
      },
      "required": [
        "value"
      ]
    },
    "Watchlist": {
      "allOf": [
        {
          "$ref": "#/definitions/ResourceWithEtag"
        }
      ],
      "description": "Represents a Watchlist in Azure Security Insights.",
      "properties": {
        "properties": {
          "$ref": "#/definitions/WatchlistProperties",
          "description": "Watchlist properties",
          "x-ms-client-flatten": true
        }
      },
      "type": "object"
    },
    "WatchlistProperties": {
      "description": "Describes watchlist properties",
      "properties": {
        "watchlistId": {
          "description": "The id (a Guid) of the watchlist",
          "type": "string"
        },
        "displayName": {
          "description": "The display name of the watchlist",
          "type": "string"
        },
        "provider": {
          "description": "The provider of the watchlist",
          "type": "string"
        },
        "source": {
          "description": "The source of the watchlist",
          "enum": [
            "Local file",
            "Remote storage"
          ],
          "type": "string",
          "x-ms-enum": {
            "modelAsString": true,
            "name": "source"
          }
        },
        "created": {
          "description": "The time the watchlist was created",
          "format": "date-time",
          "type": "string"
        },
        "updated": {
          "description": "The last time the watchlist was updated",
          "format": "date-time",
          "type": "string"
        },
        "createdBy": {
          "$ref": "#/definitions/UserInfo",
          "description": "Describes a user that created the watchlist",
          "type": "object"
        },
        "updatedBy": {
          "$ref": "#/definitions/UserInfo",
          "description": "Describes a user that updated the watchlist",
          "type": "object"
        },
        "description": {
          "description": "A description of the watchlist",
          "type": "string"
        },
        "watchlistType": {
          "description": "The type of the watchlist",
          "type": "string"
        },
        "watchlistAlias": {
          "description": "The alias of the watchlist",
          "type": "string"
        },
        "isDeleted": {
          "description": "A flag that indicates if the watchlist is deleted or not",
          "type": "boolean"
        },
        "labels": {
          "description": "List of labels relevant to this watchlist",
          "items": {
            "$ref": "#/definitions/Label"
          },
          "type": "array"
        },
        "defaultDuration": {
          "description": "The default duration of a watchlist (in ISO 8601 duration format)",
          "format": "duration",
          "type": "string"
        },
        "tenantId": {
          "description": "The tenantId where the watchlist belongs to",
          "type": "string"
        },
        "numberOfLinesToSkip": {
          "description": "The number of lines in a csv/tsv content to skip before the header",
          "type": "integer",
          "format": "int32"
        },
        "rawContent": {
          "description": "The raw content that represents to watchlist items to create. In case of csv/tsv content type, it's the content of the file that will parsed by the endpoint",
          "type": "string"
        },
        "contentType": {
          "description": "The content type of the raw content. Example : text/csv or text/tsv ",
          "type": "string"
        }
      },
      "required": [
        "displayName",
        "source",
        "provider"
      ],
      "type": "object"
    },
    "WatchlistItem": {
      "allOf": [
        {
          "$ref": "#/definitions/ResourceWithEtag"
        }
      ],
      "description": "Represents a Watchlist item in Azure Security Insights.",
      "properties": {
        "properties": {
          "$ref": "#/definitions/WatchlistItemProperties",
          "description": "Watchlist Item properties",
          "x-ms-client-flatten": true
        }
      },
      "type": "object"
    },
    "WatchlistItemProperties": {
      "description": "Describes watchlist item properties",
      "properties": {
        "watchlistItemType": {
          "description": "The type of the watchlist item",
          "type": "string"
        },
        "watchlistItemId": {
          "description": "The id (a Guid) of the watchlist item",
          "type": "string"
        },
        "tenantId": {
          "description": "The tenantId to which the watchlist item belongs to",
          "type": "string"
        },
        "isDeleted": {
          "description": "A flag that indicates if the watchlist item is deleted or not",
          "type": "boolean"
        },
        "created": {
          "description": "The time the watchlist item was created",
          "format": "date-time",
          "type": "string"
        },
        "updated": {
          "description": "The last time the watchlist item was updated",
          "format": "date-time",
          "type": "string"
        },
        "createdBy": {
          "$ref": "#/definitions/UserInfo",
          "description": "Describes a user that created the watchlist item",
          "type": "object"
        },
        "updatedBy": {
          "$ref": "#/definitions/UserInfo",
          "description": "Describes a user that updated the watchlist item",
          "type": "object"
        },
        "itemsKeyValue": {
          "description": "key-value pairs for a watchlist item",
          "type": "object"
        },
        "entityMapping": {
          "description": "key-value pairs for a watchlist item entity mapping",
          "type": "object"
        }
      },
      "required": [
        "itemsKeyValue"
      ],
      "type": "object"
    },
    "ThreatIntelligenceInformationList": {
      "description": "List of all the threat intelligence information objects.",
      "properties": {
        "nextLink": {
          "description": "URL to fetch the next set of information objects.",
          "readOnly": true,
          "type": "string"
        },
        "value": {
          "description": "Array of threat intelligence information objects.",
          "items": {
            "$ref": "#/definitions/ThreatIntelligenceInformation"
          },
          "type": "array"
        }
      },
      "required": [
        "value"
      ]
    },
    "ThreatIntelligenceInformation": {
      "allOf": [
        {
          "$ref": "#/definitions/ResourceWithEtag"
        },
        {
          "$ref": "#/definitions/ThreatIntelligenceResourceKind"
        }
      ],
      "description": "Threat intelligence information object.",
      "discriminator": "kind",
      "type": "object",
      "required": [
        "kind"
      ]
    },
    "ThreatIntelligenceIndicatorModel": {
      "allOf": [
        {
          "$ref": "#/definitions/ThreatIntelligenceInformation"
        }
      ],
      "description": "Threat intelligence indicator entity.",
      "properties": {
        "properties": {
          "$ref": "#/definitions/ThreatIntelligenceIndicatorProperties",
          "description": "Threat Intelligence Entity properties",
          "x-ms-client-flatten": true
        }
      },
      "type": "object",
      "x-ms-discriminator-value": "indicator"
    },
    "ThreatIntelligenceIndicatorModelForRequestBody": {
      "allOf": [
        {
          "$ref": "#/definitions/ThreatIntelligenceResourceKind"
        }
      ],
      "description": "Threat intelligence indicator entity used in request body.",
      "properties": {
        "etag": {
          "description": "Etag of the azure resource",
          "type": "string"
        },
        "properties": {
          "$ref": "#/definitions/ThreatIntelligenceIndicatorProperties",
          "description": "Threat Intelligence Entity properties",
          "x-ms-client-flatten": true
        }
      },
      "type": "object",
      "x-ms-discriminator-value": "indicator"
    },
    "ThreatIntelligenceResourceKind": {
      "description": "Describes an entity with kind.",
      "properties": {
        "kind": {
          "$ref": "#/definitions/ThreatIntelligenceResourceInnerKind",
          "description": "The kind of the entity."
        }
      },
      "required": [
        "kind"
      ],
      "type": "object"
    },
    "ThreatIntelligenceResourceInnerKind": {
      "description": "The kind of the threat intelligence entity",
      "enum": [
        "indicator"
      ],
      "type": "string",
      "x-ms-enum": {
        "modelAsString": true,
        "name": "ThreatIntelligenceResourceKind",
        "values": [
          {
            "description": "Entity represents threat intelligence indicator in the system.",
            "value": "indicator"
          }
        ]
      }
    },
    "ThreatIntelligenceIndicatorProperties": {
      "allOf": [
        {
          "$ref": "#/definitions/EntityCommonProperties"
        }
      ],
      "description": "Describes threat intelligence entity properties",
      "properties": {
        "threatIntelligenceTags": {
          "description": "List of tags",
          "items": {
            "description": "tag",
            "type": "string"
          },
          "type": "array"
        },
        "lastUpdatedTimeUtc": {
          "description": "Last updated time in UTC",
          "type": "string"
        },
        "source": {
          "description": "Source of a threat intelligence entity",
          "type": "string"
        },
        "displayName": {
          "description": "Display name of a threat intelligence entity",
          "type": "string"
        },
        "description": {
          "description": "Description of a threat intelligence entity",
          "type": "string"
        },
        "indicatorTypes": {
          "description": "Indicator types of threat intelligence entities",
          "items": {
            "description": "Indicator type of a threat intelligence entity",
            "type": "string"
          },
          "type": "array"
        },
        "pattern": {
          "description": "Pattern of a threat intelligence entity",
          "type": "string"
        },
        "patternType": {
          "description": "Pattern type of a threat intelligence entity",
          "type": "string"
        },
        "killChainPhases": {
          "description": "Kill chain phases",
          "items": {
            "description": "Kill chain phase",
            "$ref": "#/definitions/ThreatIntelligenceKillChainPhase"
          },
          "type": "array"
        },
        "externalId": {
          "description": "External ID of threat intelligence entity",
          "type": "string"
        },
        "createdByRef": {
          "description": "Created by reference of threat intelligence entity",
          "type": "string"
        },
        "externalReferences": {
          "description": "External References",
          "items": {
            "description": "external_reference",
            "type": "string"
          },
          "type": "array"
        },
        "granularMarkings": {
          "description": "Granular Markings",
          "items": {
            "description": "Granular marking",
            "$ref": "#/definitions/ThreatIntelligenceGranularMarkingModel"
          },
          "type": "array"
        },
        "revoked": {
          "description": "Is threat intelligence entity revoked",
          "type": "boolean"
        },
        "confidence": {
          "description": "Confidence of threat intelligence entity",
          "type": "integer",
          "format": "int32"
        },
        "labels": {
          "description": "Labels  of threat intelligence entity",
          "items": {
            "description": "label",
            "type": "string"
          },
          "type": "array"
        },
        "threatTypes": {
          "description": "Threat types",
          "items": {
            "description": "Threat type",
            "type": "string"
          },
          "type": "array"
        },
        "validFrom": {
          "description": "Valid from",
          "type": "string"
        },
        "validUntil": {
          "description": "Valid until",
          "type": "string"
        },
        "created": {
          "description": "Created by",
          "type": "string"
        },
        "modified": {
          "description": "Modified by",
          "type": "string"
        }
      },
      "type": "object"
    },
    "ThreatIntelligenceKillChainPhase": {
      "description": "Describes threat kill chain phase entity",
      "properties": {
        "killChainName": {
          "description": "Kill chainName name",
          "type": "string"
        },
        "phaseName": {
          "description": "Phase name",
          "type": "integer",
          "format": "int32"
        }
      },
      "type": "object"
    },
    "ThreatIntelligenceGranularMarkingModel": {
      "description": "Describes threat granular marking model entity",
      "properties": {
        "language": {
          "description": "Language granular marking model",
          "type": "string"
        },
        "markingRef": {
          "description": "marking reference granular marking model",
          "type": "integer",
          "format": "int32"
        },
        "selectors": {
          "description": "granular marking model selectors",
          "items": {
            "description": "granular marking model selector",
            "type": "string"
          },
          "type": "array"
        }
      },
      "type": "object"
    },
    "ThreatIntelligenceFilteringCriteria": {
      "description": "Filtering criteria for querying threat intelligence indicators.",
      "properties": {
        "pageSize": {
          "description": "Page size",
          "type": "integer",
          "format": "int32"
        },
        "minConfidence": {
          "description": "Minimum confidence.",
          "type": "integer",
          "format": "int32"
        },
        "maxConfidence": {
          "description": "Maximum confidence.",
          "type": "integer",
          "format": "int32"
        },
        "minValidUntil": {
          "description": "Start time for ValidUntil filter.",
          "type": "string"
        },
        "maxValidUntil": {
          "description": "End time for ValidUntil filter.",
          "type": "string"
        },
        "includeDisabled": {
          "description": "Parameter to include/exclude disabled indicators.",
          "type": "boolean"
        },
        "sortBy": {
          "description": "Columns to sort by and sorting order",
          "items": {
            "description": "Sort By",
            "$ref": "#/definitions/ThreatIntelligenceSortingCriteria"
          },
          "type": "array"
        },
        "sources": {
          "description": "Sources of threat intelligence indicators",
          "items": {
            "description": "Source",
            "type": "string"
          },
          "type": "array"
        },
        "patternTypes": {
          "description": "Pattern types",
          "items": {
            "description": "Pattern type",
            "type": "string"
          },
          "type": "array"
        },
        "threatTypes": {
          "description": "Threat types of threat intelligence indicators",
          "items": {
            "description": "Threat type of a threat intelligence indicator",
            "type": "string"
          },
          "type": "array"
        },
        "ids": {
          "description": "Ids of threat intelligence indicators",
          "items": {
            "description": "Id of a threat intelligence indicator",
            "type": "string"
          },
          "type": "array"
        },
        "keywords": {
          "description": "Keywords for searching threat intelligence indicators",
          "items": {
            "description": "keyword for searching threat intelligence indicators",
            "type": "string"
          },
          "type": "array"
        },
        "skipToken": {
          "description": "Skip token.",
          "type": "string"
        }
      },
      "type": "object"
    },
    "ThreatIntelligenceSortingCriteria": {
      "description": "List of available columns for sorting",
      "properties": {
        "itemKey": {
          "description": "Column name",
          "type": "string"
        },
        "sortOrder": {
          "$ref": "#/definitions/ThreatIntelligenceSortingOrder",
          "description": "Sorting order (ascending/descending/unsorted)."
        }
      },
      "type": "object"
    },
    "ThreatIntelligenceSortingOrder": {
      "description": "Sorting order (ascending/descending/unsorted).",
      "enum": [
        "unsorted",
        "ascending",
        "descending"
      ],
      "type": "string",
      "x-ms-enum": {
        "modelAsString": true,
        "name": "ThreatIntelligenceSortingCriteria",
        "values": [
          {
            "value": "unsorted"
          },
          {
            "value": "ascending"
          },
          {
            "value": "descending"
          }
        ]
      }
    },
    "ThreatIntelligenceAppendTags": {
      "description": "Array of tags to be appended to the threat intelligence indicator.",
      "properties": {
        "threatIntelligenceTags": {
          "description": "List of tags to be appended.",
          "items": {
            "description": "parameter",
            "type": "string"
          },
          "type": "array"
        }
      },
      "type": "object"
    },
    "ThreatIntelligenceMetricsList": {
      "description": "List of all the threat intelligence metric fields (type/threat type/source).",
      "properties": {
        "value": {
          "description": "Array of threat intelligence metric fields (type/threat type/source).",
          "items": {
            "$ref": "#/definitions/ThreatIntelligenceMetrics"
          },
          "type": "array"
        }
      },
      "required": [
        "value"
      ]
    },
    "ThreatIntelligenceMetrics": {
      "description": "Threat intelligence metrics.",
      "properties": {
        "properties": {
          "description": "Threat intelligence metrics.",
          "$ref": "#/definitions/ThreatIntelligenceMetric"
        }
      }
    },
    "ThreatIntelligenceMetric": {
      "description": "Describes threat intelligence metric",
      "properties": {
        "lastUpdatedTimeUtc": {
          "description": "Last updated indicator metric",
          "type": "string"
        },
        "threatTypeMetrics": {
          "description": "Threat type metrics",
          "items": {
            "description": "parameter",
            "$ref": "#/definitions/ThreatIntelligenceMetricEntity"
          },
          "type": "array"
        },
        "patternTypeMetrics": {
          "description": "Pattern type metrics",
          "items": {
            "description": "parameter",
            "$ref": "#/definitions/ThreatIntelligenceMetricEntity"
          },
          "type": "array"
        },
        "sourceMetrics": {
          "description": "Source metrics",
          "items": {
            "description": "parameter",
            "$ref": "#/definitions/ThreatIntelligenceMetricEntity"
          },
          "type": "array"
        }
      },
      "type": "object"
    },
    "ThreatIntelligenceMetricEntity": {
      "description": "Describes threat intelligence metric entity",
      "properties": {
        "metricName": {
          "description": "Metric name",
          "type": "string"
        },
        "metricValue": {
          "description": "Metric value",
          "type": "integer",
          "format": "int32"
        }
      },
      "type": "object"
    },
    "EntityGetInsightsParameters": {
      "description": "The parameters required to execute insights operation on the given entity.",
      "type": "object",
      "properties": {
        "startTime": {
          "description": "The start timeline date, so the results returned are after this date.",
          "format": "date-time",
          "type": "string"
        },
        "endTime": {
          "description": "The end timeline date, so the results returned are before this date.",
          "format": "date-time",
          "type": "string"
        },
        "addDefaultExtendedTimeRange": {
          "description": "Indicates if query time range should be extended with default time range of the query. Default value is false",
          "type": "boolean"
        },
        "insightQueryIds": {
          "description": "List of Insights Query Id. If empty, default value is all insights of this entity",
          "type": "array",
          "items": {
            "description": "Insight Query Id (GUID)",
            "format": "uuid",
            "type": "string"
          }
        }
      },
      "required": [
        "startTime",
        "endTime"
      ]
    },
    "EntityGetInsightsResponse": {
      "description": "The Get Insights result operation response.",
      "properties": {
        "metaData": {
          "$ref": "#/definitions/GetInsightsResultsMetadata",
          "description": "The metadata from the get insights operation results."
        },
        "value": {
          "description": "The insights result values.",
          "items": {
            "$ref": "#/definitions/EntityInsightItem"
          },
          "type": "array"
        }
      }
    },
    "GetInsightsResultsMetadata": {
      "description": "Get Insights result metadata.",
      "properties": {
        "totalCount": {
          "description": "the total items found for the insights request",
          "type": "integer",
          "format": "int32"
        },
        "errors": {
          "description": "information about the failed queries",
          "items": {
            "$ref": "#/definitions/GetInsightsError"
          },
          "type": "array"
        }
      },
      "required": [
        "totalCount"
      ],
      "type": "object"
    },
    "GetInsightsError": {
      "description": "GetInsights Query Errors.",
      "properties": {
        "kind": {
          "description": "the query kind",
          "type": "string",
          "enum": [
            "Insight"
          ]
        },
        "queryId": {
          "description": "the query id",
          "type": "string"
        },
        "errorMessage": {
          "description": "the error message",
          "type": "string"
        }
      },
      "required": [
        "kind",
        "errorMessage"
      ],
      "type": "object"
    },
    "EntityQueryItem": {
      "description": "An abstract Query item for entity",
      "type": "object",
      "discriminator": "kind",
      "properties": {
        "kind": {
          "$ref": "#/definitions/EntityQueryKind",
          "description": "The entity query kind type."
        },
        "id": {
          "description": "Query Template ARM ID",
          "type": "string",
          "format": "uuid",
          "readOnly": true
        },
        "name": {
          "description": "Query Template ARM Name",
          "type": "string"
        },
        "type": {
          "description": "ARM Type",
          "type": "string"
        }
      },
      "required": [
        "kind"
      ]
    },
    "EntityQueryItemProperties": {
      "description": "An properties abstract Query item for entity",
      "type": "object",
      "properties": {
        "dataTypes": {
          "description": "Data types for template",
          "type": "array",
          "items": {
            "properties": {
              "dataType": {
                "description": "Data type name",
                "type": "string"
              }
            }
          }
        },
        "inputEntityType": {
          "description": "The type of the entity",
          "$ref": "#/definitions/EntityInnerType"
        },
        "requiredInputFieldsSets": {
          "description": "Data types for template",
          "type": "array",
          "items": {
            "type": "array",
            "items": {
              "type": "string"
            }
          }
        },
        "entitiesFilter": {
          "description": "The query applied only to entities matching to all filters",
          "type": "object"
        }
      }
    },
    "EntityInsightItem": {
      "description": "Entity insight Item.",
      "type": "object",
      "properties": {
        "queryId": {
          "type": "string",
          "description": "The query id of the insight"
        },
        "queryTimeInterval": {
          "type": "object",
          "description": "The Time interval that the query actually executed on.",
          "properties": {
            "startTime": {
              "format": "date-time",
              "type": "string",
              "description": "Insight query start time"
            },
            "endTime": {
              "format": "date-time",
              "type": "string",
              "description": "Insight query end time"
            }
          }
        },
        "tableQueryResults": {
          "$ref": "#/definitions/InsightsTableResult",
          "description": "Query results for table insights query."
        },
        "chartQueryResults": {
          "type": "array",
          "description": "Query results for table insights query.",
          "items": {
            "$ref": "#/definitions/InsightsTableResult",
            "description": "Query results for table insights query."
          }
        }
      }
    },
    "InsightsTableResult": {
      "type": "object",
      "description": "Query results for table insights query.",
      "properties": {
        "columns": {
          "type": "array",
          "description": "Columns Metadata of the table",
          "items": {
            "properties": {
              "type": {
                "type": "string",
                "description": "the type of the colum"
              },
              "name": {
                "type": "string",
                "description": "the name of the colum"
              }
            }
          }
        },
        "rows": {
          "type": "array",
          "description": "Rows data of the table",
          "items": {
            "type": "array",
            "description": "Single row of data",
            "items": {
              "type": "string",
              "description": "Cell in the table"
            }
          }
        }
      }
    }
  },
  "parameters": {
    "Action": {
      "description": "The action",
      "in": "body",
      "name": "action",
      "required": true,
      "schema": {
        "$ref": "#/definitions/ActionRequest"
      },
      "x-ms-parameter-location": "method"
    },
    "ActionId": {
      "description": "Action ID",
      "in": "path",
      "name": "actionId",
      "required": true,
      "type": "string",
      "x-ms-parameter-location": "method"
    },
    "AggregationsName": {
      "description": "The aggregation name. Supports - Cases",
      "in": "path",
      "name": "aggregationsName",
      "required": true,
      "type": "string",
      "x-ms-parameter-location": "method"
    },
    "AlertRule": {
      "description": "The alert rule",
      "in": "body",
      "name": "alertRule",
      "required": true,
      "schema": {
        "$ref": "#/definitions/AlertRule"
      },
      "x-ms-parameter-location": "method"
    },
    "AlertRuleTemplateId": {
      "description": "Alert rule template ID",
      "in": "path",
      "name": "alertRuleTemplateId",
      "required": true,
      "type": "string",
      "x-ms-parameter-location": "method"
    },
    "ApiVersion": {
      "description": "API version for the operation",
      "enum": [
        "2019-01-01-preview"
      ],
      "in": "query",
      "name": "api-version",
      "required": true,
      "type": "string"
    },
    "Bookmark": {
      "description": "The bookmark",
      "in": "body",
      "name": "bookmark",
      "required": true,
      "schema": {
        "$ref": "#/definitions/Bookmark"
      },
      "x-ms-parameter-location": "method"
    },
    "RelationName": {
      "name": "relationName",
      "in": "path",
      "required": true,
      "type": "string",
      "description": "Relation Name",
      "x-ms-parameter-location": "method"
    },
    "RelationInputModel": {
      "name": "relationInputModel",
      "in": "body",
      "description": "The relation input model",
      "required": true,
      "schema": {
        "$ref": "#/definitions/RelationsModelInput"
      },
      "x-ms-parameter-location": "method"
    },
    "BookmarkId": {
      "description": "Bookmark ID",
      "in": "path",
      "name": "bookmarkId",
      "required": true,
      "type": "string",
      "x-ms-parameter-location": "method"
    },
    "Case": {
      "description": "The case",
      "in": "body",
      "name": "case",
      "required": true,
      "schema": {
        "$ref": "#/definitions/Case"
      },
      "x-ms-parameter-location": "method"
    },
    "CaseComment": {
      "description": "The case comment",
      "in": "body",
      "name": "caseComment",
      "required": true,
      "schema": {
        "$ref": "#/definitions/CaseComment"
      },
      "x-ms-parameter-location": "method"
    },
    "CaseCommentId": {
      "description": "Case comment ID",
      "in": "path",
      "name": "caseCommentId",
      "required": true,
      "type": "string",
      "x-ms-parameter-location": "method"
    },
    "CaseId": {
      "description": "Case ID",
      "in": "path",
      "name": "caseId",
      "required": true,
      "type": "string",
      "x-ms-parameter-location": "method"
    },
    "ConsentId": {
      "description": "consent ID",
      "in": "path",
      "name": "consentId",
      "required": true,
      "type": "string",
      "x-ms-parameter-location": "method"
    },
    "DataConnector": {
      "description": "The data connector",
      "in": "body",
      "name": "dataConnector",
      "required": true,
      "schema": {
        "$ref": "#/definitions/DataConnector"
      },
      "x-ms-parameter-location": "method"
    },
    "DataConnectorId": {
      "description": "Connector ID",
      "in": "path",
      "name": "dataConnectorId",
      "required": true,
      "type": "string",
      "x-ms-parameter-location": "method"
    },
    "DataConnectorsCheckRequirementsBody": {
      "description": "The parameters for requirements check message",
      "in": "body",
      "name": "DataConnectorsCheckRequirements",
      "required": true,
      "schema": {
        "$ref": "#/definitions/DataConnectorsCheckRequirements"
      },
      "x-ms-parameter-location": "method"
    },
    "EntityExpandRequestBody": {
      "description": "The parameters required to execute an expand operation on the given entity.",
      "in": "body",
      "name": "parameters",
      "required": true,
      "schema": {
        "$ref": "#/definitions/EntityExpandParameters"
      },
      "x-ms-parameter-location": "method"
    },
    "BookmarkExpandRequestBody": {
      "description": "The parameters required to execute an expand operation on the given bookmark.",
      "in": "body",
      "name": "parameters",
      "required": true,
      "schema": {
        "$ref": "#/definitions/BookmarkExpandParameters"
      },
      "x-ms-parameter-location": "method"
    },
    "EntityTimelineRequestBody": {
      "description": "The parameters required to execute an timeline operation on the given entity.",
      "in": "body",
      "name": "parameters",
      "required": true,
      "schema": {
        "$ref": "#/definitions/EntityTimelineParameters"
      },
      "x-ms-parameter-location": "method"
    },
    "GetInsightsEntityQueriesRequestBody": {
      "description": "The parameters required to execute insights on the given entity.",
      "name": "parameters",
      "in": "body",
      "required": true,
      "schema": {
        "$ref": "#/definitions/EntityGetInsightsParameters"
      },
      "x-ms-parameter-location": "method"
    },
    "EntityId": {
      "description": "entity ID",
      "in": "path",
      "name": "entityId",
      "required": true,
      "type": "string",
      "x-ms-parameter-location": "method"
    },
    "EntityQueryId": {
      "description": "entity query ID",
      "in": "path",
      "name": "entityQueryId",
      "required": true,
      "type": "string",
      "x-ms-parameter-location": "method"
    },
    "Incident": {
      "description": "The incident",
      "in": "body",
      "name": "incident",
      "required": true,
      "schema": {
        "$ref": "#/definitions/Incident"
      },
      "x-ms-parameter-location": "method"
    },
    "IncidentComment": {
      "description": "The incident comment",
      "in": "body",
      "name": "incidentComment",
      "required": true,
      "schema": {
        "$ref": "#/definitions/IncidentComment"
      },
      "x-ms-parameter-location": "method"
    },
    "IncidentCommentId": {
      "description": "Incident comment ID",
      "in": "path",
      "name": "incidentCommentId",
      "required": true,
      "type": "string",
      "x-ms-parameter-location": "method"
    },
    "IncidentId": {
      "description": "Incident ID",
      "in": "path",
      "name": "incidentId",
      "required": true,
      "type": "string",
      "x-ms-parameter-location": "method"
    },
    "EntityQueryKindParam": {
      "description": "The Kind parameter for queries",
      "in": "query",
      "name": "kind",
      "required": true,
      "type": "string",
      "enum": [
        "Insight"
      ],
      "x-ms-enum": {
        "modelAsString": true,
        "name": "EntityItemQueryKind",
        "values": [
          {
            "description": "insight",
            "value": "Insight"
          }
        ]
      },
      "x-ms-parameter-location": "method"
    },
    "ODataFilter": {
      "description": "Filters the results, based on a Boolean condition. Optional.",
      "in": "query",
      "name": "$filter",
      "required": false,
      "type": "string",
      "x-ms-parameter-location": "method"
    },
    "ODataOrderBy": {
      "description": "Sorts the results. Optional.",
      "in": "query",
      "name": "$orderby",
      "required": false,
      "type": "string",
      "x-ms-parameter-location": "method"
    },
    "ODataSkipToken": {
      "description": "Skiptoken is only used if a previous operation returned a partial result. If a previous response contains a nextLink element, the value of the nextLink element will include a skiptoken parameter that specifies a starting point to use for subsequent calls. Optional.",
      "in": "query",
      "name": "$skipToken",
      "required": false,
      "type": "string",
      "x-ms-parameter-location": "method"
    },
    "ODataTop": {
      "description": "Returns only the first n results. Optional.",
      "format": "int32",
      "in": "query",
      "name": "$top",
      "required": false,
      "type": "integer",
      "x-ms-parameter-location": "method"
    },
    "OperationalInsightsResourceProvider": {
      "description": "The namespace of workspaces resource provider- Microsoft.OperationalInsights.",
      "in": "path",
      "name": "operationalInsightsResourceProvider",
      "required": true,
      "type": "string",
      "x-ms-parameter-location": "method"
    },
    "Relation": {
      "name": "relation",
      "in": "body",
      "description": "The relation model",
      "required": true,
      "schema": {
        "$ref": "#/definitions/Relation"
      },
      "x-ms-parameter-location": "method"
    },
    "ResourceGroupName": {
      "description": "The name of the resource group within the user's subscription. The name is case insensitive.",
      "in": "path",
      "maxLength": 90,
      "minLength": 1,
      "name": "resourceGroupName",
      "pattern": "^[-\\w\\._\\(\\)]+$",
      "required": true,
      "type": "string",
      "x-ms-parameter-location": "method"
    },
    "RuleId": {
      "description": "Alert rule ID",
      "in": "path",
      "name": "ruleId",
      "required": true,
      "type": "string",
      "x-ms-parameter-location": "method"
    },
    "Settings": {
      "description": "The setting",
      "in": "body",
      "name": "settings",
      "required": true,
      "schema": {
        "$ref": "#/definitions/Settings"
      },
      "x-ms-parameter-location": "method"
    },
    "SettingsName": {
      "description": "The setting name. Supports - EyesOn, EntityAnalytics, Ueba",
      "in": "path",
      "name": "settingsName",
      "required": true,
      "type": "string",
      "x-ms-parameter-location": "method"
    },
    "SubscriptionId": {
      "description": "Azure subscription ID",
      "in": "path",
      "name": "subscriptionId",
      "pattern": "^[0-9A-Fa-f]{8}-([0-9A-Fa-f]{4}-){3}[0-9A-Fa-f]{12}$",
      "required": true,
      "type": "string"
    },
    "WorkspaceName": {
      "description": "The name of the workspace.",
      "in": "path",
      "maxLength": 90,
      "minLength": 1,
      "name": "workspaceName",
      "required": true,
      "type": "string",
      "x-ms-parameter-location": "method"
    },
    "WatchlistAlias": {
      "description": "Watchlist Alias",
      "in": "path",
      "name": "watchlistAlias",
      "required": true,
      "type": "string",
      "x-ms-parameter-location": "method"
    },
    "Watchlist": {
      "description": "The watchlist",
      "in": "body",
      "name": "watchlist",
      "required": true,
      "schema": {
        "$ref": "#/definitions/Watchlist"
      },
      "x-ms-parameter-location": "method"
    },
    "WatchlistItem": {
      "description": "The watchlist item",
      "in": "body",
      "name": "watchlistItem",
      "required": true,
      "schema": {
        "$ref": "#/definitions/WatchlistItem"
      },
      "x-ms-parameter-location": "method"
    },
    "WatchlistItemId": {
      "description": "Watchlist Item Id (GUID)",
      "in": "path",
      "name": "watchlistItemId",
      "required": true,
      "type": "string",
      "x-ms-parameter-location": "method"
    },
    "ThreatIntelligenceName": {
      "description": "Threat intelligence indicator name field.",
      "in": "path",
      "name": "name",
      "required": true,
      "type": "string",
      "x-ms-parameter-location": "method"
    },
    "ThreatIntelligenceProperties": {
      "description": "Properties of threat intelligence indicators to create and update.",
      "in": "body",
      "name": "ThreatIntelligenceProperties",
      "required": true,
      "schema": {
        "$ref": "#/definitions/ThreatIntelligenceIndicatorModelForRequestBody"
      },
      "x-ms-parameter-location": "method"
    },
    "ThreatIntelligenceReplaceTags": {
      "description": "Tags in the threat intelligence indicator to be replaced.",
      "in": "body",
      "name": "ThreatIntelligenceReplaceTags",
      "required": true,
      "schema": {
        "$ref": "#/definitions/ThreatIntelligenceIndicatorModelForRequestBody"
      },
      "x-ms-parameter-location": "method"
    },
    "ThreatIntelligenceFilteringCriteria": {
      "description": "Filtering criteria for querying threat intelligence indicators.",
      "in": "body",
      "name": "ThreatIntelligenceFilteringCriteria",
      "required": true,
      "schema": {
        "$ref": "#/definitions/ThreatIntelligenceFilteringCriteria"
      },
      "x-ms-parameter-location": "method"
    },
    "ThreatIntelligenceIndicatorEntityKind": {
      "description": "The threat intelligence entity kind",
      "in": "query",
      "name": "ctiEntityKind",
      "required": false,
      "type": "string",
      "x-ms-parameter-location": "method"
    },
    "ThreatIntelligenceAppendTags": {
      "description": "The threat intelligence append tags request body",
      "in": "body",
      "name": "ThreatIntelligenceAppendTags",
      "required": true,
      "schema": {
        "$ref": "#/definitions/ThreatIntelligenceAppendTags"
      },
      "x-ms-parameter-location": "method"
    }
  }
}<|MERGE_RESOLUTION|>--- conflicted
+++ resolved
@@ -1784,12 +1784,9 @@
           },
           "Creates or updates a Dynamics365 data connector.": {
             "$ref": "./examples/dataConnectors/CreateDynamics365DataConnetor.json"
-<<<<<<< HEAD
           },
           "Creates or updates an Threat Intelligence Platform data connector.": {
             "$ref": "./examples/dataConnectors/CreateThreatIntelligenceDataConnector.json"
-=======
->>>>>>> dc3ba322
           }
         },
         "tags": [

--- conflicted
+++ resolved
@@ -2068,19 +2068,6 @@
           "Get an IoT device entity.": {
             "$ref": "./examples/entities/GetIoTDeviceEntityById.json"
           },
-<<<<<<< HEAD
-          "Get an SubmissionMail entity.": {
-            "$ref": "./examples/entities/GetSubmissionMailEntityById.json"
-          },
-          "Get an Mailbox entity.": {
-            "$ref": "./examples/entities/GetMailboxEntityById.json"
-          },
-          "Get an MailCluster entity.": {
-            "$ref": "./examples/entities/GetMailClusterEntityById.json"
-          },
-          "Get an MailMessage entity.": {
-            "$ref": "./examples/entities/GetMailMessageEntityById.json"
-=======
           "Get a mailCluster entity.": {
             "$ref": "./examples/entities/GetMailClusterEntityById.json"
           },
@@ -2092,7 +2079,6 @@
           },
           "Get a submissionMail entity.": {
             "$ref": "./examples/entities/GetSubmissionMailEntityById.json"
->>>>>>> 20ab40f8
           }
         },
         "tags": [
@@ -6831,21 +6817,6 @@
             "value": "Bookmark"
           },
           {
-<<<<<<< HEAD
-            "description": "Entity represents Mailbox in the system.",
-            "value": "Mailbox"
-          },
-          {
-            "description": "Entity represents MailCluster in the system.",
-            "value": "MailCluster"
-          },
-          {
-            "description": "Entity represents MailMessage in the system.",
-            "value": "MailMessage"
-          },
-          {
-            "description": "Entity represents SubmissionMail in the system.",
-=======
             "description": "Entity represents mail cluster in the system.",
             "value": "MailCluster"
           },
@@ -6859,7 +6830,6 @@
           },
           {
             "description": "Entity represents submission mail in the system.",
->>>>>>> 20ab40f8
             "value": "SubmissionMail"
           }
         ]
@@ -8599,389 +8569,8 @@
       "description": "Label that will be used to tag and filter on.",
       "type": "string"
     },
-<<<<<<< HEAD
-    "MailMessageEntity": {
-      "allOf": [
-        {
-          "$ref": "#/definitions/Entity"
-        }
-      ],
-      "description": "Represents an MailMessage entity.",
-      "properties": {
-        "properties": {
-          "$ref": "#/definitions/MailMessageEntityProperties",
-          "description": "MailMessage entity properties",
-          "x-ms-client-flatten": true
-        }
-      },
-      "type": "object",
-      "x-ms-discriminator-value": "MailMessage"
-    },
-    "MailMessageEntityProperties": {
-      "allOf": [
-        {
-          "$ref": "#/definitions/EntityCommonProperties"
-        }
-      ],
-      "description": "MailMessage entity property bag.",
-      "properties": {
-        "fileEntityIds": {
-          "description": "The File entity ids of this mail message's attachments",
-          "type": "array",
-          "items": {
-            "description": "File entity id",
-            "type": "string"
-          }
-        },
-        "recipient": {
-          "description": "The recipient of this mail message. Note that in case of multiple recipients the mail message is forked and each copy has one recipient",
-          "type": "string"
-        },
-        "urls": {
-          "description": "The Urls contained in this mail message",
-          "type": "array",
-          "items": {
-            "description": "url",
-            "type": "string"
-          }
-        },
-        "threats": {
-          "description": "The threats of this mail message",
-          "type": "array",
-          "items": {
-            "description": "threat",
-            "type": "string"
-          }
-        },
-        "p1Sender": {
-          "description": "The sender's email address",
-          "type": "string"
-        },
-        "p1SenderDisplayName": {
-          "description": "The sender's email display name",
-          "type": "string"
-        },
-        "p1SenderDomain": {
-          "description": "The sender's email domain",
-          "type": "string"
-        },
-        "senderIP": {
-          "description": "The sender's email ip",
-          "type": "string"
-        },
-        "p2Sender": {
-          "description": "The sender's email address",
-          "type": "string"
-        },
-        "p2SenderDisplayName": {
-          "description": "The sender's email display name",
-          "type": "string"
-        },
-        "p2SenderDomain": {
-          "description": "The sender's email domain",
-          "type": "string"
-        },
-        "receiveDate": {
-          "description": "The received date of this message",
-          "format": "date-time",
-          "type": "string"
-        },
-        "networkMessageId": {
-          "description": "The network message id of this mail message",
-          "type": "string",
-          "format": "uuid"
-        },
-        "internetMessageId": {
-          "description": "The internet message id of this mail message",
-          "type": "string"
-        },
-        "subject": {
-          "description": "The subject of this mail message",
-          "type": "string"
-        },
-        "bodyFingerprintBin1": {
-          "description": "The body fingerprint",
-          "type": "integer",
-          "format": "int32"
-        },
-        "bodyFingerprintBin2": {
-          "description": "The body fingerprint",
-          "type": "integer",
-          "format": "int32"
-        },
-        "bodyFingerprintBin3": {
-          "description": "The body fingerprint",
-          "type": "integer",
-          "format": "int32"
-        },
-        "bodyFingerprintBin4": {
-          "description": "The body fingerprint",
-          "type": "integer",
-          "format": "int32"
-        },
-        "bodyFingerprintBin5": {
-          "description": "The body fingerprint",
-          "type": "integer",
-          "format": "int32"
-        },
-        "antispamDirection": {
-          "description": "The directionality of this mail message",
-          "$ref": "#/definitions/AntispamMailDirection"
-        },
-        "deliveryAction": {
-          "description": "The delivery action of this mail message like Delivered, Blocked, Replaced etc",
-          "$ref": "#/definitions/DeliveryAction"
-        },
-        "deliveryLocation": {
-          "description": "The delivery location of this mail message like Inbox, JunkFolder etc",
-          "$ref": "#/definitions/DeliveryLocation"
-        },
-        "language": {
-          "description": "The mail language",
-          "type": "string"
-        },
-        "threatDetectionMethods": {
-          "description": "The threat detection methods",
-          "type": "array",
-          "items": {
-            "description": "Threat detection method",
-            "type": "string"
-          }
-        }
-      },
-      "type": "object"
-    },
-    "MailClusterEntity": {
-      "allOf": [
-        {
-          "$ref": "#/definitions/Entity"
-        }
-      ],
-      "description": "Represents an MailCluster entity.",
-      "properties": {
-        "properties": {
-          "$ref": "#/definitions/MailClusterEntityProperties",
-          "description": "MailCluster entity properties",
-          "x-ms-client-flatten": true
-        }
-      },
-      "type": "object",
-      "x-ms-discriminator-value": "MailCluster"
-    },
-    "MailClusterEntityProperties": {
-      "allOf": [
-        {
-          "$ref": "#/definitions/EntityCommonProperties"
-        }
-      ],
-      "description": "MailCluster entity property bag.",
-      "properties": {
-        "networkMessageIds": {
-          "description": "The mail message IDs that are part of the mail cluster",
-          "type": "array",
-          "items": {
-            "description": "File mail message id",
-            "type": "string"
-          }
-        },
-        "countByDeliveryStatus": {
-          "description": "Count of mail messages by DeliveryStatus string representation",
-          "type": "object",
-          "additionalProperties": {
-            "type": "object"
-          }
-        },
-        "countByThreatType": {
-          "description": "Count of mail messages by ThreatType string representation",
-          "type": "object",
-          "additionalProperties": {
-            "type": "object"
-          }
-        },
-        "countByProtectionStatus": {
-          "description": "Count of mail messages by ProtectionStatus string representation",
-          "type": "object",
-          "additionalProperties": {
-            "type": "object"
-          }
-        },
-        "threats": {
-          "description": "The threats of mail messages that are part of the mail cluster",
-          "type": "array",
-          "items": {
-            "description": "threat of mail",
-            "type": "string"
-          }
-        },
-        "query": {
-          "description": "The query that was used to identify the messages of the mail cluster",
-          "type": "string"
-        },
-        "queryTime": {
-          "description": "The query time",
-          "type": "string",
-          "format": "date-time"
-        },
-        "mailCount": {
-          "description": "The mail count",
-          "type": "integer"
-        },
-        "isVolumeAnomaly": {
-          "description": "Is this a volume anomaly mail cluster",
-          "type": "boolean"
-        },
-        "source": {
-          "description": "The source of the mail cluster (default is 'O365 ATP')",
-          "type": "string"
-        },
-        "clusterSourceIdentifier": {
-          "description": "Cluster source identifier",
-          "type": "string"
-        },
-        "clusterSourceType": {
-          "description": "Cluster source type",
-          "type": "string"
-        },
-        "clusterQueryStartTime": {
-          "description": "Cluster query start time",
-          "type": "string",
-          "format": "date-time"
-        },
-        "clusterQueryEndTime": {
-          "description": "Cluster query end time",
-          "type": "string",
-          "format": "date-time"
-        },
-        "clusterGroup": {
-          "description": "Cluster group",
-          "type": "string"
-        }
-      },
-      "type": "object"
-    },
     "MailboxEntity": {
-      "allOf": [
-        {
-          "$ref": "#/definitions/Entity"
-        }
-      ],
-      "description": "Represents an Mailbox entity.",
-      "properties": {
-        "properties": {
-          "$ref": "#/definitions/MailboxEntityProperties",
-          "description": "Mailbox entity properties",
-          "x-ms-client-flatten": true
-        }
-      },
-      "type": "object",
-      "x-ms-discriminator-value": "Mailbox"
-    },
-    "MailboxEntityProperties": {
-      "allOf": [
-        {
-          "$ref": "#/definitions/EntityCommonProperties"
-        }
-      ],
-      "description": "Mailbox entity property bag.",
-      "properties": {
-        "mailboxPrimaryAddress": {
-          "description": "The mailbox's primary address",
-          "readOnly": true,
-          "type": "string"
-        },
-        "displayName": {
-          "description": "The display name",
-          "type": "string"
-        },
-        "upn": {
-          "description": "The mailbox's UPN",
-          "readOnly": true
-        },
-        "externalDirectoryObjectId": {
-          "description": "The AzureAD identifier of mailbox. Similar to AadUserId in account entity but this property is specific to mailbox object on office side",
-          "readOnly": true,
-          "type": "string",
-          "format": "uuid"
-        }
-      },
-      "type": "object"
-    },
-    "SubmissionMailEntity": {
-      "allOf": [
-        {
-          "$ref": "#/definitions/Entity"
-        }
-      ],
-      "description": "Represents an SubmissionMail entity.",
-      "properties": {
-        "properties": {
-          "$ref": "#/definitions/SubmissionMailEntityProperties",
-          "description": "SubmissionMail entity properties",
-          "x-ms-client-flatten": true
-        }
-      },
-      "type": "object",
-      "x-ms-discriminator-value": "SubmissionMail"
-    },
-    "SubmissionMailEntityProperties": {
-      "allOf": [
-        {
-          "$ref": "#/definitions/EntityCommonProperties"
-        }
-      ],
-      "description": "SubmissionMail entity property bag.",
-      "properties": {
-        "submissionId": {
-          "description": "The Submission Id.",
-          "type": "string",
-          "format": "uuid"
-        },
-        "submissionDate": {
-          "description": "Reported Date time for this submission.",
-          "type": "string",
-          "format": "date-time"
-        },
-        "submitter": {
-          "description": "The submitter email address.",
-          "type": "string"
-        },
-        "networkMessageId": {
-          "description": "The network message id of email to which submission belongs.",
-          "type": "string",
-          "format": "uuid"
-        },
-        "timestamp": {
-          "description": "The Time stamp when the message is received (Mail).",
-          "type": "string",
-          "format": "date-time"
-        },
-        "recipient": {
-          "description": "The recipient of the mail.",
-          "type": "string"
-        },
-        "sender": {
-          "description": "The sender of the mail.",
-          "type": "string"
-        },
-        "senderIp": {
-          "description": "The sender's IP.",
-          "type": "string"
-        },
-        "subject": {
-          "description": "The subject of submission mail.",
-          "type": "string"
-        },
-        "reportType": {
-          "description": "The submission type for the given instance. This maps to Junk, Phish, Malware or NotJunk.",
-          "type": "string"
-        }
-      },
-      "type": "object"
-    },
-    "MCASDataConnector": {
-=======
-    "MailboxEntity": {
->>>>>>> 20ab40f8
+
       "allOf": [
         {
           "$ref": "#/definitions/Entity"

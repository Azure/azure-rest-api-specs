{
  "swagger": "2.0",
  "info": {
    "title": "Security Insights",
    "description": "API spec for Microsoft.SecurityInsights (Azure Security Insights) resource provider",
    "version": "2019-01-01-preview"
  },
  "host": "management.azure.com",
  "schemes": [
    "https"
  ],
  "consumes": [
    "application/json"
  ],
  "produces": [
    "application/json"
  ],
  "security": [
    {
      "azure_auth": [
        "user_impersonation"
      ]
    }
  ],
  "securityDefinitions": {
    "azure_auth": {
      "type": "oauth2",
      "authorizationUrl": "https://login.microsoftonline.com/common/oauth2/authorize",
      "flow": "implicit",
      "description": "Azure Active Directory OAuth2 Flow",
      "scopes": {
        "user_impersonation": "impersonate your user account"
      }
    }
  },
  "paths": {
    "/providers/Microsoft.SecurityInsights/operations": {
      "get": {
        "operationId": "Operations_List",
        "description": "Lists all operations available Azure Security Insights Resource Provider.",
        "parameters": [
          {
            "$ref": "#/parameters/ApiVersion"
          }
        ],
        "produces": [
          "application/json"
        ],
        "responses": {
          "200": {
            "description": "OK. Successfully retrieved operations list.",
            "schema": {
              "$ref": "#/definitions/OperationsList"
            }
          }
        },
        "x-ms-pageable": {
          "nextLinkName": "nextLink"
        }
      }
    },
    "/subscriptions/{subscriptionId}/resourceGroups/{resourceGroupName}/providers/{operationalInsightsResourceProvider}/workspaces/{workspaceName}/providers/Microsoft.SecurityInsights/alertRules": {
      "get": {
        "x-ms-examples": {
          "Get all alert rules.": {
            "$ref": "./examples/alertRules/GetAllAlertRules.json"
          }
        },
        "tags": [
          "Alert Rules"
        ],
        "description": "Gets all alert rules.",
        "operationId": "AlertRules_List",
        "parameters": [
          {
            "$ref": "#/parameters/ApiVersion"
          },
          {
            "$ref": "#/parameters/SubscriptionId"
          },
          {
            "$ref": "#/parameters/ResourceGroupName"
          },
          {
            "$ref": "#/parameters/OperationalInsightsResourceProvider"
          },
          {
            "$ref": "#/parameters/WorkspaceName"
          }
        ],
        "responses": {
          "200": {
            "description": "OK",
            "schema": {
              "$ref": "#/definitions/AlertRulesList"
            }
          },
          "default": {
            "description": "Error response describing why the operation failed.",
            "schema": {
              "$ref": "#/definitions/CloudError"
            }
          }
        },
        "x-ms-pageable": {
          "nextLinkName": "nextLink"
        }
      }
    },
    "/subscriptions/{subscriptionId}/resourceGroups/{resourceGroupName}/providers/{operationalInsightsResourceProvider}/workspaces/{workspaceName}/providers/Microsoft.SecurityInsights/alertRules/{ruleId}": {
      "get": {
        "x-ms-examples": {
          "Get a Scheduled alert rule.": {
            "$ref": "./examples/alertRules/GetScheduledAlertRule.json"
          },
          "Get a Fusion alert rule.": {
            "$ref": "./examples/alertRules/GetFusionAlertRule.json"
          },
          "Get a MicrosoftSecurityIncidentCreation rule.": {
            "$ref": "./examples/alertRules/GetMicrosoftSecurityIncidentCreationAlertRule.json"
          }
        },
        "tags": [
          "Alert Rules"
        ],
        "description": "Gets the alert rule.",
        "operationId": "AlertRules_Get",
        "parameters": [
          {
            "$ref": "#/parameters/ApiVersion"
          },
          {
            "$ref": "#/parameters/SubscriptionId"
          },
          {
            "$ref": "#/parameters/ResourceGroupName"
          },
          {
            "$ref": "#/parameters/OperationalInsightsResourceProvider"
          },
          {
            "$ref": "#/parameters/WorkspaceName"
          },
          {
            "$ref": "#/parameters/RuleId"
          }
        ],
        "responses": {
          "200": {
            "description": "OK",
            "schema": {
              "$ref": "#/definitions/AlertRule"
            }
          },
          "default": {
            "description": "Error response describing why the operation failed.",
            "schema": {
              "$ref": "#/definitions/CloudError"
            }
          }
        }
      },
      "put": {
        "x-ms-examples": {
          "Creates or updates a Scheduled alert rule.": {
            "$ref": "./examples/alertRules/CreateScheduledAlertRule.json"
          },
          "Creates or updates a Fusion alert rule.": {
            "$ref": "./examples/alertRules/CreateFusionAlertRule.json"
          },
          "Creates or updates a MicrosoftSecurityIncidentCreation rule.": {
            "$ref": "./examples/alertRules/CreateMicrosoftSecurityIncidentCreationAlertRule.json"
          }
        },
        "tags": [
          "Alert Rules"
        ],
        "description": "Creates or updates the alert rule.",
        "operationId": "AlertRules_CreateOrUpdate",
        "parameters": [
          {
            "$ref": "#/parameters/ApiVersion"
          },
          {
            "$ref": "#/parameters/SubscriptionId"
          },
          {
            "$ref": "#/parameters/ResourceGroupName"
          },
          {
            "$ref": "#/parameters/OperationalInsightsResourceProvider"
          },
          {
            "$ref": "#/parameters/WorkspaceName"
          },
          {
            "$ref": "#/parameters/RuleId"
          },
          {
            "$ref": "#/parameters/AlertRule"
          }
        ],
        "responses": {
          "200": {
            "description": "OK",
            "schema": {
              "$ref": "#/definitions/AlertRule"
            }
          },
          "201": {
            "description": "Created",
            "schema": {
              "$ref": "#/definitions/AlertRule"
            }
          },
          "default": {
            "description": "Error response describing why the operation failed.",
            "schema": {
              "$ref": "#/definitions/CloudError"
            }
          }
        }
      },
      "delete": {
        "x-ms-examples": {
          "Delete an alert rule.": {
            "$ref": "./examples/alertRules/DeleteAlertRule.json"
          }
        },
        "tags": [
          "Alert Rules"
        ],
        "description": "Delete the alert rule.",
        "operationId": "AlertRules_Delete",
        "parameters": [
          {
            "$ref": "#/parameters/ApiVersion"
          },
          {
            "$ref": "#/parameters/SubscriptionId"
          },
          {
            "$ref": "#/parameters/ResourceGroupName"
          },
          {
            "$ref": "#/parameters/OperationalInsightsResourceProvider"
          },
          {
            "$ref": "#/parameters/WorkspaceName"
          },
          {
            "$ref": "#/parameters/RuleId"
          }
        ],
        "responses": {
          "200": {
            "description": "OK"
          },
          "204": {
            "description": "No Content"
          },
          "default": {
            "description": "Error response describing why the operation failed.",
            "schema": {
              "$ref": "#/definitions/CloudError"
            }
          }
        }
      }
    },
    "/subscriptions/{subscriptionId}/resourceGroups/{resourceGroupName}/providers/{operationalInsightsResourceProvider}/workspaces/{workspaceName}/providers/Microsoft.SecurityInsights/alertRules/{ruleId}/actions": {
      "get": {
        "x-ms-examples": {
          "Get all actions of alert rule.": {
            "$ref": "./examples/actions/GetAllActionsByAlertRule.json"
          }
        },
        "tags": [
          "Actions"
        ],
        "description": "Gets all actions of alert rule.",
        "operationId": "Actions_ListByAlertRule",
        "parameters": [
          {
            "$ref": "#/parameters/ApiVersion"
          },
          {
            "$ref": "#/parameters/SubscriptionId"
          },
          {
            "$ref": "#/parameters/ResourceGroupName"
          },
          {
            "$ref": "#/parameters/OperationalInsightsResourceProvider"
          },
          {
            "$ref": "#/parameters/WorkspaceName"
          },
          {
            "$ref": "#/parameters/RuleId"
          }
        ],
        "responses": {
          "200": {
            "description": "OK",
            "schema": {
              "$ref": "#/definitions/ActionsList"
            }
          },
          "default": {
            "description": "Error response describing why the operation failed.",
            "schema": {
              "$ref": "#/definitions/CloudError"
            }
          }
        },
        "x-ms-pageable": {
          "nextLinkName": "nextLink"
        }
      }
    },
    "/subscriptions/{subscriptionId}/resourceGroups/{resourceGroupName}/providers/{operationalInsightsResourceProvider}/workspaces/{workspaceName}/providers/Microsoft.SecurityInsights/alertRules/{ruleId}/actions/{actionId}": {
      "get": {
        "x-ms-examples": {
          "Get an action of alert rule.": {
            "$ref": "./examples/actions/GetActionOfAlertRuleById.json"
          }
        },
        "tags": [
          "Actions"
        ],
        "description": "Gets the action of alert rule.",
        "operationId": "AlertRules_GetAction",
        "parameters": [
          {
            "$ref": "#/parameters/ApiVersion"
          },
          {
            "$ref": "#/parameters/SubscriptionId"
          },
          {
            "$ref": "#/parameters/ResourceGroupName"
          },
          {
            "$ref": "#/parameters/OperationalInsightsResourceProvider"
          },
          {
            "$ref": "#/parameters/WorkspaceName"
          },
          {
            "$ref": "#/parameters/RuleId"
          },
          {
            "$ref": "#/parameters/ActionId"
          }
        ],
        "responses": {
          "200": {
            "description": "OK",
            "schema": {
              "$ref": "#/definitions/Action"
            }
          },
          "default": {
            "description": "Error response describing why the operation failed.",
            "schema": {
              "$ref": "#/definitions/CloudError"
            }
          }
        }
      },
      "put": {
        "x-ms-examples": {
          "Creates or updates an action of alert rule.": {
            "$ref": "./examples/actions/CreateActionOfAlertRule.json"
          }
        },
        "tags": [
          "Actions"
        ],
        "description": "Creates or updates the action of alert rule.",
        "operationId": "AlertRules_CreateOrUpdateAction",
        "parameters": [
          {
            "$ref": "#/parameters/ApiVersion"
          },
          {
            "$ref": "#/parameters/SubscriptionId"
          },
          {
            "$ref": "#/parameters/ResourceGroupName"
          },
          {
            "$ref": "#/parameters/OperationalInsightsResourceProvider"
          },
          {
            "$ref": "#/parameters/WorkspaceName"
          },
          {
            "$ref": "#/parameters/RuleId"
          },
          {
            "$ref": "#/parameters/ActionId"
          },
          {
            "$ref": "#/parameters/Action"
          }
        ],
        "responses": {
          "200": {
            "description": "OK",
            "schema": {
              "$ref": "#/definitions/Action"
            }
          },
          "201": {
            "description": "Created",
            "schema": {
              "$ref": "#/definitions/Action"
            }
          },
          "default": {
            "description": "Error response describing why the operation failed.",
            "schema": {
              "$ref": "#/definitions/CloudError"
            }
          }
        }
      },
      "delete": {
        "x-ms-examples": {
          "Delete an action of alert rule.": {
            "$ref": "./examples/actions/DeleteActionOfAlertRule.json"
          }
        },
        "tags": [
          "Actions"
        ],
        "description": "Delete the action of alert rule.",
        "operationId": "AlertRules_DeleteAction",
        "parameters": [
          {
            "$ref": "#/parameters/ApiVersion"
          },
          {
            "$ref": "#/parameters/SubscriptionId"
          },
          {
            "$ref": "#/parameters/ResourceGroupName"
          },
          {
            "$ref": "#/parameters/OperationalInsightsResourceProvider"
          },
          {
            "$ref": "#/parameters/WorkspaceName"
          },
          {
            "$ref": "#/parameters/RuleId"
          },
          {
            "$ref": "#/parameters/ActionId"
          }
        ],
        "responses": {
          "200": {
            "description": "OK"
          },
          "204": {
            "description": "No Content"
          },
          "default": {
            "description": "Error response describing why the operation failed.",
            "schema": {
              "$ref": "#/definitions/CloudError"
            }
          }
        }
      }
    },
    "/subscriptions/{subscriptionId}/resourceGroups/{resourceGroupName}/providers/{operationalInsightsResourceProvider}/workspaces/{workspaceName}/providers/Microsoft.SecurityInsights/alertRuleTemplates": {
      "get": {
        "x-ms-examples": {
          "Get all alert rule templates.": {
            "$ref": "./examples/alertRuleTemplates/GetAlertRuleTemplates.json"
          }
        },
        "tags": [
          "Alert Rule Templates"
        ],
        "description": "Gets all alert rule templates.",
        "operationId": "AlertRuleTemplates_List",
        "parameters": [
          {
            "$ref": "#/parameters/ApiVersion"
          },
          {
            "$ref": "#/parameters/SubscriptionId"
          },
          {
            "$ref": "#/parameters/ResourceGroupName"
          },
          {
            "$ref": "#/parameters/OperationalInsightsResourceProvider"
          },
          {
            "$ref": "#/parameters/WorkspaceName"
          }
        ],
        "responses": {
          "200": {
            "description": "OK",
            "schema": {
              "$ref": "#/definitions/AlertRuleTemplatesList"
            }
          },
          "default": {
            "description": "Error response describing why the operation failed.",
            "schema": {
              "$ref": "#/definitions/CloudError"
            }
          }
        },
        "x-ms-pageable": {
          "nextLinkName": "nextLink"
        }
      }
    },
    "/subscriptions/{subscriptionId}/resourceGroups/{resourceGroupName}/providers/{operationalInsightsResourceProvider}/workspaces/{workspaceName}/providers/Microsoft.SecurityInsights/alertRuleTemplates/{alertRuleTemplateId}": {
      "get": {
        "x-ms-examples": {
          "Get alert rule template by Id.": {
            "$ref": "./examples/alertRuleTemplates/GetAlertRuleTemplateById.json"
          }
        },
        "tags": [
          "Alert Rule Templates"
        ],
        "description": "Gets the alert rule template.",
        "operationId": "AlertRuleTemplates_Get",
        "parameters": [
          {
            "$ref": "#/parameters/ApiVersion"
          },
          {
            "$ref": "#/parameters/SubscriptionId"
          },
          {
            "$ref": "#/parameters/ResourceGroupName"
          },
          {
            "$ref": "#/parameters/OperationalInsightsResourceProvider"
          },
          {
            "$ref": "#/parameters/WorkspaceName"
          },
          {
            "$ref": "#/parameters/AlertRuleTemplateId"
          }
        ],
        "responses": {
          "200": {
            "description": "OK",
            "schema": {
              "$ref": "#/definitions/AlertRuleTemplate"
            }
          },
          "default": {
            "description": "Error response describing why the operation failed.",
            "schema": {
              "$ref": "#/definitions/CloudError"
            }
          }
        }
      }
    },
    "/subscriptions/{subscriptionId}/resourceGroups/{resourceGroupName}/providers/{operationalInsightsResourceProvider}/workspaces/{workspaceName}/providers/Microsoft.SecurityInsights/cases": {
      "get": {
        "x-ms-examples": {
          "Get all cases.": {
            "$ref": "./examples/cases/GetCases.json"
          }
        },
        "tags": [
          "Cases"
        ],
        "description": "Gets all cases.",
        "deprecated": true,
        "operationId": "Cases_List",
        "parameters": [
          {
            "$ref": "#/parameters/ApiVersion"
          },
          {
            "$ref": "#/parameters/SubscriptionId"
          },
          {
            "$ref": "#/parameters/ResourceGroupName"
          },
          {
            "$ref": "#/parameters/OperationalInsightsResourceProvider"
          },
          {
            "$ref": "#/parameters/WorkspaceName"
          },
          {
            "$ref": "#/parameters/ODataFilter"
          },
          {
            "$ref": "#/parameters/ODataOrderBy"
          },
          {
            "$ref": "#/parameters/ODataTop"
          },
          {
            "$ref": "#/parameters/ODataSkipToken"
          }
        ],
        "responses": {
          "200": {
            "description": "OK",
            "schema": {
              "$ref": "#/definitions/CaseList"
            }
          },
          "default": {
            "description": "Error response describing why the operation failed.",
            "schema": {
              "$ref": "#/definitions/CloudError"
            }
          }
        },
        "x-ms-pageable": {
          "nextLinkName": "nextLink"
        }
      }
    },
    "/subscriptions/{subscriptionId}/resourceGroups/{resourceGroupName}/providers/{operationalInsightsResourceProvider}/workspaces/{workspaceName}/providers/Microsoft.SecurityInsights/cases/{caseId}": {
      "get": {
        "x-ms-examples": {
          "Get a case.": {
            "$ref": "./examples/cases/GetCaseById.json"
          }
        },
        "tags": [
          "Cases"
        ],
        "description": "Gets a case.",
        "deprecated": true,
        "operationId": "Cases_Get",
        "parameters": [
          {
            "$ref": "#/parameters/ApiVersion"
          },
          {
            "$ref": "#/parameters/SubscriptionId"
          },
          {
            "$ref": "#/parameters/ResourceGroupName"
          },
          {
            "$ref": "#/parameters/OperationalInsightsResourceProvider"
          },
          {
            "$ref": "#/parameters/WorkspaceName"
          },
          {
            "$ref": "#/parameters/CaseId"
          }
        ],
        "responses": {
          "200": {
            "description": "OK",
            "schema": {
              "$ref": "#/definitions/Case"
            }
          },
          "default": {
            "description": "Error response describing why the operation failed.",
            "schema": {
              "$ref": "#/definitions/CloudError"
            }
          }
        }
      },
      "put": {
        "x-ms-examples": {
          "Creates or updates a case.": {
            "$ref": "./examples/cases/CreateCase.json"
          }
        },
        "tags": [
          "Cases"
        ],
        "description": "Creates or updates the case.",
        "deprecated": true,
        "operationId": "Cases_CreateOrUpdate",
        "parameters": [
          {
            "$ref": "#/parameters/ApiVersion"
          },
          {
            "$ref": "#/parameters/SubscriptionId"
          },
          {
            "$ref": "#/parameters/ResourceGroupName"
          },
          {
            "$ref": "#/parameters/OperationalInsightsResourceProvider"
          },
          {
            "$ref": "#/parameters/WorkspaceName"
          },
          {
            "$ref": "#/parameters/CaseId"
          },
          {
            "$ref": "#/parameters/Case"
          }
        ],
        "responses": {
          "200": {
            "description": "OK",
            "schema": {
              "$ref": "#/definitions/Case"
            }
          },
          "201": {
            "description": "Created",
            "schema": {
              "$ref": "#/definitions/Case"
            }
          },
          "default": {
            "description": "Error response describing why the operation failed.",
            "schema": {
              "$ref": "#/definitions/CloudError"
            }
          }
        }
      },
      "delete": {
        "x-ms-examples": {
          "Delete a case.": {
            "$ref": "./examples/cases/DeleteCase.json"
          }
        },
        "tags": [
          "Cases"
        ],
        "description": "Delete the case.",
        "deprecated": true,
        "operationId": "Cases_Delete",
        "parameters": [
          {
            "$ref": "#/parameters/ApiVersion"
          },
          {
            "$ref": "#/parameters/SubscriptionId"
          },
          {
            "$ref": "#/parameters/ResourceGroupName"
          },
          {
            "$ref": "#/parameters/OperationalInsightsResourceProvider"
          },
          {
            "$ref": "#/parameters/WorkspaceName"
          },
          {
            "$ref": "#/parameters/CaseId"
          }
        ],
        "responses": {
          "200": {
            "description": "OK"
          },
          "204": {
            "description": "No Content"
          },
          "default": {
            "description": "Error response describing why the operation failed.",
            "schema": {
              "$ref": "#/definitions/CloudError"
            }
          }
        }
      }
    },
    "/subscriptions/{subscriptionId}/resourceGroups/{resourceGroupName}/providers/{operationalInsightsResourceProvider}/workspaces/{workspaceName}/providers/Microsoft.SecurityInsights/cases/{caseId}/relations": {
      "get": {
        "x-ms-examples": {
          "Get all case relations.": {
            "$ref": "./examples/cases/relations/GetAllCaseRelations.json"
          }
        },
        "tags": [
          "CaseRelations"
        ],
        "description": "Gets all case relations.",
        "deprecated": true,
        "operationId": "CaseRelations_List",
        "parameters": [
          {
            "$ref": "#/parameters/ApiVersion"
          },
          {
            "$ref": "#/parameters/SubscriptionId"
          },
          {
            "$ref": "#/parameters/ResourceGroupName"
          },
          {
            "$ref": "#/parameters/OperationalInsightsResourceProvider"
          },
          {
            "$ref": "#/parameters/WorkspaceName"
          },
          {
            "$ref": "#/parameters/CaseId"
          },
          {
            "$ref": "#/parameters/ODataFilter"
          },
          {
            "$ref": "#/parameters/ODataOrderBy"
          },
          {
            "$ref": "#/parameters/ODataTop"
          },
          {
            "$ref": "#/parameters/ODataSkipToken"
          }
        ],
        "responses": {
          "200": {
            "description": "OK",
            "schema": {
              "$ref": "#/definitions/CaseRelationList"
            }
          },
          "default": {
            "description": "Error response describing why the operation failed.",
            "schema": {
              "$ref": "#/definitions/CloudError"
            }
          }
        },
        "x-ms-odata": "#/definitions/CaseRelation",
        "x-ms-pageable": {
          "nextLinkName": "nextLink"
        }
      }
    },
    "/subscriptions/{subscriptionId}/resourceGroups/{resourceGroupName}/providers/{operationalInsightsResourceProvider}/workspaces/{workspaceName}/providers/Microsoft.SecurityInsights/cases/{caseId}/relations/{relationName}": {
      "get": {
        "x-ms-examples": {
          "Get a case relation.": {
            "$ref": "./examples/cases/relations/GetCaseRelationByName.json"
          }
        },
        "tags": [
          "CaseRelations"
        ],
        "description": "Gets a case relation.",
        "deprecated": true,
        "operationId": "CaseRelations_GetRelation",
        "parameters": [
          {
            "$ref": "#/parameters/ApiVersion"
          },
          {
            "$ref": "#/parameters/SubscriptionId"
          },
          {
            "$ref": "#/parameters/ResourceGroupName"
          },
          {
            "$ref": "#/parameters/OperationalInsightsResourceProvider"
          },
          {
            "$ref": "#/parameters/WorkspaceName"
          },
          {
            "$ref": "#/parameters/CaseId"
          },
          {
            "$ref": "#/parameters/RelationName"
          }
        ],
        "responses": {
          "200": {
            "description": "OK",
            "schema": {
              "$ref": "#/definitions/CaseRelation"
            }
          },
          "default": {
            "description": "Error response describing why the operation failed.",
            "schema": {
              "$ref": "#/definitions/CloudError"
            }
          }
        }
      },
      "put": {
        "x-ms-examples": {
          "Creates or updates a case relation.": {
            "$ref": "./examples/cases/relations/CreateCaseRelation.json"
          }
        },
        "tags": [
          "CaseRelations"
        ],
        "description": "Creates or updates the case relation.",
        "deprecated": true,
        "operationId": "CaseRelations_CreateOrUpdateRelation",
        "parameters": [
          {
            "$ref": "#/parameters/ApiVersion"
          },
          {
            "$ref": "#/parameters/SubscriptionId"
          },
          {
            "$ref": "#/parameters/ResourceGroupName"
          },
          {
            "$ref": "#/parameters/OperationalInsightsResourceProvider"
          },
          {
            "$ref": "#/parameters/WorkspaceName"
          },
          {
            "$ref": "#/parameters/CaseId"
          },
          {
            "$ref": "#/parameters/RelationName"
          },
          {
            "$ref": "#/parameters/RelationInputModel"
          }
        ],
        "responses": {
          "200": {
            "description": "OK",
            "schema": {
              "$ref": "#/definitions/CaseRelation"
            }
          },
          "201": {
            "description": "Created",
            "schema": {
              "$ref": "#/definitions/CaseRelation"
            }
          },
          "default": {
            "description": "Error response describing why the operation failed.",
            "schema": {
              "$ref": "#/definitions/CloudError"
            }
          }
        }
      },
      "delete": {
        "x-ms-examples": {
          "Delete the case relation.": {
            "$ref": "./examples/cases/relations/DeleteCaseRelation.json"
          }
        },
        "tags": [
          "CaseRelations"
        ],
        "description": "Delete the case relation.",
        "deprecated": true,
        "operationId": "CaseRelations_DeleteRelation",
        "parameters": [
          {
            "$ref": "#/parameters/ApiVersion"
          },
          {
            "$ref": "#/parameters/SubscriptionId"
          },
          {
            "$ref": "#/parameters/ResourceGroupName"
          },
          {
            "$ref": "#/parameters/OperationalInsightsResourceProvider"
          },
          {
            "$ref": "#/parameters/WorkspaceName"
          },
          {
            "$ref": "#/parameters/CaseId"
          },
          {
            "$ref": "#/parameters/RelationName"
          }
        ],
        "responses": {
          "200": {
            "description": "OK"
          },
          "204": {
            "description": "No Content"
          },
          "default": {
            "description": "Error response describing why the operation failed.",
            "schema": {
              "$ref": "#/definitions/CloudError"
            }
          }
        }
      }
    },
    "/subscriptions/{subscriptionId}/resourceGroups/{resourceGroupName}/providers/{operationalInsightsResourceProvider}/workspaces/{workspaceName}/providers/Microsoft.SecurityInsights/bookmarks/{bookmarkId}/relations": {
      "get": {
        "x-ms-examples": {
          "Get all bookmark relations.": {
            "$ref": "./examples/bookmarks/relations/GetAllBookmarkRelations.json"
          }
        },
        "tags": [
          "BookmarkRelations"
        ],
        "description": "Gets all bookmark relations.",
        "operationId": "BookmarkRelations_List",
        "parameters": [
          {
            "$ref": "#/parameters/ApiVersion"
          },
          {
            "$ref": "#/parameters/SubscriptionId"
          },
          {
            "$ref": "#/parameters/ResourceGroupName"
          },
          {
            "$ref": "#/parameters/OperationalInsightsResourceProvider"
          },
          {
            "$ref": "#/parameters/WorkspaceName"
          },
          {
            "$ref": "#/parameters/BookmarkId"
          },
          {
            "$ref": "#/parameters/ODataFilter"
          },
          {
            "$ref": "#/parameters/ODataOrderBy"
          },
          {
            "$ref": "#/parameters/ODataTop"
          },
          {
            "$ref": "#/parameters/ODataSkipToken"
          }
        ],
        "responses": {
          "200": {
            "description": "OK",
            "schema": {
              "$ref": "#/definitions/BookmarkRelationList"
            }
          },
          "default": {
            "description": "Error response describing why the operation failed.",
            "schema": {
              "$ref": "#/definitions/CloudError"
            }
          }
        },
        "x-ms-odata": "#/definitions/BookmarkRelation",
        "x-ms-pageable": {
          "nextLinkName": "nextLink"
        }
      }
    },
    "/subscriptions/{subscriptionId}/resourceGroups/{resourceGroupName}/providers/{operationalInsightsResourceProvider}/workspaces/{workspaceName}/providers/Microsoft.SecurityInsights/bookmarks/{bookmarkId}/relations/{relationName}": {
      "get": {
        "x-ms-examples": {
          "Get a bookmark relation.": {
            "$ref": "./examples/bookmarks/relations/GetBookmarkRelationByName.json"
          }
        },
        "tags": [
          "BookmarkRelations"
        ],
        "description": "Gets a bookmark relation.",
        "operationId": "BookmarkRelations_GetRelation",
        "parameters": [
          {
            "$ref": "#/parameters/ApiVersion"
          },
          {
            "$ref": "#/parameters/SubscriptionId"
          },
          {
            "$ref": "#/parameters/ResourceGroupName"
          },
          {
            "$ref": "#/parameters/OperationalInsightsResourceProvider"
          },
          {
            "$ref": "#/parameters/WorkspaceName"
          },
          {
            "$ref": "#/parameters/BookmarkId"
          },
          {
            "$ref": "#/parameters/RelationName"
          }
        ],
        "responses": {
          "200": {
            "description": "OK",
            "schema": {
              "$ref": "#/definitions/BookmarkRelation"
            }
          },
          "default": {
            "description": "Error response describing why the operation failed.",
            "schema": {
              "$ref": "#/definitions/CloudError"
            }
          }
        }
      },
      "put": {
        "x-ms-examples": {
          "Creates or updates a bookmark relation.": {
            "$ref": "./examples/bookmarks/relations/CreateBookmarkRelation.json"
          }
        },
        "tags": [
          "BookmarkRelations"
        ],
        "description": "Creates the bookmark relation.",
        "operationId": "BookmarkRelations_CreateOrUpdateRelation",
        "parameters": [
          {
            "$ref": "#/parameters/ApiVersion"
          },
          {
            "$ref": "#/parameters/SubscriptionId"
          },
          {
            "$ref": "#/parameters/ResourceGroupName"
          },
          {
            "$ref": "#/parameters/OperationalInsightsResourceProvider"
          },
          {
            "$ref": "#/parameters/WorkspaceName"
          },
          {
            "$ref": "#/parameters/BookmarkId"
          },
          {
            "$ref": "#/parameters/RelationName"
          },
          {
            "$ref": "#/parameters/RelationInputModel"
          }
        ],
        "responses": {
          "200": {
            "description": "OK",
            "schema": {
              "$ref": "#/definitions/BookmarkRelation"
            }
          },
          "201": {
            "description": "Created",
            "schema": {
              "$ref": "#/definitions/BookmarkRelation"
            }
          },
          "default": {
            "description": "Error response describing why the operation failed.",
            "schema": {
              "$ref": "#/definitions/CloudError"
            }
          }
        }
      },
      "delete": {
        "x-ms-examples": {
          "Delete the bookmark relation.": {
            "$ref": "./examples/bookmarks/relations/DeleteBookmarkRelation.json"
          }
        },
        "tags": [
          "BookmarkRelations"
        ],
        "description": "Delete the bookmark relation.",
        "operationId": "BookmarkRelations_DeleteRelation",
        "parameters": [
          {
            "$ref": "#/parameters/ApiVersion"
          },
          {
            "$ref": "#/parameters/SubscriptionId"
          },
          {
            "$ref": "#/parameters/ResourceGroupName"
          },
          {
            "$ref": "#/parameters/OperationalInsightsResourceProvider"
          },
          {
            "$ref": "#/parameters/WorkspaceName"
          },
          {
            "$ref": "#/parameters/BookmarkId"
          },
          {
            "$ref": "#/parameters/RelationName"
          }
        ],
        "responses": {
          "200": {
            "description": "OK"
          },
          "204": {
            "description": "No Content"
          },
          "default": {
            "description": "Error response describing why the operation failed.",
            "schema": {
              "$ref": "#/definitions/CloudError"
            }
          }
        }
      }
    },
    "/subscriptions/{subscriptionId}/resourceGroups/{resourceGroupName}/providers/{operationalInsightsResourceProvider}/workspaces/{workspaceName}/providers/Microsoft.SecurityInsights/cases/{caseId}/comments": {
      "get": {
        "x-ms-examples": {
          "Get all case comments.": {
            "$ref": "./examples/cases/comments/GetAllCaseComments.json"
          }
        },
        "tags": [
          "CaseComments"
        ],
        "description": "Gets all case comments.",
        "deprecated": true,
        "operationId": "Comments_ListByCase",
        "parameters": [
          {
            "$ref": "#/parameters/ApiVersion"
          },
          {
            "$ref": "#/parameters/SubscriptionId"
          },
          {
            "$ref": "#/parameters/ResourceGroupName"
          },
          {
            "$ref": "#/parameters/OperationalInsightsResourceProvider"
          },
          {
            "$ref": "#/parameters/WorkspaceName"
          },
          {
            "$ref": "#/parameters/CaseId"
          },
          {
            "$ref": "#/parameters/ODataFilter"
          },
          {
            "$ref": "#/parameters/ODataOrderBy"
          },
          {
            "$ref": "#/parameters/ODataTop"
          },
          {
            "$ref": "#/parameters/ODataSkipToken"
          }
        ],
        "responses": {
          "200": {
            "description": "OK",
            "schema": {
              "$ref": "#/definitions/CaseCommentList"
            }
          },
          "default": {
            "description": "Error response describing why the operation failed.",
            "schema": {
              "$ref": "#/definitions/CloudError"
            }
          }
        },
        "x-ms-odata": "#/definitions/CaseComment",
        "x-ms-pageable": {
          "nextLinkName": "nextLink"
        }
      }
    },
    "/subscriptions/{subscriptionId}/resourceGroups/{resourceGroupName}/providers/{operationalInsightsResourceProvider}/workspaces/{workspaceName}/providers/Microsoft.SecurityInsights/cases/{caseId}/comments/{caseCommentId}": {
      "get": {
        "x-ms-examples": {
          "Get a case comment.": {
            "$ref": "./examples/cases/comments/GetCaseCommentById.json"
          }
        },
        "tags": [
          "CaseComments"
        ],
        "description": "Gets a case comment.",
        "deprecated": true,
        "operationId": "Cases_GetComment",
        "parameters": [
          {
            "$ref": "#/parameters/ApiVersion"
          },
          {
            "$ref": "#/parameters/SubscriptionId"
          },
          {
            "$ref": "#/parameters/ResourceGroupName"
          },
          {
            "$ref": "#/parameters/OperationalInsightsResourceProvider"
          },
          {
            "$ref": "#/parameters/WorkspaceName"
          },
          {
            "$ref": "#/parameters/CaseId"
          },
          {
            "$ref": "#/parameters/CaseCommentId"
          }
        ],
        "responses": {
          "200": {
            "description": "OK",
            "schema": {
              "$ref": "#/definitions/CaseComment"
            }
          },
          "default": {
            "description": "Error response describing why the operation failed.",
            "schema": {
              "$ref": "#/definitions/CloudError"
            }
          }
        }
      },
      "put": {
        "x-ms-examples": {
          "Creates or updates a case comment.": {
            "$ref": "./examples/cases/comments/CreateCaseComment.json"
          }
        },
        "tags": [
          "CaseComments"
        ],
        "description": "Creates the case comment.",
        "deprecated": true,
        "operationId": "CaseComments_CreateComment",
        "parameters": [
          {
            "$ref": "#/parameters/ApiVersion"
          },
          {
            "$ref": "#/parameters/SubscriptionId"
          },
          {
            "$ref": "#/parameters/ResourceGroupName"
          },
          {
            "$ref": "#/parameters/OperationalInsightsResourceProvider"
          },
          {
            "$ref": "#/parameters/WorkspaceName"
          },
          {
            "$ref": "#/parameters/CaseId"
          },
          {
            "$ref": "#/parameters/CaseCommentId"
          },
          {
            "$ref": "#/parameters/CaseComment"
          }
        ],
        "responses": {
          "201": {
            "description": "Created",
            "schema": {
              "$ref": "#/definitions/CaseComment"
            }
          },
          "default": {
            "description": "Error response describing why the operation failed.",
            "schema": {
              "$ref": "#/definitions/CloudError"
            }
          }
        }
      }
    },
    "/subscriptions/{subscriptionId}/resourceGroups/{resourceGroupName}/providers/{operationalInsightsResourceProvider}/workspaces/{workspaceName}/providers/Microsoft.SecurityInsights/bookmarks": {
      "get": {
        "x-ms-examples": {
          "Get all bookmarks.": {
            "$ref": "./examples/bookmarks/GetBookmarks.json"
          }
        },
        "tags": [
          "Bookmarks"
        ],
        "description": "Gets all bookmarks.",
        "operationId": "Bookmarks_List",
        "parameters": [
          {
            "$ref": "#/parameters/ApiVersion"
          },
          {
            "$ref": "#/parameters/SubscriptionId"
          },
          {
            "$ref": "#/parameters/ResourceGroupName"
          },
          {
            "$ref": "#/parameters/OperationalInsightsResourceProvider"
          },
          {
            "$ref": "#/parameters/WorkspaceName"
          }
        ],
        "responses": {
          "200": {
            "description": "OK",
            "schema": {
              "$ref": "#/definitions/BookmarkList"
            }
          },
          "default": {
            "description": "Error response describing why the operation failed.",
            "schema": {
              "$ref": "#/definitions/CloudError"
            }
          }
        },
        "x-ms-pageable": {
          "nextLinkName": "nextLink"
        }
      }
    },
    "/subscriptions/{subscriptionId}/resourceGroups/{resourceGroupName}/providers/{operationalInsightsResourceProvider}/workspaces/{workspaceName}/providers/Microsoft.SecurityInsights/bookmarks/{bookmarkId}": {
      "get": {
        "x-ms-examples": {
          "Get a bookmark.": {
            "$ref": "./examples/bookmarks/GetBookmarkById.json"
          }
        },
        "tags": [
          "Bookmarks"
        ],
        "description": "Gets a bookmark.",
        "operationId": "Bookmarks_Get",
        "parameters": [
          {
            "$ref": "#/parameters/ApiVersion"
          },
          {
            "$ref": "#/parameters/SubscriptionId"
          },
          {
            "$ref": "#/parameters/ResourceGroupName"
          },
          {
            "$ref": "#/parameters/OperationalInsightsResourceProvider"
          },
          {
            "$ref": "#/parameters/WorkspaceName"
          },
          {
            "$ref": "#/parameters/BookmarkId"
          }
        ],
        "responses": {
          "200": {
            "description": "OK",
            "schema": {
              "$ref": "#/definitions/Bookmark"
            }
          },
          "default": {
            "description": "Error response describing why the operation failed.",
            "schema": {
              "$ref": "#/definitions/CloudError"
            }
          }
        }
      },
      "put": {
        "x-ms-examples": {
          "Creates or updates a bookmark.": {
            "$ref": "./examples/bookmarks/CreateBookmark.json"
          }
        },
        "tags": [
          "Bookmarks"
        ],
        "description": "Creates or updates the bookmark.",
        "operationId": "Bookmarks_CreateOrUpdate",
        "parameters": [
          {
            "$ref": "#/parameters/ApiVersion"
          },
          {
            "$ref": "#/parameters/SubscriptionId"
          },
          {
            "$ref": "#/parameters/ResourceGroupName"
          },
          {
            "$ref": "#/parameters/OperationalInsightsResourceProvider"
          },
          {
            "$ref": "#/parameters/WorkspaceName"
          },
          {
            "$ref": "#/parameters/BookmarkId"
          },
          {
            "$ref": "#/parameters/Bookmark"
          }
        ],
        "responses": {
          "200": {
            "description": "OK",
            "schema": {
              "$ref": "#/definitions/Bookmark"
            }
          },
          "201": {
            "description": "Created",
            "schema": {
              "$ref": "#/definitions/Bookmark"
            }
          },
          "default": {
            "description": "Error response describing why the operation failed.",
            "schema": {
              "$ref": "#/definitions/CloudError"
            }
          }
        }
      },
      "delete": {
        "x-ms-examples": {
          "Delete a bookmark.": {
            "$ref": "./examples/bookmarks/DeleteBookmark.json"
          }
        },
        "tags": [
          "Bookmarks"
        ],
        "description": "Delete the bookmark.",
        "operationId": "Bookmarks_Delete",
        "parameters": [
          {
            "$ref": "#/parameters/ApiVersion"
          },
          {
            "$ref": "#/parameters/SubscriptionId"
          },
          {
            "$ref": "#/parameters/ResourceGroupName"
          },
          {
            "$ref": "#/parameters/OperationalInsightsResourceProvider"
          },
          {
            "$ref": "#/parameters/WorkspaceName"
          },
          {
            "$ref": "#/parameters/BookmarkId"
          }
        ],
        "responses": {
          "200": {
            "description": "OK"
          },
          "204": {
            "description": "No Content"
          },
          "default": {
            "description": "Error response describing why the operation failed.",
            "schema": {
              "$ref": "#/definitions/CloudError"
            }
          }
        }
      }
    },
    "/subscriptions/{subscriptionId}/resourceGroups/{resourceGroupName}/providers/{operationalInsightsResourceProvider}/workspaces/{workspaceName}/providers/Microsoft.SecurityInsights/dataConnectors": {
      "get": {
        "x-ms-examples": {
          "Get all data connectors.": {
            "$ref": "./examples/dataConnectors/GetDataConnectors.json"
          }
        },
        "tags": [
          "Data Connectors"
        ],
        "description": "Gets all data connectors.",
        "operationId": "DataConnectors_List",
        "parameters": [
          {
            "$ref": "#/parameters/ApiVersion"
          },
          {
            "$ref": "#/parameters/SubscriptionId"
          },
          {
            "$ref": "#/parameters/ResourceGroupName"
          },
          {
            "$ref": "#/parameters/OperationalInsightsResourceProvider"
          },
          {
            "$ref": "#/parameters/WorkspaceName"
          }
        ],
        "responses": {
          "200": {
            "description": "OK",
            "schema": {
              "$ref": "#/definitions/DataConnectorList"
            }
          },
          "default": {
            "description": "Error response describing why the operation failed.",
            "schema": {
              "$ref": "#/definitions/CloudError"
            }
          }
        },
        "x-ms-pageable": {
          "nextLinkName": "nextLink"
        }
      }
    },
    "/subscriptions/{subscriptionId}/resourceGroups/{resourceGroupName}/providers/{operationalInsightsResourceProvider}/workspaces/{workspaceName}/providers/Microsoft.SecurityInsights/dataConnectors/{dataConnectorId}": {
      "get": {
        "x-ms-examples": {
          "Get an Office365 data connector.": {
            "$ref": "./examples/dataConnectors/GetOfficeDataConnetorById.json"
          },
          "Get a TI data connector.": {
            "$ref": "./examples/dataConnectors/GetThreatIntelligenceById.json"
          },
          "Get a MCAS data connector.": {
            "$ref": "./examples/dataConnectors/GetMicrosoftCloudAppSecurityById.json"
          },
          "Get a ASC data connector.": {
            "$ref": "./examples/dataConnectors/GetAzureSecurityCenterById.json"
          },
          "Get an AAD data connector.": {
            "$ref": "./examples/dataConnectors/GetAzureActiveDirectoryById.json"
          },
          "Get an AwsCloudTrail data connector.": {
            "$ref": "./examples/dataConnectors/GetAmazonWebServicesCloudTrailById.json"
          },
          "Get an AATP data connector.": {
            "$ref": "./examples/dataConnectors/GetAzureAdvancedThreatProtectionById.json"
          },
          "Get a MDATP data connector": {
            "$ref": "./examples/dataConnectors/GetMicrosoftDefenderAdvancedThreatProtectionById.json"
          }
        },
        "tags": [
          "Data Connectors"
        ],
        "description": "Gets a data connector.",
        "operationId": "DataConnectors_Get",
        "parameters": [
          {
            "$ref": "#/parameters/ApiVersion"
          },
          {
            "$ref": "#/parameters/SubscriptionId"
          },
          {
            "$ref": "#/parameters/ResourceGroupName"
          },
          {
            "$ref": "#/parameters/OperationalInsightsResourceProvider"
          },
          {
            "$ref": "#/parameters/WorkspaceName"
          },
          {
            "$ref": "#/parameters/DataConnectorId"
          }
        ],
        "responses": {
          "200": {
            "description": "OK",
            "schema": {
              "$ref": "#/definitions/DataConnector"
            }
          },
          "default": {
            "description": "Error response describing why the operation failed.",
            "schema": {
              "$ref": "#/definitions/CloudError"
            }
          }
        }
      },
      "put": {
        "x-ms-examples": {
          "Creates or updates an Office365 data connector.": {
            "$ref": "./examples/dataConnectors/CreateOfficeDataConnetor.json"
          }
        },
        "tags": [
          "Data Connectors"
        ],
        "description": "Creates or updates the data connector.",
        "operationId": "DataConnectors_CreateOrUpdate",
        "parameters": [
          {
            "$ref": "#/parameters/ApiVersion"
          },
          {
            "$ref": "#/parameters/SubscriptionId"
          },
          {
            "$ref": "#/parameters/ResourceGroupName"
          },
          {
            "$ref": "#/parameters/OperationalInsightsResourceProvider"
          },
          {
            "$ref": "#/parameters/WorkspaceName"
          },
          {
            "$ref": "#/parameters/DataConnectorId"
          },
          {
            "$ref": "#/parameters/DataConnector"
          }
        ],
        "responses": {
          "200": {
            "description": "OK",
            "schema": {
              "$ref": "#/definitions/DataConnector"
            }
          },
          "201": {
            "description": "Created",
            "schema": {
              "$ref": "#/definitions/DataConnector"
            }
          },
          "default": {
            "description": "Error response describing why the operation failed.",
            "schema": {
              "$ref": "#/definitions/CloudError"
            }
          }
        }
      },
      "delete": {
        "x-ms-examples": {
          "Delete an Office365 data connector.": {
            "$ref": "./examples/dataConnectors/DeleteOfficeDataConnetor.json"
          }
        },
        "tags": [
          "Data Connectors"
        ],
        "description": "Delete the data connector.",
        "operationId": "DataConnectors_Delete",
        "parameters": [
          {
            "$ref": "#/parameters/ApiVersion"
          },
          {
            "$ref": "#/parameters/SubscriptionId"
          },
          {
            "$ref": "#/parameters/ResourceGroupName"
          },
          {
            "$ref": "#/parameters/OperationalInsightsResourceProvider"
          },
          {
            "$ref": "#/parameters/WorkspaceName"
          },
          {
            "$ref": "#/parameters/DataConnectorId"
          }
        ],
        "responses": {
          "200": {
            "description": "OK"
          },
          "204": {
            "description": "No Content"
          },
          "default": {
            "description": "Error response describing why the operation failed.",
            "schema": {
              "$ref": "#/definitions/CloudError"
            }
          }
        }
      }
    },
    "/subscriptions/{subscriptionId}/resourceGroups/{resourceGroupName}/providers/{operationalInsightsResourceProvider}/workspaces/{workspaceName}/providers/Microsoft.SecurityInsights/entities": {
      "get": {
        "x-ms-examples": {
          "Get all entities.": {
            "$ref": "./examples/entities/GetEntities.json"
          }
        },
        "tags": [
          "Entities"
        ],
        "description": "Gets all entities.",
        "operationId": "Entities_List",
        "parameters": [
          {
            "$ref": "#/parameters/ApiVersion"
          },
          {
            "$ref": "#/parameters/SubscriptionId"
          },
          {
            "$ref": "#/parameters/ResourceGroupName"
          },
          {
            "$ref": "#/parameters/OperationalInsightsResourceProvider"
          },
          {
            "$ref": "#/parameters/WorkspaceName"
          }
        ],
        "responses": {
          "200": {
            "description": "OK",
            "schema": {
              "$ref": "#/definitions/EntityList"
            }
          },
          "default": {
            "description": "Error response describing why the operation failed.",
            "schema": {
              "$ref": "#/definitions/CloudError"
            }
          }
        },
        "x-ms-pageable": {
          "nextLinkName": "nextLink"
        }
      }
    },
    "/subscriptions/{subscriptionId}/resourceGroups/{resourceGroupName}/providers/{operationalInsightsResourceProvider}/workspaces/{workspaceName}/providers/Microsoft.SecurityInsights/entities/{entityId}": {
      "get": {
        "x-ms-examples": {
          "Get an account entity.": {
            "$ref": "./examples/entities/GetAccountEntityById.json"
          },
          "Get a host entity.": {
            "$ref": "./examples/entities/GetHostEntityById.json"
          },
          "Get a file entity.": {
            "$ref": "./examples/entities/GetFileEntityById.json"
          },
          "Get a security alert entity.": {
            "$ref": "./examples/entities/GetSecurityAlertEntityById.json"
          },
          "Get a file hash entity.": {
            "$ref": "./examples/entities/GetFileHashEntityById.json"
          },
          "Get a malware entity.": {
            "$ref": "./examples/entities/GetMalwareEntityById.json"
          },
          "Get a security group entity.": {
            "$ref": "./examples/entities/GetSecurityGroupEntityById.json"
          },
          "Get an azure resource entity.": {
            "$ref": "./examples/entities/GetAzureResourceEntityById.json"
          },
          "Get a cloud application entity.": {
            "$ref": "./examples/entities/GetCloudApplicationEntityById.json"
          },
          "Get a process entity.": {
            "$ref": "./examples/entities/GetProcessEntityById.json"
          },
          "Get a dns entity.": {
            "$ref": "./examples/entities/GetDnsEntityById.json"
          },
          "Get an ip entity.": {
            "$ref": "./examples/entities/GetIpEntityById.json"
          },
          "Get a registry key entity.": {
            "$ref": "./examples/entities/GetRegistryKeyEntityById.json"
          },
          "Get a registry value entity.": {
            "$ref": "./examples/entities/GetRegistryValueEntityById.json"
          },
          "Get a url entity.": {
            "$ref": "./examples/entities/GetUrlEntityById.json"
          }
        },
        "tags": [
          "Entities"
        ],
        "description": "Gets an entity.",
        "operationId": "Entities_Get",
        "parameters": [
          {
            "$ref": "#/parameters/ApiVersion"
          },
          {
            "$ref": "#/parameters/SubscriptionId"
          },
          {
            "$ref": "#/parameters/ResourceGroupName"
          },
          {
            "$ref": "#/parameters/OperationalInsightsResourceProvider"
          },
          {
            "$ref": "#/parameters/WorkspaceName"
          },
          {
            "$ref": "#/parameters/EntityId"
          }
        ],
        "responses": {
          "200": {
            "description": "OK",
            "schema": {
              "$ref": "#/definitions/Entity"
            }
          },
          "default": {
            "description": "Error response describing why the operation failed.",
            "schema": {
              "$ref": "#/definitions/CloudError"
            }
          }
        }
      }
    },
    "/subscriptions/{subscriptionId}/resourceGroups/{resourceGroupName}/providers/{operationalInsightsResourceProvider}/workspaces/{workspaceName}/providers/Microsoft.SecurityInsights/entities/{entityId}/expand": {
      "post": {
        "x-ms-examples": {
          "Expand an entity": {
            "$ref": "./examples/entities/expand/PostExpandEntity.json"
          }
        },
        "tags": [
          "Entities"
        ],
        "description": "Expands an entity.",
        "operationId": "Entities_Expand",
        "parameters": [
          {
            "$ref": "#/parameters/ApiVersion"
          },
          {
            "$ref": "#/parameters/SubscriptionId"
          },
          {
            "$ref": "#/parameters/ResourceGroupName"
          },
          {
            "$ref": "#/parameters/OperationalInsightsResourceProvider"
          },
          {
            "$ref": "#/parameters/WorkspaceName"
          },
          {
            "$ref": "#/parameters/EntityId"
          },
          {
            "$ref": "#/parameters/EntityExpandRequestBody"
          }
        ],
        "responses": {
          "200": {
            "description": "OK",
            "schema": {
              "$ref": "#/definitions/EntityExpandResponse"
            }
          },
          "default": {
            "description": "Error response describing why the operation failed.",
            "schema": {
              "$ref": "#/definitions/CloudError"
            }
          }
        }
      }
    },
    "/subscriptions/{subscriptionId}/resourceGroups/{resourceGroupName}/providers/{operationalInsightsResourceProvider}/workspaces/{workspaceName}/providers/Microsoft.SecurityInsights/officeConsents": {
      "get": {
        "x-ms-examples": {
          "Get all office consents.": {
            "$ref": "./examples/officeConsents/GetOfficeConsents.json"
          }
        },
        "tags": [
          "Office Consents"
        ],
        "description": "Gets all office365 consents.",
        "operationId": "OfficeConsents_List",
        "parameters": [
          {
            "$ref": "#/parameters/ApiVersion"
          },
          {
            "$ref": "#/parameters/SubscriptionId"
          },
          {
            "$ref": "#/parameters/ResourceGroupName"
          },
          {
            "$ref": "#/parameters/OperationalInsightsResourceProvider"
          },
          {
            "$ref": "#/parameters/WorkspaceName"
          }
        ],
        "responses": {
          "200": {
            "description": "OK",
            "schema": {
              "$ref": "#/definitions/OfficeConsentList"
            }
          },
          "default": {
            "description": "Error response describing why the operation failed.",
            "schema": {
              "$ref": "#/definitions/CloudError"
            }
          }
        },
        "x-ms-pageable": {
          "nextLinkName": "nextLink"
        }
      }
    },
    "/subscriptions/{subscriptionId}/resourceGroups/{resourceGroupName}/providers/{operationalInsightsResourceProvider}/workspaces/{workspaceName}/providers/Microsoft.SecurityInsights/officeConsents/{consentId}": {
      "get": {
        "x-ms-examples": {
          "Get an office consent.": {
            "$ref": "./examples/officeConsents/GetOfficeConsentsById.json"
          }
        },
        "tags": [
          "Office Consents"
        ],
        "description": "Gets an office365 consent.",
        "operationId": "OfficeConsents_Get",
        "parameters": [
          {
            "$ref": "#/parameters/ApiVersion"
          },
          {
            "$ref": "#/parameters/SubscriptionId"
          },
          {
            "$ref": "#/parameters/ResourceGroupName"
          },
          {
            "$ref": "#/parameters/OperationalInsightsResourceProvider"
          },
          {
            "$ref": "#/parameters/WorkspaceName"
          },
          {
            "$ref": "#/parameters/ConsentId"
          }
        ],
        "responses": {
          "200": {
            "description": "OK",
            "schema": {
              "$ref": "#/definitions/OfficeConsent"
            }
          },
          "default": {
            "description": "Error response describing why the operation failed.",
            "schema": {
              "$ref": "#/definitions/CloudError"
            }
          }
        }
      },
      "delete": {
        "x-ms-examples": {
          "Delete an office consent.": {
            "$ref": "./examples/officeConsents/DeleteOfficeConsents.json"
          }
        },
        "tags": [
          "Office Consents"
        ],
        "description": "Delete the office365 consent.",
        "operationId": "OfficeConsents_Delete",
        "parameters": [
          {
            "$ref": "#/parameters/ApiVersion"
          },
          {
            "$ref": "#/parameters/SubscriptionId"
          },
          {
            "$ref": "#/parameters/ResourceGroupName"
          },
          {
            "$ref": "#/parameters/OperationalInsightsResourceProvider"
          },
          {
            "$ref": "#/parameters/WorkspaceName"
          },
          {
            "$ref": "#/parameters/ConsentId"
          }
        ],
        "responses": {
          "200": {
            "description": "OK"
          },
          "204": {
            "description": "No Content"
          },
          "default": {
            "description": "Error response describing why the operation failed.",
            "schema": {
              "$ref": "#/definitions/CloudError"
            }
          }
        }
      }
    },
    "/subscriptions/{subscriptionId}/resourceGroups/{resourceGroupName}/providers/{operationalInsightsResourceProvider}/workspaces/{workspaceName}/providers/Microsoft.SecurityInsights/settings/{settingsName}": {
      "get": {
        "x-ms-examples": {
          "Get UEBA settings.": {
            "$ref": "./examples/settings/GetUebaSettings.json"
          },
          "Get Fusion settings.": {
            "$ref": "./examples/settings/GetFusionSettings.json"
          }
        },
        "tags": [
          "Settings"
        ],
        "description": "Gets a setting.",
        "operationId": "ProductSettings_Get",
        "parameters": [
          {
            "$ref": "#/parameters/ApiVersion"
          },
          {
            "$ref": "#/parameters/SubscriptionId"
          },
          {
            "$ref": "#/parameters/ResourceGroupName"
          },
          {
            "$ref": "#/parameters/OperationalInsightsResourceProvider"
          },
          {
            "$ref": "#/parameters/WorkspaceName"
          },
          {
            "$ref": "#/parameters/SettingsName"
          }
        ],
        "responses": {
          "200": {
            "description": "OK",
            "schema": {
              "$ref": "#/definitions/Settings"
            }
          },
          "default": {
            "description": "Error response describing why the operation failed.",
            "schema": {
              "$ref": "#/definitions/CloudError"
            }
          }
        }
      },
      "put": {
        "x-ms-examples": {
          "Update UEBA settings.": {
            "$ref": "./examples/settings/UpdateUebaSettings.json"
          }
        },
        "tags": [
          "Settings"
        ],
        "description": "Updates the setting.",
        "operationId": "ProductSettings_Update",
        "parameters": [
          {
            "$ref": "#/parameters/ApiVersion"
          },
          {
            "$ref": "#/parameters/SubscriptionId"
          },
          {
            "$ref": "#/parameters/ResourceGroupName"
          },
          {
            "$ref": "#/parameters/OperationalInsightsResourceProvider"
          },
          {
            "$ref": "#/parameters/WorkspaceName"
          },
          {
            "$ref": "#/parameters/SettingsName"
          },
          {
            "$ref": "#/parameters/Settings"
          }
        ],
        "responses": {
          "200": {
            "description": "OK",
            "schema": {
              "$ref": "#/definitions/Settings"
            }
          },
          "default": {
            "description": "Error response describing why the operation failed.",
            "schema": {
              "$ref": "#/definitions/CloudError"
            }
          }
        }
      }
    },
    "/subscriptions/{subscriptionId}/resourceGroups/{resourceGroupName}/providers/{operationalInsightsResourceProvider}/workspaces/{workspaceName}/providers/Microsoft.SecurityInsights/aggregations/{aggregationsName}": {
      "get": {
        "x-ms-examples": {
          "Get aggregative data for all cases under the defined workspace, between the time range if specified.": {
            "$ref": "./examples/aggregations/GetCasesAggregations.json"
          }
        },
        "tags": [
          "Aggregations"
        ],
        "description": "Get aggregative result for the given resources under the defined workspace",
        "operationId": "CasesAggregations_Get",
        "parameters": [
          {
            "$ref": "#/parameters/ApiVersion"
          },
          {
            "$ref": "#/parameters/SubscriptionId"
          },
          {
            "$ref": "#/parameters/ResourceGroupName"
          },
          {
            "$ref": "#/parameters/OperationalInsightsResourceProvider"
          },
          {
            "$ref": "#/parameters/WorkspaceName"
          },
          {
            "$ref": "#/parameters/AggregationsName"
          }
        ],
        "responses": {
          "200": {
            "description": "OK",
            "schema": {
              "$ref": "#/definitions/Aggregations"
            }
          },
          "default": {
            "description": "Error response describing why the operation failed.",
            "schema": {
              "$ref": "#/definitions/CloudError"
            }
          }
        }
      }
    },
    "/subscriptions/{subscriptionId}/resourceGroups/{resourceGroupName}/providers/{operationalInsightsResourceProvider}/workspaces/{workspaceName}/providers/Microsoft.SecurityInsights/entityQueries": {
      "get": {
        "x-ms-examples": {
          "Get all entity queries.": {
            "$ref": "./examples/entityQueries/GetEntityQueries.json"
          }
        },
        "tags": [
          "EntityQueries"
        ],
        "description": "Gets all entity queries.",
        "operationId": "EntityQueries_List",
        "parameters": [
          {
            "$ref": "#/parameters/ApiVersion"
          },
          {
            "$ref": "#/parameters/SubscriptionId"
          },
          {
            "$ref": "#/parameters/ResourceGroupName"
          },
          {
            "$ref": "#/parameters/OperationalInsightsResourceProvider"
          },
          {
            "$ref": "#/parameters/WorkspaceName"
          }
        ],
        "responses": {
          "200": {
            "description": "OK",
            "schema": {
              "$ref": "#/definitions/EntityQueryList"
            }
          },
          "default": {
            "description": "Error response describing why the operation failed.",
            "schema": {
              "$ref": "#/definitions/CloudError"
            }
          }
        },
        "x-ms-pageable": {
          "nextLinkName": "nextLink"
        }
      }
    },
    "/subscriptions/{subscriptionId}/resourceGroups/{resourceGroupName}/providers/{operationalInsightsResourceProvider}/workspaces/{workspaceName}/providers/Microsoft.SecurityInsights/entityQueries/{entityQueryId}": {
      "get": {
        "x-ms-examples": {
          "Get an entity query.": {
            "$ref": "./examples/entityQueries/GetEntityQueryById.json"
          }
        },
        "tags": [
          "EntityQueries"
        ],
        "description": "Gets an entity query.",
        "operationId": "EntityQueries_Get",
        "parameters": [
          {
            "$ref": "#/parameters/ApiVersion"
          },
          {
            "$ref": "#/parameters/SubscriptionId"
          },
          {
            "$ref": "#/parameters/ResourceGroupName"
          },
          {
            "$ref": "#/parameters/OperationalInsightsResourceProvider"
          },
          {
            "$ref": "#/parameters/WorkspaceName"
          },
          {
            "$ref": "#/parameters/EntityQueryId"
          }
        ],
        "responses": {
          "200": {
            "description": "OK",
            "schema": {
              "$ref": "#/definitions/EntityQuery"
            }
          },
          "default": {
            "description": "Error response describing why the operation failed.",
            "schema": {
              "$ref": "#/definitions/CloudError"
            }
          }
        }
      }
    }
  },
  "definitions": {
    "AADDataConnector": {
      "allOf": [
        {
          "$ref": "#/definitions/DataConnector"
        }
      ],
      "description": "Represents AAD (Azure Active Directory) data connector.",
      "properties": {
        "properties": {
          "$ref": "#/definitions/AADDataConnectorProperties",
          "description": "AAD (Azure Active Directory) data connector properties.",
          "x-ms-client-flatten": true
        }
      },
      "type": "object",
      "x-ms-discriminator-value": "AzureActiveDirectory"
    },
    "AADDataConnectorProperties": {
      "allOf": [
        {
          "$ref": "#/definitions/DataConnectorTenantId"
        },
        {
          "$ref": "#/definitions/DataConnectorWithAlertsProperties"
        }
      ],
      "description": "AAD (Azure Active Directory) data connector properties.",
      "type": "object"
    },
    "AATPDataConnector": {
      "allOf": [
        {
          "$ref": "#/definitions/DataConnector"
        }
      ],
      "description": "Represents AATP (Azure Advanced Threat Protection) data connector.",
      "properties": {
        "properties": {
          "$ref": "#/definitions/AATPDataConnectorProperties",
          "description": "AATP (Azure Advanced Threat Protection) data connector properties.",
          "x-ms-client-flatten": true
        }
      },
      "type": "object",
      "x-ms-discriminator-value": "AzureAdvancedThreatProtection"
    },
    "AATPDataConnectorProperties": {
      "allOf": [
        {
          "$ref": "#/definitions/DataConnectorTenantId"
        },
        {
          "$ref": "#/definitions/DataConnectorWithAlertsProperties"
        }
      ],
      "description": "AATP (Azure Advanced Threat Protection) data connector properties.",
      "type": "object"
    },
    "ASCDataConnector": {
      "allOf": [
        {
          "$ref": "#/definitions/DataConnector"
        }
      ],
      "description": "Represents ASC (Azure Security Center) data connector.",
      "properties": {
        "properties": {
          "$ref": "#/definitions/ASCDataConnectorProperties",
          "description": "ASC (Azure Security Center) data connector properties.",
          "x-ms-client-flatten": true
        }
      },
      "type": "object",
      "x-ms-discriminator-value": "AzureSecurityCenter"
    },
    "ASCDataConnectorProperties": {
      "allOf": [
        {
          "$ref": "#/definitions/DataConnectorWithAlertsProperties"
        }
      ],
      "description": "MCAS (Microsoft Cloud App Security) data connector properties.",
      "properties": {
        "subscriptionId": {
          "description": "The subscription id to connect to, and get the data from.",
          "type": "string"
        }
      },
      "type": "object"
    },
    "AccountEntity": {
      "allOf": [
        {
          "$ref": "#/definitions/Entity"
        }
      ],
      "description": "Represents an account entity.",
      "properties": {
        "properties": {
          "$ref": "#/definitions/AccountEntityProperties",
          "description": "Account entity properties",
          "x-ms-client-flatten": true
        }
      },
      "type": "object",
      "x-ms-discriminator-value": "Account"
    },
    "AccountEntityProperties": {
      "allOf": [
        {
          "$ref": "#/definitions/EntityCommonProperties"
        }
      ],
      "description": "Account entity property bag.",
      "properties": {
        "aadTenantId": {
          "description": "The Azure Active Directory tenant id.",
          "readOnly": true,
          "type": "string"
        },
        "aadUserId": {
          "description": "The Azure Active Directory user id.",
          "readOnly": true,
          "type": "string"
        },
        "accountName": {
          "description": "The name of the account. This field should hold only the name without any domain added to it, i.e. administrator.",
          "readOnly": true,
          "type": "string"
        },
        "displayName": {
          "description": "The display name of the account.",
          "readOnly": true,
          "type": "string"
        },
        "hostEntityId": {
          "description": "The Host entity id that contains the account in case it is a local account (not domain joined)",
          "readOnly": true,
          "type": "string"
        },
        "isDomainJoined": {
          "description": "Determines whether this is a domain account.",
          "readOnly": true,
          "type": "boolean"
        },
        "ntDomain": {
          "description": "The NetBIOS domain name as it appears in the alert format – domain\\username. Examples: NT AUTHORITY.",
          "readOnly": true,
          "type": "string"
        },
        "objectGuid": {
          "description": "The objectGUID attribute is a single-value attribute that is the unique identifier for the object, assigned by active directory.",
          "format": "uuid",
          "readOnly": true,
          "type": "string"
        },
        "puid": {
          "description": "The Azure Active Directory Passport User ID.",
          "readOnly": true,
          "type": "string"
        },
        "sid": {
          "description": "The account security identifier, e.g. S-1-5-18.",
          "readOnly": true,
          "type": "string"
        },
        "upnSuffix": {
          "description": "The user principal name suffix for the account, in some cases it is also the domain name. Examples: contoso.com.",
          "readOnly": true,
          "type": "string"
        }
      },
      "type": "object"
    },
    "Action": {
      "allOf": [
        {
          "$ref": "#/definitions/ResourceWithEtag"
        }
      ],
      "description": "Action for alert rule.",
      "properties": {
        "properties": {
          "$ref": "#/definitions/ActionProperties",
          "description": "Action properties",
          "x-ms-client-flatten": true
        }
      },
      "type": "object"
    },
    "ActionProperties": {
      "description": "Action property bag.",
      "properties": {
        "triggerUri": {
          "description": "The uri for the action to trigger.",
          "type": "string"
        }
      },
      "type": "object"
    },
    "ActionsList": {
      "description": "List all the actions.",
      "properties": {
        "nextLink": {
          "description": "URL to fetch the next set of actions.",
          "readOnly": true,
          "type": "string"
        },
        "value": {
          "description": "Array of actions.",
          "items": {
            "$ref": "#/definitions/Action"
          },
          "type": "array"
        }
      },
      "required": [
        "value"
      ]
    },
    "Aggregations": {
      "allOf": [
        {
          "$ref": "#/definitions/Resource"
        },
        {
          "$ref": "#/definitions/AggregationsKind"
        }
      ],
      "description": "The aggregation.",
      "discriminator": "kind",
      "type": "object"
    },
    "AggregationsKind": {
      "description": "Describes an Azure resource with kind.",
      "properties": {
        "kind": {
          "description": "The kind of the setting",
          "enum": [
            "CasesAggregation"
          ],
          "type": "string",
          "x-ms-enum": {
            "modelAsString": true,
            "name": "AggregationsKind"
          }
        }
      },
      "type": "object"
    },
    "AlertRule": {
      "allOf": [
        {
          "$ref": "#/definitions/ResourceWithEtag"
        },
        {
          "$ref": "#/definitions/AlertRuleKind"
        }
      ],
      "description": "Alert rule.",
      "discriminator": "kind",
      "type": "object"
    },
    "AlertRuleKind": {
      "description": "Describes an Azure resource with kind.",
      "properties": {
        "kind": {
          "description": "The kind of the alert rule",
          "enum": [
            "Scheduled",
            "MicrosoftSecurityIncidentCreation",
            "Fusion"
          ],
          "type": "string",
          "x-ms-enum": {
            "modelAsString": true,
            "name": "AlertRuleKind",
            "values": [
              {
                "value": "Scheduled"
              },
              {
                "value": "MicrosoftSecurityIncidentCreation"
              },
              {
                "value": "Fusion"
              }
            ]
          }
        }
      },
      "type": "object"
    },
    "AlertRuleTemplate": {
      "allOf": [
        {
          "$ref": "#/definitions/Resource"
        },
        {
          "$ref": "#/definitions/AlertRuleKind"
        }
      ],
      "description": "Alert rule template.",
      "discriminator": "kind",
      "type": "object"
    },
    "AlertRuleTemplatePropertiesBase": {
      "description": "Base alert rule template property bag.",
      "properties": {
        "alertRulesCreatedByTemplateCount": {
          "description": "the number of alert rules that were created by this template",
          "type": "integer"
        },
        "createdDateUTC": {
          "description": "The time that this alert rule template has been added.",
          "format": "date-time",
          "readOnly": true,
          "type": "string"
        },
        "description": {
          "description": "The description of the alert rule template.",
          "type": "string"
        },
        "displayName": {
          "description": "The display name for alert rule template.",
          "type": "string"
        },
        "requiredDataConnectors": {
          "description": "The required data connectors for this template",
          "items": {
            "$ref": "#/definitions/DataConnectorStatus"
          },
          "type": "array"
        },
        "status": {
          "description": "The alert rule template status.",
          "enum": [
            "Installed",
            "Available",
            "NotAvailable"
          ],
          "type": "string",
          "x-ms-enum": {
            "modelAsString": true,
            "name": "TemplateStatus",
            "values": [
              {
                "description": "Alert rule template installed. and can not use more then once",
                "value": "Installed"
              },
              {
                "description": "Alert rule template is available.",
                "value": "Available"
              },
              {
                "description": "Alert rule template is not available",
                "value": "NotAvailable"
              }
            ]
          }
        },
        "tactics": {
          "description": "The tactics of the alert rule template",
          "items": {
            "$ref": "#/definitions/AttackTactic"
          },
          "type": "array"
        }
      },
      "type": "object"
    },
    "AlertRuleTemplatesList": {
      "description": "List all the alert rule templates.",
      "properties": {
        "nextLink": {
          "description": "URL to fetch the next set of alert rule templates.",
          "readOnly": true,
          "type": "string"
        },
        "value": {
          "description": "Array of alert rule templates.",
          "items": {
            "$ref": "#/definitions/AlertRuleTemplate"
          },
          "type": "array"
        }
      },
      "required": [
        "value"
      ]
    },
    "AlertRuleTriggerOperator": {
      "description": "The operation against the threshold that triggers alert rule.",
      "enum": [
        "GreaterThan",
        "LessThan",
        "Equal",
        "NotEqual"
      ],
      "type": "string",
      "x-ms-enum": {
        "modelAsString": false,
        "name": "TriggerOperator"
      }
    },
    "AlertRulesList": {
      "description": "List all the alert rules.",
      "properties": {
        "nextLink": {
          "description": "URL to fetch the next set of alert rules.",
          "readOnly": true,
          "type": "string"
        },
        "value": {
          "description": "Array of alert rules.",
          "items": {
            "$ref": "#/definitions/AlertRule"
          },
          "type": "array"
        }
      },
      "required": [
        "value"
      ]
    },
    "AlertSeverity": {
      "description": "The severity of the alert",
      "enum": [
        "High",
        "Medium",
        "Low",
        "Informational"
      ],
      "type": "string",
      "x-ms-enum": {
        "modelAsString": true,
        "name": "AlertSeverity",
        "values": [
          {
            "description": "High severity",
            "value": "High"
          },
          {
            "description": "Medium severity",
            "value": "Medium"
          },
          {
            "description": "Low severity",
            "value": "Low"
          },
          {
            "description": "Informational severity",
            "value": "Informational"
          }
        ]
      }
    },
    "AlertsDataTypeOfDataConnector": {
      "description": "Alerts data type for data connectors.",
      "properties": {
        "alerts": {
          "allOf": [
            {
              "$ref": "#/definitions/DataConnectorDataTypeCommon"
            }
          ],
          "description": "Alerts data type connection.",
          "type": "object"
        }
      },
      "type": "object"
    },
    "AttackTactic": {
      "description": "The severity for alerts created by this alert rule.",
      "enum": [
        "InitialAccess",
        "Execution",
        "Persistence",
        "PrivilegeEscalation",
        "DefenseEvasion",
        "CredentialAccess",
        "Discovery",
        "LateralMovement",
        "Collection",
        "Exfiltration",
        "CommandAndControl",
        "Impact"
      ],
      "type": "string",
      "x-ms-enum": {
        "modelAsString": true,
        "name": "AttackTactic"
      }
    },
    "AwsCloudTrailDataConnector": {
      "allOf": [
        {
          "$ref": "#/definitions/DataConnector"
        }
      ],
      "description": "Represents Amazon Web Services CloudTrail data connector.",
      "properties": {
        "properties": {
          "$ref": "#/definitions/AwsCloudTrailDataConnectorProperties",
          "description": "Amazon Web Services CloudTrail data connector properties.",
          "x-ms-client-flatten": true
        }
      },
      "type": "object",
      "x-ms-discriminator-value": "AmazonWebServicesCloudTrail"
    },
    "AwsCloudTrailDataConnectorDataTypes": {
      "description": "The available data types for Amazon Web Services CloudTrail data connector.",
      "properties": {
        "logs": {
          "allOf": [
            {
              "$ref": "#/definitions/DataConnectorDataTypeCommon"
            }
          ],
          "description": "Logs data type.",
          "type": "object"
        }
      },
      "type": "object"
    },
    "AwsCloudTrailDataConnectorProperties": {
      "description": "Amazon Web Services CloudTrail data connector properties.",
      "properties": {
        "awsRoleArn": {
          "description": "The Aws Role Arn (with CloudTrailReadOnly policy) that is used to access the Aws account.",
          "type": "string"
        },
        "dataTypes": {
          "$ref": "#/definitions/AwsCloudTrailDataConnectorDataTypes",
          "description": "The available data types for the connector."
        }
      },
      "type": "object"
    },
    "AzureResourceEntity": {
      "allOf": [
        {
          "$ref": "#/definitions/Entity"
        }
      ],
      "description": "Represents an azure resource entity.",
      "properties": {
        "properties": {
          "$ref": "#/definitions/AzureResourceEntityProperties",
          "description": "AzureResource entity properties",
          "x-ms-client-flatten": true
        }
      },
      "type": "object",
      "x-ms-discriminator-value": "AzureResource"
    },
    "AzureResourceEntityProperties": {
      "allOf": [
        {
          "$ref": "#/definitions/EntityCommonProperties"
        }
      ],
      "description": "AzureResource entity property bag.",
      "properties": {
        "resourceId": {
          "description": "The azure resource id of the resource",
          "readOnly": true,
          "type": "string"
        }
      },
      "type": "object"
    },
<<<<<<< HEAD
    "BaseAlertRuleTemplateProperties": {
      "description": "Base alert rule template property bag.",
      "properties": {
        "alertRulesCreatedByTemplateCount": {
          "description": "the number of alert rules that were created by this template",
          "type": "integer"
        },
        "createdDateUTC": {
          "description": "The time that this alert rule template has been added.",
          "readOnly": true,
          "type": "string"
        },
        "description": {
          "description": "The description of the alert rule template.",
          "type": "string"
        },
        "displayName": {
          "description": "The display name for alert rule template.",
          "type": "string"
        },
        "requiredDataConnectors": {
          "description": "The required data connectors for this template",
          "items": {
            "$ref": "#/definitions/DataConnectorStatus"
          },
          "type": "array"
        },
        "status": {
          "description": "The alert rule template status.",
          "enum": [
            "Installed",
            "Available",
            "NotAvailable"
          ],
          "type": "string",
          "x-ms-enum": {
            "modelAsString": false,
            "name": "TemplateStatus",
            "values": [
              {
                "description": "Alert rule template installed. and can not use more then once",
                "value": "Installed"
              },
              {
                "description": "Alert rule template is available.",
                "value": "Available"
              },
              {
                "description": "Alert rule template is not available",
                "value": "NotAvailable"
              }
            ]
          }
        },
        "tactics": {
          "description": "The tactics of the alert rule template",
          "items": {
            "$ref": "#/definitions/AttackTactic"
          },
          "type": "array"
        }
      },
      "type": "object"
    },
    "RelationBase": {
      "type": "object",
      "description": "Represents a relation",
      "allOf": [
        {
          "$ref": "#/definitions/Resource"
        },
        {
          "type": "object",
          "properties": {
            "kind": {
              "type": "string",
              "description": "The type of relation node",
              "readOnly": true,
              "enum": [
                "CasesToBookmarks"
              ],
              "x-ms-enum": {
                "name": "RelationTypes",
                "modelAsString": true,
                "values": [
                  {
                    "value": "CasesToBookmarks",
                    "description": "Relations between cases and bookmarks"
                  }
                ]
              }
            },
            "etag": {
              "type": "string",
              "description": "ETag for relation"
            }
          }
        }
      ]
    },
    "CaseRelationList": {
      "description": "List of case relations.",
      "properties": {
        "nextLink": {
          "readOnly": true,
          "description": "URL to fetch the next set of relations.",
          "type": "string"
        },
        "value": {
          "description": "Array of relations.",
          "type": "array",
          "items": {
            "$ref": "#/definitions/CaseRelation"
          }
        }
      },
      "required": [
        "value"
      ]
    },
    "CaseRelation": {
      "type": "object",
      "description": "Represents a case relation",
      "allOf": [
        {
          "$ref": "#/definitions/RelationBase"
        }
      ],
      "properties": {
        "properties": {
          "x-ms-client-flatten": true,
          "description": "Case relation properties",
          "$ref": "#/definitions/CaseRelationProperties"
        }
      }
    },
    "CaseRelationProperties": {
      "type": "object",
      "description": "Case relation properties",
      "properties": {
        "relationName": {
          "type": "string",
          "description": "Name of relation"
        },
        "bookmarkId": {
          "type": "string",
          "description": "The case related bookmark id"
        },
        "caseIdentifier": {
          "type": "string",
          "description": "The case identifier"
        },
        "bookmarkName": {
          "type": "string",
          "description": "The case related bookmark name"
        }
      },
      "required": [
        "relationName",
        "caseIdentifier",
        "bookmarkId"
      ]
    },
    "BookmarkRelationList": {
      "description": "List of bookmark relations.",
      "properties": {
        "nextLink": {
          "readOnly": true,
          "description": "URL to fetch the next set of relations.",
          "type": "string"
        },
        "value": {
          "description": "Array of relations.",
          "type": "array",
          "items": {
            "$ref": "#/definitions/BookmarkRelation"
          }
        }
      },
      "required": [
        "value"
      ]
    },
    "BookmarkRelation": {
      "type": "object",
      "description": "Represents a bookmark relation",
      "allOf": [
        {
          "$ref": "#/definitions/RelationBase"
        }
      ],
      "properties": {
        "properties": {
          "x-ms-client-flatten": true,
          "description": "Bookmark relation properties",
          "$ref": "#/definitions/BookmarkRelationProperties"
        }
      }
    },
    "BookmarkRelationProperties": {
      "type": "object",
      "description": "Bookmark relation properties",
      "properties": {
        "relationName": {
          "type": "string",
          "description": "Name of relation"
        },
        "bookmarkId": {
          "type": "string",
          "description": "The case related bookmark id"
        },
        "caseIdentifier": {
          "type": "string",
          "description": "The case identifier"
        },
        "caseTitle": {
          "type": "string",
          "description": "The case title"
        },
        "caseSeverity": {
          "type": "string",
          "description": "The case severity"
        }
      },
      "required": [
        "relationName",
        "caseIdentifier",
        "bookmarkId"
      ]
    },
    "RelationsModelInput": {
      "type": "object",
      "description": "Relation input model",
      "allOf": [
        {
          "$ref": "#/definitions/RelationBase"
        }
      ],
      "properties": {
        "properties": {
          "x-ms-client-flatten": true,
          "description": "Relation input properties",
          "$ref": "#/definitions/RelationsModelInputProperties"
        }
      }
    },
    "RelationsModelInputProperties": {
      "type": "object",
      "description": "Relation input properties",
      "properties": {
        "relationName": {
          "type": "string",
          "description": "Name of relation"
        },
        "sourceRelationNode": {
          "type": "object",
          "description": "Relation source node",
          "$ref": "#/definitions/RelationNode"
        },
        "targetRelationNode": {
          "type": "object",
          "description": "Relation target node",
          "$ref": "#/definitions/RelationNode"
        }
      }
    },
    "RelationNode": {
      "type": "object",
      "description": "Relation node",
      "properties": {
        "relationNodeId": {
          "type": "string",
          "description": "Relation Node Id"
        },
        "relationNodeKind": {
          "type": "string",
          "description": "The type of relation node",
          "readOnly": true,
          "enum": [
            "Case",
            "Bookmark"
          ],
          "x-ms-enum": {
            "name": "RelationNodeKind",
            "modelAsString": true,
            "values": [
              {
                "value": "Case",
                "description": "Case node part of the relation"
              },
              {
                "value": "Bookmark",
                "description": "Bookmark node part of the relation"
              }
            ]
          }
        },
        "etag": {
          "type": "string",
          "description": "Etag for relation node"
        },
        "relationAdditionalProperties": {
          "type": "object",
          "additionalProperties": {
            "type": "string"
          },
          "description": "Additional set of properties"
        }
      }
    },
=======
>>>>>>> 7685f61f
    "Bookmark": {
      "allOf": [
        {
          "$ref": "#/definitions/ResourceWithEtag"
        }
      ],
      "description": "Represents a bookmark in Azure Security Insights.",
      "properties": {
        "properties": {
          "$ref": "#/definitions/BookmarkProperties",
          "description": "Bookmark properties",
          "x-ms-client-flatten": true
        }
      },
      "type": "object"
    },
    "BookmarkList": {
      "description": "List all the bookmarks.",
      "properties": {
        "nextLink": {
          "description": "URL to fetch the next set of cases.",
          "readOnly": true,
          "type": "string"
        },
        "value": {
          "description": "Array of bookmarks.",
          "items": {
            "$ref": "#/definitions/Bookmark"
          },
          "type": "array"
        }
      },
      "required": [
        "value"
      ]
    },
    "BookmarkProperties": {
      "description": "Describes bookmark properties",
      "properties": {
        "created": {
          "description": "The time the bookmark was created",
          "format": "date-time",
          "type": "string"
        },
        "createdBy": {
          "$ref": "#/definitions/UserInfo",
          "description": "Describes a user that created the bookmark",
          "type": "object"
        },
        "displayName": {
          "description": "The display name of the bookmark",
          "type": "string"
        },
        "labels": {
          "description": "List of labels relevant to this bookmark",
          "items": {
            "$ref": "#/definitions/Label"
          },
          "type": "array"
        },
        "notes": {
          "description": "The notes of the bookmark",
          "type": "string"
        },
        "query": {
          "description": "The query of the bookmark.",
          "type": "string"
        },
        "queryResult": {
          "description": "The query result of the bookmark.",
          "type": "string"
        },
        "updated": {
          "description": "The last time the bookmark was updated",
          "format": "date-time",
          "type": "string"
        },
        "updatedBy": {
          "$ref": "#/definitions/UserInfo",
          "description": "Describes a user that updated the bookmark",
          "type": "object"
        }
      },
      "required": [
        "displayName",
        "query"
      ],
      "type": "object"
    },
    "Case": {
      "allOf": [
        {
          "$ref": "#/definitions/ResourceWithEtag"
        }
      ],
      "description": "Represents a case in Azure Security Insights.",
      "properties": {
        "properties": {
          "$ref": "#/definitions/CaseProperties",
          "description": "Case properties",
          "x-ms-client-flatten": true
        }
      },
      "type": "object"
    },
    "CaseComment": {
      "allOf": [
        {
          "$ref": "#/definitions/Resource"
        }
      ],
      "description": "Represents a case comment",
      "properties": {
        "properties": {
          "$ref": "#/definitions/CaseCommentProperties",
          "description": "Case comment properties",
          "x-ms-client-flatten": true
        }
      },
      "type": "object"
    },
    "CaseCommentList": {
      "description": "List of case comments.",
      "properties": {
        "nextLink": {
          "description": "URL to fetch the next set of comments.",
          "readOnly": true,
          "type": "string"
        },
        "value": {
          "description": "Array of comments.",
          "items": {
            "$ref": "#/definitions/CaseComment"
          },
          "type": "array"
        }
      },
      "required": [
        "value"
      ]
    },
    "CaseCommentProperties": {
      "description": "Case comment property bag.",
      "properties": {
        "createdTimeUtc": {
          "description": "The time the comment was created",
          "format": "date-time",
          "readOnly": true,
          "type": "string"
        },
        "message": {
          "description": "The comment message",
          "type": "string"
        },
        "userInfo": {
          "$ref": "#/definitions/UserInfo",
          "description": "Describes the user that created the comment",
          "readOnly": true,
          "type": "object"
        }
      },
      "required": [
        "message"
      ],
      "type": "object"
    },
    "CaseList": {
      "description": "List all the cases.",
      "properties": {
        "nextLink": {
          "description": "URL to fetch the next set of cases.",
          "readOnly": true,
          "type": "string"
        },
        "value": {
          "description": "Array of cases.",
          "items": {
            "$ref": "#/definitions/Case"
          },
          "type": "array"
        }
      },
      "required": [
        "value"
      ]
    },
    "CaseProperties": {
      "description": "Describes case properties",
      "properties": {
        "caseNumber": {
          "description": "a sequential number",
          "readOnly": true,
          "type": "integer"
        },
        "closeReason": {
          "description": "The reason the case was closed",
          "enum": [
            "Resolved",
            "Dismissed",
            "TruePositive",
            "FalsePositive",
            "Other"
          ],
          "type": "string",
          "x-ms-enum": {
            "modelAsString": true,
            "name": "CloseReason",
            "values": [
              {
                "description": "Case was resolved",
                "value": "Resolved"
              },
              {
                "description": "Case was dismissed",
                "value": "Dismissed"
              },
              {
                "description": "Case was true positive",
                "value": "TruePositive"
              },
              {
                "description": "Case was false positive",
                "value": "FalsePositive"
              },
              {
                "description": "Case was closed for another reason",
                "value": "Other"
              }
            ]
          }
        },
        "closedReasonText": {
          "description": "the case close reason details",
          "type": "string"
        },
        "createdTimeUtc": {
          "description": "The time the case was created",
          "format": "date-time",
          "readOnly": true,
          "type": "string"
        },
        "description": {
          "description": "The description of the case",
          "type": "string"
        },
        "endTimeUtc": {
          "description": "The end time of the case",
          "format": "date-time",
          "type": "string"
        },
        "labels": {
          "description": "List of labels relevant to this case",
          "items": {
            "$ref": "#/definitions/Label"
          },
          "type": "array"
        },
        "lastComment": {
          "description": "the last comment in the case",
          "readOnly": true,
          "type": "string"
        },
        "lastUpdatedTimeUtc": {
          "description": "The last time the case was updated",
          "format": "date-time",
          "readOnly": true,
          "type": "string"
        },
        "owner": {
          "$ref": "#/definitions/UserInfo",
          "description": "Describes a user that the case is assigned to",
          "type": "object"
        },
        "relatedAlertIds": {
          "description": "List of related alert identifiers",
          "items": {
            "description": "related alert id",
            "type": "string"
          },
          "readOnly": true,
          "type": "array"
        },
        "severity": {
          "description": "The severity of the case",
          "enum": [
            "Critical",
            "High",
            "Medium",
            "Low",
            "Informational"
          ],
          "type": "string",
          "x-ms-enum": {
            "modelAsString": true,
            "name": "CaseSeverity",
            "values": [
              {
                "description": "Critical severity",
                "value": "Critical"
              },
              {
                "description": "High severity",
                "value": "High"
              },
              {
                "description": "Medium severity",
                "value": "Medium"
              },
              {
                "description": "Low severity",
                "value": "Low"
              },
              {
                "description": "Informational severity",
                "value": "Informational"
              }
            ]
          }
        },
        "startTimeUtc": {
          "description": "The start time of the case",
          "format": "date-time",
          "type": "string"
        },
        "status": {
          "description": "The status of the case",
          "enum": [
            "Draft",
            "New",
            "InProgress",
            "Closed"
          ],
          "type": "string",
          "x-ms-enum": {
            "modelAsString": true,
            "name": "CaseStatus",
            "values": [
              {
                "description": "Case that wasn't promoted yet to active",
                "value": "Draft"
              },
              {
                "description": "An active case which isn't handled currently",
                "value": "New"
              },
              {
                "description": "An active case which is handled",
                "value": "InProgress"
              },
              {
                "description": "A non active case",
                "value": "Closed"
              }
            ]
          }
        },
        "title": {
          "description": "The title of the case",
          "type": "string"
        },
        "totalComments": {
          "description": "the number of total comments in the case",
          "readOnly": true,
          "type": "integer"
        }
      },
      "required": [
        "title",
        "severity",
        "status",
        "startTimeUtc"
      ],
      "type": "object"
    },
    "CasesAggregation": {
      "allOf": [
        {
          "$ref": "#/definitions/Aggregations"
        }
      ],
      "description": "Represents aggregations results for cases.",
      "properties": {
        "properties": {
          "$ref": "#/definitions/CasesAggregationProperties",
          "description": "Properties of aggregations results of cases.",
          "x-ms-client-flatten": true
        }
      },
      "type": "object",
      "x-ms-discriminator-value": "CasesAggregation"
    },
    "CasesAggregationBySeverityProperties": {
      "description": "Aggregative results of cases by severity property bag.",
      "properties": {
        "totalCriticalSeverity": {
          "description": "Total amount of open cases with severity Critical",
          "readOnly": true,
          "type": "integer"
        },
        "totalHighSeverity": {
          "description": "Total amount of open cases with severity High",
          "readOnly": true,
          "type": "integer"
        },
        "totalInformationalSeverity": {
          "description": "Total amount of open cases with severity Informational",
          "readOnly": true,
          "type": "integer"
        },
        "totalLowSeverity": {
          "description": "Total amount of open cases with severity Low",
          "readOnly": true,
          "type": "integer"
        },
        "totalMediumSeverity": {
          "description": "Total amount of open cases with severity medium",
          "readOnly": true,
          "type": "integer"
        }
      },
      "type": "object"
    },
    "CasesAggregationByStatusProperties": {
      "description": "Aggregative results of cases by status property bag.",
      "properties": {
        "totalDismissedStatus": {
          "description": "Total amount of open cases with status Dismissed",
          "readOnly": true,
          "type": "integer"
        },
        "totalInProgressStatus": {
          "description": "Total amount of open cases with status InProgress",
          "readOnly": true,
          "type": "integer"
        },
        "totalNewStatus": {
          "description": "Total amount of open cases with status New",
          "readOnly": true,
          "type": "integer"
        },
        "totalResolvedStatus": {
          "description": "Total amount of open cases with status Resolved",
          "readOnly": true,
          "type": "integer"
        }
      },
      "type": "object"
    },
    "CasesAggregationProperties": {
      "description": "Aggregative results of cases property bag.",
      "properties": {
        "aggregationBySeverity": {
          "$ref": "#/definitions/CasesAggregationBySeverityProperties",
          "description": "Aggregations results by case severity."
        },
        "aggregationByStatus": {
          "$ref": "#/definitions/CasesAggregationByStatusProperties",
          "description": "Aggregations results by case status."
        }
      },
      "type": "object"
    },
    "CloudApplicationEntity": {
      "allOf": [
        {
          "$ref": "#/definitions/Entity"
        }
      ],
      "description": "Represents a cloud application entity.",
      "properties": {
        "properties": {
          "$ref": "#/definitions/CloudApplicationEntityProperties",
          "description": "CloudApplication entity properties",
          "x-ms-client-flatten": true
        }
      },
      "type": "object",
      "x-ms-discriminator-value": "CloudApplication"
    },
    "CloudApplicationEntityProperties": {
      "allOf": [
        {
          "$ref": "#/definitions/EntityCommonProperties"
        }
      ],
      "description": "CloudApplication entity property bag.",
      "properties": {
        "appId": {
          "description": "The technical identifier of the application.",
          "readOnly": true,
          "type": "integer"
        },
        "appName": {
          "description": "The name of the related cloud application.",
          "readOnly": true,
          "type": "string"
        },
        "instanceName": {
          "description": "The user defined instance name of the cloud application. It is often used to distinguish between several applications of the same type that a customer has.",
          "readOnly": true,
          "type": "string"
        }
      },
      "type": "object"
    },
    "CloudError": {
      "description": "Error response structure.",
      "properties": {
        "error": {
          "$ref": "#/definitions/CloudErrorBody",
          "description": "Error data",
          "x-ms-client-flatten": true
        }
      },
      "type": "object",
      "x-ms-external": true
    },
    "CloudErrorBody": {
      "description": "Error details.",
      "properties": {
        "code": {
          "description": "An identifier for the error. Codes are invariant and are intended to be consumed programmatically.",
          "readOnly": true,
          "type": "string"
        },
        "message": {
          "description": "A message describing the error, intended to be suitable for display in a user interface.",
          "readOnly": true,
          "type": "string"
        }
      },
      "type": "object",
      "x-ms-external": true
    },
    "DataConnector": {
      "allOf": [
        {
          "$ref": "#/definitions/ResourceWithEtag"
        },
        {
          "$ref": "#/definitions/DataConnectorKind"
        }
      ],
      "description": "Data connector.",
      "discriminator": "kind",
      "type": "object"
    },
    "DataConnectorDataTypeCommon": {
      "description": "Common field for data type in data connectors.",
      "properties": {
        "state": {
          "description": "Describe whether this data type connection is enabled or not.",
          "enum": [
            "Enabled",
            "Disabled"
          ],
          "type": "string",
          "x-ms-enum": {
            "modelAsString": true,
            "name": "DataTypeState"
          }
        }
      },
      "type": "object"
    },
    "DataConnectorKind": {
      "description": "Describes an Azure resource with kind.",
      "properties": {
        "kind": {
          "description": "The kind of the data connector",
          "enum": [
            "AzureActiveDirectory",
            "AzureSecurityCenter",
            "MicrosoftCloudAppSecurity",
            "ThreatIntelligence",
            "Office365",
            "AmazonWebServicesCloudTrail",
            "AzureAdvancedThreatProtection",
            "MicrosoftDefenderAdvancedThreatProtection"
          ],
          "type": "string",
          "x-ms-enum": {
            "modelAsString": true,
            "name": "DataConnectorKind",
            "values": [
              {
                "value": "AzureActiveDirectory"
              },
              {
                "value": "AzureSecurityCenter"
              },
              {
                "value": "MicrosoftCloudAppSecurity"
              },
              {
                "value": "ThreatIntelligence"
              },
              {
                "value": "Office365"
              },
              {
                "value": "AmazonWebServicesCloudTrail"
              },
              {
                "value": "AzureAdvancedThreatProtection"
              },
              {
                "value": "MicrosoftDefenderAdvancedThreatProtection"
              }
            ]
          }
        }
      },
      "type": "object"
    },
    "DataConnectorList": {
      "description": "List all the data connectors.",
      "properties": {
        "nextLink": {
          "description": "URL to fetch the next set of data connectors.",
          "readOnly": true,
          "type": "string"
        },
        "value": {
          "description": "Array of data connectors.",
          "items": {
            "$ref": "#/definitions/DataConnector"
          },
          "type": "array"
        }
      },
      "required": [
        "value"
      ]
    },
    "DataConnectorStatus": {
      "description": "alert rule template data connector status",
      "properties": {
        "connectorId": {
          "description": "the connector id",
          "type": "string"
        },
        "dataTypes": {
          "additionalProperties": {
            "enum": [
              "Exist",
              "NotExist"
            ],
            "type": "string",
            "x-ms-enum": {
              "modelAsString": true,
              "name": "DataTypeStatus"
            }
          },
          "description": "The data types availability map",
          "type": "object"
        }
      },
      "type": "object"
    },
    "DataConnectorTenantId": {
      "description": "Properties data connector on tenant level.",
      "properties": {
        "tenantId": {
          "description": "The tenant id to connect to, and get the data from.",
          "type": "string"
        }
      },
      "type": "object"
    },
    "DataConnectorWithAlertsProperties": {
      "description": "Data connector properties.",
      "properties": {
        "dataTypes": {
          "$ref": "#/definitions/AlertsDataTypeOfDataConnector",
          "description": "The available data types for the connector."
        }
      },
      "type": "object"
    },
    "DnsEntity": {
      "allOf": [
        {
          "$ref": "#/definitions/Entity"
        }
      ],
      "description": "Represents a dns entity.",
      "properties": {
        "properties": {
          "$ref": "#/definitions/DnsEntityProperties",
          "description": "Dns entity properties",
          "x-ms-client-flatten": true
        }
      },
      "type": "object",
      "x-ms-discriminator-value": "DnsResolution"
    },
    "DnsEntityProperties": {
      "allOf": [
        {
          "$ref": "#/definitions/EntityCommonProperties"
        }
      ],
      "description": "Dns entity property bag.",
      "properties": {
        "dnsServerIpEntityId": {
          "description": "An ip entity id for the dns server resolving the request",
          "readOnly": true,
          "type": "string"
        },
        "domainName": {
          "description": "The name of the dns record associated with the alert",
          "readOnly": true,
          "type": "string"
        },
        "hostIpAddressEntityId": {
          "description": "An ip entity id for the dns request client",
          "readOnly": true,
          "type": "string"
        },
        "ipAddressEntityIds": {
          "description": "Ip entity identifiers for the resolved ip address.",
          "items": {
            "description": "Ip entity id",
            "type": "string"
          },
          "readOnly": true,
          "type": "array"
        }
      },
      "type": "object"
    },
    "Entity": {
      "allOf": [
        {
          "$ref": "#/definitions/Resource"
        },
        {
          "$ref": "#/definitions/EntityKind"
        }
      ],
      "description": "Specific entity.",
      "discriminator": "kind",
      "type": "object"
    },
    "EntityCommonProperties": {
      "description": "Entity common property bag.",
      "properties": {
        "additionalData": {
          "additionalProperties": {
            "type": "object"
          },
          "description": "A bag of custom fields that should be part of the entity and will be presented to the user.",
          "readOnly": true,
          "type": "object"
        },
        "friendlyName": {
          "description": "The graph item display name which is a short humanly readable description of the graph item instance. This property is optional and might be system generated.",
          "readOnly": true,
          "type": "string"
        }
      },
      "type": "object"
    },
    "EntityExpandParameters": {
      "description": "The parameters required to execute an expand operation on the given entity.",
      "properties": {
        "endTime": {
          "description": "The end date filter, so the only expansion results returned are before this date.",
          "format": "date-time",
          "type": "string"
        },
        "expansionId": {
          "description": "The Id of the expansion to perform.",
          "format": "uuid",
          "type": "string"
        },
        "startTime": {
          "description": "The start date filter, so the only expansion results returned are after this date.",
          "format": "date-time",
          "type": "string"
        }
      }
    },
    "EntityExpandResponse": {
      "description": "The entity expansion result operation response.",
      "properties": {
        "metaData": {
          "$ref": "#/definitions/ExpansionResultsMetadata",
          "description": "The metadata from the expansion operation results."
        },
        "value": {
          "description": "The expansion result values.",
          "properties": {
            "entities": {
              "description": "Array of the expansion result entities.",
              "items": {
                "$ref": "#/definitions/Entity"
              },
              "type": "array"
            }
          },
          "type": "object"
        }
      }
    },
    "EntityInnerKind": {
      "description": "The kind of the entity",
      "enum": [
        "Account",
        "Host",
        "File",
        "AzureResource",
        "CloudApplication",
        "DnsResolution",
        "FileHash",
        "Ip",
        "Malware",
        "Process",
        "RegistryKey",
        "RegistryValue",
        "SecurityGroup",
        "Url",
        "SecurityAlert",
        "Bookmark"
      ],
      "type": "string",
      "x-ms-enum": {
        "modelAsString": true,
        "name": "EntityKind",
        "values": [
          {
            "description": "Entity represents account in the system.",
            "value": "Account"
          },
          {
            "description": "Entity represents host in the system.",
            "value": "Host"
          },
          {
            "description": "Entity represents file in the system.",
            "value": "File"
          },
          {
            "description": "Entity represents azure resource in the system.",
            "value": "AzureResource"
          },
          {
            "description": "Entity represents cloud application in the system.",
            "value": "CloudApplication"
          },
          {
            "description": "Entity represents dns resolution in the system.",
            "value": "DnsResolution"
          },
          {
            "description": "Entity represents file hash in the system.",
            "value": "FileHash"
          },
          {
            "description": "Entity represents ip in the system.",
            "value": "Ip"
          },
          {
            "description": "Entity represents malware in the system.",
            "value": "Malware"
          },
          {
            "description": "Entity represents process in the system.",
            "value": "Process"
          },
          {
            "description": "Entity represents registry key in the system.",
            "value": "RegistryKey"
          },
          {
            "description": "Entity represents registry value in the system.",
            "value": "RegistryValue"
          },
          {
            "description": "Entity represents security group in the system.",
            "value": "SecurityGroup"
          },
          {
            "description": "Entity represents url in the system.",
            "value": "Url"
          },
          {
            "description": "Entity represents security alert in the system.",
            "value": "SecurityAlert"
          },
          {
            "description": "Entity represents bookmark in the system.",
            "value": "Bookmark"
          }
        ]
      }
    },
    "EntityInnerType": {
      "description": "The type of the entity",
      "enum": [
        "Account",
        "Host",
        "File",
        "AzureResource",
        "CloudApplication",
        "DNS",
        "FileHash",
        "IP",
        "Malware",
        "Process",
        "RegistryKey",
        "RegistryValue",
        "SecurityGroup",
        "URL",
        "SecurityAlert",
        "HuntingBookmark"
      ],
      "type": "string",
      "x-ms-enum": {
        "modelAsString": true,
        "name": "EntityType",
        "values": [
          {
            "description": "Entity represents account in the system.",
            "value": "Account"
          },
          {
            "description": "Entity represents host in the system.",
            "value": "Host"
          },
          {
            "description": "Entity represents file in the system.",
            "value": "File"
          },
          {
            "description": "Entity represents azure resource in the system.",
            "value": "AzureResource"
          },
          {
            "description": "Entity represents cloud application in the system.",
            "value": "CloudApplication"
          },
          {
            "description": "Entity represents dns in the system.",
            "value": "DNS"
          },
          {
            "description": "Entity represents file hash in the system.",
            "value": "FileHash"
          },
          {
            "description": "Entity represents ip in the system.",
            "value": "IP"
          },
          {
            "description": "Entity represents malware in the system.",
            "value": "Malware"
          },
          {
            "description": "Entity represents process in the system.",
            "value": "Process"
          },
          {
            "description": "Entity represents registry key in the system.",
            "value": "RegistryKey"
          },
          {
            "description": "Entity represents registry value in the system.",
            "value": "RegistryValue"
          },
          {
            "description": "Entity represents security group in the system.",
            "value": "SecurityGroup"
          },
          {
            "description": "Entity represents url in the system.",
            "value": "URL"
          },
          {
            "description": "Entity represents security alert in the system.",
            "value": "SecurityAlert"
          },
          {
            "description": "Entity represents HuntingBookmark in the system.",
            "value": "HuntingBookmark"
          }
        ]
      }
    },
    "EntityKind": {
      "description": "Describes an entity with kind.",
      "properties": {
        "kind": {
          "$ref": "#/definitions/EntityInnerKind",
          "description": "The kind of the entity."
        }
      },
      "type": "object"
    },
    "EntityList": {
      "description": "List of all the entities.",
      "properties": {
        "nextLink": {
          "description": "URL to fetch the next set of entities.",
          "readOnly": true,
          "type": "string"
        },
        "value": {
          "description": "Array of entities.",
          "items": {
            "$ref": "#/definitions/Entity"
          },
          "type": "array"
        }
      },
      "required": [
        "value"
      ]
    },
    "EntityQuery": {
      "allOf": [
        {
          "$ref": "#/definitions/Resource"
        }
      ],
      "description": "Specific entity query.",
      "properties": {
        "properties": {
          "$ref": "#/definitions/EntityQueryProperties",
          "description": "Entity query properties",
          "x-ms-client-flatten": true
        }
      },
      "type": "object"
    },
    "EntityQueryList": {
      "description": "List of all the entity queries.",
      "properties": {
        "nextLink": {
          "description": "URL to fetch the next set of entity queries.",
          "readOnly": true,
          "type": "string"
        },
        "value": {
          "description": "Array of entity queries.",
          "items": {
            "$ref": "#/definitions/EntityQuery"
          },
          "type": "array"
        }
      },
      "required": [
        "value"
      ]
    },
    "EntityQueryProperties": {
      "description": "Describes entity query properties",
      "properties": {
        "dataSources": {
          "description": "List of the data sources that are required to run the query",
          "items": {
            "description": "data source",
            "type": "string"
          },
          "type": "array"
        },
        "displayName": {
          "description": "The query display name",
          "type": "string"
        },
        "inputEntityType": {
          "$ref": "#/definitions/EntityInnerType",
          "description": "The type of the query's source entity"
        },
        "inputFields": {
          "description": "List of the fields of the source entity that are required to run the query",
          "items": {
            "description": "input field",
            "type": "string"
          },
          "type": "array"
        },
        "outputEntityTypes": {
          "description": "List of the desired output types to be constructed from the result",
          "items": {
            "$ref": "#/definitions/EntityInnerType",
            "description": "output entity type"
          },
          "type": "array"
        },
        "queryTemplate": {
          "description": "The template query string to be parsed and formatted",
          "type": "string"
        }
      },
      "type": "object"
    },
    "ExpansionResultAggregation": {
      "description": "Information of a specific aggregation in the expansion result.",
      "properties": {
        "aggregationType": {
          "description": "The common type of the aggregation. (for e.g. entity field name)",
          "type": "string"
        },
        "count": {
          "description": "Total number of aggregations of the given kind (and aggregationType if given) in the expansion result.",
          "type": "integer"
        },
        "displayName": {
          "description": "The display name of the aggregation by type.",
          "type": "string"
        },
        "entityKind": {
          "$ref": "#/definitions/EntityInnerKind",
          "description": "The kind of the aggregated entity."
        }
      },
      "required": [
        "entityKind",
        "count"
      ],
      "type": "object"
    },
    "ExpansionResultsMetadata": {
      "description": "Expansion result metadata.",
      "properties": {
        "aggregations": {
          "description": "Information of the aggregated nodes in the expansion result.",
          "items": {
            "$ref": "#/definitions/ExpansionResultAggregation"
          },
          "type": "array"
        }
      },
      "type": "object"
    },
    "FileEntity": {
      "allOf": [
        {
          "$ref": "#/definitions/Entity"
        }
      ],
      "description": "Represents a file entity.",
      "properties": {
        "properties": {
          "$ref": "#/definitions/FileEntityProperties",
          "description": "File entity properties",
          "x-ms-client-flatten": true
        }
      },
      "type": "object",
      "x-ms-discriminator-value": "File"
    },
    "FileEntityProperties": {
      "allOf": [
        {
          "$ref": "#/definitions/EntityCommonProperties"
        }
      ],
      "description": "File entity property bag.",
      "properties": {
        "directory": {
          "description": "The full path to the file.",
          "readOnly": true,
          "type": "string"
        },
        "fileHashEntityIds": {
          "description": "The file hash entity identifiers associated with this file",
          "items": {
            "description": "file hash id",
            "type": "string"
          },
          "readOnly": true,
          "type": "array"
        },
        "fileName": {
          "description": "The file name without path (some alerts might not include path).",
          "readOnly": true,
          "type": "string"
        },
        "hostEntityId": {
          "description": "The Host entity id which the file belongs to",
          "readOnly": true,
          "type": "string"
        }
      },
      "type": "object"
    },
    "FileHashEntity": {
      "allOf": [
        {
          "$ref": "#/definitions/Entity"
        }
      ],
      "description": "Represents a file hash entity.",
      "properties": {
        "properties": {
          "$ref": "#/definitions/FileHashEntityProperties",
          "description": "FileHash entity properties",
          "x-ms-client-flatten": true
        }
      },
      "type": "object",
      "x-ms-discriminator-value": "FileHash"
    },
    "FileHashEntityProperties": {
      "allOf": [
        {
          "$ref": "#/definitions/EntityCommonProperties"
        }
      ],
      "description": "FileHash entity property bag.",
      "properties": {
        "algorithm": {
          "description": "The hash algorithm type.",
          "enum": [
            "Unknown",
            "MD5",
            "SHA1",
            "SHA256",
            "SHA256AC"
          ],
          "readOnly": true,
          "type": "string",
          "x-ms-enum": {
            "modelAsString": true,
            "name": "FileHashAlgorithm",
            "values": [
              {
                "description": "Unknown hash algorithm",
                "value": "Unknown"
              },
              {
                "description": "MD5 hash type",
                "value": "MD5"
              },
              {
                "description": "SHA1 hash type",
                "value": "SHA1"
              },
              {
                "description": "SHA256 hash type",
                "value": "SHA256"
              },
              {
                "description": "SHA256 Authenticode hash type",
                "value": "SHA256AC"
              }
            ]
          }
        },
        "hashValue": {
          "description": "The file hash value.",
          "readOnly": true,
          "type": "string"
        }
      },
      "type": "object"
    },
    "FusionAlertRule": {
      "allOf": [
        {
          "$ref": "#/definitions/AlertRule"
        }
      ],
      "description": "Represents Fusion alert rule.",
      "properties": {
        "properties": {
          "$ref": "#/definitions/FusionAlertRuleProperties",
          "description": "Fusion alert rule properties",
          "x-ms-client-flatten": true
        }
      },
      "type": "object",
      "x-ms-discriminator-value": "Fusion"
    },
    "FusionAlertRuleProperties": {
      "description": "Fusion alert rule base property bag.",
      "properties": {
        "alertRuleTemplateName": {
          "description": "The Name of the alert rule template used to create this rule.",
          "type": "string"
        },
        "description": {
          "description": "The description of the alert rule.",
          "readOnly": true,
          "type": "string"
        },
        "displayName": {
          "description": "The display name for alerts created by this alert rule.",
          "readOnly": true,
          "type": "string"
        },
        "enabled": {
          "description": "Determines whether this alert rule is enabled or disabled.",
          "type": "boolean"
        },
        "lastModifiedUtc": {
          "description": "The last time that this alert has been modified.",
          "format": "date-time",
          "readOnly": true,
          "type": "string"
        },
        "severity": {
          "$ref": "#/definitions/AlertSeverity",
          "description": "The severity for alerts created by this alert rule.",
          "readOnly": true
        },
        "tactics": {
          "description": "The tactics of the alert rule",
          "items": {
            "$ref": "#/definitions/AttackTactic"
          },
          "readOnly": true,
          "type": "array"
        }
      },
      "required": [
        "alertRuleTemplateName",
        "enabled"
      ],
      "type": "object"
    },
    "FusionAlertRuleTemplate": {
      "allOf": [
        {
          "$ref": "#/definitions/AlertRuleTemplate"
        }
      ],
      "description": "Represents Fusion alert rule template.",
      "properties": {
        "properties": {
          "allOf": [
            {
              "$ref": "#/definitions/AlertRuleTemplatePropertiesBase"
            }
          ],
          "description": "Fusion alert rule template properties",
          "properties": {
            "severity": {
              "$ref": "#/definitions/AlertSeverity",
              "description": "The severity for alerts created by this alert rule."
            }
          },
          "required": [
            "displayName",
            "description",
            "status",
            "severity",
            "alertRulesCreatedByTemplateCount"
          ],
          "x-ms-client-flatten": true
        }
      },
      "type": "object",
      "x-ms-discriminator-value": "Fusion"
    },
    "GeoLocation": {
      "description": "The geo-location context attached to the ip entity",
      "properties": {
        "asn": {
          "description": "Autonomous System Number",
          "readOnly": true,
          "type": "integer"
        },
        "city": {
          "description": "City name",
          "readOnly": true,
          "type": "string"
        },
        "countryCode": {
          "description": "The country code according to ISO 3166 format",
          "readOnly": true,
          "type": "string"
        },
        "countryName": {
          "description": "Country name according to ISO 3166 Alpha 2: the lowercase of the English Short Name",
          "readOnly": true,
          "type": "string"
        },
        "latitude": {
          "description": "The longitude of the identified location, expressed as a floating point number with range of -180 to 180, with positive numbers representing East and negative numbers representing West. Latitude and longitude are derived from the city or postal code.",
          "format": "double",
          "readOnly": true,
          "type": "number"
        },
        "longitude": {
          "description": "The latitude of the identified location, expressed as a floating point number with range of - 90 to 90, with positive numbers representing North and negative numbers representing South. Latitude and longitude are derived from the city or postal code.",
          "format": "double",
          "readOnly": true,
          "type": "number"
        },
        "state": {
          "description": "State name",
          "readOnly": true,
          "type": "string"
        }
      },
      "readOnly": true,
      "type": "object"
    },
    "HostEntity": {
      "allOf": [
        {
          "$ref": "#/definitions/Entity"
        }
      ],
      "description": "Represents a host entity.",
      "properties": {
        "properties": {
          "$ref": "#/definitions/HostEntityProperties",
          "description": "Host entity properties",
          "x-ms-client-flatten": true
        }
      },
      "type": "object",
      "x-ms-discriminator-value": "Host"
    },
    "HostEntityProperties": {
      "allOf": [
        {
          "$ref": "#/definitions/EntityCommonProperties"
        }
      ],
      "description": "Host entity property bag.",
      "properties": {
        "azureID": {
          "description": "The azure resource id of the VM.",
          "readOnly": true,
          "type": "string"
        },
        "dnsDomain": {
          "description": "The DNS domain that this host belongs to. Should contain the compete DNS suffix for the domain",
          "readOnly": true,
          "type": "string"
        },
        "hostName": {
          "description": "The hostname without the domain suffix.",
          "readOnly": true,
          "type": "string"
        },
        "isDomainJoined": {
          "description": "Determines whether this host belongs to a domain.",
          "readOnly": true,
          "type": "boolean"
        },
        "netBiosName": {
          "description": "The host name (pre-windows2000).",
          "readOnly": true,
          "type": "string"
        },
        "ntDomain": {
          "description": "The NT domain that this host belongs to.",
          "readOnly": true,
          "type": "string"
        },
        "omsAgentID": {
          "description": "The OMS agent id, if the host has OMS agent installed.",
          "readOnly": true,
          "type": "string"
        },
        "osFamily": {
          "description": "The operating system type.",
          "enum": [
            "Linux",
            "Windows",
            "Android",
            "IOS"
          ],
          "type": "string",
          "x-ms-enum": {
            "modelAsString": false,
            "name": "OSFamily",
            "values": [
              {
                "description": "Host with Linux operating system.",
                "value": "Linux"
              },
              {
                "description": "Host with Windows operating system.",
                "value": "Windows"
              },
              {
                "description": "Host with Android operating system.",
                "value": "Android"
              },
              {
                "description": "Host with IOS operating system.",
                "value": "IOS"
              }
            ]
          }
        },
        "osVersion": {
          "description": "A free text representation of the operating system. This field is meant to hold specific versions the are more fine grained than OSFamily or future values not supported by OSFamily enumeration",
          "readOnly": true,
          "type": "string"
        }
      },
      "type": "object"
    },
    "IpEntity": {
      "allOf": [
        {
          "$ref": "#/definitions/Entity"
        }
      ],
      "description": "Represents an ip entity.",
      "properties": {
        "properties": {
          "$ref": "#/definitions/IpEntityProperties",
          "description": "Ip entity properties",
          "x-ms-client-flatten": true
        }
      },
      "type": "object",
      "x-ms-discriminator-value": "Ip"
    },
    "IpEntityProperties": {
      "allOf": [
        {
          "$ref": "#/definitions/EntityCommonProperties"
        }
      ],
      "description": "Ip entity property bag.",
      "properties": {
        "address": {
          "description": "The IP address as string, e.g. 127.0.0.1 (either in Ipv4 or Ipv6)",
          "readOnly": true,
          "type": "string"
        },
        "location": {
          "$ref": "#/definitions/GeoLocation",
          "description": "The geo-location context attached to the ip entity"
        },
        "threatIntelligence": {
          "description": "A list of TI contexts attached to the ip entity.",
          "items": {
            "$ref": "#/definitions/ThreatIntelligence"
          },
          "readOnly": true,
          "type": "array"
        }
      },
      "type": "object"
    },
    "Label": {
      "description": "Label that will be used to tag and filter on.",
      "type": "string"
    },
    "MCASDataConnector": {
      "allOf": [
        {
          "$ref": "#/definitions/DataConnector"
        }
      ],
      "description": "Represents MCAS (Microsoft Cloud App Security) data connector.",
      "properties": {
        "properties": {
          "$ref": "#/definitions/MCASDataConnectorProperties",
          "description": "MCAS (Microsoft Cloud App Security) data connector properties.",
          "x-ms-client-flatten": true
        }
      },
      "type": "object",
      "x-ms-discriminator-value": "MicrosoftCloudAppSecurity"
    },
    "MCASDataConnectorDataTypes": {
      "allOf": [
        {
          "$ref": "#/definitions/AlertsDataTypeOfDataConnector"
        }
      ],
      "description": "The available data types for MCAS (Microsoft Cloud App Security) data connector.",
      "properties": {
        "discoveryLogs": {
          "allOf": [
            {
              "$ref": "#/definitions/DataConnectorDataTypeCommon"
            }
          ],
          "description": "Discovery log data type connection.",
          "type": "object"
        }
      },
      "type": "object"
    },
    "MCASDataConnectorProperties": {
      "allOf": [
        {
          "$ref": "#/definitions/DataConnectorTenantId"
        }
      ],
      "description": "MCAS (Microsoft Cloud App Security) data connector properties.",
      "properties": {
        "dataTypes": {
          "$ref": "#/definitions/MCASDataConnectorDataTypes",
          "description": "The available data types for the connector."
        }
      },
      "type": "object"
    },
    "MDATPDataConnector": {
      "allOf": [
        {
          "$ref": "#/definitions/DataConnector"
        }
      ],
      "description": "Represents MDATP (Microsoft Defender Advanced Threat Protection) data connector.",
      "properties": {
        "properties": {
          "$ref": "#/definitions/MDATPDataConnectorProperties",
          "description": "MDATP (Microsoft Defender Advanced Threat Protection) data connector properties.",
          "x-ms-client-flatten": true
        }
      },
      "type": "object",
      "x-ms-discriminator-value": "MicrosoftDefenderAdvancedThreatProtection"
    },
    "MDATPDataConnectorProperties": {
      "allOf": [
        {
          "$ref": "#/definitions/DataConnectorTenantId"
        },
        {
          "$ref": "#/definitions/DataConnectorWithAlertsProperties"
        }
      ],
      "description": "MDATP (Microsoft Defender Advanced Threat Protection) data connector properties.",
      "type": "object"
    },
    "MalwareEntity": {
      "allOf": [
        {
          "$ref": "#/definitions/Entity"
        }
      ],
      "description": "Represents a malware entity.",
      "properties": {
        "properties": {
          "$ref": "#/definitions/MalwareEntityProperties",
          "description": "File entity properties",
          "x-ms-client-flatten": true
        }
      },
      "type": "object",
      "x-ms-discriminator-value": "Malware"
    },
    "MalwareEntityProperties": {
      "allOf": [
        {
          "$ref": "#/definitions/EntityCommonProperties"
        }
      ],
      "description": "Malware entity property bag.",
      "properties": {
        "category": {
          "description": "The malware category by the vendor, e.g. Trojan",
          "readOnly": true,
          "type": "string"
        },
        "fileEntityIds": {
          "description": "List of linked file entity identifiers on which the malware was found",
          "items": {
            "description": "file entity id",
            "type": "string"
          },
          "readOnly": true,
          "type": "array"
        },
        "malwareName": {
          "description": "The malware name by the vendor, e.g. Win32/Toga!rfn",
          "readOnly": true,
          "type": "string"
        },
        "processEntityIds": {
          "description": "List of linked process entity identifiers on which the malware was found.",
          "items": {
            "description": "process entity id",
            "type": "string"
          },
          "readOnly": true,
          "type": "array"
        }
      },
      "type": "object"
    },
    "MicrosoftSecurityIncidentCreationAlertRule": {
      "allOf": [
        {
          "$ref": "#/definitions/AlertRule"
        }
      ],
      "description": "Represents MicrosoftSecurityIncidentCreation rule.",
      "properties": {
        "properties": {
          "$ref": "#/definitions/MicrosoftSecurityIncidentCreationAlertRuleProperties",
          "description": "MicrosoftSecurityIncidentCreation rule properties",
          "x-ms-client-flatten": true
        }
      },
      "type": "object",
      "x-ms-discriminator-value": "MicrosoftSecurityIncidentCreation"
    },
    "MicrosoftSecurityIncidentCreationAlertRuleCommonProperties": {
      "description": "MicrosoftSecurityIncidentCreation rule common property bag.",
      "properties": {
        "displayNamesFilter": {
          "description": "the alerts' displayNames on which the cases will be generated",
          "items": {
            "type": "string"
          },
          "type": "array"
        },
        "productFilter": {
          "description": "The alerts' productName on which the cases will be generated",
          "enum": [
            "Microsoft Cloud App Security",
            "Azure Security Center",
            "Azure Advanced Threat Protection",
            "Azure Active Directory Identity Protection"
          ],
          "type": "string",
          "x-ms-enum": {
            "modelAsString": true,
            "name": "MicrosoftSecurityProductName"
          }
        },
        "severitiesFilter": {
          "description": "the alerts' severities on which the cases will be generated",
          "items": {
            "$ref": "#/definitions/AlertSeverity"
          },
          "type": "array"
        }
      },
      "required": [
        "productFilter"
      ],
      "type": "object"
    },
    "MicrosoftSecurityIncidentCreationAlertRuleProperties": {
      "allOf": [
        {
          "$ref": "#/definitions/MicrosoftSecurityIncidentCreationAlertRuleCommonProperties"
        }
      ],
      "description": "MicrosoftSecurityIncidentCreation rule property bag.",
      "properties": {
        "alertRuleTemplateName": {
          "description": "The Name of the alert rule template used to create this rule.",
          "type": "string"
        },
        "description": {
          "description": "The description of the alert rule.",
          "type": "string"
        },
        "displayName": {
          "description": "The display name for alerts created by this alert rule.",
          "type": "string"
        },
        "enabled": {
          "description": "Determines whether this alert rule is enabled or disabled.",
          "type": "boolean"
        },
        "lastModifiedUtc": {
          "description": "The last time that this alert has been modified.",
          "format": "date-time",
          "readOnly": true,
          "type": "string"
        },
        "tactics": {
          "description": "The tactics of the alert rule",
          "items": {
            "$ref": "#/definitions/AttackTactic"
          },
          "type": "array"
        }
      },
      "required": [
        "displayName",
        "enabled",
        "productFilter"
      ],
      "type": "object"
    },
    "MicrosoftSecurityIncidentCreationAlertRuleTemplate": {
      "allOf": [
        {
          "$ref": "#/definitions/AlertRuleTemplate"
        }
      ],
      "description": "Represents MicrosoftSecurityIncidentCreation rule template.",
      "properties": {
        "properties": {
          "allOf": [
            {
              "$ref": "#/definitions/AlertRuleTemplatePropertiesBase"
            },
            {
              "$ref": "#/definitions/MicrosoftSecurityIncidentCreationAlertRuleCommonProperties"
            }
          ],
          "description": "MicrosoftSecurityIncidentCreation rule template properties",
          "required": [
            "displayName",
            "description",
            "createdDateUTC",
            "status",
            "alertRulesCreatedByTemplateCount",
            "productFilter"
          ],
          "x-ms-client-flatten": true
        }
      },
      "type": "object",
      "x-ms-discriminator-value": "MicrosoftSecurityIncidentCreation"
    },
    "OfficeConsent": {
      "allOf": [
        {
          "$ref": "#/definitions/Resource"
        }
      ],
      "description": "Consent for Office365 tenant that already made.",
      "properties": {
        "properties": {
          "$ref": "#/definitions/OfficeConsentProperties",
          "description": "Office consent properties",
          "x-ms-client-flatten": true
        }
      },
      "type": "object"
    },
    "OfficeConsentList": {
      "description": "List of all the office365 consents.",
      "properties": {
        "nextLink": {
          "description": "URL to fetch the next set of office consents.",
          "readOnly": true,
          "type": "string"
        },
        "value": {
          "description": "Array of the consents.",
          "items": {
            "$ref": "#/definitions/OfficeConsent"
          },
          "type": "array"
        }
      },
      "required": [
        "value"
      ]
    },
    "OfficeConsentProperties": {
      "description": "Consent property bag.",
      "properties": {
        "tenantId": {
          "description": "The tenantId of the Office365 with the consent.",
          "type": "string"
        },
        "tenantName": {
          "description": "The tenant name of the Office365 with the consent.",
          "readOnly": true,
          "type": "string"
        }
      },
      "type": "object"
    },
    "OfficeDataConnector": {
      "allOf": [
        {
          "$ref": "#/definitions/DataConnector"
        }
      ],
      "description": "Represents office data connector.",
      "properties": {
        "properties": {
          "$ref": "#/definitions/OfficeDataConnectorProperties",
          "description": "Office data connector properties.",
          "x-ms-client-flatten": true
        }
      },
      "type": "object",
      "x-ms-discriminator-value": "Office365"
    },
    "OfficeDataConnectorDataTypes": {
      "description": "The available data types for office data connector.",
      "properties": {
        "exchange": {
          "allOf": [
            {
              "$ref": "#/definitions/DataConnectorDataTypeCommon"
            }
          ],
          "description": "Exchange data type connection.",
          "type": "object"
        },
        "sharePoint": {
          "allOf": [
            {
              "$ref": "#/definitions/DataConnectorDataTypeCommon"
            }
          ],
          "description": "SharePoint data type connection.",
          "type": "object"
        }
      },
      "type": "object"
    },
    "OfficeDataConnectorProperties": {
      "allOf": [
        {
          "$ref": "#/definitions/DataConnectorTenantId"
        }
      ],
      "description": "Office data connector properties.",
      "properties": {
        "dataTypes": {
          "$ref": "#/definitions/OfficeDataConnectorDataTypes",
          "description": "The available data types for the connector."
        }
      },
      "type": "object"
    },
    "Operation": {
      "description": "Operation provided by provider",
      "properties": {
        "display": {
          "description": "Properties of the operation",
          "properties": {
            "description": {
              "description": "Description of the operation",
              "type": "string"
            },
            "operation": {
              "description": "Operation name",
              "type": "string"
            },
            "provider": {
              "description": "Provider name",
              "type": "string"
            },
            "resource": {
              "description": "Resource name",
              "type": "string"
            }
          },
          "type": "object"
        },
        "name": {
          "description": "Name of the operation",
          "type": "string"
        }
      }
    },
    "OperationsList": {
      "description": "Lists the operations available in the SecurityInsights RP.",
      "properties": {
        "nextLink": {
          "description": "URL to fetch the next set of operations.",
          "type": "string"
        },
        "value": {
          "description": "Array of operations",
          "items": {
            "$ref": "#/definitions/Operation"
          },
          "type": "array"
        }
      },
      "required": [
        "value"
      ]
    },
    "ProcessEntity": {
      "allOf": [
        {
          "$ref": "#/definitions/Entity"
        }
      ],
      "description": "Represents a process entity.",
      "properties": {
        "properties": {
          "$ref": "#/definitions/ProcessEntityProperties",
          "description": "Process entity properties",
          "x-ms-client-flatten": true
        }
      },
      "type": "object",
      "x-ms-discriminator-value": "Process"
    },
    "ProcessEntityProperties": {
      "allOf": [
        {
          "$ref": "#/definitions/EntityCommonProperties"
        }
      ],
      "description": "Process entity property bag.",
      "properties": {
        "accountEntityId": {
          "description": "The account entity id running the processes.",
          "readOnly": true,
          "type": "string"
        },
        "commandLine": {
          "description": "The command line used to create the process",
          "readOnly": true,
          "type": "string"
        },
        "creationTimeUtc": {
          "description": "The time when the process started to run",
          "format": "date-time",
          "readOnly": true,
          "type": "string"
        },
        "elevationToken": {
          "description": "The elevation token associated with the process.",
          "enum": [
            "Default",
            "Full",
            "Limited"
          ],
          "type": "string",
          "x-ms-enum": {
            "modelAsString": false,
            "name": "ElevationToken",
            "values": [
              {
                "description": "Default elevation token",
                "value": "Default"
              },
              {
                "description": "Full elevation token",
                "value": "Full"
              },
              {
                "description": "Limited elevation token",
                "value": "Limited"
              }
            ]
          }
        },
        "hostEntityId": {
          "description": "The host entity id on which the process was running",
          "readOnly": true,
          "type": "string"
        },
        "hostLogonSessionEntityId": {
          "description": "The session entity id in which the process was running",
          "readOnly": true,
          "type": "string"
        },
        "imageFileEntityId": {
          "description": "Image file entity id",
          "readOnly": true,
          "type": "string"
        },
        "parentProcessEntityId": {
          "description": "The parent process entity id.",
          "readOnly": true,
          "type": "string"
        },
        "processId": {
          "description": "The process ID",
          "readOnly": true,
          "type": "string"
        }
      },
      "type": "object"
    },
    "RegistryKeyEntity": {
      "allOf": [
        {
          "$ref": "#/definitions/Entity"
        }
      ],
      "description": "Represents a registry key entity.",
      "properties": {
        "properties": {
          "$ref": "#/definitions/RegistryKeyEntityProperties",
          "description": "RegistryKey entity properties",
          "x-ms-client-flatten": true
        }
      },
      "type": "object",
      "x-ms-discriminator-value": "RegistryKey"
    },
    "RegistryKeyEntityProperties": {
      "allOf": [
        {
          "$ref": "#/definitions/EntityCommonProperties"
        }
      ],
      "description": "RegistryKey entity property bag.",
      "properties": {
        "hive": {
          "description": "the hive that holds the registry key.",
          "enum": [
            "HKEY_LOCAL_MACHINE",
            "HKEY_CLASSES_ROOT",
            "HKEY_CURRENT_CONFIG",
            "HKEY_USERS",
            "HKEY_CURRENT_USER_LOCAL_SETTINGS",
            "HKEY_PERFORMANCE_DATA",
            "HKEY_PERFORMANCE_NLSTEXT",
            "HKEY_PERFORMANCE_TEXT",
            "HKEY_A",
            "HKEY_CURRENT_USER"
          ],
          "readOnly": true,
          "type": "string",
          "x-ms-enum": {
            "modelAsString": true,
            "name": "RegistryHive",
            "values": [
              {
                "description": "HKEY_LOCAL_MACHINE",
                "value": "HKEY_LOCAL_MACHINE"
              },
              {
                "description": "HKEY_CLASSES_ROOT",
                "value": "HKEY_CLASSES_ROOT"
              },
              {
                "description": "HKEY_CURRENT_CONFIG",
                "value": "HKEY_CURRENT_CONFIG"
              },
              {
                "description": "HKEY_USERS",
                "value": "HKEY_USERS"
              },
              {
                "description": "HKEY_CURRENT_USER_LOCAL_SETTINGS",
                "value": "HKEY_CURRENT_USER_LOCAL_SETTINGS"
              },
              {
                "description": "HKEY_PERFORMANCE_DATA",
                "value": "HKEY_PERFORMANCE_DATA"
              },
              {
                "description": "HKEY_PERFORMANCE_NLSTEXT",
                "value": "HKEY_PERFORMANCE_NLSTEXT"
              },
              {
                "description": "HKEY_PERFORMANCE_TEXT",
                "value": "HKEY_PERFORMANCE_TEXT"
              },
              {
                "description": "HKEY_A",
                "value": "HKEY_A"
              },
              {
                "description": "HKEY_CURRENT_USER",
                "value": "HKEY_CURRENT_USER"
              }
            ]
          }
        },
        "key": {
          "description": "The registry key path.",
          "readOnly": true,
          "type": "string"
        }
      },
      "type": "object"
    },
    "RegistryValueEntity": {
      "allOf": [
        {
          "$ref": "#/definitions/Entity"
        }
      ],
      "description": "Represents a registry value entity.",
      "properties": {
        "properties": {
          "$ref": "#/definitions/RegistryValueEntityProperties",
          "description": "RegistryKey entity properties",
          "x-ms-client-flatten": true
        }
      },
      "type": "object",
      "x-ms-discriminator-value": "RegistryValue"
    },
    "RegistryValueEntityProperties": {
      "allOf": [
        {
          "$ref": "#/definitions/EntityCommonProperties"
        }
      ],
      "description": "RegistryValue entity property bag.",
      "properties": {
        "keyEntityId": {
          "description": "The registry key entity id.",
          "readOnly": true,
          "type": "string"
        },
        "valueData": {
          "description": "String formatted representation of the value data.",
          "readOnly": true,
          "type": "string"
        },
        "valueName": {
          "description": "The registry value name.",
          "readOnly": true,
          "type": "string"
        },
        "valueType": {
          "description": "Specifies the data types to use when storing values in the registry, or identifies the data type of a value in the registry.",
          "enum": [
            "None",
            "Unknown",
            "String",
            "ExpandString",
            "Binary",
            "DWord",
            "MultiString",
            "QWord"
          ],
          "readOnly": true,
          "type": "string",
          "x-ms-enum": {
            "modelAsString": true,
            "name": "RegistryValueKind",
            "values": [
              {
                "description": "None",
                "value": "None"
              },
              {
                "description": "Unknown value type",
                "value": "Unknown"
              },
              {
                "description": "String value type",
                "value": "String"
              },
              {
                "description": "ExpandString value type",
                "value": "ExpandString"
              },
              {
                "description": "Binary value type",
                "value": "Binary"
              },
              {
                "description": "DWord value type",
                "value": "DWord"
              },
              {
                "description": "MultiString value type",
                "value": "MultiString"
              },
              {
                "description": "QWord value type",
                "value": "QWord"
              }
            ]
          }
        }
      },
      "type": "object"
    },
    "Resource": {
      "description": "An azure resource object",
      "properties": {
        "id": {
          "description": "Azure resource Id",
          "readOnly": true,
          "type": "string"
        },
        "name": {
          "description": "Azure resource name",
          "readOnly": true,
          "type": "string"
        },
        "type": {
          "description": "Azure resource type",
          "readOnly": true,
          "type": "string"
        }
      },
      "x-ms-azure-resource": true
    },
    "ResourceWithEtag": {
      "allOf": [
        {
          "$ref": "#/definitions/Resource"
        }
      ],
      "description": "An azure resource object with an Etag property",
      "properties": {
        "etag": {
          "description": "Etag of the azure resource",
          "type": "string"
        }
      }
    },
    "ScheduledAlertRule": {
      "allOf": [
        {
          "$ref": "#/definitions/AlertRule"
        }
      ],
      "description": "Represents scheduled alert rule.",
      "properties": {
        "properties": {
          "$ref": "#/definitions/ScheduledAlertRuleProperties",
          "description": "Scheduled alert rule properties",
          "x-ms-client-flatten": true
        }
      },
      "type": "object",
      "x-ms-discriminator-value": "Scheduled"
    },
    "ScheduledAlertRuleCommonProperties": {
      "description": "Schedule alert rule template property bag.",
      "properties": {
        "query": {
          "description": "The query that creates alerts for this rule.",
          "type": "string"
        },
        "queryFrequency": {
          "description": "The frequency (in ISO 8601 duration format) for this alert rule to run.",
          "format": "duration",
          "type": "string"
        },
        "queryPeriod": {
          "description": "The period (in ISO 8601 duration format) that this alert rule looks at.",
          "format": "duration",
          "type": "string"
        },
        "severity": {
          "$ref": "#/definitions/AlertSeverity",
          "description": "The severity for alerts created by this alert rule."
        },
        "triggerOperator": {
          "$ref": "#/definitions/AlertRuleTriggerOperator",
          "description": "The operation against the threshold that triggers alert rule."
        },
        "triggerThreshold": {
          "description": "The threshold triggers this alert rule.",
          "type": "integer"
        }
      },
      "type": "object"
    },
    "ScheduledAlertRuleProperties": {
      "allOf": [
        {
          "$ref": "#/definitions/ScheduledAlertRuleCommonProperties"
        }
      ],
      "description": "Scheduled alert rule base property bag.",
      "properties": {
        "alertRuleTemplateName": {
          "description": "The Name of the alert rule template used to create this rule.",
          "type": "string"
        },
        "description": {
          "description": "The description of the alert rule.",
          "type": "string"
        },
        "displayName": {
          "description": "The display name for alerts created by this alert rule.",
          "type": "string"
        },
        "enabled": {
          "description": "Determines whether this alert rule is enabled or disabled.",
          "type": "boolean"
        },
        "lastModifiedUtc": {
          "description": "The last time that this alert rule has been modified.",
          "format": "date-time",
          "readOnly": true,
          "type": "string"
        },
        "suppressionDuration": {
          "description": "The suppression (in ISO 8601 duration format) to wait since last time this alert rule been triggered.",
          "format": "duration",
          "type": "string"
        },
        "suppressionEnabled": {
          "description": "Determines whether the suppression for this alert rule is enabled or disabled.",
          "type": "boolean"
        },
        "tactics": {
          "description": "The tactics of the alert rule",
          "items": {
            "$ref": "#/definitions/AttackTactic"
          },
          "type": "array"
        }
      },
      "required": [
        "displayName",
        "enabled",
        "severity",
        "query",
        "queryFrequency",
        "queryPeriod",
        "triggerOperator",
        "triggerThreshold",
        "suppressionEnabled",
        "suppressionDuration"
      ],
      "type": "object"
    },
    "ScheduledAlertRuleTemplate": {
      "allOf": [
        {
          "$ref": "#/definitions/AlertRuleTemplate"
        }
      ],
      "description": "Represents scheduled alert rule template.",
      "properties": {
        "properties": {
          "allOf": [
            {
              "$ref": "#/definitions/AlertRuleTemplatePropertiesBase"
            },
            {
              "$ref": "#/definitions/ScheduledAlertRuleCommonProperties"
            }
          ],
          "description": "Scheduled alert rule template properties",
          "required": [
            "displayName",
            "description",
            "status",
            "alertRulesCreatedByTemplateCount",
            "severity",
            "query",
            "queryFrequency",
            "queryPeriod",
            "triggerOperator",
            "triggerThreshold"
          ],
          "x-ms-client-flatten": true
        }
      },
      "type": "object",
      "x-ms-discriminator-value": "Scheduled"
    },
    "SecurityAlert": {
      "allOf": [
        {
          "$ref": "#/definitions/Entity"
        }
      ],
      "description": "Represents a security alert entity.",
      "properties": {
        "properties": {
          "$ref": "#/definitions/SecurityAlertProperties",
          "description": "SecurityAlert entity properties",
          "x-ms-client-flatten": true
        }
      },
      "type": "object",
      "x-ms-discriminator-value": "SecurityAlert"
    },
    "SecurityAlertProperties": {
      "allOf": [
        {
          "$ref": "#/definitions/EntityCommonProperties"
        }
      ],
      "description": "SecurityAlert entity property bag.",
      "properties": {
        "alertDisplayName": {
          "description": "The display name of the alert.",
          "readOnly": true,
          "type": "string"
        },
        "alertType": {
          "description": "The type name of the alert.",
          "readOnly": true,
          "type": "string"
        },
        "compromisedEntity": {
          "description": "Display name of the main entity being reported on.",
          "readOnly": true,
          "type": "string"
        },
        "confidenceLevel": {
          "description": "The confidence level of this alert.",
          "enum": [
            "Unknown",
            "Low",
            "High"
          ],
          "readOnly": true,
          "type": "string",
          "x-ms-enum": {
            "modelAsString": true,
            "name": "ConfidenceLevel",
            "values": [
              {
                "description": "Unknown confidence, the is the default value",
                "value": "Unknown"
              },
              {
                "description": "Low confidence, meaning we have some doubts this is indeed malicious or part of an attack",
                "value": "Low"
              },
              {
                "description": "High confidence that the alert is true positive malicious",
                "value": "High"
              }
            ]
          }
        },
        "confidenceReasons": {
          "description": "The confidence reasons",
          "items": {
            "description": "confidence reason item",
            "properties": {
              "reason": {
                "description": "The reason's description",
                "readOnly": true,
                "type": "string"
              },
              "reasonType": {
                "description": "The type (category) of the reason",
                "readOnly": true,
                "type": "string"
              }
            },
            "type": "object"
          },
          "readOnly": true,
          "type": "array"
        },
        "confidenceScore": {
          "description": "The confidence score of the alert.",
          "format": "double",
          "readOnly": true,
          "type": "number"
        },
        "confidenceScoreStatus": {
          "description": "The confidence score calculation status, i.e. indicating if score calculation is pending for this alert, not applicable or final.",
          "enum": [
            "NotApplicable",
            "InProcess",
            "NotFinal",
            "Final"
          ],
          "readOnly": true,
          "type": "string",
          "x-ms-enum": {
            "modelAsString": true,
            "name": "ConfidenceScoreStatus",
            "values": [
              {
                "description": "Score will not be calculated for this alert as it is not supported by virtual analyst",
                "value": "NotApplicable"
              },
              {
                "description": "No score was set yet and calculation is in progress",
                "value": "InProcess"
              },
              {
                "description": "Score is calculated and shown as part of the alert, but may be updated again at a later time following the processing of additional data",
                "value": "NotFinal"
              },
              {
                "description": "Final score was calculated and available",
                "value": "Final"
              }
            ]
          }
        },
        "description": {
          "description": "Alert description.",
          "readOnly": true,
          "type": "string"
        },
        "endTimeUtc": {
          "description": "The impact end time of the alert (the time of the last event contributing to the alert).",
          "format": "date-time",
          "readOnly": true,
          "type": "string"
        },
        "intent": {
          "description": "Holds the alert intent stage(s) mapping for this alert.",
          "enum": [
            "Unknown",
            "Probing",
            "Exploitation",
            "Persistence",
            "PrivilegeEscalation",
            "DefenseEvasion",
            "CredentialAccess",
            "Discovery",
            "LateralMovement",
            "Execution",
            "Collection",
            "Exfiltration",
            "CommandAndControl",
            "Impact"
          ],
          "readOnly": true,
          "type": "string",
          "x-ms-enum": {
            "modelAsString": true,
            "name": "KillChainIntent",
            "values": [
              {
                "description": "The default value.",
                "value": "Unknown"
              },
              {
                "description": "Probing could be an attempt to access a certain resource regardless of a malicious intent or a failed attempt to gain access to a target system to gather information prior to exploitation. This step is usually detected as an attempt originating from outside the network in attempt to scan the target system and find a way in.",
                "value": "Probing"
              },
              {
                "description": "Exploitation is the stage where an attacker manage to get foothold on the attacked resource. This stage is applicable not only for compute hosts, but also for resources such as user accounts, certificates etc. Adversaries will often be able to control the resource after this stage.",
                "value": "Exploitation"
              },
              {
                "description": "Persistence is any access, action, or configuration change to a system that gives an adversary a persistent presence on that system. Adversaries will often need to maintain access to systems through interruptions such as system restarts, loss of credentials, or other failures that would require a remote access tool to restart or alternate backdoor for them to regain access.",
                "value": "Persistence"
              },
              {
                "description": "Privilege escalation is the result of actions that allow an adversary to obtain a higher level of permissions on a system or network. Certain tools or actions require a higher level of privilege to work and are likely necessary at many points throughout an operation. User accounts with permissions to access specific systems or perform specific functions necessary for adversaries to achieve their objective may also be considered an escalation of privilege.",
                "value": "PrivilegeEscalation"
              },
              {
                "description": "Defense evasion consists of techniques an adversary may use to evade detection or avoid other defenses. Sometimes these actions are the same as or variations of techniques in other categories that have the added benefit of subverting a particular defense or mitigation. ",
                "value": "DefenseEvasion"
              },
              {
                "description": "Credential access represents techniques resulting in access to or control over system, domain, or service credentials that are used within an enterprise environment. Adversaries will likely attempt to obtain legitimate credentials from users or administrator accounts (local system administrator or domain users with administrator access) to use within the network. With sufficient access within a network, an adversary can create accounts for later use within the environment.",
                "value": "CredentialAccess"
              },
              {
                "description": "Discovery consists of techniques that allow the adversary to gain knowledge about the system and internal network. When adversaries gain access to a new system, they must orient themselves to what they now have control of and what benefits operating from that system give to their current objective or overall goals during the intrusion. The operating system provides many native tools that aid in this post-compromise information-gathering phase.",
                "value": "Discovery"
              },
              {
                "description": "Lateral movement consists of techniques that enable an adversary to access and control remote systems on a network and could, but does not necessarily, include execution of tools on remote systems. The lateral movement techniques could allow an adversary to gather information from a system without needing additional tools, such as a remote access tool. An adversary can use lateral movement for many purposes, including remote Execution of tools, pivoting to additional systems, access to specific information or files, access to additional credentials, or to cause an effect.",
                "value": "LateralMovement"
              },
              {
                "description": "The execution tactic represents techniques that result in execution of adversary-controlled code on a local or remote system. This tactic is often used in conjunction with lateral movement to expand access to remote systems on a network.",
                "value": "Execution"
              },
              {
                "description": "Collection consists of techniques used to identify and gather information, such as sensitive files, from a target network prior to exfiltration. This category also covers locations on a system or network where the adversary may look for information to exfiltrate.",
                "value": "Collection"
              },
              {
                "description": "Exfiltration refers to techniques and attributes that result or aid in the adversary removing files and information from a target network. This category also covers locations on a system or network where the adversary may look for information to exfiltrate.",
                "value": "Exfiltration"
              },
              {
                "description": "The command and control tactic represents how adversaries communicate with systems under their control within a target network.",
                "value": "CommandAndControl"
              },
              {
                "description": "The impact intent primary objective is to directly reduce the availability or integrity of a system, service, or network; including manipulation of data to impact a business or operational process. This would often refer to techniques such as ransom-ware, defacement, data manipulation and others.",
                "value": "Impact"
              }
            ]
          }
        },
        "processingEndTime": {
          "description": "The time the alert was made available for consumption.",
          "format": "date-time",
          "readOnly": true,
          "type": "string"
        },
        "productComponentName": {
          "description": "The name of a component inside the product which generated the alert.",
          "readOnly": true,
          "type": "string"
        },
        "productName": {
          "description": "The name of the product which published this alert.",
          "readOnly": true,
          "type": "string"
        },
        "productVersion": {
          "description": "The version of the product generating the alert.",
          "readOnly": true,
          "type": "string"
        },
        "remediationSteps": {
          "description": "Manual action items to take to remediate the alert.",
          "items": {
            "type": "string"
          },
          "readOnly": true,
          "type": "array"
        },
        "severity": {
          "$ref": "#/definitions/AlertSeverity",
          "description": "The severity of the alert"
        },
        "startTimeUtc": {
          "description": "The impact start time of the alert (the time of the first event contributing to the alert).",
          "format": "date-time",
          "readOnly": true,
          "type": "string"
        },
        "status": {
          "description": "The lifecycle status of the alert.",
          "enum": [
            "Unknown",
            "New",
            "Resolved",
            "Dismissed",
            "InProgress"
          ],
          "readOnly": true,
          "type": "string",
          "x-ms-enum": {
            "modelAsString": true,
            "name": "AlertStatus",
            "values": [
              {
                "description": "Unknown value",
                "value": "Unknown"
              },
              {
                "description": "New alert",
                "value": "New"
              },
              {
                "description": "Alert closed after handling",
                "value": "Resolved"
              },
              {
                "description": "Alert dismissed as false positive",
                "value": "Dismissed"
              },
              {
                "description": "Alert is being handled",
                "value": "InProgress"
              }
            ]
          }
        },
        "systemAlertId": {
          "description": "Holds the product identifier of the alert for the product.",
          "readOnly": true,
          "type": "string"
        },
        "timeGenerated": {
          "description": "The time the alert was generated.",
          "format": "date-time",
          "readOnly": true,
          "type": "string"
        },
        "vendorName": {
          "description": "The name of the vendor that raise the alert.",
          "readOnly": true,
          "type": "string"
        }
      },
      "type": "object"
    },
    "SecurityGroupEntity": {
      "allOf": [
        {
          "$ref": "#/definitions/Entity"
        }
      ],
      "description": "Represents a security group entity.",
      "properties": {
        "properties": {
          "$ref": "#/definitions/SecurityGroupEntityProperties",
          "description": "SecurityGroup entity properties",
          "x-ms-client-flatten": true
        }
      },
      "type": "object",
      "x-ms-discriminator-value": "SecurityGroup"
    },
    "SecurityGroupEntityProperties": {
      "allOf": [
        {
          "$ref": "#/definitions/EntityCommonProperties"
        }
      ],
      "description": "SecurityGroup entity property bag.",
      "properties": {
        "distinguishedName": {
          "description": "The group distinguished name",
          "readOnly": true,
          "type": "string"
        },
        "objectGuid": {
          "description": "A single-value attribute that is the unique identifier for the object, assigned by active directory.",
          "format": "uuid",
          "readOnly": true,
          "type": "string"
        },
        "sid": {
          "description": "The SID attribute is a single-value attribute that specifies the security identifier (SID) of the group",
          "readOnly": true,
          "type": "string"
        }
      },
      "type": "object"
    },
    "Settings": {
      "allOf": [
        {
          "$ref": "#/definitions/ResourceWithEtag"
        },
        {
          "$ref": "#/definitions/SettingsKind"
        }
      ],
      "description": "The Setting.",
      "discriminator": "kind",
      "type": "object"
    },
    "SettingsKind": {
      "description": "Describes an Azure resource with kind.",
      "properties": {
        "kind": {
          "description": "The kind of the setting",
          "enum": [
            "UebaSettings",
            "ToggleSettings"
          ],
          "type": "string",
          "x-ms-enum": {
            "modelAsString": true,
            "name": "SettingKind"
          }
        }
      },
      "type": "object"
    },
    "TIDataConnector": {
      "allOf": [
        {
          "$ref": "#/definitions/DataConnector"
        }
      ],
      "description": "Represents threat intelligence data connector.",
      "properties": {
        "properties": {
          "$ref": "#/definitions/TIDataConnectorProperties",
          "description": "TI (Threat Intelligence) data connector properties.",
          "x-ms-client-flatten": true
        }
      },
      "type": "object",
      "x-ms-discriminator-value": "ThreatIntelligence"
    },
    "TIDataConnectorDataTypes": {
      "description": "The available data types for TI (Threat Intelligence) data connector.",
      "properties": {
        "indicators": {
          "allOf": [
            {
              "$ref": "#/definitions/DataConnectorDataTypeCommon"
            }
          ],
          "description": "Data type for indicators connection.",
          "type": "object"
        }
      },
      "type": "object"
    },
    "TIDataConnectorProperties": {
      "allOf": [
        {
          "$ref": "#/definitions/DataConnectorTenantId"
        }
      ],
      "description": "TI (Threat Intelligence) data connector properties.",
      "properties": {
        "dataTypes": {
          "$ref": "#/definitions/TIDataConnectorDataTypes",
          "description": "The available data types for the connector."
        }
      },
      "type": "object"
    },
    "ThreatIntelligence": {
      "description": "ThreatIntelligence property bag.",
      "properties": {
        "confidence": {
          "description": "Confidence (must be between 0 and 1)",
          "format": "double",
          "readOnly": true,
          "type": "number"
        },
        "providerName": {
          "description": "Name of the provider from whom this Threat Intelligence information was received",
          "readOnly": true,
          "type": "string"
        },
        "reportLink": {
          "description": "Report link",
          "readOnly": true,
          "type": "string"
        },
        "threatDescription": {
          "description": "Threat description (free text)",
          "readOnly": true,
          "type": "string"
        },
        "threatName": {
          "description": "Threat name (e.g. \"Jedobot malware\")",
          "readOnly": true,
          "type": "string"
        },
        "threatType": {
          "description": "Threat type (e.g. \"Botnet\")",
          "readOnly": true,
          "type": "string"
        }
      },
      "type": "object"
    },
    "ToggleSettings": {
      "allOf": [
        {
          "$ref": "#/definitions/Settings"
        }
      ],
      "description": "Settings with single toggle.",
      "properties": {
        "properties": {
          "$ref": "#/definitions/ToggleSettingsProperties",
          "description": "toggle properties",
          "x-ms-client-flatten": true
        }
      },
      "type": "object",
      "x-ms-discriminator-value": "ToggleSettings"
    },
    "ToggleSettingsProperties": {
      "description": "toggle property bag.",
      "properties": {
        "isEnabled": {
          "description": "Determines whether the setting is enable or disabled.",
          "type": "boolean"
        }
      },
      "type": "object"
    },
    "UebaSettings": {
      "allOf": [
        {
          "$ref": "#/definitions/Settings"
        }
      ],
      "description": "Represents settings for User and Entity Behavior Analytics enablement.",
      "properties": {
        "properties": {
          "$ref": "#/definitions/UebaSettingsProperties",
          "description": "User and Entity Behavior Analytics settings properties",
          "x-ms-client-flatten": true
        }
      },
      "type": "object",
      "x-ms-discriminator-value": "UebaSettings"
    },
    "UebaSettingsProperties": {
      "description": "User and Entity Behavior Analytics settings property bag.",
      "properties": {
        "atpLicenseStatus": {
          "description": "Determines whether the tenant has ATP (Advanced Threat Protection) license.",
          "enum": [
            "Enabled",
            "Disabled"
          ],
          "readOnly": true,
          "type": "string",
          "x-ms-enum": {
            "modelAsString": true,
            "name": "LicenseStatus"
          }
        },
        "isEnabled": {
          "description": "Determines whether User and Entity Behavior Analytics is enabled for this workspace.",
          "type": "boolean"
        },
        "statusInMcas": {
          "description": "Determines whether User and Entity Behavior Analytics is enabled from MCAS (Microsoft Cloud App Security).",
          "enum": [
            "Enabled",
            "Disabled"
          ],
          "readOnly": true,
          "type": "string",
          "x-ms-enum": {
            "modelAsString": true,
            "name": "StatusInMcas"
          }
        }
      },
      "type": "object"
    },
    "UrlEntity": {
      "allOf": [
        {
          "$ref": "#/definitions/Entity"
        }
      ],
      "description": "Represents a url entity.",
      "properties": {
        "properties": {
          "$ref": "#/definitions/UrlEntityProperties",
          "description": "Url entity properties",
          "x-ms-client-flatten": true
        }
      },
      "type": "object",
      "x-ms-discriminator-value": "Url"
    },
    "UrlEntityProperties": {
      "allOf": [
        {
          "$ref": "#/definitions/EntityCommonProperties"
        }
      ],
      "description": "Url entity property bag.",
      "properties": {
        "url": {
          "description": "A full URL the entity points to",
          "readOnly": true,
          "type": "string"
        }
      },
      "type": "object"
    },
    "UserInfo": {
      "description": "User information that made some action",
      "properties": {
        "email": {
          "description": "The email of the user.",
          "readOnly": true,
          "type": "string"
        },
        "name": {
          "description": "The name of the user.",
          "readOnly": true,
          "type": "string"
        },
        "objectId": {
          "description": "The object id of the user.",
          "format": "uuid",
          "type": "string",
          "x-nullable": true
        }
      },
      "required": [
        "objectId"
      ],
      "type": "object"
    }
  },
  "parameters": {
    "Action": {
      "description": "The action",
      "in": "body",
      "name": "action",
      "required": true,
      "schema": {
        "$ref": "#/definitions/Action"
      },
      "x-ms-parameter-location": "method"
    },
    "ActionId": {
      "description": "Action ID",
      "in": "path",
      "name": "actionId",
      "required": true,
      "type": "string",
      "x-ms-parameter-location": "method"
    },
    "AggregationsName": {
      "description": "The aggregation name. Supports - Cases",
      "in": "path",
      "name": "aggregationsName",
      "required": true,
      "type": "string",
      "x-ms-parameter-location": "method"
    },
    "AlertRule": {
      "description": "The alert rule",
      "in": "body",
      "name": "alertRule",
      "required": true,
      "schema": {
        "$ref": "#/definitions/AlertRule"
      },
      "x-ms-parameter-location": "method"
    },
    "AlertRuleTemplateId": {
      "description": "Alert rule template ID",
      "in": "path",
      "name": "alertRuleTemplateId",
      "required": true,
      "type": "string",
      "x-ms-parameter-location": "method"
    },
    "ApiVersion": {
      "description": "API version for the operation",
      "enum": [
        "2019-01-01-preview"
      ],
      "in": "query",
      "name": "api-version",
      "required": true,
      "type": "string"
    },
    "Bookmark": {
      "description": "The bookmark",
      "in": "body",
      "name": "bookmark",
      "required": true,
      "schema": {
        "$ref": "#/definitions/Bookmark"
      },
      "x-ms-parameter-location": "method"
    },
    "RelationName": {
      "name": "relationName",
      "in": "path",
      "required": true,
      "type": "string",
      "description": "Relation Name",
      "x-ms-parameter-location": "method"
    },
    "RelationInputModel": {
      "name": "relationInputModel",
      "in": "body",
      "description": "The relation input model",
      "required": true,
      "schema": {
        "$ref": "#/definitions/RelationsModelInput"
      },
      "x-ms-parameter-location": "method"
    },
    "BookmarkId": {
      "description": "Bookmark ID",
      "in": "path",
      "name": "bookmarkId",
      "required": true,
      "type": "string",
      "x-ms-parameter-location": "method"
    },
    "Case": {
      "description": "The case",
      "in": "body",
      "name": "case",
      "required": true,
      "schema": {
        "$ref": "#/definitions/Case"
      },
      "x-ms-parameter-location": "method"
    },
    "CaseComment": {
      "description": "The case comment",
      "in": "body",
      "name": "caseComment",
      "required": true,
      "schema": {
        "$ref": "#/definitions/CaseComment"
      },
      "x-ms-parameter-location": "method"
    },
    "CaseCommentId": {
      "description": "Case comment ID",
      "in": "path",
      "name": "caseCommentId",
      "required": true,
      "type": "string",
      "x-ms-parameter-location": "method"
    },
    "CaseId": {
      "description": "Case ID",
      "in": "path",
      "name": "caseId",
      "required": true,
      "type": "string",
      "x-ms-parameter-location": "method"
    },
    "ConsentId": {
      "description": "consent ID",
      "in": "path",
      "name": "consentId",
      "required": true,
      "type": "string",
      "x-ms-parameter-location": "method"
    },
    "DataConnector": {
      "description": "The data connector",
      "in": "body",
      "name": "dataConnector",
      "required": true,
      "schema": {
        "$ref": "#/definitions/DataConnector"
      },
      "x-ms-parameter-location": "method"
    },
    "DataConnectorId": {
      "description": "Connector ID",
      "in": "path",
      "name": "dataConnectorId",
      "required": true,
      "type": "string",
      "x-ms-parameter-location": "method"
    },
    "EntityExpandRequestBody": {
      "description": "The parameters required to execute an expand operation on the given entity.",
      "in": "body",
      "name": "parameters",
      "required": true,
      "schema": {
        "$ref": "#/definitions/EntityExpandParameters"
      },
      "x-ms-parameter-location": "method"
    },
    "EntityId": {
      "description": "entity ID",
      "in": "path",
      "name": "entityId",
      "required": true,
      "type": "string",
      "x-ms-parameter-location": "method"
    },
    "EntityQueryId": {
      "description": "entity query ID",
      "in": "path",
      "name": "entityQueryId",
      "required": true,
      "type": "string",
      "x-ms-parameter-location": "method"
    },
    "ODataFilter": {
      "description": "Filters the results, based on a Boolean condition. Optional.",
      "in": "query",
      "name": "$filter",
      "required": false,
      "type": "string",
      "x-ms-parameter-location": "method"
    },
    "ODataOrderBy": {
      "description": "Sorts the results. Optional.",
      "in": "query",
      "name": "$orderby",
      "required": false,
      "type": "string",
      "x-ms-parameter-location": "method"
    },
    "ODataSkipToken": {
      "description": "Skiptoken is only used if a previous operation returned a partial result. If a previous response contains a nextLink element, the value of the nextLink element will include a skiptoken parameter that specifies a starting point to use for subsequent calls. Optional.",
      "in": "query",
      "name": "$skipToken",
      "required": false,
      "type": "string",
      "x-ms-parameter-location": "method"
    },
    "ODataTop": {
      "description": "Returns only the first n results. Optional.",
      "format": "int32",
      "in": "query",
      "name": "$top",
      "required": false,
      "type": "integer",
      "x-ms-parameter-location": "method"
    },
    "OperationalInsightsResourceProvider": {
      "description": "The namespace of workspaces resource provider- Microsoft.OperationalInsights.",
      "in": "path",
      "name": "operationalInsightsResourceProvider",
      "required": true,
      "type": "string",
      "x-ms-parameter-location": "method"
    },
    "ResourceGroupName": {
      "description": "The name of the resource group within the user's subscription. The name is case insensitive.",
      "in": "path",
      "maxLength": 90,
      "minLength": 1,
      "name": "resourceGroupName",
      "pattern": "^[-\\w\\._\\(\\)]+$",
      "required": true,
      "type": "string",
      "x-ms-parameter-location": "method"
    },
    "RuleId": {
      "description": "Alert rule ID",
      "in": "path",
      "name": "ruleId",
      "required": true,
      "type": "string",
      "x-ms-parameter-location": "method"
    },
    "Settings": {
      "description": "The setting",
      "in": "body",
      "name": "settings",
      "required": true,
      "schema": {
        "$ref": "#/definitions/Settings"
      },
      "x-ms-parameter-location": "method"
    },
    "SettingsName": {
      "description": "The setting name. Supports- Fusion, UEBA",
      "in": "path",
      "name": "settingsName",
      "required": true,
      "type": "string",
      "x-ms-parameter-location": "method"
    },
    "SubscriptionId": {
      "description": "Azure subscription ID",
      "in": "path",
      "name": "subscriptionId",
      "pattern": "^[0-9A-Fa-f]{8}-([0-9A-Fa-f]{4}-){3}[0-9A-Fa-f]{12}$",
      "required": true,
      "type": "string"
    },
    "WorkspaceName": {
      "description": "The name of the workspace.",
      "in": "path",
      "maxLength": 90,
      "minLength": 1,
      "name": "workspaceName",
      "required": true,
      "type": "string",
      "x-ms-parameter-location": "method"
    }
  }
}<|MERGE_RESOLUTION|>--- conflicted
+++ resolved
@@ -786,454 +786,6 @@
         }
       }
     },
-    "/subscriptions/{subscriptionId}/resourceGroups/{resourceGroupName}/providers/{operationalInsightsResourceProvider}/workspaces/{workspaceName}/providers/Microsoft.SecurityInsights/cases/{caseId}/relations": {
-      "get": {
-        "x-ms-examples": {
-          "Get all case relations.": {
-            "$ref": "./examples/cases/relations/GetAllCaseRelations.json"
-          }
-        },
-        "tags": [
-          "CaseRelations"
-        ],
-        "description": "Gets all case relations.",
-        "deprecated": true,
-        "operationId": "CaseRelations_List",
-        "parameters": [
-          {
-            "$ref": "#/parameters/ApiVersion"
-          },
-          {
-            "$ref": "#/parameters/SubscriptionId"
-          },
-          {
-            "$ref": "#/parameters/ResourceGroupName"
-          },
-          {
-            "$ref": "#/parameters/OperationalInsightsResourceProvider"
-          },
-          {
-            "$ref": "#/parameters/WorkspaceName"
-          },
-          {
-            "$ref": "#/parameters/CaseId"
-          },
-          {
-            "$ref": "#/parameters/ODataFilter"
-          },
-          {
-            "$ref": "#/parameters/ODataOrderBy"
-          },
-          {
-            "$ref": "#/parameters/ODataTop"
-          },
-          {
-            "$ref": "#/parameters/ODataSkipToken"
-          }
-        ],
-        "responses": {
-          "200": {
-            "description": "OK",
-            "schema": {
-              "$ref": "#/definitions/CaseRelationList"
-            }
-          },
-          "default": {
-            "description": "Error response describing why the operation failed.",
-            "schema": {
-              "$ref": "#/definitions/CloudError"
-            }
-          }
-        },
-        "x-ms-odata": "#/definitions/CaseRelation",
-        "x-ms-pageable": {
-          "nextLinkName": "nextLink"
-        }
-      }
-    },
-    "/subscriptions/{subscriptionId}/resourceGroups/{resourceGroupName}/providers/{operationalInsightsResourceProvider}/workspaces/{workspaceName}/providers/Microsoft.SecurityInsights/cases/{caseId}/relations/{relationName}": {
-      "get": {
-        "x-ms-examples": {
-          "Get a case relation.": {
-            "$ref": "./examples/cases/relations/GetCaseRelationByName.json"
-          }
-        },
-        "tags": [
-          "CaseRelations"
-        ],
-        "description": "Gets a case relation.",
-        "deprecated": true,
-        "operationId": "CaseRelations_GetRelation",
-        "parameters": [
-          {
-            "$ref": "#/parameters/ApiVersion"
-          },
-          {
-            "$ref": "#/parameters/SubscriptionId"
-          },
-          {
-            "$ref": "#/parameters/ResourceGroupName"
-          },
-          {
-            "$ref": "#/parameters/OperationalInsightsResourceProvider"
-          },
-          {
-            "$ref": "#/parameters/WorkspaceName"
-          },
-          {
-            "$ref": "#/parameters/CaseId"
-          },
-          {
-            "$ref": "#/parameters/RelationName"
-          }
-        ],
-        "responses": {
-          "200": {
-            "description": "OK",
-            "schema": {
-              "$ref": "#/definitions/CaseRelation"
-            }
-          },
-          "default": {
-            "description": "Error response describing why the operation failed.",
-            "schema": {
-              "$ref": "#/definitions/CloudError"
-            }
-          }
-        }
-      },
-      "put": {
-        "x-ms-examples": {
-          "Creates or updates a case relation.": {
-            "$ref": "./examples/cases/relations/CreateCaseRelation.json"
-          }
-        },
-        "tags": [
-          "CaseRelations"
-        ],
-        "description": "Creates or updates the case relation.",
-        "deprecated": true,
-        "operationId": "CaseRelations_CreateOrUpdateRelation",
-        "parameters": [
-          {
-            "$ref": "#/parameters/ApiVersion"
-          },
-          {
-            "$ref": "#/parameters/SubscriptionId"
-          },
-          {
-            "$ref": "#/parameters/ResourceGroupName"
-          },
-          {
-            "$ref": "#/parameters/OperationalInsightsResourceProvider"
-          },
-          {
-            "$ref": "#/parameters/WorkspaceName"
-          },
-          {
-            "$ref": "#/parameters/CaseId"
-          },
-          {
-            "$ref": "#/parameters/RelationName"
-          },
-          {
-            "$ref": "#/parameters/RelationInputModel"
-          }
-        ],
-        "responses": {
-          "200": {
-            "description": "OK",
-            "schema": {
-              "$ref": "#/definitions/CaseRelation"
-            }
-          },
-          "201": {
-            "description": "Created",
-            "schema": {
-              "$ref": "#/definitions/CaseRelation"
-            }
-          },
-          "default": {
-            "description": "Error response describing why the operation failed.",
-            "schema": {
-              "$ref": "#/definitions/CloudError"
-            }
-          }
-        }
-      },
-      "delete": {
-        "x-ms-examples": {
-          "Delete the case relation.": {
-            "$ref": "./examples/cases/relations/DeleteCaseRelation.json"
-          }
-        },
-        "tags": [
-          "CaseRelations"
-        ],
-        "description": "Delete the case relation.",
-        "deprecated": true,
-        "operationId": "CaseRelations_DeleteRelation",
-        "parameters": [
-          {
-            "$ref": "#/parameters/ApiVersion"
-          },
-          {
-            "$ref": "#/parameters/SubscriptionId"
-          },
-          {
-            "$ref": "#/parameters/ResourceGroupName"
-          },
-          {
-            "$ref": "#/parameters/OperationalInsightsResourceProvider"
-          },
-          {
-            "$ref": "#/parameters/WorkspaceName"
-          },
-          {
-            "$ref": "#/parameters/CaseId"
-          },
-          {
-            "$ref": "#/parameters/RelationName"
-          }
-        ],
-        "responses": {
-          "200": {
-            "description": "OK"
-          },
-          "204": {
-            "description": "No Content"
-          },
-          "default": {
-            "description": "Error response describing why the operation failed.",
-            "schema": {
-              "$ref": "#/definitions/CloudError"
-            }
-          }
-        }
-      }
-    },
-    "/subscriptions/{subscriptionId}/resourceGroups/{resourceGroupName}/providers/{operationalInsightsResourceProvider}/workspaces/{workspaceName}/providers/Microsoft.SecurityInsights/bookmarks/{bookmarkId}/relations": {
-      "get": {
-        "x-ms-examples": {
-          "Get all bookmark relations.": {
-            "$ref": "./examples/bookmarks/relations/GetAllBookmarkRelations.json"
-          }
-        },
-        "tags": [
-          "BookmarkRelations"
-        ],
-        "description": "Gets all bookmark relations.",
-        "operationId": "BookmarkRelations_List",
-        "parameters": [
-          {
-            "$ref": "#/parameters/ApiVersion"
-          },
-          {
-            "$ref": "#/parameters/SubscriptionId"
-          },
-          {
-            "$ref": "#/parameters/ResourceGroupName"
-          },
-          {
-            "$ref": "#/parameters/OperationalInsightsResourceProvider"
-          },
-          {
-            "$ref": "#/parameters/WorkspaceName"
-          },
-          {
-            "$ref": "#/parameters/BookmarkId"
-          },
-          {
-            "$ref": "#/parameters/ODataFilter"
-          },
-          {
-            "$ref": "#/parameters/ODataOrderBy"
-          },
-          {
-            "$ref": "#/parameters/ODataTop"
-          },
-          {
-            "$ref": "#/parameters/ODataSkipToken"
-          }
-        ],
-        "responses": {
-          "200": {
-            "description": "OK",
-            "schema": {
-              "$ref": "#/definitions/BookmarkRelationList"
-            }
-          },
-          "default": {
-            "description": "Error response describing why the operation failed.",
-            "schema": {
-              "$ref": "#/definitions/CloudError"
-            }
-          }
-        },
-        "x-ms-odata": "#/definitions/BookmarkRelation",
-        "x-ms-pageable": {
-          "nextLinkName": "nextLink"
-        }
-      }
-    },
-    "/subscriptions/{subscriptionId}/resourceGroups/{resourceGroupName}/providers/{operationalInsightsResourceProvider}/workspaces/{workspaceName}/providers/Microsoft.SecurityInsights/bookmarks/{bookmarkId}/relations/{relationName}": {
-      "get": {
-        "x-ms-examples": {
-          "Get a bookmark relation.": {
-            "$ref": "./examples/bookmarks/relations/GetBookmarkRelationByName.json"
-          }
-        },
-        "tags": [
-          "BookmarkRelations"
-        ],
-        "description": "Gets a bookmark relation.",
-        "operationId": "BookmarkRelations_GetRelation",
-        "parameters": [
-          {
-            "$ref": "#/parameters/ApiVersion"
-          },
-          {
-            "$ref": "#/parameters/SubscriptionId"
-          },
-          {
-            "$ref": "#/parameters/ResourceGroupName"
-          },
-          {
-            "$ref": "#/parameters/OperationalInsightsResourceProvider"
-          },
-          {
-            "$ref": "#/parameters/WorkspaceName"
-          },
-          {
-            "$ref": "#/parameters/BookmarkId"
-          },
-          {
-            "$ref": "#/parameters/RelationName"
-          }
-        ],
-        "responses": {
-          "200": {
-            "description": "OK",
-            "schema": {
-              "$ref": "#/definitions/BookmarkRelation"
-            }
-          },
-          "default": {
-            "description": "Error response describing why the operation failed.",
-            "schema": {
-              "$ref": "#/definitions/CloudError"
-            }
-          }
-        }
-      },
-      "put": {
-        "x-ms-examples": {
-          "Creates or updates a bookmark relation.": {
-            "$ref": "./examples/bookmarks/relations/CreateBookmarkRelation.json"
-          }
-        },
-        "tags": [
-          "BookmarkRelations"
-        ],
-        "description": "Creates the bookmark relation.",
-        "operationId": "BookmarkRelations_CreateOrUpdateRelation",
-        "parameters": [
-          {
-            "$ref": "#/parameters/ApiVersion"
-          },
-          {
-            "$ref": "#/parameters/SubscriptionId"
-          },
-          {
-            "$ref": "#/parameters/ResourceGroupName"
-          },
-          {
-            "$ref": "#/parameters/OperationalInsightsResourceProvider"
-          },
-          {
-            "$ref": "#/parameters/WorkspaceName"
-          },
-          {
-            "$ref": "#/parameters/BookmarkId"
-          },
-          {
-            "$ref": "#/parameters/RelationName"
-          },
-          {
-            "$ref": "#/parameters/RelationInputModel"
-          }
-        ],
-        "responses": {
-          "200": {
-            "description": "OK",
-            "schema": {
-              "$ref": "#/definitions/BookmarkRelation"
-            }
-          },
-          "201": {
-            "description": "Created",
-            "schema": {
-              "$ref": "#/definitions/BookmarkRelation"
-            }
-          },
-          "default": {
-            "description": "Error response describing why the operation failed.",
-            "schema": {
-              "$ref": "#/definitions/CloudError"
-            }
-          }
-        }
-      },
-      "delete": {
-        "x-ms-examples": {
-          "Delete the bookmark relation.": {
-            "$ref": "./examples/bookmarks/relations/DeleteBookmarkRelation.json"
-          }
-        },
-        "tags": [
-          "BookmarkRelations"
-        ],
-        "description": "Delete the bookmark relation.",
-        "operationId": "BookmarkRelations_DeleteRelation",
-        "parameters": [
-          {
-            "$ref": "#/parameters/ApiVersion"
-          },
-          {
-            "$ref": "#/parameters/SubscriptionId"
-          },
-          {
-            "$ref": "#/parameters/ResourceGroupName"
-          },
-          {
-            "$ref": "#/parameters/OperationalInsightsResourceProvider"
-          },
-          {
-            "$ref": "#/parameters/WorkspaceName"
-          },
-          {
-            "$ref": "#/parameters/BookmarkId"
-          },
-          {
-            "$ref": "#/parameters/RelationName"
-          }
-        ],
-        "responses": {
-          "200": {
-            "description": "OK"
-          },
-          "204": {
-            "description": "No Content"
-          },
-          "default": {
-            "description": "Error response describing why the operation failed.",
-            "schema": {
-              "$ref": "#/definitions/CloudError"
-            }
-          }
-        }
-      }
-    },
     "/subscriptions/{subscriptionId}/resourceGroups/{resourceGroupName}/providers/{operationalInsightsResourceProvider}/workspaces/{workspaceName}/providers/Microsoft.SecurityInsights/cases/{caseId}/comments": {
       "get": {
         "x-ms-examples": {
@@ -2969,319 +2521,6 @@
       },
       "type": "object"
     },
-<<<<<<< HEAD
-    "BaseAlertRuleTemplateProperties": {
-      "description": "Base alert rule template property bag.",
-      "properties": {
-        "alertRulesCreatedByTemplateCount": {
-          "description": "the number of alert rules that were created by this template",
-          "type": "integer"
-        },
-        "createdDateUTC": {
-          "description": "The time that this alert rule template has been added.",
-          "readOnly": true,
-          "type": "string"
-        },
-        "description": {
-          "description": "The description of the alert rule template.",
-          "type": "string"
-        },
-        "displayName": {
-          "description": "The display name for alert rule template.",
-          "type": "string"
-        },
-        "requiredDataConnectors": {
-          "description": "The required data connectors for this template",
-          "items": {
-            "$ref": "#/definitions/DataConnectorStatus"
-          },
-          "type": "array"
-        },
-        "status": {
-          "description": "The alert rule template status.",
-          "enum": [
-            "Installed",
-            "Available",
-            "NotAvailable"
-          ],
-          "type": "string",
-          "x-ms-enum": {
-            "modelAsString": false,
-            "name": "TemplateStatus",
-            "values": [
-              {
-                "description": "Alert rule template installed. and can not use more then once",
-                "value": "Installed"
-              },
-              {
-                "description": "Alert rule template is available.",
-                "value": "Available"
-              },
-              {
-                "description": "Alert rule template is not available",
-                "value": "NotAvailable"
-              }
-            ]
-          }
-        },
-        "tactics": {
-          "description": "The tactics of the alert rule template",
-          "items": {
-            "$ref": "#/definitions/AttackTactic"
-          },
-          "type": "array"
-        }
-      },
-      "type": "object"
-    },
-    "RelationBase": {
-      "type": "object",
-      "description": "Represents a relation",
-      "allOf": [
-        {
-          "$ref": "#/definitions/Resource"
-        },
-        {
-          "type": "object",
-          "properties": {
-            "kind": {
-              "type": "string",
-              "description": "The type of relation node",
-              "readOnly": true,
-              "enum": [
-                "CasesToBookmarks"
-              ],
-              "x-ms-enum": {
-                "name": "RelationTypes",
-                "modelAsString": true,
-                "values": [
-                  {
-                    "value": "CasesToBookmarks",
-                    "description": "Relations between cases and bookmarks"
-                  }
-                ]
-              }
-            },
-            "etag": {
-              "type": "string",
-              "description": "ETag for relation"
-            }
-          }
-        }
-      ]
-    },
-    "CaseRelationList": {
-      "description": "List of case relations.",
-      "properties": {
-        "nextLink": {
-          "readOnly": true,
-          "description": "URL to fetch the next set of relations.",
-          "type": "string"
-        },
-        "value": {
-          "description": "Array of relations.",
-          "type": "array",
-          "items": {
-            "$ref": "#/definitions/CaseRelation"
-          }
-        }
-      },
-      "required": [
-        "value"
-      ]
-    },
-    "CaseRelation": {
-      "type": "object",
-      "description": "Represents a case relation",
-      "allOf": [
-        {
-          "$ref": "#/definitions/RelationBase"
-        }
-      ],
-      "properties": {
-        "properties": {
-          "x-ms-client-flatten": true,
-          "description": "Case relation properties",
-          "$ref": "#/definitions/CaseRelationProperties"
-        }
-      }
-    },
-    "CaseRelationProperties": {
-      "type": "object",
-      "description": "Case relation properties",
-      "properties": {
-        "relationName": {
-          "type": "string",
-          "description": "Name of relation"
-        },
-        "bookmarkId": {
-          "type": "string",
-          "description": "The case related bookmark id"
-        },
-        "caseIdentifier": {
-          "type": "string",
-          "description": "The case identifier"
-        },
-        "bookmarkName": {
-          "type": "string",
-          "description": "The case related bookmark name"
-        }
-      },
-      "required": [
-        "relationName",
-        "caseIdentifier",
-        "bookmarkId"
-      ]
-    },
-    "BookmarkRelationList": {
-      "description": "List of bookmark relations.",
-      "properties": {
-        "nextLink": {
-          "readOnly": true,
-          "description": "URL to fetch the next set of relations.",
-          "type": "string"
-        },
-        "value": {
-          "description": "Array of relations.",
-          "type": "array",
-          "items": {
-            "$ref": "#/definitions/BookmarkRelation"
-          }
-        }
-      },
-      "required": [
-        "value"
-      ]
-    },
-    "BookmarkRelation": {
-      "type": "object",
-      "description": "Represents a bookmark relation",
-      "allOf": [
-        {
-          "$ref": "#/definitions/RelationBase"
-        }
-      ],
-      "properties": {
-        "properties": {
-          "x-ms-client-flatten": true,
-          "description": "Bookmark relation properties",
-          "$ref": "#/definitions/BookmarkRelationProperties"
-        }
-      }
-    },
-    "BookmarkRelationProperties": {
-      "type": "object",
-      "description": "Bookmark relation properties",
-      "properties": {
-        "relationName": {
-          "type": "string",
-          "description": "Name of relation"
-        },
-        "bookmarkId": {
-          "type": "string",
-          "description": "The case related bookmark id"
-        },
-        "caseIdentifier": {
-          "type": "string",
-          "description": "The case identifier"
-        },
-        "caseTitle": {
-          "type": "string",
-          "description": "The case title"
-        },
-        "caseSeverity": {
-          "type": "string",
-          "description": "The case severity"
-        }
-      },
-      "required": [
-        "relationName",
-        "caseIdentifier",
-        "bookmarkId"
-      ]
-    },
-    "RelationsModelInput": {
-      "type": "object",
-      "description": "Relation input model",
-      "allOf": [
-        {
-          "$ref": "#/definitions/RelationBase"
-        }
-      ],
-      "properties": {
-        "properties": {
-          "x-ms-client-flatten": true,
-          "description": "Relation input properties",
-          "$ref": "#/definitions/RelationsModelInputProperties"
-        }
-      }
-    },
-    "RelationsModelInputProperties": {
-      "type": "object",
-      "description": "Relation input properties",
-      "properties": {
-        "relationName": {
-          "type": "string",
-          "description": "Name of relation"
-        },
-        "sourceRelationNode": {
-          "type": "object",
-          "description": "Relation source node",
-          "$ref": "#/definitions/RelationNode"
-        },
-        "targetRelationNode": {
-          "type": "object",
-          "description": "Relation target node",
-          "$ref": "#/definitions/RelationNode"
-        }
-      }
-    },
-    "RelationNode": {
-      "type": "object",
-      "description": "Relation node",
-      "properties": {
-        "relationNodeId": {
-          "type": "string",
-          "description": "Relation Node Id"
-        },
-        "relationNodeKind": {
-          "type": "string",
-          "description": "The type of relation node",
-          "readOnly": true,
-          "enum": [
-            "Case",
-            "Bookmark"
-          ],
-          "x-ms-enum": {
-            "name": "RelationNodeKind",
-            "modelAsString": true,
-            "values": [
-              {
-                "value": "Case",
-                "description": "Case node part of the relation"
-              },
-              {
-                "value": "Bookmark",
-                "description": "Bookmark node part of the relation"
-              }
-            ]
-          }
-        },
-        "etag": {
-          "type": "string",
-          "description": "Etag for relation node"
-        },
-        "relationAdditionalProperties": {
-          "type": "object",
-          "additionalProperties": {
-            "type": "string"
-          },
-          "description": "Additional set of properties"
-        }
-      }
-    },
-=======
->>>>>>> 7685f61f
     "Bookmark": {
       "allOf": [
         {
@@ -6408,24 +5647,6 @@
       },
       "x-ms-parameter-location": "method"
     },
-    "RelationName": {
-      "name": "relationName",
-      "in": "path",
-      "required": true,
-      "type": "string",
-      "description": "Relation Name",
-      "x-ms-parameter-location": "method"
-    },
-    "RelationInputModel": {
-      "name": "relationInputModel",
-      "in": "body",
-      "description": "The relation input model",
-      "required": true,
-      "schema": {
-        "$ref": "#/definitions/RelationsModelInput"
-      },
-      "x-ms-parameter-location": "method"
-    },
     "BookmarkId": {
       "description": "Bookmark ID",
       "in": "path",

{
  "swagger": "2.0",
  "info": {
    "title": "Security Insights",
    "description": "API spec for Microsoft.SecurityInsights (Azure Security Insights) resource provider",
    "version": "2019-01-01-preview"
  },
  "host": "management.azure.com",
  "schemes": [
    "https"
  ],
  "consumes": [
    "application/json"
  ],
  "produces": [
    "application/json"
  ],
  "security": [
    {
      "azure_auth": [
        "user_impersonation"
      ]
    }
  ],
  "securityDefinitions": {
    "azure_auth": {
      "type": "oauth2",
      "authorizationUrl": "https://login.microsoftonline.com/common/oauth2/authorize",
      "flow": "implicit",
      "description": "Azure Active Directory OAuth2 Flow",
      "scopes": {
        "user_impersonation": "impersonate your user account"
      }
    }
  },
  "paths": {
    "/providers/Microsoft.SecurityInsights/operations": {
      "get": {
        "operationId": "Operations_List",
        "description": "Lists all operations available Azure Security Insights Resource Provider.",
        "parameters": [
          {
            "$ref": "#/parameters/ApiVersion"
          }
        ],
        "produces": [
          "application/json"
        ],
        "responses": {
          "200": {
            "description": "OK. Successfully retrieved operations list.",
            "schema": {
              "$ref": "#/definitions/OperationsList"
            }
          }
        },
        "x-ms-pageable": {
          "nextLinkName": "nextLink"
        }
      }
    },
    "/subscriptions/{subscriptionId}/resourceGroups/{resourceGroupName}/providers/{operationalInsightsResourceProvider}/workspaces/{workspaceName}/providers/Microsoft.SecurityInsights/alertRules": {
      "get": {
        "x-ms-examples": {
          "Get all alert rules.": {
            "$ref": "./examples/alertRules/GetAllAlertRules.json"
          }
        },
        "tags": [
          "Alert Rules"
        ],
        "description": "Gets all alert rules.",
        "operationId": "AlertRules_List",
        "parameters": [
          {
            "$ref": "#/parameters/ApiVersion"
          },
          {
            "$ref": "#/parameters/SubscriptionId"
          },
          {
            "$ref": "#/parameters/ResourceGroupName"
          },
          {
            "$ref": "#/parameters/OperationalInsightsResourceProvider"
          },
          {
            "$ref": "#/parameters/WorkspaceName"
          }
        ],
        "responses": {
          "200": {
            "description": "OK",
            "schema": {
              "$ref": "#/definitions/AlertRulesList"
            }
          },
          "default": {
            "description": "Error response describing why the operation failed.",
            "schema": {
              "$ref": "#/definitions/CloudError"
            }
          }
        },
        "x-ms-pageable": {
          "nextLinkName": "nextLink"
        }
      }
    },
    "/subscriptions/{subscriptionId}/resourceGroups/{resourceGroupName}/providers/{operationalInsightsResourceProvider}/workspaces/{workspaceName}/providers/Microsoft.SecurityInsights/alertRules/{ruleId}": {
      "get": {
        "x-ms-examples": {
          "Get a Scheduled alert rule.": {
            "$ref": "./examples/alertRules/GetScheduledAlertRule.json"
          },
          "Get a Fusion alert rule.": {
            "$ref": "./examples/alertRules/GetFusionAlertRule.json"
          },
          "Get a MicrosoftSecurityIncidentCreation rule.": {
            "$ref": "./examples/alertRules/GetMicrosoftSecurityIncidentCreationAlertRule.json"
          }
        },
        "tags": [
          "Alert Rules"
        ],
        "description": "Gets the alert rule.",
        "operationId": "AlertRules_Get",
        "parameters": [
          {
            "$ref": "#/parameters/ApiVersion"
          },
          {
            "$ref": "#/parameters/SubscriptionId"
          },
          {
            "$ref": "#/parameters/ResourceGroupName"
          },
          {
            "$ref": "#/parameters/OperationalInsightsResourceProvider"
          },
          {
            "$ref": "#/parameters/WorkspaceName"
          },
          {
            "$ref": "#/parameters/RuleId"
          }
        ],
        "responses": {
          "200": {
            "description": "OK",
            "schema": {
              "$ref": "#/definitions/AlertRule"
            }
          },
          "default": {
            "description": "Error response describing why the operation failed.",
            "schema": {
              "$ref": "#/definitions/CloudError"
            }
          }
        }
      },
      "put": {
        "x-ms-examples": {
          "Creates or updates a Scheduled alert rule.": {
            "$ref": "./examples/alertRules/CreateScheduledAlertRule.json"
          },
          "Creates or updates a Fusion alert rule.": {
            "$ref": "./examples/alertRules/CreateFusionAlertRule.json"
          },
          "Creates or updates a MicrosoftSecurityIncidentCreation rule.": {
            "$ref": "./examples/alertRules/CreateMicrosoftSecurityIncidentCreationAlertRule.json"
          }
        },
        "tags": [
          "Alert Rules"
        ],
        "description": "Creates or updates the alert rule.",
        "operationId": "AlertRules_CreateOrUpdate",
        "parameters": [
          {
            "$ref": "#/parameters/ApiVersion"
          },
          {
            "$ref": "#/parameters/SubscriptionId"
          },
          {
            "$ref": "#/parameters/ResourceGroupName"
          },
          {
            "$ref": "#/parameters/OperationalInsightsResourceProvider"
          },
          {
            "$ref": "#/parameters/WorkspaceName"
          },
          {
            "$ref": "#/parameters/RuleId"
          },
          {
            "$ref": "#/parameters/AlertRule"
          }
        ],
        "responses": {
          "200": {
            "description": "OK",
            "schema": {
              "$ref": "#/definitions/AlertRule"
            }
          },
          "201": {
            "description": "Created",
            "schema": {
              "$ref": "#/definitions/AlertRule"
            }
          },
          "default": {
            "description": "Error response describing why the operation failed.",
            "schema": {
              "$ref": "#/definitions/CloudError"
            }
          }
        }
      },
      "delete": {
        "x-ms-examples": {
          "Delete an alert rule.": {
            "$ref": "./examples/alertRules/DeleteAlertRule.json"
          }
        },
        "tags": [
          "Alert Rules"
        ],
        "description": "Delete the alert rule.",
        "operationId": "AlertRules_Delete",
        "parameters": [
          {
            "$ref": "#/parameters/ApiVersion"
          },
          {
            "$ref": "#/parameters/SubscriptionId"
          },
          {
            "$ref": "#/parameters/ResourceGroupName"
          },
          {
            "$ref": "#/parameters/OperationalInsightsResourceProvider"
          },
          {
            "$ref": "#/parameters/WorkspaceName"
          },
          {
            "$ref": "#/parameters/RuleId"
          }
        ],
        "responses": {
          "200": {
            "description": "OK"
          },
          "204": {
            "description": "No Content"
          },
          "default": {
            "description": "Error response describing why the operation failed.",
            "schema": {
              "$ref": "#/definitions/CloudError"
            }
          }
        }
      }
    },
    "/subscriptions/{subscriptionId}/resourceGroups/{resourceGroupName}/providers/{operationalInsightsResourceProvider}/workspaces/{workspaceName}/providers/Microsoft.SecurityInsights/alertRules/{ruleId}/actions": {
      "get": {
        "x-ms-examples": {
          "Get all actions of alert rule.": {
            "$ref": "./examples/actions/GetAllActionsByAlertRule.json"
          }
        },
        "tags": [
          "Actions"
        ],
        "description": "Gets all actions of alert rule.",
        "operationId": "Actions_ListByAlertRule",
        "parameters": [
          {
            "$ref": "#/parameters/ApiVersion"
          },
          {
            "$ref": "#/parameters/SubscriptionId"
          },
          {
            "$ref": "#/parameters/ResourceGroupName"
          },
          {
            "$ref": "#/parameters/OperationalInsightsResourceProvider"
          },
          {
            "$ref": "#/parameters/WorkspaceName"
          },
          {
            "$ref": "#/parameters/RuleId"
          }
        ],
        "responses": {
          "200": {
            "description": "OK",
            "schema": {
              "$ref": "#/definitions/ActionsList"
            }
          },
          "default": {
            "description": "Error response describing why the operation failed.",
            "schema": {
              "$ref": "#/definitions/CloudError"
            }
          }
        },
        "x-ms-pageable": {
          "nextLinkName": "nextLink"
        }
      }
    },
    "/subscriptions/{subscriptionId}/resourceGroups/{resourceGroupName}/providers/{operationalInsightsResourceProvider}/workspaces/{workspaceName}/providers/Microsoft.SecurityInsights/alertRules/{ruleId}/actions/{actionId}": {
      "get": {
        "x-ms-examples": {
          "Get an action of alert rule.": {
            "$ref": "./examples/actions/GetActionOfAlertRuleById.json"
          }
        },
        "tags": [
          "Actions"
        ],
        "description": "Gets the action of alert rule.",
        "operationId": "Actions_Get",
        "parameters": [
          {
            "$ref": "#/parameters/ApiVersion"
          },
          {
            "$ref": "#/parameters/SubscriptionId"
          },
          {
            "$ref": "#/parameters/ResourceGroupName"
          },
          {
            "$ref": "#/parameters/OperationalInsightsResourceProvider"
          },
          {
            "$ref": "#/parameters/WorkspaceName"
          },
          {
            "$ref": "#/parameters/RuleId"
          },
          {
            "$ref": "#/parameters/ActionId"
          }
        ],
        "responses": {
          "200": {
            "description": "OK",
            "schema": {
              "$ref": "#/definitions/ActionResponse"
            }
          },
          "default": {
            "description": "Error response describing why the operation failed.",
            "schema": {
              "$ref": "#/definitions/CloudError"
            }
          }
        }
      },
      "put": {
        "x-ms-examples": {
          "Creates or updates an action of alert rule.": {
            "$ref": "./examples/actions/CreateActionOfAlertRule.json"
          }
        },
        "tags": [
          "Actions"
        ],
        "description": "Creates or updates the action of alert rule.",
        "operationId": "Actions_CreateOrUpdate",
        "parameters": [
          {
            "$ref": "#/parameters/ApiVersion"
          },
          {
            "$ref": "#/parameters/SubscriptionId"
          },
          {
            "$ref": "#/parameters/ResourceGroupName"
          },
          {
            "$ref": "#/parameters/OperationalInsightsResourceProvider"
          },
          {
            "$ref": "#/parameters/WorkspaceName"
          },
          {
            "$ref": "#/parameters/RuleId"
          },
          {
            "$ref": "#/parameters/ActionId"
          },
          {
            "$ref": "#/parameters/Action"
          }
        ],
        "responses": {
          "200": {
            "description": "OK",
            "schema": {
              "$ref": "#/definitions/ActionResponse"
            }
          },
          "201": {
            "description": "Created",
            "schema": {
              "$ref": "#/definitions/ActionResponse"
            }
          },
          "default": {
            "description": "Error response describing why the operation failed.",
            "schema": {
              "$ref": "#/definitions/CloudError"
            }
          }
        }
      },
      "delete": {
        "x-ms-examples": {
          "Delete an action of alert rule.": {
            "$ref": "./examples/actions/DeleteActionOfAlertRule.json"
          }
        },
        "tags": [
          "Actions"
        ],
        "description": "Delete the action of alert rule.",
        "operationId": "Actions_Delete",
        "parameters": [
          {
            "$ref": "#/parameters/ApiVersion"
          },
          {
            "$ref": "#/parameters/SubscriptionId"
          },
          {
            "$ref": "#/parameters/ResourceGroupName"
          },
          {
            "$ref": "#/parameters/OperationalInsightsResourceProvider"
          },
          {
            "$ref": "#/parameters/WorkspaceName"
          },
          {
            "$ref": "#/parameters/RuleId"
          },
          {
            "$ref": "#/parameters/ActionId"
          }
        ],
        "responses": {
          "200": {
            "description": "OK"
          },
          "204": {
            "description": "No Content"
          },
          "default": {
            "description": "Error response describing why the operation failed.",
            "schema": {
              "$ref": "#/definitions/CloudError"
            }
          }
        }
      }
    },
    "/subscriptions/{subscriptionId}/resourceGroups/{resourceGroupName}/providers/{operationalInsightsResourceProvider}/workspaces/{workspaceName}/providers/Microsoft.SecurityInsights/alertRuleTemplates": {
      "get": {
        "x-ms-examples": {
          "Get all alert rule templates.": {
            "$ref": "./examples/alertRuleTemplates/GetAlertRuleTemplates.json"
          }
        },
        "tags": [
          "Alert Rule Templates"
        ],
        "description": "Gets all alert rule templates.",
        "operationId": "AlertRuleTemplates_List",
        "parameters": [
          {
            "$ref": "#/parameters/ApiVersion"
          },
          {
            "$ref": "#/parameters/SubscriptionId"
          },
          {
            "$ref": "#/parameters/ResourceGroupName"
          },
          {
            "$ref": "#/parameters/OperationalInsightsResourceProvider"
          },
          {
            "$ref": "#/parameters/WorkspaceName"
          }
        ],
        "responses": {
          "200": {
            "description": "OK",
            "schema": {
              "$ref": "#/definitions/AlertRuleTemplatesList"
            }
          },
          "default": {
            "description": "Error response describing why the operation failed.",
            "schema": {
              "$ref": "#/definitions/CloudError"
            }
          }
        },
        "x-ms-pageable": {
          "nextLinkName": "nextLink"
        }
      }
    },
    "/subscriptions/{subscriptionId}/resourceGroups/{resourceGroupName}/providers/{operationalInsightsResourceProvider}/workspaces/{workspaceName}/providers/Microsoft.SecurityInsights/alertRuleTemplates/{alertRuleTemplateId}": {
      "get": {
        "x-ms-examples": {
          "Get alert rule template by Id.": {
            "$ref": "./examples/alertRuleTemplates/GetAlertRuleTemplateById.json"
          }
        },
        "tags": [
          "Alert Rule Templates"
        ],
        "description": "Gets the alert rule template.",
        "operationId": "AlertRuleTemplates_Get",
        "parameters": [
          {
            "$ref": "#/parameters/ApiVersion"
          },
          {
            "$ref": "#/parameters/SubscriptionId"
          },
          {
            "$ref": "#/parameters/ResourceGroupName"
          },
          {
            "$ref": "#/parameters/OperationalInsightsResourceProvider"
          },
          {
            "$ref": "#/parameters/WorkspaceName"
          },
          {
            "$ref": "#/parameters/AlertRuleTemplateId"
          }
        ],
        "responses": {
          "200": {
            "description": "OK",
            "schema": {
              "$ref": "#/definitions/AlertRuleTemplate"
            }
          },
          "default": {
            "description": "Error response describing why the operation failed.",
            "schema": {
              "$ref": "#/definitions/CloudError"
            }
          }
        }
      }
    },
    "/subscriptions/{subscriptionId}/resourceGroups/{resourceGroupName}/providers/{operationalInsightsResourceProvider}/workspaces/{workspaceName}/providers/Microsoft.SecurityInsights/automationRules": {
      "get": {
        "x-ms-examples": {
          "Get all automation rules.": {
            "$ref": "./examples/automationRules/GetAllAutomationRules.json"
          }
        },
        "tags": [
          "Automation Rules"
        ],
        "description": "Gets all automation rules.",
        "operationId": "AutomationRules_List",
        "parameters": [
          {
            "$ref": "#/parameters/ApiVersion"
          },
          {
            "$ref": "#/parameters/SubscriptionId"
          },
          {
            "$ref": "#/parameters/ResourceGroupName"
          },
          {
            "$ref": "#/parameters/OperationalInsightsResourceProvider"
          },
          {
            "$ref": "#/parameters/WorkspaceName"
          }
        ],
        "responses": {
          "200": {
            "description": "OK",
            "schema": {
              "$ref": "#/definitions/AutomationRulesList"
            }
          },
          "default": {
            "description": "Error response describing why the operation failed.",
            "schema": {
              "$ref": "#/definitions/CloudError"
            }
          }
        },
        "x-ms-pageable": {
          "nextLinkName": "nextLink"
        }
      }
    },
    "/subscriptions/{subscriptionId}/resourceGroups/{resourceGroupName}/providers/{operationalInsightsResourceProvider}/workspaces/{workspaceName}/providers/Microsoft.SecurityInsights/automationRules/{automationRuleId}": {
      "get": {
        "x-ms-examples": {
          "Get an automation rule.": {
            "$ref": "./examples/automationRules/GetAutomationRule.json"
          }
        },
        "tags": [
          "Automation Rules"
        ],
        "description": "Gets the automation rule.",
        "operationId": "AutomationRules_Get",
        "parameters": [
          {
            "$ref": "#/parameters/ApiVersion"
          },
          {
            "$ref": "#/parameters/SubscriptionId"
          },
          {
            "$ref": "#/parameters/ResourceGroupName"
          },
          {
            "$ref": "#/parameters/OperationalInsightsResourceProvider"
          },
          {
            "$ref": "#/parameters/WorkspaceName"
          },
          {
            "$ref": "#/parameters/AutomationRuleId"
          }
        ],
        "responses": {
          "200": {
            "description": "OK",
            "schema": {
              "$ref": "#/definitions/AutomationRule"
            }
          },
          "default": {
            "description": "Error response describing why the operation failed.",
            "schema": {
              "$ref": "#/definitions/CloudError"
            }
          }
        }
      },
      "put": {
        "x-ms-examples": {
          "Creates or updates an automation rule.": {
            "$ref": "./examples/automationRules/CreateAutomationRule.json"
          }
        },
        "tags": [
          "Automation Rules"
        ],
        "description": "Creates or updates the automation rule.",
        "operationId": "AutomationRules_CreateOrUpdate",
        "parameters": [
          {
            "$ref": "#/parameters/ApiVersion"
          },
          {
            "$ref": "#/parameters/SubscriptionId"
          },
          {
            "$ref": "#/parameters/ResourceGroupName"
          },
          {
            "$ref": "#/parameters/OperationalInsightsResourceProvider"
          },
          {
            "$ref": "#/parameters/WorkspaceName"
          },
          {
            "$ref": "#/parameters/AutomationRuleId"
          },
          {
            "$ref": "#/parameters/AutomationRule"
          }
        ],
        "responses": {
          "200": {
            "description": "OK",
            "schema": {
              "$ref": "#/definitions/AutomationRule"
            }
          },
          "201": {
            "description": "Created",
            "schema": {
              "$ref": "#/definitions/AutomationRule"
            }
          },
          "default": {
            "description": "Error response describing why the operation failed.",
            "schema": {
              "$ref": "#/definitions/CloudError"
            }
          }
        }
      },
      "delete": {
        "x-ms-examples": {
          "Delete an automation rule.": {
            "$ref": "./examples/automationRules/DeleteAutomationRule.json"
          }
        },
        "tags": [
          "Automation Rule"
        ],
        "description": "Delete the automation rule.",
        "operationId": "AutomationRules_Delete",
        "parameters": [
          {
            "$ref": "#/parameters/ApiVersion"
          },
          {
            "$ref": "#/parameters/SubscriptionId"
          },
          {
            "$ref": "#/parameters/ResourceGroupName"
          },
          {
            "$ref": "#/parameters/OperationalInsightsResourceProvider"
          },
          {
            "$ref": "#/parameters/WorkspaceName"
          },
          {
            "$ref": "#/parameters/AutomationRuleId"
          }
        ],
        "responses": {
          "200": {
            "description": "OK"
          },
          "204": {
            "description": "No Content"
          },
          "default": {
            "description": "Error response describing why the operation failed.",
            "schema": {
              "$ref": "#/definitions/CloudError"
            }
          }
        }
      }
    },
    "/subscriptions/{subscriptionId}/resourceGroups/{resourceGroupName}/providers/{operationalInsightsResourceProvider}/workspaces/{workspaceName}/providers/Microsoft.SecurityInsights/cases": {
      "get": {
        "x-ms-examples": {
          "Get all cases.": {
            "$ref": "./examples/cases/GetCases.json"
          }
        },
        "tags": [
          "Cases"
        ],
        "description": "Gets all cases.",
        "deprecated": true,
        "operationId": "Cases_List",
        "parameters": [
          {
            "$ref": "#/parameters/ApiVersion"
          },
          {
            "$ref": "#/parameters/SubscriptionId"
          },
          {
            "$ref": "#/parameters/ResourceGroupName"
          },
          {
            "$ref": "#/parameters/OperationalInsightsResourceProvider"
          },
          {
            "$ref": "#/parameters/WorkspaceName"
          },
          {
            "$ref": "#/parameters/ODataFilter"
          },
          {
            "$ref": "#/parameters/ODataOrderBy"
          },
          {
            "$ref": "#/parameters/ODataTop"
          },
          {
            "$ref": "#/parameters/ODataSkipToken"
          }
        ],
        "responses": {
          "200": {
            "description": "OK",
            "schema": {
              "$ref": "#/definitions/CaseList"
            }
          },
          "default": {
            "description": "Error response describing why the operation failed.",
            "schema": {
              "$ref": "#/definitions/CloudError"
            }
          }
        },
        "x-ms-pageable": {
          "nextLinkName": "nextLink"
        }
      }
    },
    "/subscriptions/{subscriptionId}/resourceGroups/{resourceGroupName}/providers/{operationalInsightsResourceProvider}/workspaces/{workspaceName}/providers/Microsoft.SecurityInsights/cases/{caseId}": {
      "get": {
        "x-ms-examples": {
          "Get a case.": {
            "$ref": "./examples/cases/GetCaseById.json"
          }
        },
        "tags": [
          "Cases"
        ],
        "description": "Gets a case.",
        "deprecated": true,
        "operationId": "Cases_Get",
        "parameters": [
          {
            "$ref": "#/parameters/ApiVersion"
          },
          {
            "$ref": "#/parameters/SubscriptionId"
          },
          {
            "$ref": "#/parameters/ResourceGroupName"
          },
          {
            "$ref": "#/parameters/OperationalInsightsResourceProvider"
          },
          {
            "$ref": "#/parameters/WorkspaceName"
          },
          {
            "$ref": "#/parameters/CaseId"
          }
        ],
        "responses": {
          "200": {
            "description": "OK",
            "schema": {
              "$ref": "#/definitions/Case"
            }
          },
          "default": {
            "description": "Error response describing why the operation failed.",
            "schema": {
              "$ref": "#/definitions/CloudError"
            }
          }
        }
      },
      "put": {
        "x-ms-examples": {
          "Creates or updates a case.": {
            "$ref": "./examples/cases/CreateCase.json"
          }
        },
        "tags": [
          "Cases"
        ],
        "description": "Creates or updates the case.",
        "deprecated": true,
        "operationId": "Cases_CreateOrUpdate",
        "parameters": [
          {
            "$ref": "#/parameters/ApiVersion"
          },
          {
            "$ref": "#/parameters/SubscriptionId"
          },
          {
            "$ref": "#/parameters/ResourceGroupName"
          },
          {
            "$ref": "#/parameters/OperationalInsightsResourceProvider"
          },
          {
            "$ref": "#/parameters/WorkspaceName"
          },
          {
            "$ref": "#/parameters/CaseId"
          },
          {
            "$ref": "#/parameters/Case"
          }
        ],
        "responses": {
          "200": {
            "description": "OK",
            "schema": {
              "$ref": "#/definitions/Case"
            }
          },
          "201": {
            "description": "Created",
            "schema": {
              "$ref": "#/definitions/Case"
            }
          },
          "default": {
            "description": "Error response describing why the operation failed.",
            "schema": {
              "$ref": "#/definitions/CloudError"
            }
          }
        }
      },
      "delete": {
        "x-ms-examples": {
          "Delete a case.": {
            "$ref": "./examples/cases/DeleteCase.json"
          }
        },
        "tags": [
          "Cases"
        ],
        "description": "Delete the case.",
        "deprecated": true,
        "operationId": "Cases_Delete",
        "parameters": [
          {
            "$ref": "#/parameters/ApiVersion"
          },
          {
            "$ref": "#/parameters/SubscriptionId"
          },
          {
            "$ref": "#/parameters/ResourceGroupName"
          },
          {
            "$ref": "#/parameters/OperationalInsightsResourceProvider"
          },
          {
            "$ref": "#/parameters/WorkspaceName"
          },
          {
            "$ref": "#/parameters/CaseId"
          }
        ],
        "responses": {
          "200": {
            "description": "OK"
          },
          "204": {
            "description": "No Content"
          },
          "default": {
            "description": "Error response describing why the operation failed.",
            "schema": {
              "$ref": "#/definitions/CloudError"
            }
          }
        }
      }
    },
    "/subscriptions/{subscriptionId}/resourceGroups/{resourceGroupName}/providers/{operationalInsightsResourceProvider}/workspaces/{workspaceName}/providers/Microsoft.SecurityInsights/cases/{caseId}/comments": {
      "get": {
        "x-ms-examples": {
          "Get all case comments.": {
            "$ref": "./examples/cases/comments/GetAllCaseComments.json"
          }
        },
        "tags": [
          "CaseComments"
        ],
        "description": "Gets all case comments.",
        "deprecated": true,
        "operationId": "Comments_ListByCase",
        "parameters": [
          {
            "$ref": "#/parameters/ApiVersion"
          },
          {
            "$ref": "#/parameters/SubscriptionId"
          },
          {
            "$ref": "#/parameters/ResourceGroupName"
          },
          {
            "$ref": "#/parameters/OperationalInsightsResourceProvider"
          },
          {
            "$ref": "#/parameters/WorkspaceName"
          },
          {
            "$ref": "#/parameters/CaseId"
          },
          {
            "$ref": "#/parameters/ODataFilter"
          },
          {
            "$ref": "#/parameters/ODataOrderBy"
          },
          {
            "$ref": "#/parameters/ODataTop"
          },
          {
            "$ref": "#/parameters/ODataSkipToken"
          }
        ],
        "responses": {
          "200": {
            "description": "OK",
            "schema": {
              "$ref": "#/definitions/CaseCommentList"
            }
          },
          "default": {
            "description": "Error response describing why the operation failed.",
            "schema": {
              "$ref": "#/definitions/CloudError"
            }
          }
        },
        "x-ms-odata": "#/definitions/CaseComment",
        "x-ms-pageable": {
          "nextLinkName": "nextLink"
        }
      }
    },
    "/subscriptions/{subscriptionId}/resourceGroups/{resourceGroupName}/providers/{operationalInsightsResourceProvider}/workspaces/{workspaceName}/providers/Microsoft.SecurityInsights/cases/{caseId}/comments/{caseCommentId}": {
      "get": {
        "x-ms-examples": {
          "Get a case comment.": {
            "$ref": "./examples/cases/comments/GetCaseCommentById.json"
          }
        },
        "tags": [
          "CaseComments"
        ],
        "description": "Gets a case comment.",
        "deprecated": true,
        "operationId": "Cases_GetComment",
        "parameters": [
          {
            "$ref": "#/parameters/ApiVersion"
          },
          {
            "$ref": "#/parameters/SubscriptionId"
          },
          {
            "$ref": "#/parameters/ResourceGroupName"
          },
          {
            "$ref": "#/parameters/OperationalInsightsResourceProvider"
          },
          {
            "$ref": "#/parameters/WorkspaceName"
          },
          {
            "$ref": "#/parameters/CaseId"
          },
          {
            "$ref": "#/parameters/CaseCommentId"
          }
        ],
        "responses": {
          "200": {
            "description": "OK",
            "schema": {
              "$ref": "#/definitions/CaseComment"
            }
          },
          "default": {
            "description": "Error response describing why the operation failed.",
            "schema": {
              "$ref": "#/definitions/CloudError"
            }
          }
        }
      },
      "put": {
        "x-ms-examples": {
          "Creates or updates a case comment.": {
            "$ref": "./examples/cases/comments/CreateCaseComment.json"
          }
        },
        "tags": [
          "CaseComments"
        ],
        "description": "Creates the case comment.",
        "deprecated": true,
        "operationId": "CaseComments_CreateComment",
        "parameters": [
          {
            "$ref": "#/parameters/ApiVersion"
          },
          {
            "$ref": "#/parameters/SubscriptionId"
          },
          {
            "$ref": "#/parameters/ResourceGroupName"
          },
          {
            "$ref": "#/parameters/OperationalInsightsResourceProvider"
          },
          {
            "$ref": "#/parameters/WorkspaceName"
          },
          {
            "$ref": "#/parameters/CaseId"
          },
          {
            "$ref": "#/parameters/CaseCommentId"
          },
          {
            "$ref": "#/parameters/CaseComment"
          }
        ],
        "responses": {
          "201": {
            "description": "Created",
            "schema": {
              "$ref": "#/definitions/CaseComment"
            }
          },
          "default": {
            "description": "Error response describing why the operation failed.",
            "schema": {
              "$ref": "#/definitions/CloudError"
            }
          }
        }
      }
    },
    "/subscriptions/{subscriptionId}/resourceGroups/{resourceGroupName}/providers/{operationalInsightsResourceProvider}/workspaces/{workspaceName}/providers/Microsoft.SecurityInsights/bookmarks": {
      "get": {
        "x-ms-examples": {
          "Get all bookmarks.": {
            "$ref": "./examples/bookmarks/GetBookmarks.json"
          }
        },
        "tags": [
          "Bookmarks"
        ],
        "description": "Gets all bookmarks.",
        "operationId": "Bookmarks_List",
        "parameters": [
          {
            "$ref": "#/parameters/ApiVersion"
          },
          {
            "$ref": "#/parameters/SubscriptionId"
          },
          {
            "$ref": "#/parameters/ResourceGroupName"
          },
          {
            "$ref": "#/parameters/OperationalInsightsResourceProvider"
          },
          {
            "$ref": "#/parameters/WorkspaceName"
          }
        ],
        "responses": {
          "200": {
            "description": "OK",
            "schema": {
              "$ref": "#/definitions/BookmarkList"
            }
          },
          "default": {
            "description": "Error response describing why the operation failed.",
            "schema": {
              "$ref": "#/definitions/CloudError"
            }
          }
        },
        "x-ms-pageable": {
          "nextLinkName": "nextLink"
        }
      }
    },
    "/subscriptions/{subscriptionId}/resourceGroups/{resourceGroupName}/providers/{operationalInsightsResourceProvider}/workspaces/{workspaceName}/providers/Microsoft.SecurityInsights/bookmarks/{bookmarkId}": {
      "get": {
        "x-ms-examples": {
          "Get a bookmark.": {
            "$ref": "./examples/bookmarks/GetBookmarkById.json"
          }
        },
        "tags": [
          "Bookmarks"
        ],
        "description": "Gets a bookmark.",
        "operationId": "Bookmarks_Get",
        "parameters": [
          {
            "$ref": "#/parameters/ApiVersion"
          },
          {
            "$ref": "#/parameters/SubscriptionId"
          },
          {
            "$ref": "#/parameters/ResourceGroupName"
          },
          {
            "$ref": "#/parameters/OperationalInsightsResourceProvider"
          },
          {
            "$ref": "#/parameters/WorkspaceName"
          },
          {
            "$ref": "#/parameters/BookmarkId"
          }
        ],
        "responses": {
          "200": {
            "description": "OK",
            "schema": {
              "$ref": "#/definitions/Bookmark"
            }
          },
          "default": {
            "description": "Error response describing why the operation failed.",
            "schema": {
              "$ref": "#/definitions/CloudError"
            }
          }
        }
      },
      "put": {
        "x-ms-examples": {
          "Creates or updates a bookmark.": {
            "$ref": "./examples/bookmarks/CreateBookmark.json"
          }
        },
        "tags": [
          "Bookmarks"
        ],
        "description": "Creates or updates the bookmark.",
        "operationId": "Bookmarks_CreateOrUpdate",
        "parameters": [
          {
            "$ref": "#/parameters/ApiVersion"
          },
          {
            "$ref": "#/parameters/SubscriptionId"
          },
          {
            "$ref": "#/parameters/ResourceGroupName"
          },
          {
            "$ref": "#/parameters/OperationalInsightsResourceProvider"
          },
          {
            "$ref": "#/parameters/WorkspaceName"
          },
          {
            "$ref": "#/parameters/BookmarkId"
          },
          {
            "$ref": "#/parameters/Bookmark"
          }
        ],
        "responses": {
          "200": {
            "description": "OK",
            "schema": {
              "$ref": "#/definitions/Bookmark"
            }
          },
          "201": {
            "description": "Created",
            "schema": {
              "$ref": "#/definitions/Bookmark"
            }
          },
          "default": {
            "description": "Error response describing why the operation failed.",
            "schema": {
              "$ref": "#/definitions/CloudError"
            }
          }
        }
      },
      "delete": {
        "x-ms-examples": {
          "Delete a bookmark.": {
            "$ref": "./examples/bookmarks/DeleteBookmark.json"
          }
        },
        "tags": [
          "Bookmarks"
        ],
        "description": "Delete the bookmark.",
        "operationId": "Bookmarks_Delete",
        "parameters": [
          {
            "$ref": "#/parameters/ApiVersion"
          },
          {
            "$ref": "#/parameters/SubscriptionId"
          },
          {
            "$ref": "#/parameters/ResourceGroupName"
          },
          {
            "$ref": "#/parameters/OperationalInsightsResourceProvider"
          },
          {
            "$ref": "#/parameters/WorkspaceName"
          },
          {
            "$ref": "#/parameters/BookmarkId"
          }
        ],
        "responses": {
          "200": {
            "description": "OK"
          },
          "204": {
            "description": "No Content"
          },
          "default": {
            "description": "Error response describing why the operation failed.",
            "schema": {
              "$ref": "#/definitions/CloudError"
            }
          }
        }
      }
    },
    "/subscriptions/{subscriptionId}/resourceGroups/{resourceGroupName}/providers/{operationalInsightsResourceProvider}/workspaces/{workspaceName}/providers/Microsoft.SecurityInsights/cases/{caseId}/relations": {
      "get": {
        "x-ms-examples": {
          "Get all case relations.": {
            "$ref": "./examples/cases/relations/GetAllCaseRelations.json"
          }
        },
        "tags": [
          "CaseRelations"
        ],
        "description": "Gets all case relations.",
        "deprecated": true,
        "operationId": "CaseRelations_List",
        "parameters": [
          {
            "$ref": "#/parameters/ApiVersion"
          },
          {
            "$ref": "#/parameters/SubscriptionId"
          },
          {
            "$ref": "#/parameters/ResourceGroupName"
          },
          {
            "$ref": "#/parameters/OperationalInsightsResourceProvider"
          },
          {
            "$ref": "#/parameters/WorkspaceName"
          },
          {
            "$ref": "#/parameters/CaseId"
          },
          {
            "$ref": "#/parameters/ODataFilter"
          },
          {
            "$ref": "#/parameters/ODataOrderBy"
          },
          {
            "$ref": "#/parameters/ODataTop"
          },
          {
            "$ref": "#/parameters/ODataSkipToken"
          }
        ],
        "responses": {
          "200": {
            "description": "OK",
            "schema": {
              "$ref": "#/definitions/CaseRelationList"
            }
          },
          "default": {
            "description": "Error response describing why the operation failed.",
            "schema": {
              "$ref": "#/definitions/CloudError"
            }
          }
        },
        "x-ms-odata": "#/definitions/CaseRelation",
        "x-ms-pageable": {
          "nextLinkName": "nextLink"
        }
      }
    },
    "/subscriptions/{subscriptionId}/resourceGroups/{resourceGroupName}/providers/{operationalInsightsResourceProvider}/workspaces/{workspaceName}/providers/Microsoft.SecurityInsights/cases/{caseId}/relations/{relationName}": {
      "get": {
        "x-ms-examples": {
          "Get a case relation.": {
            "$ref": "./examples/cases/relations/GetCaseRelationByName.json"
          }
        },
        "tags": [
          "CaseRelations"
        ],
        "description": "Gets a case relation.",
        "deprecated": true,
        "operationId": "CaseRelations_GetRelation",
        "parameters": [
          {
            "$ref": "#/parameters/ApiVersion"
          },
          {
            "$ref": "#/parameters/SubscriptionId"
          },
          {
            "$ref": "#/parameters/ResourceGroupName"
          },
          {
            "$ref": "#/parameters/OperationalInsightsResourceProvider"
          },
          {
            "$ref": "#/parameters/WorkspaceName"
          },
          {
            "$ref": "#/parameters/CaseId"
          },
          {
            "$ref": "#/parameters/RelationName"
          }
        ],
        "responses": {
          "200": {
            "description": "OK",
            "schema": {
              "$ref": "#/definitions/CaseRelation"
            }
          },
          "default": {
            "description": "Error response describing why the operation failed.",
            "schema": {
              "$ref": "#/definitions/CloudError"
            }
          }
        }
      },
      "put": {
        "x-ms-examples": {
          "Creates or updates a case relation.": {
            "$ref": "./examples/cases/relations/CreateCaseRelation.json"
          }
        },
        "tags": [
          "CaseRelations"
        ],
        "description": "Creates or updates the case relation.",
        "deprecated": true,
        "operationId": "CaseRelations_CreateOrUpdateRelation",
        "parameters": [
          {
            "$ref": "#/parameters/ApiVersion"
          },
          {
            "$ref": "#/parameters/SubscriptionId"
          },
          {
            "$ref": "#/parameters/ResourceGroupName"
          },
          {
            "$ref": "#/parameters/OperationalInsightsResourceProvider"
          },
          {
            "$ref": "#/parameters/WorkspaceName"
          },
          {
            "$ref": "#/parameters/CaseId"
          },
          {
            "$ref": "#/parameters/RelationName"
          },
          {
            "$ref": "#/parameters/RelationInputModel"
          }
        ],
        "responses": {
          "200": {
            "description": "OK",
            "schema": {
              "$ref": "#/definitions/CaseRelation"
            }
          },
          "201": {
            "description": "Created",
            "schema": {
              "$ref": "#/definitions/CaseRelation"
            }
          },
          "default": {
            "description": "Error response describing why the operation failed.",
            "schema": {
              "$ref": "#/definitions/CloudError"
            }
          }
        }
      },
      "delete": {
        "x-ms-examples": {
          "Delete the case relation.": {
            "$ref": "./examples/cases/relations/DeleteCaseRelation.json"
          }
        },
        "tags": [
          "CaseRelations"
        ],
        "description": "Delete the case relation.",
        "deprecated": true,
        "operationId": "CaseRelations_DeleteRelation",
        "parameters": [
          {
            "$ref": "#/parameters/ApiVersion"
          },
          {
            "$ref": "#/parameters/SubscriptionId"
          },
          {
            "$ref": "#/parameters/ResourceGroupName"
          },
          {
            "$ref": "#/parameters/OperationalInsightsResourceProvider"
          },
          {
            "$ref": "#/parameters/WorkspaceName"
          },
          {
            "$ref": "#/parameters/CaseId"
          },
          {
            "$ref": "#/parameters/RelationName"
          }
        ],
        "responses": {
          "200": {
            "description": "OK"
          },
          "204": {
            "description": "No Content"
          },
          "default": {
            "description": "Error response describing why the operation failed.",
            "schema": {
              "$ref": "#/definitions/CloudError"
            }
          }
        }
      }
    },
    "/subscriptions/{subscriptionId}/resourceGroups/{resourceGroupName}/providers/{operationalInsightsResourceProvider}/workspaces/{workspaceName}/providers/Microsoft.SecurityInsights/bookmarks/{bookmarkId}/relations": {
      "get": {
        "x-ms-examples": {
          "Get all bookmark relations.": {
            "$ref": "./examples/bookmarks/relations/GetAllBookmarkRelations.json"
          }
        },
        "tags": [
          "BookmarkRelations"
        ],
        "description": "Gets all bookmark relations.",
        "operationId": "BookmarkRelations_List",
        "parameters": [
          {
            "$ref": "#/parameters/ApiVersion"
          },
          {
            "$ref": "#/parameters/SubscriptionId"
          },
          {
            "$ref": "#/parameters/ResourceGroupName"
          },
          {
            "$ref": "#/parameters/OperationalInsightsResourceProvider"
          },
          {
            "$ref": "#/parameters/WorkspaceName"
          },
          {
            "$ref": "#/parameters/BookmarkId"
          },
          {
            "$ref": "#/parameters/ODataFilter"
          },
          {
            "$ref": "#/parameters/ODataOrderBy"
          },
          {
            "$ref": "#/parameters/ODataTop"
          },
          {
            "$ref": "#/parameters/ODataSkipToken"
          }
        ],
        "responses": {
          "200": {
            "description": "OK",
            "schema": {
              "$ref": "#/definitions/RelationList"
            }
          },
          "default": {
            "description": "Error response describing why the operation failed.",
            "schema": {
              "$ref": "#/definitions/CloudError"
            }
          }
        },
        "x-ms-odata": "#/definitions/Relation",
        "x-ms-pageable": {
          "nextLinkName": "nextLink"
        }
      }
    },
    "/subscriptions/{subscriptionId}/resourceGroups/{resourceGroupName}/providers/{operationalInsightsResourceProvider}/workspaces/{workspaceName}/providers/Microsoft.SecurityInsights/bookmarks/{bookmarkId}/expand": {
      "post": {
        "x-ms-examples": {
          "Expand an bookmark": {
            "$ref": "./examples/bookmarks/expand/PostExpandBookmark.json"
          }
        },
        "description": "Expand an bookmark",
        "operationId": "Bookmark_Expand",
        "parameters": [
          {
            "$ref": "#/parameters/ApiVersion"
          },
          {
            "$ref": "#/parameters/SubscriptionId"
          },
          {
            "$ref": "#/parameters/ResourceGroupName"
          },
          {
            "$ref": "#/parameters/OperationalInsightsResourceProvider"
          },
          {
            "$ref": "#/parameters/WorkspaceName"
          },
          {
            "$ref": "#/parameters/BookmarkId"
          },
          {
            "$ref": "#/parameters/BookmarkExpandRequestBody"
          }
        ],
        "responses": {
          "200": {
            "description": "OK",
            "schema": {
              "$ref": "#/definitions/BookmarkExpandResponse"
            }
          },
          "default": {
            "description": "Error response describing why the operation failed.",
            "schema": {
              "$ref": "#/definitions/CloudError"
            }
          }
        },
        "tags": [
          "Bookmark"
        ]
      }
    },
    "/subscriptions/{subscriptionId}/resourceGroups/{resourceGroupName}/providers/{operationalInsightsResourceProvider}/workspaces/{workspaceName}/providers/Microsoft.SecurityInsights/bookmarks/{bookmarkId}/relations/{relationName}": {
      "get": {
        "x-ms-examples": {
          "Get a bookmark relation.": {
            "$ref": "./examples/bookmarks/relations/GetBookmarkRelationByName.json"
          }
        },
        "tags": [
          "BookmarkRelations"
        ],
        "description": "Gets a bookmark relation.",
        "operationId": "BookmarkRelations_GetRelation",
        "parameters": [
          {
            "$ref": "#/parameters/ApiVersion"
          },
          {
            "$ref": "#/parameters/SubscriptionId"
          },
          {
            "$ref": "#/parameters/ResourceGroupName"
          },
          {
            "$ref": "#/parameters/OperationalInsightsResourceProvider"
          },
          {
            "$ref": "#/parameters/WorkspaceName"
          },
          {
            "$ref": "#/parameters/BookmarkId"
          },
          {
            "$ref": "#/parameters/RelationName"
          }
        ],
        "responses": {
          "200": {
            "description": "OK",
            "schema": {
              "$ref": "#/definitions/Relation"
            }
          },
          "default": {
            "description": "Error response describing why the operation failed.",
            "schema": {
              "$ref": "#/definitions/CloudError"
            }
          }
        }
      },
      "put": {
        "x-ms-examples": {
          "Creates or updates a bookmark relation.": {
            "$ref": "./examples/bookmarks/relations/CreateBookmarkRelation.json"
          }
        },
        "tags": [
          "BookmarkRelations"
        ],
        "description": "Creates the bookmark relation.",
        "operationId": "BookmarkRelations_CreateOrUpdateRelation",
        "parameters": [
          {
            "$ref": "#/parameters/ApiVersion"
          },
          {
            "$ref": "#/parameters/SubscriptionId"
          },
          {
            "$ref": "#/parameters/ResourceGroupName"
          },
          {
            "$ref": "#/parameters/OperationalInsightsResourceProvider"
          },
          {
            "$ref": "#/parameters/WorkspaceName"
          },
          {
            "$ref": "#/parameters/BookmarkId"
          },
          {
            "$ref": "#/parameters/RelationName"
          },
          {
            "$ref": "#/parameters/Relation"
          }
        ],
        "responses": {
          "200": {
            "description": "OK",
            "schema": {
              "$ref": "#/definitions/Relation"
            }
          },
          "201": {
            "description": "Created",
            "schema": {
              "$ref": "#/definitions/Relation"
            }
          },
          "default": {
            "description": "Error response describing why the operation failed.",
            "schema": {
              "$ref": "#/definitions/CloudError"
            }
          }
        }
      },
      "delete": {
        "x-ms-examples": {
          "Delete the bookmark relation.": {
            "$ref": "./examples/bookmarks/relations/DeleteBookmarkRelation.json"
          }
        },
        "tags": [
          "BookmarkRelations"
        ],
        "description": "Delete the bookmark relation.",
        "operationId": "BookmarkRelations_DeleteRelation",
        "parameters": [
          {
            "$ref": "#/parameters/ApiVersion"
          },
          {
            "$ref": "#/parameters/SubscriptionId"
          },
          {
            "$ref": "#/parameters/ResourceGroupName"
          },
          {
            "$ref": "#/parameters/OperationalInsightsResourceProvider"
          },
          {
            "$ref": "#/parameters/WorkspaceName"
          },
          {
            "$ref": "#/parameters/BookmarkId"
          },
          {
            "$ref": "#/parameters/RelationName"
          }
        ],
        "responses": {
          "200": {
            "description": "OK"
          },
          "204": {
            "description": "No Content"
          },
          "default": {
            "description": "Error response describing why the operation failed.",
            "schema": {
              "$ref": "#/definitions/CloudError"
            }
          }
        }
      }
    },
    "/subscriptions/{subscriptionId}/resourceGroups/{resourceGroupName}/providers/Microsoft.SecurityInsights/enrichment/ip/geodata/": {
      "get": {
        "x-ms-examples": {
          "Get geodata for a single IP address": {
            "$ref": "./examples/enrichment/GetGeodataByIp.json"
          }
        },
        "tags": [
          "Enrichment"
        ],
        "description": "Get geodata for a single IP address",
        "operationId": "IPGeodata_Get",
        "parameters": [
          {
            "$ref": "#/parameters/ApiVersion"
          },
          {
            "$ref": "#/parameters/SubscriptionId"
          },
          {
            "$ref": "#/parameters/ResourceGroupName"
          },
          {
            "$ref": "#/parameters/EnrichmentIpAddress"
          }
        ],
        "responses": {
          "200": {
            "description": "OK",
            "schema": {
              "$ref": "#/definitions/EnrichmentIpGeodata"
            }
          },
          "default": {
            "description": "Error response describing why the operation failed to enrich this ip.",
            "schema": {
              "$ref": "#/definitions/CloudError"
            }
          }
        }
      }
    },
    "/subscriptions/{subscriptionId}/resourceGroups/{resourceGroupName}/providers/Microsoft.SecurityInsights/enrichment/domain/whois/": {
      "get": {
        "x-ms-examples": {
          "Get whois information for a single domain name": {
            "$ref": "./examples/enrichment/GetWhoisByDomainName.json"
          }
        },
        "tags": [
          "Enrichment"
        ],
        "description": "Get whois information for a single domain name",
        "operationId": "DomainWhois_Get",
        "parameters": [
          {
            "$ref": "#/parameters/ApiVersion"
          },
          {
            "$ref": "#/parameters/SubscriptionId"
          },
          {
            "$ref": "#/parameters/ResourceGroupName"
          },
          {
            "$ref": "#/parameters/EnrichmentDomain"
          }
        ],
        "responses": {
          "200": {
            "description": "OK",
            "schema": {
              "$ref": "#/definitions/EnrichmentDomainWhois"
            }
          },
          "default": {
            "description": "Error response describing why the operation failed to enrich this domain.",
            "schema": {
              "$ref": "#/definitions/CloudError"
            }
          }
        }
      }
    },
    "/subscriptions/{subscriptionId}/resourceGroups/{resourceGroupName}/providers/{operationalInsightsResourceProvider}/workspaces/{workspaceName}/providers/Microsoft.SecurityInsights/dataConnectors": {
      "get": {
        "x-ms-examples": {
          "Get all data connectors.": {
            "$ref": "./examples/dataConnectors/GetDataConnectors.json"
          }
        },
        "tags": [
          "Data Connectors"
        ],
        "description": "Gets all data connectors.",
        "operationId": "DataConnectors_List",
        "parameters": [
          {
            "$ref": "#/parameters/ApiVersion"
          },
          {
            "$ref": "#/parameters/SubscriptionId"
          },
          {
            "$ref": "#/parameters/ResourceGroupName"
          },
          {
            "$ref": "#/parameters/OperationalInsightsResourceProvider"
          },
          {
            "$ref": "#/parameters/WorkspaceName"
          }
        ],
        "responses": {
          "200": {
            "description": "OK",
            "schema": {
              "$ref": "#/definitions/DataConnectorList"
            }
          },
          "default": {
            "description": "Error response describing why the operation failed.",
            "schema": {
              "$ref": "#/definitions/CloudError"
            }
          }
        },
        "x-ms-pageable": {
          "nextLinkName": "nextLink"
        }
      }
    },
    "/subscriptions/{subscriptionId}/resourceGroups/{resourceGroupName}/providers/{operationalInsightsResourceProvider}/workspaces/{workspaceName}/providers/Microsoft.SecurityInsights/dataConnectors/{dataConnectorId}": {
      "get": {
        "x-ms-examples": {
          "Get an Office365 data connector.": {
            "$ref": "./examples/dataConnectors/GetOfficeDataConnetorById.json"
          },
          "Get a TI data connector.": {
            "$ref": "./examples/dataConnectors/GetThreatIntelligenceById.json"
          },
          "Get a TI Taxii data connector.": {
            "$ref": "./examples/dataConnectors/GetThreatIntelligenceTaxiiById.json"
          },
          "Get a MCAS data connector.": {
            "$ref": "./examples/dataConnectors/GetMicrosoftCloudAppSecurityById.json"
          },
          "Get a ASC data connector.": {
            "$ref": "./examples/dataConnectors/GetAzureSecurityCenterById.json"
          },
          "Get an AAD data connector.": {
            "$ref": "./examples/dataConnectors/GetAzureActiveDirectoryById.json"
          },
          "Get an AwsCloudTrail data connector.": {
            "$ref": "./examples/dataConnectors/GetAmazonWebServicesCloudTrailById.json"
          },
          "Get an AATP data connector.": {
            "$ref": "./examples/dataConnectors/GetAzureAdvancedThreatProtectionById.json"
          },
          "Get a MDATP data connector": {
            "$ref": "./examples/dataConnectors/GetMicrosoftDefenderAdvancedThreatProtectionById.json"
          },
          "Get a Office ATP data connector": {
            "$ref": "./examples/dataConnectors/GetOffice365AdvancedThreatProtectionById.json"
          },
          "Get a Dynamics365 data connector": {
            "$ref": "./examples/dataConnectors/GetDynamics365DataConnectorById.json"
          },
          "Get a MicrosoftThreatProtection data connector": {
            "$ref": "./examples/dataConnectors/GetMicrosoftThreatProtectionById.json"
          },
          "Get a MicrosoftThreatIntelligence data connector": {
            "$ref": "./examples/dataConnectors/GetMicrosoftThreatIntelligenceById.json"
          }
        },
        "tags": [
          "Data Connectors"
        ],
        "description": "Gets a data connector.",
        "operationId": "DataConnectors_Get",
        "parameters": [
          {
            "$ref": "#/parameters/ApiVersion"
          },
          {
            "$ref": "#/parameters/SubscriptionId"
          },
          {
            "$ref": "#/parameters/ResourceGroupName"
          },
          {
            "$ref": "#/parameters/OperationalInsightsResourceProvider"
          },
          {
            "$ref": "#/parameters/WorkspaceName"
          },
          {
            "$ref": "#/parameters/DataConnectorId"
          }
        ],
        "responses": {
          "200": {
            "description": "OK",
            "schema": {
              "$ref": "#/definitions/DataConnector"
            }
          },
          "default": {
            "description": "Error response describing why the operation failed.",
            "schema": {
              "$ref": "#/definitions/CloudError"
            }
          }
        }
      },
      "put": {
        "x-ms-examples": {
          "Creates or updates an Office365 data connector.": {
            "$ref": "./examples/dataConnectors/CreateOfficeDataConnetor.json"
          },
          "Creates or updates a Threat Intelligence Taxii data connector.": {
            "$ref": "./examples/dataConnectors/CreateThreatIntelligenceTaxiiDataConnector.json"
          },
          "Creates or updates an Threat Intelligence Platform data connector.": {
            "$ref": "./examples/dataConnectors/CreateThreatIntelligenceDataConnector.json"
          },
          "Creates or updates a Dynamics365 data connector.": {
            "$ref": "./examples/dataConnectors/CreateDynamics365DataConnetor.json"
          }
        },
        "tags": [
          "Data Connectors"
        ],
        "description": "Creates or updates the data connector.",
        "operationId": "DataConnectors_CreateOrUpdate",
        "parameters": [
          {
            "$ref": "#/parameters/ApiVersion"
          },
          {
            "$ref": "#/parameters/SubscriptionId"
          },
          {
            "$ref": "#/parameters/ResourceGroupName"
          },
          {
            "$ref": "#/parameters/OperationalInsightsResourceProvider"
          },
          {
            "$ref": "#/parameters/WorkspaceName"
          },
          {
            "$ref": "#/parameters/DataConnectorId"
          },
          {
            "$ref": "#/parameters/DataConnector"
          }
        ],
        "responses": {
          "200": {
            "description": "OK",
            "schema": {
              "$ref": "#/definitions/DataConnector"
            }
          },
          "201": {
            "description": "Created",
            "schema": {
              "$ref": "#/definitions/DataConnector"
            }
          },
          "default": {
            "description": "Error response describing why the operation failed.",
            "schema": {
              "$ref": "#/definitions/CloudError"
            }
          }
        }
      },
      "delete": {
        "x-ms-examples": {
          "Delete an Office365 data connector.": {
            "$ref": "./examples/dataConnectors/DeleteOfficeDataConnetor.json"
          }
        },
        "tags": [
          "Data Connectors"
        ],
        "description": "Delete the data connector.",
        "operationId": "DataConnectors_Delete",
        "parameters": [
          {
            "$ref": "#/parameters/ApiVersion"
          },
          {
            "$ref": "#/parameters/SubscriptionId"
          },
          {
            "$ref": "#/parameters/ResourceGroupName"
          },
          {
            "$ref": "#/parameters/OperationalInsightsResourceProvider"
          },
          {
            "$ref": "#/parameters/WorkspaceName"
          },
          {
            "$ref": "#/parameters/DataConnectorId"
          }
        ],
        "responses": {
          "200": {
            "description": "OK"
          },
          "204": {
            "description": "No Content"
          },
          "default": {
            "description": "Error response describing why the operation failed.",
            "schema": {
              "$ref": "#/definitions/CloudError"
            }
          }
        }
      }
    },
    "/subscriptions/{subscriptionId}/resourceGroups/{resourceGroupName}/providers/{operationalInsightsResourceProvider}/workspaces/{workspaceName}/providers/Microsoft.SecurityInsights/dataConnectorsCheckRequirements": {
      "post": {
        "x-ms-examples": {
          "Check requirements for TI.": {
            "$ref": "./examples/dataConnectors/CheckRequirementsThreatIntelligence.json"
          },
          "Check requirements for TI Taxii.": {
            "$ref": "./examples/dataConnectors/CheckRequirementsThreatIntelligenceTaxii.json"
          },
          "Check requirements for AAD.": {
            "$ref": "./examples/dataConnectors/CheckRequirementsAzureActiveDirectory.json"
          },
          "Check requirements for AAD - no license.": {
            "$ref": "./examples/dataConnectors/CheckRequirementsAzureActiveDirectoryNoLicense.json"
          },
          "Check requirements for AAD - no authorization.": {
            "$ref": "./examples/dataConnectors/CheckRequirementsAzureActiveDirectoryNoAuthorization.json"
          },
          "Check requirements for ASC.": {
            "$ref": "./examples/dataConnectors/CheckRequirementsAzureSecurityCenter.json"
          },
          "Check requirements for Mcas.": {
            "$ref": "./examples/dataConnectors/CheckRequirementsMicrosoftCloudAppSecurity.json"
          },
          "Check requirements for Mdatp.": {
            "$ref": "./examples/dataConnectors/CheckRequirementsMdatp.json"
          },
          "Check requirements for OfficeATP.": {
            "$ref": "./examples/dataConnectors/CheckRequirementsOfficeATP.json"
          },
          "Check requirements for Dynamics365.": {
            "$ref": "./examples/dataConnectors/CheckRequirementsDynamics365.json"
          },
          "Check requirements for MicrosoftThreatProtection.": {
            "$ref": "./examples/dataConnectors/CheckRequirementsMicrosoftThreatProtection.json"
          },
          "Check requirements for MicrosoftThreatIntelligence.": {
            "$ref": "./examples/dataConnectors/CheckRequirementsMicrosoftThreatIntelligence.json"
          }
        },
        "tags": [
          "Check Data Connector Requirements"
        ],
        "description": "Get requirements state for a data connector type.",
        "operationId": "DataConnectorsCheckRequirements_Post",
        "parameters": [
          {
            "$ref": "#/parameters/ApiVersion"
          },
          {
            "$ref": "#/parameters/SubscriptionId"
          },
          {
            "$ref": "#/parameters/ResourceGroupName"
          },
          {
            "$ref": "#/parameters/WorkspaceName"
          },
          {
            "$ref": "#/parameters/OperationalInsightsResourceProvider"
          },
          {
            "$ref": "#/parameters/DataConnectorsCheckRequirementsBody"
          }
        ],
        "responses": {
          "200": {
            "description": "OK",
            "schema": {
              "$ref": "#/definitions/DataConnectorRequirementsState"
            }
          },
          "default": {
            "description": "Error response describing why the operation failed.",
            "schema": {
              "$ref": "#/definitions/CloudError"
            }
          }
        }
      }
    },
    "/subscriptions/{subscriptionId}/resourceGroups/{resourceGroupName}/providers/{operationalInsightsResourceProvider}/workspaces/{workspaceName}/providers/Microsoft.SecurityInsights/entities": {
      "get": {
        "x-ms-examples": {
          "Get all entities.": {
            "$ref": "./examples/entities/GetEntities.json"
          }
        },
        "tags": [
          "Entities"
        ],
        "description": "Gets all entities.",
        "operationId": "Entities_List",
        "parameters": [
          {
            "$ref": "#/parameters/ApiVersion"
          },
          {
            "$ref": "#/parameters/SubscriptionId"
          },
          {
            "$ref": "#/parameters/ResourceGroupName"
          },
          {
            "$ref": "#/parameters/OperationalInsightsResourceProvider"
          },
          {
            "$ref": "#/parameters/WorkspaceName"
          }
        ],
        "responses": {
          "200": {
            "description": "OK",
            "schema": {
              "$ref": "#/definitions/EntityList"
            }
          },
          "default": {
            "description": "Error response describing why the operation failed.",
            "schema": {
              "$ref": "#/definitions/CloudError"
            }
          }
        },
        "x-ms-pageable": {
          "nextLinkName": "nextLink"
        }
      }
    },
    "/subscriptions/{subscriptionId}/resourceGroups/{resourceGroupName}/providers/{operationalInsightsResourceProvider}/workspaces/{workspaceName}/providers/Microsoft.SecurityInsights/entities/{entityId}": {
      "get": {
        "x-ms-examples": {
          "Get an account entity.": {
            "$ref": "./examples/entities/GetAccountEntityById.json"
          },
          "Get a host entity.": {
            "$ref": "./examples/entities/GetHostEntityById.json"
          },
          "Get a file entity.": {
            "$ref": "./examples/entities/GetFileEntityById.json"
          },
          "Get a security alert entity.": {
            "$ref": "./examples/entities/GetSecurityAlertEntityById.json"
          },
          "Get a file hash entity.": {
            "$ref": "./examples/entities/GetFileHashEntityById.json"
          },
          "Get a malware entity.": {
            "$ref": "./examples/entities/GetMalwareEntityById.json"
          },
          "Get a security group entity.": {
            "$ref": "./examples/entities/GetSecurityGroupEntityById.json"
          },
          "Get an azure resource entity.": {
            "$ref": "./examples/entities/GetAzureResourceEntityById.json"
          },
          "Get a cloud application entity.": {
            "$ref": "./examples/entities/GetCloudApplicationEntityById.json"
          },
          "Get a process entity.": {
            "$ref": "./examples/entities/GetProcessEntityById.json"
          },
          "Get a dns entity.": {
            "$ref": "./examples/entities/GetDnsEntityById.json"
          },
          "Get an ip entity.": {
            "$ref": "./examples/entities/GetIpEntityById.json"
          },
          "Get a registry key entity.": {
            "$ref": "./examples/entities/GetRegistryKeyEntityById.json"
          },
          "Get a registry value entity.": {
            "$ref": "./examples/entities/GetRegistryValueEntityById.json"
          },
          "Get a url entity.": {
            "$ref": "./examples/entities/GetUrlEntityById.json"
          },
          "Get an IoT device entity.": {
            "$ref": "./examples/entities/GetIoTDeviceEntityById.json"
          },
          "Get a mailCluster entity.": {
            "$ref": "./examples/entities/GetMailClusterEntityById.json"
          },
          "Get a mailbox entity.": {
            "$ref": "./examples/entities/GetMailboxEntityById.json"
          },
          "Get a mailMessage entity.": {
            "$ref": "./examples/entities/GetMailMessageEntityById.json"
          },
          "Get a submissionMail entity.": {
            "$ref": "./examples/entities/GetSubmissionMailEntityById.json"
          }
        },
        "tags": [
          "Entities"
        ],
        "description": "Gets an entity.",
        "operationId": "Entities_Get",
        "parameters": [
          {
            "$ref": "#/parameters/ApiVersion"
          },
          {
            "$ref": "#/parameters/SubscriptionId"
          },
          {
            "$ref": "#/parameters/ResourceGroupName"
          },
          {
            "$ref": "#/parameters/OperationalInsightsResourceProvider"
          },
          {
            "$ref": "#/parameters/WorkspaceName"
          },
          {
            "$ref": "#/parameters/EntityId"
          }
        ],
        "responses": {
          "200": {
            "description": "OK",
            "schema": {
              "$ref": "#/definitions/Entity"
            }
          },
          "default": {
            "description": "Error response describing why the operation failed.",
            "schema": {
              "$ref": "#/definitions/CloudError"
            }
          }
        }
      }
    },
    "/subscriptions/{subscriptionId}/resourceGroups/{resourceGroupName}/providers/{operationalInsightsResourceProvider}/workspaces/{workspaceName}/providers/Microsoft.SecurityInsights/entities/{entityId}/expand": {
      "post": {
        "x-ms-examples": {
          "Expand an entity": {
            "$ref": "./examples/entities/expand/PostExpandEntity.json"
          }
        },
        "tags": [
          "Entities"
        ],
        "description": "Expands an entity.",
        "operationId": "Entities_Expand",
        "parameters": [
          {
            "$ref": "#/parameters/ApiVersion"
          },
          {
            "$ref": "#/parameters/SubscriptionId"
          },
          {
            "$ref": "#/parameters/ResourceGroupName"
          },
          {
            "$ref": "#/parameters/OperationalInsightsResourceProvider"
          },
          {
            "$ref": "#/parameters/WorkspaceName"
          },
          {
            "$ref": "#/parameters/EntityId"
          },
          {
            "$ref": "#/parameters/EntityExpandRequestBody"
          }
        ],
        "responses": {
          "200": {
            "description": "OK",
            "schema": {
              "$ref": "#/definitions/EntityExpandResponse"
            }
          },
          "default": {
            "description": "Error response describing why the operation failed.",
            "schema": {
              "$ref": "#/definitions/CloudError"
            }
          }
        }
      }
    },
    "/subscriptions/{subscriptionId}/resourceGroups/{resourceGroupName}/providers/{operationalInsightsResourceProvider}/workspaces/{workspaceName}/providers/Microsoft.SecurityInsights/entities/{entityId}/getTimeline": {
      "post": {
        "x-ms-examples": {
          "Entity timeline": {
            "$ref": "./examples/entities/timeline/PostTimelineEntity.json"
          }
        },
        "tags": [
          "Entities"
        ],
        "description": "Timeline for an entity.",
        "operationId": "EntitiesGetTimeline_list",
        "parameters": [
          {
            "$ref": "#/parameters/ApiVersion"
          },
          {
            "$ref": "#/parameters/SubscriptionId"
          },
          {
            "$ref": "#/parameters/ResourceGroupName"
          },
          {
            "$ref": "#/parameters/OperationalInsightsResourceProvider"
          },
          {
            "$ref": "#/parameters/WorkspaceName"
          },
          {
            "$ref": "#/parameters/EntityId"
          },
          {
            "$ref": "#/parameters/EntityTimelineRequestBody"
<<<<<<< HEAD
=======
          }
        ],
        "responses": {
          "200": {
            "description": "OK",
            "schema": {
              "$ref": "#/definitions/EntityTimelineResponse"
            }
          },
          "default": {
            "description": "Error response describing why the operation failed.",
            "schema": {
              "$ref": "#/definitions/CloudError"
            }
          }
        }
      }
    },
    "/subscriptions/{subscriptionId}/resourceGroups/{resourceGroupName}/providers/{operationalInsightsResourceProvider}/workspaces/{workspaceName}/providers/Microsoft.SecurityInsights/entities/{entityId}/queries": {
      "get": {
        "x-ms-examples": {
          "Get Entity Query": {
            "$ref": "./examples/entities/GetQueries.json"
          }
        },
        "tags": [
          "Entities"
        ],
        "description": "Get Insights and Activities for an entity.",
        "operationId": "Entities_Queries",
        "parameters": [
          {
            "$ref": "#/parameters/ApiVersion"
          },
          {
            "$ref": "#/parameters/SubscriptionId"
          },
          {
            "$ref": "#/parameters/ResourceGroupName"
          },
          {
            "$ref": "#/parameters/OperationalInsightsResourceProvider"
          },
          {
            "$ref": "#/parameters/WorkspaceName"
          },
          {
            "$ref": "#/parameters/EntityId"
          },
          {
            "$ref": "#/parameters/EntityQueryKindParam"
          }
        ],
        "responses": {
          "200": {
            "description": "OK",
            "schema": {
              "$ref": "#/definitions/GetQueriesResponse"
            }
          },
          "default": {
            "description": "Error response describing why the operation failed.",
            "schema": {
              "$ref": "#/definitions/CloudError"
            }
          }
        }
      }
    },
    "/subscriptions/{subscriptionId}/resourceGroups/{resourceGroupName}/providers/{operationalInsightsResourceProvider}/workspaces/{workspaceName}/providers/Microsoft.SecurityInsights/entities/{entityId}/getInsights": {
      "post": {
        "x-ms-examples": {
          "Entity Insight": {
            "$ref": "./examples/entities/insights/PostGetInsights.json"
          }
        },
        "tags": [
          "Entities"
        ],
        "description": "Execute Insights for an entity.",
        "operationId": "Entities_GetInsights",
        "parameters": [
          {
            "$ref": "#/parameters/ApiVersion"
          },
          {
            "$ref": "#/parameters/SubscriptionId"
          },
          {
            "$ref": "#/parameters/ResourceGroupName"
          },
          {
            "$ref": "#/parameters/OperationalInsightsResourceProvider"
          },
          {
            "$ref": "#/parameters/WorkspaceName"
          },
          {
            "$ref": "#/parameters/EntityId"
          },
          {
            "$ref": "#/parameters/GetInsightsEntityQueriesRequestBody"
          }
        ],
        "responses": {
          "200": {
            "description": "OK",
            "schema": {
              "$ref": "#/definitions/EntityGetInsightsResponse"
            }
          },
          "default": {
            "description": "Error response describing why the operation failed.",
            "schema": {
              "$ref": "#/definitions/CloudError"
            }
          }
        }
      }
    },
    "/subscriptions/{subscriptionId}/resourceGroups/{resourceGroupName}/providers/{operationalInsightsResourceProvider}/workspaces/{workspaceName}/providers/Microsoft.SecurityInsights/entities/{entityId}/relations": {
      "get": {
        "x-ms-examples": {
          "Get all relations of an entity.": {
            "$ref": "./examples/entities/relations/GetAllEntityRelations.json"
          }
        },
        "tags": [
          "EntityRelations"
        ],
        "description": "Gets all relations of an entity.",
        "operationId": "EntitiesRelations_List",
        "parameters": [
          {
            "$ref": "#/parameters/ApiVersion"
          },
          {
            "$ref": "#/parameters/SubscriptionId"
          },
          {
            "$ref": "#/parameters/ResourceGroupName"
          },
          {
            "$ref": "#/parameters/OperationalInsightsResourceProvider"
          },
          {
            "$ref": "#/parameters/WorkspaceName"
          },
          {
            "$ref": "#/parameters/EntityId"
          },
          {
            "$ref": "#/parameters/ODataFilter"
          },
          {
            "$ref": "#/parameters/ODataOrderBy"
          },
          {
            "$ref": "#/parameters/ODataTop"
          },
          {
            "$ref": "#/parameters/ODataSkipToken"
>>>>>>> 7d4caa5e
          }
        ],
        "responses": {
          "200": {
            "description": "OK",
            "schema": {
              "$ref": "#/definitions/EntityTimelineResponse"
            }
          },
          "default": {
            "description": "Error response describing why the operation failed.",
            "schema": {
              "$ref": "#/definitions/CloudError"
            }
          }
        }
      }
    },
    "/subscriptions/{subscriptionId}/resourceGroups/{resourceGroupName}/providers/{operationalInsightsResourceProvider}/workspaces/{workspaceName}/providers/Microsoft.SecurityInsights/entities/{entityId}/queries": {
      "get": {
        "x-ms-examples": {
          "Get Entity Query": {
            "$ref": "./examples/entities/GetQueries.json"
          }
        },
        "tags": [
          "Entities"
        ],
        "description": "Get Insights and Activities for an entity.",
        "operationId": "Entities_Queries",
        "parameters": [
          {
            "$ref": "#/parameters/ApiVersion"
          },
          {
            "$ref": "#/parameters/SubscriptionId"
          },
          {
            "$ref": "#/parameters/ResourceGroupName"
          },
          {
            "$ref": "#/parameters/OperationalInsightsResourceProvider"
          },
          {
            "$ref": "#/parameters/WorkspaceName"
          },
          {
            "$ref": "#/parameters/EntityId"
          },
          {
            "$ref": "#/parameters/EntityQueryKindParam"
          }
        ],
        "responses": {
          "200": {
            "description": "OK",
            "schema": {
              "$ref": "#/definitions/GetQueriesResponse"
            }
          },
          "default": {
            "description": "Error response describing why the operation failed.",
            "schema": {
              "$ref": "#/definitions/CloudError"
            }
          }
        }
      }
    },
    "/subscriptions/{subscriptionId}/resourceGroups/{resourceGroupName}/providers/{operationalInsightsResourceProvider}/workspaces/{workspaceName}/providers/Microsoft.SecurityInsights/entities/{entityId}/getInsights": {
      "post": {
        "x-ms-examples": {
          "Entity Insight": {
            "$ref": "./examples/entities/insights/PostGetInsights.json"
          }
        },
        "tags": [
          "Entities"
        ],
        "description": "Execute Insights for an entity.",
        "operationId": "Entities_GetInsights",
        "parameters": [
          {
            "$ref": "#/parameters/ApiVersion"
          },
          {
            "$ref": "#/parameters/SubscriptionId"
          },
          {
            "$ref": "#/parameters/ResourceGroupName"
          },
          {
            "$ref": "#/parameters/OperationalInsightsResourceProvider"
          },
          {
            "$ref": "#/parameters/WorkspaceName"
          },
          {
            "$ref": "#/parameters/EntityId"
          },
          {
            "$ref": "#/parameters/GetInsightsEntityQueriesRequestBody"
          }
        ],
        "responses": {
          "200": {
            "description": "OK",
            "schema": {
              "$ref": "#/definitions/EntityGetInsightsResponse"
            }
          },
          "default": {
            "description": "Error response describing why the operation failed.",
            "schema": {
              "$ref": "#/definitions/CloudError"
            }
          }
        }
      }
    },
    "/subscriptions/{subscriptionId}/resourceGroups/{resourceGroupName}/providers/{operationalInsightsResourceProvider}/workspaces/{workspaceName}/providers/Microsoft.SecurityInsights/entities/{entityId}/relations": {
      "get": {
        "x-ms-examples": {
          "Get all relations of an entity.": {
            "$ref": "./examples/entities/relations/GetAllEntityRelations.json"
          }
        },
        "tags": [
          "EntityRelations"
        ],
        "description": "Gets all relations of an entity.",
        "operationId": "EntitiesRelations_List",
        "parameters": [
          {
            "$ref": "#/parameters/ApiVersion"
          },
          {
            "$ref": "#/parameters/SubscriptionId"
          },
          {
            "$ref": "#/parameters/ResourceGroupName"
          },
          {
            "$ref": "#/parameters/OperationalInsightsResourceProvider"
          },
          {
            "$ref": "#/parameters/WorkspaceName"
          },
          {
            "$ref": "#/parameters/EntityId"
          },
          {
            "$ref": "#/parameters/ODataFilter"
          },
          {
            "$ref": "#/parameters/ODataOrderBy"
          },
          {
            "$ref": "#/parameters/ODataTop"
          },
          {
            "$ref": "#/parameters/ODataSkipToken"
          }
        ],
        "responses": {
          "200": {
            "description": "OK",
            "schema": {
              "$ref": "#/definitions/RelationList"
            }
          },
          "default": {
            "description": "Error response describing why the operation failed.",
            "schema": {
              "$ref": "#/definitions/CloudError"
            }
          }
        },
        "x-ms-odata": "#/definitions/Relation",
        "x-ms-pageable": {
          "nextLinkName": "nextLink"
        }
      }
    },
    "/subscriptions/{subscriptionId}/resourceGroups/{resourceGroupName}/providers/{operationalInsightsResourceProvider}/workspaces/{workspaceName}/providers/Microsoft.SecurityInsights/entities/{entityId}/relations/{relationName}": {
      "get": {
        "x-ms-examples": {
          "Get an entity relation.": {
            "$ref": "./examples/entities/relations/GetEntityRelationByName.json"
          }
        },
        "tags": [
          "EntityRelations"
        ],
        "description": "Gets an entity relation.",
        "operationId": "EntityRelations_GetRelation",
        "parameters": [
          {
            "$ref": "#/parameters/ApiVersion"
          },
          {
            "$ref": "#/parameters/SubscriptionId"
          },
          {
            "$ref": "#/parameters/ResourceGroupName"
          },
          {
            "$ref": "#/parameters/OperationalInsightsResourceProvider"
          },
          {
            "$ref": "#/parameters/WorkspaceName"
          },
          {
            "$ref": "#/parameters/EntityId"
          },
          {
            "$ref": "#/parameters/RelationName"
          }
        ],
        "responses": {
          "200": {
            "description": "OK",
            "schema": {
              "$ref": "#/definitions/Relation"
            }
          },
          "default": {
            "description": "Error response describing why the operation failed.",
            "schema": {
              "$ref": "#/definitions/CloudError"
            }
          }
        }
      }
    },
    "/subscriptions/{subscriptionId}/resourceGroups/{resourceGroupName}/providers/{operationalInsightsResourceProvider}/workspaces/{workspaceName}/providers/Microsoft.SecurityInsights/officeConsents": {
      "get": {
        "x-ms-examples": {
          "Get all office consents.": {
            "$ref": "./examples/officeConsents/GetOfficeConsents.json"
          }
        },
        "tags": [
          "Office Consents"
        ],
        "description": "Gets all office365 consents.",
        "operationId": "OfficeConsents_List",
        "parameters": [
          {
            "$ref": "#/parameters/ApiVersion"
          },
          {
            "$ref": "#/parameters/SubscriptionId"
          },
          {
            "$ref": "#/parameters/ResourceGroupName"
          },
          {
            "$ref": "#/parameters/OperationalInsightsResourceProvider"
          },
          {
            "$ref": "#/parameters/WorkspaceName"
          }
        ],
        "responses": {
          "200": {
            "description": "OK",
            "schema": {
              "$ref": "#/definitions/OfficeConsentList"
            }
          },
          "default": {
            "description": "Error response describing why the operation failed.",
            "schema": {
              "$ref": "#/definitions/CloudError"
            }
          }
        },
        "x-ms-pageable": {
          "nextLinkName": "nextLink"
        }
      }
    },
    "/subscriptions/{subscriptionId}/resourceGroups/{resourceGroupName}/providers/{operationalInsightsResourceProvider}/workspaces/{workspaceName}/providers/Microsoft.SecurityInsights/officeConsents/{consentId}": {
      "get": {
        "x-ms-examples": {
          "Get an office consent.": {
            "$ref": "./examples/officeConsents/GetOfficeConsentsById.json"
          }
        },
        "tags": [
          "Office Consents"
        ],
        "description": "Gets an office365 consent.",
        "operationId": "OfficeConsents_Get",
        "parameters": [
          {
            "$ref": "#/parameters/ApiVersion"
          },
          {
            "$ref": "#/parameters/SubscriptionId"
          },
          {
            "$ref": "#/parameters/ResourceGroupName"
          },
          {
            "$ref": "#/parameters/OperationalInsightsResourceProvider"
          },
          {
            "$ref": "#/parameters/WorkspaceName"
          },
          {
            "$ref": "#/parameters/ConsentId"
          }
        ],
        "responses": {
          "200": {
            "description": "OK",
            "schema": {
              "$ref": "#/definitions/OfficeConsent"
            }
          },
          "default": {
            "description": "Error response describing why the operation failed.",
            "schema": {
              "$ref": "#/definitions/CloudError"
            }
          }
        }
      },
      "delete": {
        "x-ms-examples": {
          "Delete an office consent.": {
            "$ref": "./examples/officeConsents/DeleteOfficeConsents.json"
          }
        },
        "tags": [
          "Office Consents"
        ],
        "description": "Delete the office365 consent.",
        "operationId": "OfficeConsents_Delete",
        "parameters": [
          {
            "$ref": "#/parameters/ApiVersion"
          },
          {
            "$ref": "#/parameters/SubscriptionId"
          },
          {
            "$ref": "#/parameters/ResourceGroupName"
          },
          {
            "$ref": "#/parameters/OperationalInsightsResourceProvider"
          },
          {
            "$ref": "#/parameters/WorkspaceName"
          },
          {
            "$ref": "#/parameters/ConsentId"
          }
        ],
        "responses": {
          "200": {
            "description": "OK"
          },
          "204": {
            "description": "No Content"
          },
          "default": {
            "description": "Error response describing why the operation failed.",
            "schema": {
              "$ref": "#/definitions/CloudError"
            }
          }
        }
      }
    },
    "/subscriptions/{subscriptionId}/resourceGroups/{resourceGroupName}/providers/{operationalInsightsResourceProvider}/workspaces/{workspaceName}/providers/Microsoft.SecurityInsights/settings": {
      "get": {
        "x-ms-examples": {
          "Get EyesOn settings.": {
            "$ref": "./examples/settings/GetAllSettings.json"
          }
        },
        "tags": [
          "Settings"
        ],
        "description": "List of all the settings",
        "operationId": "ProductSettings_GetAll",
        "parameters": [
          {
            "$ref": "#/parameters/ApiVersion"
          },
          {
            "$ref": "#/parameters/SubscriptionId"
          },
          {
            "$ref": "#/parameters/ResourceGroupName"
          },
          {
            "$ref": "#/parameters/OperationalInsightsResourceProvider"
          },
          {
            "$ref": "#/parameters/WorkspaceName"
          }
        ],
        "responses": {
          "200": {
            "description": "OK",
            "schema": {
              "$ref": "#/definitions/SettingList"
            }
          },
          "default": {
            "description": "Error response describing why the operation failed.",
            "schema": {
              "$ref": "#/definitions/CloudError"
            }
          }
        }
      }
    },
    "/subscriptions/{subscriptionId}/resourceGroups/{resourceGroupName}/providers/{operationalInsightsResourceProvider}/workspaces/{workspaceName}/providers/Microsoft.SecurityInsights/settings/{settingsName}": {
      "get": {
        "x-ms-examples": {
          "Get EyesOn settings.": {
            "$ref": "./examples/settings/GetEyesOnSetting.json"
          }
        },
        "tags": [
          "Settings"
        ],
        "description": "Gets a setting.",
        "operationId": "ProductSettings_Get",
        "parameters": [
          {
            "$ref": "#/parameters/ApiVersion"
          },
          {
            "$ref": "#/parameters/SubscriptionId"
          },
          {
            "$ref": "#/parameters/ResourceGroupName"
          },
          {
            "$ref": "#/parameters/OperationalInsightsResourceProvider"
          },
          {
            "$ref": "#/parameters/WorkspaceName"
          },
          {
            "$ref": "#/parameters/SettingsName"
          }
        ],
        "responses": {
          "200": {
            "description": "OK",
            "schema": {
              "$ref": "#/definitions/Settings"
            }
          },
          "default": {
            "description": "Error response describing why the operation failed.",
            "schema": {
              "$ref": "#/definitions/CloudError"
            }
          }
        }
      },
      "delete": {
        "x-ms-examples": {
          "Delete EyesOn settings.": {
            "$ref": "./examples/settings/DeleteEyesOnSetting.json"
          }
        },
        "tags": [
          "Settings"
        ],
        "description": "Delete setting of the product.",
        "operationId": "ProductSettings_Delete",
        "parameters": [
          {
            "$ref": "#/parameters/ApiVersion"
          },
          {
            "$ref": "#/parameters/SubscriptionId"
          },
          {
            "$ref": "#/parameters/ResourceGroupName"
          },
          {
            "$ref": "#/parameters/OperationalInsightsResourceProvider"
          },
          {
            "$ref": "#/parameters/WorkspaceName"
          },
          {
            "$ref": "#/parameters/SettingsName"
          }
        ],
        "responses": {
          "200": {
            "description": "OK"
          },
          "204": {
            "description": "No Content"
          },
          "default": {
            "description": "Error response describing why the operation failed.",
            "schema": {
              "$ref": "#/definitions/CloudError"
            }
          }
        }
      },
      "put": {
        "x-ms-examples": {
          "Update EyesOn settings.": {
            "$ref": "./examples/settings/UpdateEyesOnSetting.json"
          }
        },
        "tags": [
          "Settings"
        ],
        "description": "Updates setting.",
        "operationId": "ProductSettings_Update",
        "parameters": [
          {
            "$ref": "#/parameters/ApiVersion"
          },
          {
            "$ref": "#/parameters/SubscriptionId"
          },
          {
            "$ref": "#/parameters/ResourceGroupName"
          },
          {
            "$ref": "#/parameters/OperationalInsightsResourceProvider"
          },
          {
            "$ref": "#/parameters/WorkspaceName"
          },
          {
            "$ref": "#/parameters/SettingsName"
          },
          {
            "$ref": "#/parameters/Settings"
          }
        ],
        "responses": {
          "200": {
            "description": "OK",
            "schema": {
              "$ref": "#/definitions/Settings"
            }
          },
          "default": {
            "description": "Error response describing why the operation failed.",
            "schema": {
              "$ref": "#/definitions/CloudError"
            }
          }
        }
      }
    },
    "/subscriptions/{subscriptionId}/resourceGroups/{resourceGroupName}/providers/{operationalInsightsResourceProvider}/workspaces/{workspaceName}/providers/Microsoft.SecurityInsights/aggregations/{aggregationsName}": {
      "get": {
        "x-ms-examples": {
          "Get aggregative data for all cases under the defined workspace, between the time range if specified.": {
            "$ref": "./examples/aggregations/GetCasesAggregations.json"
          }
        },
        "tags": [
          "Aggregations"
        ],
        "description": "Get aggregative result for the given resources under the defined workspace",
        "operationId": "CasesAggregations_Get",
        "parameters": [
          {
            "$ref": "#/parameters/ApiVersion"
          },
          {
            "$ref": "#/parameters/SubscriptionId"
          },
          {
            "$ref": "#/parameters/ResourceGroupName"
          },
          {
            "$ref": "#/parameters/OperationalInsightsResourceProvider"
          },
          {
            "$ref": "#/parameters/WorkspaceName"
          },
          {
            "$ref": "#/parameters/AggregationsName"
          }
        ],
        "responses": {
          "200": {
            "description": "OK",
            "schema": {
              "$ref": "#/definitions/Aggregations"
            }
          },
          "default": {
            "description": "Error response describing why the operation failed.",
            "schema": {
              "$ref": "#/definitions/CloudError"
            }
          }
        }
      }
    },
    "/subscriptions/{subscriptionId}/resourceGroups/{resourceGroupName}/providers/{operationalInsightsResourceProvider}/workspaces/{workspaceName}/providers/Microsoft.SecurityInsights/entityQueries": {
      "get": {
        "x-ms-examples": {
          "Get all entity queries.": {
            "$ref": "./examples/entityQueries/GetEntityQueries.json"
          }
        },
        "tags": [
          "EntityQueries"
        ],
        "description": "Gets all entity queries.",
        "operationId": "EntityQueries_List",
        "parameters": [
          {
            "$ref": "#/parameters/ApiVersion"
          },
          {
            "$ref": "#/parameters/SubscriptionId"
          },
          {
            "$ref": "#/parameters/ResourceGroupName"
          },
          {
            "$ref": "#/parameters/OperationalInsightsResourceProvider"
          },
          {
            "$ref": "#/parameters/WorkspaceName"
          }
        ],
        "responses": {
          "200": {
            "description": "OK",
            "schema": {
              "$ref": "#/definitions/EntityQueryList"
            }
          },
          "default": {
            "description": "Error response describing why the operation failed.",
            "schema": {
              "$ref": "#/definitions/CloudError"
            }
          }
        },
        "x-ms-pageable": {
          "nextLinkName": "nextLink"
        }
      }
    },
    "/subscriptions/{subscriptionId}/resourceGroups/{resourceGroupName}/providers/{operationalInsightsResourceProvider}/workspaces/{workspaceName}/providers/Microsoft.SecurityInsights/entityQueries/{entityQueryId}": {
      "get": {
        "x-ms-examples": {
          "Get an entity query.": {
            "$ref": "./examples/entityQueries/GetExpansionEntityQueryById.json"
          }
        },
        "tags": [
          "EntityQueries"
        ],
        "description": "Gets an entity query.",
        "operationId": "EntityQueries_Get",
        "parameters": [
          {
            "$ref": "#/parameters/ApiVersion"
          },
          {
            "$ref": "#/parameters/SubscriptionId"
          },
          {
            "$ref": "#/parameters/ResourceGroupName"
          },
          {
            "$ref": "#/parameters/OperationalInsightsResourceProvider"
          },
          {
            "$ref": "#/parameters/WorkspaceName"
          },
          {
            "$ref": "#/parameters/EntityQueryId"
          }
        ],
        "responses": {
          "200": {
            "description": "OK",
            "schema": {
              "$ref": "#/definitions/EntityQuery"
            }
          },
          "default": {
            "description": "Error response describing why the operation failed.",
            "schema": {
              "$ref": "#/definitions/CloudError"
            }
          }
        }
      }
    },
    "/subscriptions/{subscriptionId}/resourceGroups/{resourceGroupName}/providers/{operationalInsightsResourceProvider}/workspaces/{workspaceName}/providers/Microsoft.SecurityInsights/incidents": {
      "get": {
        "x-ms-examples": {
          "Get all incidents.": {
            "$ref": "./examples/incidents/GetIncidents.json"
          }
        },
        "tags": [
          "Incidents"
        ],
        "description": "Gets all incidents.",
        "operationId": "Incidents_List",
        "parameters": [
          {
            "$ref": "#/parameters/ApiVersion"
          },
          {
            "$ref": "#/parameters/SubscriptionId"
          },
          {
            "$ref": "#/parameters/ResourceGroupName"
          },
          {
            "$ref": "#/parameters/OperationalInsightsResourceProvider"
          },
          {
            "$ref": "#/parameters/WorkspaceName"
          },
          {
            "$ref": "#/parameters/ODataFilter"
          },
          {
            "$ref": "#/parameters/ODataOrderBy"
          },
          {
            "$ref": "#/parameters/ODataTop"
          },
          {
            "$ref": "#/parameters/ODataSkipToken"
          }
        ],
        "responses": {
          "200": {
            "description": "OK",
            "schema": {
              "$ref": "#/definitions/IncidentList"
            }
          },
          "default": {
            "description": "Error response describing why the operation failed.",
            "schema": {
              "$ref": "#/definitions/CloudError"
            }
          }
        },
        "x-ms-pageable": {
          "nextLinkName": "nextLink"
        }
      }
    },
    "/subscriptions/{subscriptionId}/resourceGroups/{resourceGroupName}/providers/{operationalInsightsResourceProvider}/workspaces/{workspaceName}/providers/Microsoft.SecurityInsights/incidents/{incidentId}": {
      "get": {
        "x-ms-examples": {
          "Get an incident.": {
            "$ref": "./examples/incidents/GetIncidentById.json"
          }
        },
        "tags": [
          "Incidents"
        ],
        "description": "Gets an incident.",
        "operationId": "Incidents_Get",
        "parameters": [
          {
            "$ref": "#/parameters/ApiVersion"
          },
          {
            "$ref": "#/parameters/SubscriptionId"
          },
          {
            "$ref": "#/parameters/ResourceGroupName"
          },
          {
            "$ref": "#/parameters/OperationalInsightsResourceProvider"
          },
          {
            "$ref": "#/parameters/WorkspaceName"
          },
          {
            "$ref": "#/parameters/IncidentId"
          }
        ],
        "responses": {
          "200": {
            "description": "OK",
            "schema": {
              "$ref": "#/definitions/Incident"
            }
          },
          "default": {
            "description": "Error response describing why the operation failed.",
            "schema": {
              "$ref": "#/definitions/CloudError"
            }
          }
        }
      },
      "put": {
        "x-ms-examples": {
          "Creates or updates an incident.": {
            "$ref": "./examples/incidents/CreateIncident.json"
          }
        },
        "tags": [
          "Incidents"
        ],
        "description": "Creates or updates the incident.",
        "operationId": "Incidents_CreateOrUpdate",
        "parameters": [
          {
            "$ref": "#/parameters/ApiVersion"
          },
          {
            "$ref": "#/parameters/SubscriptionId"
          },
          {
            "$ref": "#/parameters/ResourceGroupName"
          },
          {
            "$ref": "#/parameters/OperationalInsightsResourceProvider"
          },
          {
            "$ref": "#/parameters/WorkspaceName"
          },
          {
            "$ref": "#/parameters/IncidentId"
          },
          {
            "$ref": "#/parameters/Incident"
          }
        ],
        "responses": {
          "200": {
            "description": "OK",
            "schema": {
              "$ref": "#/definitions/Incident"
            }
          },
          "201": {
            "description": "Created",
            "schema": {
              "$ref": "#/definitions/Incident"
            }
          },
          "default": {
            "description": "Error response describing why the operation failed.",
            "schema": {
              "$ref": "#/definitions/CloudError"
            }
          }
        }
      },
      "delete": {
        "x-ms-examples": {
          "Delete an incident.": {
            "$ref": "./examples/incidents/DeleteIncident.json"
          }
        },
        "tags": [
          "Incidents"
        ],
        "description": "Delete the incident.",
        "operationId": "Incidents_Delete",
        "parameters": [
          {
            "$ref": "#/parameters/ApiVersion"
          },
          {
            "$ref": "#/parameters/SubscriptionId"
          },
          {
            "$ref": "#/parameters/ResourceGroupName"
          },
          {
            "$ref": "#/parameters/OperationalInsightsResourceProvider"
          },
          {
            "$ref": "#/parameters/WorkspaceName"
          },
          {
            "$ref": "#/parameters/IncidentId"
          }
        ],
        "responses": {
          "200": {
            "description": "OK"
          },
          "204": {
            "description": "No Content"
          },
          "default": {
            "description": "Error response describing why the operation failed.",
            "schema": {
              "$ref": "#/definitions/CloudError"
            }
          }
        }
      }
    },
    "/subscriptions/{subscriptionId}/resourceGroups/{resourceGroupName}/providers/{operationalInsightsResourceProvider}/workspaces/{workspaceName}/providers/Microsoft.SecurityInsights/incidents/{incidentId}/alerts": {
      "post": {
        "x-ms-examples": {
          "Get all incident alerts.": {
            "$ref": "./examples/incidents/GetAllIncidentAlerts.json"
          }
        },
        "tags": [
          "IncidentAlerts"
        ],
        "description": "Gets all incident alerts.",
        "operationId": "Incidents_ListOfAlerts",
        "parameters": [
          {
            "$ref": "#/parameters/ApiVersion"
          },
          {
            "$ref": "#/parameters/SubscriptionId"
          },
          {
            "$ref": "#/parameters/ResourceGroupName"
          },
          {
            "$ref": "#/parameters/OperationalInsightsResourceProvider"
          },
          {
            "$ref": "#/parameters/WorkspaceName"
          },
          {
            "$ref": "#/parameters/IncidentId"
          }
        ],
        "responses": {
          "200": {
            "description": "OK",
            "schema": {
              "$ref": "#/definitions/IncidentAlertList"
            }
          },
          "default": {
            "description": "Error response describing why the operation failed.",
            "schema": {
              "$ref": "#/definitions/CloudError"
            }
          }
        }
      }
    },
    "/subscriptions/{subscriptionId}/resourceGroups/{resourceGroupName}/providers/{operationalInsightsResourceProvider}/workspaces/{workspaceName}/providers/Microsoft.SecurityInsights/incidents/{incidentId}/bookmarks": {
      "post": {
        "x-ms-examples": {
          "Get all incident bookmarks.": {
            "$ref": "./examples/incidents/GetAllIncidentBookmarks.json"
          }
        },
        "tags": [
          "IncidentBookmarks"
        ],
        "description": "Gets all incident bookmarks.",
        "operationId": "Incidents_ListOfBookmarks",
        "parameters": [
          {
            "$ref": "#/parameters/ApiVersion"
          },
          {
            "$ref": "#/parameters/SubscriptionId"
          },
          {
            "$ref": "#/parameters/ResourceGroupName"
          },
          {
            "$ref": "#/parameters/OperationalInsightsResourceProvider"
          },
          {
            "$ref": "#/parameters/WorkspaceName"
          },
          {
            "$ref": "#/parameters/IncidentId"
          }
        ],
        "responses": {
          "200": {
            "description": "OK",
            "schema": {
              "$ref": "#/definitions/IncidentBookmarkList"
            }
          },
          "default": {
            "description": "Error response describing why the operation failed.",
            "schema": {
              "$ref": "#/definitions/CloudError"
            }
          }
        }
      }
    },
    "/subscriptions/{subscriptionId}/resourceGroups/{resourceGroupName}/providers/{operationalInsightsResourceProvider}/workspaces/{workspaceName}/providers/Microsoft.SecurityInsights/incidents/{incidentId}/comments": {
      "get": {
        "x-ms-examples": {
          "Get all incident comments.": {
            "$ref": "./examples/incidents/comments/GetAllIncidentComments.json"
          }
        },
        "tags": [
          "IncidentComments"
        ],
        "description": "Gets all incident comments.",
        "operationId": "IncidentComments_ListByIncident",
        "parameters": [
          {
            "$ref": "#/parameters/ApiVersion"
          },
          {
            "$ref": "#/parameters/SubscriptionId"
          },
          {
            "$ref": "#/parameters/ResourceGroupName"
          },
          {
            "$ref": "#/parameters/OperationalInsightsResourceProvider"
          },
          {
            "$ref": "#/parameters/WorkspaceName"
          },
          {
            "$ref": "#/parameters/IncidentId"
          },
          {
            "$ref": "#/parameters/ODataFilter"
          },
          {
            "$ref": "#/parameters/ODataOrderBy"
          },
          {
            "$ref": "#/parameters/ODataTop"
          },
          {
            "$ref": "#/parameters/ODataSkipToken"
          }
        ],
        "responses": {
          "200": {
            "description": "OK",
            "schema": {
              "$ref": "#/definitions/IncidentCommentList"
            }
          },
          "default": {
            "description": "Error response describing why the operation failed.",
            "schema": {
              "$ref": "#/definitions/CloudError"
            }
          }
        },
        "x-ms-odata": "#/definitions/IncidentComment",
        "x-ms-pageable": {
          "nextLinkName": "nextLink"
        }
      }
    },
    "/subscriptions/{subscriptionId}/resourceGroups/{resourceGroupName}/providers/{operationalInsightsResourceProvider}/workspaces/{workspaceName}/providers/Microsoft.SecurityInsights/incidents/{incidentId}/comments/{incidentCommentId}": {
      "get": {
        "x-ms-examples": {
          "Get an incident comment.": {
            "$ref": "./examples/incidents/comments/GetIncidentCommentById.json"
          }
        },
        "tags": [
          "IncidentComments"
        ],
        "description": "Gets an incident comment.",
        "operationId": "IncidentComments_GetComment",
        "parameters": [
          {
            "$ref": "#/parameters/ApiVersion"
          },
          {
            "$ref": "#/parameters/SubscriptionId"
          },
          {
            "$ref": "#/parameters/ResourceGroupName"
          },
          {
            "$ref": "#/parameters/OperationalInsightsResourceProvider"
          },
          {
            "$ref": "#/parameters/WorkspaceName"
          },
          {
            "$ref": "#/parameters/IncidentId"
          },
          {
            "$ref": "#/parameters/IncidentCommentId"
          }
        ],
        "responses": {
          "200": {
            "description": "OK",
            "schema": {
              "$ref": "#/definitions/IncidentComment"
            }
          },
          "default": {
            "description": "Error response describing why the operation failed.",
            "schema": {
              "$ref": "#/definitions/CloudError"
            }
          }
        }
      },
      "put": {
        "x-ms-examples": {
          "Creates or updates an incident comment.": {
            "$ref": "./examples/incidents/comments/CreateIncidentComment.json"
          }
        },
        "tags": [
          "IncidentComments"
        ],
        "description": "Creates or updates the incident comment.",
        "operationId": "IncidentComments_CreateComment",
        "parameters": [
          {
            "$ref": "#/parameters/ApiVersion"
          },
          {
            "$ref": "#/parameters/SubscriptionId"
          },
          {
            "$ref": "#/parameters/ResourceGroupName"
          },
          {
            "$ref": "#/parameters/OperationalInsightsResourceProvider"
          },
          {
            "$ref": "#/parameters/WorkspaceName"
          },
          {
            "$ref": "#/parameters/IncidentId"
          },
          {
            "$ref": "#/parameters/IncidentCommentId"
          },
          {
            "$ref": "#/parameters/IncidentComment"
          }
        ],
        "responses": {
          "200": {
            "description": "OK",
            "schema": {
              "$ref": "#/definitions/IncidentComment"
            }
          },
          "201": {
            "description": "Created",
            "schema": {
              "$ref": "#/definitions/IncidentComment"
            }
          },
          "default": {
            "description": "Error response describing why the operation failed.",
            "schema": {
              "$ref": "#/definitions/CloudError"
            }
          }
        }
      },
      "delete": {
        "x-ms-examples": {
          "Delete the incident comment.": {
            "$ref": "./examples/incidents/comments/DeleteIncidentComment.json"
          }
        },
        "tags": [
          "IncidentComments"
        ],
        "description": "Delete the incident comment.",
        "operationId": "IncidentComments_DeleteComment",
        "parameters": [
          {
            "$ref": "#/parameters/ApiVersion"
          },
          {
            "$ref": "#/parameters/SubscriptionId"
          },
          {
            "$ref": "#/parameters/ResourceGroupName"
          },
          {
            "$ref": "#/parameters/OperationalInsightsResourceProvider"
          },
          {
            "$ref": "#/parameters/WorkspaceName"
          },
          {
            "$ref": "#/parameters/IncidentId"
          },
          {
            "$ref": "#/parameters/IncidentCommentId"
          }
        ],
        "responses": {
          "200": {
            "description": "OK"
          },
          "204": {
            "description": "No Content"
          },
          "default": {
            "description": "Error response describing why the operation failed.",
            "schema": {
              "$ref": "#/definitions/CloudError"
            }
          }
        }
      }
    },
    "/subscriptions/{subscriptionId}/resourceGroups/{resourceGroupName}/providers/{operationalInsightsResourceProvider}/workspaces/{workspaceName}/providers/Microsoft.SecurityInsights/incidents/{incidentId}/entities": {
      "post": {
        "x-ms-examples": {
          "Gets all incident related entities": {
            "$ref": "./examples/incidents/entities/GetAllIncidentEntities.json"
          }
        },
        "tags": [
          "IncidentEntities"
        ],
        "description": "Gets all incident related entities.",
        "operationId": "Incidents_ListOfEntities",
        "parameters": [
          {
            "$ref": "#/parameters/ApiVersion"
          },
          {
            "$ref": "#/parameters/SubscriptionId"
          },
          {
            "$ref": "#/parameters/ResourceGroupName"
          },
          {
            "$ref": "#/parameters/OperationalInsightsResourceProvider"
          },
          {
            "$ref": "#/parameters/WorkspaceName"
          },
          {
            "$ref": "#/parameters/IncidentId"
          }
        ],
        "responses": {
          "200": {
            "description": "OK",
            "schema": {
              "$ref": "#/definitions/IncidentEntitiesResponse"
            }
          },
          "default": {
            "description": "Error response describing why the operation failed.",
            "schema": {
              "$ref": "#/definitions/CloudError"
            }
          }
        }
      }
    },
    "/subscriptions/{subscriptionId}/resourceGroups/{resourceGroupName}/providers/{operationalInsightsResourceProvider}/workspaces/{workspaceName}/providers/Microsoft.SecurityInsights/incidents/{incidentId}/relations": {
      "get": {
        "x-ms-examples": {
          "Get all incident relations.": {
            "$ref": "./examples/incidents/relations/GetAllIncidentRelations.json"
          }
        },
        "tags": [
          "IncidentRelations"
        ],
        "description": "Gets all incident relations.",
        "operationId": "IncidentRelations_List",
        "parameters": [
          {
            "$ref": "#/parameters/ApiVersion"
          },
          {
            "$ref": "#/parameters/SubscriptionId"
          },
          {
            "$ref": "#/parameters/ResourceGroupName"
          },
          {
            "$ref": "#/parameters/OperationalInsightsResourceProvider"
          },
          {
            "$ref": "#/parameters/WorkspaceName"
          },
          {
            "$ref": "#/parameters/IncidentId"
          },
          {
            "$ref": "#/parameters/ODataFilter"
          },
          {
            "$ref": "#/parameters/ODataOrderBy"
          },
          {
            "$ref": "#/parameters/ODataTop"
          },
          {
            "$ref": "#/parameters/ODataSkipToken"
          }
        ],
        "responses": {
          "200": {
            "description": "OK",
            "schema": {
              "$ref": "#/definitions/RelationList"
            }
          },
          "default": {
            "description": "Error response describing why the operation failed.",
            "schema": {
              "$ref": "#/definitions/CloudError"
            }
          }
        },
        "x-ms-odata": "#/definitions/Relation",
        "x-ms-pageable": {
          "nextLinkName": "nextLink"
        }
      }
    },
    "/subscriptions/{subscriptionId}/resourceGroups/{resourceGroupName}/providers/{operationalInsightsResourceProvider}/workspaces/{workspaceName}/providers/Microsoft.SecurityInsights/incidents/{incidentId}/relations/{relationName}": {
      "get": {
        "x-ms-examples": {
          "Get an incident relation.": {
            "$ref": "./examples/incidents/relations/GetIncidentRelationByName.json"
          }
        },
        "tags": [
          "IncidentRelations"
        ],
        "description": "Gets an incident relation.",
        "operationId": "IncidentRelations_GetRelation",
        "parameters": [
          {
            "$ref": "#/parameters/ApiVersion"
          },
          {
            "$ref": "#/parameters/SubscriptionId"
          },
          {
            "$ref": "#/parameters/ResourceGroupName"
          },
          {
            "$ref": "#/parameters/OperationalInsightsResourceProvider"
          },
          {
            "$ref": "#/parameters/WorkspaceName"
          },
          {
            "$ref": "#/parameters/IncidentId"
          },
          {
            "$ref": "#/parameters/RelationName"
          }
        ],
        "responses": {
          "200": {
            "description": "OK",
            "schema": {
              "$ref": "#/definitions/Relation"
            }
          },
          "default": {
            "description": "Error response describing why the operation failed.",
            "schema": {
              "$ref": "#/definitions/CloudError"
            }
          }
        }
      },
      "put": {
        "x-ms-examples": {
          "Creates or updates an incident relation.": {
            "$ref": "./examples/incidents/relations/CreateIncidentRelation.json"
          }
        },
        "tags": [
          "IncidentRelations"
        ],
        "description": "Creates or updates the incident relation.",
        "operationId": "IncidentRelations_CreateOrUpdateRelation",
        "parameters": [
          {
            "$ref": "#/parameters/ApiVersion"
          },
          {
            "$ref": "#/parameters/SubscriptionId"
          },
          {
            "$ref": "#/parameters/ResourceGroupName"
          },
          {
            "$ref": "#/parameters/OperationalInsightsResourceProvider"
          },
          {
            "$ref": "#/parameters/WorkspaceName"
          },
          {
            "$ref": "#/parameters/IncidentId"
          },
          {
            "$ref": "#/parameters/RelationName"
          },
          {
            "$ref": "#/parameters/Relation"
          }
        ],
        "responses": {
          "200": {
            "description": "OK",
            "schema": {
              "$ref": "#/definitions/Relation"
            }
          },
          "201": {
            "description": "Created",
            "schema": {
              "$ref": "#/definitions/Relation"
            }
          },
          "default": {
            "description": "Error response describing why the operation failed.",
            "schema": {
              "$ref": "#/definitions/CloudError"
            }
          }
        }
      },
      "delete": {
        "x-ms-examples": {
          "Delete the incident relation.": {
            "$ref": "./examples/incidents/relations/DeleteIncidentRelation.json"
          }
        },
        "tags": [
          "IncidentRelations"
        ],
        "description": "Delete the incident relation.",
        "operationId": "IncidentRelations_DeleteRelation",
        "parameters": [
          {
            "$ref": "#/parameters/ApiVersion"
          },
          {
            "$ref": "#/parameters/SubscriptionId"
          },
          {
            "$ref": "#/parameters/ResourceGroupName"
          },
          {
            "$ref": "#/parameters/OperationalInsightsResourceProvider"
          },
          {
            "$ref": "#/parameters/WorkspaceName"
          },
          {
            "$ref": "#/parameters/IncidentId"
          },
          {
            "$ref": "#/parameters/RelationName"
          }
        ],
        "responses": {
          "200": {
            "description": "OK"
          },
          "204": {
            "description": "No Content"
          },
          "default": {
            "description": "Error response describing why the operation failed.",
            "schema": {
              "$ref": "#/definitions/CloudError"
            }
          }
        }
      }
    },
    "/subscriptions/{subscriptionId}/resourceGroups/{resourceGroupName}/providers/{operationalInsightsResourceProvider}/workspaces/{workspaceName}/providers/Microsoft.SecurityInsights/watchlists": {
      "get": {
        "x-ms-examples": {
          "Get all watchlists.": {
            "$ref": "./examples/watchlists/GetWatchlists.json"
          }
        },
        "tags": [
          "Watchlists"
        ],
        "description": "Gets all watchlists, without watchlist items.",
        "operationId": "Watchlists_List",
        "parameters": [
          {
            "$ref": "#/parameters/ApiVersion"
          },
          {
            "$ref": "#/parameters/SubscriptionId"
          },
          {
            "$ref": "#/parameters/ResourceGroupName"
          },
          {
            "$ref": "#/parameters/OperationalInsightsResourceProvider"
          },
          {
            "$ref": "#/parameters/WorkspaceName"
          }
        ],
        "responses": {
          "200": {
            "description": "OK",
            "schema": {
              "$ref": "#/definitions/WatchlistList"
            }
          },
          "default": {
            "description": "Error response describing why the operation failed.",
            "schema": {
              "$ref": "#/definitions/CloudError"
            }
          }
        },
        "x-ms-pageable": {
          "nextLinkName": "nextLink"
        }
      }
    },
    "/subscriptions/{subscriptionId}/resourceGroups/{resourceGroupName}/providers/{operationalInsightsResourceProvider}/workspaces/{workspaceName}/providers/Microsoft.SecurityInsights/watchlists/{watchlistAlias}": {
      "get": {
<<<<<<< HEAD
        "x-ms-examples": {
          "Get a watchlist.": {
            "$ref": "./examples/watchlists/GetWatchlistByAlias.json"
          }
        },
        "tags": [
          "Watchlists"
        ],
        "description": "Gets a watchlist, without its watchlist items.",
        "operationId": "Watchlists_Get",
        "parameters": [
          {
            "$ref": "#/parameters/ApiVersion"
          },
          {
            "$ref": "#/parameters/SubscriptionId"
          },
          {
            "$ref": "#/parameters/ResourceGroupName"
          },
          {
            "$ref": "#/parameters/OperationalInsightsResourceProvider"
          },
          {
            "$ref": "#/parameters/WorkspaceName"
          },
          {
            "$ref": "#/parameters/WatchlistAlias"
          }
        ],
        "responses": {
          "200": {
            "description": "OK",
            "schema": {
              "$ref": "#/definitions/Watchlist"
            }
          },
          "default": {
            "description": "Error response describing why the operation failed.",
            "schema": {
              "$ref": "#/definitions/CloudError"
            }
          }
        }
      },
      "delete": {
=======
>>>>>>> 7d4caa5e
        "x-ms-examples": {
          "Delete a watchlist.": {
            "$ref": "./examples/watchlists/DeleteWatchlist.json"
          }
        },
        "tags": [
          "Watchlists"
        ],
<<<<<<< HEAD
        "description": "Delete a watchlist.",
        "operationId": "Watchlists_Delete",
=======
        "description": "Gets a watchlist, without its watchlist items.",
        "operationId": "Watchlists_Get",
>>>>>>> 7d4caa5e
        "parameters": [
          {
            "$ref": "#/parameters/ApiVersion"
          },
          {
            "$ref": "#/parameters/SubscriptionId"
          },
          {
            "$ref": "#/parameters/ResourceGroupName"
          },
          {
            "$ref": "#/parameters/OperationalInsightsResourceProvider"
          },
          {
            "$ref": "#/parameters/WorkspaceName"
          },
          {
            "$ref": "#/parameters/WatchlistAlias"
          }
        ],
        "responses": {
          "200": {
            "description": "OK"
          },
          "204": {
            "description": "No Content"
          },
          "default": {
            "description": "Error response describing why the operation failed.",
            "schema": {
              "$ref": "#/definitions/CloudError"
            }
          }
        }
      },
      "put": {
        "x-ms-examples": {
          "Creates a watchlist.": {
            "$ref": "./examples/watchlists/CreateWatchlist.json"
          }
        },
        "tags": [
          "Watchlists"
        ],
        "description": "Creates a watchlist and its watchlist items (bulk creation, e.g. through text/csv content type). To create a Watchlist and its Items, we should call this endpoint twice : the first call will create an empty Watchlist, and the second one will create its Items.",
        "operationId": "Watchlists_Create",
        "parameters": [
          {
            "$ref": "#/parameters/ApiVersion"
          },
          {
            "$ref": "#/parameters/SubscriptionId"
          },
          {
            "$ref": "#/parameters/ResourceGroupName"
          },
          {
            "$ref": "#/parameters/OperationalInsightsResourceProvider"
          },
          {
            "$ref": "#/parameters/WorkspaceName"
          },
          {
            "$ref": "#/parameters/WatchlistAlias"
          },
          {
            "$ref": "#/parameters/Watchlist"
          }
        ],
        "responses": {
          "200": {
            "description": "OK",
            "schema": {
              "$ref": "#/definitions/Watchlist"
            }
          },
          "201": {
            "description": "Created",
            "schema": {
              "$ref": "#/definitions/Watchlist"
            }
          },
          "default": {
            "description": "Error response describing why the operation failed.",
            "schema": {
              "$ref": "#/definitions/CloudError"
            }
          }
        }
      }
    },
    "/subscriptions/{subscriptionId}/resourceGroups/{resourceGroupName}/providers/{operationalInsightsResourceProvider}/workspaces/{workspaceName}/providers/Microsoft.SecurityInsights/watchlists/{watchlistAlias}/watchlistItems": {
      "get": {
        "x-ms-examples": {
          "Get all watchlist Items.": {
            "$ref": "./examples/watchlists/GetWatchlistItems.json"
          }
        },
        "tags": [
          "WatchlistItems"
        ],
        "description": "Gets all watchlist Items.",
        "operationId": "WatchlistItems_List",
        "parameters": [
          {
            "$ref": "#/parameters/ApiVersion"
          },
          {
            "$ref": "#/parameters/SubscriptionId"
          },
          {
            "$ref": "#/parameters/ResourceGroupName"
          },
          {
            "$ref": "#/parameters/OperationalInsightsResourceProvider"
          },
          {
            "$ref": "#/parameters/WorkspaceName"
          },
          {
            "$ref": "#/parameters/WatchlistAlias"
          }
        ],
        "responses": {
          "200": {
            "description": "OK",
            "schema": {
              "$ref": "#/definitions/WatchlistItemList"
            }
          },
          "default": {
            "description": "Error response describing why the operation failed.",
            "schema": {
              "$ref": "#/definitions/CloudError"
            }
          }
        },
        "x-ms-pageable": {
          "nextLinkName": "nextLink"
        }
      }
    },
    "/subscriptions/{subscriptionId}/resourceGroups/{resourceGroupName}/providers/{operationalInsightsResourceProvider}/workspaces/{workspaceName}/providers/Microsoft.SecurityInsights/watchlists/{watchlistAlias}/watchlistItems/{watchlistItemId}": {
      "get": {
        "x-ms-examples": {
          "Get a watchlist item.": {
            "$ref": "./examples/watchlists/GetWatchlistItemById.json"
          }
        },
        "tags": [
          "WatchlistItems"
        ],
        "description": "Gets a watchlist, without its watchlist items.",
        "operationId": "WatchlistItems_Get",
        "parameters": [
          {
            "$ref": "#/parameters/ApiVersion"
          },
          {
            "$ref": "#/parameters/SubscriptionId"
          },
          {
            "$ref": "#/parameters/ResourceGroupName"
          },
          {
            "$ref": "#/parameters/OperationalInsightsResourceProvider"
          },
          {
            "$ref": "#/parameters/WorkspaceName"
          },
          {
            "$ref": "#/parameters/WatchlistAlias"
          },
          {
            "$ref": "#/parameters/WatchlistItemId"
          }
        ],
        "responses": {
          "200": {
            "description": "OK",
            "schema": {
              "$ref": "#/definitions/WatchlistItem"
            }
          },
          "default": {
            "description": "Error response describing why the operation failed.",
            "schema": {
              "$ref": "#/definitions/CloudError"
            }
          }
        }
      },
      "delete": {
        "x-ms-examples": {
          "Delete a watchlist Item.": {
            "$ref": "./examples/watchlists/DeleteWatchlistItem.json"
          }
        },
        "tags": [
          "WatchlistItems"
        ],
        "description": "Delete a watchlist item.",
        "operationId": "WatchlistItems_Delete",
        "parameters": [
          {
            "$ref": "#/parameters/ApiVersion"
          },
          {
            "$ref": "#/parameters/SubscriptionId"
          },
          {
            "$ref": "#/parameters/ResourceGroupName"
          },
          {
            "$ref": "#/parameters/OperationalInsightsResourceProvider"
          },
          {
            "$ref": "#/parameters/WorkspaceName"
          },
          {
            "$ref": "#/parameters/WatchlistAlias"
          },
          {
            "$ref": "#/parameters/WatchlistItemId"
          }
        ],
        "responses": {
          "200": {
            "description": "OK"
          },
          "204": {
            "description": "No Content"
          },
          "default": {
            "description": "Error response describing why the operation failed.",
            "schema": {
              "$ref": "#/definitions/CloudError"
            }
          }
        }
      },
      "put": {
        "x-ms-examples": {
          "Creates or updates a watchlist item.": {
            "$ref": "./examples/watchlists/CreateWatchlistItem.json"
          }
        },
        "tags": [
          "WatchlistItems"
        ],
<<<<<<< HEAD
        "description": "Creates or updates a watchlist item.",
        "operationId": "WatchlistItems_CreateOrUpdate",
=======
        "description": "Creates a watchlist and its watchlist items (bulk creation, e.g. through text/csv content type). To create a Watchlist and its Items, we should call this endpoint twice : the first call will create an empty Watchlist, and the second one will create its Items.",
        "operationId": "Watchlists_Create",
>>>>>>> 7d4caa5e
        "parameters": [
          {
            "$ref": "#/parameters/ApiVersion"
          },
          {
            "$ref": "#/parameters/SubscriptionId"
          },
          {
            "$ref": "#/parameters/ResourceGroupName"
          },
          {
            "$ref": "#/parameters/OperationalInsightsResourceProvider"
          },
          {
            "$ref": "#/parameters/WorkspaceName"
          },
          {
            "$ref": "#/parameters/WatchlistAlias"
          },
          {
            "$ref": "#/parameters/WatchlistItemId"
          },
          {
            "$ref": "#/parameters/WatchlistItem"
          }
        ],
        "responses": {
          "200": {
            "description": "OK",
            "schema": {
              "$ref": "#/definitions/WatchlistItem"
            }
          },
          "201": {
            "description": "Created",
            "schema": {
              "$ref": "#/definitions/WatchlistItem"
            }
          },
          "default": {
            "description": "Error response describing why the operation failed.",
            "schema": {
              "$ref": "#/definitions/CloudError"
            }
          }
        }
      }
    },
    "/subscriptions/{subscriptionId}/resourceGroups/{resourceGroupName}/providers/{operationalInsightsResourceProvider}/workspaces/{workspaceName}/providers/Microsoft.SecurityInsights/watchlists/{watchlistAlias}/watchlistItems": {
      "get": {
        "x-ms-examples": {
          "Get all watchlist Items.": {
            "$ref": "./examples/watchlists/GetWatchlistItems.json"
          }
        },
        "tags": [
          "WatchlistItems"
        ],
<<<<<<< HEAD
        "description": "Create a new threat intelligence indicator.",
        "operationId": "ThreatIntelligenceIndicator_CreateIndicator",
=======
        "description": "Gets all watchlist Items.",
        "operationId": "WatchlistItems_List",
>>>>>>> 7d4caa5e
        "parameters": [
          {
            "$ref": "#/parameters/ApiVersion"
          },
          {
            "$ref": "#/parameters/SubscriptionId"
          },
          {
            "$ref": "#/parameters/ResourceGroupName"
          },
          {
            "$ref": "#/parameters/OperationalInsightsResourceProvider"
          },
          {
            "$ref": "#/parameters/WorkspaceName"
          },
          {
<<<<<<< HEAD
            "$ref": "#/parameters/ThreatIntelligenceProperties"
=======
            "$ref": "#/parameters/WatchlistAlias"
>>>>>>> 7d4caa5e
          }
        ],
        "responses": {
          "200": {
            "description": "OK",
            "schema": {
<<<<<<< HEAD
              "$ref": "#/definitions/ThreatIntelligenceInformation"
            }
          },
          "201": {
            "description": "Created",
            "schema": {
              "$ref": "#/definitions/ThreatIntelligenceInformation"
=======
              "$ref": "#/definitions/WatchlistItemList"
>>>>>>> 7d4caa5e
            }
          },
          "default": {
            "description": "Error response describing why the operation failed to create indicators.",
            "schema": {
              "$ref": "#/definitions/CloudError"
            }
          }
        },
        "x-ms-pageable": {
          "nextLinkName": "nextLink"
        }
      }
    },
    "/subscriptions/{subscriptionId}/resourceGroups/{resourceGroupName}/providers/{operationalInsightsResourceProvider}/workspaces/{workspaceName}/providers/Microsoft.SecurityInsights/watchlists/{watchlistAlias}/watchlistItems/{watchlistItemId}": {
      "get": {
        "x-ms-examples": {
<<<<<<< HEAD
          "Get all threat intelligence indicators": {
            "$ref": "./examples/threatintelligence/GetThreatIntelligence.json"
=======
          "Get a watchlist item.": {
            "$ref": "./examples/watchlists/GetWatchlistItemById.json"
>>>>>>> 7d4caa5e
          }
        },
        "tags": [
          "WatchlistItems"
        ],
<<<<<<< HEAD
        "description": "Get all threat intelligence indicators.",
        "operationId": "ThreatIntelligenceIndicators_List",
=======
        "description": "Gets a watchlist, without its watchlist items.",
        "operationId": "WatchlistItems_Get",
>>>>>>> 7d4caa5e
        "parameters": [
          {
            "$ref": "#/parameters/ApiVersion"
          },
          {
            "$ref": "#/parameters/SubscriptionId"
          },
          {
            "$ref": "#/parameters/ResourceGroupName"
          },
          {
            "$ref": "#/parameters/OperationalInsightsResourceProvider"
          },
          {
            "$ref": "#/parameters/WorkspaceName"
          },
          {
            "$ref": "#/parameters/WatchlistAlias"
          },
          {
            "$ref": "#/parameters/WatchlistItemId"
          }
        ],
        "responses": {
          "200": {
            "description": "OK",
            "schema": {
              "$ref": "#/definitions/WatchlistItem"
            }
          },
          "default": {
            "description": "Error response describing why the operation failed.",
            "schema": {
              "$ref": "#/definitions/CloudError"
            }
          }
        }
      },
      "delete": {
        "x-ms-examples": {
          "Delete a watchlist Item.": {
            "$ref": "./examples/watchlists/DeleteWatchlistItem.json"
          }
        },
        "tags": [
          "WatchlistItems"
        ],
        "description": "Delete a watchlist item.",
        "operationId": "WatchlistItems_Delete",
        "parameters": [
          {
            "$ref": "#/parameters/ApiVersion"
          },
          {
            "$ref": "#/parameters/SubscriptionId"
          },
          {
            "$ref": "#/parameters/ResourceGroupName"
          },
          {
            "$ref": "#/parameters/OperationalInsightsResourceProvider"
          },
          {
            "$ref": "#/parameters/WorkspaceName"
          },
          {
            "$ref": "#/parameters/WatchlistAlias"
          },
          {
            "$ref": "#/parameters/WatchlistItemId"
          }
        ],
        "responses": {
          "200": {
            "description": "OK"
          },
          "204": {
            "description": "No Content"
          },
          "default": {
            "description": "Error response describing why the operation failed.",
            "schema": {
              "$ref": "#/definitions/CloudError"
            }
          }
        }
      },
      "put": {
        "x-ms-examples": {
          "Creates or updates a watchlist item.": {
            "$ref": "./examples/watchlists/CreateWatchlistItem.json"
          }
        },
        "tags": [
          "WatchlistItems"
        ],
        "description": "Creates or updates a watchlist item.",
        "operationId": "WatchlistItems_CreateOrUpdate",
        "parameters": [
          {
            "$ref": "#/parameters/ApiVersion"
          },
          {
            "$ref": "#/parameters/SubscriptionId"
          },
          {
            "$ref": "#/parameters/ResourceGroupName"
          },
          {
            "$ref": "#/parameters/OperationalInsightsResourceProvider"
          },
          {
            "$ref": "#/parameters/WorkspaceName"
          },
          {
            "$ref": "#/parameters/WatchlistAlias"
          },
          {
            "$ref": "#/parameters/WatchlistItemId"
          },
          {
            "$ref": "#/parameters/WatchlistItem"
          }
        ],
        "responses": {
          "200": {
            "description": "OK",
            "schema": {
<<<<<<< HEAD
              "$ref": "#/definitions/ThreatIntelligenceInformationList"
=======
              "$ref": "#/definitions/WatchlistItem"
            }
          },
          "201": {
            "description": "Created",
            "schema": {
              "$ref": "#/definitions/WatchlistItem"
>>>>>>> 7d4caa5e
            }
          },
          "default": {
            "description": "Error response describing why the operation failed to get indicators.",
            "schema": {
              "$ref": "#/definitions/CloudError"
            }
          }
        }
      }
    },
    "/subscriptions/{subscriptionId}/resourceGroups/{resourceGroupName}/providers/{operationalInsightsResourceProvider}/workspaces/{workspaceName}/providers/Microsoft.SecurityInsights/threatIntelligence/main/createIndicator": {
      "post": {
        "x-ms-examples": {
          "Create a new Threat Intelligence": {
            "$ref": "./examples/threatintelligence/CreateThreatIntelligence.json"
          }
        },
        "tags": [
          "ThreatIntelligence"
        ],
        "description": "Create a new threat intelligence indicator.",
        "operationId": "ThreatIntelligenceIndicator_CreateIndicator",
        "parameters": [
          {
            "$ref": "#/parameters/ApiVersion"
          },
          {
            "$ref": "#/parameters/SubscriptionId"
          },
          {
            "$ref": "#/parameters/ResourceGroupName"
          },
          {
            "$ref": "#/parameters/OperationalInsightsResourceProvider"
          },
          {
            "$ref": "#/parameters/WorkspaceName"
          },
          {
            "$ref": "#/parameters/ThreatIntelligenceProperties"
          }
        ],
        "responses": {
          "200": {
            "description": "OK",
            "schema": {
              "$ref": "#/definitions/ThreatIntelligenceInformation"
            }
          },
          "201": {
            "description": "Created",
            "schema": {
              "$ref": "#/definitions/ThreatIntelligenceInformation"
            }
          },
          "default": {
            "description": "Error response describing why the operation failed to create indicators.",
            "schema": {
              "$ref": "#/definitions/CloudError"
            }
          }
        }
      }
    },
    "/subscriptions/{subscriptionId}/resourceGroups/{resourceGroupName}/providers/{operationalInsightsResourceProvider}/workspaces/{workspaceName}/providers/Microsoft.SecurityInsights/threatIntelligence/main/indicators": {
      "get": {
        "x-ms-examples": {
          "Get all threat intelligence indicators": {
            "$ref": "./examples/threatintelligence/GetThreatIntelligence.json"
          }
        },
        "tags": [
          "ThreatIntelligence"
        ],
        "description": "Get all threat intelligence indicators.",
        "operationId": "ThreatIntelligenceIndicators_List",
        "parameters": [
          {
            "$ref": "#/parameters/ApiVersion"
          },
          {
            "$ref": "#/parameters/SubscriptionId"
          },
          {
            "$ref": "#/parameters/ResourceGroupName"
          },
          {
            "$ref": "#/parameters/OperationalInsightsResourceProvider"
          },
          {
            "$ref": "#/parameters/WorkspaceName"
          },
          {
            "$ref": "#/parameters/ODataFilter"
          },
          {
            "$ref": "#/parameters/ODataTop"
          },
          {
            "$ref": "#/parameters/ODataSkipToken"
          },
          {
            "$ref": "#/parameters/ODataOrderBy"
          }
        ],
        "responses": {
          "200": {
            "description": "OK",
            "schema": {
              "$ref": "#/definitions/ThreatIntelligenceInformationList"
            }
          },
          "default": {
            "description": "Error response describing why the operation failed to get indicators.",
            "schema": {
              "$ref": "#/definitions/CloudError"
            }
          }
        },
        "x-ms-pageable": {
          "nextLinkName": "nextLink"
        }
      }
    },
    "/subscriptions/{subscriptionId}/resourceGroups/{resourceGroupName}/providers/{operationalInsightsResourceProvider}/workspaces/{workspaceName}/providers/Microsoft.SecurityInsights/threatIntelligence/main/indicators/{name}": {
      "get": {
        "x-ms-examples": {
          "View a threat intelligence indicator by name": {
            "$ref": "./examples/threatintelligence/GetThreatIntelligenceById.json"
          }
        },
        "tags": [
          "ThreatIntelligence"
        ],
        "description": "View a threat intelligence indicator by name.",
        "operationId": "ThreatIntelligenceIndicator_Get",
        "parameters": [
          {
            "$ref": "#/parameters/ApiVersion"
          },
          {
            "$ref": "#/parameters/SubscriptionId"
          },
          {
            "$ref": "#/parameters/ResourceGroupName"
          },
          {
            "$ref": "#/parameters/OperationalInsightsResourceProvider"
          },
          {
            "$ref": "#/parameters/WorkspaceName"
          },
          {
            "$ref": "#/parameters/ThreatIntelligenceName"
          }
        ],
        "responses": {
          "200": {
            "description": "OK",
            "schema": {
              "$ref": "#/definitions/ThreatIntelligenceInformation"
            }
          },
          "default": {
            "description": "Error response describing why the operation failed to view an indicator.",
            "schema": {
              "$ref": "#/definitions/CloudError"
            }
          }
        }
      },
      "put": {
        "x-ms-examples": {
          "Update a threat Intelligence indicator": {
            "$ref": "./examples/threatintelligence/UpdateThreatIntelligence.json"
          }
        },
        "tags": [
          "ThreatIntelligence"
        ],
        "description": "Update a threat Intelligence indicator.",
        "operationId": "ThreatIntelligenceIndicator_Create",
        "parameters": [
          {
            "$ref": "#/parameters/ApiVersion"
          },
          {
            "$ref": "#/parameters/SubscriptionId"
          },
          {
            "$ref": "#/parameters/ResourceGroupName"
          },
          {
            "$ref": "#/parameters/OperationalInsightsResourceProvider"
          },
          {
            "$ref": "#/parameters/WorkspaceName"
          },
          {
            "$ref": "#/parameters/ThreatIntelligenceName"
          },
          {
            "$ref": "#/parameters/ThreatIntelligenceProperties"
          }
        ],
        "responses": {
          "200": {
            "description": "OK",
            "schema": {
              "$ref": "#/definitions/ThreatIntelligenceInformation"
            }
          },
          "201": {
            "description": "Created",
            "schema": {
              "$ref": "#/definitions/ThreatIntelligenceInformation"
            }
          },
          "default": {
            "description": "Error response describing why the operation failed to update an indicator.",
            "schema": {
              "$ref": "#/definitions/CloudError"
            }
          }
        }
      },
      "delete": {
        "x-ms-examples": {
          "Delete a threat intelligence indicator": {
            "$ref": "./examples/threatintelligence/DeleteThreatIntelligence.json"
          }
        },
        "tags": [
          "ThreatIntelligence"
        ],
        "description": "Delete a threat intelligence indicator.",
        "operationId": "ThreatIntelligenceIndicator_Delete",
        "parameters": [
          {
            "$ref": "#/parameters/ApiVersion"
          },
          {
            "$ref": "#/parameters/SubscriptionId"
          },
          {
            "$ref": "#/parameters/ResourceGroupName"
          },
          {
            "$ref": "#/parameters/OperationalInsightsResourceProvider"
          },
          {
            "$ref": "#/parameters/WorkspaceName"
          },
          {
            "$ref": "#/parameters/ThreatIntelligenceName"
          }
        ],
        "responses": {
          "200": {
            "description": "OK"
          },
          "204": {
            "description": "No Content"
          },
          "default": {
            "description": "Error response describing why the operation failed to delete an indicator.",
            "schema": {
              "$ref": "#/definitions/CloudError"
            }
          }
        }
      }
    },
    "/subscriptions/{subscriptionId}/resourceGroups/{resourceGroupName}/providers/{operationalInsightsResourceProvider}/workspaces/{workspaceName}/providers/Microsoft.SecurityInsights/threatIntelligence/main/queryIndicators": {
      "post": {
        "x-ms-examples": {
          "Query threat intelligence indicators as per filtering criteria": {
            "$ref": "./examples/threatintelligence/QueryThreatIntelligence.json"
          }
        },
        "tags": [
          "ThreatIntelligence"
        ],
        "description": "Query threat intelligence indicators as per filtering criteria.",
        "operationId": "ThreatIntelligenceIndicator_QueryIndicators",
        "parameters": [
          {
            "$ref": "#/parameters/ApiVersion"
          },
          {
            "$ref": "#/parameters/SubscriptionId"
          },
          {
            "$ref": "#/parameters/ResourceGroupName"
          },
          {
            "$ref": "#/parameters/OperationalInsightsResourceProvider"
          },
          {
            "$ref": "#/parameters/WorkspaceName"
          },
          {
            "$ref": "#/parameters/ThreatIntelligenceFilteringCriteria"
          }
        ],
        "responses": {
          "200": {
            "description": "OK",
            "schema": {
              "$ref": "#/definitions/ThreatIntelligenceInformationList"
            }
          },
          "default": {
            "description": "Error response describing why the operation failed.",
            "schema": {
              "$ref": "#/definitions/CloudError"
            }
          }
        },
        "x-ms-pageable": {
          "nextLinkName": "nextLink"
        }
      }
    },
    "/subscriptions/{subscriptionId}/resourceGroups/{resourceGroupName}/providers/{operationalInsightsResourceProvider}/workspaces/{workspaceName}/providers/Microsoft.SecurityInsights/threatIntelligence/main/metrics": {
      "get": {
        "x-ms-examples": {
          "Get threat intelligence indicators metrics.": {
            "$ref": "./examples/threatintelligence/CollectThreatIntelligenceMetrics.json"
          }
        },
        "tags": [
          "ThreatIntelligence"
        ],
        "description": "Get threat intelligence indicators metrics (Indicators counts by Type, Threat Type, Source).",
        "operationId": "ThreatIntelligenceIndicatorMetrics_List",
        "parameters": [
          {
            "$ref": "#/parameters/ApiVersion"
          },
          {
            "$ref": "#/parameters/SubscriptionId"
          },
          {
            "$ref": "#/parameters/ResourceGroupName"
          },
          {
            "$ref": "#/parameters/OperationalInsightsResourceProvider"
          },
          {
            "$ref": "#/parameters/WorkspaceName"
          }
        ],
        "responses": {
          "200": {
            "description": "OK",
            "schema": {
              "$ref": "#/definitions/ThreatIntelligenceMetricsList"
            }
          },
          "default": {
            "description": "Error response describing why the operation failed to get metrics.",
            "schema": {
              "$ref": "#/definitions/CloudError"
            }
          }
        }
      }
    },
    "/subscriptions/{subscriptionId}/resourceGroups/{resourceGroupName}/providers/{operationalInsightsResourceProvider}/workspaces/{workspaceName}/providers/Microsoft.SecurityInsights/threatIntelligence/main/indicators/{name}/appendTags": {
      "post": {
        "x-ms-examples": {
          "Append tags to a threat intelligence indicator": {
            "$ref": "./examples/threatintelligence/AppendTagsThreatIntelligence.json"
          }
        },
        "tags": [
          "ThreatIntelligence"
        ],
        "description": "Append tags to a threat intelligence indicator.",
        "operationId": "ThreatIntelligenceIndicator_AppendTags",
        "parameters": [
          {
            "$ref": "#/parameters/ApiVersion"
          },
          {
            "$ref": "#/parameters/SubscriptionId"
          },
          {
            "$ref": "#/parameters/ResourceGroupName"
          },
          {
            "$ref": "#/parameters/OperationalInsightsResourceProvider"
          },
          {
            "$ref": "#/parameters/WorkspaceName"
          },
          {
            "$ref": "#/parameters/ThreatIntelligenceName"
          },
          {
            "$ref": "#/parameters/ThreatIntelligenceAppendTags"
          }
        ],
        "responses": {
          "200": {
            "description": "OK"
          },
          "default": {
            "description": "Error response describing why the operation failed to append tags.",
            "schema": {
              "$ref": "#/definitions/CloudError"
            }
          }
        }
      }
    },
    "/subscriptions/{subscriptionId}/resourceGroups/{resourceGroupName}/providers/{operationalInsightsResourceProvider}/workspaces/{workspaceName}/providers/Microsoft.SecurityInsights/threatIntelligence/main/indicators/{name}/replaceTags": {
      "post": {
        "x-ms-examples": {
          "Replace tags to a Threat Intelligence": {
            "$ref": "./examples/threatintelligence/ReplaceTagsThreatIntelligence.json"
          }
        },
        "tags": [
          "ThreatIntelligence"
        ],
        "description": "Replace tags added to a threat intelligence indicator.",
        "operationId": "ThreatIntelligenceIndicator_ReplaceTags",
        "parameters": [
          {
            "$ref": "#/parameters/ApiVersion"
          },
          {
            "$ref": "#/parameters/SubscriptionId"
          },
          {
            "$ref": "#/parameters/ResourceGroupName"
          },
          {
            "$ref": "#/parameters/OperationalInsightsResourceProvider"
          },
          {
            "$ref": "#/parameters/WorkspaceName"
          },
          {
            "$ref": "#/parameters/ThreatIntelligenceName"
          },
          {
            "$ref": "#/parameters/ThreatIntelligenceReplaceTags"
          }
        ],
        "responses": {
          "200": {
            "description": "OK",
            "schema": {
              "$ref": "#/definitions/ThreatIntelligenceInformation"
            }
          },
          "default": {
            "description": "Error response describing why the operation failed to replace tags.",
            "schema": {
              "$ref": "#/definitions/CloudError"
            }
          }
        }
      }
    }
  },
  "definitions": {
    "MLBehaviorAnalyticsAlertRule": {
      "allOf": [
        {
          "$ref": "#/definitions/AlertRule"
        }
      ],
      "description": "Represents MLBehaviorAnalytics alert rule.",
      "properties": {
        "properties": {
          "$ref": "#/definitions/MLBehaviorAnalyticsAlertRuleProperties",
          "description": "MLBehaviorAnalytics alert rule properties",
          "x-ms-client-flatten": true
        }
      },
      "type": "object",
      "x-ms-discriminator-value": "MLBehaviorAnalytics"
    },
    "MLBehaviorAnalyticsAlertRuleProperties": {
      "description": "MLBehaviorAnalytics alert rule base property bag.",
      "properties": {
        "alertRuleTemplateName": {
          "description": "The Name of the alert rule template used to create this rule.",
          "type": "string"
        },
        "description": {
          "description": "The description of the alert rule.",
          "readOnly": true,
          "type": "string"
        },
        "displayName": {
          "description": "The display name for alerts created by this alert rule.",
          "readOnly": true,
          "type": "string"
        },
        "enabled": {
          "description": "Determines whether this alert rule is enabled or disabled.",
          "type": "boolean"
        },
        "lastModifiedUtc": {
          "description": "The last time that this alert rule has been modified.",
          "format": "date-time",
          "readOnly": true,
          "type": "string"
        },
        "severity": {
          "$ref": "#/definitions/AlertSeverity",
          "description": "The severity for alerts created by this alert rule.",
          "readOnly": true
        },
        "tactics": {
          "description": "The tactics of the alert rule",
          "items": {
            "$ref": "#/definitions/AttackTactic"
          },
          "readOnly": true,
          "type": "array"
        }
      },
      "required": [
        "alertRuleTemplateName",
        "enabled"
      ],
      "type": "object"
    },
    "MLBehaviorAnalyticsAlertRuleTemplate": {
      "allOf": [
        {
          "$ref": "#/definitions/AlertRuleTemplate"
<<<<<<< HEAD
=======
        }
      ],
      "description": "Represents MLBehaviorAnalytics alert rule template.",
      "properties": {
        "properties": {
          "allOf": [
            {
              "$ref": "#/definitions/AlertRuleTemplatePropertiesBase"
            }
          ],
          "description": "MLBehaviorAnalytics alert rule template properties.",
          "properties": {
            "severity": {
              "$ref": "#/definitions/AlertSeverity",
              "description": "The severity for alerts created by this alert rule."
            },
            "tactics": {
              "description": "The tactics of the alert rule template.",
              "items": {
                "$ref": "#/definitions/AttackTactic"
              },
              "type": "array"
            }
          },
          "required": [
            "displayName",
            "description",
            "status",
            "severity",
            "alertRulesCreatedByTemplateCount"
          ],
          "x-ms-client-flatten": true
        }
      },
      "type": "object",
      "x-ms-discriminator-value": "MLBehaviorAnalytics"
    },
    "AADDataConnector": {
      "allOf": [
        {
          "$ref": "#/definitions/DataConnector"
        }
      ],
      "description": "Represents AAD (Azure Active Directory) data connector.",
      "properties": {
        "properties": {
          "$ref": "#/definitions/AADDataConnectorProperties",
          "description": "AAD (Azure Active Directory) data connector properties.",
          "x-ms-client-flatten": true
        }
      },
      "type": "object",
      "x-ms-discriminator-value": "AzureActiveDirectory"
    },
    "AADDataConnectorProperties": {
      "allOf": [
        {
          "$ref": "#/definitions/DataConnectorTenantId"
        },
        {
          "$ref": "#/definitions/DataConnectorWithAlertsProperties"
        }
      ],
      "description": "AAD (Azure Active Directory) data connector properties.",
      "type": "object"
    },
    "AADCheckRequirements": {
      "allOf": [
        {
          "$ref": "#/definitions/DataConnectorsCheckRequirements"
>>>>>>> 7d4caa5e
        }
      ],
      "description": "Represents MLBehaviorAnalytics alert rule template.",
      "properties": {
        "properties": {
          "allOf": [
            {
              "$ref": "#/definitions/AlertRuleTemplatePropertiesBase"
            }
          ],
          "description": "MLBehaviorAnalytics alert rule template properties.",
          "properties": {
            "severity": {
              "$ref": "#/definitions/AlertSeverity",
              "description": "The severity for alerts created by this alert rule."
            },
            "tactics": {
              "description": "The tactics of the alert rule template.",
              "items": {
                "$ref": "#/definitions/AttackTactic"
              },
              "type": "array"
            }
          },
          "required": [
            "displayName",
            "description",
            "status",
            "severity",
            "alertRulesCreatedByTemplateCount"
          ],
          "x-ms-client-flatten": true
        }
      },
      "type": "object",
      "x-ms-discriminator-value": "MLBehaviorAnalytics"
    },
    "AADDataConnector": {
      "allOf": [
        {
          "$ref": "#/definitions/DataConnector"
        }
      ],
      "description": "Represents AAD (Azure Active Directory) data connector.",
      "properties": {
        "properties": {
          "$ref": "#/definitions/AADDataConnectorProperties",
          "description": "AAD (Azure Active Directory) data connector properties.",
          "x-ms-client-flatten": true
        }
      },
      "type": "object",
      "x-ms-discriminator-value": "AzureActiveDirectory"
    },
    "AADDataConnectorProperties": {
      "allOf": [
        {
          "$ref": "#/definitions/DataConnectorTenantId"
        },
        {
          "$ref": "#/definitions/DataConnectorWithAlertsProperties"
        }
      ],
      "description": "AAD (Azure Active Directory) data connector properties.",
      "type": "object"
    },
    "AADCheckRequirements": {
      "allOf": [
        {
          "$ref": "#/definitions/DataConnectorsCheckRequirements"
        }
      ],
      "description": "Represents AAD (Azure Active Directory) requirements check request.",
      "properties": {
        "properties": {
          "$ref": "#/definitions/AADCheckRequirementsProperties",
          "description": "AAD (Azure Active Directory) requirements check properties.",
          "x-ms-client-flatten": true
        }
      },
      "type": "object",
      "x-ms-discriminator-value": "AzureActiveDirectory"
    },
    "AADCheckRequirementsProperties": {
      "allOf": [
        {
          "$ref": "#/definitions/DataConnectorTenantId"
        }
      ],
      "description": "AAD (Azure Active Directory) requirements check properties.",
      "type": "object"
    },
    "AATPDataConnector": {
      "allOf": [
        {
          "$ref": "#/definitions/DataConnector"
        }
      ],
      "description": "Represents AATP (Azure Advanced Threat Protection) data connector.",
      "properties": {
        "properties": {
          "$ref": "#/definitions/AATPDataConnectorProperties",
          "description": "AATP (Azure Advanced Threat Protection) data connector properties.",
          "x-ms-client-flatten": true
        }
      },
      "type": "object",
      "x-ms-discriminator-value": "AzureAdvancedThreatProtection"
    },
    "AATPDataConnectorProperties": {
      "allOf": [
        {
          "$ref": "#/definitions/DataConnectorTenantId"
        },
        {
          "$ref": "#/definitions/DataConnectorWithAlertsProperties"
        }
      ],
      "description": "AATP (Azure Advanced Threat Protection) data connector properties.",
      "type": "object"
    },
    "AATPCheckRequirements": {
      "allOf": [
        {
          "$ref": "#/definitions/DataConnectorsCheckRequirements"
        }
      ],
      "description": "Represents AATP (Azure Advanced Threat Protection) requirements check request.",
      "properties": {
        "properties": {
          "$ref": "#/definitions/AATPCheckRequirementsProperties",
          "description": "AATP (Azure Advanced Threat Protection) requirements check properties.",
          "x-ms-client-flatten": true
        }
      },
      "type": "object",
      "x-ms-discriminator-value": "AzureAdvancedThreatProtection"
    },
    "AATPCheckRequirementsProperties": {
      "allOf": [
        {
          "$ref": "#/definitions/DataConnectorTenantId"
        }
      ],
      "description": "AATP (Azure Advanced Threat Protection) requirements check properties.",
      "type": "object"
    },
    "MSTIDataConnector": {
      "allOf": [
        {
          "$ref": "#/definitions/DataConnector"
        }
      ],
      "description": "Represents Microsoft Threat Intelligence data connector.",
      "properties": {
        "properties": {
          "$ref": "#/definitions/MSTIDataConnectorProperties",
          "description": "Microsoft Threat Intelligence data connector properties.",
          "x-ms-client-flatten": true
        }
      },
      "type": "object",
      "x-ms-discriminator-value": "MicrosoftThreatIntelligence"
    },
    "MSTIDataConnectorDataTypes": {
      "description": "The available data types for Microsoft Threat Intelligence Platforms data connector.",
      "properties": {
        "bingSafetyPhishingURL": {
          "allOf": [
            {
              "$ref": "#/definitions/DataConnectorDataTypeCommon"
            }
          ],
          "properties": {
            "lookbackPeriod": {
              "description": "lookback period",
              "type": "string"
            }
          },
          "description": "Data type for Microsoft Threat Intelligence Platforms data connector.",
          "type": "object",
          "required": [
            "lookbackPeriod"
          ]
        },
        "microsoftEmergingThreatFeed": {
          "allOf": [
            {
              "$ref": "#/definitions/DataConnectorDataTypeCommon"
            }
          ],
          "properties": {
            "lookbackPeriod": {
              "description": "lookback period",
              "type": "string"
            }
          },
          "description": "Data type for Microsoft Threat Intelligence Platforms data connector.",
          "type": "object",
          "required": [
            "lookbackPeriod"
          ]
        }
      },
      "type": "object",
      "required": [
        "bingSafetyPhishingURL",
        "microsoftEmergingThreatFeed"
      ]
    },
    "MSTIDataConnectorProperties": {
      "allOf": [
        {
          "$ref": "#/definitions/DataConnectorTenantId"
        }
      ],
      "description": "Microsoft Threat Intelligence data connector properties.",
      "properties": {
        "dataTypes": {
          "$ref": "#/definitions/MSTIDataConnectorDataTypes",
          "description": "The available data types for the connector."
        }
      },
      "required": [
        "dataTypes"
      ],
      "type": "object"
    },
    "MSTICheckRequirements": {
      "allOf": [
        {
          "$ref": "#/definitions/DataConnectorsCheckRequirements"
        }
      ],
      "description": "Represents Microsoft Threat Intelligence requirements check request.",
      "properties": {
        "properties": {
          "$ref": "#/definitions/MSTICheckRequirementsProperties",
          "description": "Microsoft Threat Intelligence requirements check properties.",
          "x-ms-client-flatten": true
        }
      },
      "type": "object",
      "x-ms-discriminator-value": "MicrosoftThreatIntelligence"
    },
    "MSTICheckRequirementsProperties": {
      "allOf": [
        {
          "$ref": "#/definitions/DataConnectorTenantId"
        }
      ],
      "description": "Microsoft Threat Intelligence requirements check properties.",
      "type": "object"
    },
    "MTPDataConnector": {
      "allOf": [
        {
          "$ref": "#/definitions/DataConnector"
        }
      ],
      "description": "Represents MTP (Microsoft Threat Protection) data connector.",
      "properties": {
        "properties": {
          "$ref": "#/definitions/MTPDataConnectorProperties",
          "description": "MTP (Microsoft Threat Protection) data connector properties.",
          "x-ms-client-flatten": true
        }
      },
      "type": "object",
      "x-ms-discriminator-value": "MicrosoftThreatProtection"
    },
    "MTPDataConnectorDataTypes": {
      "description": "The available data types for Microsoft Threat Protection Platforms data connector.",
      "properties": {
        "incidents": {
          "allOf": [
            {
              "$ref": "#/definitions/DataConnectorDataTypeCommon"
            }
          ],
          "description": "Data type for Microsoft Threat Protection Platforms data connector.",
          "type": "object"
        }
      },
      "type": "object",
      "required": [
        "incidents"
      ]
    },
    "MTPDataConnectorProperties": {
      "allOf": [
        {
          "$ref": "#/definitions/DataConnectorTenantId"
        }
      ],
      "description": "MTP (Microsoft Threat Protection) data connector properties.",
      "properties": {
        "dataTypes": {
          "$ref": "#/definitions/MTPDataConnectorDataTypes",
          "description": "The available data types for the connector."
        }
      },
      "required": [
        "dataTypes"
      ],
      "type": "object"
    },
    "MtpCheckRequirements": {
      "allOf": [
        {
          "$ref": "#/definitions/DataConnectorsCheckRequirements"
        }
      ],
      "description": "Represents MTP (Microsoft Threat Protection) requirements check request.",
      "properties": {
        "properties": {
          "$ref": "#/definitions/MTPCheckRequirementsProperties",
          "description": "MTP (Microsoft Threat Protection) requirements check properties.",
          "x-ms-client-flatten": true
        }
      },
      "type": "object",
      "x-ms-discriminator-value": "MicrosoftThreatProtection"
    },
    "MTPCheckRequirementsProperties": {
      "allOf": [
        {
          "$ref": "#/definitions/DataConnectorTenantId"
        }
      ],
      "description": "MTP (Microsoft Threat Protection) requirements check properties.",
      "type": "object"
    },
    "ASCDataConnector": {
      "allOf": [
        {
          "$ref": "#/definitions/DataConnector"
        }
      ],
      "description": "Represents ASC (Azure Security Center) data connector.",
      "properties": {
        "properties": {
          "$ref": "#/definitions/ASCDataConnectorProperties",
          "description": "ASC (Azure Security Center) data connector properties.",
          "x-ms-client-flatten": true
        }
      },
      "type": "object",
      "x-ms-discriminator-value": "AzureSecurityCenter"
    },
    "ASCDataConnectorProperties": {
      "allOf": [
        {
          "$ref": "#/definitions/DataConnectorWithAlertsProperties"
        }
      ],
      "description": "ASC (Azure Security Center) data connector properties.",
      "properties": {
        "subscriptionId": {
          "description": "The subscription id to connect to, and get the data from.",
          "type": "string"
        }
      },
      "type": "object"
    },
    "ASCCheckRequirements": {
      "allOf": [
        {
          "$ref": "#/definitions/DataConnectorsCheckRequirements"
        }
      ],
      "description": "Represents ASC (Azure Security Center) requirements check request.",
      "properties": {
        "properties": {
          "$ref": "#/definitions/ASCCheckRequirementsProperties",
          "description": "ASC (Azure Security Center) requirements check properties.",
          "x-ms-client-flatten": true
        }
      },
      "type": "object",
      "x-ms-discriminator-value": "AzureSecurityCenter"
    },
    "ASCCheckRequirementsProperties": {
      "description": "ASC (Azure Security Center) requirements check properties.",
      "properties": {
        "subscriptionId": {
          "description": "The subscription id to connect to, and get the data from.",
          "type": "string"
        }
      },
      "type": "object"
    },
    "AccountEntity": {
      "allOf": [
        {
          "$ref": "#/definitions/Entity"
        }
      ],
      "description": "Represents an account entity.",
      "properties": {
        "properties": {
          "$ref": "#/definitions/AccountEntityProperties",
          "description": "Account entity properties",
          "x-ms-client-flatten": true
        }
      },
      "type": "object",
      "x-ms-discriminator-value": "Account"
    },
    "AccountEntityProperties": {
      "allOf": [
        {
          "$ref": "#/definitions/EntityCommonProperties"
        }
      ],
      "description": "Account entity property bag.",
      "properties": {
        "aadTenantId": {
          "description": "The Azure Active Directory tenant id.",
          "readOnly": true,
          "type": "string"
        },
        "aadUserId": {
          "description": "The Azure Active Directory user id.",
          "readOnly": true,
          "type": "string"
        },
        "accountName": {
          "description": "The name of the account. This field should hold only the name without any domain added to it, i.e. administrator.",
          "readOnly": true,
          "type": "string"
        },
        "displayName": {
          "description": "The display name of the account.",
          "readOnly": true,
          "type": "string"
        },
        "hostEntityId": {
          "description": "The Host entity id that contains the account in case it is a local account (not domain joined)",
          "readOnly": true,
          "type": "string"
        },
        "isDomainJoined": {
          "description": "Determines whether this is a domain account.",
          "readOnly": true,
          "type": "boolean"
        },
        "ntDomain": {
          "description": "The NetBIOS domain name as it appears in the alert format – domain\\username. Examples: NT AUTHORITY.",
          "readOnly": true,
          "type": "string"
        },
        "objectGuid": {
          "description": "The objectGUID attribute is a single-value attribute that is the unique identifier for the object, assigned by active directory.",
          "format": "uuid",
          "readOnly": true,
          "type": "string"
        },
        "puid": {
          "description": "The Azure Active Directory Passport User ID.",
          "readOnly": true,
          "type": "string"
        },
        "sid": {
          "description": "The account security identifier, e.g. S-1-5-18.",
          "readOnly": true,
          "type": "string"
        },
        "upnSuffix": {
          "description": "The user principal name suffix for the account, in some cases it is also the domain name. Examples: contoso.com.",
          "readOnly": true,
          "type": "string"
        },
        "dnsDomain": {
          "description": "The fully qualified domain DNS name.",
          "readOnly": true,
          "type": "string"
        }
      },
      "type": "object"
    },
    "ActionRequest": {
      "allOf": [
        {
          "$ref": "#/definitions/ResourceWithEtag"
        }
      ],
      "description": "Action for alert rule.",
      "properties": {
        "properties": {
          "$ref": "#/definitions/ActionRequestProperties",
          "description": "Action properties for put request",
          "x-ms-client-flatten": true
        }
      },
      "type": "object"
    },
    "ActionPropertiesBase": {
      "description": "Action property bag base.",
      "properties": {
        "logicAppResourceId": {
          "description": "Logic App Resource Id, /subscriptions/{my-subscription}/resourceGroups/{my-resource-group}/providers/Microsoft.Logic/workflows/{my-workflow-id}.",
          "type": "string"
        }
      },
      "required": [
        "logicAppResourceId"
      ],
      "type": "object"
    },
    "ActionRequestProperties": {
      "allOf": [
        {
          "$ref": "#/definitions/ActionPropertiesBase"
        }
      ],
      "description": "Action property bag.",
      "properties": {
        "triggerUri": {
          "description": "Logic App Callback URL for this specific workflow.",
          "type": "string"
        }
      },
      "required": [
        "triggerUri"
      ],
      "type": "object"
    },
    "ActionResponse": {
      "allOf": [
        {
          "$ref": "#/definitions/Resource"
        }
      ],
      "description": "Action for alert rule.",
      "properties": {
        "etag": {
          "description": "Etag of the action.",
          "type": "string"
        },
        "properties": {
          "$ref": "#/definitions/ActionResponseProperties",
          "description": "Action properties for get request",
          "x-ms-client-flatten": true
        }
      },
      "type": "object"
    },
    "ActionResponseProperties": {
      "allOf": [
        {
          "$ref": "#/definitions/ActionPropertiesBase"
        }
      ],
      "description": "Action property bag.",
      "properties": {
        "workflowId": {
          "description": "The name of the logic app's workflow.",
          "type": "string"
        }
      },
      "type": "object"
    },
    "ActionsList": {
      "description": "List all the actions.",
      "properties": {
        "nextLink": {
          "description": "URL to fetch the next set of actions.",
          "readOnly": true,
          "type": "string"
        },
        "value": {
          "description": "Array of actions.",
          "items": {
            "$ref": "#/definitions/ActionResponse"
          },
          "type": "array"
        }
      },
      "required": [
        "value"
      ]
    },
    "Aggregations": {
      "allOf": [
        {
          "$ref": "#/definitions/Resource"
        },
        {
          "$ref": "#/definitions/AggregationsKind"
        }
      ],
      "description": "The aggregation.",
      "discriminator": "kind",
      "type": "object",
      "required": [
        "kind"
      ]
    },
    "AggregationsKind": {
      "description": "Describes an Azure resource with kind.",
      "properties": {
        "kind": {
          "description": "The kind of the setting",
          "enum": [
            "CasesAggregation"
          ],
          "type": "string",
          "x-ms-enum": {
            "modelAsString": true,
            "name": "AggregationsKind"
          }
        }
      },
      "required": [
        "kind"
      ],
      "type": "object"
    },
    "AlertRule": {
      "allOf": [
        {
          "$ref": "#/definitions/ResourceWithEtag"
        },
        {
          "$ref": "#/definitions/AlertRuleKind"
        }
      ],
      "description": "Alert rule.",
      "discriminator": "kind",
      "type": "object",
      "required": [
        "kind"
      ]
    },
    "AlertRuleKind": {
      "description": "Describes an Azure resource with kind.",
      "properties": {
        "kind": {
          "description": "The kind of the alert rule",
          "enum": [
            "Scheduled",
            "MicrosoftSecurityIncidentCreation",
            "Fusion",
            "MLBehaviorAnalytics",
            "ThreatIntelligence"
          ],
          "type": "string",
          "x-ms-enum": {
            "modelAsString": true,
            "name": "AlertRuleKind",
            "values": [
              {
                "value": "Scheduled"
              },
              {
                "value": "MicrosoftSecurityIncidentCreation"
              },
              {
                "value": "Fusion"
              },
              {
                "value": "MLBehaviorAnalytics"
              },
              {
                "value": "ThreatIntelligence"
              }
            ]
          }
        }
      },
      "required": [
        "kind"
      ],
      "type": "object"
    },
    "AlertRuleTemplate": {
      "allOf": [
        {
          "$ref": "#/definitions/Resource"
        },
        {
          "$ref": "#/definitions/AlertRuleKind"
        }
      ],
      "description": "Alert rule template.",
      "discriminator": "kind",
      "type": "object",
      "required": [
        "kind"
      ]
    },
    "AlertRuleTemplateDataSource": {
      "description": "alert rule template data sources",
      "properties": {
        "connectorId": {
          "description": "The connector id that provides the following data types",
          "type": "string"
        },
        "dataTypes": {
          "description": "The data types used by the alert rule template",
          "items": {
            "type": "string"
          },
          "type": "array"
        }
      },
      "type": "object"
    },
    "AlertRuleTemplatePropertiesBase": {
      "description": "Base alert rule template property bag.",
      "properties": {
        "alertRulesCreatedByTemplateCount": {
          "description": "the number of alert rules that were created by this template",
          "type": "integer"
        },
        "lastUpdatedDateUTC": {
          "description": "The last time that this alert rule template has been updated.",
          "format": "date-time",
          "readOnly": true,
          "type": "string"
        },
        "createdDateUTC": {
          "description": "The time that this alert rule template has been added.",
          "format": "date-time",
          "readOnly": true,
          "type": "string"
        },
        "description": {
          "description": "The description of the alert rule template.",
          "type": "string"
        },
        "displayName": {
          "description": "The display name for alert rule template.",
          "type": "string"
        },
        "requiredDataConnectors": {
          "description": "The required data sources for this template",
          "items": {
            "$ref": "#/definitions/AlertRuleTemplateDataSource"
          },
          "type": "array"
        },
        "status": {
          "description": "The alert rule template status.",
          "enum": [
            "Installed",
            "Available",
            "NotAvailable"
          ],
          "type": "string",
          "x-ms-enum": {
            "modelAsString": true,
            "name": "TemplateStatus",
            "values": [
              {
                "description": "Alert rule template installed. and can not use more then once",
                "value": "Installed"
              },
              {
                "description": "Alert rule template is available.",
                "value": "Available"
              },
              {
                "description": "Alert rule template is not available",
                "value": "NotAvailable"
              }
            ]
          }
        }
      },
      "type": "object"
    },
    "AlertRuleTemplatesList": {
      "description": "List all the alert rule templates.",
      "properties": {
        "nextLink": {
          "description": "URL to fetch the next set of alert rule templates.",
          "readOnly": true,
          "type": "string"
        },
        "value": {
          "description": "Array of alert rule templates.",
          "items": {
            "$ref": "#/definitions/AlertRuleTemplate"
          },
          "type": "array"
        }
      },
      "required": [
        "value"
      ]
    },
    "AlertRuleTriggerOperator": {
      "description": "The operation against the threshold that triggers alert rule.",
      "enum": [
        "GreaterThan",
        "LessThan",
        "Equal",
        "NotEqual"
      ],
      "type": "string",
      "x-ms-enum": {
        "modelAsString": false,
        "name": "TriggerOperator"
      }
    },
    "AlertRulesList": {
      "description": "List all the alert rules.",
      "properties": {
        "nextLink": {
          "description": "URL to fetch the next set of alert rules.",
          "readOnly": true,
          "type": "string"
        },
        "value": {
          "description": "Array of alert rules.",
          "items": {
            "$ref": "#/definitions/AlertRule"
          },
          "type": "array"
        }
      },
      "required": [
        "value"
      ]
    },
    "AlertSeverity": {
      "description": "The severity of the alert",
      "enum": [
        "High",
        "Medium",
        "Low",
        "Informational"
      ],
      "type": "string",
      "x-ms-enum": {
        "modelAsString": true,
        "name": "AlertSeverity",
        "values": [
          {
            "description": "High severity",
            "value": "High"
          },
          {
            "description": "Medium severity",
            "value": "Medium"
          },
          {
            "description": "Low severity",
            "value": "Low"
          },
          {
            "description": "Informational severity",
            "value": "Informational"
          }
        ]
      }
    },
    "AlertsDataTypeOfDataConnector": {
      "description": "Alerts data type for data connectors.",
      "properties": {
        "alerts": {
          "allOf": [
            {
              "$ref": "#/definitions/DataConnectorDataTypeCommon"
            }
          ],
          "description": "Alerts data type connection.",
          "type": "object"
        }
      },
      "type": "object",
      "required": [
        "alerts"
      ]
    },
    "AttackTactic": {
      "description": "The severity for alerts created by this alert rule.",
      "enum": [
        "InitialAccess",
        "Execution",
        "Persistence",
        "PrivilegeEscalation",
        "DefenseEvasion",
        "CredentialAccess",
        "Discovery",
        "LateralMovement",
        "Collection",
        "Exfiltration",
        "CommandAndControl",
        "Impact",
        "PreAttack"
      ],
      "type": "string",
      "x-ms-enum": {
        "modelAsString": true,
        "name": "AttackTactic"
      }
    },
    "AutomationRule": {
      "allOf": [
        {
          "$ref": "#/definitions/ResourceWithEtag"
        }
      ],
      "description": "Represents an automation rule.",
      "properties": {
        "properties": {
          "$ref": "#/definitions/AutomationRuleProperties",
          "description": "Automation rule properties",
          "x-ms-client-flatten": true
        }
      },
      "type": "object"
    },
    "AutomationRuleAction": {
      "description": "Describes an automation rule action",
      "discriminator": "actionType",
      "properties": {
        "order": {
          "description": "The order of execution of the automation rule action",
          "type": "integer",
          "format": "int32"
        },
        "actionType": {
          "description": "The type of the automation rule action",
          "enum": [
            "ModifyProperties",
            "RunPlaybook"
          ],
          "type": "string",
          "x-ms-enum": {
            "modelAsString": true,
            "name": "AutomationRuleActionType",
            "values": [
              {
                "description": "Modify an object's properties",
                "value": "ModifyProperties"
              },
              {
                "description": "Run a playbook on an object",
                "value": "RunPlaybook"
              }
            ]
          }
        }
      },
      "required": [
        "order",
        "actionType"
      ],
      "type": "object"
    },
    "AutomationRuleCondition": {
      "description": "Describes an automation rule condition",
      "discriminator": "conditionType",
      "properties": {
        "conditionType": {
          "description": "The type of the automation rule condition",
          "enum": [
            "Property"
          ],
          "type": "string",
          "x-ms-enum": {
            "modelAsString": true,
            "name": "AutomationRuleConditionType",
            "values": [
              {
                "description": "Evaluate an object property value",
                "value": "Property"
              }
            ]
          }
        }
      },
      "required": [
        "conditionType"
      ],
      "type": "object"
    },
    "AutomationRuleRunPlaybookAction": {
      "description": "Describes an automation rule action to run a playbook",
      "allOf": [
        {
          "$ref": "#/definitions/AutomationRuleAction"
        }
      ],
<<<<<<< HEAD
      "properties": {
        "actionConfiguration": {
          "description": "The configuration of the run playbook automation rule action",
          "properties": {
            "logicAppResourceId": {
              "description": "The resource id of the playbook resource",
              "type": "string"
            },
            "tenantId": {
              "description": "The tenant id of the playbook resource",
              "type": "string"
=======
      "properties": {
        "actionConfiguration": {
          "description": "The configuration of the run playbook automation rule action",
          "properties": {
            "logicAppResourceId": {
              "description": "The resource id of the playbook resource",
              "type": "string"
            },
            "tenantId": {
              "description": "The tenant id of the playbook resource",
              "type": "string"
            }
          },
          "type": "object"
        }
      },
      "required": [
        "actionConfiguration"
      ],
      "x-ms-client-flatten": true,
      "type": "object",
      "x-ms-discriminator-value": "RunPlaybook"
    },
    "AutomationRuleModifyPropertiesAction": {
      "description": "Describes an automation rule action to modify an object's properties",
      "allOf": [
        {
          "$ref": "#/definitions/AutomationRuleAction"
        }
      ],
      "properties": {
        "actionConfiguration": {
          "description": "The configuration of the modify properties automation rule action",
          "properties": {
            "classification": {
              "$ref": "#/definitions/IncidentClassification",
              "description": "The reason the incident was closed"
            },
            "classificationComment": {
              "description": "Describes the reason the incident was closed",
              "type": "string"
            },
            "classificationReason": {
              "$ref": "#/definitions/IncidentClassificationReason",
              "description": "The classification reason to close the incident with"
            },
            "labels": {
              "description": "List of labels to add to the incident",
              "items": {
                "$ref": "#/definitions/IncidentLabel"
              },
              "type": "array"
            },
            "owner": {
              "$ref": "#/definitions/IncidentOwnerInfo",
              "description": "Describes a user that the incident is assigned to",
              "type": "object"
            },
            "severity": {
              "$ref": "#/definitions/IncidentSeverity",
              "description": "The severity of the incident"
            },
            "status": {
              "$ref": "#/definitions/IncidentStatus",
              "description": "The status of the incident"
>>>>>>> 7d4caa5e
            }
          },
          "type": "object"
        }
      },
      "required": [
        "actionConfiguration"
      ],
      "x-ms-client-flatten": true,
      "type": "object",
<<<<<<< HEAD
      "x-ms-discriminator-value": "RunPlaybook"
    },
    "AutomationRuleModifyPropertiesAction": {
      "description": "Describes an automation rule action to modify an object's properties",
      "allOf": [
        {
          "$ref": "#/definitions/AutomationRuleAction"
        }
      ],
      "properties": {
        "actionConfiguration": {
          "description": "The configuration of the modify properties automation rule action",
          "properties": {
            "classification": {
              "$ref": "#/definitions/IncidentClassification",
              "description": "The reason the incident was closed"
            },
            "classificationComment": {
              "description": "Describes the reason the incident was closed",
              "type": "string"
            },
            "classificationReason": {
              "$ref": "#/definitions/IncidentClassificationReason",
              "description": "The classification reason to close the incident with"
            },
            "labels": {
              "description": "List of labels to add to the incident",
              "items": {
                "$ref": "#/definitions/IncidentLabel"
              },
              "type": "array"
            },
            "owner": {
              "$ref": "#/definitions/IncidentOwnerInfo",
              "description": "Describes a user that the incident is assigned to",
              "type": "object"
            },
            "severity": {
              "$ref": "#/definitions/IncidentSeverity",
              "description": "The severity of the incident"
            },
            "status": {
              "$ref": "#/definitions/IncidentStatus",
              "description": "The status of the incident"
            }
          },
          "type": "object"
        }
      },
      "required": [
        "actionConfiguration"
      ],
      "x-ms-client-flatten": true,
      "type": "object",
      "x-ms-discriminator-value": "ModifyProperties"
    },
    "AutomationRulePropertyConditionSupportedProperty": {
      "description": "The property to evaluate in an automation rule property condition",
      "enum": [
        "IncidentTitle",
        "IncidentDescription",
        "IncidentSeverity",
        "IncidentStatus",
        "IncidentTactics",
        "IncidentRelatedAnalyticRuleIds",
        "IncidentProviderName",
        "AccountAadTenantId",
        "AccountAadUserId",
        "AccountName",
        "AccountNTDomain",
        "AccountPUID",
        "AccountSid",
        "AccountObjectGuid",
        "AccountUPNSuffix",
        "AzureResourceResourceId",
        "AzureResourceSubscriptionId",
        "CloudApplicationAppId",
        "CloudApplicationAppName",
        "DNSDomainName",
        "FileDirectory",
        "FileName",
        "FileHashValue",
        "HostAzureID",
        "HostName",
        "HostNetBiosName",
        "HostNTDomain",
        "HostOSVersion",
        "IoTDeviceId",
        "IoTDeviceName",
        "IoTDeviceType",
        "IoTDeviceVendor",
        "IoTDeviceModel",
        "IoTDeviceOperatingSystem",
        "IPAddress",
        "MailboxDisplayName",
        "MailboxPrimaryAddress",
        "MailboxUPN",
        "MailMessageDeliveryAction",
        "MailMessageDeliveryLocation",
        "MailMessageRecipient",
        "MailMessageSenderIP",
        "MailMessageSubject",
        "MailMessageP1Sender",
        "MailMessageP2Sender",
        "MalwareCategory",
        "MalwareName",
        "ProcessCommandLine",
        "ProcessId",
        "RegistryKey",
        "RegistryValueData",
        "Url"
      ],
      "type": "string",
      "x-ms-enum": {
        "modelAsString": true,
        "name": "AutomationRulePropertyConditionSupportedProperty",
        "values": [
          {
            "description": "The title of the incident",
            "value": "IncidentTitle"
          },
          {
            "description": "The description of the incident",
            "value": "IncidentDescription"
          },
          {
            "description": "The severity of the incident",
            "value": "IncidentSeverity"
          },
          {
            "description": "The status of the incident",
            "value": "IncidentStatus"
          },
          {
            "description": "The tactics of the incident",
            "value": "IncidentTactics"
          },
          {
            "description": "The related Analytic rule ids of the incident",
            "value": "IncidentRelatedAnalyticRuleIds"
          },
          {
            "description": "The provider name of the incident",
            "value": "IncidentProviderName"
          },
          {
            "description": "The account Azure Active Directory tenant id",
            "value": "AccountAadTenantId"
          },
          {
            "description": "The account Azure Active Directory user id.",
            "value": "AccountAadUserId"
          },
          {
            "description": "The account name",
            "value": "AccountName"
          },
          {
            "description": "The account NetBIOS domain name",
            "value": "AccountNTDomain"
          },
          {
            "description": "The account Azure Active Directory Passport User ID",
            "value": "AccountPUID"
          },
          {
            "description": "The account security identifier",
            "value": "AccountSid"
          },
          {
            "description": "The account unique identifier",
            "value": "AccountObjectGuid"
          },
          {
            "description": "The account user principal name suffix",
            "value": "AccountUPNSuffix"
          },
          {
            "description": "The Azure resource id",
            "value": "AzureResourceResourceId"
          },
          {
            "description": "The Azure resource subscription id",
            "value": "AzureResourceSubscriptionId"
          },
          {
            "description": "The cloud application identifier",
            "value": "CloudApplicationAppId"
          },
          {
            "description": "The cloud application name",
            "value": "CloudApplicationAppName"
          },
          {
            "description": "The dns record domain name",
            "value": "DNSDomainName"
          },
          {
            "description": "The file directory full path",
            "value": "FileDirectory"
          },
          {
            "description": "The file name without path",
            "value": "FileName"
          },
          {
            "description": "The file hash value",
            "value": "FileHashValue"
          },
          {
            "description": "The host Azure resource id",
            "value": "HostAzureID"
          },
          {
            "description": "The host name without domain",
            "value": "HostName"
          },
          {
            "description": "The host NetBIOS name",
            "value": "HostNetBiosName"
          },
          {
            "description": "The host NT domain",
            "value": "HostNTDomain"
          },
          {
            "description": "The host operating system",
            "value": "HostOSVersion"
          },
          {
            "description": "The IoT device id",
            "value": "IoTDeviceId"
          },
          {
            "description": "The IoT device name",
            "value": "IoTDeviceName"
          },
          {
            "description": "The IoT device type",
            "value": "IoTDeviceType"
          },
          {
            "description": "The IoT device vendor",
            "value": "IoTDeviceVendor"
          },
          {
            "description": "The IoT device model",
            "value": "IoTDeviceModel"
          },
          {
            "description": "The IoT device operating system",
            "value": "IoTDeviceOperatingSystem"
          },
          {
            "description": "The IP address",
            "value": "IPAddress"
          },
          {
            "description": "The mailbox display name",
            "value": "MailboxDisplayName"
          },
          {
            "description": "The mailbox primary address",
            "value": "MailboxPrimaryAddress"
          },
          {
            "description": "The mailbox user principal name",
            "value": "MailboxUPN"
          },
          {
            "description": "The mail message delivery action",
            "value": "MailMessageDeliveryAction"
          },
          {
            "description": "The mail message delivery location",
            "value": "MailMessageDeliveryLocation"
          },
          {
            "description": "The mail message recipient",
            "value": "MailMessageRecipient"
          },
          {
            "description": "The mail message sender IP address",
            "value": "MailMessageSenderIP"
          },
          {
            "description": "The mail message subject",
            "value": "MailMessageSubject"
          },
          {
            "description": "The mail message P1 sender",
            "value": "MailMessageP1Sender"
          },
          {
            "description": "The mail message P2 sender",
            "value": "MailMessageP2Sender"
          },
          {
            "description": "The malware category",
            "value": "MalwareCategory"
          },
          {
            "description": "The malware name",
            "value": "MalwareName"
          },
          {
            "description": "The process execution command line",
            "value": "ProcessCommandLine"
          },
          {
            "description": "The process id",
            "value": "ProcessId"
          },
          {
            "description": "The registry key path",
            "value": "RegistryKey"
          },
          {
            "description": "The registry key value in string formatted representation",
            "value": "RegistryValueData"
          },
          {
            "description": "The url",
            "value": "Url"
          }
        ]
      }
    },
    "AutomationRulePropertyValuesCondition": {
      "description": "Describes an automation rule condition that evaluates a property's value",
      "allOf": [
        {
          "$ref": "#/definitions/AutomationRuleCondition"
        }
      ],
      "properties": {
=======
      "x-ms-discriminator-value": "ModifyProperties"
    },
    "AutomationRulePropertyConditionSupportedProperty": {
      "description": "The property to evaluate in an automation rule property condition",
      "enum": [
        "IncidentTitle",
        "IncidentDescription",
        "IncidentSeverity",
        "IncidentStatus",
        "IncidentTactics",
        "IncidentRelatedAnalyticRuleIds",
        "IncidentProviderName",
        "AccountAadTenantId",
        "AccountAadUserId",
        "AccountName",
        "AccountNTDomain",
        "AccountPUID",
        "AccountSid",
        "AccountObjectGuid",
        "AccountUPNSuffix",
        "AzureResourceResourceId",
        "AzureResourceSubscriptionId",
        "CloudApplicationAppId",
        "CloudApplicationAppName",
        "DNSDomainName",
        "FileDirectory",
        "FileName",
        "FileHashValue",
        "HostAzureID",
        "HostName",
        "HostNetBiosName",
        "HostNTDomain",
        "HostOSVersion",
        "IoTDeviceId",
        "IoTDeviceName",
        "IoTDeviceType",
        "IoTDeviceVendor",
        "IoTDeviceModel",
        "IoTDeviceOperatingSystem",
        "IPAddress",
        "MailboxDisplayName",
        "MailboxPrimaryAddress",
        "MailboxUPN",
        "MailMessageDeliveryAction",
        "MailMessageDeliveryLocation",
        "MailMessageRecipient",
        "MailMessageSenderIP",
        "MailMessageSubject",
        "MailMessageP1Sender",
        "MailMessageP2Sender",
        "MalwareCategory",
        "MalwareName",
        "ProcessCommandLine",
        "ProcessId",
        "RegistryKey",
        "RegistryValueData",
        "Url"
      ],
      "type": "string",
      "x-ms-enum": {
        "modelAsString": true,
        "name": "AutomationRulePropertyConditionSupportedProperty",
        "values": [
          {
            "description": "The title of the incident",
            "value": "IncidentTitle"
          },
          {
            "description": "The description of the incident",
            "value": "IncidentDescription"
          },
          {
            "description": "The severity of the incident",
            "value": "IncidentSeverity"
          },
          {
            "description": "The status of the incident",
            "value": "IncidentStatus"
          },
          {
            "description": "The tactics of the incident",
            "value": "IncidentTactics"
          },
          {
            "description": "The related Analytic rule ids of the incident",
            "value": "IncidentRelatedAnalyticRuleIds"
          },
          {
            "description": "The provider name of the incident",
            "value": "IncidentProviderName"
          },
          {
            "description": "The account Azure Active Directory tenant id",
            "value": "AccountAadTenantId"
          },
          {
            "description": "The account Azure Active Directory user id.",
            "value": "AccountAadUserId"
          },
          {
            "description": "The account name",
            "value": "AccountName"
          },
          {
            "description": "The account NetBIOS domain name",
            "value": "AccountNTDomain"
          },
          {
            "description": "The account Azure Active Directory Passport User ID",
            "value": "AccountPUID"
          },
          {
            "description": "The account security identifier",
            "value": "AccountSid"
          },
          {
            "description": "The account unique identifier",
            "value": "AccountObjectGuid"
          },
          {
            "description": "The account user principal name suffix",
            "value": "AccountUPNSuffix"
          },
          {
            "description": "The Azure resource id",
            "value": "AzureResourceResourceId"
          },
          {
            "description": "The Azure resource subscription id",
            "value": "AzureResourceSubscriptionId"
          },
          {
            "description": "The cloud application identifier",
            "value": "CloudApplicationAppId"
          },
          {
            "description": "The cloud application name",
            "value": "CloudApplicationAppName"
          },
          {
            "description": "The dns record domain name",
            "value": "DNSDomainName"
          },
          {
            "description": "The file directory full path",
            "value": "FileDirectory"
          },
          {
            "description": "The file name without path",
            "value": "FileName"
          },
          {
            "description": "The file hash value",
            "value": "FileHashValue"
          },
          {
            "description": "The host Azure resource id",
            "value": "HostAzureID"
          },
          {
            "description": "The host name without domain",
            "value": "HostName"
          },
          {
            "description": "The host NetBIOS name",
            "value": "HostNetBiosName"
          },
          {
            "description": "The host NT domain",
            "value": "HostNTDomain"
          },
          {
            "description": "The host operating system",
            "value": "HostOSVersion"
          },
          {
            "description": "The IoT device id",
            "value": "IoTDeviceId"
          },
          {
            "description": "The IoT device name",
            "value": "IoTDeviceName"
          },
          {
            "description": "The IoT device type",
            "value": "IoTDeviceType"
          },
          {
            "description": "The IoT device vendor",
            "value": "IoTDeviceVendor"
          },
          {
            "description": "The IoT device model",
            "value": "IoTDeviceModel"
          },
          {
            "description": "The IoT device operating system",
            "value": "IoTDeviceOperatingSystem"
          },
          {
            "description": "The IP address",
            "value": "IPAddress"
          },
          {
            "description": "The mailbox display name",
            "value": "MailboxDisplayName"
          },
          {
            "description": "The mailbox primary address",
            "value": "MailboxPrimaryAddress"
          },
          {
            "description": "The mailbox user principal name",
            "value": "MailboxUPN"
          },
          {
            "description": "The mail message delivery action",
            "value": "MailMessageDeliveryAction"
          },
          {
            "description": "The mail message delivery location",
            "value": "MailMessageDeliveryLocation"
          },
          {
            "description": "The mail message recipient",
            "value": "MailMessageRecipient"
          },
          {
            "description": "The mail message sender IP address",
            "value": "MailMessageSenderIP"
          },
          {
            "description": "The mail message subject",
            "value": "MailMessageSubject"
          },
          {
            "description": "The mail message P1 sender",
            "value": "MailMessageP1Sender"
          },
          {
            "description": "The mail message P2 sender",
            "value": "MailMessageP2Sender"
          },
          {
            "description": "The malware category",
            "value": "MalwareCategory"
          },
          {
            "description": "The malware name",
            "value": "MalwareName"
          },
          {
            "description": "The process execution command line",
            "value": "ProcessCommandLine"
          },
          {
            "description": "The process id",
            "value": "ProcessId"
          },
          {
            "description": "The registry key path",
            "value": "RegistryKey"
          },
          {
            "description": "The registry key value in string formatted representation",
            "value": "RegistryValueData"
          },
          {
            "description": "The url",
            "value": "Url"
          }
        ]
      }
    },
    "AutomationRulePropertyValuesCondition": {
      "description": "Describes an automation rule condition that evaluates a property's value",
      "allOf": [
        {
          "$ref": "#/definitions/AutomationRuleCondition"
        }
      ],
      "properties": {
>>>>>>> 7d4caa5e
        "conditionProperties": {
          "description": "The configuration of the automation rule condition",
          "properties": {
            "propertyName": {
              "$ref": "#/definitions/AutomationRulePropertyConditionSupportedProperty",
              "description": "The property to evaluate"
            },
            "operator": {
              "description": "The operator to use for evaluation the condition",
              "enum": [
                "Equals",
                "NotEquals",
                "Contains",
                "NotContains",
                "StartsWith",
                "NotStartsWith",
                "EndsWith",
                "NotEndsWith"
              ],
              "type": "string",
              "x-ms-enum": {
                "modelAsString": true,
                "name": "AutomationRulePropertyConditionSupportedOperator",
                "values": [
                  {
                    "description": "Evaluates if the property equals at least one of the condition values",
                    "value": "Equals"
                  },
                  {
                    "description": "Evaluates if the property does not equal any of the condition values",
                    "value": "NotEquals"
                  },
                  {
                    "description": "Evaluates if the property contains at least one of the condition values",
                    "value": "Contains"
                  },
                  {
                    "description": "Evaluates if the property does not contain any of the condition values",
                    "value": "NotContains"
                  },
                  {
                    "description": "Evaluates if the property starts with any of the condition values",
                    "value": "StartsWith"
                  },
                  {
                    "description": "Evaluates if the property does not start with any of the condition values",
                    "value": "NotStartsWith"
                  },
                  {
                    "description": "Evaluates if the property ends with any of the condition values",
                    "value": "EndsWith"
                  },
                  {
                    "description": "Evaluates if the property does not end with any of the condition values",
                    "value": "NotEndsWith"
                  }
                ]
              }
            },
            "propertyValues": {
              "description": "The values to use for evaluating the condition",
              "items": {
                "description": "A value to use for evaluating the condition",
                "type": "string"
              },
              "type": "array"
            }
          },
          "type": "object"
        }
      },
      "required": [
        "conditionProperties"
      ],
      "x-ms-client-flatten": true,
      "type": "object",
      "x-ms-discriminator-value": "Property"
    },
    "AutomationRulesList": {
      "description": "List all the automation rules.",
      "properties": {
        "nextLink": {
          "description": "URL to fetch the next set of automation rules.",
          "readOnly": true,
          "type": "string"
        },
        "value": {
          "description": "Array of automation rules.",
          "items": {
            "$ref": "#/definitions/AutomationRule"
          },
          "type": "array"
        }
      },
      "required": [
        "value"
      ]
    },
    "AutomationRuleProperties": {
      "description": "Describes automation rule properties",
<<<<<<< HEAD
=======
      "properties": {
        "displayName": {
          "description": "The display name of the automation  rule",
          "type": "string"
        },
        "order": {
          "description": "The order of execution of the automation rule",
          "type": "integer",
          "format": "int32"
        },
        "triggeringLogic": {
          "$ref": "#/definitions/AutomationRuleTriggeringLogic",
          "description": "The triggering logic of the automation rule",
          "type": "object"
        },
        "actions": {
          "description": "The actions to execute when the automation rule is triggered",
          "items": {
            "$ref": "#/definitions/AutomationRuleAction"
          },
          "type": "array"
        },
        "createdTimeUtc": {
          "description": "The time the automation rule was created",
          "format": "date-time",
          "readOnly": true,
          "type": "string"
        },
        "lastModifiedTimeUtc": {
          "description": "The last time the automation rule was updated",
          "format": "date-time",
          "readOnly": true,
          "type": "string"
        },
        "createdBy": {
          "$ref": "#/definitions/ClientInfo",
          "description": "Describes the client that created the automation rule",
          "readOnly": true,
          "type": "object"
        },
        "lastModifiedBy": {
          "$ref": "#/definitions/ClientInfo",
          "description": "Describes the client that last updated the automation rule",
          "readOnly": true,
          "type": "object"
        }
      },
      "required": [
        "displayName",
        "order",
        "triggeringLogic",
        "actions"
      ],
      "type": "object"
    },
    "AutomationRuleTriggeringLogic": {
      "description": "Describes automation rule triggering logic",
      "properties": {
        "isEnabled": {
          "description": "Determines whether the automation rule is enabled or disabled.",
          "type": "boolean"
        },
        "expirationTimeUtc": {
          "description": "Determines when the automation rule should automatically expire and be disabled.",
          "format": "date-time",
          "type": "string"
        },
        "triggersOn": {
          "description": "The type of object the automation rule triggers on",
          "enum": [
            "Incidents"
          ],
          "type": "string",
          "x-ms-enum": {
            "modelAsString": true,
            "name": "TriggersOn",
            "values": [
              {
                "description": "Trigger on Incidents",
                "value": "Incidents"
              }
            ]
          }
        },
        "triggersWhen": {
          "description": "The type of event the automation rule triggers on",
          "enum": [
            "Created"
          ],
          "type": "string",
          "x-ms-enum": {
            "modelAsString": true,
            "name": "TriggersWhen",
            "values": [
              {
                "description": "Trigger on created objects",
                "value": "Created"
              }
            ]
          }
        },
        "conditions": {
          "description": "The conditions to evaluate to determine if the automation rule should be triggered on a given object",
          "items": {
            "$ref": "#/definitions/AutomationRuleCondition"
          },
          "type": "array"
        }
      },
      "required": [
        "isEnabled",
        "triggersOn",
        "triggersWhen"
      ],
      "type": "object"
    },
    "AwsCloudTrailDataConnector": {
      "allOf": [
        {
          "$ref": "#/definitions/DataConnector"
        }
      ],
      "description": "Represents Amazon Web Services CloudTrail data connector.",
      "properties": {
        "properties": {
          "$ref": "#/definitions/AwsCloudTrailDataConnectorProperties",
          "description": "Amazon Web Services CloudTrail data connector properties.",
          "x-ms-client-flatten": true
        }
      },
      "type": "object",
      "x-ms-discriminator-value": "AmazonWebServicesCloudTrail"
    },
    "AwsCloudTrailDataConnectorDataTypes": {
      "description": "The available data types for Amazon Web Services CloudTrail data connector.",
      "properties": {
        "logs": {
          "allOf": [
            {
              "$ref": "#/definitions/DataConnectorDataTypeCommon"
            }
          ],
          "description": "Logs data type.",
          "type": "object"
        }
      },
      "type": "object",
      "required": [
        "logs"
      ]
    },
    "AwsCloudTrailDataConnectorProperties": {
      "description": "Amazon Web Services CloudTrail data connector properties.",
      "properties": {
        "awsRoleArn": {
          "description": "The Aws Role Arn (with CloudTrailReadOnly policy) that is used to access the Aws account.",
          "type": "string"
        },
        "dataTypes": {
          "$ref": "#/definitions/AwsCloudTrailDataConnectorDataTypes",
          "description": "The available data types for the connector."
        }
      },
      "required": [
        "dataTypes"
      ],
      "type": "object"
    },
    "AwsCloudTrailCheckRequirements": {
      "allOf": [
        {
          "$ref": "#/definitions/DataConnectorsCheckRequirements"
        }
      ],
      "description": "Amazon Web Services CloudTrail requirements check request.",
      "type": "object",
      "x-ms-discriminator-value": "AmazonWebServicesCloudTrail"
    },
    "AzureResourceEntity": {
      "allOf": [
        {
          "$ref": "#/definitions/Entity"
        }
      ],
      "description": "Represents an azure resource entity.",
      "properties": {
        "properties": {
          "$ref": "#/definitions/AzureResourceEntityProperties",
          "description": "AzureResource entity properties",
          "x-ms-client-flatten": true
        }
      },
      "type": "object",
      "x-ms-discriminator-value": "AzureResource"
    },
    "AzureResourceEntityProperties": {
      "allOf": [
        {
          "$ref": "#/definitions/EntityCommonProperties"
        }
      ],
      "description": "AzureResource entity property bag.",
      "properties": {
        "resourceId": {
          "description": "The azure resource id of the resource",
          "readOnly": true,
          "type": "string"
        },
        "subscriptionId": {
          "description": "The subscription id of the resource",
          "readOnly": true,
          "type": "string"
        }
      },
      "type": "object"
    },
    "RelationBase": {
      "type": "object",
      "description": "Represents a relation",
      "allOf": [
        {
          "$ref": "#/definitions/Resource"
        },
        {
          "type": "object",
          "properties": {
            "kind": {
              "type": "string",
              "description": "The type of relation node",
              "readOnly": true,
              "enum": [
                "CasesToBookmarks"
              ],
              "x-ms-enum": {
                "name": "RelationTypes",
                "modelAsString": true,
                "values": [
                  {
                    "value": "CasesToBookmarks",
                    "description": "Relations between cases and bookmarks"
                  }
                ]
              }
            },
            "etag": {
              "type": "string",
              "description": "ETag for relation"
            }
          }
        }
      ]
    },
    "CaseRelationList": {
      "description": "List of case relations.",
      "properties": {
        "nextLink": {
          "readOnly": true,
          "description": "URL to fetch the next set of relations.",
          "type": "string"
        },
        "value": {
          "description": "Array of relations.",
          "type": "array",
          "items": {
            "$ref": "#/definitions/CaseRelation"
          }
        }
      },
      "required": [
        "value"
      ]
    },
    "CaseRelation": {
      "type": "object",
      "description": "Represents a case relation",
      "allOf": [
        {
          "$ref": "#/definitions/RelationBase"
        }
      ],
      "properties": {
        "properties": {
          "x-ms-client-flatten": true,
          "description": "Case relation properties",
          "$ref": "#/definitions/CaseRelationProperties"
        }
      }
    },
    "CaseRelationProperties": {
      "type": "object",
      "description": "Case relation properties",
>>>>>>> 7d4caa5e
      "properties": {
        "displayName": {
          "description": "The display name of the automation  rule",
          "type": "string"
        },
        "order": {
          "description": "The order of execution of the automation rule",
          "type": "integer",
          "format": "int32"
        },
        "triggeringLogic": {
          "$ref": "#/definitions/AutomationRuleTriggeringLogic",
          "description": "The triggering logic of the automation rule",
          "type": "object"
        },
        "actions": {
          "description": "The actions to execute when the automation rule is triggered",
          "items": {
            "$ref": "#/definitions/AutomationRuleAction"
          },
          "type": "array"
        },
        "createdTimeUtc": {
          "description": "The time the automation rule was created",
          "format": "date-time",
          "readOnly": true,
          "type": "string"
        },
        "lastModifiedTimeUtc": {
          "description": "The last time the automation rule was updated",
          "format": "date-time",
          "readOnly": true,
          "type": "string"
        },
        "createdBy": {
          "$ref": "#/definitions/ClientInfo",
          "description": "Describes the client that created the automation rule",
          "readOnly": true,
          "type": "object"
        },
        "lastModifiedBy": {
          "$ref": "#/definitions/ClientInfo",
          "description": "Describes the client that last updated the automation rule",
          "readOnly": true,
          "type": "object"
        }
      },
      "required": [
        "displayName",
        "order",
        "triggeringLogic",
        "actions"
      ],
      "type": "object"
    },
    "AutomationRuleTriggeringLogic": {
      "description": "Describes automation rule triggering logic",
      "properties": {
        "isEnabled": {
          "description": "Determines whether the automation rule is enabled or disabled.",
          "type": "boolean"
        },
        "expirationTimeUtc": {
          "description": "Determines when the automation rule should automatically expire and be disabled.",
          "format": "date-time",
          "type": "string"
        },
        "triggersOn": {
          "description": "The type of object the automation rule triggers on",
          "enum": [
            "Incidents"
          ],
          "type": "string",
          "x-ms-enum": {
            "modelAsString": true,
            "name": "TriggersOn",
            "values": [
              {
                "description": "Trigger on Incidents",
                "value": "Incidents"
              }
            ]
          }
        },
        "triggersWhen": {
          "description": "The type of event the automation rule triggers on",
          "enum": [
            "Created"
          ],
          "type": "string",
          "x-ms-enum": {
            "modelAsString": true,
            "name": "TriggersWhen",
            "values": [
              {
                "description": "Trigger on created objects",
                "value": "Created"
              }
            ]
          }
        },
        "conditions": {
          "description": "The conditions to evaluate to determine if the automation rule should be triggered on a given object",
          "items": {
            "$ref": "#/definitions/AutomationRuleCondition"
          },
          "type": "array"
        }
      },
      "required": [
        "isEnabled",
        "triggersOn",
        "triggersWhen"
      ],
      "type": "object"
    },
    "AwsCloudTrailDataConnector": {
      "allOf": [
        {
          "$ref": "#/definitions/DataConnector"
        }
      ],
      "description": "Represents Amazon Web Services CloudTrail data connector.",
      "properties": {
        "properties": {
          "$ref": "#/definitions/AwsCloudTrailDataConnectorProperties",
          "description": "Amazon Web Services CloudTrail data connector properties.",
          "x-ms-client-flatten": true
        }
      },
      "type": "object",
      "x-ms-discriminator-value": "AmazonWebServicesCloudTrail"
    },
    "AwsCloudTrailDataConnectorDataTypes": {
      "description": "The available data types for Amazon Web Services CloudTrail data connector.",
      "properties": {
        "logs": {
          "allOf": [
            {
              "$ref": "#/definitions/DataConnectorDataTypeCommon"
            }
          ],
          "description": "Logs data type.",
          "type": "object"
        }
      },
      "type": "object",
      "required": [
        "logs"
      ]
    },
    "AwsCloudTrailDataConnectorProperties": {
      "description": "Amazon Web Services CloudTrail data connector properties.",
      "properties": {
        "awsRoleArn": {
          "description": "The Aws Role Arn (with CloudTrailReadOnly policy) that is used to access the Aws account.",
          "type": "string"
        },
        "dataTypes": {
          "$ref": "#/definitions/AwsCloudTrailDataConnectorDataTypes",
          "description": "The available data types for the connector."
        }
      },
      "required": [
        "dataTypes"
      ],
      "type": "object"
    },
    "AwsCloudTrailCheckRequirements": {
      "allOf": [
        {
          "$ref": "#/definitions/DataConnectorsCheckRequirements"
        }
      ],
      "description": "Amazon Web Services CloudTrail requirements check request.",
      "type": "object",
      "x-ms-discriminator-value": "AmazonWebServicesCloudTrail"
    },
    "AzureResourceEntity": {
      "allOf": [
        {
          "$ref": "#/definitions/Entity"
        }
      ],
      "description": "Represents an azure resource entity.",
      "properties": {
        "properties": {
          "$ref": "#/definitions/AzureResourceEntityProperties",
          "description": "AzureResource entity properties",
          "x-ms-client-flatten": true
        }
      },
      "type": "object",
      "x-ms-discriminator-value": "AzureResource"
    },
    "AzureResourceEntityProperties": {
      "allOf": [
        {
          "$ref": "#/definitions/EntityCommonProperties"
        }
      ],
      "description": "AzureResource entity property bag.",
      "properties": {
        "resourceId": {
          "description": "The azure resource id of the resource",
          "readOnly": true,
          "type": "string"
        },
        "subscriptionId": {
          "description": "The subscription id of the resource",
          "readOnly": true,
          "type": "string"
        }
      },
      "type": "object"
    },
    "RelationBase": {
      "type": "object",
      "description": "Represents a relation",
      "allOf": [
        {
          "$ref": "#/definitions/Resource"
        },
        {
          "type": "object",
          "properties": {
            "kind": {
              "type": "string",
              "description": "The type of relation node",
              "readOnly": true,
              "enum": [
                "CasesToBookmarks"
              ],
              "x-ms-enum": {
                "name": "RelationTypes",
                "modelAsString": true,
                "values": [
                  {
                    "value": "CasesToBookmarks",
                    "description": "Relations between cases and bookmarks"
                  }
                ]
              }
            },
            "etag": {
              "type": "string",
              "description": "ETag for relation"
            }
          }
        }
      ]
    },
    "CaseRelationList": {
      "description": "List of case relations.",
      "properties": {
        "nextLink": {
          "readOnly": true,
          "description": "URL to fetch the next set of relations.",
          "type": "string"
        },
        "value": {
          "description": "Array of relations.",
          "type": "array",
          "items": {
            "$ref": "#/definitions/CaseRelation"
          }
        }
      },
      "required": [
        "value"
      ]
    },
    "CaseRelation": {
      "type": "object",
      "description": "Represents a case relation",
      "allOf": [
        {
          "$ref": "#/definitions/RelationBase"
        }
      ],
      "properties": {
        "properties": {
          "x-ms-client-flatten": true,
          "description": "Case relation properties",
          "$ref": "#/definitions/CaseRelationProperties"
        }
      }
    },
    "CaseRelationProperties": {
      "type": "object",
      "description": "Case relation properties",
      "properties": {
        "relationName": {
          "type": "string",
          "description": "Name of relation"
        },
        "bookmarkId": {
          "type": "string",
          "description": "The case related bookmark id"
        },
        "caseIdentifier": {
          "type": "string",
          "description": "The case identifier"
        },
        "bookmarkName": {
          "type": "string",
          "description": "The case related bookmark name"
        }
      },
      "required": [
        "relationName",
        "caseIdentifier",
        "bookmarkId"
      ]
    },
    "RelationsModelInput": {
      "type": "object",
      "description": "Relation input model",
      "allOf": [
        {
          "$ref": "#/definitions/RelationBase"
        }
      ],
      "properties": {
        "properties": {
          "x-ms-client-flatten": true,
          "description": "Relation input properties",
          "$ref": "#/definitions/RelationsModelInputProperties"
        }
      }
    },
    "RelationsModelInputProperties": {
      "type": "object",
      "description": "Relation input properties",
      "properties": {
        "relationName": {
          "type": "string",
          "description": "Name of relation"
        },
        "sourceRelationNode": {
          "type": "object",
          "description": "Relation source node",
          "$ref": "#/definitions/RelationNode"
        },
        "targetRelationNode": {
          "type": "object",
          "description": "Relation target node",
          "$ref": "#/definitions/RelationNode"
        }
      }
    },
    "RelationNode": {
      "type": "object",
      "description": "Relation node",
      "properties": {
        "relationNodeId": {
          "type": "string",
          "description": "Relation Node Id"
        },
        "relationNodeKind": {
          "type": "string",
          "description": "The type of relation node",
          "readOnly": true,
          "enum": [
            "Case",
            "Bookmark"
          ],
          "x-ms-enum": {
            "name": "RelationNodeKind",
            "modelAsString": true,
            "values": [
              {
                "value": "Case",
                "description": "Case node part of the relation"
              },
              {
                "value": "Bookmark",
                "description": "Bookmark node part of the relation"
              }
            ]
          }
        },
        "etag": {
          "type": "string",
          "description": "Etag for relation node"
        },
        "relationAdditionalProperties": {
          "type": "object",
          "additionalProperties": {
            "type": "string"
          },
          "description": "Additional set of properties"
        }
      }
    },
    "Bookmark": {
      "allOf": [
        {
          "$ref": "#/definitions/ResourceWithEtag"
        }
      ],
      "description": "Represents a bookmark in Azure Security Insights.",
      "properties": {
        "properties": {
          "$ref": "#/definitions/BookmarkProperties",
          "description": "Bookmark properties",
          "x-ms-client-flatten": true
        }
      },
      "type": "object"
    },
    "BookmarkList": {
      "description": "List all the bookmarks.",
      "properties": {
        "nextLink": {
          "description": "URL to fetch the next set of cases.",
          "readOnly": true,
          "type": "string"
        },
        "value": {
          "description": "Array of bookmarks.",
          "items": {
            "$ref": "#/definitions/Bookmark"
          },
          "type": "array"
        }
      },
      "required": [
        "value"
      ]
    },
    "BookmarkProperties": {
      "description": "Describes bookmark properties",
      "properties": {
        "created": {
          "description": "The time the bookmark was created",
          "format": "date-time",
          "type": "string"
        },
        "createdBy": {
          "$ref": "#/definitions/UserInfo",
          "description": "Describes a user that created the bookmark",
          "type": "object"
        },
        "displayName": {
          "description": "The display name of the bookmark",
          "type": "string"
        },
        "labels": {
          "description": "List of labels relevant to this bookmark",
          "items": {
            "$ref": "#/definitions/Label"
          },
          "type": "array"
        },
        "notes": {
          "description": "The notes of the bookmark",
          "type": "string"
        },
        "query": {
          "description": "The query of the bookmark.",
          "type": "string"
        },
        "queryResult": {
          "description": "The query result of the bookmark.",
          "type": "string"
        },
        "updated": {
          "description": "The last time the bookmark was updated",
          "format": "date-time",
          "type": "string"
        },
        "updatedBy": {
          "$ref": "#/definitions/UserInfo",
          "description": "Describes a user that updated the bookmark",
          "type": "object"
        },
        "eventTime": {
          "description": "The bookmark event time",
          "format": "date-time",
          "type": "string"
        },
        "queryStartTime": {
          "description": "The start time for the query",
          "format": "date-time",
          "type": "string"
        },
        "queryEndTime": {
          "description": "The end time for the query",
          "format": "date-time",
          "type": "string"
        },
        "incidentInfo": {
          "$ref": "#/definitions/IncidentInfo",
          "description": "Describes an incident that relates to bookmark",
          "type": "object"
        }
      },
      "required": [
        "displayName",
        "query"
      ],
      "type": "object"
    },
    "BookmarkExpandParameters": {
      "description": "The parameters required to execute an expand operation on the given bookmark.",
      "properties": {
        "endTime": {
          "description": "The end date filter, so the only expansion results returned are before this date.",
          "format": "date-time",
          "type": "string"
        },
        "expansionId": {
          "description": "The Id of the expansion to perform.",
          "format": "uuid",
          "type": "string"
        },
        "startTime": {
          "description": "The start date filter, so the only expansion results returned are after this date.",
          "format": "date-time",
          "type": "string"
        }
      }
    },
    "BookmarkExpandResponse": {
      "description": "The entity expansion result operation response.",
      "properties": {
        "metaData": {
          "$ref": "#/definitions/ExpansionResultsMetadata",
          "description": "The metadata from the expansion operation results."
        },
        "value": {
          "description": "The expansion result values.",
          "properties": {
            "entities": {
              "description": "Array of the expansion result entities.",
              "items": {
                "$ref": "#/definitions/Entity"
              },
              "type": "array"
            },
            "edges": {
              "description": "Array of expansion result connected entities",
              "items": {
                "$ref": "#/definitions/ConnectedEntity"
              },
              "type": "array"
            }
          },
          "type": "object"
        }
      }
    },
    "Case": {
      "allOf": [
        {
          "$ref": "#/definitions/ResourceWithEtag"
        }
      ],
      "description": "Represents a case in Azure Security Insights.",
      "properties": {
        "properties": {
          "$ref": "#/definitions/CaseProperties",
          "description": "Case properties",
          "x-ms-client-flatten": true
        }
      },
      "type": "object"
    },
    "CaseComment": {
      "allOf": [
        {
          "$ref": "#/definitions/Resource"
        }
      ],
      "description": "Represents a case comment",
      "properties": {
        "properties": {
          "$ref": "#/definitions/CaseCommentProperties",
          "description": "Case comment properties",
          "x-ms-client-flatten": true
        }
      },
      "type": "object"
    },
    "CaseCommentList": {
      "description": "List of case comments.",
      "properties": {
        "nextLink": {
          "description": "URL to fetch the next set of comments.",
          "readOnly": true,
          "type": "string"
        },
        "value": {
          "description": "Array of comments.",
          "items": {
            "$ref": "#/definitions/CaseComment"
          },
          "type": "array"
        }
      },
      "required": [
        "value"
      ]
    },
    "CaseCommentProperties": {
      "description": "Case comment property bag.",
      "properties": {
        "createdTimeUtc": {
          "description": "The time the comment was created",
          "format": "date-time",
          "readOnly": true,
          "type": "string"
        },
        "message": {
          "description": "The comment message",
          "type": "string"
        },
        "userInfo": {
          "$ref": "#/definitions/UserInfo",
          "description": "Describes the user that created the comment",
          "readOnly": true,
          "type": "object"
        }
      },
      "required": [
        "message"
      ],
      "type": "object"
    },
    "CaseList": {
      "description": "List all the cases.",
      "properties": {
        "nextLink": {
          "description": "URL to fetch the next set of cases.",
          "readOnly": true,
          "type": "string"
        },
        "value": {
          "description": "Array of cases.",
          "items": {
            "$ref": "#/definitions/Case"
          },
          "type": "array"
        }
      },
      "required": [
        "value"
      ]
    },
    "CaseProperties": {
      "description": "Describes case properties",
      "properties": {
        "caseNumber": {
          "description": "a sequential number",
          "readOnly": true,
          "type": "integer"
        },
        "closeReason": {
          "description": "The reason the case was closed",
          "enum": [
            "Resolved",
            "Dismissed",
            "TruePositive",
            "FalsePositive",
            "Other"
          ],
          "type": "string",
          "x-ms-enum": {
            "modelAsString": true,
            "name": "CloseReason",
            "values": [
              {
                "description": "Case was resolved",
                "value": "Resolved"
              },
              {
                "description": "Case was dismissed",
                "value": "Dismissed"
              },
              {
                "description": "Case was true positive",
                "value": "TruePositive"
              },
              {
                "description": "Case was false positive",
                "value": "FalsePositive"
              },
              {
                "description": "Case was closed for another reason",
                "value": "Other"
              }
            ]
          }
        },
        "closedReasonText": {
          "description": "the case close reason details",
          "type": "string"
        },
        "createdTimeUtc": {
          "description": "The time the case was created",
          "format": "date-time",
          "readOnly": true,
          "type": "string"
        },
        "description": {
          "description": "The description of the case",
          "type": "string"
        },
        "endTimeUtc": {
          "description": "The end time of the case",
          "format": "date-time",
          "type": "string"
        },
        "labels": {
          "description": "List of labels relevant to this case",
          "items": {
            "$ref": "#/definitions/Label"
          },
          "type": "array"
        },
        "lastComment": {
          "description": "the last comment in the case",
          "readOnly": true,
          "type": "string"
        },
        "lastUpdatedTimeUtc": {
          "description": "The last time the case was updated",
          "format": "date-time",
          "readOnly": true,
          "type": "string"
        },
        "metrics": {
          "description": "Dictionary of metrics, for example the number of alerts in the case",
          "type": "object",
          "additionalProperties": {
            "type": "integer",
            "format": "int32"
          },
          "readOnly": true
        },
        "owner": {
          "$ref": "#/definitions/UserInfo",
          "description": "Describes a user that the case is assigned to",
          "type": "object"
        },
        "relatedAlertIds": {
          "description": "List of related alert identifiers",
          "items": {
            "description": "related alert id",
            "type": "string"
          },
          "readOnly": true,
          "type": "array"
        },
        "relatedAlertProductNames": {
          "description": "List of related alert product names",
          "items": {
            "description": "related alert product name",
            "type": "string"
          },
          "readOnly": true,
          "type": "array"
        },
        "tactics": {
          "description": "The tactics associated with case",
          "items": {
            "$ref": "#/definitions/AttackTactic"
          },
          "readOnly": true,
          "type": "array"
        },
        "severity": {
          "description": "The severity of the case",
          "enum": [
            "Critical",
            "High",
            "Medium",
            "Low",
            "Informational"
          ],
          "type": "string",
          "x-ms-enum": {
            "modelAsString": true,
            "name": "CaseSeverity",
            "values": [
              {
                "description": "Critical severity",
                "value": "Critical"
              },
              {
                "description": "High severity",
                "value": "High"
              },
              {
                "description": "Medium severity",
                "value": "Medium"
              },
              {
                "description": "Low severity",
                "value": "Low"
              },
              {
                "description": "Informational severity",
                "value": "Informational"
              }
            ]
          }
        },
        "startTimeUtc": {
          "description": "The start time of the case",
          "format": "date-time",
          "type": "string"
        },
        "status": {
          "description": "The status of the case",
          "enum": [
            "Draft",
            "New",
            "InProgress",
            "Closed"
          ],
          "type": "string",
          "x-ms-enum": {
            "modelAsString": true,
            "name": "CaseStatus",
            "values": [
              {
                "description": "Case that wasn't promoted yet to active",
                "value": "Draft"
              },
              {
                "description": "An active case which isn't handled currently",
                "value": "New"
              },
              {
                "description": "An active case which is handled",
                "value": "InProgress"
              },
              {
                "description": "A non active case",
                "value": "Closed"
              }
            ]
          }
        },
        "title": {
          "description": "The title of the case",
          "type": "string"
        },
        "totalComments": {
          "description": "the number of total comments in the case",
          "readOnly": true,
          "type": "integer"
        }
      },
      "required": [
        "title",
        "severity",
        "status"
      ],
      "type": "object"
    },
    "CasesAggregation": {
      "allOf": [
        {
          "$ref": "#/definitions/Aggregations"
        }
      ],
      "description": "Represents aggregations results for cases.",
      "properties": {
        "properties": {
          "$ref": "#/definitions/CasesAggregationProperties",
          "description": "Properties of aggregations results of cases.",
          "x-ms-client-flatten": true
        }
      },
      "type": "object",
      "x-ms-discriminator-value": "CasesAggregation"
    },
    "CasesAggregationBySeverityProperties": {
      "description": "Aggregative results of cases by severity property bag.",
      "properties": {
        "totalCriticalSeverity": {
          "description": "Total amount of open cases with severity Critical",
          "readOnly": true,
          "type": "integer"
        },
        "totalHighSeverity": {
          "description": "Total amount of open cases with severity High",
          "readOnly": true,
          "type": "integer"
        },
        "totalInformationalSeverity": {
          "description": "Total amount of open cases with severity Informational",
          "readOnly": true,
          "type": "integer"
        },
        "totalLowSeverity": {
          "description": "Total amount of open cases with severity Low",
          "readOnly": true,
          "type": "integer"
        },
        "totalMediumSeverity": {
          "description": "Total amount of open cases with severity medium",
          "readOnly": true,
          "type": "integer"
        }
      },
      "type": "object"
    },
    "CasesAggregationByStatusProperties": {
      "description": "Aggregative results of cases by status property bag.",
      "properties": {
        "totalDismissedStatus": {
          "description": "Total amount of closed cases with status Dismissed",
          "readOnly": true,
          "type": "integer"
        },
        "totalInProgressStatus": {
          "description": "Total amount of open cases with status InProgress",
          "readOnly": true,
          "type": "integer"
        },
        "totalNewStatus": {
          "description": "Total amount of open cases with status New",
          "readOnly": true,
          "type": "integer"
        },
        "totalResolvedStatus": {
          "description": "Total amount of closed cases with status Resolved",
          "readOnly": true,
          "type": "integer"
        },
        "totalFalsePositiveStatus": {
          "description": "Total amount of closed cases with status Closed and Close reason of False positive",
          "readOnly": true,
          "type": "integer",
          "format": "int32"
        },
        "totalTruePositiveStatus": {
          "description": "Total amount of closed cases with status Closed and Close reason of True positive",
          "readOnly": true,
          "type": "integer",
          "format": "int32"
        }
      },
      "type": "object"
    },
    "CasesAggregationProperties": {
      "description": "Aggregative results of cases property bag.",
      "properties": {
        "aggregationBySeverity": {
          "$ref": "#/definitions/CasesAggregationBySeverityProperties",
          "description": "Aggregations results by case severity."
        },
        "aggregationByStatus": {
          "$ref": "#/definitions/CasesAggregationByStatusProperties",
          "description": "Aggregations results by case status."
        }
      },
      "type": "object"
    },
    "ClientInfo": {
      "description": "Information on the client (user or application) that made some action",
      "properties": {
        "email": {
          "description": "The email of the client.",
          "type": "string"
        },
        "name": {
          "description": "The name of the client.",
          "type": "string"
        },
        "objectId": {
          "description": "The object id of the client.",
          "format": "uuid",
          "type": "string"
        },
        "userPrincipalName": {
          "description": "The user principal name of the client.",
          "type": "string"
        }
      },
      "type": "object"
    },
    "CloudApplicationEntity": {
      "allOf": [
        {
          "$ref": "#/definitions/Entity"
        }
      ],
      "description": "Represents a cloud application entity.",
      "properties": {
        "properties": {
          "$ref": "#/definitions/CloudApplicationEntityProperties",
          "description": "CloudApplication entity properties",
          "x-ms-client-flatten": true
        }
      },
      "type": "object",
      "x-ms-discriminator-value": "CloudApplication"
    },
    "CloudApplicationEntityProperties": {
      "allOf": [
        {
          "$ref": "#/definitions/EntityCommonProperties"
        }
      ],
      "description": "CloudApplication entity property bag.",
      "properties": {
        "appId": {
          "description": "The technical identifier of the application.",
          "readOnly": true,
          "type": "integer"
        },
        "appName": {
          "description": "The name of the related cloud application.",
          "readOnly": true,
          "type": "string"
        },
        "instanceName": {
          "description": "The user defined instance name of the cloud application. It is often used to distinguish between several applications of the same type that a customer has.",
          "readOnly": true,
          "type": "string"
        }
      },
      "type": "object"
    },
    "CloudError": {
      "description": "Error response structure.",
      "properties": {
        "error": {
          "$ref": "#/definitions/CloudErrorBody",
          "description": "Error data",
          "x-ms-client-flatten": true
        }
      },
      "type": "object",
      "x-ms-external": true
    },
    "CloudErrorBody": {
      "description": "Error details.",
      "properties": {
        "code": {
          "description": "An identifier for the error. Codes are invariant and are intended to be consumed programmatically.",
          "readOnly": true,
          "type": "string"
        },
        "message": {
          "description": "A message describing the error, intended to be suitable for display in a user interface.",
          "readOnly": true,
          "type": "string"
        }
      },
      "type": "object",
      "x-ms-external": true
    },
    "DataConnector": {
      "allOf": [
        {
          "$ref": "#/definitions/ResourceWithEtag"
        },
        {
          "$ref": "#/definitions/DataConnectorKind"
        }
      ],
      "description": "Data connector.",
      "discriminator": "kind",
      "type": "object",
      "required": [
        "kind"
      ]
    },
    "DataConnectorsCheckRequirements": {
      "description": "Data connector requirements properties.",
      "properties": {
        "kind": {
          "$ref": "#/definitions/DataConnectorKind",
          "description": "Describes the kind of connector to be checked."
        }
      },
      "discriminator": "kind",
      "type": "object",
      "required": [
        "kind"
      ]
    },
    "DataConnectorAuthorizationState": {
      "description": "Describes the state of user's authorization for a connector kind.",
      "enum": [
        "Valid",
        "Invalid"
      ],
      "type": "string",
      "x-ms-enum": {
        "modelAsString": true,
        "name": "DataConnectorAuthorizationState",
        "values": [
          {
            "value": "Valid"
          },
          {
            "value": "Invalid"
          }
        ]
      }
    },
    "DataConnectorLicenseState": {
      "description": "Describes the state of user's license for a connector kind.",
      "enum": [
        "Valid",
        "Invalid",
        "Unknown"
      ],
      "type": "string",
      "x-ms-enum": {
        "modelAsString": true,
        "name": "DataConnectorLicenseState",
        "values": [
          {
            "value": "Valid"
          },
          {
            "value": "Invalid"
          },
          {
            "value": "Unknown"
          }
        ]
      }
    },
    "DataConnectorDataTypeCommon": {
      "description": "Common field for data type in data connectors.",
      "properties": {
        "state": {
          "description": "Describe whether this data type connection is enabled or not.",
          "enum": [
            "Enabled",
            "Disabled"
          ],
          "type": "string",
          "x-ms-enum": {
            "modelAsString": true,
            "name": "DataTypeState"
          }
        }
      },
      "type": "object",
      "required": [
        "state"
      ]
    },
    "DataConnectorKind": {
      "description": "Describes an Azure resource with kind.",
      "properties": {
        "kind": {
          "description": "The kind of the data connector",
          "enum": [
            "AzureActiveDirectory",
            "AzureSecurityCenter",
            "MicrosoftCloudAppSecurity",
            "ThreatIntelligence",
            "ThreatIntelligenceTaxii",
            "Office365",
            "OfficeATP",
            "AmazonWebServicesCloudTrail",
            "AzureAdvancedThreatProtection",
            "MicrosoftDefenderAdvancedThreatProtection",
            "Dynamics365",
            "MicrosoftThreatProtection",
            "MicrosoftThreatIntelligence"
          ],
          "type": "string",
          "x-ms-enum": {
            "modelAsString": true,
            "name": "DataConnectorKind",
            "values": [
              {
                "value": "AzureActiveDirectory"
              },
              {
                "value": "AzureSecurityCenter"
              },
              {
                "value": "MicrosoftCloudAppSecurity"
              },
              {
                "value": "ThreatIntelligence"
              },
              {
                "value": "ThreatIntelligenceTaxii"
              },
              {
                "value": "Office365"
              },
              {
                "value": "OfficeATP"
              },
              {
                "value": "AmazonWebServicesCloudTrail"
              },
              {
                "value": "AzureAdvancedThreatProtection"
              },
              {
                "value": "MicrosoftDefenderAdvancedThreatProtection"
              },
              {
                "value": "Dynamics365"
              },
              {
                "value": "MicrosoftThreatProtection"
              },
              {
                "value": "MicrosoftThreatIntelligence"
              }
            ]
          }
        }
      },
      "required": [
        "kind"
      ],
      "type": "object"
    },
    "DataConnectorList": {
      "description": "List all the data connectors.",
      "properties": {
        "nextLink": {
          "description": "URL to fetch the next set of data connectors.",
          "readOnly": true,
          "type": "string"
        },
        "value": {
          "description": "Array of data connectors.",
          "items": {
            "$ref": "#/definitions/DataConnector"
          },
          "type": "array"
        }
      },
      "required": [
        "value"
      ]
    },
    "DataConnectorRequirementsState": {
      "description": "Data connector requirements status.",
      "properties": {
        "authorizationState": {
          "description": "Authorization state for this connector",
          "$ref": "#/definitions/DataConnectorAuthorizationState"
        },
        "licenseState": {
          "description": "License state for this connector",
          "$ref": "#/definitions/DataConnectorLicenseState"
        }
      },
      "type": "object"
    },
    "DataConnectorTenantId": {
      "description": "Properties data connector on tenant level.",
      "properties": {
        "tenantId": {
          "description": "The tenant id to connect to, and get the data from.",
          "type": "string"
        }
      },
      "required": [
        "tenantId"
      ],
      "type": "object"
    },
    "DataConnectorWithAlertsProperties": {
      "description": "Data connector properties.",
      "properties": {
        "dataTypes": {
          "$ref": "#/definitions/AlertsDataTypeOfDataConnector",
          "description": "The available data types for the connector."
        }
      },
      "type": "object"
    },
    "DnsEntity": {
      "allOf": [
        {
          "$ref": "#/definitions/Entity"
        }
      ],
      "description": "Represents a dns entity.",
      "properties": {
        "properties": {
          "$ref": "#/definitions/DnsEntityProperties",
          "description": "Dns entity properties",
          "x-ms-client-flatten": true
        }
      },
      "type": "object",
      "x-ms-discriminator-value": "DnsResolution"
    },
    "DnsEntityProperties": {
      "allOf": [
        {
          "$ref": "#/definitions/EntityCommonProperties"
        }
      ],
      "description": "Dns entity property bag.",
      "properties": {
        "dnsServerIpEntityId": {
          "description": "An ip entity id for the dns server resolving the request",
          "readOnly": true,
          "type": "string"
        },
        "domainName": {
          "description": "The name of the dns record associated with the alert",
          "readOnly": true,
          "type": "string"
        },
        "hostIpAddressEntityId": {
          "description": "An ip entity id for the dns request client",
          "readOnly": true,
          "type": "string"
        },
        "ipAddressEntityIds": {
          "description": "Ip entity identifiers for the resolved ip address.",
          "items": {
            "description": "Ip entity id",
            "type": "string"
          },
          "readOnly": true,
          "type": "array"
        }
      },
      "type": "object"
    },
    "Dynamics365DataConnector": {
<<<<<<< HEAD
      "allOf": [
        {
          "$ref": "#/definitions/DataConnector"
        }
      ],
      "description": "Represents Dynamics365 data connector.",
      "properties": {
        "properties": {
          "$ref": "#/definitions/Dynamics365DataConnectorProperties",
          "description": "Dynamics365 data connector properties.",
          "x-ms-client-flatten": true
        }
      },
      "type": "object",
      "x-ms-discriminator-value": "Dynamics365"
    },
    "Dynamics365DataConnectorDataTypes": {
      "description": "The available data types for Dynamics365 data connector.",
      "properties": {
        "dynamics365CdsActivities": {
          "allOf": [
            {
              "$ref": "#/definitions/DataConnectorDataTypeCommon"
            }
          ],
          "description": "Common Data Service data type connection.",
          "type": "object"
        }
      },
      "type": "object",
      "required": [
        "dynamics365CdsActivities"
      ]
    },
    "Dynamics365DataConnectorProperties": {
      "allOf": [
        {
          "$ref": "#/definitions/DataConnectorTenantId"
        }
      ],
      "description": "Dynamics365 data connector properties.",
      "properties": {
        "dataTypes": {
          "$ref": "#/definitions/Dynamics365DataConnectorDataTypes",
          "description": "The available data types for the connector."
        }
      },
      "required": [
        "dataTypes"
      ],
      "type": "object"
    },
    "Dynamics365CheckRequirements": {
      "allOf": [
        {
          "$ref": "#/definitions/DataConnectorsCheckRequirements"
        }
      ],
      "description": "Represents Dynamics365 requirements check request.",
      "properties": {
        "properties": {
          "$ref": "#/definitions/Dynamics365CheckRequirementsProperties",
          "description": "Dynamics365 requirements check properties.",
          "x-ms-client-flatten": true
        }
      },
      "type": "object",
      "x-ms-discriminator-value": "Dynamics365"
    },
    "Dynamics365CheckRequirementsProperties": {
      "allOf": [
        {
          "$ref": "#/definitions/DataConnectorTenantId"
        }
      ],
      "description": "Dynamics365 requirements check properties.",
      "type": "object"
    },
    "Entity": {
=======
>>>>>>> 7d4caa5e
      "allOf": [
        {
          "$ref": "#/definitions/DataConnector"
        }
      ],
      "description": "Represents Dynamics365 data connector.",
      "properties": {
        "properties": {
          "$ref": "#/definitions/Dynamics365DataConnectorProperties",
          "description": "Dynamics365 data connector properties.",
          "x-ms-client-flatten": true
        }
      },
      "type": "object",
      "x-ms-discriminator-value": "Dynamics365"
    },
    "Dynamics365DataConnectorDataTypes": {
      "description": "The available data types for Dynamics365 data connector.",
      "properties": {
        "dynamics365CdsActivities": {
          "allOf": [
            {
              "$ref": "#/definitions/DataConnectorDataTypeCommon"
            }
          ],
          "description": "Common Data Service data type connection.",
          "type": "object"
        }
      },
      "type": "object",
      "required": [
        "dynamics365CdsActivities"
      ]
    },
<<<<<<< HEAD
    "EntityEdges": {
      "description": "The edge that connects the entity to the other entity.",
      "properties": {
        "targetEntityId": {
          "description": "The target entity Id.",
          "type": "string"
        },
        "additionalData": {
          "additionalProperties": {
            "type": "object"
          },
          "description": "A bag of custom fields that should be part of the entity and will be presented to the user.",
          "type": "object"
        }
      },
      "type": "object"
    },
    "EntityCommonProperties": {
      "description": "Entity common property bag.",
=======
    "Dynamics365DataConnectorProperties": {
      "allOf": [
        {
          "$ref": "#/definitions/DataConnectorTenantId"
        }
      ],
      "description": "Dynamics365 data connector properties.",
>>>>>>> 7d4caa5e
      "properties": {
        "dataTypes": {
          "$ref": "#/definitions/Dynamics365DataConnectorDataTypes",
          "description": "The available data types for the connector."
        }
      },
      "required": [
        "dataTypes"
      ],
      "type": "object"
    },
    "Dynamics365CheckRequirements": {
      "allOf": [
        {
          "$ref": "#/definitions/DataConnectorsCheckRequirements"
        }
      ],
      "description": "Represents Dynamics365 requirements check request.",
      "properties": {
        "properties": {
          "$ref": "#/definitions/Dynamics365CheckRequirementsProperties",
          "description": "Dynamics365 requirements check properties.",
          "x-ms-client-flatten": true
        }
      },
      "type": "object",
      "x-ms-discriminator-value": "Dynamics365"
    },
    "Dynamics365CheckRequirementsProperties": {
      "allOf": [
        {
          "$ref": "#/definitions/DataConnectorTenantId"
        }
      ],
      "description": "Dynamics365 requirements check properties.",
      "type": "object"
    },
    "EnrichmentDomainWhois": {
      "description": "Whois information for a given domain and associated metadata",
      "properties": {
        "domain": {
          "description": "The domain for this whois record",
          "type": "string"
        },
        "server": {
          "description": "The hostname of this registrar's whois server",
          "type": "string"
        },
        "created": {
          "description": "The timestamp at which this record was created",
          "format": "date-time",
          "type": "string"
        },
        "updated": {
          "description": "The timestamp at which this record was last updated",
          "format": "date-time",
          "type": "string"
        },
        "expires": {
          "description": "The timestamp at which this record will expire",
          "format": "date-time",
          "type": "string"
        },
        "parsedWhois": {
          "description": "The whois record for a given domain",
          "$ref": "#/definitions/EnrichmentDomainWhoisDetails"
        }
      }
    },
<<<<<<< HEAD
    "EntityTimelineParameters": {
      "description": "The parameters required to execute s timeline operation on the given entity.",
      "properties": {
        "kinds": {
          "description": "Array of timeline Item kinds.",
          "items": {
            "$ref": "#/definitions/EntityTimelineKind"
          },
          "type": "array"
        },
        "startTime": {
          "description": "The start timeline date, so the results returned are after this date.",
          "format": "date-time",
          "type": "string"
        },
        "endTime": {
          "description": "The end timeline date, so the results returned are before this date.",
          "format": "date-time",
          "type": "string"
        },
        "numberOfBucket": {
          "description": "The number of bucket for timeline queries aggregation.",
          "type": "integer",
          "format": "int32"
        }
      },
      "required": [
        "startTime",
        "endTime"
      ]
    },
    "EntityExpandResponse": {
      "description": "The entity expansion result operation response.",
=======
    "EnrichmentDomainWhoisDetails": {
      "description": "The whois record for a given domain",
>>>>>>> 7d4caa5e
      "properties": {
        "registrar": {
          "description": "The registrar associated with this domain",
          "$ref": "#/definitions/EnrichmentDomainWhoisRegistrarDetails"
        },
<<<<<<< HEAD
        "value": {
          "description": "The expansion result values.",
          "properties": {
            "entities": {
              "description": "Array of the expansion result entities.",
              "items": {
                "$ref": "#/definitions/Entity"
              },
              "type": "array"
            },
            "edges": {
              "description": "Array of edges that connects the entity to the list of entities.",
              "items": {
                "$ref": "#/definitions/EntityEdges"
              },
              "type": "array"
            }
          },
          "type": "object"
        }
      }
    },
    "EntityTimelineResponse": {
      "description": "The entity timeline result operation response.",
      "properties": {
        "metaData": {
          "$ref": "#/definitions/TimelineResultsMetadata",
          "description": "The metadata from the timeline operation results."
        },
        "value": {
          "description": "The timeline result values.",
          "items": {
            "$ref": "#/definitions/EntityTimelineItem"
          },
          "type": "array"
        }
      }
    },
    "GetQueriesResponse": {
      "description": "Retrieve queries for entity result operation response.",
      "properties": {
        "value": {
          "description": "The query result values.",
          "items": {
            "$ref": "#/definitions/EntityQueryItem"
          },
          "type": "array"
        }
      }
    },
    "EntityInnerKind": {
      "description": "The kind of the entity",
      "enum": [
        "Account",
        "Host",
        "File",
        "AzureResource",
        "CloudApplication",
        "DnsResolution",
        "FileHash",
        "Ip",
        "Malware",
        "Process",
        "RegistryKey",
        "RegistryValue",
        "SecurityGroup",
        "Url",
        "IoTDevice",
        "SecurityAlert",
        "Bookmark",
        "Mailbox",
        "MailCluster",
        "MailMessage",
        "SubmissionMail"
      ],
      "type": "string",
      "x-ms-enum": {
        "modelAsString": true,
        "name": "EntityKind",
        "values": [
          {
            "description": "Entity represents account in the system.",
            "value": "Account"
          },
          {
            "description": "Entity represents host in the system.",
            "value": "Host"
          },
          {
            "description": "Entity represents file in the system.",
            "value": "File"
          },
          {
            "description": "Entity represents azure resource in the system.",
            "value": "AzureResource"
          },
          {
            "description": "Entity represents cloud application in the system.",
            "value": "CloudApplication"
          },
          {
            "description": "Entity represents dns resolution in the system.",
            "value": "DnsResolution"
          },
          {
            "description": "Entity represents file hash in the system.",
            "value": "FileHash"
          },
          {
            "description": "Entity represents ip in the system.",
            "value": "Ip"
          },
          {
            "description": "Entity represents malware in the system.",
            "value": "Malware"
          },
          {
            "description": "Entity represents process in the system.",
            "value": "Process"
          },
          {
            "description": "Entity represents registry key in the system.",
            "value": "RegistryKey"
          },
          {
            "description": "Entity represents registry value in the system.",
            "value": "RegistryValue"
          },
          {
            "description": "Entity represents security group in the system.",
            "value": "SecurityGroup"
          },
          {
            "description": "Entity represents url in the system.",
            "value": "Url"
          },
          {
            "description": "Entity represents IoT device in the system.",
            "value": "IoTDevice"
          },
          {
            "description": "Entity represents security alert in the system.",
            "value": "SecurityAlert"
          },
          {
            "description": "Entity represents bookmark in the system.",
            "value": "Bookmark"
          },
          {
            "description": "Entity represents mail cluster in the system.",
            "value": "MailCluster"
          },
          {
            "description": "Entity represents mail message in the system.",
            "value": "MailMessage"
          },
          {
            "description": "Entity represents mailbox in the system.",
            "value": "Mailbox"
          },
          {
            "description": "Entity represents submission mail in the system.",
            "value": "SubmissionMail"
=======
        "contacts": {
          "description": "The set of contacts associated with this domain",
          "$ref": "#/definitions/EnrichmentDomainWhoisContacts"
        },
        "nameServers": {
          "description": "A list of name servers associated with this domain",
          "type": "array",
          "items": {
            "type": "string"
          }
        },
        "statuses": {
          "description": "The set of status flags for this whois record",
          "type": "array",
          "items": {
            "type": "string"
          }
        }
      }
    },
    "EnrichmentDomainWhoisRegistrarDetails": {
      "description": "The registrar associated with this domain",
      "properties": {
        "name": {
          "description": "The name of this registrar",
          "type": "string"
        },
        "abuseContactEmail": {
          "description": "This registrar's abuse contact email",
          "type": "string"
        },
        "abuseContactPhone": {
          "description": "This registrar's abuse contact phone number",
          "type": "string"
        },
        "ianaId": {
          "description": "This registrar's Internet Assigned Numbers Authority id",
          "type": "string"
        },
        "url": {
          "description": "This registrar's URL",
          "type": "string"
        },
        "whoisServer": {
          "description": "The hostname of this registrar's whois server",
          "type": "string"
        }
      }
    },
    "EnrichmentDomainWhoisContacts": {
      "description": "The set of contacts associated with this domain",
      "properties": {
        "admin": {
          "description": "The admin contact for this whois record",
          "$ref": "#/definitions/EnrichmentDomainWhoisContact"
        },
        "billing": {
          "description": "The billing contact for this whois record",
          "$ref": "#/definitions/EnrichmentDomainWhoisContact"
        },
        "registrant": {
          "description": "The registrant contact for this whois record",
          "$ref": "#/definitions/EnrichmentDomainWhoisContact"
        },
        "tech": {
          "description": "The technical contact for this whois record",
          "$ref": "#/definitions/EnrichmentDomainWhoisContact"
        }
      }
    },
    "EnrichmentDomainWhoisContact": {
      "description": "An individual contact associated with this domain",
      "properties": {
        "name": {
          "description": "The name of this contact",
          "type": "string"
        },
        "org": {
          "description": "The organization for this contact",
          "type": "string"
        },
        "street": {
          "description": "A list describing the street address for this contact",
          "type": "array",
          "items": {
            "type": "string"
>>>>>>> 7d4caa5e
          }
        },
        "city": {
          "description": "The city for this contact",
          "type": "string"
        },
        "state": {
          "description": "The state for this contact",
          "type": "string"
        },
        "postal": {
          "description": "The postal code for this contact",
          "type": "string"
        },
        "country": {
          "description": "The country for this contact",
          "type": "string"
        },
        "phone": {
          "description": "The phone number for this contact",
          "type": "string"
        },
        "fax": {
          "description": "The fax number for this contact",
          "type": "string"
        },
        "email": {
          "description": "The email address for this contact",
          "type": "string"
        }
      }
    },
    "EnrichmentIpGeodata": {
      "description": "Geodata information for a given IP address",
      "properties": {
        "asn": {
          "description": "The autonomous system number associated with this IP address",
          "type": "string"
        },
        "carrier": {
          "description": "The name of the carrier for this IP address",
          "type": "string"
        },
        "city": {
          "description": "The city this IP address is located in",
          "type": "string"
        },
        "cityCf": {
          "description": "A numeric rating of confidence that the value in the 'city' field is correct, on a scale of 0-100",
          "type": "integer",
          "format": "int32"
        },
        "continent": {
          "description": "The continent this IP address is located on",
          "type": "string"
        },
        "country": {
          "description": "The county this IP address is located in",
          "type": "string"
        },
        "countryCf": {
          "description": "A numeric rating of confidence that the value in the 'country' field is correct on a scale of 0-100",
          "type": "integer",
          "format": "int32"
        },
        "ipAddr": {
          "description": "The dotted-decimal or colon-separated string representation of the IP address",
          "type": "string"
        },
        "ipRoutingType": {
          "description": "A description of the connection type of this IP address",
          "type": "string"
        },
        "latitude": {
          "description": "The latitude of this IP address",
          "type": "string"
        },
        "longitude": {
          "description": "The longitude of this IP address",
          "type": "string"
        },
        "organization": {
          "description": "The name of the organization for this IP address",
          "type": "string"
        },
        "organizationType": {
          "description": "The type of the organization for this IP address",
          "type": "string"
        },
        "region": {
          "description": "The geographic region this IP address is located in",
          "type": "string"
        },
        "state": {
          "description": "The state this IP address is located in",
          "type": "string"
        },
        "stateCf": {
          "description": "A numeric rating of confidence that the value in the 'state' field is correct on a scale of 0-100",
          "type": "integer",
          "format": "int32"
        },
        "stateCode": {
          "description": "The abbreviated name for the state this IP address is located in",
          "type": "string"
        }
      }
    },
    "Entity": {
      "allOf": [
        {
          "$ref": "#/definitions/Resource"
        },
        {
          "$ref": "#/definitions/EntityKind"
        }
      ],
      "description": "Specific entity.",
      "discriminator": "kind",
      "type": "object",
      "required": [
        "kind"
      ]
    },
    "EntityEdges": {
      "description": "The edge that connects the entity to the other entity.",
      "properties": {
        "targetEntityId": {
          "description": "The target entity Id.",
          "type": "string"
        },
        "additionalData": {
          "additionalProperties": {
            "type": "object"
          },
          "description": "A bag of custom fields that should be part of the entity and will be presented to the user.",
          "type": "object"
        }
      },
      "type": "object"
    },
    "EntityCommonProperties": {
      "description": "Entity common property bag.",
      "properties": {
        "additionalData": {
          "additionalProperties": {
            "type": "object"
          },
          "description": "A bag of custom fields that should be part of the entity and will be presented to the user.",
          "readOnly": true,
          "type": "object"
        },
        "friendlyName": {
          "description": "The graph item display name which is a short humanly readable description of the graph item instance. This property is optional and might be system generated.",
          "readOnly": true,
          "type": "string"
        }
      },
      "type": "object"
    },
    "EntityExpandParameters": {
      "description": "The parameters required to execute an expand operation on the given entity.",
      "properties": {
        "endTime": {
          "description": "The end date filter, so the only expansion results returned are before this date.",
          "format": "date-time",
          "type": "string"
        },
        "expansionId": {
          "description": "The Id of the expansion to perform.",
          "format": "uuid",
          "type": "string"
        },
        "startTime": {
          "description": "The start date filter, so the only expansion results returned are after this date.",
          "format": "date-time",
          "type": "string"
        }
      }
    },
    "EntityTimelineParameters": {
      "description": "The parameters required to execute s timeline operation on the given entity.",
      "properties": {
        "kinds": {
          "description": "Array of timeline Item kinds.",
          "items": {
            "$ref": "#/definitions/EntityTimelineKind"
          },
          "type": "array"
        },
        "startTime": {
          "description": "The start timeline date, so the results returned are after this date.",
          "format": "date-time",
          "type": "string"
        },
        "endTime": {
          "description": "The end timeline date, so the results returned are before this date.",
          "format": "date-time",
          "type": "string"
        },
        "numberOfBucket": {
          "description": "The number of bucket for timeline queries aggregation.",
          "type": "integer",
          "format": "int32"
        }
      },
      "required": [
        "startTime",
        "endTime"
      ]
    },
    "EntityExpandResponse": {
      "description": "The entity expansion result operation response.",
      "properties": {
        "metaData": {
          "$ref": "#/definitions/ExpansionResultsMetadata",
          "description": "The metadata from the expansion operation results."
        },
        "value": {
          "description": "The expansion result values.",
          "properties": {
            "entities": {
              "description": "Array of the expansion result entities.",
              "items": {
                "$ref": "#/definitions/Entity"
              },
              "type": "array"
            },
            "edges": {
              "description": "Array of edges that connects the entity to the list of entities.",
              "items": {
                "$ref": "#/definitions/EntityEdges"
              },
              "type": "array"
            }
          },
          "type": "object"
        }
      }
    },
    "EntityTimelineResponse": {
      "description": "The entity timeline result operation response.",
      "properties": {
        "metaData": {
          "$ref": "#/definitions/TimelineResultsMetadata",
          "description": "The metadata from the timeline operation results."
        },
        "value": {
          "description": "The timeline result values.",
          "items": {
            "$ref": "#/definitions/EntityTimelineItem"
          },
          "type": "array"
        }
      }
    },
    "GetQueriesResponse": {
      "description": "Retrieve queries for entity result operation response.",
      "properties": {
        "value": {
          "description": "The query result values.",
          "items": {
            "$ref": "#/definitions/EntityQueryItem"
          },
          "type": "array"
        }
      }
    },
    "EntityInnerKind": {
      "description": "The kind of the entity",
      "enum": [
        "Account",
        "Host",
        "File",
        "AzureResource",
        "CloudApplication",
        "DnsResolution",
        "FileHash",
        "Ip",
        "Malware",
        "Process",
        "RegistryKey",
        "RegistryValue",
        "SecurityGroup",
        "Url",
        "IoTDevice",
        "SecurityAlert",
<<<<<<< HEAD
        "HuntingBookmark",
        "MailCluster",
        "MailMessage",
        "Mailbox",
=======
        "Bookmark",
        "Mailbox",
        "MailCluster",
        "MailMessage",
>>>>>>> 7d4caa5e
        "SubmissionMail"
      ],
      "type": "string",
      "x-ms-enum": {
        "modelAsString": true,
        "name": "EntityKind",
        "values": [
          {
            "description": "Entity represents account in the system.",
            "value": "Account"
          },
          {
            "description": "Entity represents host in the system.",
            "value": "Host"
          },
          {
            "description": "Entity represents file in the system.",
            "value": "File"
          },
          {
            "description": "Entity represents azure resource in the system.",
            "value": "AzureResource"
          },
          {
            "description": "Entity represents cloud application in the system.",
            "value": "CloudApplication"
          },
          {
            "description": "Entity represents dns resolution in the system.",
            "value": "DnsResolution"
          },
          {
            "description": "Entity represents file hash in the system.",
            "value": "FileHash"
          },
          {
            "description": "Entity represents ip in the system.",
            "value": "Ip"
          },
          {
            "description": "Entity represents malware in the system.",
            "value": "Malware"
          },
          {
            "description": "Entity represents process in the system.",
            "value": "Process"
          },
          {
            "description": "Entity represents registry key in the system.",
            "value": "RegistryKey"
          },
          {
            "description": "Entity represents registry value in the system.",
            "value": "RegistryValue"
          },
          {
            "description": "Entity represents security group in the system.",
            "value": "SecurityGroup"
          },
          {
            "description": "Entity represents url in the system.",
            "value": "Url"
          },
          {
            "description": "Entity represents IoT device in the system.",
            "value": "IoTDevice"
          },
          {
            "description": "Entity represents security alert in the system.",
            "value": "SecurityAlert"
          },
          {
<<<<<<< HEAD
=======
            "description": "Entity represents bookmark in the system.",
            "value": "Bookmark"
          },
          {
            "description": "Entity represents mail cluster in the system.",
            "value": "MailCluster"
          },
          {
            "description": "Entity represents mail message in the system.",
            "value": "MailMessage"
          },
          {
            "description": "Entity represents mailbox in the system.",
            "value": "Mailbox"
          },
          {
            "description": "Entity represents submission mail in the system.",
            "value": "SubmissionMail"
          }
        ]
      }
    },
    "EntityInnerType": {
      "description": "The type of the entity",
      "enum": [
        "Account",
        "Host",
        "File",
        "AzureResource",
        "CloudApplication",
        "DNS",
        "FileHash",
        "IP",
        "Malware",
        "Process",
        "RegistryKey",
        "RegistryValue",
        "SecurityGroup",
        "URL",
        "IoTDevice",
        "SecurityAlert",
        "HuntingBookmark",
        "MailCluster",
        "MailMessage",
        "Mailbox",
        "SubmissionMail"
      ],
      "type": "string",
      "x-ms-enum": {
        "modelAsString": true,
        "name": "EntityType",
        "values": [
          {
            "description": "Entity represents account in the system.",
            "value": "Account"
          },
          {
            "description": "Entity represents host in the system.",
            "value": "Host"
          },
          {
            "description": "Entity represents file in the system.",
            "value": "File"
          },
          {
            "description": "Entity represents azure resource in the system.",
            "value": "AzureResource"
          },
          {
            "description": "Entity represents cloud application in the system.",
            "value": "CloudApplication"
          },
          {
            "description": "Entity represents dns in the system.",
            "value": "DNS"
          },
          {
            "description": "Entity represents file hash in the system.",
            "value": "FileHash"
          },
          {
            "description": "Entity represents ip in the system.",
            "value": "IP"
          },
          {
            "description": "Entity represents malware in the system.",
            "value": "Malware"
          },
          {
            "description": "Entity represents process in the system.",
            "value": "Process"
          },
          {
            "description": "Entity represents registry key in the system.",
            "value": "RegistryKey"
          },
          {
            "description": "Entity represents registry value in the system.",
            "value": "RegistryValue"
          },
          {
            "description": "Entity represents security group in the system.",
            "value": "SecurityGroup"
          },
          {
            "description": "Entity represents url in the system.",
            "value": "URL"
          },
          {
            "description": "Entity represents IoT device in the system.",
            "value": "IoTDevice"
          },
          {
            "description": "Entity represents security alert in the system.",
            "value": "SecurityAlert"
          },
          {
>>>>>>> 7d4caa5e
            "description": "Entity represents HuntingBookmark in the system.",
            "value": "HuntingBookmark"
          },
          {
            "description": "Entity represents mail cluster in the system.",
            "value": "MailCluster"
          },
          {
            "description": "Entity represents mail message in the system.",
            "value": "MailMessage"
          },
          {
            "description": "Entity represents mailbox in the system.",
            "value": "Mailbox"
          },
          {
            "description": "Entity represents submission mail in the system.",
            "value": "SubmissionMail"
          }
        ]
      }
    },
    "EntityKind": {
      "description": "Describes an entity with kind.",
      "properties": {
        "kind": {
          "$ref": "#/definitions/EntityInnerKind",
          "description": "The kind of the entity."
        }
      },
      "required": [
        "kind"
      ],
      "type": "object"
    },
    "EntityList": {
      "description": "List of all the entities.",
      "properties": {
        "nextLink": {
          "description": "URL to fetch the next set of entities.",
          "readOnly": true,
          "type": "string"
        },
        "value": {
          "description": "Array of entities.",
          "items": {
            "$ref": "#/definitions/Entity"
          },
          "type": "array"
        }
      },
      "required": [
        "value"
      ]
    },
    "EntityQueryKind": {
      "description": "Describes an Entity query resource with kind.",
      "properties": {
        "kind": {
          "description": "The kind of the entity query",
          "enum": [
            "Expansion",
            "Insight"
          ],
          "type": "string",
          "x-ms-enum": {
            "modelAsString": true,
            "name": "EntityQueryKind",
            "values": [
              {
                "value": "Expansion"
              },
              {
                "value": "Insight"
              }
            ]
          }
        }
      },
      "required": [
        "kind"
      ],
      "type": "object"
    },
    "EntityQuery": {
      "allOf": [
        {
          "$ref": "#/definitions/ResourceWithEtag"
        },
        {
          "$ref": "#/definitions/EntityQueryKind"
        }
      ],
      "description": "Specific entity query.",
      "discriminator": "kind",
      "type": "object",
      "required": [
        "kind"
      ]
    },
    "ExpansionEntityQuery": {
      "description": "Represents Expansion entity query.",
      "allOf": [
        {
          "$ref": "#/definitions/EntityQuery"
        }
      ],
      "properties": {
        "properties": {
          "$ref": "#/definitions/ExpansionEntityQueriesProperties",
          "description": "Expansion entity query properties",
          "x-ms-client-flatten": true
        }
      },
      "type": "object",
      "x-ms-discriminator-value": "Expansion"
    },
    "EntityTimelineKind": {
      "description": "The entity query kind",
      "enum": [
        "Activity",
        "Bookmark",
        "SecurityAlert"
      ],
      "type": "string",
      "x-ms-enum": {
        "modelAsString": true,
        "name": "EntityTimelineKind",
        "values": [
          {
            "description": "activity",
            "value": "Activity"
          },
          {
            "description": "bookmarks",
            "value": "Bookmark"
          },
          {
            "description": "security alerts",
            "value": "SecurityAlert"
          }
        ]
      }
    },
    "EntityQueryList": {
      "description": "List of all the entity queries.",
      "properties": {
        "nextLink": {
          "description": "URL to fetch the next set of entity queries.",
          "readOnly": true,
          "type": "string"
        },
        "value": {
          "description": "Array of entity queries.",
          "items": {
            "$ref": "#/definitions/EntityQuery"
          },
          "type": "array"
        }
      },
      "required": [
        "value"
      ]
    },
    "ExpansionEntityQueriesProperties": {
      "description": "Describes expansion entity query properties",
      "properties": {
        "dataSources": {
          "description": "List of the data sources that are required to run the query",
          "items": {
            "description": "data source",
            "type": "string"
          },
          "type": "array"
        },
        "displayName": {
          "description": "The query display name",
          "type": "string"
        },
        "inputEntityType": {
          "$ref": "#/definitions/EntityInnerType",
          "description": "The type of the query's source entity"
        },
        "inputFields": {
          "description": "List of the fields of the source entity that are required to run the query",
          "items": {
            "description": "input field",
            "type": "string"
          },
          "type": "array"
        },
        "outputEntityTypes": {
          "description": "List of the desired output types to be constructed from the result",
          "items": {
            "$ref": "#/definitions/EntityInnerType",
            "description": "output entity type"
          },
          "type": "array"
        },
        "queryTemplate": {
          "description": "The template query string to be parsed and formatted",
          "type": "string"
        }
      },
      "type": "object"
    },
    "ExpansionResultAggregation": {
      "description": "Information of a specific aggregation in the expansion result.",
      "properties": {
        "aggregationType": {
          "description": "The common type of the aggregation. (for e.g. entity field name)",
          "type": "string"
        },
        "count": {
          "description": "Total number of aggregations of the given kind (and aggregationType if given) in the expansion result.",
          "type": "integer"
        },
        "displayName": {
          "description": "The display name of the aggregation by type.",
          "type": "string"
        },
        "entityKind": {
          "$ref": "#/definitions/EntityInnerKind",
          "description": "The kind of the aggregated entity."
        }
      },
      "required": [
        "entityKind",
        "count"
      ],
      "type": "object"
    },
    "ExpansionResultsMetadata": {
      "description": "Expansion result metadata.",
      "properties": {
        "aggregations": {
          "description": "Information of the aggregated nodes in the expansion result.",
          "items": {
            "$ref": "#/definitions/ExpansionResultAggregation"
          },
          "type": "array"
        }
      },
      "type": "object"
    },
    "ConnectedEntity": {
      "description": "Expansion result connected entities",
<<<<<<< HEAD
=======
      "properties": {
        "targetEntityId": {
          "description": "Entity Id of the connected entity",
          "type": "string"
        },
        "additionalData": {
          "description": "key-value pairs for a connected entity mapping",
          "type": "object"
        }
      }
    },
    "TimelineResultsMetadata": {
      "description": "Expansion result metadata.",
      "properties": {
        "totalCount": {
          "description": "the total items found for the timeline request",
          "type": "integer",
          "format": "int32"
        },
        "aggregations": {
          "description": "timeline aggregation per kind",
          "items": {
            "$ref": "#/definitions/TimelineAggregation"
          },
          "type": "array"
        },
        "errors": {
          "description": "information about the failure queries",
          "items": {
            "$ref": "#/definitions/TimelineError"
          },
          "type": "array"
        }
      },
      "required": [
        "totalCount",
        "aggregations"
      ],
      "type": "object"
    },
    "TimelineError": {
      "description": "Timeline Query Errors.",
      "properties": {
        "kind": {
          "description": "the query kind",
          "$ref": "#/definitions/EntityTimelineKind"
        },
        "queryId": {
          "description": "the query id",
          "type": "string"
        },
        "errorMessage": {
          "description": "the error message",
          "type": "string"
        }
      },
      "required": [
        "kind",
        "errorMessage"
      ],
      "type": "object"
    },
    "TimelineAggregation": {
      "description": "timeline aggregation information per kind",
      "properties": {
        "count": {
          "description": "the total items found for a kind",
          "type": "integer",
          "format": "int32"
        },
        "kind": {
          "description": "the query kind",
          "$ref": "#/definitions/EntityTimelineKind"
        }
      },
      "required": [
        "kind",
        "count"
      ],
      "type": "object"
    },
    "EntityTimelineItem": {
      "description": "Entity timeline Item.",
      "discriminator": "kind",
      "type": "object",
      "properties": {
        "kind": {
          "$ref": "#/definitions/EntityTimelineKind",
          "description": "The entity query kind type."
        }
      },
      "required": [
        "kind"
      ]
    },
    "FileEntity": {
      "allOf": [
        {
          "$ref": "#/definitions/Entity"
        }
      ],
      "description": "Represents a file entity.",
>>>>>>> 7d4caa5e
      "properties": {
        "targetEntityId": {
          "description": "Entity Id of the connected entity",
          "type": "string"
        },
        "additionalData": {
          "description": "key-value pairs for a connected entity mapping",
          "type": "object"
        }
      }
    },
    "TimelineResultsMetadata": {
      "description": "Expansion result metadata.",
      "properties": {
        "totalCount": {
          "description": "the total items found for the timeline request",
          "type": "integer",
          "format": "int32"
        },
        "aggregations": {
          "description": "timeline aggregation per kind",
          "items": {
            "$ref": "#/definitions/TimelineAggregation"
          },
          "type": "array"
        },
        "errors": {
          "description": "information about the failure queries",
          "items": {
            "$ref": "#/definitions/TimelineError"
          },
          "type": "array"
        }
      },
      "required": [
        "totalCount",
        "aggregations"
      ],
      "type": "object"
    },
    "TimelineError": {
      "description": "Timeline Query Errors.",
      "properties": {
        "kind": {
          "description": "the query kind",
          "$ref": "#/definitions/EntityTimelineKind"
        },
        "queryId": {
          "description": "the query id",
          "type": "string"
        },
        "errorMessage": {
          "description": "the error message",
          "type": "string"
        }
      },
      "required": [
        "kind",
        "errorMessage"
      ],
      "type": "object"
    },
    "TimelineAggregation": {
      "description": "timeline aggregation information per kind",
      "properties": {
        "count": {
          "description": "the total items found for a kind",
          "type": "integer",
          "format": "int32"
        },
        "kind": {
          "description": "the query kind",
          "$ref": "#/definitions/EntityTimelineKind"
        }
      },
      "required": [
        "kind",
        "count"
      ],
      "type": "object"
    },
    "EntityTimelineItem": {
      "description": "Entity timeline Item.",
      "discriminator": "kind",
      "type": "object",
      "properties": {
        "kind": {
          "$ref": "#/definitions/EntityTimelineKind",
          "description": "The entity query kind type."
        }
      },
      "required": [
        "kind"
      ]
    },
    "FileEntity": {
      "allOf": [
        {
          "$ref": "#/definitions/Entity"
        }
      ],
      "description": "Represents a file entity.",
      "properties": {
        "properties": {
          "$ref": "#/definitions/FileEntityProperties",
          "description": "File entity properties",
          "x-ms-client-flatten": true
        }
      },
      "type": "object",
      "x-ms-discriminator-value": "File"
    },
    "FileEntityProperties": {
      "allOf": [
        {
          "$ref": "#/definitions/EntityCommonProperties"
        }
      ],
      "description": "File entity property bag.",
      "properties": {
        "directory": {
          "description": "The full path to the file.",
          "readOnly": true,
          "type": "string"
        },
        "fileHashEntityIds": {
          "description": "The file hash entity identifiers associated with this file",
          "items": {
            "description": "file hash id",
            "type": "string"
          },
          "readOnly": true,
          "type": "array"
        },
        "fileName": {
          "description": "The file name without path (some alerts might not include path).",
          "readOnly": true,
          "type": "string"
        },
        "hostEntityId": {
          "description": "The Host entity id which the file belongs to",
          "readOnly": true,
          "type": "string"
        }
      },
      "type": "object"
    },
    "FileHashEntity": {
      "allOf": [
        {
          "$ref": "#/definitions/Entity"
        }
      ],
      "description": "Represents a file hash entity.",
      "properties": {
        "properties": {
          "$ref": "#/definitions/FileHashEntityProperties",
          "description": "FileHash entity properties",
          "x-ms-client-flatten": true
        }
      },
      "type": "object",
      "x-ms-discriminator-value": "FileHash"
    },
    "FileHashEntityProperties": {
      "allOf": [
        {
          "$ref": "#/definitions/EntityCommonProperties"
        }
      ],
      "description": "FileHash entity property bag.",
      "properties": {
        "algorithm": {
          "description": "The hash algorithm type.",
          "enum": [
            "Unknown",
            "MD5",
            "SHA1",
            "SHA256",
            "SHA256AC"
          ],
          "readOnly": true,
          "type": "string",
          "x-ms-enum": {
            "modelAsString": true,
            "name": "FileHashAlgorithm",
            "values": [
              {
                "description": "Unknown hash algorithm",
                "value": "Unknown"
              },
              {
                "description": "MD5 hash type",
                "value": "MD5"
              },
              {
                "description": "SHA1 hash type",
                "value": "SHA1"
              },
              {
                "description": "SHA256 hash type",
                "value": "SHA256"
              },
              {
                "description": "SHA256 Authenticode hash type",
                "value": "SHA256AC"
              }
            ]
          }
        },
        "hashValue": {
          "description": "The file hash value.",
          "readOnly": true,
          "type": "string"
        }
      },
      "type": "object"
    },
    "InsightQueryItem": {
<<<<<<< HEAD
      "allOf": [
        {
          "$ref": "#/definitions/EntityQueryItem"
        }
      ],
      "description": "Represents Insight Query.",
      "properties": {
        "properties": {
          "description": "Properties bag for InsightQueryItem",
          "$ref": "#/definitions/InsightQueryItemProperties"
        }
      },
      "type": "object",
      "x-ms-discriminator-value": "Insight"
    },
    "InsightQueryItemProperties": {
      "allOf": [
        {
          "$ref": "#/definitions/EntityQueryItemProperties"
        }
      ],
      "description": "Represents Insight Query.",
      "properties": {
        "displayName": {
          "type": "string",
          "description": "The insight display name."
        },
        "description": {
          "type": "string",
          "description": "The insight description."
        },
        "baseQuery": {
          "type": "string",
          "description": "The base query of the insight."
        },
        "tableQuery": {
          "type": "object",
          "description": "The insight table query.",
          "properties": {
            "columnsDefinitions": {
              "type": "array",
              "description": "List of insight column definitions.",
              "items": {
                "properties": {
                  "header": {
                    "type": "string",
                    "description": "Insight column header."
                  },
                  "outputType": {
                    "type": "string",
                    "description": "Insights Column type.",
                    "enum": [
                      "Number",
                      "String",
                      "Date",
                      "Entity"
                    ],
                    "x-ms-enum": {
                      "modelAsString": true,
                      "name": "outputType"
                    }
                  },
                  "supportDeepLink": {
                    "type": "boolean",
                    "description": "Is query supports deep-link."
                  }
                }
              }
            },
            "queriesDefinitions": {
              "type": "array",
              "description": "List of insight queries definitions.",
              "items": {
                "properties": {
                  "filter": {
                    "type": "string",
                    "description": "Insight column header."
                  },
                  "summarize": {
                    "type": "string",
                    "description": "Insight column header."
                  },
                  "project": {
                    "type": "string",
                    "description": "Insight column header."
                  },
                  "linkColumnsDefinitions": {
                    "type": "array",
                    "description": "Insight column header.",
                    "items": {
                      "properties": {
                        "projectedName": {
                          "type": "string",
                          "description": "Insight Link Definition Projected Name."
                        },
                        "Query": {
                          "type": "string",
                          "description": "Insight Link Definition Query."
                        }
                      }
                    }
                  }
                }
              }
            }
          }
        },
        "chartQuery": {
          "type": "object",
          "description": "The insight chart query."
        },
        "additionalQuery": {
          "type": "object",
          "description": "The activity query definitions.",
          "properties": {
            "query": {
              "type": "string",
              "description": "The insight query."
            },
            "text": {
              "type": "string",
              "description": "The insight text."
            }
          }
        },
        "defaultTimeRange": {
          "type": "object",
          "description": "The insight chart query.",
          "properties": {
            "beforeRange": {
              "type": "string",
              "description": "The padding for the start time of the query."
            },
            "afterRange": {
              "type": "string",
              "description": "The padding for the end time of the query."
            }
          }
        },
        "referenceTimeRange": {
          "type": "object",
          "description": "The insight chart query.",
          "properties": {
            "beforeRange": {
              "type": "string",
              "description": "Additional query time for looking back."
            }
          }
        }
      },
      "type": "object",
      "x-ms-discriminator-value": "Insight"
    },
    "ActivityTimelineItem": {
      "allOf": [
        {
          "$ref": "#/definitions/EntityTimelineItem"
        }
      ],
      "description": "Represents Activity timeline item.",
      "properties": {
        "queryId": {
          "type": "string",
          "description": "The activity query id."
        },
        "bucketStartTimeUTC": {
          "format": "date-time",
          "type": "string",
          "description": "The grouping bucket start time."
        },
        "bucketEndTimeUTC": {
          "format": "date-time",
          "type": "string",
          "description": "The grouping bucket end time."
        },
        "firstActivityTimeUTC": {
          "format": "date-time",
          "type": "string",
          "description": "The time of the first activity in the grouping bucket."
        },
        "lastActivityTimeUTC": {
          "format": "date-time",
          "type": "string",
          "description": "The time of the last activity in the grouping bucket."
        },
        "content": {
          "type": "string",
          "description": "The activity timeline content."
        },
        "title": {
          "type": "string",
          "description": "The activity timeline title."
        }
      },
      "required": [
        "queryId",
        "bucketStartTimeUTC",
        "bucketEndTimeUTC",
        "firstActivityTimeUTC",
        "lastActivityTimeUTC",
        "content",
        "title"
      ],
      "type": "object",
      "x-ms-discriminator-value": "Activity"
    },
    "SecurityAlertTimelineItem": {
      "allOf": [
        {
          "$ref": "#/definitions/EntityTimelineItem"
        }
      ],
      "description": "Represents security alert timeline item.",
      "properties": {
        "azureResourceId": {
          "type": "string",
          "description": "The alert azure resource id."
        },
        "productName": {
          "type": "string",
          "description": "The alert product name."
        },
        "description": {
          "type": "string",
          "description": "The alert description."
        },
        "displayName": {
          "type": "string",
          "description": "The alert name."
        },
        "severity": {
          "$ref": "#/definitions/AlertSeverity",
          "description": "The alert severity."
        },
        "endTimeUtc": {
          "format": "date-time",
          "type": "string",
          "description": "The alert end time."
        },
        "startTimeUtc": {
          "format": "date-time",
          "type": "string",
          "description": "The alert start time."
        },
        "timeGenerated": {
          "format": "date-time",
          "type": "string",
          "description": "The alert generated time."
        },
        "alertType": {
          "type": "string",
          "description": "The name of the alert type."
        }
      },
      "required": [
        "azureResourceId",
        "displayName",
        "severity",
        "endTimeUtc",
        "startTimeUtc",
        "timeGenerated",
        "alertType"
      ],
      "type": "object",
      "x-ms-discriminator-value": "SecurityAlert"
    },
    "BookmarkTimelineItem": {
      "allOf": [
        {
          "$ref": "#/definitions/EntityTimelineItem"
        }
      ],
      "description": "Represents bookmark timeline item.",
      "properties": {
        "azureResourceId": {
          "type": "string",
          "description": "The bookmark azure resource id."
        },
        "displayName": {
          "type": "string",
          "description": "The bookmark display name."
        },
        "notes": {
          "type": "string",
          "description": "The notes of the bookmark"
        },
        "endTimeUtc": {
          "format": "date-time",
          "type": "string",
          "description": "The bookmark end time."
        },
        "startTimeUtc": {
          "format": "date-time",
          "type": "string",
          "description": "TThe bookmark start time."
        },
        "eventTime": {
          "format": "date-time",
          "type": "string",
          "description": "The bookmark event time."
        },
        "createdBy": {
          "$ref": "#/definitions/UserInfo",
          "description": "Describes a user that created the bookmark",
          "type": "object"
        },
        "labels": {
          "description": "List of labels relevant to this bookmark",
          "items": {
            "$ref": "#/definitions/Label"
          },
          "type": "array"
        }
      },
      "required": [
        "azureResourceId"
      ],
      "type": "object",
      "x-ms-discriminator-value": "Bookmark"
    },
    "FusionAlertRule": {
=======
>>>>>>> 7d4caa5e
      "allOf": [
        {
          "$ref": "#/definitions/EntityQueryItem"
        }
      ],
      "description": "Represents Insight Query.",
      "properties": {
        "properties": {
          "description": "Properties bag for InsightQueryItem",
          "$ref": "#/definitions/InsightQueryItemProperties"
        }
      },
      "type": "object",
      "x-ms-discriminator-value": "Insight"
    },
    "InsightQueryItemProperties": {
      "allOf": [
        {
          "$ref": "#/definitions/EntityQueryItemProperties"
        }
      ],
      "description": "Represents Insight Query.",
      "properties": {
        "displayName": {
          "type": "string",
          "description": "The insight display name."
        },
        "description": {
          "type": "string",
          "description": "The insight description."
        },
        "baseQuery": {
          "type": "string",
          "description": "The base query of the insight."
        },
        "tableQuery": {
          "type": "object",
          "description": "The insight table query.",
          "properties": {
            "columnsDefinitions": {
              "type": "array",
              "description": "List of insight column definitions.",
              "items": {
                "properties": {
                  "header": {
                    "type": "string",
                    "description": "Insight column header."
                  },
                  "outputType": {
                    "type": "string",
                    "description": "Insights Column type.",
                    "enum": [
                      "Number",
                      "String",
                      "Date",
                      "Entity"
                    ],
                    "x-ms-enum": {
                      "modelAsString": true,
                      "name": "outputType"
                    }
                  },
                  "supportDeepLink": {
                    "type": "boolean",
                    "description": "Is query supports deep-link."
                  }
                }
              }
            },
            "queriesDefinitions": {
              "type": "array",
              "description": "List of insight queries definitions.",
              "items": {
                "properties": {
                  "filter": {
                    "type": "string",
                    "description": "Insight column header."
                  },
                  "summarize": {
                    "type": "string",
                    "description": "Insight column header."
                  },
                  "project": {
                    "type": "string",
                    "description": "Insight column header."
                  },
                  "linkColumnsDefinitions": {
                    "type": "array",
                    "description": "Insight column header.",
                    "items": {
                      "properties": {
                        "projectedName": {
                          "type": "string",
                          "description": "Insight Link Definition Projected Name."
                        },
                        "Query": {
                          "type": "string",
                          "description": "Insight Link Definition Query."
                        }
                      }
                    }
                  }
                }
              }
            }
          }
        },
        "chartQuery": {
          "type": "object",
          "description": "The insight chart query."
        },
        "additionalQuery": {
          "type": "object",
          "description": "The activity query definitions.",
          "properties": {
            "query": {
              "type": "string",
              "description": "The insight query."
            },
            "text": {
              "type": "string",
              "description": "The insight text."
            }
          }
        },
        "defaultTimeRange": {
          "type": "object",
          "description": "The insight chart query.",
          "properties": {
            "beforeRange": {
              "type": "string",
              "description": "The padding for the start time of the query."
            },
            "afterRange": {
              "type": "string",
              "description": "The padding for the end time of the query."
            }
          }
        },
        "referenceTimeRange": {
          "type": "object",
          "description": "The insight chart query.",
          "properties": {
            "beforeRange": {
              "type": "string",
              "description": "Additional query time for looking back."
            }
          }
        }
      },
      "type": "object",
      "x-ms-discriminator-value": "Insight"
    },
    "ActivityTimelineItem": {
      "allOf": [
        {
          "$ref": "#/definitions/EntityTimelineItem"
        }
      ],
      "description": "Represents Activity timeline item.",
      "properties": {
        "queryId": {
          "type": "string",
          "description": "The activity query id."
        },
        "bucketStartTimeUTC": {
          "format": "date-time",
          "type": "string",
          "description": "The grouping bucket start time."
        },
        "bucketEndTimeUTC": {
          "format": "date-time",
          "type": "string",
          "description": "The grouping bucket end time."
        },
        "firstActivityTimeUTC": {
          "format": "date-time",
          "type": "string",
          "description": "The time of the first activity in the grouping bucket."
        },
        "lastActivityTimeUTC": {
          "format": "date-time",
          "type": "string",
          "description": "The time of the last activity in the grouping bucket."
        },
        "content": {
          "type": "string",
          "description": "The activity timeline content."
        },
        "title": {
          "type": "string",
          "description": "The activity timeline title."
        }
      },
      "required": [
        "queryId",
        "bucketStartTimeUTC",
        "bucketEndTimeUTC",
        "firstActivityTimeUTC",
        "lastActivityTimeUTC",
        "content",
        "title"
      ],
      "type": "object",
      "x-ms-discriminator-value": "Activity"
    },
    "SecurityAlertTimelineItem": {
      "allOf": [
        {
          "$ref": "#/definitions/EntityTimelineItem"
        }
      ],
      "description": "Represents security alert timeline item.",
      "properties": {
        "azureResourceId": {
          "type": "string",
          "description": "The alert azure resource id."
        },
        "productName": {
          "type": "string",
          "description": "The alert product name."
        },
        "description": {
          "type": "string",
          "description": "The alert description."
        },
        "displayName": {
          "type": "string",
          "description": "The alert name."
        },
        "severity": {
          "$ref": "#/definitions/AlertSeverity",
          "description": "The alert severity."
        },
        "endTimeUtc": {
          "format": "date-time",
          "type": "string",
          "description": "The alert end time."
        },
        "startTimeUtc": {
          "format": "date-time",
          "type": "string",
          "description": "The alert start time."
        },
        "timeGenerated": {
          "format": "date-time",
          "type": "string",
          "description": "The alert generated time."
        },
        "alertType": {
          "type": "string",
          "description": "The name of the alert type."
        }
      },
      "required": [
        "azureResourceId",
        "displayName",
        "severity",
        "endTimeUtc",
        "startTimeUtc",
        "timeGenerated",
        "alertType"
      ],
      "type": "object",
      "x-ms-discriminator-value": "SecurityAlert"
    },
    "BookmarkTimelineItem": {
      "allOf": [
        {
          "$ref": "#/definitions/EntityTimelineItem"
        }
      ],
      "description": "Represents bookmark timeline item.",
      "properties": {
        "azureResourceId": {
          "type": "string",
          "description": "The bookmark azure resource id."
        },
        "displayName": {
          "type": "string",
          "description": "The bookmark display name."
        },
        "notes": {
          "type": "string",
          "description": "The notes of the bookmark"
        },
        "endTimeUtc": {
          "format": "date-time",
          "type": "string",
          "description": "The bookmark end time."
        },
        "startTimeUtc": {
          "format": "date-time",
          "type": "string",
          "description": "TThe bookmark start time."
        },
        "eventTime": {
          "format": "date-time",
          "type": "string",
          "description": "The bookmark event time."
        },
        "createdBy": {
          "$ref": "#/definitions/UserInfo",
          "description": "Describes a user that created the bookmark",
          "type": "object"
        },
        "labels": {
          "description": "List of labels relevant to this bookmark",
          "items": {
            "$ref": "#/definitions/Label"
          },
          "type": "array"
        }
      },
      "required": [
        "azureResourceId"
      ],
      "type": "object",
      "x-ms-discriminator-value": "Bookmark"
    },
    "FusionAlertRule": {
      "allOf": [
        {
          "$ref": "#/definitions/AlertRule"
        }
      ],
      "description": "Represents Fusion alert rule.",
      "properties": {
        "properties": {
          "$ref": "#/definitions/FusionAlertRuleProperties",
          "description": "Fusion alert rule properties",
          "x-ms-client-flatten": true
        }
      },
      "type": "object",
      "x-ms-discriminator-value": "Fusion"
    },
    "FusionAlertRuleProperties": {
      "description": "Fusion alert rule base property bag.",
      "properties": {
        "alertRuleTemplateName": {
          "description": "The Name of the alert rule template used to create this rule.",
          "type": "string"
        },
        "description": {
          "description": "The description of the alert rule.",
          "readOnly": true,
          "type": "string"
        },
        "displayName": {
          "description": "The display name for alerts created by this alert rule.",
          "readOnly": true,
          "type": "string"
        },
        "enabled": {
          "description": "Determines whether this alert rule is enabled or disabled.",
          "type": "boolean"
        },
        "lastModifiedUtc": {
          "description": "The last time that this alert has been modified.",
          "format": "date-time",
          "readOnly": true,
          "type": "string"
        },
        "severity": {
          "$ref": "#/definitions/AlertSeverity",
          "description": "The severity for alerts created by this alert rule.",
          "readOnly": true
        },
        "tactics": {
          "description": "The tactics of the alert rule",
          "items": {
            "$ref": "#/definitions/AttackTactic"
          },
          "readOnly": true,
          "type": "array"
        }
      },
      "required": [
        "alertRuleTemplateName",
        "enabled"
      ],
      "type": "object"
    },
    "FusionAlertRuleTemplate": {
      "allOf": [
        {
          "$ref": "#/definitions/AlertRuleTemplate"
        }
      ],
      "description": "Represents Fusion alert rule template.",
      "properties": {
        "properties": {
          "allOf": [
            {
              "$ref": "#/definitions/AlertRuleTemplatePropertiesBase"
            }
          ],
          "description": "Fusion alert rule template properties",
          "properties": {
            "severity": {
              "$ref": "#/definitions/AlertSeverity",
              "description": "The severity for alerts created by this alert rule."
            },
            "tactics": {
              "description": "The tactics of the alert rule template",
              "items": {
                "$ref": "#/definitions/AttackTactic"
              },
              "type": "array"
            }
          },
          "required": [
            "displayName",
            "description",
            "status",
            "severity",
            "alertRulesCreatedByTemplateCount"
          ],
          "x-ms-client-flatten": true
        }
      },
      "type": "object",
      "x-ms-discriminator-value": "Fusion"
    },
    "ThreatIntelligenceAlertRule": {
      "allOf": [
        {
          "$ref": "#/definitions/AlertRule"
        }
      ],
      "description": "Represents Threat Intelligence alert rule.",
<<<<<<< HEAD
      "properties": {
        "properties": {
          "$ref": "#/definitions/ThreatIntelligenceAlertRuleProperties",
          "description": "Threat Intelligence alert rule properties",
          "x-ms-client-flatten": true
        }
      },
      "type": "object",
      "x-ms-discriminator-value": "ThreatIntelligence"
    },
    "ThreatIntelligenceAlertRuleProperties": {
      "description": "Threat Intelligence alert rule base property bag.",
      "properties": {
        "alertRuleTemplateName": {
          "description": "The Name of the alert rule template used to create this rule.",
          "type": "string"
        },
        "description": {
          "description": "The description of the alert rule.",
          "readOnly": true,
          "type": "string"
        },
        "displayName": {
          "description": "The display name for alerts created by this alert rule.",
          "readOnly": true,
          "type": "string"
        },
        "enabled": {
          "description": "Determines whether this alert rule is enabled or disabled.",
          "type": "boolean"
        },
        "lastModifiedUtc": {
          "description": "The last time that this alert has been modified.",
          "format": "date-time",
          "readOnly": true,
          "type": "string"
        },
        "severity": {
          "$ref": "#/definitions/AlertSeverity",
          "description": "The severity for alerts created by this alert rule.",
          "readOnly": true
        },
        "tactics": {
          "description": "The tactics of the alert rule",
          "items": {
            "$ref": "#/definitions/AttackTactic"
          },
          "readOnly": true,
          "type": "array"
        }
      },
      "required": [
        "alertRuleTemplateName",
        "enabled"
      ],
      "type": "object"
    },
    "ThreatIntelligenceAlertRuleTemplate": {
      "allOf": [
        {
          "$ref": "#/definitions/AlertRuleTemplate"
        }
      ],
      "description": "Represents Threat Intelligence alert rule template.",
      "properties": {
        "properties": {
          "allOf": [
            {
              "$ref": "#/definitions/AlertRuleTemplatePropertiesBase"
            }
          ],
          "description": "Threat Intelligence alert rule template properties",
          "properties": {
            "severity": {
              "$ref": "#/definitions/AlertSeverity",
              "description": "The severity for alerts created by this alert rule."
            },
            "tactics": {
              "description": "The tactics of the alert rule template",
              "items": {
                "$ref": "#/definitions/AttackTactic"
              },
              "type": "array"
            }
          },
          "required": [
            "displayName",
            "description",
            "status",
            "severity",
            "alertRulesCreatedByTemplateCount"
          ],
          "x-ms-client-flatten": true
        }
      },
      "type": "object",
      "x-ms-discriminator-value": "ThreatIntelligence"
    },
    "GeoLocation": {
      "description": "The geo-location context attached to the ip entity",
=======
>>>>>>> 7d4caa5e
      "properties": {
        "properties": {
          "$ref": "#/definitions/ThreatIntelligenceAlertRuleProperties",
          "description": "Threat Intelligence alert rule properties",
          "x-ms-client-flatten": true
        }
      },
      "type": "object",
      "x-ms-discriminator-value": "ThreatIntelligence"
    },
    "ThreatIntelligenceAlertRuleProperties": {
      "description": "Threat Intelligence alert rule base property bag.",
      "properties": {
        "alertRuleTemplateName": {
          "description": "The Name of the alert rule template used to create this rule.",
          "type": "string"
        },
        "description": {
          "description": "The description of the alert rule.",
          "readOnly": true,
          "type": "string"
        },
        "displayName": {
          "description": "The display name for alerts created by this alert rule.",
          "readOnly": true,
          "type": "string"
        },
        "enabled": {
          "description": "Determines whether this alert rule is enabled or disabled.",
          "type": "boolean"
        },
        "lastModifiedUtc": {
          "description": "The last time that this alert has been modified.",
          "format": "date-time",
          "readOnly": true,
          "type": "string"
        },
        "severity": {
          "$ref": "#/definitions/AlertSeverity",
          "description": "The severity for alerts created by this alert rule.",
          "readOnly": true
        },
        "tactics": {
          "description": "The tactics of the alert rule",
          "items": {
            "$ref": "#/definitions/AttackTactic"
          },
          "readOnly": true,
          "type": "array"
        }
      },
      "required": [
        "alertRuleTemplateName",
        "enabled"
      ],
      "type": "object"
    },
    "ThreatIntelligenceAlertRuleTemplate": {
      "allOf": [
        {
          "$ref": "#/definitions/AlertRuleTemplate"
        }
      ],
      "description": "Represents Threat Intelligence alert rule template.",
      "properties": {
        "properties": {
          "allOf": [
            {
              "$ref": "#/definitions/AlertRuleTemplatePropertiesBase"
            }
          ],
          "description": "Threat Intelligence alert rule template properties",
          "properties": {
            "severity": {
              "$ref": "#/definitions/AlertSeverity",
              "description": "The severity for alerts created by this alert rule."
            },
            "tactics": {
              "description": "The tactics of the alert rule template",
              "items": {
                "$ref": "#/definitions/AttackTactic"
              },
              "type": "array"
            }
          },
          "required": [
            "displayName",
            "description",
            "status",
            "severity",
            "alertRulesCreatedByTemplateCount"
          ],
          "x-ms-client-flatten": true
        }
      },
      "type": "object",
      "x-ms-discriminator-value": "ThreatIntelligence"
    },
    "GeoLocation": {
      "description": "The geo-location context attached to the ip entity",
      "properties": {
        "asn": {
          "description": "Autonomous System Number",
          "readOnly": true,
          "type": "integer"
        },
        "city": {
          "description": "City name",
          "readOnly": true,
          "type": "string"
        },
        "countryCode": {
          "description": "The country code according to ISO 3166 format",
          "readOnly": true,
          "type": "string"
        },
        "countryName": {
          "description": "Country name according to ISO 3166 Alpha 2: the lowercase of the English Short Name",
          "readOnly": true,
          "type": "string"
        },
        "latitude": {
          "description": "The longitude of the identified location, expressed as a floating point number with range of -180 to 180, with positive numbers representing East and negative numbers representing West. Latitude and longitude are derived from the city or postal code.",
          "format": "double",
          "readOnly": true,
          "type": "number"
        },
        "longitude": {
          "description": "The latitude of the identified location, expressed as a floating point number with range of - 90 to 90, with positive numbers representing North and negative numbers representing South. Latitude and longitude are derived from the city or postal code.",
          "format": "double",
          "readOnly": true,
          "type": "number"
        },
        "state": {
          "description": "State name",
          "readOnly": true,
          "type": "string"
        }
      },
      "readOnly": true,
      "type": "object"
    },
    "HostEntity": {
      "allOf": [
        {
          "$ref": "#/definitions/Entity"
        }
      ],
      "description": "Represents a host entity.",
      "properties": {
        "properties": {
          "$ref": "#/definitions/HostEntityProperties",
          "description": "Host entity properties",
          "x-ms-client-flatten": true
        }
      },
      "type": "object",
      "x-ms-discriminator-value": "Host"
    },
    "HostEntityProperties": {
      "allOf": [
        {
          "$ref": "#/definitions/EntityCommonProperties"
        }
      ],
      "description": "Host entity property bag.",
      "properties": {
        "azureID": {
          "description": "The azure resource id of the VM.",
          "readOnly": true,
          "type": "string"
        },
        "dnsDomain": {
          "description": "The DNS domain that this host belongs to. Should contain the compete DNS suffix for the domain",
          "readOnly": true,
          "type": "string"
        },
        "hostName": {
          "description": "The hostname without the domain suffix.",
          "readOnly": true,
          "type": "string"
        },
        "isDomainJoined": {
          "description": "Determines whether this host belongs to a domain.",
          "readOnly": true,
          "type": "boolean"
        },
        "netBiosName": {
          "description": "The host name (pre-windows2000).",
          "readOnly": true,
          "type": "string"
        },
        "ntDomain": {
          "description": "The NT domain that this host belongs to.",
          "readOnly": true,
          "type": "string"
        },
        "omsAgentID": {
          "description": "The OMS agent id, if the host has OMS agent installed.",
          "readOnly": true,
          "type": "string"
        },
        "osFamily": {
          "description": "The operating system type.",
          "enum": [
            "Linux",
            "Windows",
            "Android",
            "IOS",
            "Unknown"
          ],
          "type": "string",
          "x-ms-enum": {
            "modelAsString": false,
            "name": "OSFamily",
            "values": [
              {
                "description": "Host with Linux operating system.",
                "value": "Linux"
              },
              {
                "description": "Host with Windows operating system.",
                "value": "Windows"
              },
              {
                "description": "Host with Android operating system.",
                "value": "Android"
              },
              {
                "description": "Host with IOS operating system.",
                "value": "IOS"
              },
              {
                "description": "Host with Unknown operating system.",
                "value": "Unknown"
              }
            ]
          }
        },
        "osVersion": {
          "description": "A free text representation of the operating system. This field is meant to hold specific versions the are more fine grained than OSFamily or future values not supported by OSFamily enumeration",
          "readOnly": true,
          "type": "string"
        }
      },
      "type": "object"
    },
    "Incident": {
      "allOf": [
        {
          "$ref": "#/definitions/ResourceWithEtag"
        }
      ],
      "description": "Represents an incident in Azure Security Insights.",
      "properties": {
        "properties": {
          "$ref": "#/definitions/IncidentProperties",
          "description": "Incident properties",
          "x-ms-client-flatten": true
        }
      },
      "type": "object"
    },
    "HuntingBookmark": {
      "allOf": [
        {
          "$ref": "#/definitions/Entity"
        }
      ],
      "description": "Represents a Hunting bookmark entity.",
      "properties": {
        "properties": {
          "$ref": "#/definitions/HuntingBookmarkProperties",
          "description": "HuntingBookmark entity properties",
          "x-ms-client-flatten": true
        }
      },
      "type": "object",
      "x-ms-discriminator-value": "Bookmark"
    },
    "HuntingBookmarkProperties": {
      "allOf": [
        {
          "$ref": "#/definitions/EntityCommonProperties"
        }
      ],
      "description": "Describes bookmark properties",
      "properties": {
        "created": {
          "description": "The time the bookmark was created",
          "format": "date-time",
          "type": "string"
        },
        "createdBy": {
          "$ref": "#/definitions/UserInfo",
          "description": "Describes a user that created the bookmark",
          "type": "object"
        },
        "displayName": {
          "description": "The display name of the bookmark",
          "type": "string"
        },
        "eventTime": {
          "description": "The time of the event",
          "format": "date-time",
          "type": "string"
        },
        "labels": {
          "description": "List of labels relevant to this bookmark",
          "items": {
            "$ref": "#/definitions/Label"
          },
          "type": "array"
        },
        "notes": {
          "description": "The notes of the bookmark",
          "type": "string"
        },
        "query": {
          "description": "The query of the bookmark.",
          "type": "string"
        },
        "queryResult": {
          "description": "The query result of the bookmark.",
          "type": "string"
        },
        "updated": {
          "description": "The last time the bookmark was updated",
          "format": "date-time",
          "type": "string"
        },
        "updatedBy": {
          "$ref": "#/definitions/UserInfo",
          "description": "Describes a user that updated the bookmark",
          "type": "object"
        },
        "incidentInfo": {
          "$ref": "#/definitions/IncidentInfo",
          "description": "Describes an incident that relates to bookmark",
          "type": "object"
        }
      },
      "required": [
        "displayName",
        "query"
      ],
      "type": "object"
    },
    "IncidentAdditionalData": {
      "description": "Incident additional data property bag.",
      "properties": {
        "alertsCount": {
          "description": "The number of alerts in the incident",
          "readOnly": true,
          "type": "integer"
        },
        "bookmarksCount": {
          "description": "The number of bookmarks in the incident",
          "readOnly": true,
          "type": "integer"
        },
        "commentsCount": {
          "description": "The number of comments in the incident",
          "readOnly": true,
          "type": "integer"
        },
        "alertProductNames": {
          "description": "List of product names of alerts in the incident",
          "items": {
            "description": "Alert product name",
            "type": "string"
          },
          "readOnly": true,
          "type": "array"
        },
        "tactics": {
          "description": "The tactics associated with incident",
          "items": {
            "$ref": "#/definitions/AttackTactic"
          },
          "readOnly": true,
          "type": "array"
        }
      },
      "type": "object"
    },
    "IncidentAlertList": {
      "description": "List of incident alerts.",
      "properties": {
        "value": {
          "description": "Array of incident alerts.",
          "type": "array",
          "items": {
            "$ref": "#/definitions/SecurityAlert"
          }
        }
      },
      "required": [
        "value"
      ]
    },
    "IncidentBookmarkList": {
      "description": "List of incident bookmarks.",
      "properties": {
        "value": {
          "description": "Array of incident bookmarks.",
          "type": "array",
          "items": {
            "$ref": "#/definitions/HuntingBookmark"
          }
        }
      },
      "required": [
        "value"
      ]
    },
    "IncidentComment": {
      "allOf": [
        {
          "$ref": "#/definitions/ResourceWithEtag"
        }
      ],
      "description": "Represents an incident comment",
      "properties": {
        "properties": {
          "$ref": "#/definitions/IncidentCommentProperties",
          "description": "Incident comment properties",
          "x-ms-client-flatten": true
        }
      },
      "type": "object"
    },
    "IncidentCommentList": {
      "description": "List of incident comments.",
      "properties": {
        "nextLink": {
          "description": "URL to fetch the next set of comments.",
          "readOnly": true,
          "type": "string"
        },
        "value": {
          "description": "Array of comments.",
          "items": {
            "$ref": "#/definitions/IncidentComment"
          },
          "type": "array"
        }
      },
      "required": [
        "value"
      ]
    },
    "IncidentCommentProperties": {
      "description": "Incident comment property bag.",
      "properties": {
        "createdTimeUtc": {
          "description": "The time the comment was created",
          "format": "date-time",
          "readOnly": true,
          "type": "string"
        },
        "lastModifiedTimeUtc": {
          "description": "The time the comment was updated",
          "format": "date-time",
          "readOnly": true,
          "type": "string"
        },
        "message": {
          "description": "The comment message",
          "type": "string"
        },
        "author": {
          "$ref": "#/definitions/ClientInfo",
          "description": "Describes the client that created the comment",
          "readOnly": true,
          "type": "object"
        }
      },
      "required": [
        "message"
      ],
      "type": "object"
    },
    "IncidentEntitiesResponse": {
      "description": "The incident related entities response.",
      "properties": {
        "entities": {
          "description": "Array of the incident related entities.",
          "type": "array",
          "items": {
            "$ref": "#/definitions/Entity"
          }
        },
        "metaData": {
          "description": "The metadata from the incident related entities results.",
          "type": "array",
          "items": {
            "$ref": "#/definitions/IncidentEntitiesResultsMetadata"
          }
        }
      }
    },
    "IncidentEntitiesResultsMetadata": {
      "description": "Information of a specific aggregation in the incident related entities result.",
      "properties": {
        "count": {
          "description": "Total number of aggregations of the given kind in the incident related entities result.",
          "type": "integer",
          "format": "int32"
        },
        "entityKind": {
          "$ref": "#/definitions/EntityInnerKind",
          "description": "The kind of the aggregated entity."
        }
      },
      "required": [
        "entityKind",
        "count"
      ],
      "type": "object"
    },
    "IncidentLabel": {
      "description": "Represents an incident label",
      "properties": {
        "labelName": {
          "description": "The name of the label",
          "type": "string"
        },
        "labelType": {
          "description": "The type of the label",
          "enum": [
            "User",
            "System"
          ],
          "type": "string",
          "readOnly": true,
          "x-ms-enum": {
            "modelAsString": true,
            "name": "IncidentLabelType",
            "values": [
              {
                "description": "Label manually created by a user",
                "value": "User"
              },
              {
                "description": "Label automatically created by the system",
                "value": "System"
              }
            ]
          }
        }
      },
      "required": [
        "labelName"
      ],
      "type": "object"
    },
    "IncidentList": {
      "description": "List all the incidents.",
      "properties": {
        "nextLink": {
          "description": "URL to fetch the next set of incidents.",
          "readOnly": true,
          "type": "string"
        },
        "value": {
          "description": "Array of incidents.",
          "items": {
            "$ref": "#/definitions/Incident"
          },
          "type": "array"
        }
      },
      "required": [
        "value"
      ]
    },
    "IncidentOwnerInfo": {
      "description": "Information on the user an incident is assigned to",
      "properties": {
        "email": {
          "description": "The email of the user the incident is assigned to.",
          "type": "string"
        },
        "assignedTo": {
          "description": "The name of the user the incident is assigned to.",
          "type": "string"
        },
        "objectId": {
          "description": "The object id of the user the incident is assigned to.",
          "format": "uuid",
          "type": "string"
        },
        "userPrincipalName": {
          "description": "The user principal name of the user the incident is assigned to.",
          "type": "string"
        }
      },
      "type": "object"
    },
    "IncidentClassification": {
      "description": "The reason the incident was closed",
      "enum": [
        "Undetermined",
        "TruePositive",
        "BenignPositive",
        "FalsePositive"
      ],
      "type": "string",
      "x-ms-enum": {
        "modelAsString": true,
        "name": "IncidentClassification",
        "values": [
          {
            "description": "Incident classification was undetermined",
            "value": "Undetermined"
          },
          {
            "description": "Incident was true positive",
            "value": "TruePositive"
          },
          {
            "description": "Incident was benign positive",
            "value": "BenignPositive"
          },
          {
            "description": "Incident was false positive",
            "value": "FalsePositive"
          }
        ]
      }
    },
    "IncidentClassificationReason": {
      "description": "The classification reason the incident was closed with",
      "enum": [
        "SuspiciousActivity",
        "SuspiciousButExpected",
        "IncorrectAlertLogic",
        "InaccurateData"
      ],
      "type": "string",
      "x-ms-enum": {
        "modelAsString": true,
        "name": "IncidentClassificationReason",
        "values": [
          {
            "description": "Classification reason was suspicious activity",
            "value": "SuspiciousActivity"
          },
          {
            "description": "Classification reason was suspicious but expected",
            "value": "SuspiciousButExpected"
          },
          {
            "description": "Classification reason was incorrect alert logic",
            "value": "IncorrectAlertLogic"
          },
          {
            "description": "Classification reason was inaccurate data",
            "value": "InaccurateData"
          }
        ]
      }
    },
    "IncidentSeverity": {
      "description": "The severity of the incident",
      "enum": [
        "High",
        "Medium",
        "Low",
        "Informational"
      ],
      "type": "string",
      "x-ms-enum": {
        "modelAsString": true,
        "name": "IncidentSeverity",
        "values": [
          {
            "description": "High severity",
            "value": "High"
          },
          {
            "description": "Medium severity",
            "value": "Medium"
          },
          {
            "description": "Low severity",
            "value": "Low"
          },
          {
            "description": "Informational severity",
            "value": "Informational"
          }
        ]
      }
    },
    "IncidentStatus": {
      "description": "The status of the incident",
      "enum": [
        "New",
        "Active",
        "Closed"
      ],
      "type": "string",
      "x-ms-enum": {
        "modelAsString": true,
        "name": "IncidentStatus",
        "values": [
          {
            "description": "An active incident which isn't being handled currently",
            "value": "New"
          },
          {
            "description": "An active incident which is being handled",
            "value": "Active"
          },
          {
            "description": "A non-active incident",
            "value": "Closed"
          }
        ]
      }
    },
    "IncidentProperties": {
      "description": "Describes incident properties",
      "properties": {
        "additionalData": {
          "$ref": "#/definitions/IncidentAdditionalData",
          "description": "Additional data on the incident",
          "readOnly": true,
          "type": "object"
        },
        "classification": {
          "$ref": "#/definitions/IncidentClassification",
          "description": "The reason the incident was closed"
        },
        "classificationComment": {
          "description": "Describes the reason the incident was closed",
          "type": "string"
        },
        "classificationReason": {
          "$ref": "#/definitions/IncidentClassificationReason",
          "description": "The classification reason the incident was closed with"
        },
        "createdTimeUtc": {
          "description": "The time the incident was created",
          "format": "date-time",
          "readOnly": true,
          "type": "string"
        },
        "description": {
          "description": "The description of the incident",
          "type": "string"
        },
        "firstActivityTimeUtc": {
          "description": "The time of the first activity in the incident",
          "format": "date-time",
          "type": "string"
        },
        "incidentUrl": {
          "description": "The deep-link url to the incident in Azure portal",
          "readOnly": true,
          "type": "string"
        },
        "incidentNumber": {
          "description": "A sequential number",
          "readOnly": true,
          "type": "integer"
        },
        "labels": {
          "description": "List of labels relevant to this incident",
          "items": {
            "$ref": "#/definitions/IncidentLabel"
          },
          "type": "array"
        },
        "providerName": {
          "description": "The name of the source provider that generated the incident",
          "type": "string"
        },
        "providerIncidentId": {
          "description": "The incident ID assigned by the incident provider",
          "type": "string"
        },
        "lastActivityTimeUtc": {
          "description": "The time of the last activity in the incident",
          "format": "date-time",
          "type": "string"
        },
        "lastModifiedTimeUtc": {
          "description": "The last time the incident was updated",
          "format": "date-time",
          "readOnly": true,
          "type": "string"
        },
        "owner": {
          "$ref": "#/definitions/IncidentOwnerInfo",
          "description": "Describes a user that the incident is assigned to",
          "type": "object"
        },
        "relatedAnalyticRuleIds": {
          "description": "List of resource ids of Analytic rules related to the incident",
          "items": {
            "description": "Related Analytic rule resource id",
            "type": "string"
          },
          "readOnly": true,
          "type": "array"
        },
        "severity": {
          "$ref": "#/definitions/IncidentSeverity",
          "description": "The severity of the incident"
        },
        "status": {
          "$ref": "#/definitions/IncidentStatus",
          "description": "The status of the incident"
        },
        "title": {
          "description": "The title of the incident",
          "type": "string"
        }
      },
      "required": [
        "title",
        "severity",
        "status"
      ],
      "type": "object"
    },
    "IpEntity": {
      "allOf": [
        {
          "$ref": "#/definitions/Entity"
        }
      ],
      "description": "Represents an ip entity.",
      "properties": {
        "properties": {
          "$ref": "#/definitions/IpEntityProperties",
          "description": "Ip entity properties",
          "x-ms-client-flatten": true
        }
      },
      "type": "object",
      "x-ms-discriminator-value": "Ip"
    },
    "IpEntityProperties": {
      "allOf": [
        {
          "$ref": "#/definitions/EntityCommonProperties"
        }
      ],
      "description": "Ip entity property bag.",
      "properties": {
        "address": {
          "description": "The IP address as string, e.g. 127.0.0.1 (either in Ipv4 or Ipv6)",
          "readOnly": true,
          "type": "string"
        },
        "location": {
          "$ref": "#/definitions/GeoLocation",
          "description": "The geo-location context attached to the ip entity"
        },
        "threatIntelligence": {
          "description": "A list of TI contexts attached to the ip entity.",
          "items": {
            "$ref": "#/definitions/ThreatIntelligence"
          },
          "readOnly": true,
          "type": "array"
        }
      },
      "type": "object"
    },
    "Label": {
      "description": "Label that will be used to tag and filter on.",
      "type": "string"
    },
    "MailboxEntity": {
      "allOf": [
        {
          "$ref": "#/definitions/Entity"
        }
      ],
      "description": "Represents a mailbox entity.",
      "properties": {
        "properties": {
          "$ref": "#/definitions/MailboxEntityProperties",
          "description": "Mailbox entity properties",
          "x-ms-client-flatten": true
        }
      },
      "type": "object",
      "x-ms-discriminator-value": "Mailbox"
    },
    "MailboxEntityProperties": {
      "allOf": [
        {
          "$ref": "#/definitions/EntityCommonProperties"
        }
      ],
      "description": "Mailbox entity property bag.",
      "properties": {
        "mailboxPrimaryAddress": {
          "description": "The mailbox's primary address",
          "readOnly": true,
          "type": "string"
        },
        "displayName": {
          "description": "The mailbox's display name",
          "readOnly": true,
          "type": "string"
        },
        "upn": {
          "description": "The mailbox's UPN",
          "readOnly": true,
          "type": "string"
        },
        "externalDirectoryObjectId": {
          "description": "The AzureAD identifier of mailbox. Similar to AadUserId in account entity but this property is specific to mailbox object on office side",
          "format": "uuid",
          "readOnly": true,
          "type": "string"
        }
      },
      "type": "object"
    },
    "MailClusterEntity": {
      "allOf": [
        {
          "$ref": "#/definitions/Entity"
        }
      ],
      "description": "Represents a mail cluster entity.",
      "properties": {
        "properties": {
          "$ref": "#/definitions/MailClusterEntityProperties",
          "description": "Mail cluster entity properties",
          "x-ms-client-flatten": true
        }
      },
      "type": "object",
      "x-ms-discriminator-value": "MailCluster"
    },
    "MailClusterEntityProperties": {
      "allOf": [
        {
          "$ref": "#/definitions/EntityCommonProperties"
        }
      ],
      "description": "Mail cluster entity property bag.",
      "properties": {
        "networkMessageIds": {
          "description": "The mail message IDs that are part of the mail cluster",
          "items": {
            "description": "A mail message ID",
            "type": "string"
          },
          "readOnly": true,
          "type": "array"
        },
        "countByDeliveryStatus": {
          "description": "Count of mail messages by DeliveryStatus string representation",
          "readOnly": true,
          "type": "object"
        },
        "countByThreatType": {
          "description": "Count of mail messages by ThreatType string representation",
          "readOnly": true,
          "type": "object"
        },
        "countByProtectionStatus": {
          "description": "Count of mail messages by ProtectionStatus string representation",
          "readOnly": true,
          "type": "object"
        },
        "threats": {
          "description": "The threats of mail messages that are part of the mail cluster",
          "items": {
            "description": "A threat",
            "type": "string"
          },
          "readOnly": true,
          "type": "array"
        },
        "query": {
          "description": "The query that was used to identify the messages of the mail cluster",
          "readOnly": true,
          "type": "string"
        },
        "queryTime": {
          "description": "The query time",
          "format": "date-time",
          "readOnly": true,
          "type": "string"
        },
        "mailCount": {
          "description": "The number of mail messages that are part of the mail cluster",
          "readOnly": true,
          "type": "integer",
          "format": "int32"
        },
        "isVolumeAnomaly": {
          "description": "Is this a volume anomaly mail cluster",
          "readOnly": true,
          "type": "boolean"
        },
        "source": {
          "description": "The source of the mail cluster (default is 'O365 ATP')",
          "readOnly": true,
          "type": "string"
        },
        "clusterSourceIdentifier": {
          "description": "The id of the cluster source",
          "readOnly": true,
          "type": "string"
        },
        "clusterSourceType": {
          "description": "The type of the cluster source",
          "readOnly": true,
          "type": "string"
        },
        "clusterQueryStartTime": {
          "description": "The cluster query start time",
          "format": "date-time",
          "readOnly": true,
          "type": "string"
        },
        "clusterQueryEndTime": {
          "description": "The cluster query end time",
          "format": "date-time",
          "readOnly": true,
          "type": "string"
        },
        "clusterGroup": {
          "description": "The cluster group",
          "readOnly": true,
          "type": "string"
        }
      },
      "type": "object"
    },
    "MailMessageEntity": {
      "allOf": [
        {
          "$ref": "#/definitions/Entity"
        }
      ],
      "description": "Represents a mail message entity.",
      "properties": {
        "properties": {
          "$ref": "#/definitions/MailMessageEntityProperties",
          "description": "Mail message entity properties",
          "x-ms-client-flatten": true
        }
      },
      "type": "object",
      "x-ms-discriminator-value": "MailMessage"
    },
    "MailMessageEntityProperties": {
      "allOf": [
        {
          "$ref": "#/definitions/EntityCommonProperties"
        }
      ],
      "description": "Mail message entity property bag.",
      "properties": {
        "fileEntityIds": {
          "description": "The File entity ids of this mail message's attachments",
          "items": {
            "type": "string"
          },
          "readOnly": true,
          "type": "array"
        },
        "recipient": {
          "description": "The recipient of this mail message. Note that in case of multiple recipients the mail message is forked and each copy has one recipient",
<<<<<<< HEAD
          "readOnly": true,
          "type": "string"
        },
        "urls": {
          "description": "The Urls contained in this mail message",
          "items": {
            "description": "A Url contained in this mail message",
            "type": "string"
          },
=======
>>>>>>> 7d4caa5e
          "readOnly": true,
          "type": "array"
        },
<<<<<<< HEAD
=======
        "urls": {
          "description": "The Urls contained in this mail message",
          "items": {
            "description": "A Url contained in this mail message",
            "type": "string"
          },
          "readOnly": true,
          "type": "array"
        },
>>>>>>> 7d4caa5e
        "threats": {
          "description": "The threats of this mail message",
          "items": {
            "description": "A threat of the mail message",
            "type": "string"
          },
          "readOnly": true,
          "type": "array"
        },
        "p1Sender": {
          "description": "The p1 sender's email address",
          "readOnly": true,
          "type": "string"
        },
        "p1SenderDisplayName": {
          "description": "The p1 sender's display name",
          "readOnly": true,
          "type": "string"
        },
        "p1SenderDomain": {
          "description": "The p1 sender's domain",
          "readOnly": true,
          "type": "string"
        },
        "senderIP": {
          "description": "The sender's IP address",
          "readOnly": true,
          "type": "string"
        },
        "p2Sender": {
          "description": "The p2 sender's email address",
          "readOnly": true,
          "type": "string"
        },
        "p2SenderDisplayName": {
          "description": "The p2 sender's display name",
          "readOnly": true,
          "type": "string"
        },
        "p2SenderDomain": {
          "description": "The p2 sender's domain",
          "readOnly": true,
          "type": "string"
        },
        "receiveDate": {
          "description": "The receive date of this message",
          "format": "date-time",
          "readOnly": true,
          "type": "string"
        },
        "networkMessageId": {
          "description": "The network message id of this mail message",
          "format": "uuid",
          "readOnly": true,
          "type": "string"
        },
        "internetMessageId": {
          "description": "The internet message id of this mail message",
          "readOnly": true,
          "type": "string"
        },
        "subject": {
          "description": "The subject of this mail message",
          "readOnly": true,
          "type": "string"
        },
        "language": {
          "description": "The language of this mail message",
          "readOnly": true,
          "type": "string"
        },
        "threatDetectionMethods": {
          "description": "The threat detection methods",
          "items": {
            "description": "A threat detection method",
            "type": "string"
          },
          "readOnly": true,
          "type": "array"
        },
        "bodyFingerprintBin1": {
          "description": "The bodyFingerprintBin1",
          "type": "integer",
          "format": "int32"
        },
        "bodyFingerprintBin2": {
          "description": "The bodyFingerprintBin2",
          "type": "integer",
          "format": "int32"
        },
        "bodyFingerprintBin3": {
          "description": "The bodyFingerprintBin3",
          "type": "integer",
          "format": "int32"
        },
        "bodyFingerprintBin4": {
          "description": "The bodyFingerprintBin4",
          "type": "integer",
          "format": "int32"
        },
        "bodyFingerprintBin5": {
          "description": "The bodyFingerprintBin5",
          "type": "integer",
          "format": "int32"
        },
        "antispamDirection": {
          "description": "The directionality of this mail message",
          "enum": [
            "Unknown",
            "Inbound",
            "Outbound",
            "Intraorg"
          ],
          "type": "string",
          "x-ms-enum": {
            "modelAsString": true,
            "name": "AntispamMailDirection",
            "values": [
              {
                "description": "Unknown",
                "value": "Unknown"
              },
              {
                "description": "Inbound",
                "value": "Inbound"
              },
              {
                "description": "Outbound",
                "value": "Outbound"
              },
              {
                "description": "Intraorg",
                "value": "Intraorg"
              }
            ]
          }
        },
        "deliveryAction": {
          "description": "The delivery action of this mail message like Delivered, Blocked, Replaced etc",
          "enum": [
            "Unknown",
            "DeliveredAsSpam",
            "Delivered",
            "Blocked",
            "Replaced"
          ],
          "type": "string",
          "x-ms-enum": {
            "modelAsString": false,
            "name": "DeliveryAction",
            "values": [
              {
                "description": "Unknown",
                "value": "Unknown"
              },
              {
                "description": "DeliveredAsSpam",
                "value": "DeliveredAsSpam"
              },
              {
                "description": "Delivered",
                "value": "Delivered"
              },
              {
                "description": "Blocked",
                "value": "Blocked"
              },
              {
                "description": "Replaced",
                "value": "Replaced"
              }
            ]
          }
        },
        "deliveryLocation": {
          "description": "The delivery location of this mail message like Inbox, JunkFolder etc",
          "enum": [
            "Unknown",
            "Inbox",
            "JunkFolder",
            "DeletedFolder",
            "Quarantine",
            "External",
            "Failed",
            "Dropped",
            "Forwarded"
          ],
          "type": "string",
          "x-ms-enum": {
            "modelAsString": false,
            "name": "DeliveryLocation",
            "values": [
              {
                "description": "Unknown",
                "value": "Unknown"
              },
              {
                "description": "Inbox",
                "value": "Inbox"
              },
              {
                "description": "JunkFolder",
                "value": "JunkFolder"
              },
              {
                "description": "DeletedFolder",
                "value": "DeletedFolder"
              },
              {
                "description": "Quarantine",
                "value": "Quarantine"
              },
              {
                "description": "External",
                "value": "External"
              },
              {
                "description": "Failed",
                "value": "Failed"
              },
              {
                "description": "Dropped",
                "value": "Dropped"
              },
              {
                "description": "Forwarded",
                "value": "Forwarded"
              }
            ]
          }
        }
      },
      "type": "object"
    },
    "SubmissionMailEntity": {
      "allOf": [
        {
          "$ref": "#/definitions/Entity"
        }
      ],
      "description": "Represents a submission mail entity.",
      "properties": {
        "properties": {
          "$ref": "#/definitions/SubmissionMailEntityProperties",
          "description": "Submission mail entity properties",
          "x-ms-client-flatten": true
        }
      },
      "type": "object",
      "x-ms-discriminator-value": "SubmissionMail"
    },
    "SubmissionMailEntityProperties": {
      "allOf": [
        {
          "$ref": "#/definitions/EntityCommonProperties"
        }
      ],
      "description": "Submission mail entity property bag.",
      "properties": {
        "networkMessageId": {
          "description": "The network message id of email to which submission belongs",
          "format": "uuid",
          "readOnly": true,
          "type": "string"
        },
        "submissionId": {
          "description": "The submission id",
          "format": "uuid",
          "readOnly": true,
          "type": "string"
        },
        "submitter": {
          "description": "The submitter",
          "readOnly": true,
          "type": "string"
        },
        "submissionDate": {
          "description": "The submission date",
          "format": "date-time",
          "readOnly": true,
          "type": "string"
        },
        "timestamp": {
          "description": "The Time stamp when the message is received (Mail)",
          "format": "date-time",
          "readOnly": true,
          "type": "string"
        },
        "recipient": {
          "description": "The recipient of the mail",
          "readOnly": true,
          "type": "string"
        },
        "sender": {
          "description": "The sender of the mail",
          "readOnly": true,
          "type": "string"
        },
        "senderIp": {
          "description": "The sender's IP",
          "readOnly": true,
          "type": "string"
        },
        "subject": {
          "description": "The subject of submission mail",
          "readOnly": true,
          "type": "string"
        },
        "reportType": {
          "description": "The submission type for the given instance. This maps to Junk, Phish, Malware or NotJunk.",
          "readOnly": true,
          "type": "string"
        }
      },
      "type": "object"
    },
    "MCASDataConnector": {
      "allOf": [
        {
          "$ref": "#/definitions/DataConnector"
        }
      ],
      "description": "Represents MCAS (Microsoft Cloud App Security) data connector.",
      "properties": {
        "properties": {
          "$ref": "#/definitions/MCASDataConnectorProperties",
          "description": "MCAS (Microsoft Cloud App Security) data connector properties.",
          "x-ms-client-flatten": true
        }
      },
      "type": "object",
      "x-ms-discriminator-value": "MicrosoftCloudAppSecurity"
    },
    "MCASDataConnectorDataTypes": {
      "allOf": [
        {
          "$ref": "#/definitions/AlertsDataTypeOfDataConnector"
        }
      ],
      "description": "The available data types for MCAS (Microsoft Cloud App Security) data connector.",
      "properties": {
        "discoveryLogs": {
          "allOf": [
            {
              "$ref": "#/definitions/DataConnectorDataTypeCommon"
            }
          ],
          "description": "Discovery log data type connection.",
          "type": "object"
        }
      },
      "type": "object"
    },
    "MCASDataConnectorProperties": {
      "allOf": [
        {
          "$ref": "#/definitions/DataConnectorTenantId"
        }
      ],
      "description": "MCAS (Microsoft Cloud App Security) data connector properties.",
      "properties": {
        "dataTypes": {
          "$ref": "#/definitions/MCASDataConnectorDataTypes",
          "description": "The available data types for the connector."
        }
      },
      "required": [
        "dataTypes"
      ],
      "type": "object"
    },
    "MCASCheckRequirements": {
      "allOf": [
        {
          "$ref": "#/definitions/DataConnectorsCheckRequirements"
        }
      ],
      "description": "Represents MCAS (Microsoft Cloud App Security) requirements check request.",
      "properties": {
        "properties": {
          "$ref": "#/definitions/MCASCheckRequirementsProperties",
          "description": "MCAS (Microsoft Cloud App Security) requirements check properties.",
          "x-ms-client-flatten": true
        }
      },
      "type": "object",
      "x-ms-discriminator-value": "MicrosoftCloudAppSecurity"
    },
    "MCASCheckRequirementsProperties": {
      "allOf": [
        {
          "$ref": "#/definitions/DataConnectorTenantId"
        }
      ],
      "description": "MCAS (Microsoft Cloud App Security) requirements check properties.",
      "type": "object"
    },
    "MDATPDataConnector": {
      "allOf": [
        {
          "$ref": "#/definitions/DataConnector"
        }
      ],
      "description": "Represents MDATP (Microsoft Defender Advanced Threat Protection) data connector.",
      "properties": {
        "properties": {
          "$ref": "#/definitions/MDATPDataConnectorProperties",
          "description": "MDATP (Microsoft Defender Advanced Threat Protection) data connector properties.",
          "x-ms-client-flatten": true
        }
      },
      "type": "object",
      "x-ms-discriminator-value": "MicrosoftDefenderAdvancedThreatProtection"
    },
    "MDATPDataConnectorProperties": {
      "allOf": [
        {
          "$ref": "#/definitions/DataConnectorTenantId"
        },
        {
          "$ref": "#/definitions/DataConnectorWithAlertsProperties"
        }
      ],
      "description": "MDATP (Microsoft Defender Advanced Threat Protection) data connector properties.",
      "type": "object"
    },
    "MDATPCheckRequirements": {
      "allOf": [
        {
          "$ref": "#/definitions/DataConnectorsCheckRequirements"
        }
      ],
      "description": "Represents MDATP (Microsoft Defender Advanced Threat Protection) requirements check request.",
      "properties": {
        "properties": {
          "$ref": "#/definitions/MDATPCheckRequirementsProperties",
          "description": "MDATP (Microsoft Defender Advanced Threat Protection) requirements check properties.",
          "x-ms-client-flatten": true
        }
      },
      "type": "object",
      "x-ms-discriminator-value": "MicrosoftDefenderAdvancedThreatProtection"
    },
    "MDATPCheckRequirementsProperties": {
      "allOf": [
        {
          "$ref": "#/definitions/DataConnectorTenantId"
        }
      ],
      "description": "MDATP (Microsoft Defender Advanced Threat Protection) requirements check properties.",
      "type": "object"
    },
    "MalwareEntity": {
      "allOf": [
        {
          "$ref": "#/definitions/Entity"
        }
      ],
      "description": "Represents a malware entity.",
      "properties": {
        "properties": {
          "$ref": "#/definitions/MalwareEntityProperties",
          "description": "File entity properties",
          "x-ms-client-flatten": true
        }
      },
      "type": "object",
      "x-ms-discriminator-value": "Malware"
    },
    "MalwareEntityProperties": {
      "allOf": [
        {
          "$ref": "#/definitions/EntityCommonProperties"
        }
      ],
      "description": "Malware entity property bag.",
      "properties": {
        "category": {
          "description": "The malware category by the vendor, e.g. Trojan",
          "readOnly": true,
          "type": "string"
        },
        "fileEntityIds": {
          "description": "List of linked file entity identifiers on which the malware was found",
          "items": {
            "description": "file entity id",
            "type": "string"
          },
          "readOnly": true,
          "type": "array"
        },
        "malwareName": {
          "description": "The malware name by the vendor, e.g. Win32/Toga!rfn",
          "readOnly": true,
          "type": "string"
        },
        "processEntityIds": {
          "description": "List of linked process entity identifiers on which the malware was found.",
          "items": {
            "description": "process entity id",
            "type": "string"
          },
          "readOnly": true,
          "type": "array"
        }
      },
      "type": "object"
    },
    "MicrosoftSecurityIncidentCreationAlertRule": {
      "allOf": [
        {
          "$ref": "#/definitions/AlertRule"
        }
      ],
      "description": "Represents MicrosoftSecurityIncidentCreation rule.",
      "properties": {
        "properties": {
          "$ref": "#/definitions/MicrosoftSecurityIncidentCreationAlertRuleProperties",
          "description": "MicrosoftSecurityIncidentCreation rule properties",
          "x-ms-client-flatten": true
        }
      },
      "type": "object",
      "x-ms-discriminator-value": "MicrosoftSecurityIncidentCreation"
    },
    "MicrosoftSecurityIncidentCreationAlertRuleCommonProperties": {
      "description": "MicrosoftSecurityIncidentCreation rule common property bag.",
      "properties": {
        "displayNamesFilter": {
          "description": "the alerts' displayNames on which the cases will be generated",
          "items": {
            "type": "string"
          },
          "type": "array"
        },
        "displayNamesExcludeFilter": {
          "description": "the alerts' displayNames on which the cases will not be generated",
          "items": {
            "type": "string"
          },
          "type": "array"
        },
        "productFilter": {
          "description": "The alerts' productName on which the cases will be generated",
          "enum": [
            "Microsoft Cloud App Security",
            "Azure Security Center",
            "Azure Advanced Threat Protection",
            "Azure Active Directory Identity Protection",
            "Azure Security Center for IoT",
            "Office 365 Advanced Threat Protection",
            "Microsoft Defender Advanced Threat Protection"
          ],
          "type": "string",
          "x-ms-enum": {
            "modelAsString": true,
            "name": "MicrosoftSecurityProductName"
          }
        },
        "severitiesFilter": {
          "description": "the alerts' severities on which the cases will be generated",
          "items": {
            "$ref": "#/definitions/AlertSeverity"
          },
          "type": "array"
        }
      },
      "required": [
        "productFilter"
      ],
      "type": "object"
    },
    "MicrosoftSecurityIncidentCreationAlertRuleProperties": {
      "allOf": [
        {
          "$ref": "#/definitions/MicrosoftSecurityIncidentCreationAlertRuleCommonProperties"
        }
      ],
      "description": "MicrosoftSecurityIncidentCreation rule property bag.",
      "properties": {
        "alertRuleTemplateName": {
          "description": "The Name of the alert rule template used to create this rule.",
          "type": "string"
        },
        "description": {
          "description": "The description of the alert rule.",
          "type": "string"
        },
        "displayName": {
          "description": "The display name for alerts created by this alert rule.",
          "type": "string"
        },
        "enabled": {
          "description": "Determines whether this alert rule is enabled or disabled.",
          "type": "boolean"
        },
        "lastModifiedUtc": {
          "description": "The last time that this alert has been modified.",
          "format": "date-time",
          "readOnly": true,
          "type": "string"
        }
      },
      "required": [
        "displayName",
        "enabled",
        "productFilter"
      ],
      "type": "object"
    },
    "MicrosoftSecurityIncidentCreationAlertRuleTemplate": {
      "allOf": [
        {
          "$ref": "#/definitions/AlertRuleTemplate"
        }
      ],
      "description": "Represents MicrosoftSecurityIncidentCreation rule template.",
      "properties": {
        "properties": {
          "allOf": [
            {
              "$ref": "#/definitions/AlertRuleTemplatePropertiesBase"
            },
            {
              "$ref": "#/definitions/MicrosoftSecurityIncidentCreationAlertRuleCommonProperties"
            }
          ],
          "description": "MicrosoftSecurityIncidentCreation rule template properties",
          "required": [
            "displayName",
            "description",
            "createdDateUTC",
            "status",
            "alertRulesCreatedByTemplateCount",
            "productFilter"
          ],
          "x-ms-client-flatten": true
        }
      },
      "type": "object",
      "x-ms-discriminator-value": "MicrosoftSecurityIncidentCreation"
    },
    "OfficeATPDataConnector": {
      "allOf": [
        {
          "$ref": "#/definitions/DataConnector"
        }
      ],
      "description": "Represents OfficeATP (Office 365 Advanced Threat Protection) data connector.",
      "properties": {
        "properties": {
          "$ref": "#/definitions/OfficeATPDataConnectorProperties",
          "description": "OfficeATP (Office 365 Advanced Threat Protection) data connector properties.",
          "x-ms-client-flatten": true
        }
      },
      "type": "object",
      "x-ms-discriminator-value": "OfficeATP"
    },
    "OfficeATPDataConnectorProperties": {
      "allOf": [
        {
          "$ref": "#/definitions/DataConnectorTenantId"
        },
        {
          "$ref": "#/definitions/DataConnectorWithAlertsProperties"
        }
      ],
      "description": "OfficeATP (Office 365 Advanced Threat Protection) data connector properties.",
      "type": "object"
    },
    "OfficeATPCheckRequirements": {
      "allOf": [
        {
          "$ref": "#/definitions/DataConnectorsCheckRequirements"
        }
      ],
      "description": "Represents OfficeATP (Office 365 Advanced Threat Protection) requirements check request.",
      "properties": {
        "properties": {
          "$ref": "#/definitions/OfficeATPCheckRequirementsProperties",
          "description": "OfficeATP (Office 365 Advanced Threat Protection) requirements check properties.",
          "x-ms-client-flatten": true
        }
      },
      "type": "object",
      "x-ms-discriminator-value": "OfficeATP"
    },
    "OfficeATPCheckRequirementsProperties": {
      "allOf": [
        {
          "$ref": "#/definitions/DataConnectorTenantId"
        }
      ],
      "description": "OfficeATP (Office 365 Advanced Threat Protection) requirements check properties.",
      "type": "object"
    },
    "OfficeConsent": {
      "allOf": [
        {
          "$ref": "#/definitions/Resource"
        }
      ],
      "description": "Consent for Office365 tenant that already made.",
      "properties": {
        "properties": {
          "$ref": "#/definitions/OfficeConsentProperties",
          "description": "Office consent properties",
          "x-ms-client-flatten": true
        }
      },
      "type": "object"
    },
    "OfficeConsentList": {
      "description": "List of all the office365 consents.",
      "properties": {
        "nextLink": {
          "description": "URL to fetch the next set of office consents.",
          "readOnly": true,
          "type": "string"
        },
        "value": {
          "description": "Array of the consents.",
          "items": {
            "$ref": "#/definitions/OfficeConsent"
          },
          "type": "array"
        }
      },
      "required": [
        "value"
      ]
    },
    "OfficeConsentProperties": {
      "description": "Consent property bag.",
      "properties": {
        "tenantId": {
          "description": "The tenantId of the Office365 with the consent.",
          "type": "string"
        },
        "consentId": {
          "description": "Help to easily cascade among the data layers.",
          "type": "string"
        }
      },
      "type": "object"
    },
    "OfficeDataConnector": {
      "allOf": [
        {
          "$ref": "#/definitions/DataConnector"
        }
      ],
      "description": "Represents office data connector.",
      "properties": {
        "properties": {
          "$ref": "#/definitions/OfficeDataConnectorProperties",
          "description": "Office data connector properties.",
          "x-ms-client-flatten": true
        }
      },
      "type": "object",
      "x-ms-discriminator-value": "Office365"
    },
    "OfficeDataConnectorDataTypes": {
      "description": "The available data types for office data connector.",
      "properties": {
        "exchange": {
          "allOf": [
            {
              "$ref": "#/definitions/DataConnectorDataTypeCommon"
            }
          ],
          "description": "Exchange data type connection.",
          "type": "object"
        },
        "sharePoint": {
          "allOf": [
            {
              "$ref": "#/definitions/DataConnectorDataTypeCommon"
            }
          ],
          "description": "SharePoint data type connection.",
          "type": "object"
        },
        "teams": {
          "allOf": [
            {
              "$ref": "#/definitions/DataConnectorDataTypeCommon"
            }
          ],
          "description": "Teams data type connection.",
          "type": "object"
        }
      },
      "type": "object",
      "required": [
        "exchange",
        "sharePoint",
        "teams"
      ]
    },
    "OfficeDataConnectorProperties": {
      "allOf": [
        {
          "$ref": "#/definitions/DataConnectorTenantId"
        }
      ],
      "description": "Office data connector properties.",
      "properties": {
        "dataTypes": {
          "$ref": "#/definitions/OfficeDataConnectorDataTypes",
          "description": "The available data types for the connector."
        }
      },
      "required": [
        "dataTypes"
      ],
      "type": "object"
    },
    "Operation": {
      "description": "Operation provided by provider",
      "properties": {
        "display": {
          "description": "Properties of the operation",
          "properties": {
            "description": {
              "description": "Description of the operation",
              "type": "string"
            },
            "operation": {
              "description": "Operation name",
              "type": "string"
            },
            "provider": {
              "description": "Provider name",
              "type": "string"
            },
            "resource": {
              "description": "Resource name",
              "type": "string"
            }
          },
          "type": "object"
        },
        "name": {
          "description": "Name of the operation",
          "type": "string"
        },
        "origin": {
          "description": "The origin of the operation",
          "type": "string"
        }
      }
    },
    "OperationsList": {
      "description": "Lists the operations available in the SecurityInsights RP.",
      "properties": {
        "nextLink": {
          "description": "URL to fetch the next set of operations.",
          "type": "string"
        },
        "value": {
          "description": "Array of operations",
          "items": {
            "$ref": "#/definitions/Operation"
          },
          "type": "array"
        }
      },
      "required": [
        "value"
      ]
    },
    "ProcessEntity": {
      "allOf": [
        {
          "$ref": "#/definitions/Entity"
        }
      ],
      "description": "Represents a process entity.",
      "properties": {
        "properties": {
          "$ref": "#/definitions/ProcessEntityProperties",
          "description": "Process entity properties",
          "x-ms-client-flatten": true
        }
      },
      "type": "object",
      "x-ms-discriminator-value": "Process"
    },
    "ProcessEntityProperties": {
      "allOf": [
        {
          "$ref": "#/definitions/EntityCommonProperties"
        }
      ],
      "description": "Process entity property bag.",
      "properties": {
        "accountEntityId": {
          "description": "The account entity id running the processes.",
          "readOnly": true,
          "type": "string"
        },
        "commandLine": {
          "description": "The command line used to create the process",
          "readOnly": true,
          "type": "string"
        },
        "creationTimeUtc": {
          "description": "The time when the process started to run",
          "format": "date-time",
          "readOnly": true,
          "type": "string"
        },
        "elevationToken": {
          "description": "The elevation token associated with the process.",
          "enum": [
            "Default",
            "Full",
            "Limited"
          ],
          "type": "string",
          "x-ms-enum": {
            "modelAsString": false,
            "name": "ElevationToken",
            "values": [
              {
                "description": "Default elevation token",
                "value": "Default"
              },
              {
                "description": "Full elevation token",
                "value": "Full"
              },
              {
                "description": "Limited elevation token",
                "value": "Limited"
              }
            ]
          }
        },
        "hostEntityId": {
          "description": "The host entity id on which the process was running",
          "readOnly": true,
          "type": "string"
        },
        "hostLogonSessionEntityId": {
          "description": "The session entity id in which the process was running",
          "readOnly": true,
          "type": "string"
        },
        "imageFileEntityId": {
          "description": "Image file entity id",
          "readOnly": true,
          "type": "string"
        },
        "parentProcessEntityId": {
          "description": "The parent process entity id.",
          "readOnly": true,
          "type": "string"
        },
        "processId": {
          "description": "The process ID",
          "readOnly": true,
          "type": "string"
        }
      },
      "type": "object"
    },
    "RegistryKeyEntity": {
      "allOf": [
        {
          "$ref": "#/definitions/Entity"
        }
      ],
      "description": "Represents a registry key entity.",
      "properties": {
        "properties": {
          "$ref": "#/definitions/RegistryKeyEntityProperties",
          "description": "RegistryKey entity properties",
          "x-ms-client-flatten": true
        }
      },
      "type": "object",
      "x-ms-discriminator-value": "RegistryKey"
    },
    "RegistryKeyEntityProperties": {
      "allOf": [
        {
          "$ref": "#/definitions/EntityCommonProperties"
        }
      ],
      "description": "RegistryKey entity property bag.",
      "properties": {
        "hive": {
          "description": "the hive that holds the registry key.",
          "enum": [
            "HKEY_LOCAL_MACHINE",
            "HKEY_CLASSES_ROOT",
            "HKEY_CURRENT_CONFIG",
            "HKEY_USERS",
            "HKEY_CURRENT_USER_LOCAL_SETTINGS",
            "HKEY_PERFORMANCE_DATA",
            "HKEY_PERFORMANCE_NLSTEXT",
            "HKEY_PERFORMANCE_TEXT",
            "HKEY_A",
            "HKEY_CURRENT_USER"
          ],
          "readOnly": true,
          "type": "string",
          "x-ms-enum": {
            "modelAsString": true,
            "name": "RegistryHive",
            "values": [
              {
                "description": "HKEY_LOCAL_MACHINE",
                "value": "HKEY_LOCAL_MACHINE"
              },
              {
                "description": "HKEY_CLASSES_ROOT",
                "value": "HKEY_CLASSES_ROOT"
              },
              {
                "description": "HKEY_CURRENT_CONFIG",
                "value": "HKEY_CURRENT_CONFIG"
              },
              {
                "description": "HKEY_USERS",
                "value": "HKEY_USERS"
              },
              {
                "description": "HKEY_CURRENT_USER_LOCAL_SETTINGS",
                "value": "HKEY_CURRENT_USER_LOCAL_SETTINGS"
              },
              {
                "description": "HKEY_PERFORMANCE_DATA",
                "value": "HKEY_PERFORMANCE_DATA"
              },
              {
                "description": "HKEY_PERFORMANCE_NLSTEXT",
                "value": "HKEY_PERFORMANCE_NLSTEXT"
              },
              {
                "description": "HKEY_PERFORMANCE_TEXT",
                "value": "HKEY_PERFORMANCE_TEXT"
              },
              {
                "description": "HKEY_A",
                "value": "HKEY_A"
              },
              {
                "description": "HKEY_CURRENT_USER",
                "value": "HKEY_CURRENT_USER"
              }
            ]
          }
        },
        "key": {
          "description": "The registry key path.",
          "readOnly": true,
          "type": "string"
        }
      },
      "type": "object"
    },
    "RegistryValueEntity": {
      "allOf": [
        {
          "$ref": "#/definitions/Entity"
        }
      ],
      "description": "Represents a registry value entity.",
      "properties": {
        "properties": {
          "$ref": "#/definitions/RegistryValueEntityProperties",
          "description": "RegistryKey entity properties",
          "x-ms-client-flatten": true
        }
      },
      "type": "object",
      "x-ms-discriminator-value": "RegistryValue"
    },
    "RegistryValueEntityProperties": {
      "allOf": [
        {
          "$ref": "#/definitions/EntityCommonProperties"
        }
      ],
      "description": "RegistryValue entity property bag.",
      "properties": {
        "keyEntityId": {
          "description": "The registry key entity id.",
          "readOnly": true,
          "type": "string"
        },
        "valueData": {
          "description": "String formatted representation of the value data.",
          "readOnly": true,
          "type": "string"
        },
        "valueName": {
          "description": "The registry value name.",
          "readOnly": true,
          "type": "string"
        },
        "valueType": {
          "description": "Specifies the data types to use when storing values in the registry, or identifies the data type of a value in the registry.",
          "enum": [
            "None",
            "Unknown",
            "String",
            "ExpandString",
            "Binary",
            "DWord",
            "MultiString",
            "QWord"
          ],
          "readOnly": true,
          "type": "string",
          "x-ms-enum": {
            "modelAsString": true,
            "name": "RegistryValueKind",
            "values": [
              {
                "description": "None",
                "value": "None"
              },
              {
                "description": "Unknown value type",
                "value": "Unknown"
              },
              {
                "description": "String value type",
                "value": "String"
              },
              {
                "description": "ExpandString value type",
                "value": "ExpandString"
              },
              {
                "description": "Binary value type",
                "value": "Binary"
              },
              {
                "description": "DWord value type",
                "value": "DWord"
              },
              {
                "description": "MultiString value type",
                "value": "MultiString"
              },
              {
                "description": "QWord value type",
                "value": "QWord"
              }
            ]
          }
        }
      },
      "type": "object"
    },
    "RelationList": {
      "description": "List of relations.",
      "properties": {
        "nextLink": {
          "readOnly": true,
          "description": "URL to fetch the next set of relations.",
          "type": "string"
        },
        "value": {
          "description": "Array of relations.",
          "type": "array",
          "items": {
            "$ref": "#/definitions/Relation"
          }
        }
      },
      "required": [
        "value"
      ]
    },
    "Relation": {
      "type": "object",
      "description": "Represents a relation between two resources",
      "allOf": [
        {
          "$ref": "#/definitions/ResourceWithEtag"
        }
      ],
      "properties": {
        "properties": {
          "$ref": "#/definitions/RelationProperties",
          "description": "Relation properties",
          "x-ms-client-flatten": true
        }
      }
    },
    "RelationProperties": {
      "description": "Relation property bag.",
      "properties": {
        "relatedResourceId": {
          "description": "The resource ID of the related resource",
          "type": "string"
        },
        "relatedResourceName": {
          "description": "The name of the related resource",
          "readOnly": true,
          "type": "string"
        },
        "relatedResourceType": {
          "description": "The resource type of the related resource",
          "readOnly": true,
          "type": "string"
        },
        "relatedResourceKind": {
          "description": "The resource kind of the related resource",
          "readOnly": true,
          "type": "string"
        }
      },
      "required": [
        "relatedResourceId"
      ],
      "type": "object"
    },
    "Resource": {
      "description": "An azure resource object",
      "properties": {
        "id": {
          "description": "Azure resource Id",
          "readOnly": true,
          "type": "string"
        },
        "name": {
          "description": "Azure resource name",
          "readOnly": true,
          "type": "string"
        },
        "type": {
          "description": "Azure resource type",
          "readOnly": true,
          "type": "string"
        }
      },
      "x-ms-azure-resource": true
    },
    "ResourceWithEtag": {
      "description": "An azure resource object with an Etag property",
      "properties": {
        "id": {
          "description": "Azure resource Id",
          "readOnly": true,
          "type": "string"
        },
        "name": {
          "description": "Azure resource name",
          "readOnly": true,
          "type": "string"
        },
        "type": {
          "description": "Azure resource type",
          "readOnly": true,
          "type": "string"
        },
        "etag": {
          "description": "Etag of the azure resource",
          "type": "string"
        }
      },
      "x-ms-azure-resource": true
    },
    "ScheduledAlertRule": {
      "allOf": [
        {
          "$ref": "#/definitions/AlertRule"
        }
      ],
      "description": "Represents scheduled alert rule.",
      "properties": {
        "properties": {
          "$ref": "#/definitions/ScheduledAlertRuleProperties",
          "description": "Scheduled alert rule properties",
          "x-ms-client-flatten": true
        }
      },
      "type": "object",
      "x-ms-discriminator-value": "Scheduled"
    },
    "ScheduledAlertRuleCommonProperties": {
      "description": "Scheduled alert rule template property bag.",
      "properties": {
        "query": {
          "description": "The query that creates alerts for this rule.",
          "type": "string"
        },
        "queryFrequency": {
          "description": "The frequency (in ISO 8601 duration format) for this alert rule to run.",
          "format": "duration",
          "type": "string"
        },
        "queryPeriod": {
          "description": "The period (in ISO 8601 duration format) that this alert rule looks at.",
          "format": "duration",
          "type": "string"
        },
        "severity": {
          "$ref": "#/definitions/AlertSeverity",
          "description": "The severity for alerts created by this alert rule."
        },
        "triggerOperator": {
          "$ref": "#/definitions/AlertRuleTriggerOperator",
          "description": "The operation against the threshold that triggers alert rule."
        },
        "triggerThreshold": {
          "description": "The threshold triggers this alert rule.",
          "type": "integer"
        },
        "eventGroupingSettings": {
          "$ref": "#/definitions/EventGroupingSettings",
          "description": "The event grouping settings."
        }
      },
      "type": "object"
    },
    "EventGroupingSettings": {
      "description": "Event grouping settings property bag.",
      "properties": {
        "aggregationKind": {
          "$ref": "#/definitions/EventGroupingAggregationKind"
        }
      },
      "type": "object"
    },
    "EventGroupingAggregationKind": {
      "description": "The event grouping aggregation kinds",
      "enum": [
        "SingleAlert",
        "AlertPerResult"
      ],
      "type": "string",
      "x-ms-enum": {
        "modelAsString": true,
        "name": "EventGroupingAggregationKind"
      }
    },
    "ScheduledAlertRuleProperties": {
      "allOf": [
        {
          "$ref": "#/definitions/ScheduledAlertRuleCommonProperties"
        }
      ],
      "description": "Scheduled alert rule base property bag.",
      "properties": {
        "alertRuleTemplateName": {
          "description": "The Name of the alert rule template used to create this rule.",
          "type": "string"
        },
        "description": {
          "description": "The description of the alert rule.",
          "type": "string"
        },
        "displayName": {
          "description": "The display name for alerts created by this alert rule.",
          "type": "string"
        },
        "enabled": {
          "description": "Determines whether this alert rule is enabled or disabled.",
          "type": "boolean"
        },
        "lastModifiedUtc": {
          "description": "The last time that this alert rule has been modified.",
          "format": "date-time",
          "readOnly": true,
          "type": "string"
        },
        "suppressionDuration": {
          "description": "The suppression (in ISO 8601 duration format) to wait since last time this alert rule been triggered.",
          "format": "duration",
          "type": "string"
        },
        "suppressionEnabled": {
          "description": "Determines whether the suppression for this alert rule is enabled or disabled.",
          "type": "boolean"
        },
        "tactics": {
          "description": "The tactics of the alert rule",
          "items": {
            "$ref": "#/definitions/AttackTactic"
          },
          "type": "array"
        },
        "incidentConfiguration": {
          "$ref": "#/definitions/IncidentConfiguration",
          "description": "The settings of the incidents that created from alerts triggered by this analytics rule"
        }
      },
      "required": [
        "displayName",
        "enabled",
        "severity",
        "query",
        "queryFrequency",
        "queryPeriod",
        "triggerOperator",
        "triggerThreshold",
        "suppressionEnabled",
        "suppressionDuration"
      ],
      "type": "object"
    },
    "ScheduledAlertRuleTemplate": {
      "allOf": [
        {
          "$ref": "#/definitions/AlertRuleTemplate"
        }
      ],
      "description": "Represents scheduled alert rule template.",
      "properties": {
        "properties": {
          "allOf": [
            {
              "$ref": "#/definitions/AlertRuleTemplatePropertiesBase"
            },
            {
              "$ref": "#/definitions/ScheduledAlertRuleCommonProperties"
            }
          ],
          "description": "Scheduled alert rule template properties",
          "properties": {
            "tactics": {
              "description": "The tactics of the alert rule template",
              "items": {
                "$ref": "#/definitions/AttackTactic"
              },
              "type": "array"
            }
          },
          "required": [
            "displayName",
            "description",
            "status",
            "alertRulesCreatedByTemplateCount",
            "severity",
            "query",
            "queryFrequency",
            "queryPeriod",
            "triggerOperator",
            "triggerThreshold"
          ],
          "x-ms-client-flatten": true
        }
      },
      "type": "object",
      "x-ms-discriminator-value": "Scheduled"
    },
    "IncidentConfiguration": {
      "description": "Incident Configuration property bag.",
      "properties": {
        "createIncident": {
          "description": "Create incidents from alerts triggered by this analytics rule",
          "type": "boolean"
        },
        "groupingConfiguration": {
          "$ref": "#/definitions/GroupingConfiguration",
          "description": "Set how the alerts that are triggered by this analytics rule, are grouped into incidents"
        }
      },
      "type": "object",
      "required": [
        "createIncident"
      ]
    },
    "GroupingConfiguration": {
      "description": "Grouping configuration property bag.",
      "properties": {
        "enabled": {
          "description": "Grouping enabled",
          "type": "boolean"
        },
        "reopenClosedIncident": {
          "description": "Re-open closed matching incidents",
          "type": "boolean"
        },
        "lookbackDuration": {
          "description": "Limit the group to alerts created within the lookback duration (in ISO 8601 duration format)",
          "format": "duration",
          "type": "string"
        },
        "entitiesMatchingMethod": {
          "description": "Grouping matching method",
          "enum": [
            "All",
            "None",
            "Custom"
          ],
          "type": "string",
          "x-ms-enum": {
            "modelAsString": true,
            "name": "EntitiesMatchingMethod",
            "values": [
              {
                "description": "Grouping alerts into a single incident if all the entities match",
                "value": "All"
              },
              {
                "description": "Grouping all alerts triggered by this rule into a single incident",
                "value": "None"
              },
              {
                "description": "Grouping alerts into a single incident if the selected entities match",
                "value": "Custom"
              }
            ]
          }
        },
        "groupByEntities": {
          "description": "A list of entity types to group by (when entitiesMatchingMethod is Custom)",
          "items": {
            "description": "Grouping entity type",
            "enum": [
              "Account",
              "Host",
              "Ip",
              "Url",
              "FileHash"
            ],
            "type": "string",
            "x-ms-enum": {
              "modelAsString": true,
              "name": "GroupingEntityType",
              "values": [
                {
                  "description": "Account entity",
                  "value": "Account"
                },
                {
                  "description": "Host entity",
                  "value": "Host"
                },
                {
                  "description": "Ip entity",
                  "value": "Ip"
                },
                {
                  "description": "Url entity",
                  "value": "Url"
                },
                {
                  "description": "FileHash entity",
                  "value": "FileHash"
                }
              ]
            }
          },
          "type": "array"
        }
      },
      "type": "object",
      "required": [
        "enabled",
        "reopenClosedIncident",
        "lookbackDuration",
        "entitiesMatchingMethod"
      ]
    },
    "SecurityAlert": {
      "allOf": [
        {
          "$ref": "#/definitions/Entity"
        }
      ],
      "description": "Represents a security alert entity.",
      "properties": {
        "properties": {
          "$ref": "#/definitions/SecurityAlertProperties",
          "description": "SecurityAlert entity properties",
          "x-ms-client-flatten": true
        }
      },
      "type": "object",
      "x-ms-discriminator-value": "SecurityAlert"
    },
    "SecurityAlertProperties": {
      "allOf": [
        {
          "$ref": "#/definitions/EntityCommonProperties"
        }
      ],
      "description": "SecurityAlert entity property bag.",
      "properties": {
        "alertDisplayName": {
          "description": "The display name of the alert.",
          "readOnly": true,
          "type": "string"
        },
        "alertType": {
          "description": "The type name of the alert.",
          "readOnly": true,
          "type": "string"
        },
        "compromisedEntity": {
          "description": "Display name of the main entity being reported on.",
          "readOnly": true,
          "type": "string"
        },
        "confidenceLevel": {
          "description": "The confidence level of this alert.",
          "enum": [
            "Unknown",
            "Low",
            "High"
          ],
          "readOnly": true,
          "type": "string",
          "x-ms-enum": {
            "modelAsString": true,
            "name": "ConfidenceLevel",
            "values": [
              {
                "description": "Unknown confidence, the is the default value",
                "value": "Unknown"
              },
              {
                "description": "Low confidence, meaning we have some doubts this is indeed malicious or part of an attack",
                "value": "Low"
              },
              {
                "description": "High confidence that the alert is true positive malicious",
                "value": "High"
              }
            ]
          }
        },
        "confidenceReasons": {
          "description": "The confidence reasons",
          "items": {
            "description": "confidence reason item",
            "properties": {
              "reason": {
                "description": "The reason's description",
                "readOnly": true,
                "type": "string"
              },
              "reasonType": {
                "description": "The type (category) of the reason",
                "readOnly": true,
                "type": "string"
              }
            },
            "type": "object"
          },
          "readOnly": true,
          "type": "array"
        },
        "confidenceScore": {
          "description": "The confidence score of the alert.",
          "format": "double",
          "readOnly": true,
          "type": "number"
        },
        "confidenceScoreStatus": {
          "description": "The confidence score calculation status, i.e. indicating if score calculation is pending for this alert, not applicable or final.",
          "enum": [
            "NotApplicable",
            "InProcess",
            "NotFinal",
            "Final"
          ],
          "readOnly": true,
          "type": "string",
          "x-ms-enum": {
            "modelAsString": true,
            "name": "ConfidenceScoreStatus",
            "values": [
              {
                "description": "Score will not be calculated for this alert as it is not supported by virtual analyst",
                "value": "NotApplicable"
              },
              {
                "description": "No score was set yet and calculation is in progress",
                "value": "InProcess"
              },
              {
                "description": "Score is calculated and shown as part of the alert, but may be updated again at a later time following the processing of additional data",
                "value": "NotFinal"
              },
              {
                "description": "Final score was calculated and available",
                "value": "Final"
              }
            ]
          }
        },
        "description": {
          "description": "Alert description.",
          "readOnly": true,
          "type": "string"
        },
        "endTimeUtc": {
          "description": "The impact end time of the alert (the time of the last event contributing to the alert).",
          "format": "date-time",
          "readOnly": true,
          "type": "string"
        },
        "intent": {
          "description": "Holds the alert intent stage(s) mapping for this alert.",
          "enum": [
            "Unknown",
            "Probing",
            "Exploitation",
            "Persistence",
            "PrivilegeEscalation",
            "DefenseEvasion",
            "CredentialAccess",
            "Discovery",
            "LateralMovement",
            "Execution",
            "Collection",
            "Exfiltration",
            "CommandAndControl",
            "Impact"
          ],
          "readOnly": true,
          "type": "string",
          "x-ms-enum": {
            "modelAsString": true,
            "name": "KillChainIntent",
            "values": [
              {
                "description": "The default value.",
                "value": "Unknown"
              },
              {
                "description": "Probing could be an attempt to access a certain resource regardless of a malicious intent or a failed attempt to gain access to a target system to gather information prior to exploitation. This step is usually detected as an attempt originating from outside the network in attempt to scan the target system and find a way in.",
                "value": "Probing"
              },
              {
                "description": "Exploitation is the stage where an attacker manage to get foothold on the attacked resource. This stage is applicable not only for compute hosts, but also for resources such as user accounts, certificates etc. Adversaries will often be able to control the resource after this stage.",
                "value": "Exploitation"
              },
              {
                "description": "Persistence is any access, action, or configuration change to a system that gives an adversary a persistent presence on that system. Adversaries will often need to maintain access to systems through interruptions such as system restarts, loss of credentials, or other failures that would require a remote access tool to restart or alternate backdoor for them to regain access.",
                "value": "Persistence"
              },
              {
                "description": "Privilege escalation is the result of actions that allow an adversary to obtain a higher level of permissions on a system or network. Certain tools or actions require a higher level of privilege to work and are likely necessary at many points throughout an operation. User accounts with permissions to access specific systems or perform specific functions necessary for adversaries to achieve their objective may also be considered an escalation of privilege.",
                "value": "PrivilegeEscalation"
              },
              {
                "description": "Defense evasion consists of techniques an adversary may use to evade detection or avoid other defenses. Sometimes these actions are the same as or variations of techniques in other categories that have the added benefit of subverting a particular defense or mitigation. ",
                "value": "DefenseEvasion"
              },
              {
                "description": "Credential access represents techniques resulting in access to or control over system, domain, or service credentials that are used within an enterprise environment. Adversaries will likely attempt to obtain legitimate credentials from users or administrator accounts (local system administrator or domain users with administrator access) to use within the network. With sufficient access within a network, an adversary can create accounts for later use within the environment.",
                "value": "CredentialAccess"
              },
              {
                "description": "Discovery consists of techniques that allow the adversary to gain knowledge about the system and internal network. When adversaries gain access to a new system, they must orient themselves to what they now have control of and what benefits operating from that system give to their current objective or overall goals during the intrusion. The operating system provides many native tools that aid in this post-compromise information-gathering phase.",
                "value": "Discovery"
              },
              {
                "description": "Lateral movement consists of techniques that enable an adversary to access and control remote systems on a network and could, but does not necessarily, include execution of tools on remote systems. The lateral movement techniques could allow an adversary to gather information from a system without needing additional tools, such as a remote access tool. An adversary can use lateral movement for many purposes, including remote Execution of tools, pivoting to additional systems, access to specific information or files, access to additional credentials, or to cause an effect.",
                "value": "LateralMovement"
              },
              {
                "description": "The execution tactic represents techniques that result in execution of adversary-controlled code on a local or remote system. This tactic is often used in conjunction with lateral movement to expand access to remote systems on a network.",
                "value": "Execution"
              },
              {
                "description": "Collection consists of techniques used to identify and gather information, such as sensitive files, from a target network prior to exfiltration. This category also covers locations on a system or network where the adversary may look for information to exfiltrate.",
                "value": "Collection"
              },
              {
                "description": "Exfiltration refers to techniques and attributes that result or aid in the adversary removing files and information from a target network. This category also covers locations on a system or network where the adversary may look for information to exfiltrate.",
                "value": "Exfiltration"
              },
              {
                "description": "The command and control tactic represents how adversaries communicate with systems under their control within a target network.",
                "value": "CommandAndControl"
              },
              {
                "description": "The impact intent primary objective is to directly reduce the availability or integrity of a system, service, or network; including manipulation of data to impact a business or operational process. This would often refer to techniques such as ransom-ware, defacement, data manipulation and others.",
                "value": "Impact"
              }
            ]
          }
        },
        "providerAlertId": {
          "description": "The identifier of the alert inside the product which generated the alert.",
          "readOnly": true,
          "type": "string"
        },
        "processingEndTime": {
          "description": "The time the alert was made available for consumption.",
          "format": "date-time",
          "readOnly": true,
          "type": "string"
        },
        "productComponentName": {
          "description": "The name of a component inside the product which generated the alert.",
          "readOnly": true,
          "type": "string"
        },
        "productName": {
          "description": "The name of the product which published this alert.",
          "readOnly": true,
          "type": "string"
        },
        "productVersion": {
          "description": "The version of the product generating the alert.",
          "readOnly": true,
          "type": "string"
        },
        "remediationSteps": {
          "description": "Manual action items to take to remediate the alert.",
          "items": {
            "type": "string"
          },
          "readOnly": true,
          "type": "array"
        },
        "severity": {
          "$ref": "#/definitions/AlertSeverity",
          "description": "The severity of the alert"
        },
        "startTimeUtc": {
          "description": "The impact start time of the alert (the time of the first event contributing to the alert).",
          "format": "date-time",
          "readOnly": true,
          "type": "string"
        },
        "status": {
          "description": "The lifecycle status of the alert.",
          "enum": [
            "Unknown",
            "New",
            "Resolved",
            "Dismissed",
            "InProgress"
          ],
          "readOnly": true,
          "type": "string",
          "x-ms-enum": {
            "modelAsString": true,
            "name": "AlertStatus",
            "values": [
              {
                "description": "Unknown value",
                "value": "Unknown"
              },
              {
                "description": "New alert",
                "value": "New"
              },
              {
                "description": "Alert closed after handling",
                "value": "Resolved"
              },
              {
                "description": "Alert dismissed as false positive",
                "value": "Dismissed"
              },
              {
                "description": "Alert is being handled",
                "value": "InProgress"
              }
            ]
          }
        },
        "systemAlertId": {
          "description": "Holds the product identifier of the alert for the product.",
          "readOnly": true,
          "type": "string"
        },
        "tactics": {
          "description": "The tactics of the alert",
          "items": {
            "$ref": "#/definitions/AttackTactic"
          },
          "readOnly": true,
          "type": "array"
        },
        "timeGenerated": {
          "description": "The time the alert was generated.",
          "format": "date-time",
          "readOnly": true,
          "type": "string"
        },
        "vendorName": {
          "description": "The name of the vendor that raise the alert.",
          "readOnly": true,
          "type": "string"
        },
        "alertLink": {
          "description": "The uri link of the alert.",
          "readOnly": true,
          "type": "string"
        },
        "resourceIdentifiers": {
          "description": "The list of resource identifiers of the alert.",
          "items": {
            "type": "object"
          },
          "readOnly": true,
          "type": "array"
        }
      },
      "type": "object"
    },
    "SecurityGroupEntity": {
      "allOf": [
        {
          "$ref": "#/definitions/Entity"
        }
      ],
      "description": "Represents a security group entity.",
      "properties": {
        "properties": {
          "$ref": "#/definitions/SecurityGroupEntityProperties",
          "description": "SecurityGroup entity properties",
          "x-ms-client-flatten": true
        }
      },
      "type": "object",
      "x-ms-discriminator-value": "SecurityGroup"
    },
    "SecurityGroupEntityProperties": {
      "allOf": [
        {
          "$ref": "#/definitions/EntityCommonProperties"
        }
      ],
      "description": "SecurityGroup entity property bag.",
      "properties": {
        "distinguishedName": {
          "description": "The group distinguished name",
          "readOnly": true,
          "type": "string"
        },
        "objectGuid": {
          "description": "A single-value attribute that is the unique identifier for the object, assigned by active directory.",
          "format": "uuid",
          "readOnly": true,
          "type": "string"
        },
        "sid": {
          "description": "The SID attribute is a single-value attribute that specifies the security identifier (SID) of the group",
          "readOnly": true,
          "type": "string"
        }
      },
      "type": "object"
    },
    "SettingList": {
      "description": "List of all the settings.",
      "properties": {
        "value": {
          "description": "Array of settings.",
          "items": {
            "$ref": "#/definitions/Settings"
          },
          "type": "array"
        }
      },
      "required": [
        "value"
      ]
    },
    "Settings": {
      "allOf": [
        {
          "$ref": "#/definitions/ResourceWithEtag"
        },
        {
          "$ref": "#/definitions/SettingsKind"
        }
      ],
      "description": "The Setting.",
      "discriminator": "kind",
      "type": "object"
    },
    "SettingsKind": {
      "description": "Describes an Azure resource with kind.",
      "properties": {
        "kind": {
          "description": "The kind of the setting",
          "enum": [
            "EyesOn",
            "EntityAnalytics",
            "Ueba"
          ],
          "type": "string",
          "x-ms-enum": {
            "modelAsString": true,
            "name": "SettingKind"
          }
        }
      },
      "required": [
        "kind"
      ],
      "type": "object"
    },
    "TIDataConnector": {
      "allOf": [
        {
          "$ref": "#/definitions/DataConnector"
        }
      ],
      "description": "Data connector to pull threat intelligence data from TIP products.",
      "properties": {
        "properties": {
          "$ref": "#/definitions/TIDataConnectorProperties",
          "description": "Threat Intelligence Platforms data connector properties.",
          "x-ms-client-flatten": true
        }
      },
      "type": "object",
      "x-ms-discriminator-value": "ThreatIntelligence"
    },
    "TIDataConnectorDataTypes": {
      "description": "The available data types for Threat Intelligence Platforms data connector.",
      "properties": {
        "indicators": {
          "allOf": [
            {
              "$ref": "#/definitions/DataConnectorDataTypeCommon"
            }
          ],
          "description": "Data type for Threat Intelligence Platforms data connector.",
          "type": "object"
        }
      },
      "type": "object",
      "required": [
        "indicators"
      ]
    },
    "TIDataConnectorProperties": {
      "description": "TI (Threat Intelligence) data connector properties.",
      "properties": {
        "tenantId": {
          "description": "The tenant id to connect to, and get the data from.",
          "type": "string"
        },
        "tipLookbackPeriod": {
          "description": "The lookback period for the feed to be imported.",
          "format": "date-time",
          "type": "string",
          "x-nullable": true
        },
        "dataTypes": {
          "$ref": "#/definitions/TIDataConnectorDataTypes",
          "description": "The available data types for the connector."
        }
      },
      "type": "object",
      "required": [
        "tenantId",
        "dataTypes"
      ]
    },
    "TICheckRequirements": {
      "allOf": [
        {
          "$ref": "#/definitions/DataConnectorsCheckRequirements"
        }
      ],
      "description": "Threat Intelligence Platforms data connector check requirements",
      "properties": {
        "properties": {
          "$ref": "#/definitions/TICheckRequirementsProperties",
          "description": "Threat Intelligence Platforms data connector check required properties",
          "x-ms-client-flatten": true
        }
      },
      "type": "object",
      "x-ms-discriminator-value": "ThreatIntelligence"
    },
    "TICheckRequirementsProperties": {
      "allOf": [
        {
          "$ref": "#/definitions/DataConnectorTenantId"
        }
      ],
      "description": "Threat Intelligence Platforms data connector required properties.",
      "properties": {},
      "type": "object"
    },
    "TiTaxiiDataConnector": {
      "allOf": [
        {
          "$ref": "#/definitions/DataConnector"
        }
      ],
      "description": "Data connector to pull Threat intelligence data from TAXII 2.0/2.1 server",
      "properties": {
        "properties": {
          "$ref": "#/definitions/TiTaxiiDataConnectorProperties",
          "description": "Threat intelligence TAXII data connector properties.",
          "x-ms-client-flatten": true
        }
      },
      "type": "object",
      "x-ms-discriminator-value": "ThreatIntelligenceTaxii"
    },
    "TiTaxiiDataConnectorDataTypes": {
      "description": "The available data types for Threat Intelligence TAXII data connector.",
      "properties": {
        "taxiiClient": {
          "allOf": [
            {
              "$ref": "#/definitions/DataConnectorDataTypeCommon"
            }
          ],
          "description": "Data type for TAXII connector.",
          "type": "object"
        }
      },
      "type": "object",
      "required": [
        "taxiiClient"
      ]
    },
    "TiTaxiiDataConnectorProperties": {
      "allOf": [
        {
          "$ref": "#/definitions/DataConnectorTenantId"
        }
      ],
      "description": "Threat Intelligence TAXII data connector properties.",
      "properties": {
        "workspaceId": {
          "description": "The workspace id.",
          "type": "string"
        },
        "friendlyName": {
          "description": "The friendly name for the TAXII server.",
          "type": "string"
        },
        "taxiiServer": {
          "description": "The API root for the TAXII server.",
          "type": "string"
        },
        "collectionId": {
          "description": "The collection id of the TAXII server.",
          "type": "string"
        },
        "userName": {
          "description": "The userName for the TAXII server.",
          "type": "string"
        },
        "password": {
          "description": "The password for the TAXII server.",
          "type": "string"
        },
        "taxiiLookbackPeriod": {
          "description": "The lookback period for the TAXII server.",
          "format": "date-time",
          "type": "string",
          "x-nullable": true
        },
        "pollingFrequency": {
          "description": "The polling frequency for the TAXII server.",
          "type": "string",
          "x-nullable": true,
          "enum": [
            "OnceAMinute",
            "OnceAnHour",
            "OnceADay"
          ],
          "x-ms-enum": {
            "modelAsString": true,
            "name": "PollingFrequency",
            "values": [
              {
                "description": "Once a minute",
                "value": "OnceAMinute"
              },
              {
                "description": "Once an hour",
                "value": "OnceAnHour"
              },
              {
                "description": "Once a day",
                "value": "OnceADay"
              }
            ]
          }
        },
        "dataTypes": {
          "$ref": "#/definitions/TiTaxiiDataConnectorDataTypes",
          "description": "The available data types for Threat Intelligence TAXII data connector."
        }
      },
      "required": [
        "dataTypes",
        "pollingFrequency"
      ],
      "type": "object"
    },
    "TiTaxiiCheckRequirements": {
      "allOf": [
        {
          "$ref": "#/definitions/DataConnectorsCheckRequirements"
        }
      ],
      "description": "Threat Intelligence TAXII data connector check requirements",
      "properties": {
        "properties": {
          "$ref": "#/definitions/TiTaxiiCheckRequirementsProperties",
          "description": "Threat Intelligence TAXII check required properties.",
          "x-ms-client-flatten": true
        }
      },
      "type": "object",
      "x-ms-discriminator-value": "ThreatIntelligenceTaxii"
    },
    "TiTaxiiCheckRequirementsProperties": {
      "allOf": [
        {
          "$ref": "#/definitions/DataConnectorTenantId"
        }
      ],
      "description": "Threat Intelligence TAXII data connector required properties.",
      "type": "object"
    },
    "ThreatIntelligence": {
      "description": "ThreatIntelligence property bag.",
      "properties": {
        "confidence": {
          "description": "Confidence (must be between 0 and 1)",
          "format": "double",
          "readOnly": true,
          "type": "number"
        },
        "providerName": {
          "description": "Name of the provider from whom this Threat Intelligence information was received",
          "readOnly": true,
          "type": "string"
        },
        "reportLink": {
          "description": "Report link",
          "readOnly": true,
          "type": "string"
        },
        "threatDescription": {
          "description": "Threat description (free text)",
          "readOnly": true,
          "type": "string"
        },
        "threatName": {
          "description": "Threat name (e.g. \"Jedobot malware\")",
          "readOnly": true,
          "type": "string"
        },
        "threatType": {
          "description": "Threat type (e.g. \"Botnet\")",
          "readOnly": true,
          "type": "string"
        }
      },
      "type": "object"
    },
    "IPSyncer": {
      "allOf": [
        {
          "$ref": "#/definitions/Settings"
        }
      ],
      "description": "Settings with single toggle.",
      "properties": {
        "properties": {
          "$ref": "#/definitions/IPSyncerSettingsProperties",
          "description": "IPSyncer properties",
          "x-ms-client-flatten": true
        }
      },
      "type": "object",
      "x-ms-discriminator-value": "IPSyncer"
    },
    "IPSyncerSettingsProperties": {
      "description": "IPSyncer property bag.",
      "properties": {
        "isEnabled": {
          "description": "Determines whether the setting is enable or disabled.",
          "readOnly": true,
          "type": "boolean"
        }
      },
      "type": "object"
    },
    "EyesOn": {
      "allOf": [
        {
          "$ref": "#/definitions/Settings"
        }
      ],
      "description": "Settings with single toggle.",
      "properties": {
        "properties": {
          "$ref": "#/definitions/EyesOnSettingsProperties",
          "description": "EyesOn properties",
          "x-ms-client-flatten": true
        }
      },
      "type": "object",
      "x-ms-discriminator-value": "EyesOn"
    },
    "EyesOnSettingsProperties": {
      "description": "EyesOn property bag.",
      "properties": {
        "isEnabled": {
          "description": "Determines whether the setting is enable or disabled.",
          "readOnly": true,
          "type": "boolean"
        }
      },
      "type": "object"
    },
    "EntityAnalytics": {
      "allOf": [
        {
          "$ref": "#/definitions/Settings"
        }
      ],
      "description": "Settings with single toggle.",
      "properties": {
        "properties": {
          "$ref": "#/definitions/EntityAnalyticsProperties",
          "description": "EntityAnalytics properties",
          "x-ms-client-flatten": true
        }
      },
      "type": "object",
      "x-ms-discriminator-value": "EntityAnalytics"
    },
    "EntityAnalyticsProperties": {
      "description": "EntityAnalytics property bag.",
      "properties": {
        "isEnabled": {
          "description": "Determines whether the setting is enable or disabled.",
          "readOnly": true,
          "type": "boolean"
        }
      },
      "type": "object"
    },
    "Ueba": {
      "allOf": [
        {
          "$ref": "#/definitions/Settings"
        }
      ],
      "description": "Settings with single toggle.",
      "properties": {
        "properties": {
          "$ref": "#/definitions/UebaProperties",
          "description": "Ueba properties",
          "x-ms-client-flatten": true
        }
      },
      "type": "object",
      "x-ms-discriminator-value": "Ueba"
    },
    "UebaProperties": {
      "description": "Ueba property bag.",
      "properties": {
        "dataSources": {
          "description": "The relevant data sources that enriched by ueba",
          "items": {
            "$ref": "#/definitions/UebaDataSources"
          },
          "type": "array"
        }
      },
      "type": "object"
    },
    "UebaDataSources": {
      "description": "The data source that enriched by ueba.",
      "enum": [
        "AuditLogs",
        "AzureActivity",
        "SecurityEvent",
        "SigninLogs"
      ],
      "type": "string",
      "x-ms-enum": {
        "modelAsString": true,
        "name": "UebaDataSources"
      }
    },
    "UrlEntity": {
      "allOf": [
        {
          "$ref": "#/definitions/Entity"
        }
      ],
      "description": "Represents a url entity.",
      "properties": {
        "properties": {
          "$ref": "#/definitions/UrlEntityProperties",
          "description": "Url entity properties",
          "x-ms-client-flatten": true
        }
      },
      "type": "object",
      "x-ms-discriminator-value": "Url"
    },
    "UrlEntityProperties": {
      "allOf": [
        {
          "$ref": "#/definitions/EntityCommonProperties"
        }
      ],
      "description": "Url entity property bag.",
      "properties": {
        "url": {
          "description": "A full URL the entity points to",
          "readOnly": true,
          "type": "string"
        }
      },
      "type": "object"
    },
    "IoTDeviceEntity": {
      "allOf": [
        {
          "$ref": "#/definitions/Entity"
        }
      ],
      "description": "Represents an IoT device entity.",
      "properties": {
        "properties": {
          "$ref": "#/definitions/IoTDeviceEntityProperties",
          "description": "IoTDevice entity properties",
          "x-ms-client-flatten": true
        }
      },
      "type": "object",
      "x-ms-discriminator-value": "IoTDevice"
    },
    "IoTDeviceEntityProperties": {
      "allOf": [
        {
          "$ref": "#/definitions/EntityCommonProperties"
        }
      ],
      "description": "IoTDevice entity property bag.",
      "properties": {
        "deviceId": {
          "description": "The ID of the IoT Device in the IoT Hub",
          "readOnly": true,
          "type": "string"
        },
        "deviceName": {
          "description": "The friendly name of the device",
          "readOnly": true,
          "type": "string"
        },
        "source": {
          "description": "The source of the device",
          "readOnly": true,
          "type": "string"
        },
        "iotSecurityAgentId": {
          "description": "The ID of the security agent running on the device",
          "format": "uuid",
          "readOnly": true,
          "type": "string"
        },
        "deviceType": {
          "description": "The type of the device",
          "readOnly": true,
          "type": "string"
        },
        "vendor": {
          "description": "The vendor of the device",
          "readOnly": true,
          "type": "string"
        },
        "edgeId": {
          "description": "The ID of the edge device",
          "readOnly": true,
          "type": "string"
        },
        "macAddress": {
          "description": "The MAC address of the device",
          "readOnly": true,
          "type": "string"
        },
        "model": {
          "description": "The model of the device",
          "readOnly": true,
          "type": "string"
        },
        "serialNumber": {
          "description": "The serial number of the device",
          "readOnly": true,
          "type": "string"
        },
        "firmwareVersion": {
          "description": "The firmware version of the device",
          "readOnly": true,
          "type": "string"
        },
        "operatingSystem": {
          "description": "The operating system of the device",
          "readOnly": true,
          "type": "string"
        },
        "iotHubEntityId": {
          "description": "The AzureResource entity id of the IoT Hub",
          "readOnly": true,
          "type": "string"
        },
        "hostEntityId": {
          "description": "The Host entity id of this device",
          "readOnly": true,
          "type": "string"
        },
        "ipAddressEntityId": {
          "description": "The IP entity if of this device",
          "readOnly": true,
          "type": "string"
        },
        "threatIntelligence": {
          "description": "A list of TI contexts attached to the IoTDevice entity.",
          "items": {
            "$ref": "#/definitions/ThreatIntelligence"
          },
          "readOnly": true,
          "type": "array"
        },
        "protocols": {
          "description": "A list of protocols of the IoTDevice entity.",
          "items": {
            "type": "string"
          },
          "readOnly": true,
          "type": "array"
        }
      },
      "type": "object"
    },
    "UserInfo": {
      "description": "User information that made some action",
      "properties": {
        "email": {
          "description": "The email of the user.",
          "readOnly": true,
          "type": "string"
        },
        "name": {
          "description": "The name of the user.",
          "readOnly": true,
          "type": "string"
        },
        "objectId": {
          "description": "The object id of the user.",
          "format": "uuid",
          "type": "string",
          "x-nullable": true
        }
      },
      "type": "object"
    },
    "IncidentInfo": {
      "description": "Describes related incident information for the bookmark",
      "properties": {
        "incidentId": {
          "description": "Incident Id",
          "type": "string"
        },
        "severity": {
          "description": "The severity of the incident",
          "enum": [
            "Critical",
            "High",
            "Medium",
            "Low",
            "Informational"
          ],
          "type": "string",
          "x-ms-enum": {
            "modelAsString": true,
            "name": "CaseSeverity",
            "values": [
              {
                "description": "Critical severity",
                "value": "Critical"
              },
              {
                "description": "High severity",
                "value": "High"
              },
              {
                "description": "Medium severity",
                "value": "Medium"
              },
              {
                "description": "Low severity",
                "value": "Low"
              },
              {
                "description": "Informational severity",
                "value": "Informational"
              }
            ]
          }
        },
        "title": {
          "description": "The title of the incident",
          "type": "string"
        },
        "relationName": {
          "description": "Relation Name",
          "type": "string"
        }
      },
      "type": "object"
    },
    "WatchlistList": {
      "description": "List all the watchlists.",
      "properties": {
        "nextLink": {
          "description": "URL to fetch the next set of watchlists.",
          "readOnly": true,
          "type": "string"
        },
        "value": {
          "description": "Array of watchlist.",
          "items": {
            "$ref": "#/definitions/Watchlist"
          },
          "type": "array"
        }
      },
      "required": [
        "value"
      ]
    },
    "Watchlist": {
      "allOf": [
        {
          "$ref": "#/definitions/ResourceWithEtag"
        }
      ],
      "description": "Represents a Watchlist in Azure Security Insights.",
      "properties": {
        "properties": {
          "$ref": "#/definitions/WatchlistProperties",
          "description": "Watchlist properties",
          "x-ms-client-flatten": true
        }
      },
      "type": "object"
    },
    "WatchlistProperties": {
      "description": "Describes watchlist properties",
      "properties": {
        "watchlistId": {
          "description": "The id (a Guid) of the watchlist",
          "type": "string"
        },
        "displayName": {
          "description": "The display name of the watchlist",
          "type": "string"
        },
        "provider": {
          "description": "The provider of the watchlist",
          "type": "string"
        },
        "source": {
          "description": "The source of the watchlist",
          "enum": [
            "Local file",
            "Remote storage"
          ],
          "type": "string",
          "x-ms-enum": {
            "modelAsString": true,
            "name": "source"
          }
        },
        "created": {
          "description": "The time the watchlist was created",
          "format": "date-time",
<<<<<<< HEAD
          "type": "string"
        },
        "updated": {
          "description": "The last time the watchlist was updated",
          "format": "date-time",
          "type": "string"
        },
=======
          "type": "string"
        },
        "updated": {
          "description": "The last time the watchlist was updated",
          "format": "date-time",
          "type": "string"
        },
>>>>>>> 7d4caa5e
        "createdBy": {
          "$ref": "#/definitions/UserInfo",
          "description": "Describes a user that created the watchlist",
          "type": "object"
        },
        "updatedBy": {
          "$ref": "#/definitions/UserInfo",
          "description": "Describes a user that updated the watchlist",
          "type": "object"
        },
        "description": {
          "description": "A description of the watchlist",
          "type": "string"
        },
        "watchlistType": {
          "description": "The type of the watchlist",
          "type": "string"
        },
        "watchlistAlias": {
          "description": "The alias of the watchlist",
          "type": "string"
        },
        "isDeleted": {
          "description": "A flag that indicates if the watchlist is deleted or not",
          "type": "boolean"
        },
        "labels": {
          "description": "List of labels relevant to this watchlist",
          "items": {
            "$ref": "#/definitions/Label"
          },
          "type": "array"
        },
        "defaultDuration": {
          "description": "The default duration of a watchlist (in ISO 8601 duration format)",
          "format": "duration",
          "type": "string"
        },
        "tenantId": {
          "description": "The tenantId where the watchlist belongs to",
          "type": "string"
        },
        "numberOfLinesToSkip": {
          "description": "The number of lines in a csv/tsv content to skip before the header",
          "type": "integer",
          "format": "int32"
        },
        "rawContent": {
          "description": "The raw content that represents to watchlist items to create. In case of csv/tsv content type, it's the content of the file that will parsed by the endpoint",
          "type": "string"
        },
        "contentType": {
          "description": "The content type of the raw content. Example : text/csv or text/tsv ",
          "type": "string"
        },
        "uploadStatus": {
          "description": "The status of the Watchlist upload : New, InProgress or Complete. Pls note : When a Watchlist upload status is equal to InProgress, the Watchlist cannot be deleted",
          "type": "string"
        },
        "watchlistItemsCount": {
          "description": "The number of Watchlist Items in the Watchlist",
          "type": "integer",
          "format": "int32"
        }
      },
      "required": [
        "displayName",
        "source",
        "provider"
      ],
      "type": "object"
    },
    "WatchlistItemList": {
      "description": "List all the watchlist items.",
      "properties": {
        "nextLink": {
          "description": "URL to fetch the next set of watchlist item.",
          "readOnly": true,
          "type": "string"
        },
        "value": {
          "description": "Array of watchlist items.",
          "items": {
            "$ref": "#/definitions/WatchlistItem"
          },
          "type": "array"
        }
      },
      "required": [
        "value"
      ]
    },
    "WatchlistItem": {
      "allOf": [
        {
          "$ref": "#/definitions/ResourceWithEtag"
        }
      ],
      "description": "Represents a Watchlist item in Azure Security Insights.",
      "properties": {
        "properties": {
          "$ref": "#/definitions/WatchlistItemProperties",
          "description": "Watchlist Item properties",
          "x-ms-client-flatten": true
        }
      },
      "type": "object"
    },
    "WatchlistItemProperties": {
      "description": "Describes watchlist item properties",
      "properties": {
        "watchlistItemType": {
          "description": "The type of the watchlist item",
          "type": "string"
        },
        "watchlistItemId": {
          "description": "The id (a Guid) of the watchlist item",
          "type": "string"
        },
        "tenantId": {
          "description": "The tenantId to which the watchlist item belongs to",
          "type": "string"
        },
        "isDeleted": {
          "description": "A flag that indicates if the watchlist item is deleted or not",
          "type": "boolean"
        },
        "created": {
          "description": "The time the watchlist item was created",
          "format": "date-time",
          "type": "string"
        },
        "updated": {
          "description": "The last time the watchlist item was updated",
          "format": "date-time",
          "type": "string"
        },
        "createdBy": {
          "$ref": "#/definitions/UserInfo",
          "description": "Describes a user that created the watchlist item",
          "type": "object"
        },
        "updatedBy": {
          "$ref": "#/definitions/UserInfo",
          "description": "Describes a user that updated the watchlist item",
          "type": "object"
        },
        "itemsKeyValue": {
          "description": "key-value pairs for a watchlist item",
          "type": "object"
        },
        "entityMapping": {
          "description": "key-value pairs for a watchlist item entity mapping",
          "type": "object"
        }
      },
      "required": [
        "itemsKeyValue"
      ],
      "type": "object"
    },
    "ThreatIntelligenceInformationList": {
      "description": "List of all the threat intelligence information objects.",
      "properties": {
        "nextLink": {
          "description": "URL to fetch the next set of information objects.",
          "readOnly": true,
          "type": "string"
        },
        "value": {
          "description": "Array of threat intelligence information objects.",
          "items": {
            "$ref": "#/definitions/ThreatIntelligenceInformation"
          },
          "type": "array"
        }
      },
      "required": [
        "value"
      ]
    },
    "ThreatIntelligenceInformation": {
      "allOf": [
        {
          "$ref": "#/definitions/ResourceWithEtag"
        },
        {
          "$ref": "#/definitions/ThreatIntelligenceResourceKind"
        }
      ],
      "description": "Threat intelligence information object.",
      "discriminator": "kind",
      "type": "object",
      "required": [
        "kind"
      ]
    },
    "ThreatIntelligenceIndicatorModel": {
      "allOf": [
        {
          "$ref": "#/definitions/ThreatIntelligenceInformation"
        }
      ],
      "description": "Threat intelligence indicator entity.",
      "properties": {
        "properties": {
          "$ref": "#/definitions/ThreatIntelligenceIndicatorProperties",
          "description": "Threat Intelligence Entity properties",
          "x-ms-client-flatten": true
        }
      },
      "type": "object",
      "x-ms-discriminator-value": "indicator"
    },
    "ThreatIntelligenceIndicatorModelForRequestBody": {
      "allOf": [
        {
          "$ref": "#/definitions/ThreatIntelligenceResourceKind"
        }
      ],
      "description": "Threat intelligence indicator entity used in request body.",
      "properties": {
        "etag": {
          "description": "Etag of the azure resource",
          "type": "string"
        },
        "properties": {
          "$ref": "#/definitions/ThreatIntelligenceIndicatorProperties",
          "description": "Threat Intelligence Entity properties",
          "x-ms-client-flatten": true
        }
      },
      "type": "object",
      "x-ms-discriminator-value": "indicator"
    },
    "ThreatIntelligenceResourceKind": {
      "description": "Describes an entity with kind.",
      "properties": {
        "kind": {
          "$ref": "#/definitions/ThreatIntelligenceResourceInnerKind",
          "description": "The kind of the entity."
        }
      },
      "required": [
        "kind"
      ],
      "type": "object"
    },
    "ThreatIntelligenceResourceInnerKind": {
      "description": "The kind of the threat intelligence entity",
      "enum": [
        "indicator"
      ],
      "type": "string",
      "x-ms-enum": {
        "modelAsString": true,
        "name": "ThreatIntelligenceResourceKind",
        "values": [
          {
            "description": "Entity represents threat intelligence indicator in the system.",
            "value": "indicator"
          }
        ]
      }
    },
    "ThreatIntelligenceIndicatorProperties": {
      "allOf": [
        {
          "$ref": "#/definitions/EntityCommonProperties"
        }
      ],
      "description": "Describes threat intelligence entity properties",
      "properties": {
        "threatIntelligenceTags": {
          "description": "List of tags",
          "items": {
            "description": "tag",
            "type": "string"
          },
          "type": "array"
        },
        "lastUpdatedTimeUtc": {
          "description": "Last updated time in UTC",
          "type": "string"
        },
        "source": {
          "description": "Source of a threat intelligence entity",
          "type": "string"
        },
        "displayName": {
          "description": "Display name of a threat intelligence entity",
          "type": "string"
        },
        "description": {
          "description": "Description of a threat intelligence entity",
          "type": "string"
        },
        "indicatorTypes": {
          "description": "Indicator types of threat intelligence entities",
          "items": {
            "description": "Indicator type of a threat intelligence entity",
            "type": "string"
          },
          "type": "array"
        },
        "pattern": {
          "description": "Pattern of a threat intelligence entity",
          "type": "string"
        },
        "patternType": {
          "description": "Pattern type of a threat intelligence entity",
          "type": "string"
        },
        "patternVersion": {
          "description": "Pattern version of a threat intelligence entity",
          "type": "string"
        },
        "killChainPhases": {
          "description": "Kill chain phases",
          "items": {
            "description": "Kill chain phase",
            "$ref": "#/definitions/ThreatIntelligenceKillChainPhase"
          },
          "type": "array"
        },
        "parsedPattern": {
          "description": "Parsed patterns",
          "items": {
            "description": "Parsed pattern",
            "$ref": "#/definitions/ThreatIntelligenceParsedPattern"
          },
          "type": "array"
        },
        "externalId": {
          "description": "External ID of threat intelligence entity",
          "type": "string"
        },
        "createdByRef": {
          "description": "Created by reference of threat intelligence entity",
          "type": "string"
        },
        "defanged": {
          "description": "Is threat intelligence entity defanged",
          "type": "boolean"
        },
        "externalLastUpdatedTimeUtc": {
          "description": "External last updated time in UTC",
          "type": "string"
        },
        "defanged": {
          "description": "Is threat intelligence entity defanged",
          "type": "boolean"
        },
        "externalLastUpdatedTimeUtc": {
          "description": "External last updated time in UTC",
          "type": "string"
        },
        "externalReferences": {
          "description": "External References",
          "items": {
            "description": "external_reference",
            "$ref": "#/definitions/ThreatIntelligenceExternalReference"
          },
          "type": "array"
        },
        "granularMarkings": {
          "description": "Granular Markings",
          "items": {
            "description": "Granular marking",
            "$ref": "#/definitions/ThreatIntelligenceGranularMarkingModel"
          },
          "type": "array"
        },
        "labels": {
          "description": "Labels  of threat intelligence entity",
          "items": {
            "description": "label",
            "type": "string"
          },
          "type": "array"
        },
        "revoked": {
          "description": "Is threat intelligence entity revoked",
          "type": "boolean"
        },
        "confidence": {
          "description": "Confidence of threat intelligence entity",
          "type": "integer",
          "format": "int32"
        },
        "objectMarkingRefs": {
          "description": "Threat intelligence entity object marking references",
          "items": {
            "description": "Threat intelligence entity object marking reference",
            "type": "string"
          },
          "type": "array"
        },
        "language": {
          "description": "Language of threat intelligence entity",
          "type": "string"
        },
        "threatTypes": {
          "description": "Threat types",
          "items": {
            "description": "Threat type",
            "type": "string"
          },
          "type": "array"
        },
        "validFrom": {
          "description": "Valid from",
          "type": "string"
        },
        "validUntil": {
          "description": "Valid until",
          "type": "string"
        },
        "created": {
          "description": "Created by",
          "type": "string"
        },
        "modified": {
          "description": "Modified by",
          "type": "string"
        },
        "extensions": {
          "description": "Extensions map",
          "type": "object",
          "additionalProperties": {}
        }
      },
      "type": "object"
    },
    "ThreatIntelligenceKillChainPhase": {
      "description": "Describes threat kill chain phase entity",
      "properties": {
        "killChainName": {
          "description": "Kill chainName name",
          "type": "string"
        },
        "phaseName": {
          "description": "Phase name",
          "type": "string"
        }
      },
      "type": "object"
    },
    "ThreatIntelligenceParsedPattern": {
      "description": "Describes parsed pattern entity",
      "properties": {
        "patternTypeKey": {
          "description": "Pattern type key",
          "type": "string"
        },
        "patternTypeValues": {
          "description": "Pattern type keys",
          "items": {
            "description": "Pattern type key",
            "$ref": "#/definitions/ThreatIntelligenceParsedPatternTypeValue"
          },
          "type": "array"
        }
      },
      "type": "object"
    },
    "ThreatIntelligenceParsedPatternTypeValue": {
      "description": "Describes threat kill chain phase entity",
      "properties": {
        "valueType": {
          "description": "Type of the value",
          "type": "string"
        },
        "value": {
          "description": "Value of parsed pattern",
          "type": "string"
        }
      },
      "type": "object"
    },
    "ThreatIntelligenceGranularMarkingModel": {
      "description": "Describes threat granular marking model entity",
      "properties": {
        "language": {
          "description": "Language granular marking model",
          "type": "string"
        },
        "markingRef": {
          "description": "marking reference granular marking model",
          "type": "integer",
          "format": "int32"
        },
        "selectors": {
          "description": "granular marking model selectors",
          "items": {
            "description": "granular marking model selector",
            "type": "string"
          },
          "type": "array"
        }
      },
      "type": "object"
    },
    "ThreatIntelligenceExternalReference": {
      "description": "Describes external reference",
      "properties": {
        "description": {
          "description": "External reference description",
          "type": "string"
        },
        "externalId": {
          "description": "External reference ID",
          "type": "string"
        },
        "sourceName": {
          "description": "External reference source name",
          "type": "string"
        },
        "url": {
          "description": "External reference URL",
          "type": "string"
        },
        "hashes": {
          "type": "object",
          "additionalProperties": {
            "type": "string"
          },
          "description": "External reference hashes"
        }
      },
      "type": "object"
    },
    "ThreatIntelligenceFilteringCriteria": {
      "description": "Filtering criteria for querying threat intelligence indicators.",
      "properties": {
        "pageSize": {
          "description": "Page size",
          "type": "integer",
          "format": "int32"
        },
        "minConfidence": {
          "description": "Minimum confidence.",
          "type": "integer",
          "format": "int32"
        },
        "maxConfidence": {
          "description": "Maximum confidence.",
          "type": "integer",
          "format": "int32"
        },
        "minValidUntil": {
          "description": "Start time for ValidUntil filter.",
          "type": "string"
        },
        "maxValidUntil": {
          "description": "End time for ValidUntil filter.",
          "type": "string"
        },
        "includeDisabled": {
          "description": "Parameter to include/exclude disabled indicators.",
          "type": "boolean"
        },
        "sortBy": {
          "description": "Columns to sort by and sorting order",
          "items": {
            "description": "Sort By",
            "$ref": "#/definitions/ThreatIntelligenceSortingCriteria"
          },
          "type": "array"
        },
        "sources": {
          "description": "Sources of threat intelligence indicators",
          "items": {
            "description": "Source",
            "type": "string"
          },
          "type": "array"
        },
        "patternTypes": {
          "description": "Pattern types",
          "items": {
            "description": "Pattern type",
            "type": "string"
          },
          "type": "array"
        },
        "threatTypes": {
          "description": "Threat types of threat intelligence indicators",
          "items": {
            "description": "Threat type of a threat intelligence indicator",
            "type": "string"
          },
          "type": "array"
        },
        "ids": {
          "description": "Ids of threat intelligence indicators",
          "items": {
            "description": "Id of a threat intelligence indicator",
            "type": "string"
          },
          "type": "array"
        },
        "keywords": {
          "description": "Keywords for searching threat intelligence indicators",
          "items": {
            "description": "keyword for searching threat intelligence indicators",
            "type": "string"
          },
          "type": "array"
        },
        "skipToken": {
          "description": "Skip token.",
          "type": "string"
        }
      },
      "type": "object"
    },
    "ThreatIntelligenceSortingCriteria": {
      "description": "List of available columns for sorting",
      "properties": {
        "itemKey": {
          "description": "Column name",
          "type": "string"
        },
        "sortOrder": {
          "$ref": "#/definitions/ThreatIntelligenceSortingOrder",
          "description": "Sorting order (ascending/descending/unsorted)."
        }
      },
      "type": "object"
    },
    "ThreatIntelligenceSortingOrder": {
      "description": "Sorting order (ascending/descending/unsorted).",
      "enum": [
        "unsorted",
        "ascending",
        "descending"
      ],
      "type": "string",
      "x-ms-enum": {
        "modelAsString": true,
        "name": "ThreatIntelligenceSortingCriteria",
        "values": [
          {
            "value": "unsorted"
          },
          {
            "value": "ascending"
          },
          {
            "value": "descending"
          }
        ]
      }
    },
    "ThreatIntelligenceAppendTags": {
      "description": "Array of tags to be appended to the threat intelligence indicator.",
      "properties": {
        "threatIntelligenceTags": {
          "description": "List of tags to be appended.",
          "items": {
            "description": "parameter",
            "type": "string"
          },
          "type": "array"
        }
      },
      "type": "object"
    },
    "ThreatIntelligenceMetricsList": {
      "description": "List of all the threat intelligence metric fields (type/threat type/source).",
      "properties": {
        "value": {
          "description": "Array of threat intelligence metric fields (type/threat type/source).",
          "items": {
            "$ref": "#/definitions/ThreatIntelligenceMetrics"
          },
          "type": "array"
        }
      },
      "required": [
        "value"
      ]
    },
    "ThreatIntelligenceMetrics": {
      "description": "Threat intelligence metrics.",
      "properties": {
        "properties": {
          "description": "Threat intelligence metrics.",
          "$ref": "#/definitions/ThreatIntelligenceMetric"
        }
      }
    },
    "ThreatIntelligenceMetric": {
      "description": "Describes threat intelligence metric",
      "properties": {
        "lastUpdatedTimeUtc": {
          "description": "Last updated indicator metric",
          "type": "string"
        },
        "threatTypeMetrics": {
          "description": "Threat type metrics",
          "items": {
            "description": "parameter",
            "$ref": "#/definitions/ThreatIntelligenceMetricEntity"
          },
          "type": "array"
        },
        "patternTypeMetrics": {
          "description": "Pattern type metrics",
          "items": {
            "description": "parameter",
            "$ref": "#/definitions/ThreatIntelligenceMetricEntity"
          },
          "type": "array"
        },
        "sourceMetrics": {
          "description": "Source metrics",
          "items": {
            "description": "parameter",
            "$ref": "#/definitions/ThreatIntelligenceMetricEntity"
          },
          "type": "array"
        }
      },
      "type": "object"
    },
    "ThreatIntelligenceMetricEntity": {
      "description": "Describes threat intelligence metric entity",
      "properties": {
        "metricName": {
          "description": "Metric name",
          "type": "string"
        },
        "metricValue": {
          "description": "Metric value",
          "type": "integer",
          "format": "int32"
        }
      },
      "type": "object"
    },
    "EntityGetInsightsParameters": {
      "description": "The parameters required to execute insights operation on the given entity.",
      "type": "object",
      "properties": {
        "startTime": {
          "description": "The start timeline date, so the results returned are after this date.",
          "format": "date-time",
          "type": "string"
        },
        "endTime": {
          "description": "The end timeline date, so the results returned are before this date.",
          "format": "date-time",
          "type": "string"
        },
        "addDefaultExtendedTimeRange": {
          "description": "Indicates if query time range should be extended with default time range of the query. Default value is false",
          "type": "boolean"
        },
        "insightQueryIds": {
          "description": "List of Insights Query Id. If empty, default value is all insights of this entity",
          "type": "array",
          "items": {
            "description": "Insight Query Id (GUID)",
            "format": "uuid",
            "type": "string"
          }
        }
      },
      "required": [
        "startTime",
        "endTime"
      ]
    },
    "EntityGetInsightsResponse": {
      "description": "The Get Insights result operation response.",
      "properties": {
        "metaData": {
          "$ref": "#/definitions/GetInsightsResultsMetadata",
          "description": "The metadata from the get insights operation results."
        },
        "value": {
          "description": "The insights result values.",
          "items": {
            "$ref": "#/definitions/EntityInsightItem"
          },
          "type": "array"
        }
      }
    },
    "GetInsightsResultsMetadata": {
      "description": "Get Insights result metadata.",
      "properties": {
        "totalCount": {
          "description": "the total items found for the insights request",
          "type": "integer",
          "format": "int32"
        },
        "errors": {
          "description": "information about the failed queries",
          "items": {
            "$ref": "#/definitions/GetInsightsError"
          },
          "type": "array"
        }
      },
      "required": [
        "totalCount"
      ],
      "type": "object"
    },
    "GetInsightsError": {
      "description": "GetInsights Query Errors.",
      "properties": {
        "kind": {
          "description": "the query kind",
          "type": "string",
          "enum": [
            "Insight"
          ]
        },
        "queryId": {
          "description": "the query id",
          "type": "string"
        },
        "errorMessage": {
          "description": "the error message",
          "type": "string"
        }
      },
      "required": [
        "kind",
        "errorMessage"
      ],
      "type": "object"
    },
    "EntityQueryItem": {
      "description": "An abstract Query item for entity",
      "type": "object",
      "discriminator": "kind",
      "allOf": [
        {
          "$ref": "#/definitions/EntityQueryKind"
        }
      ],
      "properties": {
        "id": {
          "description": "Query Template ARM ID",
          "type": "string",
          "readOnly": true
        },
        "name": {
          "description": "Query Template ARM Name",
          "type": "string"
        },
        "type": {
          "description": "ARM Type",
          "type": "string"
        }
      },
      "required": [
        "kind"
      ]
    },
    "EntityQueryItemProperties": {
      "description": "An properties abstract Query item for entity",
      "type": "object",
      "properties": {
        "dataTypes": {
          "description": "Data types for template",
          "type": "array",
          "items": {
            "properties": {
              "dataType": {
                "description": "Data type name",
                "type": "string"
              }
            }
          }
        },
        "inputEntityType": {
          "description": "The type of the entity",
          "$ref": "#/definitions/EntityInnerType"
        },
        "requiredInputFieldsSets": {
          "description": "Data types for template",
          "type": "array",
          "items": {
            "type": "array",
            "items": {
              "type": "string"
            }
          }
        },
        "entitiesFilter": {
          "description": "The query applied only to entities matching to all filters",
          "type": "object"
        }
      }
    },
    "EntityInsightItem": {
      "description": "Entity insight Item.",
      "type": "object",
      "properties": {
        "queryId": {
          "type": "string",
          "description": "The query id of the insight"
        },
        "queryTimeInterval": {
          "type": "object",
          "description": "The Time interval that the query actually executed on.",
          "properties": {
            "startTime": {
              "format": "date-time",
              "type": "string",
              "description": "Insight query start time"
            },
            "endTime": {
              "format": "date-time",
              "type": "string",
              "description": "Insight query end time"
            }
          }
        },
        "tableQueryResults": {
          "$ref": "#/definitions/InsightsTableResult",
          "description": "Query results for table insights query."
        },
        "chartQueryResults": {
          "type": "array",
          "description": "Query results for table insights query.",
          "items": {
            "$ref": "#/definitions/InsightsTableResult",
            "description": "Query results for table insights query."
          }
        }
      }
    },
    "InsightsTableResult": {
      "type": "object",
      "description": "Query results for table insights query.",
      "properties": {
        "columns": {
          "type": "array",
          "description": "Columns Metadata of the table",
          "items": {
            "properties": {
              "type": {
                "type": "string",
                "description": "the type of the colum"
              },
              "name": {
                "type": "string",
                "description": "the name of the colum"
              }
            }
          }
        },
        "rows": {
          "type": "array",
          "description": "Rows data of the table",
          "items": {
            "type": "array",
            "description": "Single row of data",
            "items": {
              "type": "string",
              "description": "Cell in the table"
            }
          }
        }
      }
    }
  },
  "parameters": {
    "Action": {
      "description": "The action",
      "in": "body",
      "name": "action",
      "required": true,
      "schema": {
        "$ref": "#/definitions/ActionRequest"
      },
      "x-ms-parameter-location": "method"
    },
    "ActionId": {
      "description": "Action ID",
      "in": "path",
      "name": "actionId",
      "required": true,
      "type": "string",
      "x-ms-parameter-location": "method"
    },
    "AggregationsName": {
      "description": "The aggregation name. Supports - Cases",
      "in": "path",
      "name": "aggregationsName",
      "required": true,
      "type": "string",
      "x-ms-parameter-location": "method"
    },
    "AlertRule": {
      "description": "The alert rule",
      "in": "body",
      "name": "alertRule",
      "required": true,
      "schema": {
        "$ref": "#/definitions/AlertRule"
      },
      "x-ms-parameter-location": "method"
    },
    "AlertRuleTemplateId": {
      "description": "Alert rule template ID",
      "in": "path",
      "name": "alertRuleTemplateId",
      "required": true,
      "type": "string",
      "x-ms-parameter-location": "method"
    },
    "AutomationRule": {
      "description": "The automation rule",
      "in": "body",
      "name": "automationRule",
      "required": true,
      "schema": {
        "$ref": "#/definitions/AutomationRule"
      },
      "x-ms-parameter-location": "method"
    },
    "AutomationRuleId": {
      "description": "Automation rule ID",
      "in": "path",
      "name": "automationRuleId",
      "required": true,
      "type": "string",
      "x-ms-parameter-location": "method"
    },
    "ApiVersion": {
      "description": "API version for the operation",
      "enum": [
        "2019-01-01-preview"
      ],
      "in": "query",
      "name": "api-version",
      "required": true,
      "type": "string"
    },
    "Bookmark": {
      "description": "The bookmark",
      "in": "body",
      "name": "bookmark",
      "required": true,
      "schema": {
        "$ref": "#/definitions/Bookmark"
      },
      "x-ms-parameter-location": "method"
    },
    "RelationName": {
      "name": "relationName",
      "in": "path",
      "required": true,
      "type": "string",
      "description": "Relation Name",
      "x-ms-parameter-location": "method"
    },
    "RelationInputModel": {
      "name": "relationInputModel",
      "in": "body",
      "description": "The relation input model",
      "required": true,
      "schema": {
        "$ref": "#/definitions/RelationsModelInput"
      },
      "x-ms-parameter-location": "method"
    },
    "BookmarkId": {
      "description": "Bookmark ID",
      "in": "path",
      "name": "bookmarkId",
      "required": true,
      "type": "string",
      "x-ms-parameter-location": "method"
    },
    "Case": {
      "description": "The case",
      "in": "body",
      "name": "case",
      "required": true,
      "schema": {
        "$ref": "#/definitions/Case"
      },
      "x-ms-parameter-location": "method"
    },
    "CaseComment": {
      "description": "The case comment",
      "in": "body",
      "name": "caseComment",
      "required": true,
      "schema": {
        "$ref": "#/definitions/CaseComment"
      },
      "x-ms-parameter-location": "method"
    },
    "CaseCommentId": {
      "description": "Case comment ID",
      "in": "path",
      "name": "caseCommentId",
      "required": true,
      "type": "string",
      "x-ms-parameter-location": "method"
    },
    "CaseId": {
      "description": "Case ID",
      "in": "path",
      "name": "caseId",
      "required": true,
      "type": "string",
      "x-ms-parameter-location": "method"
    },
    "ConsentId": {
      "description": "consent ID",
      "in": "path",
      "name": "consentId",
      "required": true,
      "type": "string",
      "x-ms-parameter-location": "method"
    },
    "DataConnector": {
      "description": "The data connector",
      "in": "body",
      "name": "dataConnector",
      "required": true,
      "schema": {
        "$ref": "#/definitions/DataConnector"
      },
      "x-ms-parameter-location": "method"
    },
    "DataConnectorId": {
      "description": "Connector ID",
      "in": "path",
      "name": "dataConnectorId",
      "required": true,
      "type": "string",
      "x-ms-parameter-location": "method"
    },
    "DataConnectorsCheckRequirementsBody": {
      "description": "The parameters for requirements check message",
      "in": "body",
      "name": "DataConnectorsCheckRequirements",
      "required": true,
      "schema": {
        "$ref": "#/definitions/DataConnectorsCheckRequirements"
      },
      "x-ms-parameter-location": "method"
    },
    "EnrichmentDomain": {
      "description": "Domain name to be enriched",
      "in": "query",
      "name": "domain",
      "required": true,
      "type": "string",
      "x-ms-parameter-location": "method"
    },
    "EnrichmentIpAddress": {
      "description": "IP address (v4 or v6) to be enriched",
      "in": "query",
      "name": "ipAddress",
      "required": true,
      "type": "string",
      "x-ms-parameter-location": "method"
    },
    "EntityExpandRequestBody": {
      "description": "The parameters required to execute an expand operation on the given entity.",
      "in": "body",
      "name": "parameters",
      "required": true,
      "schema": {
        "$ref": "#/definitions/EntityExpandParameters"
      },
      "x-ms-parameter-location": "method"
    },
    "BookmarkExpandRequestBody": {
      "description": "The parameters required to execute an expand operation on the given bookmark.",
      "in": "body",
      "name": "parameters",
      "required": true,
      "schema": {
        "$ref": "#/definitions/BookmarkExpandParameters"
      },
      "x-ms-parameter-location": "method"
    },
    "EntityTimelineRequestBody": {
      "description": "The parameters required to execute an timeline operation on the given entity.",
      "in": "body",
      "name": "parameters",
      "required": true,
      "schema": {
        "$ref": "#/definitions/EntityTimelineParameters"
      },
      "x-ms-parameter-location": "method"
    },
    "GetInsightsEntityQueriesRequestBody": {
      "description": "The parameters required to execute insights on the given entity.",
      "name": "parameters",
      "in": "body",
      "required": true,
      "schema": {
        "$ref": "#/definitions/EntityGetInsightsParameters"
      },
      "x-ms-parameter-location": "method"
    },
    "EntityId": {
      "description": "entity ID",
      "in": "path",
      "name": "entityId",
      "required": true,
      "type": "string",
      "x-ms-parameter-location": "method"
    },
    "EntityQueryId": {
      "description": "entity query ID",
      "in": "path",
      "name": "entityQueryId",
      "required": true,
      "type": "string",
      "x-ms-parameter-location": "method"
    },
    "Incident": {
      "description": "The incident",
      "in": "body",
      "name": "incident",
      "required": true,
      "schema": {
        "$ref": "#/definitions/Incident"
      },
      "x-ms-parameter-location": "method"
    },
    "IncidentComment": {
      "description": "The incident comment",
      "in": "body",
      "name": "incidentComment",
      "required": true,
      "schema": {
        "$ref": "#/definitions/IncidentComment"
      },
      "x-ms-parameter-location": "method"
    },
    "IncidentCommentId": {
      "description": "Incident comment ID",
      "in": "path",
      "name": "incidentCommentId",
      "required": true,
      "type": "string",
      "x-ms-parameter-location": "method"
    },
    "IncidentId": {
      "description": "Incident ID",
      "in": "path",
      "name": "incidentId",
      "required": true,
      "type": "string",
      "x-ms-parameter-location": "method"
    },
    "EntityQueryKindParam": {
      "description": "The Kind parameter for queries",
      "in": "query",
      "name": "kind",
      "required": true,
      "type": "string",
      "enum": [
        "Insight"
      ],
      "x-ms-enum": {
        "modelAsString": true,
        "name": "EntityItemQueryKind",
        "values": [
          {
            "description": "insight",
            "value": "Insight"
          }
        ]
      },
      "x-ms-parameter-location": "method"
    },
    "ODataFilter": {
      "description": "Filters the results, based on a Boolean condition. Optional.",
      "in": "query",
      "name": "$filter",
      "required": false,
      "type": "string",
      "x-ms-parameter-location": "method"
    },
    "ODataOrderBy": {
      "description": "Sorts the results. Optional.",
      "in": "query",
      "name": "$orderby",
      "required": false,
      "type": "string",
      "x-ms-parameter-location": "method"
    },
    "ODataSkipToken": {
      "description": "Skiptoken is only used if a previous operation returned a partial result. If a previous response contains a nextLink element, the value of the nextLink element will include a skiptoken parameter that specifies a starting point to use for subsequent calls. Optional.",
      "in": "query",
      "name": "$skipToken",
      "required": false,
      "type": "string",
      "x-ms-parameter-location": "method"
    },
    "ODataTop": {
      "description": "Returns only the first n results. Optional.",
      "format": "int32",
      "in": "query",
      "name": "$top",
      "required": false,
      "type": "integer",
      "x-ms-parameter-location": "method"
    },
    "OperationalInsightsResourceProvider": {
      "description": "The namespace of workspaces resource provider- Microsoft.OperationalInsights.",
      "in": "path",
      "name": "operationalInsightsResourceProvider",
      "required": true,
      "type": "string",
      "x-ms-parameter-location": "method"
    },
    "Relation": {
      "name": "relation",
      "in": "body",
      "description": "The relation model",
      "required": true,
      "schema": {
        "$ref": "#/definitions/Relation"
      },
      "x-ms-parameter-location": "method"
    },
    "ResourceGroupName": {
      "description": "The name of the resource group within the user's subscription. The name is case insensitive.",
      "in": "path",
      "maxLength": 90,
      "minLength": 1,
      "name": "resourceGroupName",
      "pattern": "^[-\\w\\._\\(\\)]+$",
      "required": true,
      "type": "string",
      "x-ms-parameter-location": "method"
    },
    "RuleId": {
      "description": "Alert rule ID",
      "in": "path",
      "name": "ruleId",
      "required": true,
      "type": "string",
      "x-ms-parameter-location": "method"
    },
    "Settings": {
      "description": "The setting",
      "in": "body",
      "name": "settings",
      "required": true,
      "schema": {
        "$ref": "#/definitions/Settings"
      },
      "x-ms-parameter-location": "method"
    },
    "SettingsName": {
      "description": "The setting name. Supports - EyesOn, EntityAnalytics, Ueba",
      "in": "path",
      "name": "settingsName",
      "required": true,
      "type": "string",
      "x-ms-parameter-location": "method"
    },
    "SubscriptionId": {
      "description": "Azure subscription ID",
      "in": "path",
      "name": "subscriptionId",
      "pattern": "^[0-9A-Fa-f]{8}-([0-9A-Fa-f]{4}-){3}[0-9A-Fa-f]{12}$",
      "required": true,
      "type": "string"
    },
    "WorkspaceName": {
      "description": "The name of the workspace.",
      "in": "path",
      "maxLength": 90,
      "minLength": 1,
      "name": "workspaceName",
      "required": true,
      "type": "string",
      "x-ms-parameter-location": "method"
    },
    "WatchlistAlias": {
      "description": "Watchlist Alias",
      "in": "path",
      "name": "watchlistAlias",
      "required": true,
      "type": "string",
      "x-ms-parameter-location": "method"
    },
    "Watchlist": {
      "description": "The watchlist",
      "in": "body",
      "name": "watchlist",
      "required": true,
      "schema": {
        "$ref": "#/definitions/Watchlist"
      },
      "x-ms-parameter-location": "method"
    },
    "WatchlistItem": {
      "description": "The watchlist item",
      "in": "body",
      "name": "watchlistItem",
      "required": true,
      "schema": {
        "$ref": "#/definitions/WatchlistItem"
      },
      "x-ms-parameter-location": "method"
    },
    "WatchlistItemId": {
      "description": "Watchlist Item Id (GUID)",
      "in": "path",
      "name": "watchlistItemId",
      "required": true,
      "type": "string",
      "x-ms-parameter-location": "method"
    },
    "ThreatIntelligenceName": {
      "description": "Threat intelligence indicator name field.",
      "in": "path",
      "name": "name",
      "required": true,
      "type": "string",
      "x-ms-parameter-location": "method"
    },
    "ThreatIntelligenceProperties": {
      "description": "Properties of threat intelligence indicators to create and update.",
      "in": "body",
      "name": "ThreatIntelligenceProperties",
      "required": true,
      "schema": {
        "$ref": "#/definitions/ThreatIntelligenceIndicatorModelForRequestBody"
      },
      "x-ms-parameter-location": "method"
    },
    "ThreatIntelligenceReplaceTags": {
      "description": "Tags in the threat intelligence indicator to be replaced.",
      "in": "body",
      "name": "ThreatIntelligenceReplaceTags",
      "required": true,
      "schema": {
        "$ref": "#/definitions/ThreatIntelligenceIndicatorModelForRequestBody"
      },
      "x-ms-parameter-location": "method"
    },
    "ThreatIntelligenceFilteringCriteria": {
      "description": "Filtering criteria for querying threat intelligence indicators.",
      "in": "body",
      "name": "ThreatIntelligenceFilteringCriteria",
      "required": true,
      "schema": {
        "$ref": "#/definitions/ThreatIntelligenceFilteringCriteria"
      },
      "x-ms-parameter-location": "method"
    },
    "ThreatIntelligenceIndicatorEntityKind": {
      "description": "The threat intelligence entity kind",
      "in": "query",
      "name": "ctiEntityKind",
      "required": false,
      "type": "string",
      "x-ms-parameter-location": "method"
    },
    "ThreatIntelligenceAppendTags": {
      "description": "The threat intelligence append tags request body",
      "in": "body",
      "name": "ThreatIntelligenceAppendTags",
      "required": true,
      "schema": {
        "$ref": "#/definitions/ThreatIntelligenceAppendTags"
      },
      "x-ms-parameter-location": "method"
    }
  }
}<|MERGE_RESOLUTION|>--- conflicted
+++ resolved
@@ -2493,8 +2493,6 @@
           },
           {
             "$ref": "#/parameters/EntityTimelineRequestBody"
-<<<<<<< HEAD
-=======
           }
         ],
         "responses": {
@@ -2657,7 +2655,6 @@
           },
           {
             "$ref": "#/parameters/ODataSkipToken"
->>>>>>> 7d4caa5e
           }
         ],
         "responses": {
@@ -4214,55 +4211,6 @@
     },
     "/subscriptions/{subscriptionId}/resourceGroups/{resourceGroupName}/providers/{operationalInsightsResourceProvider}/workspaces/{workspaceName}/providers/Microsoft.SecurityInsights/watchlists/{watchlistAlias}": {
       "get": {
-<<<<<<< HEAD
-        "x-ms-examples": {
-          "Get a watchlist.": {
-            "$ref": "./examples/watchlists/GetWatchlistByAlias.json"
-          }
-        },
-        "tags": [
-          "Watchlists"
-        ],
-        "description": "Gets a watchlist, without its watchlist items.",
-        "operationId": "Watchlists_Get",
-        "parameters": [
-          {
-            "$ref": "#/parameters/ApiVersion"
-          },
-          {
-            "$ref": "#/parameters/SubscriptionId"
-          },
-          {
-            "$ref": "#/parameters/ResourceGroupName"
-          },
-          {
-            "$ref": "#/parameters/OperationalInsightsResourceProvider"
-          },
-          {
-            "$ref": "#/parameters/WorkspaceName"
-          },
-          {
-            "$ref": "#/parameters/WatchlistAlias"
-          }
-        ],
-        "responses": {
-          "200": {
-            "description": "OK",
-            "schema": {
-              "$ref": "#/definitions/Watchlist"
-            }
-          },
-          "default": {
-            "description": "Error response describing why the operation failed.",
-            "schema": {
-              "$ref": "#/definitions/CloudError"
-            }
-          }
-        }
-      },
-      "delete": {
-=======
->>>>>>> 7d4caa5e
         "x-ms-examples": {
           "Delete a watchlist.": {
             "$ref": "./examples/watchlists/DeleteWatchlist.json"
@@ -4271,13 +4219,8 @@
         "tags": [
           "Watchlists"
         ],
-<<<<<<< HEAD
-        "description": "Delete a watchlist.",
-        "operationId": "Watchlists_Delete",
-=======
         "description": "Gets a watchlist, without its watchlist items.",
         "operationId": "Watchlists_Get",
->>>>>>> 7d4caa5e
         "parameters": [
           {
             "$ref": "#/parameters/ApiVersion"
@@ -4528,13 +4471,8 @@
         "tags": [
           "WatchlistItems"
         ],
-<<<<<<< HEAD
-        "description": "Creates or updates a watchlist item.",
-        "operationId": "WatchlistItems_CreateOrUpdate",
-=======
         "description": "Creates a watchlist and its watchlist items (bulk creation, e.g. through text/csv content type). To create a Watchlist and its Items, we should call this endpoint twice : the first call will create an empty Watchlist, and the second one will create its Items.",
         "operationId": "Watchlists_Create",
->>>>>>> 7d4caa5e
         "parameters": [
           {
             "$ref": "#/parameters/ApiVersion"
@@ -4593,13 +4531,8 @@
         "tags": [
           "WatchlistItems"
         ],
-<<<<<<< HEAD
-        "description": "Create a new threat intelligence indicator.",
-        "operationId": "ThreatIntelligenceIndicator_CreateIndicator",
-=======
         "description": "Gets all watchlist Items.",
         "operationId": "WatchlistItems_List",
->>>>>>> 7d4caa5e
         "parameters": [
           {
             "$ref": "#/parameters/ApiVersion"
@@ -4617,28 +4550,14 @@
             "$ref": "#/parameters/WorkspaceName"
           },
           {
-<<<<<<< HEAD
-            "$ref": "#/parameters/ThreatIntelligenceProperties"
-=======
             "$ref": "#/parameters/WatchlistAlias"
->>>>>>> 7d4caa5e
           }
         ],
         "responses": {
           "200": {
             "description": "OK",
             "schema": {
-<<<<<<< HEAD
-              "$ref": "#/definitions/ThreatIntelligenceInformation"
-            }
-          },
-          "201": {
-            "description": "Created",
-            "schema": {
-              "$ref": "#/definitions/ThreatIntelligenceInformation"
-=======
               "$ref": "#/definitions/WatchlistItemList"
->>>>>>> 7d4caa5e
             }
           },
           "default": {
@@ -4656,25 +4575,15 @@
     "/subscriptions/{subscriptionId}/resourceGroups/{resourceGroupName}/providers/{operationalInsightsResourceProvider}/workspaces/{workspaceName}/providers/Microsoft.SecurityInsights/watchlists/{watchlistAlias}/watchlistItems/{watchlistItemId}": {
       "get": {
         "x-ms-examples": {
-<<<<<<< HEAD
-          "Get all threat intelligence indicators": {
-            "$ref": "./examples/threatintelligence/GetThreatIntelligence.json"
-=======
           "Get a watchlist item.": {
             "$ref": "./examples/watchlists/GetWatchlistItemById.json"
->>>>>>> 7d4caa5e
           }
         },
         "tags": [
           "WatchlistItems"
         ],
-<<<<<<< HEAD
-        "description": "Get all threat intelligence indicators.",
-        "operationId": "ThreatIntelligenceIndicators_List",
-=======
         "description": "Gets a watchlist, without its watchlist items.",
         "operationId": "WatchlistItems_Get",
->>>>>>> 7d4caa5e
         "parameters": [
           {
             "$ref": "#/parameters/ApiVersion"
@@ -4803,9 +4712,6 @@
           "200": {
             "description": "OK",
             "schema": {
-<<<<<<< HEAD
-              "$ref": "#/definitions/ThreatIntelligenceInformationList"
-=======
               "$ref": "#/definitions/WatchlistItem"
             }
           },
@@ -4813,7 +4719,6 @@
             "description": "Created",
             "schema": {
               "$ref": "#/definitions/WatchlistItem"
->>>>>>> 7d4caa5e
             }
           },
           "default": {
@@ -5353,8 +5258,6 @@
       "allOf": [
         {
           "$ref": "#/definitions/AlertRuleTemplate"
-<<<<<<< HEAD
-=======
         }
       ],
       "description": "Represents MLBehaviorAnalytics alert rule template.",
@@ -5425,7 +5328,6 @@
       "allOf": [
         {
           "$ref": "#/definitions/DataConnectorsCheckRequirements"
->>>>>>> 7d4caa5e
         }
       ],
       "description": "Represents MLBehaviorAnalytics alert rule template.",
@@ -6414,7 +6316,6 @@
           "$ref": "#/definitions/AutomationRuleAction"
         }
       ],
-<<<<<<< HEAD
       "properties": {
         "actionConfiguration": {
           "description": "The configuration of the run playbook automation rule action",
@@ -6426,18 +6327,6 @@
             "tenantId": {
               "description": "The tenant id of the playbook resource",
               "type": "string"
-=======
-      "properties": {
-        "actionConfiguration": {
-          "description": "The configuration of the run playbook automation rule action",
-          "properties": {
-            "logicAppResourceId": {
-              "description": "The resource id of the playbook resource",
-              "type": "string"
-            },
-            "tenantId": {
-              "description": "The tenant id of the playbook resource",
-              "type": "string"
             }
           },
           "type": "object"
@@ -6448,62 +6337,6 @@
       ],
       "x-ms-client-flatten": true,
       "type": "object",
-      "x-ms-discriminator-value": "RunPlaybook"
-    },
-    "AutomationRuleModifyPropertiesAction": {
-      "description": "Describes an automation rule action to modify an object's properties",
-      "allOf": [
-        {
-          "$ref": "#/definitions/AutomationRuleAction"
-        }
-      ],
-      "properties": {
-        "actionConfiguration": {
-          "description": "The configuration of the modify properties automation rule action",
-          "properties": {
-            "classification": {
-              "$ref": "#/definitions/IncidentClassification",
-              "description": "The reason the incident was closed"
-            },
-            "classificationComment": {
-              "description": "Describes the reason the incident was closed",
-              "type": "string"
-            },
-            "classificationReason": {
-              "$ref": "#/definitions/IncidentClassificationReason",
-              "description": "The classification reason to close the incident with"
-            },
-            "labels": {
-              "description": "List of labels to add to the incident",
-              "items": {
-                "$ref": "#/definitions/IncidentLabel"
-              },
-              "type": "array"
-            },
-            "owner": {
-              "$ref": "#/definitions/IncidentOwnerInfo",
-              "description": "Describes a user that the incident is assigned to",
-              "type": "object"
-            },
-            "severity": {
-              "$ref": "#/definitions/IncidentSeverity",
-              "description": "The severity of the incident"
-            },
-            "status": {
-              "$ref": "#/definitions/IncidentStatus",
-              "description": "The status of the incident"
->>>>>>> 7d4caa5e
-            }
-          },
-          "type": "object"
-        }
-      },
-      "required": [
-        "actionConfiguration"
-      ],
-      "x-ms-client-flatten": true,
-      "type": "object",
-<<<<<<< HEAD
       "x-ms-discriminator-value": "RunPlaybook"
     },
     "AutomationRuleModifyPropertiesAction": {
@@ -6840,290 +6673,6 @@
         }
       ],
       "properties": {
-=======
-      "x-ms-discriminator-value": "ModifyProperties"
-    },
-    "AutomationRulePropertyConditionSupportedProperty": {
-      "description": "The property to evaluate in an automation rule property condition",
-      "enum": [
-        "IncidentTitle",
-        "IncidentDescription",
-        "IncidentSeverity",
-        "IncidentStatus",
-        "IncidentTactics",
-        "IncidentRelatedAnalyticRuleIds",
-        "IncidentProviderName",
-        "AccountAadTenantId",
-        "AccountAadUserId",
-        "AccountName",
-        "AccountNTDomain",
-        "AccountPUID",
-        "AccountSid",
-        "AccountObjectGuid",
-        "AccountUPNSuffix",
-        "AzureResourceResourceId",
-        "AzureResourceSubscriptionId",
-        "CloudApplicationAppId",
-        "CloudApplicationAppName",
-        "DNSDomainName",
-        "FileDirectory",
-        "FileName",
-        "FileHashValue",
-        "HostAzureID",
-        "HostName",
-        "HostNetBiosName",
-        "HostNTDomain",
-        "HostOSVersion",
-        "IoTDeviceId",
-        "IoTDeviceName",
-        "IoTDeviceType",
-        "IoTDeviceVendor",
-        "IoTDeviceModel",
-        "IoTDeviceOperatingSystem",
-        "IPAddress",
-        "MailboxDisplayName",
-        "MailboxPrimaryAddress",
-        "MailboxUPN",
-        "MailMessageDeliveryAction",
-        "MailMessageDeliveryLocation",
-        "MailMessageRecipient",
-        "MailMessageSenderIP",
-        "MailMessageSubject",
-        "MailMessageP1Sender",
-        "MailMessageP2Sender",
-        "MalwareCategory",
-        "MalwareName",
-        "ProcessCommandLine",
-        "ProcessId",
-        "RegistryKey",
-        "RegistryValueData",
-        "Url"
-      ],
-      "type": "string",
-      "x-ms-enum": {
-        "modelAsString": true,
-        "name": "AutomationRulePropertyConditionSupportedProperty",
-        "values": [
-          {
-            "description": "The title of the incident",
-            "value": "IncidentTitle"
-          },
-          {
-            "description": "The description of the incident",
-            "value": "IncidentDescription"
-          },
-          {
-            "description": "The severity of the incident",
-            "value": "IncidentSeverity"
-          },
-          {
-            "description": "The status of the incident",
-            "value": "IncidentStatus"
-          },
-          {
-            "description": "The tactics of the incident",
-            "value": "IncidentTactics"
-          },
-          {
-            "description": "The related Analytic rule ids of the incident",
-            "value": "IncidentRelatedAnalyticRuleIds"
-          },
-          {
-            "description": "The provider name of the incident",
-            "value": "IncidentProviderName"
-          },
-          {
-            "description": "The account Azure Active Directory tenant id",
-            "value": "AccountAadTenantId"
-          },
-          {
-            "description": "The account Azure Active Directory user id.",
-            "value": "AccountAadUserId"
-          },
-          {
-            "description": "The account name",
-            "value": "AccountName"
-          },
-          {
-            "description": "The account NetBIOS domain name",
-            "value": "AccountNTDomain"
-          },
-          {
-            "description": "The account Azure Active Directory Passport User ID",
-            "value": "AccountPUID"
-          },
-          {
-            "description": "The account security identifier",
-            "value": "AccountSid"
-          },
-          {
-            "description": "The account unique identifier",
-            "value": "AccountObjectGuid"
-          },
-          {
-            "description": "The account user principal name suffix",
-            "value": "AccountUPNSuffix"
-          },
-          {
-            "description": "The Azure resource id",
-            "value": "AzureResourceResourceId"
-          },
-          {
-            "description": "The Azure resource subscription id",
-            "value": "AzureResourceSubscriptionId"
-          },
-          {
-            "description": "The cloud application identifier",
-            "value": "CloudApplicationAppId"
-          },
-          {
-            "description": "The cloud application name",
-            "value": "CloudApplicationAppName"
-          },
-          {
-            "description": "The dns record domain name",
-            "value": "DNSDomainName"
-          },
-          {
-            "description": "The file directory full path",
-            "value": "FileDirectory"
-          },
-          {
-            "description": "The file name without path",
-            "value": "FileName"
-          },
-          {
-            "description": "The file hash value",
-            "value": "FileHashValue"
-          },
-          {
-            "description": "The host Azure resource id",
-            "value": "HostAzureID"
-          },
-          {
-            "description": "The host name without domain",
-            "value": "HostName"
-          },
-          {
-            "description": "The host NetBIOS name",
-            "value": "HostNetBiosName"
-          },
-          {
-            "description": "The host NT domain",
-            "value": "HostNTDomain"
-          },
-          {
-            "description": "The host operating system",
-            "value": "HostOSVersion"
-          },
-          {
-            "description": "The IoT device id",
-            "value": "IoTDeviceId"
-          },
-          {
-            "description": "The IoT device name",
-            "value": "IoTDeviceName"
-          },
-          {
-            "description": "The IoT device type",
-            "value": "IoTDeviceType"
-          },
-          {
-            "description": "The IoT device vendor",
-            "value": "IoTDeviceVendor"
-          },
-          {
-            "description": "The IoT device model",
-            "value": "IoTDeviceModel"
-          },
-          {
-            "description": "The IoT device operating system",
-            "value": "IoTDeviceOperatingSystem"
-          },
-          {
-            "description": "The IP address",
-            "value": "IPAddress"
-          },
-          {
-            "description": "The mailbox display name",
-            "value": "MailboxDisplayName"
-          },
-          {
-            "description": "The mailbox primary address",
-            "value": "MailboxPrimaryAddress"
-          },
-          {
-            "description": "The mailbox user principal name",
-            "value": "MailboxUPN"
-          },
-          {
-            "description": "The mail message delivery action",
-            "value": "MailMessageDeliveryAction"
-          },
-          {
-            "description": "The mail message delivery location",
-            "value": "MailMessageDeliveryLocation"
-          },
-          {
-            "description": "The mail message recipient",
-            "value": "MailMessageRecipient"
-          },
-          {
-            "description": "The mail message sender IP address",
-            "value": "MailMessageSenderIP"
-          },
-          {
-            "description": "The mail message subject",
-            "value": "MailMessageSubject"
-          },
-          {
-            "description": "The mail message P1 sender",
-            "value": "MailMessageP1Sender"
-          },
-          {
-            "description": "The mail message P2 sender",
-            "value": "MailMessageP2Sender"
-          },
-          {
-            "description": "The malware category",
-            "value": "MalwareCategory"
-          },
-          {
-            "description": "The malware name",
-            "value": "MalwareName"
-          },
-          {
-            "description": "The process execution command line",
-            "value": "ProcessCommandLine"
-          },
-          {
-            "description": "The process id",
-            "value": "ProcessId"
-          },
-          {
-            "description": "The registry key path",
-            "value": "RegistryKey"
-          },
-          {
-            "description": "The registry key value in string formatted representation",
-            "value": "RegistryValueData"
-          },
-          {
-            "description": "The url",
-            "value": "Url"
-          }
-        ]
-      }
-    },
-    "AutomationRulePropertyValuesCondition": {
-      "description": "Describes an automation rule condition that evaluates a property's value",
-      "allOf": [
-        {
-          "$ref": "#/definitions/AutomationRuleCondition"
-        }
-      ],
-      "properties": {
->>>>>>> 7d4caa5e
         "conditionProperties": {
           "description": "The configuration of the automation rule condition",
           "properties": {
@@ -7224,8 +6773,6 @@
     },
     "AutomationRuleProperties": {
       "description": "Describes automation rule properties",
-<<<<<<< HEAD
-=======
       "properties": {
         "displayName": {
           "description": "The display name of the automation  rule",
@@ -7517,7 +7064,6 @@
     "CaseRelationProperties": {
       "type": "object",
       "description": "Case relation properties",
->>>>>>> 7d4caa5e
       "properties": {
         "displayName": {
           "description": "The display name of the automation  rule",
@@ -8854,7 +8400,6 @@
       "type": "object"
     },
     "Dynamics365DataConnector": {
-<<<<<<< HEAD
       "allOf": [
         {
           "$ref": "#/definitions/DataConnector"
@@ -8933,44 +8478,255 @@
       "description": "Dynamics365 requirements check properties.",
       "type": "object"
     },
+    "EnrichmentDomainWhois": {
+      "description": "Whois information for a given domain and associated metadata",
+      "properties": {
+        "domain": {
+          "description": "The domain for this whois record",
+          "type": "string"
+        },
+        "server": {
+          "description": "The hostname of this registrar's whois server",
+          "type": "string"
+        },
+        "created": {
+          "description": "The timestamp at which this record was created",
+          "format": "date-time",
+          "type": "string"
+        },
+        "updated": {
+          "description": "The timestamp at which this record was last updated",
+          "format": "date-time",
+          "type": "string"
+        },
+        "expires": {
+          "description": "The timestamp at which this record will expire",
+          "format": "date-time",
+          "type": "string"
+        },
+        "parsedWhois": {
+          "description": "The whois record for a given domain",
+          "$ref": "#/definitions/EnrichmentDomainWhoisDetails"
+        }
+      }
+    },
+    "EnrichmentDomainWhoisDetails": {
+      "description": "The whois record for a given domain",
+      "properties": {
+        "registrar": {
+          "description": "The registrar associated with this domain",
+          "$ref": "#/definitions/EnrichmentDomainWhoisRegistrarDetails"
+        },
+        "contacts": {
+          "description": "The set of contacts associated with this domain",
+          "$ref": "#/definitions/EnrichmentDomainWhoisContacts"
+        },
+        "nameServers": {
+          "description": "A list of name servers associated with this domain",
+          "type": "array",
+          "items": {
+            "type": "string"
+          }
+        },
+        "statuses": {
+          "description": "The set of status flags for this whois record",
+          "type": "array",
+          "items": {
+            "type": "string"
+          }
+        }
+      }
+    },
+    "EnrichmentDomainWhoisRegistrarDetails": {
+      "description": "The registrar associated with this domain",
+      "properties": {
+        "name": {
+          "description": "The name of this registrar",
+          "type": "string"
+        },
+        "abuseContactEmail": {
+          "description": "This registrar's abuse contact email",
+          "type": "string"
+        },
+        "abuseContactPhone": {
+          "description": "This registrar's abuse contact phone number",
+          "type": "string"
+        },
+        "ianaId": {
+          "description": "This registrar's Internet Assigned Numbers Authority id",
+          "type": "string"
+        },
+        "url": {
+          "description": "This registrar's URL",
+          "type": "string"
+        },
+        "whoisServer": {
+          "description": "The hostname of this registrar's whois server",
+          "type": "string"
+        }
+      }
+    },
+    "EnrichmentDomainWhoisContacts": {
+      "description": "The set of contacts associated with this domain",
+      "properties": {
+        "admin": {
+          "description": "The admin contact for this whois record",
+          "$ref": "#/definitions/EnrichmentDomainWhoisContact"
+        },
+        "billing": {
+          "description": "The billing contact for this whois record",
+          "$ref": "#/definitions/EnrichmentDomainWhoisContact"
+        },
+        "registrant": {
+          "description": "The registrant contact for this whois record",
+          "$ref": "#/definitions/EnrichmentDomainWhoisContact"
+        },
+        "tech": {
+          "description": "The technical contact for this whois record",
+          "$ref": "#/definitions/EnrichmentDomainWhoisContact"
+        }
+      }
+    },
+    "EnrichmentDomainWhoisContact": {
+      "description": "An individual contact associated with this domain",
+      "properties": {
+        "name": {
+          "description": "The name of this contact",
+          "type": "string"
+        },
+        "org": {
+          "description": "The organization for this contact",
+          "type": "string"
+        },
+        "street": {
+          "description": "A list describing the street address for this contact",
+          "type": "array",
+          "items": {
+            "type": "string"
+          }
+        },
+        "city": {
+          "description": "The city for this contact",
+          "type": "string"
+        },
+        "state": {
+          "description": "The state for this contact",
+          "type": "string"
+        },
+        "postal": {
+          "description": "The postal code for this contact",
+          "type": "string"
+        },
+        "country": {
+          "description": "The country for this contact",
+          "type": "string"
+        },
+        "phone": {
+          "description": "The phone number for this contact",
+          "type": "string"
+        },
+        "fax": {
+          "description": "The fax number for this contact",
+          "type": "string"
+        },
+        "email": {
+          "description": "The email address for this contact",
+          "type": "string"
+        }
+      }
+    },
+    "EnrichmentIpGeodata": {
+      "description": "Geodata information for a given IP address",
+      "properties": {
+        "asn": {
+          "description": "The autonomous system number associated with this IP address",
+          "type": "string"
+        },
+        "carrier": {
+          "description": "The name of the carrier for this IP address",
+          "type": "string"
+        },
+        "city": {
+          "description": "The city this IP address is located in",
+          "type": "string"
+        },
+        "cityCf": {
+          "description": "A numeric rating of confidence that the value in the 'city' field is correct, on a scale of 0-100",
+          "type": "integer",
+          "format": "int32"
+        },
+        "continent": {
+          "description": "The continent this IP address is located on",
+          "type": "string"
+        },
+        "country": {
+          "description": "The county this IP address is located in",
+          "type": "string"
+        },
+        "countryCf": {
+          "description": "A numeric rating of confidence that the value in the 'country' field is correct on a scale of 0-100",
+          "type": "integer",
+          "format": "int32"
+        },
+        "ipAddr": {
+          "description": "The dotted-decimal or colon-separated string representation of the IP address",
+          "type": "string"
+        },
+        "ipRoutingType": {
+          "description": "A description of the connection type of this IP address",
+          "type": "string"
+        },
+        "latitude": {
+          "description": "The latitude of this IP address",
+          "type": "string"
+        },
+        "longitude": {
+          "description": "The longitude of this IP address",
+          "type": "string"
+        },
+        "organization": {
+          "description": "The name of the organization for this IP address",
+          "type": "string"
+        },
+        "organizationType": {
+          "description": "The type of the organization for this IP address",
+          "type": "string"
+        },
+        "region": {
+          "description": "The geographic region this IP address is located in",
+          "type": "string"
+        },
+        "state": {
+          "description": "The state this IP address is located in",
+          "type": "string"
+        },
+        "stateCf": {
+          "description": "A numeric rating of confidence that the value in the 'state' field is correct on a scale of 0-100",
+          "type": "integer",
+          "format": "int32"
+        },
+        "stateCode": {
+          "description": "The abbreviated name for the state this IP address is located in",
+          "type": "string"
+        }
+      }
+    },
     "Entity": {
-=======
->>>>>>> 7d4caa5e
       "allOf": [
         {
-          "$ref": "#/definitions/DataConnector"
-        }
-      ],
-      "description": "Represents Dynamics365 data connector.",
-      "properties": {
-        "properties": {
-          "$ref": "#/definitions/Dynamics365DataConnectorProperties",
-          "description": "Dynamics365 data connector properties.",
-          "x-ms-client-flatten": true
-        }
-      },
-      "type": "object",
-      "x-ms-discriminator-value": "Dynamics365"
-    },
-    "Dynamics365DataConnectorDataTypes": {
-      "description": "The available data types for Dynamics365 data connector.",
-      "properties": {
-        "dynamics365CdsActivities": {
-          "allOf": [
-            {
-              "$ref": "#/definitions/DataConnectorDataTypeCommon"
-            }
-          ],
-          "description": "Common Data Service data type connection.",
-          "type": "object"
-        }
-      },
+          "$ref": "#/definitions/Resource"
+        },
+        {
+          "$ref": "#/definitions/EntityKind"
+        }
+      ],
+      "description": "Specific entity.",
+      "discriminator": "kind",
       "type": "object",
       "required": [
-        "dynamics365CdsActivities"
+        "kind"
       ]
     },
-<<<<<<< HEAD
     "EntityEdges": {
       "description": "The edge that connects the entity to the other entity.",
       "properties": {
@@ -8990,85 +8746,43 @@
     },
     "EntityCommonProperties": {
       "description": "Entity common property bag.",
-=======
-    "Dynamics365DataConnectorProperties": {
-      "allOf": [
-        {
-          "$ref": "#/definitions/DataConnectorTenantId"
-        }
-      ],
-      "description": "Dynamics365 data connector properties.",
->>>>>>> 7d4caa5e
-      "properties": {
-        "dataTypes": {
-          "$ref": "#/definitions/Dynamics365DataConnectorDataTypes",
-          "description": "The available data types for the connector."
-        }
-      },
-      "required": [
-        "dataTypes"
-      ],
+      "properties": {
+        "additionalData": {
+          "additionalProperties": {
+            "type": "object"
+          },
+          "description": "A bag of custom fields that should be part of the entity and will be presented to the user.",
+          "readOnly": true,
+          "type": "object"
+        },
+        "friendlyName": {
+          "description": "The graph item display name which is a short humanly readable description of the graph item instance. This property is optional and might be system generated.",
+          "readOnly": true,
+          "type": "string"
+        }
+      },
       "type": "object"
     },
-    "Dynamics365CheckRequirements": {
-      "allOf": [
-        {
-          "$ref": "#/definitions/DataConnectorsCheckRequirements"
-        }
-      ],
-      "description": "Represents Dynamics365 requirements check request.",
-      "properties": {
-        "properties": {
-          "$ref": "#/definitions/Dynamics365CheckRequirementsProperties",
-          "description": "Dynamics365 requirements check properties.",
-          "x-ms-client-flatten": true
-        }
-      },
-      "type": "object",
-      "x-ms-discriminator-value": "Dynamics365"
-    },
-    "Dynamics365CheckRequirementsProperties": {
-      "allOf": [
-        {
-          "$ref": "#/definitions/DataConnectorTenantId"
-        }
-      ],
-      "description": "Dynamics365 requirements check properties.",
-      "type": "object"
-    },
-    "EnrichmentDomainWhois": {
-      "description": "Whois information for a given domain and associated metadata",
-      "properties": {
-        "domain": {
-          "description": "The domain for this whois record",
-          "type": "string"
-        },
-        "server": {
-          "description": "The hostname of this registrar's whois server",
-          "type": "string"
-        },
-        "created": {
-          "description": "The timestamp at which this record was created",
+    "EntityExpandParameters": {
+      "description": "The parameters required to execute an expand operation on the given entity.",
+      "properties": {
+        "endTime": {
+          "description": "The end date filter, so the only expansion results returned are before this date.",
           "format": "date-time",
           "type": "string"
         },
-        "updated": {
-          "description": "The timestamp at which this record was last updated",
+        "expansionId": {
+          "description": "The Id of the expansion to perform.",
+          "format": "uuid",
+          "type": "string"
+        },
+        "startTime": {
+          "description": "The start date filter, so the only expansion results returned are after this date.",
           "format": "date-time",
           "type": "string"
-        },
-        "expires": {
-          "description": "The timestamp at which this record will expire",
-          "format": "date-time",
-          "type": "string"
-        },
-        "parsedWhois": {
-          "description": "The whois record for a given domain",
-          "$ref": "#/definitions/EnrichmentDomainWhoisDetails"
         }
       }
     },
-<<<<<<< HEAD
     "EntityTimelineParameters": {
       "description": "The parameters required to execute s timeline operation on the given entity.",
       "properties": {
@@ -9102,16 +8816,11 @@
     },
     "EntityExpandResponse": {
       "description": "The entity expansion result operation response.",
-=======
-    "EnrichmentDomainWhoisDetails": {
-      "description": "The whois record for a given domain",
->>>>>>> 7d4caa5e
-      "properties": {
-        "registrar": {
-          "description": "The registrar associated with this domain",
-          "$ref": "#/definitions/EnrichmentDomainWhoisRegistrarDetails"
-        },
-<<<<<<< HEAD
+      "properties": {
+        "metaData": {
+          "$ref": "#/definitions/ExpansionResultsMetadata",
+          "description": "The metadata from the expansion operation results."
+        },
         "value": {
           "description": "The expansion result values.",
           "properties": {
@@ -9275,484 +8984,6 @@
           {
             "description": "Entity represents submission mail in the system.",
             "value": "SubmissionMail"
-=======
-        "contacts": {
-          "description": "The set of contacts associated with this domain",
-          "$ref": "#/definitions/EnrichmentDomainWhoisContacts"
-        },
-        "nameServers": {
-          "description": "A list of name servers associated with this domain",
-          "type": "array",
-          "items": {
-            "type": "string"
-          }
-        },
-        "statuses": {
-          "description": "The set of status flags for this whois record",
-          "type": "array",
-          "items": {
-            "type": "string"
-          }
-        }
-      }
-    },
-    "EnrichmentDomainWhoisRegistrarDetails": {
-      "description": "The registrar associated with this domain",
-      "properties": {
-        "name": {
-          "description": "The name of this registrar",
-          "type": "string"
-        },
-        "abuseContactEmail": {
-          "description": "This registrar's abuse contact email",
-          "type": "string"
-        },
-        "abuseContactPhone": {
-          "description": "This registrar's abuse contact phone number",
-          "type": "string"
-        },
-        "ianaId": {
-          "description": "This registrar's Internet Assigned Numbers Authority id",
-          "type": "string"
-        },
-        "url": {
-          "description": "This registrar's URL",
-          "type": "string"
-        },
-        "whoisServer": {
-          "description": "The hostname of this registrar's whois server",
-          "type": "string"
-        }
-      }
-    },
-    "EnrichmentDomainWhoisContacts": {
-      "description": "The set of contacts associated with this domain",
-      "properties": {
-        "admin": {
-          "description": "The admin contact for this whois record",
-          "$ref": "#/definitions/EnrichmentDomainWhoisContact"
-        },
-        "billing": {
-          "description": "The billing contact for this whois record",
-          "$ref": "#/definitions/EnrichmentDomainWhoisContact"
-        },
-        "registrant": {
-          "description": "The registrant contact for this whois record",
-          "$ref": "#/definitions/EnrichmentDomainWhoisContact"
-        },
-        "tech": {
-          "description": "The technical contact for this whois record",
-          "$ref": "#/definitions/EnrichmentDomainWhoisContact"
-        }
-      }
-    },
-    "EnrichmentDomainWhoisContact": {
-      "description": "An individual contact associated with this domain",
-      "properties": {
-        "name": {
-          "description": "The name of this contact",
-          "type": "string"
-        },
-        "org": {
-          "description": "The organization for this contact",
-          "type": "string"
-        },
-        "street": {
-          "description": "A list describing the street address for this contact",
-          "type": "array",
-          "items": {
-            "type": "string"
->>>>>>> 7d4caa5e
-          }
-        },
-        "city": {
-          "description": "The city for this contact",
-          "type": "string"
-        },
-        "state": {
-          "description": "The state for this contact",
-          "type": "string"
-        },
-        "postal": {
-          "description": "The postal code for this contact",
-          "type": "string"
-        },
-        "country": {
-          "description": "The country for this contact",
-          "type": "string"
-        },
-        "phone": {
-          "description": "The phone number for this contact",
-          "type": "string"
-        },
-        "fax": {
-          "description": "The fax number for this contact",
-          "type": "string"
-        },
-        "email": {
-          "description": "The email address for this contact",
-          "type": "string"
-        }
-      }
-    },
-    "EnrichmentIpGeodata": {
-      "description": "Geodata information for a given IP address",
-      "properties": {
-        "asn": {
-          "description": "The autonomous system number associated with this IP address",
-          "type": "string"
-        },
-        "carrier": {
-          "description": "The name of the carrier for this IP address",
-          "type": "string"
-        },
-        "city": {
-          "description": "The city this IP address is located in",
-          "type": "string"
-        },
-        "cityCf": {
-          "description": "A numeric rating of confidence that the value in the 'city' field is correct, on a scale of 0-100",
-          "type": "integer",
-          "format": "int32"
-        },
-        "continent": {
-          "description": "The continent this IP address is located on",
-          "type": "string"
-        },
-        "country": {
-          "description": "The county this IP address is located in",
-          "type": "string"
-        },
-        "countryCf": {
-          "description": "A numeric rating of confidence that the value in the 'country' field is correct on a scale of 0-100",
-          "type": "integer",
-          "format": "int32"
-        },
-        "ipAddr": {
-          "description": "The dotted-decimal or colon-separated string representation of the IP address",
-          "type": "string"
-        },
-        "ipRoutingType": {
-          "description": "A description of the connection type of this IP address",
-          "type": "string"
-        },
-        "latitude": {
-          "description": "The latitude of this IP address",
-          "type": "string"
-        },
-        "longitude": {
-          "description": "The longitude of this IP address",
-          "type": "string"
-        },
-        "organization": {
-          "description": "The name of the organization for this IP address",
-          "type": "string"
-        },
-        "organizationType": {
-          "description": "The type of the organization for this IP address",
-          "type": "string"
-        },
-        "region": {
-          "description": "The geographic region this IP address is located in",
-          "type": "string"
-        },
-        "state": {
-          "description": "The state this IP address is located in",
-          "type": "string"
-        },
-        "stateCf": {
-          "description": "A numeric rating of confidence that the value in the 'state' field is correct on a scale of 0-100",
-          "type": "integer",
-          "format": "int32"
-        },
-        "stateCode": {
-          "description": "The abbreviated name for the state this IP address is located in",
-          "type": "string"
-        }
-      }
-    },
-    "Entity": {
-      "allOf": [
-        {
-          "$ref": "#/definitions/Resource"
-        },
-        {
-          "$ref": "#/definitions/EntityKind"
-        }
-      ],
-      "description": "Specific entity.",
-      "discriminator": "kind",
-      "type": "object",
-      "required": [
-        "kind"
-      ]
-    },
-    "EntityEdges": {
-      "description": "The edge that connects the entity to the other entity.",
-      "properties": {
-        "targetEntityId": {
-          "description": "The target entity Id.",
-          "type": "string"
-        },
-        "additionalData": {
-          "additionalProperties": {
-            "type": "object"
-          },
-          "description": "A bag of custom fields that should be part of the entity and will be presented to the user.",
-          "type": "object"
-        }
-      },
-      "type": "object"
-    },
-    "EntityCommonProperties": {
-      "description": "Entity common property bag.",
-      "properties": {
-        "additionalData": {
-          "additionalProperties": {
-            "type": "object"
-          },
-          "description": "A bag of custom fields that should be part of the entity and will be presented to the user.",
-          "readOnly": true,
-          "type": "object"
-        },
-        "friendlyName": {
-          "description": "The graph item display name which is a short humanly readable description of the graph item instance. This property is optional and might be system generated.",
-          "readOnly": true,
-          "type": "string"
-        }
-      },
-      "type": "object"
-    },
-    "EntityExpandParameters": {
-      "description": "The parameters required to execute an expand operation on the given entity.",
-      "properties": {
-        "endTime": {
-          "description": "The end date filter, so the only expansion results returned are before this date.",
-          "format": "date-time",
-          "type": "string"
-        },
-        "expansionId": {
-          "description": "The Id of the expansion to perform.",
-          "format": "uuid",
-          "type": "string"
-        },
-        "startTime": {
-          "description": "The start date filter, so the only expansion results returned are after this date.",
-          "format": "date-time",
-          "type": "string"
-        }
-      }
-    },
-    "EntityTimelineParameters": {
-      "description": "The parameters required to execute s timeline operation on the given entity.",
-      "properties": {
-        "kinds": {
-          "description": "Array of timeline Item kinds.",
-          "items": {
-            "$ref": "#/definitions/EntityTimelineKind"
-          },
-          "type": "array"
-        },
-        "startTime": {
-          "description": "The start timeline date, so the results returned are after this date.",
-          "format": "date-time",
-          "type": "string"
-        },
-        "endTime": {
-          "description": "The end timeline date, so the results returned are before this date.",
-          "format": "date-time",
-          "type": "string"
-        },
-        "numberOfBucket": {
-          "description": "The number of bucket for timeline queries aggregation.",
-          "type": "integer",
-          "format": "int32"
-        }
-      },
-      "required": [
-        "startTime",
-        "endTime"
-      ]
-    },
-    "EntityExpandResponse": {
-      "description": "The entity expansion result operation response.",
-      "properties": {
-        "metaData": {
-          "$ref": "#/definitions/ExpansionResultsMetadata",
-          "description": "The metadata from the expansion operation results."
-        },
-        "value": {
-          "description": "The expansion result values.",
-          "properties": {
-            "entities": {
-              "description": "Array of the expansion result entities.",
-              "items": {
-                "$ref": "#/definitions/Entity"
-              },
-              "type": "array"
-            },
-            "edges": {
-              "description": "Array of edges that connects the entity to the list of entities.",
-              "items": {
-                "$ref": "#/definitions/EntityEdges"
-              },
-              "type": "array"
-            }
-          },
-          "type": "object"
-        }
-      }
-    },
-    "EntityTimelineResponse": {
-      "description": "The entity timeline result operation response.",
-      "properties": {
-        "metaData": {
-          "$ref": "#/definitions/TimelineResultsMetadata",
-          "description": "The metadata from the timeline operation results."
-        },
-        "value": {
-          "description": "The timeline result values.",
-          "items": {
-            "$ref": "#/definitions/EntityTimelineItem"
-          },
-          "type": "array"
-        }
-      }
-    },
-    "GetQueriesResponse": {
-      "description": "Retrieve queries for entity result operation response.",
-      "properties": {
-        "value": {
-          "description": "The query result values.",
-          "items": {
-            "$ref": "#/definitions/EntityQueryItem"
-          },
-          "type": "array"
-        }
-      }
-    },
-    "EntityInnerKind": {
-      "description": "The kind of the entity",
-      "enum": [
-        "Account",
-        "Host",
-        "File",
-        "AzureResource",
-        "CloudApplication",
-        "DnsResolution",
-        "FileHash",
-        "Ip",
-        "Malware",
-        "Process",
-        "RegistryKey",
-        "RegistryValue",
-        "SecurityGroup",
-        "Url",
-        "IoTDevice",
-        "SecurityAlert",
-<<<<<<< HEAD
-        "HuntingBookmark",
-        "MailCluster",
-        "MailMessage",
-        "Mailbox",
-=======
-        "Bookmark",
-        "Mailbox",
-        "MailCluster",
-        "MailMessage",
->>>>>>> 7d4caa5e
-        "SubmissionMail"
-      ],
-      "type": "string",
-      "x-ms-enum": {
-        "modelAsString": true,
-        "name": "EntityKind",
-        "values": [
-          {
-            "description": "Entity represents account in the system.",
-            "value": "Account"
-          },
-          {
-            "description": "Entity represents host in the system.",
-            "value": "Host"
-          },
-          {
-            "description": "Entity represents file in the system.",
-            "value": "File"
-          },
-          {
-            "description": "Entity represents azure resource in the system.",
-            "value": "AzureResource"
-          },
-          {
-            "description": "Entity represents cloud application in the system.",
-            "value": "CloudApplication"
-          },
-          {
-            "description": "Entity represents dns resolution in the system.",
-            "value": "DnsResolution"
-          },
-          {
-            "description": "Entity represents file hash in the system.",
-            "value": "FileHash"
-          },
-          {
-            "description": "Entity represents ip in the system.",
-            "value": "Ip"
-          },
-          {
-            "description": "Entity represents malware in the system.",
-            "value": "Malware"
-          },
-          {
-            "description": "Entity represents process in the system.",
-            "value": "Process"
-          },
-          {
-            "description": "Entity represents registry key in the system.",
-            "value": "RegistryKey"
-          },
-          {
-            "description": "Entity represents registry value in the system.",
-            "value": "RegistryValue"
-          },
-          {
-            "description": "Entity represents security group in the system.",
-            "value": "SecurityGroup"
-          },
-          {
-            "description": "Entity represents url in the system.",
-            "value": "Url"
-          },
-          {
-            "description": "Entity represents IoT device in the system.",
-            "value": "IoTDevice"
-          },
-          {
-            "description": "Entity represents security alert in the system.",
-            "value": "SecurityAlert"
-          },
-          {
-<<<<<<< HEAD
-=======
-            "description": "Entity represents bookmark in the system.",
-            "value": "Bookmark"
-          },
-          {
-            "description": "Entity represents mail cluster in the system.",
-            "value": "MailCluster"
-          },
-          {
-            "description": "Entity represents mail message in the system.",
-            "value": "MailMessage"
-          },
-          {
-            "description": "Entity represents mailbox in the system.",
-            "value": "Mailbox"
-          },
-          {
-            "description": "Entity represents submission mail in the system.",
-            "value": "SubmissionMail"
           }
         ]
       }
@@ -9852,7 +9083,6 @@
             "value": "SecurityAlert"
           },
           {
->>>>>>> 7d4caa5e
             "description": "Entity represents HuntingBookmark in the system.",
             "value": "HuntingBookmark"
           },
@@ -10100,8 +9330,6 @@
     },
     "ConnectedEntity": {
       "description": "Expansion result connected entities",
-<<<<<<< HEAD
-=======
       "properties": {
         "targetEntityId": {
           "description": "Entity Id of the connected entity",
@@ -10204,7 +9432,6 @@
         }
       ],
       "description": "Represents a file entity.",
->>>>>>> 7d4caa5e
       "properties": {
         "targetEntityId": {
           "description": "Entity Id of the connected entity",
@@ -10424,7 +9651,6 @@
       "type": "object"
     },
     "InsightQueryItem": {
-<<<<<<< HEAD
       "allOf": [
         {
           "$ref": "#/definitions/EntityQueryItem"
@@ -10746,329 +9972,6 @@
       "x-ms-discriminator-value": "Bookmark"
     },
     "FusionAlertRule": {
-=======
->>>>>>> 7d4caa5e
-      "allOf": [
-        {
-          "$ref": "#/definitions/EntityQueryItem"
-        }
-      ],
-      "description": "Represents Insight Query.",
-      "properties": {
-        "properties": {
-          "description": "Properties bag for InsightQueryItem",
-          "$ref": "#/definitions/InsightQueryItemProperties"
-        }
-      },
-      "type": "object",
-      "x-ms-discriminator-value": "Insight"
-    },
-    "InsightQueryItemProperties": {
-      "allOf": [
-        {
-          "$ref": "#/definitions/EntityQueryItemProperties"
-        }
-      ],
-      "description": "Represents Insight Query.",
-      "properties": {
-        "displayName": {
-          "type": "string",
-          "description": "The insight display name."
-        },
-        "description": {
-          "type": "string",
-          "description": "The insight description."
-        },
-        "baseQuery": {
-          "type": "string",
-          "description": "The base query of the insight."
-        },
-        "tableQuery": {
-          "type": "object",
-          "description": "The insight table query.",
-          "properties": {
-            "columnsDefinitions": {
-              "type": "array",
-              "description": "List of insight column definitions.",
-              "items": {
-                "properties": {
-                  "header": {
-                    "type": "string",
-                    "description": "Insight column header."
-                  },
-                  "outputType": {
-                    "type": "string",
-                    "description": "Insights Column type.",
-                    "enum": [
-                      "Number",
-                      "String",
-                      "Date",
-                      "Entity"
-                    ],
-                    "x-ms-enum": {
-                      "modelAsString": true,
-                      "name": "outputType"
-                    }
-                  },
-                  "supportDeepLink": {
-                    "type": "boolean",
-                    "description": "Is query supports deep-link."
-                  }
-                }
-              }
-            },
-            "queriesDefinitions": {
-              "type": "array",
-              "description": "List of insight queries definitions.",
-              "items": {
-                "properties": {
-                  "filter": {
-                    "type": "string",
-                    "description": "Insight column header."
-                  },
-                  "summarize": {
-                    "type": "string",
-                    "description": "Insight column header."
-                  },
-                  "project": {
-                    "type": "string",
-                    "description": "Insight column header."
-                  },
-                  "linkColumnsDefinitions": {
-                    "type": "array",
-                    "description": "Insight column header.",
-                    "items": {
-                      "properties": {
-                        "projectedName": {
-                          "type": "string",
-                          "description": "Insight Link Definition Projected Name."
-                        },
-                        "Query": {
-                          "type": "string",
-                          "description": "Insight Link Definition Query."
-                        }
-                      }
-                    }
-                  }
-                }
-              }
-            }
-          }
-        },
-        "chartQuery": {
-          "type": "object",
-          "description": "The insight chart query."
-        },
-        "additionalQuery": {
-          "type": "object",
-          "description": "The activity query definitions.",
-          "properties": {
-            "query": {
-              "type": "string",
-              "description": "The insight query."
-            },
-            "text": {
-              "type": "string",
-              "description": "The insight text."
-            }
-          }
-        },
-        "defaultTimeRange": {
-          "type": "object",
-          "description": "The insight chart query.",
-          "properties": {
-            "beforeRange": {
-              "type": "string",
-              "description": "The padding for the start time of the query."
-            },
-            "afterRange": {
-              "type": "string",
-              "description": "The padding for the end time of the query."
-            }
-          }
-        },
-        "referenceTimeRange": {
-          "type": "object",
-          "description": "The insight chart query.",
-          "properties": {
-            "beforeRange": {
-              "type": "string",
-              "description": "Additional query time for looking back."
-            }
-          }
-        }
-      },
-      "type": "object",
-      "x-ms-discriminator-value": "Insight"
-    },
-    "ActivityTimelineItem": {
-      "allOf": [
-        {
-          "$ref": "#/definitions/EntityTimelineItem"
-        }
-      ],
-      "description": "Represents Activity timeline item.",
-      "properties": {
-        "queryId": {
-          "type": "string",
-          "description": "The activity query id."
-        },
-        "bucketStartTimeUTC": {
-          "format": "date-time",
-          "type": "string",
-          "description": "The grouping bucket start time."
-        },
-        "bucketEndTimeUTC": {
-          "format": "date-time",
-          "type": "string",
-          "description": "The grouping bucket end time."
-        },
-        "firstActivityTimeUTC": {
-          "format": "date-time",
-          "type": "string",
-          "description": "The time of the first activity in the grouping bucket."
-        },
-        "lastActivityTimeUTC": {
-          "format": "date-time",
-          "type": "string",
-          "description": "The time of the last activity in the grouping bucket."
-        },
-        "content": {
-          "type": "string",
-          "description": "The activity timeline content."
-        },
-        "title": {
-          "type": "string",
-          "description": "The activity timeline title."
-        }
-      },
-      "required": [
-        "queryId",
-        "bucketStartTimeUTC",
-        "bucketEndTimeUTC",
-        "firstActivityTimeUTC",
-        "lastActivityTimeUTC",
-        "content",
-        "title"
-      ],
-      "type": "object",
-      "x-ms-discriminator-value": "Activity"
-    },
-    "SecurityAlertTimelineItem": {
-      "allOf": [
-        {
-          "$ref": "#/definitions/EntityTimelineItem"
-        }
-      ],
-      "description": "Represents security alert timeline item.",
-      "properties": {
-        "azureResourceId": {
-          "type": "string",
-          "description": "The alert azure resource id."
-        },
-        "productName": {
-          "type": "string",
-          "description": "The alert product name."
-        },
-        "description": {
-          "type": "string",
-          "description": "The alert description."
-        },
-        "displayName": {
-          "type": "string",
-          "description": "The alert name."
-        },
-        "severity": {
-          "$ref": "#/definitions/AlertSeverity",
-          "description": "The alert severity."
-        },
-        "endTimeUtc": {
-          "format": "date-time",
-          "type": "string",
-          "description": "The alert end time."
-        },
-        "startTimeUtc": {
-          "format": "date-time",
-          "type": "string",
-          "description": "The alert start time."
-        },
-        "timeGenerated": {
-          "format": "date-time",
-          "type": "string",
-          "description": "The alert generated time."
-        },
-        "alertType": {
-          "type": "string",
-          "description": "The name of the alert type."
-        }
-      },
-      "required": [
-        "azureResourceId",
-        "displayName",
-        "severity",
-        "endTimeUtc",
-        "startTimeUtc",
-        "timeGenerated",
-        "alertType"
-      ],
-      "type": "object",
-      "x-ms-discriminator-value": "SecurityAlert"
-    },
-    "BookmarkTimelineItem": {
-      "allOf": [
-        {
-          "$ref": "#/definitions/EntityTimelineItem"
-        }
-      ],
-      "description": "Represents bookmark timeline item.",
-      "properties": {
-        "azureResourceId": {
-          "type": "string",
-          "description": "The bookmark azure resource id."
-        },
-        "displayName": {
-          "type": "string",
-          "description": "The bookmark display name."
-        },
-        "notes": {
-          "type": "string",
-          "description": "The notes of the bookmark"
-        },
-        "endTimeUtc": {
-          "format": "date-time",
-          "type": "string",
-          "description": "The bookmark end time."
-        },
-        "startTimeUtc": {
-          "format": "date-time",
-          "type": "string",
-          "description": "TThe bookmark start time."
-        },
-        "eventTime": {
-          "format": "date-time",
-          "type": "string",
-          "description": "The bookmark event time."
-        },
-        "createdBy": {
-          "$ref": "#/definitions/UserInfo",
-          "description": "Describes a user that created the bookmark",
-          "type": "object"
-        },
-        "labels": {
-          "description": "List of labels relevant to this bookmark",
-          "items": {
-            "$ref": "#/definitions/Label"
-          },
-          "type": "array"
-        }
-      },
-      "required": [
-        "azureResourceId"
-      ],
-      "type": "object",
-      "x-ms-discriminator-value": "Bookmark"
-    },
-    "FusionAlertRule": {
       "allOf": [
         {
           "$ref": "#/definitions/AlertRule"
@@ -11180,109 +10083,6 @@
         }
       ],
       "description": "Represents Threat Intelligence alert rule.",
-<<<<<<< HEAD
-      "properties": {
-        "properties": {
-          "$ref": "#/definitions/ThreatIntelligenceAlertRuleProperties",
-          "description": "Threat Intelligence alert rule properties",
-          "x-ms-client-flatten": true
-        }
-      },
-      "type": "object",
-      "x-ms-discriminator-value": "ThreatIntelligence"
-    },
-    "ThreatIntelligenceAlertRuleProperties": {
-      "description": "Threat Intelligence alert rule base property bag.",
-      "properties": {
-        "alertRuleTemplateName": {
-          "description": "The Name of the alert rule template used to create this rule.",
-          "type": "string"
-        },
-        "description": {
-          "description": "The description of the alert rule.",
-          "readOnly": true,
-          "type": "string"
-        },
-        "displayName": {
-          "description": "The display name for alerts created by this alert rule.",
-          "readOnly": true,
-          "type": "string"
-        },
-        "enabled": {
-          "description": "Determines whether this alert rule is enabled or disabled.",
-          "type": "boolean"
-        },
-        "lastModifiedUtc": {
-          "description": "The last time that this alert has been modified.",
-          "format": "date-time",
-          "readOnly": true,
-          "type": "string"
-        },
-        "severity": {
-          "$ref": "#/definitions/AlertSeverity",
-          "description": "The severity for alerts created by this alert rule.",
-          "readOnly": true
-        },
-        "tactics": {
-          "description": "The tactics of the alert rule",
-          "items": {
-            "$ref": "#/definitions/AttackTactic"
-          },
-          "readOnly": true,
-          "type": "array"
-        }
-      },
-      "required": [
-        "alertRuleTemplateName",
-        "enabled"
-      ],
-      "type": "object"
-    },
-    "ThreatIntelligenceAlertRuleTemplate": {
-      "allOf": [
-        {
-          "$ref": "#/definitions/AlertRuleTemplate"
-        }
-      ],
-      "description": "Represents Threat Intelligence alert rule template.",
-      "properties": {
-        "properties": {
-          "allOf": [
-            {
-              "$ref": "#/definitions/AlertRuleTemplatePropertiesBase"
-            }
-          ],
-          "description": "Threat Intelligence alert rule template properties",
-          "properties": {
-            "severity": {
-              "$ref": "#/definitions/AlertSeverity",
-              "description": "The severity for alerts created by this alert rule."
-            },
-            "tactics": {
-              "description": "The tactics of the alert rule template",
-              "items": {
-                "$ref": "#/definitions/AttackTactic"
-              },
-              "type": "array"
-            }
-          },
-          "required": [
-            "displayName",
-            "description",
-            "status",
-            "severity",
-            "alertRulesCreatedByTemplateCount"
-          ],
-          "x-ms-client-flatten": true
-        }
-      },
-      "type": "object",
-      "x-ms-discriminator-value": "ThreatIntelligence"
-    },
-    "GeoLocation": {
-      "description": "The geo-location context attached to the ip entity",
-=======
->>>>>>> 7d4caa5e
       "properties": {
         "properties": {
           "$ref": "#/definitions/ThreatIntelligenceAlertRuleProperties",
@@ -12360,9 +11160,8 @@
         },
         "recipient": {
           "description": "The recipient of this mail message. Note that in case of multiple recipients the mail message is forked and each copy has one recipient",
-<<<<<<< HEAD
-          "readOnly": true,
-          "type": "string"
+          "readOnly": true,
+          "type": "array"
         },
         "urls": {
           "description": "The Urls contained in this mail message",
@@ -12370,23 +11169,9 @@
             "description": "A Url contained in this mail message",
             "type": "string"
           },
-=======
->>>>>>> 7d4caa5e
           "readOnly": true,
           "type": "array"
         },
-<<<<<<< HEAD
-=======
-        "urls": {
-          "description": "The Urls contained in this mail message",
-          "items": {
-            "description": "A Url contained in this mail message",
-            "type": "string"
-          },
-          "readOnly": true,
-          "type": "array"
-        },
->>>>>>> 7d4caa5e
         "threats": {
           "description": "The threats of this mail message",
           "items": {
@@ -15076,7 +13861,6 @@
         "created": {
           "description": "The time the watchlist was created",
           "format": "date-time",
-<<<<<<< HEAD
           "type": "string"
         },
         "updated": {
@@ -15084,15 +13868,6 @@
           "format": "date-time",
           "type": "string"
         },
-=======
-          "type": "string"
-        },
-        "updated": {
-          "description": "The last time the watchlist was updated",
-          "format": "date-time",
-          "type": "string"
-        },
->>>>>>> 7d4caa5e
         "createdBy": {
           "$ref": "#/definitions/UserInfo",
           "description": "Describes a user that created the watchlist",

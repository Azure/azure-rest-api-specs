--- conflicted
+++ resolved
@@ -10269,17 +10269,6 @@
             "QWord"
           ],
           "readOnly": true,
-<<<<<<< HEAD
-          "type": "array"
-        },
-        "tactics": {
-          "description": "The tactics associated with incident",
-          "items": {
-            "$ref": "#/definitions/AttackTactic"
-          },
-          "readOnly": true,
-          "type": "array"
-=======
           "type": "string",
           "x-ms-enum": {
             "modelAsString": true,
@@ -10319,7 +10308,6 @@
               }
             ]
           }
->>>>>>> a2b6c113
         }
       },
       "type": "object"

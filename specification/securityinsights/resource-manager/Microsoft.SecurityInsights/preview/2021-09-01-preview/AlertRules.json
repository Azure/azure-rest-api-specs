--- conflicted
+++ resolved
@@ -776,6 +776,10 @@
           },
           "type": "array"
         },
+        "version": {
+          "description": "The version of this template - in format <a.b.c>, where all are numbers. For example <1.0.2>.",
+          "type": "string"
+        },
         "customDetails": {
           "description": "Dictionary of string key-value pairs of columns to be attached to the alert",
           "type": "object",
@@ -1439,8 +1443,6 @@
             }
           ],
           "description": "Scheduled alert rule template properties",
-<<<<<<< HEAD
-=======
           "properties": {
             "tactics": {
               "description": "The tactics of the alert rule template",
@@ -1448,13 +1450,8 @@
                 "$ref": "./common/AlertTypes.json#/definitions/AttackTactic"
               },
               "type": "array"
-            },
-            "version": {
-              "description": "The version of this template - in format <a.b.c>, where all are numbers. For example <1.0.2>.",
-              "type": "string"
-            }
-          },
->>>>>>> c28df191
+            }
+          },
           "required": [
             "displayName",
             "description",
@@ -1499,7 +1496,8 @@
             "status",
             "alertRulesCreatedByTemplateCount",
             "severity",
-            "query"
+            "query",
+            "version"
           ],
           "type": "object",
           "x-ms-client-flatten": true

parameters:
  "service-dir":
    default: "sdk/fabric"
emit:
  - "@azure-tools/typespec-autorest"
options:
  "@azure-tools/typespec-autorest":
    use-read-only-status-schema: true
    emitter-output-dir: "{project-root}/.."
    azure-resource-provider-folder: "resource-manager"
    emit-common-types-schema: "never"
    # `arm-resource-flattening` is only used for back-compat for specs existed on July 2024. All new service spec should NOT use this flag
    arm-resource-flattening: true
    output-file: "{azure-resource-provider-folder}/{service-name}/{version-status}/{version}/fabric.json"
    examples-directory: "{project-root}/examples"
  "@azure-tools/typespec-csharp":
    flavor: azure
    package-dir: "Azure.ResourceManager.Fabric"
    clear-output-folder: true
    namespace: "{package-dir}"
  "@azure-tools/typespec-python":
    package-dir: "azure-mgmt-fabric"
    flavor: "azure"
    package-name: "{package-dir}"
    generate-test: true
    generate-sample: true
    examples-dir: "{project-root}/examples"
<<<<<<< HEAD
  "@azure-tools/typespec-ts":
    azureSdkForJs: true
    isModularLibrary: true
    generateMetadata: true
    hierarchyClient: false
    experimentalExtensibleEnums: true
    enableOperationGroup: true
    package-dir: "arm-fabric"
    emitter-output-dir: "{project-root}/{service-dir}/{package-dir}"
    flavor: "azure"
    packageDetails:
      name: "@azure/arm-fabric"
=======
  "@azure-tools/typespec-java":
    package-dir: "azure-resourcemanager-fabric"
    flavor: azure
    namespace: "com.azure.resourcemanager.fabric"
>>>>>>> 3519c80f
linter:
  extends:
    - "@azure-tools/typespec-azure-rulesets/resource-manager"<|MERGE_RESOLUTION|>--- conflicted
+++ resolved
@@ -25,7 +25,6 @@
     generate-test: true
     generate-sample: true
     examples-dir: "{project-root}/examples"
-<<<<<<< HEAD
   "@azure-tools/typespec-ts":
     azureSdkForJs: true
     isModularLibrary: true
@@ -38,12 +37,10 @@
     flavor: "azure"
     packageDetails:
       name: "@azure/arm-fabric"
-=======
   "@azure-tools/typespec-java":
     package-dir: "azure-resourcemanager-fabric"
     flavor: azure
     namespace: "com.azure.resourcemanager.fabric"
->>>>>>> 3519c80f
 linter:
   extends:
     - "@azure-tools/typespec-azure-rulesets/resource-manager"
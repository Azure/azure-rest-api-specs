parameters:
  "service-dir":
    default: "sdk/edgezones"
emit:
  - "@azure-tools/typespec-autorest"
linter:
  extends:
    - "@azure-tools/typespec-azure-rulesets/resource-manager"
options:
  "@azure-tools/typespec-autorest":
    azure-resource-provider-folder: "resource-manager"
    emit-common-types-schema: "never"
    # `arm-resource-flattening` is only used for back-compat for specs existed on July 2024. All new service spec should NOT use this flag
    arm-resource-flattening: true
    use-read-only-status-schema: true
    emitter-output-dir: "{project-root}/.."
    examples-directory: "examples"
    output-file: "{azure-resource-provider-folder}/{service-name}/{version-status}/{version}/edgezones.json"
  "@azure-tools/typespec-python":
    package-dir: "azure-mgmt-edgezones"
    package-name: "{package-dir}"
    generate-test: true
    flavor: "azure"
  "@azure-tools/typespec-java":
    package-dir: "azure-resourcemanager-edgezones"
    flavor: "azure"
    namespace: "com.azure.resourcemanager.edgezones"
    service-name: "Edge Zones"
<<<<<<< HEAD
    examples-directory: "examples"
  "@azure-tools/typespec-go":
    service-dir: "sdk/resourcemanager/edgezones"
    package-dir: "armedgezones"
    module: "github.com/Azure/azure-sdk-for-go/{service-dir}/{package-dir}"
    examples-directory: "{project-root}/examples"
    fix-const-stuttering: true
    flavor: "azure"
    generate-examples: true
    generate-fakes: true
    head-as-boolean: true
    inject-spans: true
    remove-unreferenced-types: true
=======
    examples-directory: "{project-root}/examples"
>>>>>>> 7ed015e3
<|MERGE_RESOLUTION|>--- conflicted
+++ resolved
@@ -26,7 +26,6 @@
     flavor: "azure"
     namespace: "com.azure.resourcemanager.edgezones"
     service-name: "Edge Zones"
-<<<<<<< HEAD
     examples-directory: "examples"
   "@azure-tools/typespec-go":
     service-dir: "sdk/resourcemanager/edgezones"
@@ -40,6 +39,4 @@
     head-as-boolean: true
     inject-spans: true
     remove-unreferenced-types: true
-=======
-    examples-directory: "{project-root}/examples"
->>>>>>> 7ed015e3
+    examples-directory: "{project-root}/examples"
{
  "swagger": "2.0",
  "info": {
    "title": "Azure MG Group Quota using GroupQuota Entity.",
    "version": "2023-06-01-preview",
    "description": "Microsoft Azure Quota Resource Provider"
  },
  "consumes": [
    "application/json"
  ],
  "produces": [
    "application/json"
  ],
  "security": [
    {
      "azure_auth": [
        "user_impersonation"
      ]
    }
  ],
  "securityDefinitions": {
    "azure_auth": {
      "flow": "implicit",
      "authorizationUrl": "https://login.microsoftonline.com/common/oauth2/authorize",
      "scopes": {
        "user_impersonation": "impersonate your user account"
      },
      "type": "oauth2",
      "description": "Azure Active Directory OAuth 2.0 authorization"
    }
  },
  "paths": {
    "/providers/Microsoft.Management/managementGroups/{mgId}/providers/Microsoft.Quota/groupQuotas/{groupQuotaName}": {
      "put": {
        "tags": [
          "GroupQuotas"
        ],
        "summary": "Creates a new GroupQuota for the name passed.",
        "description": "Creates a new GroupQuota for the name passed. A RequestId will be returned by the Service. The status can be polled periodically. The status Async polling is using standards defined at - https://github.com/Azure/azure-resource-manager-rpc/blob/master/v1.0/async-api-reference.md#asynchronous-operations. Use the OperationsStatus URI provided in Azure-AsyncOperation header, the duration will be specified in retry-after header. Once the operation gets to terminal state - Succeeded | Failed, then the URI will change to Get URI and full details can be checked.",
        "operationId": "GroupQuotas_CreateOrUpdate",
        "x-ms-examples": {
          "GroupQuotas_Put_Request_ForCompute": {
            "$ref": "./examples/GroupQuotas/PutGroupQuotas.json"
          }
        },
        "x-ms-long-running-operation": true,
        "parameters": [
          {
            "$ref": "#/parameters/MgIdInParameters"
          },
          {
            "$ref": "#/parameters/GroupQuotaNameInParameters"
          },
          {
            "$ref": "../../../../../common-types/resource-management/v2/types.json#/parameters/ApiVersionParameter"
          },
          {
            "name": "GroupQuotaPutRequestBody",
            "in": "body",
            "description": "The GroupQuota body details for creation or update of a GroupQuota entity.",
            "schema": {
              "$ref": "#/definitions/GroupQuotasEntity"
            }
          }
        ],
        "responses": {
          "200": {
            "description": "OK, Create or Update",
            "schema": {
              "$ref": "#/definitions/GroupQuotasEntity"
            }
          },
          "201": {
            "description": "Request Accepted, Create or Update",
            "headers": {
              "Retry-After": {
                "description": "The recommended number of seconds to wait before calling the URI specified in Azure-AsyncOperation.",
                "type": "integer",
                "format": "int64"
              },
              "Location": {
                "description": "URL for determining when an operation has completed. Send a GET request to the URL in Location header.\nThe URI should return a 202 until the operation reaches a terminal state and 200 once it reaches a terminal state.\n\nFor more info: https://github.com/Azure/azure-resource-manager-rpc/blob/master/v1.0/Addendum.md#202-accepted-and-location-headers.  New guidelines - https://github.com/microsoft/api-guidelines/blob/vNext/Guidelines.md#131-resource-based-long-running-operations-relo",
                "type": "string"
              },
              "Azure-AsyncOperation": {
                "description": "URL for checking the ongoing status of the operation.\nTo get the status of the asynchronous operation, send a GET request to the URL in Azure-AsyncOperation header value.\n\nFor more info: https://github.com/Azure/azure-resource-manager-rpc/blob/master/v1.0/Addendum.md#asynchronous-operations",
                "type": "string"
              }
            },
            "schema": {
              "$ref": "#/definitions/OperationsStatus"
            }
          },
          "default": {
            "description": "Error",
            "schema": {
              "$ref": "../../../../../common-types/resource-management/v2/types.json#/definitions/ErrorResponse"
            }
          }
        }
      },
      "patch": {
        "tags": [
          "GroupQuotas"
        ],
        "summary": "Updates a new GroupQuotas for the name passed.",
        "description": "Updates the GroupQuotas for the name passed. A GroupQuotas RequestId will be returned by the Service. The status can be polled periodically. The status Async polling is using standards defined at - https://github.com/Azure/azure-resource-manager-rpc/blob/master/v1.0/async-api-reference.md#asynchronous-operations. Use the OperationsStatus URI provided in Azure-AsyncOperation header, the duration will be specified in retry-after header. Once the operation gets to terminal state - Succeeded | Failed, then the URI will change to Get URI and full details can be checked. \n Any change in the filters will be applicable to the future quota assignments, existing quota assigned to subscriptions from the GroupQuotas remains unchanged.",
        "operationId": "GroupQuotas_Update",
        "x-ms-examples": {
<<<<<<< HEAD
          "GroupQuotas_Patch_Request_ForCompute": {
            "$ref": "./examples/GroupQuotas/PatchGroupQuotas.json"
=======
          "GroupQuotaLimits_Get_Request_ForCompute": {
            "$ref": "./examples/PatchGroupQuotas.json"
>>>>>>> cd259e9d
          }
        },
        "x-ms-long-running-operation": true,
        "parameters": [
          {
            "$ref": "#/parameters/MgIdInParameters"
          },
          {
            "$ref": "#/parameters/GroupQuotaNameInParameters"
          },
          {
            "$ref": "../../../../../common-types/resource-management/v2/types.json#/parameters/ApiVersionParameter"
          },
          {
            "name": " GroupQuotasPatchRequestBody",
            "in": "body",
            "description": "The  GroupQuotas Patch Request.",
            "schema": {
              "$ref": "#/definitions/GroupQuotasEntity"
            }
          }
        ],
        "responses": {
          "200": {
            "description": "OK.",
            "schema": {
              "$ref": "#/definitions/GroupQuotasEntity"
            }
          },
          "202": {
            "description": "Request Accepted",
            "headers": {
              "Retry-After": {
                "description": "The recommended number of seconds to wait before calling the URI specified in Azure-AsyncOperation.",
                "type": "integer",
                "format": "int64"
              },
              "Location": {
                "description": "URL for determining when an operation has completed. Send a GET request to the URL in Location header.\nThe URI should return a 202 until the operation reaches a terminal state and 200 once it reaches a terminal state.\n\nFor more info: https://github.com/Azure/azure-resource-manager-rpc/blob/master/v1.0/Addendum.md#202-accepted-and-location-headers",
                "type": "string"
              },
              "Azure-AsyncOperation": {
                "description": "URL for checking the ongoing status of the operation.\nTo get the status of the asynchronous operation, send a GET request to the URL in Azure-AsyncOperation header value.\n\nFor more info: https://github.com/Azure/azure-resource-manager-rpc/blob/master/v1.0/Addendum.md#asynchronous-operations",
                "type": "string"
              }
            },
            "schema": {
              "$ref": "#/definitions/OperationsStatus"
            }
          },
          "default": {
            "description": "Bad Request",
            "schema": {
              "$ref": "../../../../../common-types/resource-management/v2/types.json#/definitions/ErrorResponse"
            }
          }
        }
      },
      "get": {
        "tags": [
          "GroupQuotas"
        ],
        "summary": "Gets GroupQuotas for the name passed.",
        "description": "Gets the GroupQuotas for the name passed. It will return the GroupQuotas properties only. The details on groupQuota can be access from the groupQuota APIs.",
        "operationId": " GroupQuotas_Get",
        "x-ms-examples": {
          "GroupQuotas_Get_Request_ForCompute": {
            "$ref": "./examples/GroupQuotas/GetGroupQuotas.json"
          }
        },
        "parameters": [
          {
            "$ref": "#/parameters/MgIdInParameters"
          },
          {
            "$ref": "#/parameters/GroupQuotaNameInParameters"
          },
          {
            "$ref": "../../../../../common-types/resource-management/v2/types.json#/parameters/ApiVersionParameter"
          }
        ],
        "responses": {
          "200": {
            "description": "OK.",
            "schema": {
              "$ref": "#/definitions/GroupQuotasEntity"
            }
          },
          "default": {
            "description": "Error",
            "schema": {
              "$ref": "../../../../../common-types/resource-management/v2/types.json#/definitions/ErrorResponse"
            }
          }
        }
      },
      "delete": {
        "tags": [
          "GroupQuotas"
        ],
        "summary": "Deletes GroupQuotas for the name passed.",
        "description": "Deletes the GroupQuotas for the name passed. All the remaining shareQuota in the GroupQuotas will be lost.",
        "operationId": "GroupQuotas_Delete",
        "x-ms-examples": {
          "GroupQuotas_Delete_Request_ForCompute": {
            "$ref": "./examples/GroupQuotas/DeleteGroupQuotas.json"
          }
        },
        "parameters": [
          {
            "$ref": "#/parameters/MgIdInParameters"
          },
          {
            "$ref": "#/parameters/GroupQuotaNameInParameters"
          },
          {
            "$ref": "../../../../../common-types/resource-management/v2/types.json#/parameters/ApiVersionParameter"
          }
        ],
        "responses": {
          "200": {
            "description": "OK."
          },
          "204": {
            "description": "No Content."
          },
          "default": {
            "description": "Error",
            "schema": {
              "$ref": "../../../../../common-types/resource-management/v2/types.json#/definitions/ErrorResponse"
            }
          }
        }
      }
    },
    "/providers/Microsoft.Management/managementGroups/{mgId}/providers/Microsoft.Quota/groupQuotas": {
      "get": {
        "tags": [
          "GroupQuotas"
        ],
        "summary": "Lists GroupQuotas for the scope passed.",
        "description": "Lists GroupQuotas for the scope passed. It will return the GroupQuotas QuotaEntity properties only.The details on groupQuota can be access from the groupQuota APIs.",
        "operationId": "GroupQuotas_List",
        "x-ms-examples": {
          "GroupQuotas_List_Request_ForCompute": {
            "$ref": "./examples/GroupQuotas/GetGroupQuotasList.json"
          }
        },
        "parameters": [
          {
            "$ref": "#/parameters/MgIdInParameters"
          },
          {
            "$ref": "../../../../../common-types/resource-management/v2/types.json#/parameters/ApiVersionParameter"
          }
        ],
        "responses": {
          "200": {
            "description": "OK.",
            "schema": {
              "$ref": "#/definitions/GroupQuotaList"
            }
          },
          "default": {
            "description": "Error",
            "schema": {
              "$ref": "../../../../../common-types/resource-management/v2/types.json#/definitions/ErrorResponse"
            }
          }
        }
      }
    },
    "/providers/Microsoft.Management/managementGroups/{mgId}/providers/Microsoft.Quota/groupQuotas/{groupQuotaName}/subscriptions/{subscriptionId}": {
      "put": {
        "tags": [
          "GroupQuotas-Subscriptions"
        ],
        "summary": "Adds subscription to the GroupQuotas.",
        "description": "Adds a subscription to GroupQuotas.",
        "operationId": "GroupQuotaSubscriptions_CreateOrUpdate",
        "x-ms-examples": {
          "GroupQuotaSubscriptions_Put_Subscriptions": {
            "$ref": "./examples/GroupQuotas-Subscriptions/PutGroupQuotasSubscription.json"
          }
        },
        "parameters": [
          {
            "$ref": "#/parameters/MgIdInParameters"
          },
          {
            "$ref": "#/parameters/GroupQuotaNameInParameters"
          },
          {
            "$ref": "../../../../../common-types/resource-management/v2/types.json#/parameters/ApiVersionParameter"
          },
          {
            "$ref": "../../../../../common-types/resource-management/v2/types.json#/parameters/SubscriptionIdParameter"
          }
        ],
        "responses": {
          "200": {
            "description": "OK, Create or Update",
            "schema": {
              "$ref": "#/definitions/GroupQuotasEntity"
            }
          },
          "201": {
            "description": "Request Accepted, Create or Update",
            "headers": {
              "Retry-After": {
                "description": "The recommended number of seconds to wait before calling the URI specified in Azure-AsyncOperation.",
                "type": "integer",
                "format": "int64"
              },
              "Location": {
                "description": "URL for determining when an operation has completed. Send a GET request to the URL in Location header.\nThe URI should return a 202 until the operation reaches a terminal state and 200 once it reaches a terminal state.\n\nFor more info: https://github.com/Azure/azure-resource-manager-rpc/blob/master/v1.0/Addendum.md#202-accepted-and-location-headers.  New guidelines - https://github.com/microsoft/api-guidelines/blob/vNext/Guidelines.md#131-resource-based-long-running-operations-relo",
                "type": "string"
              },
              "Azure-AsyncOperation": {
                "description": "URL for checking the ongoing status of the operation.\nTo get the status of the asynchronous operation, send a GET request to the URL in Azure-AsyncOperation header value.\n\nFor more info: https://github.com/Azure/azure-resource-manager-rpc/blob/master/v1.0/Addendum.md#asynchronous-operations",
                "type": "string"
              }
            },
            "schema": {
              "$ref": "#/definitions/OperationsStatus"
            }
          },
          "default": {
            "description": "Error",
            "schema": {
              "$ref": "../../../../../common-types/resource-management/v2/types.json#/definitions/ErrorResponse"
            }
          }
        }
      },
      "patch": {
        "tags": [
          "GroupQuotas-Subscriptions"
        ],
        "summary": "Updates the GroupQuotas with the subscription to add to the subscriptions list.",
        "description": "Updates the GroupQuotas with the subscription to add to the subscriptions list.",
        "operationId": "GroupQuotaSubscriptions_Update",
        "x-ms-examples": {
          "GroupQuotaSubscriptions_Patch_Subscriptions": {
            "$ref": "./examples/GroupQuotas-Subscriptions/PatchGroupQuotasSubscription.json"
          }
        },
        "parameters": [
          {
            "$ref": "#/parameters/MgIdInParameters"
          },
          {
            "$ref": "#/parameters/GroupQuotaNameInParameters"
          },
          {
            "$ref": "../../../../../common-types/resource-management/v2/types.json#/parameters/ApiVersionParameter"
          },
          {
            "$ref": "../../../../../common-types/resource-management/v2/types.json#/parameters/SubscriptionIdParameter"
          }
        ],
        "responses": {
          "200": {
            "description": "OK.",
            "schema": {
              "$ref": "#/definitions/GroupQuotasEntity"
            }
          },
          "default": {
            "description": "Bad Request",
            "schema": {
              "$ref": "../../../../../common-types/resource-management/v2/types.json#/definitions/ErrorResponse"
            }
          }
        }
      },
      "delete": {
        "tags": [
          "GroupQuotas-Subscriptions"
        ],
        "summary": "Removes the subscription from GroupQuotas.",
        "description": "Removes the subscription from GroupQuotas.",
        "operationId": "GroupQuotaSubscriptions_Delete",
        "x-ms-examples": {
          "GroupQuotaSubscriptions_Delete_Subscriptions": {
            "$ref": "./examples/GroupQuotas-Subscriptions/DeleteGroupQuotaSubscriptions.json"
          }
        },
        "parameters": [
          {
            "$ref": "#/parameters/MgIdInParameters"
          },
          {
            "$ref": "#/parameters/GroupQuotaNameInParameters"
          },
          {
            "$ref": "../../../../../common-types/resource-management/v2/types.json#/parameters/ApiVersionParameter"
          },
          {
            "$ref": "../../../../../common-types/resource-management/v2/types.json#/parameters/SubscriptionIdParameter"
          }
        ],
        "responses": {
          "200": {
            "description": "OK."
          },
          "204": {
            "description": "No Content."
          },
          "default": {
            "description": "Error",
            "schema": {
              "$ref": "../../../../../common-types/resource-management/v2/types.json#/definitions/ErrorResponse"
            }
          }
        }
      },
      "get": {
        "tags": [
          "GroupQuotas-Subscriptions"
        ],
        "summary": "Checks if the subscription is in GroupQuotas SubscriptionIdList.",
        "description": "Checks if the subscription is in GroupQuotas SubscriptionIdList.",
        "operationId": "GroupQuotaSubscription_Get",
        "x-ms-examples": {
          "GroupQuotaSubscriptions_Get_Subscriptions": {
            "$ref": "./examples/GroupQuotas-Subscriptions/GetGroupQuotaSubscriptions.json"
          }
        },
        "parameters": [
          {
            "$ref": "#/parameters/MgIdInParameters"
          },
          {
            "$ref": "#/parameters/GroupQuotaNameInParameters"
          },
          {
            "$ref": "../../../../../common-types/resource-management/v2/types.json#/parameters/ApiVersionParameter"
          },
          {
            "$ref": "../../../../../common-types/resource-management/v2/types.json#/parameters/SubscriptionIdParameter"
          }
        ],
        "responses": {
          "200": {
            "description": "OK.",
            "schema": {
              "$ref": "#/definitions/GroupQuotasEntity"
            }
          },
          "default": {
            "description": "Error",
            "schema": {
              "$ref": "../../../../../common-types/resource-management/v2/types.json#/definitions/ErrorResponse"
            }
          }
        }
      }
    },
    "/providers/Microsoft.Management/managementGroups/{mgId}/{resourceProviderScope}/providers/Microsoft.Quota/groupQuotas/{groupQuotaName}/groupQuotaLimits/{resourceName}": {
      "put": {
        "tags": [
          "GroupQuotaLimits"
        ],
        "summary": "Creates a new Group Quota request for a specific resources.",
        "description": "Creates a new Group Quota request for a specific resources. A groupQuotaRequestId will be returned by the Service. The status can be polled periodically. The status Async polling is using standards defined at - https://github.com/Azure/azure-resource-manager-rpc/blob/master/v1.0/async-api-reference.md#asynchronous-operations. Use the OperationsStatus URI provided in Azure-AsyncOperation header, the duration will be specified in retry-after header. Once the operation gets to terminal state - Succeeded | Failed, then the URI will change to Get URI and full details can be checked.",
        "operationId": "GroupQuotaLimits_CreateOrUpdate",
        "x-ms-examples": {
          "GroupQuotaLimits_Put_Request_ForCompute": {
            "$ref": "./examples/GroupQuotaLimits/PutGroupQuotaLimits-Compute.json"
          }
        },
        "x-ms-long-running-operation": true,
        "parameters": [
          {
            "$ref": "#/parameters/MgIdInParameters"
          },
          {
            "$ref": "#/parameters/ScopeInParameters"
          },
          {
            "$ref": "#/parameters/GroupQuotaNameInParameters"
          },
          {
            "$ref": "#/parameters/ResourceInParameters"
          },
          {
            "$ref": "../../../../../common-types/resource-management/v2/types.json#/parameters/ApiVersionParameter"
          },
          {
            "name": "groupQuotaRequest",
            "in": "body",
            "description": "The GroupQuota Request.",
            "schema": {
              "$ref": "#/definitions/GroupQuotaLimit"
            }
          }
        ],
        "responses": {
          "200": {
            "description": "OK. Create or Update",
            "schema": {
              "$ref": "#/definitions/GroupQuotaLimit"
            }
          },
          "201": {
            "description": "Request Created. Create or Update",
            "headers": {
              "Retry-After": {
                "description": "The recommended number of seconds to wait before calling the URI specified in Azure-AsyncOperation.",
                "type": "integer",
                "format": "int64"
              },
              "Location": {
                "description": "URL for determining when an operation has completed. Send a GET request to the URL in Location header.\nThe URI should return a 202 until the operation reaches a terminal state and 200 once it reaches a terminal state.\n\nFor more info: https://github.com/Azure/azure-resource-manager-rpc/blob/master/v1.0/Addendum.md#202-accepted-and-location-headers",
                "type": "string"
              },
              "Azure-AsyncOperation": {
                "description": "URL for checking the ongoing status of the operation.\nTo get the status of the asynchronous operation, send a GET request to the URL in Azure-AsyncOperation header value.\n\nFor more info: https://github.com/Azure/azure-resource-manager-rpc/blob/master/v1.0/Addendum.md#asynchronous-operations",
                "type": "string"
              }
            },
            "schema": {
              "$ref": "#/definitions/OperationsStatus"
            }
          },
          "default": {
            "description": "Error",
            "schema": {
              "$ref": "../../../../../common-types/resource-management/v2/types.json#/definitions/ErrorResponse"
            }
          }
        }
      },
      "patch": {
        "tags": [
          "GroupQuotaLimits"
        ],
        "summary": "Creates/Updates a new Group Quota request for a specific resources.",
        "description": "Creates/Updates a new Group Quota request for a specific resources. A groupQuotaRequestId will be returned by the Service. The status will be updated periodically. The status Async polling is using standards defined at - https://github.com/Azure/azure-resource-manager-rpc/blob/master/v1.0/async-api-reference.md#asynchronous-operations. Use the OperationsStatus URI provided in Azure-AsyncOperation header, the duration will be specified in retry-after header. Once the operation gets to terminal state - Succeeded | Failed,then the URI will change to Get URI and full details can be checked.",
        "operationId": "GroupQuotaLimits_Update",
        "x-ms-examples": {
          "GroupQuotaLimits_Patch_Request_ForCompute": {
            "$ref": "./examples/GroupQuotaLimits/PatchGroupQuotaLimits-Compute.json"
          }
        },
        "x-ms-long-running-operation": true,
        "parameters": [
          {
            "$ref": "#/parameters/MgIdInParameters"
          },
          {
            "$ref": "#/parameters/ScopeInParameters"
          },
          {
            "$ref": "#/parameters/GroupQuotaNameInParameters"
          },
          {
            "$ref": "#/parameters/ResourceInParameters"
          },
          {
            "$ref": "../../../../../common-types/resource-management/v2/types.json#/parameters/ApiVersionParameter"
          },
          {
            "name": "groupQuotaRequest",
            "in": "body",
            "description": "The GroupQuota Request.",
            "schema": {
              "$ref": "#/definitions/GroupQuotaLimit"
            }
          }
        ],
        "responses": {
          "200": {
            "description": "OK. Returns the quota details.",
            "schema": {
              "$ref": "#/definitions/GroupQuotaLimit"
            }
          },
          "202": {
            "description": "Request Accepted",
            "headers": {
              "Retry-After": {
                "description": "The recommended number of seconds to wait before calling the URI specified in Azure-AsyncOperation.",
                "type": "integer",
                "format": "int64"
              },
              "Location": {
                "description": "URL for determining when an operation has completed. Send a GET request to the URL in Location header.\nThe URI should return a 202 until the operation reaches a terminal state and 200 once it reaches a terminal state.\n\nFor more info: https://github.com/Azure/azure-resource-manager-rpc/blob/master/v1.0/Addendum.md#202-accepted-and-location-headers",
                "type": "string"
              },
              "Azure-AsyncOperation": {
                "description": "URL for checking the ongoing status of the operation.\nTo get the status of the asynchronous operation, send a GET request to the URL in Azure-AsyncOperation header value.\n\nFor more info: https://github.com/Azure/azure-resource-manager-rpc/blob/master/v1.0/Addendum.md#asynchronous-operations",
                "type": "string"
              }
            },
            "schema": {
              "$ref": "#/definitions/OperationsStatus"
            }
          },
          "default": {
            "description": "Error",
            "schema": {
              "$ref": "../../../../../common-types/resource-management/v2/types.json#/definitions/ErrorResponse"
            }
          }
        }
      },
      "get": {
        "tags": [
          "GroupQuotaLimits"
        ],
        "summary": "Gets the resource groupQuotaLimits for the MGId.",
        "description": "Gets the resource groupQuotaLimits for the MGId. It will include the limits, availableLimits, assignedToSubscriptions: Quotas assigned to subscriptions from the groupQuota.",
        "operationId": "GroupQuotaLimits_Get",
        "x-ms-examples": {
          "GroupQuotaLimits_Get_Request_ForCompute": {
            "$ref": "./examples/GroupQuotaLimits/GetGroupQuotaLimits-Compute.json"
          }
        },
        "parameters": [
          {
            "$ref": "#/parameters/MgIdInParameters"
          },
          {
            "$ref": "#/parameters/ScopeInParameters"
          },
          {
            "$ref": "#/parameters/GroupQuotaNameInParameters"
          },
          {
            "$ref": "#/parameters/ResourceInParameters"
          },
          {
            "$ref": "../../../../../common-types/resource-management/v2/types.json#/parameters/ApiVersionParameter"
          }
        ],
        "responses": {
          "200": {
            "description": "Success",
            "schema": {
              "$ref": "#/definitions/GroupQuotaLimit"
            }
          },
          "default": {
            "description": "Error",
            "schema": {
              "$ref": "../../../../../common-types/resource-management/v2/types.json#/definitions/ErrorResponse"
            }
          }
        }
      }
    },
    "/providers/Microsoft.Management/managementGroups/{mgId}/{resourceProviderScope}/providers/Microsoft.Quota/groupQuotas/{groupQuotaName}/groupQuotaLimits": {
      "get": {
        "tags": [
          "GroupQuotaLimits"
        ],
        "summary": "Gets the List of resources groupQuotaLimits for the MGId, based on the scope.",
        "description": "Gets the List of resources groupQuotaLimits for the MGId, based on the scope. The scope can be - providers/Microsoft.Compute/locations/<eastus>. The list elements will be same as the Get API - It will include the limits, availableLimits, assignedToSubscriptions: Quotas assigned to subscriptions from the groupQuota.",
        "operationId": "GroupQuotaLimits_List",
        "x-ms-examples": {
          "GroupQuotaLimits_List_Request_ForCompute": {
            "$ref": "./examples/GroupQuotaLimits/ListGroupQuotaLimits-Compute.json"
          }
        },
        "parameters": [
          {
            "$ref": "#/parameters/MgIdInParameters"
          },
          {
            "$ref": "#/parameters/ScopeInParameters"
          },
          {
            "$ref": "#/parameters/GroupQuotaNameInParameters"
          },
          {
            "$ref": "../../../../../common-types/resource-management/v2/types.json#/parameters/ApiVersionParameter"
          }
        ],
        "responses": {
          "200": {
            "description": "Success",
            "schema": {
              "$ref": "#/definitions/GroupQuotaLimitList"
            }
          },
          "default": {
            "description": "Error",
            "schema": {
              "$ref": "../../../../../common-types/resource-management/v2/types.json#/definitions/ErrorResponse"
            }
          }
        }
      }
    },
    "/providers/Microsoft.Management/managementGroups/{mgId}/{resourceProviderScope}/providers/Microsoft.Quota/groupQuotas/{groupQuotaName}/groupQuotaRequests": {
      "get": {
        "tags": [
          "GroupQuotaLimits-Requests"
        ],
        "summary": "List the status of all GroupQuota requests.",
        "description": "List API to check the status of a GroupQuota requests by requestId. The groupQuotaRequest history is maintained for 1 year.",
        "operationId": "GroupQuotaLimits-Requests_List",
        "x-ms-examples": {
          "GroupQuotaLimits-Requests_List": {
            "$ref": "./examples/GroupQuotaLimits-Requests/GroupQuotaLimits-Requests_List.json"
          }
        },
        "parameters": [
          {
            "$ref": "#/parameters/MgIdInParameters"
          },
          {
            "$ref": "#/parameters/ScopeInParameters"
          },
          {
            "$ref": "#/parameters/GroupQuotaNameInParameters"
          },
          {
            "$ref": "../../../../../common-types/resource-management/v2/types.json#/parameters/ApiVersionParameter"
          }
        ],
        "responses": {
          "200": {
            "description": "Success, with the details of the groupQuota request.",
            "schema": {
              "$ref": "#/definitions/SubmittedResourceRequestStatusList"
            }
          },
          "default": {
            "description": "Error",
            "schema": {
              "$ref": "../../../../../common-types/resource-management/v2/types.json#/definitions/ErrorResponse"
            }
          }
        }
      }
    },
    "/providers/Microsoft.Management/managementGroups/{mgId}/{resourceProviderScope}/providers/Microsoft.Quota/groupQuotas/{groupQuotaName}/groupQuotaRequests/{requestId}": {
      "get": {
        "tags": [
          "GroupQuotaLimits-Requests"
        ],
        "summary": "Get the status of a single GroupQuota request by requestId.",
        "description": "Get API to check the status of a GroupQuota request by requestId.  Use the polling API - OperationsStatus URI specified in Azure-AsyncOperation header field, with retry-after duration in seconds to check the intermediate status. This API provides the finals status with the request details and status.",
        "operationId": "GroupQuotaLimits-Requests_Get",
        "x-ms-examples": {
          "GroupQuotaLimits-Requests_Get": {
            "$ref": "./examples/GroupQuotaLimits-Requests/GroupQuotaLimits-Requests_Get.json"
          }
        },
        "parameters": [
          {
            "$ref": "#/parameters/MgIdInParameters"
          },
          {
            "$ref": "#/parameters/ScopeInParameters"
          },
          {
            "$ref": "#/parameters/GroupQuotaNameInParameters"
          },
          {
            "$ref": "#/parameters/RequestIdInParameters"
          },
          {
            "$ref": "../../../../../common-types/resource-management/v2/types.json#/parameters/ApiVersionParameter"
          }
        ],
        "responses": {
          "200": {
            "description": "Success, with the details of the groupQuota request.",
            "schema": {
              "$ref": "#/definitions/SubmittedResourceRequestStatus"
            }
          },
          "default": {
            "description": "Error",
            "schema": {
              "$ref": "../../../../../common-types/resource-management/v2/types.json#/definitions/ErrorResponse"
            }
          }
        }
      }
    },
    "/providers/Microsoft.Management/managementGroups/{mgId}/subscriptions/{subscriptionId}/{resourceProviderScope}/providers/Microsoft.Quota/groupQuotas/{groupQuotaName}/quotaAllocations": {
      "get": {
        "tags": [
          "SubscriptionQuota-Allocation"
        ],
        "summary": "Gets all the quota assigned to a subscription for the specific Resource Provider, Location.",
        "description": "Gets all the quota assigned to a subscription for the specific Resource Provider, Location. This will include the GroupQuota and total quota assigned to the subscription. Only the Group quota assigned to the subscription can be assigned back to the MG Group Quota.",
        "operationId": "GroupQuotaSubscriptionQuotaAllocation_List",
        "x-ms-examples": {
          "SubscriptionQuota-Allocation_List_Request_ForCompute": {
            "$ref": "./examples/SubscriptionQuota-Allocation/SubscriptionQuota-Allocation_List_Request-Compute.json"
          }
        },
        "parameters": [
          {
            "$ref": "#/parameters/MgIdInParameters"
          },
          {
            "$ref": "../../../../../common-types/resource-management/v2/types.json#/parameters/SubscriptionIdParameter"
          },
          {
            "$ref": "#/parameters/ScopeInParameters"
          },
          {
            "$ref": "#/parameters/GroupQuotaNameInParameters"
          },
          {
            "$ref": "../../../../../common-types/resource-management/v2/types.json#/parameters/ApiVersionParameter"
          }
        ],
        "responses": {
          "200": {
            "description": "Success",
            "schema": {
              "$ref": "#/definitions/SubscriptionQuotaDetailsList"
            }
          },
          "default": {
            "description": "Error",
            "schema": {
              "$ref": "../../../../../common-types/resource-management/v2/types.json#/definitions/ErrorResponse"
            }
          }
        }
      }
    },
    "/providers/Microsoft.Management/managementGroups/{mgId}/subscriptions/{subscriptionId}/{resourceProviderScope}/providers/Microsoft.Quota/groupQuotas/{groupQuotaName}/quotaAllocations/{resourceName}": {
      "put": {
        "tags": [
          "SubscriptionQuota-Allocation"
        ],
        "summary": "Request to assign quota from group quota to a specific Subscription. This request will use Asynchronous pattern to check the status using Async polling as standards defined at - https://github.com/Azure/azure-resource-manager-rpc/blob/master/v1.0/async-api-reference.md#asynchronous-operations.",
        "description": "Request to assign a specific resource quota from group quota to a specific Subscription. The subscriptions can also reduce the quota assigned to subscription to give back the group back to MG. The quota assignment back to MG groupQuota is limited by the GroupQuota assigned to subscription, which means the maximum unused quota assigned back to MG groupQuota will be the groupQuota assigned to the subscriptions. So, this API can used to assign Quota to subscriptions and assign back unused quota, which was previously assigned from MG groupQuota to subscription.",
        "operationId": "GroupQuotaSubscriptionQuotaAllocation_CreateOrUpdate",
        "x-ms-examples": {
          "SubscriptionQuota-Allocation_Put_Request_ForCompute": {
            "$ref": "./examples/SubscriptionQuota-Allocation/SubscriptionQuota-Allocation_Put_Request-Compute.json"
          }
        },
        "x-ms-long-running-operation": true,
        "parameters": [
          {
            "$ref": "#/parameters/MgIdInParameters"
          },
          {
            "$ref": "../../../../../common-types/resource-management/v2/types.json#/parameters/SubscriptionIdParameter"
          },
          {
            "$ref": "#/parameters/ScopeInParameters"
          },
          {
            "$ref": "#/parameters/GroupQuotaNameInParameters"
          },
          {
            "$ref": "#/parameters/ResourceInParameters"
          },
          {
            "$ref": "../../../../../common-types/resource-management/v2/types.json#/parameters/ApiVersionParameter"
          },
          {
            "name": "allocateQuotaRequest",
            "in": "body",
            "description": "Quota requests payload.",
            "required": true,
            "schema": {
              "$ref": "#/definitions/SubscriptionQuotaAllocationRequest"
            }
          }
        ],
        "responses": {
          "200": {
            "description": "OK. , Create or Update",
            "schema": {
              "$ref": "#/definitions/SubscriptionQuotaLimit"
            }
          },
          "201": {
            "description": "Request Created. Create or Update",
            "headers": {
              "Retry-After": {
                "description": "The recommended number of seconds to wait before calling the URI specified in Azure-AsyncOperation.",
                "type": "integer",
                "format": "int64"
              },
              "Location": {
                "description": "URL for determining when an operation has completed. Send a GET request to the URL in Location header.\nThe URI should return a 202 until the operation reaches a terminal state and 200 once it reaches a terminal state.\n\nFor more info: https://github.com/Azure/azure-resource-manager-rpc/blob/master/v1.0/Addendum.md#202-accepted-and-location-headers",
                "type": "string"
              },
              "Azure-AsyncOperation": {
                "description": "URL for checking the ongoing status of the operation.\nTo get the status of the asynchronous operation, send a GET request to the URL in Azure-AsyncOperation header value.\n\nFor more info: https://github.com/Azure/azure-resource-manager-rpc/blob/master/v1.0/Addendum.md#asynchronous-operations",
                "type": "string"
              }
            },
            "schema": {
              "$ref": "#/definitions/OperationsStatus"
            }
          },
          "default": {
            "description": "Error",
            "schema": {
              "$ref": "../../../../../common-types/resource-management/v2/types.json#/definitions/ErrorResponse"
            }
          }
        }
      },
      "patch": {
        "tags": [
          "SubscriptionQuota-Allocation"
        ],
        "summary": "Request to assign quota from group quota to a specific Subscription. This request will use Asynchronous pattern with 202 response and status polling API.",
        "description": "Request to assign quota from group quota to a specific Subscription. The subscriptions and reduce the quota assigned to subscription to give back the group back to MG. The quota assignment back to MG groupQuota is limited by the GroupQuota assigned to subscription, using this API. So, this API can used to assign Quota to subscriptions and assign back unused quota, which was previously assigned from MG groupQuota to subscription(s).",
        "operationId": "GroupQuotaSubscriptionQuotaAllocation_Update",
        "x-ms-examples": {
          "SubscriptionQuota-Allocation_Patch_Request_ForCompute": {
            "$ref": "./examples/SubscriptionQuota-Allocation/SubscriptionQuota-Allocation_Patch_Request-Compute.json"
          }
        },
        "x-ms-long-running-operation": true,
        "parameters": [
          {
            "$ref": "#/parameters/MgIdInParameters"
          },
          {
            "$ref": "../../../../../common-types/resource-management/v2/types.json#/parameters/SubscriptionIdParameter"
          },
          {
            "$ref": "#/parameters/ScopeInParameters"
          },
          {
            "$ref": "#/parameters/GroupQuotaNameInParameters"
          },
          {
            "$ref": "#/parameters/ResourceInParameters"
          },
          {
            "$ref": "../../../../../common-types/resource-management/v2/types.json#/parameters/ApiVersionParameter"
          },
          {
            "name": "allocateQuotaRequest",
            "in": "body",
            "description": "Quota requests payload.",
            "required": true,
            "schema": {
              "$ref": "#/definitions/SubscriptionQuotaAllocationRequest"
            }
          }
        ],
        "responses": {
          "200": {
            "description": "Request status details.",
            "schema": {
              "$ref": "#/definitions/SubscriptionQuotaLimit"
            }
          },
          "202": {
            "description": "Request Accepted",
            "headers": {
              "Retry-After": {
                "description": "The recommended number of seconds to wait before calling the URI specified in Azure-AsyncOperation.",
                "type": "integer",
                "format": "int64"
              },
              "Location": {
                "description": "URL for determining when an operation has completed. Send a GET request to the URL in Location header.\nThe URI should return a 202 until the operation reaches a terminal state and 200 once it reaches a terminal state.\n\nFor more info: https://github.com/Azure/azure-resource-manager-rpc/blob/master/v1.0/Addendum.md#202-accepted-and-location-headers",
                "type": "string"
              },
              "Azure-AsyncOperation": {
                "description": "URL for checking the ongoing status of the operation.\nTo get the status of the asynchronous operation, send a GET request to the URL in Azure-AsyncOperation header value.\n\nFor more info: https://github.com/Azure/azure-resource-manager-rpc/blob/master/v1.0/Addendum.md#asynchronous-operations",
                "type": "string"
              }
            },
            "schema": {
              "$ref": "#/definitions/OperationsStatus"
            }
          },
          "default": {
            "description": "Error",
            "schema": {
              "$ref": "../../../../../common-types/resource-management/v2/types.json#/definitions/ErrorResponse"
            }
          }
        }
      },
      "get": {
        "tags": [
          "SubscriptionQuota-Allocation"
        ],
        "summary": "Gets Quota assigned to a subscription for the specific Resource Provider, Location, ResourceName.",
        "description": "Gets Quota assigned to a subscription for the specific Resource Provider, Location, ResourceName. This will include the GroupQuota and total quota assigned to the subscription. Only the Group quota assigned to the subscription can be assigned back to the MG Group Quota.",
        "operationId": "GroupQuotaSubscriptionQuotaAllocation_Get",
        "x-ms-examples": {
          "SubscriptionQuota-Allocation_Get_Request_ForCompute": {
            "$ref": "./examples/SubscriptionQuota-Allocation/SubscriptionQuota-Allocation_Get_Request-Compute.json"
          }
        },
        "parameters": [
          {
            "$ref": "#/parameters/MgIdInParameters"
          },
          {
            "$ref": "../../../../../common-types/resource-management/v2/types.json#/parameters/SubscriptionIdParameter"
          },
          {
            "$ref": "#/parameters/ScopeInParameters"
          },
          {
            "$ref": "#/parameters/GroupQuotaNameInParameters"
          },
          {
            "$ref": "#/parameters/ResourceInParameters"
          },
          {
            "$ref": "../../../../../common-types/resource-management/v2/types.json#/parameters/ApiVersionParameter"
          }
        ],
        "responses": {
          "200": {
            "description": "Success",
            "schema": {
              "$ref": "#/definitions/SubscriptionQuotaLimit"
            }
          },
          "default": {
            "description": "Error",
            "schema": {
              "$ref": "../../../../../common-types/resource-management/v2/types.json#/definitions/ErrorResponse"
            }
          }
        }
      }
    },
    "/providers/Microsoft.Management/managementGroups/{mgId}/subscriptions/{subscriptionId}/{resourceProviderScope}/providers/Microsoft.Quota/groupQuotas/{groupQuotaName}/quotaAllocationRequests/{allocationId}": {
      "get": {
        "tags": [
          "SubscriptionQuota-Allocation-Requests"
        ],
        "operationId": "GroupQuotaSubscriptionQuotaAllocationRequests_Get",
        "summary": "Get the status of the quota allocation request for the subscriptionId.",
        "description": "Get the quota allocation request status for the subscriptionId by allocationId.",
        "x-ms-examples": {
          "SubscriptionQuota-Allocation-Requests_Get_Request_ForCompute": {
            "$ref": "./examples/SubscriptionQuota-Allocation-Requests/SubscriptionQuota-Allocation-Requests_Get_Request-Compute.json"
          }
        },
        "parameters": [
          {
            "$ref": "#/parameters/MgIdInParameters"
          },
          {
            "$ref": "../../../../../common-types/resource-management/v2/types.json#/parameters/SubscriptionIdParameter"
          },
          {
            "$ref": "#/parameters/ScopeInParameters"
          },
          {
            "$ref": "#/parameters/GroupQuotaNameInParameters"
          },
          {
            "$ref": "#/parameters/AllocationIdInParameters"
          },
          {
            "$ref": "../../../../../common-types/resource-management/v2/types.json#/parameters/ApiVersionParameter"
          }
        ],
        "responses": {
          "200": {
            "description": "Success",
            "schema": {
              "$ref": "#/definitions/SubscriptionQuotaAllocationRequest"
            }
          },
          "default": {
            "description": "Error",
            "schema": {
              "$ref": "../../../../../common-types/resource-management/v2/types.json#/definitions/ErrorResponse"
            }
          }
        }
      }
    },
    "/providers/Microsoft.Management/managementGroups/{mgId}/subscriptions/{subscriptionId}/{resourceProviderScope}/providers/Microsoft.Quota/groupQuotas/{groupQuotaName}/quotaAllocationRequests": {
      "get": {
        "tags": [
          "SubscriptionQuota-Allocation-Requests"
        ],
        "operationId": "GroupQuotaSubscriptionQuotaAllocationRequests_List",
        "summary": "Lists all the quota allocation requests.to subscriptions",
        "description": "Lists all the allocation requests.",
        "x-ms-examples": {
          "SubscriptionQuota-Allocation-Requests_List_Request_ForCompute": {
            "$ref": "./examples/SubscriptionQuota-Allocation-Requests/SubscriptionQuota-Allocation-Requests_List_Request-Compute.json"
          }
        },
        "parameters": [
          {
            "$ref": "#/parameters/MgIdInParameters"
          },
          {
            "$ref": "../../../../../common-types/resource-management/v2/types.json#/parameters/SubscriptionIdParameter"
          },
          {
            "$ref": "#/parameters/ScopeInParameters"
          },
          {
            "$ref": "#/parameters/GroupQuotaNameInParameters"
          },
          {
            "$ref": "../../../../../common-types/resource-management/v2/types.json#/parameters/ApiVersionParameter"
          }
        ],
        "responses": {
          "200": {
            "description": "Success",
            "schema": {
              "$ref": "#/definitions/SubscriptionQuotaAllocationRequestList"
            }
          },
          "default": {
            "description": "Error",
            "schema": {
              "$ref": "../../../../../common-types/resource-management/v2/types.json#/definitions/ErrorResponse"
            }
          }
        }
      }
    }
  },
  "definitions": {
    "Error": {
      "type": "object",
      "description": "Standard error response as per MS guidelines. We may skip some fields.",
      "properties": {
        "code": {
          "type": "string"
        },
        "target": {
          "type": "string"
        },
        "message": {
          "type": "string"
        },
        "innerError": {
          "$ref": "#/definitions/InnerError"
        },
        "details": {
          "type": "array",
          "items": {
            "$ref": "#/definitions/ErrorDetails"
          },
          "x-ms-identifiers": []
        }
      }
    },
    "ErrorContent": {
      "type": "object",
      "properties": {
        "error": {
          "$ref": "#/definitions/Error"
        }
      }
    },
    "ErrorDetails": {
      "type": "object",
      "properties": {
        "code": {
          "type": "string"
        },
        "target": {
          "type": "string"
        },
        "message": {
          "type": "string"
        }
      }
    },
    "InnerError": {
      "type": "object",
      "properties": {
        "trace": {
          "type": "array",
          "items": {
            "type": "string"
          }
        },
        "context": {
          "type": "string"
        },
        "type": {
          "type": "string"
        }
      }
    },
    "RequestState": {
      "description": "Request status.",
      "enum": [
        "Accepted",
        "Created",
        "Invalid",
        "Succeeded",
        "Failed",
        "InProgress"
      ],
      "readOnly": true,
      "type": "string",
      "x-ms-enum": {
        "name": "RequestState",
        "modelAsString": true
      }
    },
    "OperationsStatus": {
      "description": "A long running process operation Status. Based on - https://github.com/Azure/azure-resource-manager-rpc/blob/master/v1.0/async-api-reference.md#202-accepted-and-location-headers",
      "type": "object",
      "properties": {
        "id": {
          "description": "The operation status identifier. It should match what is used to GET the operation resource.",
          "type": "string",
          "readOnly": true
        },
        "name": {
          "type": "string",
          "readOnly": true,
          "description": "It must match the last segment of the id field, and will typically be a GUID / system generated value."
        },
        "type": {
          "description": "The type.",
          "type": "string",
          "readOnly": true
        },
        "properties": {
          "type": "object",
          "properties": {
            "provisioningState": {
              "$ref": "#/definitions/RequestState",
              "readOnly": true
            }
          }
        },
        "error": {
          "$ref": "#/definitions/Error",
          "readOnly": true
        }
      }
    },
    "AssignedToSubscription": {
      "type": "object",
      "description": "SubscriptionIds and quota allocated to subscriptions from the GroupQuota.",
      "additionalProperties": {
        "type": "integer",
        "format": "int64",
        "description": "Group Quota assigned to subscription."
      }
    },
    "AssignedQuotaToSubscriptionList": {
      "type": "array",
      "readOnly": true,
      "description": "Assigned Group Quota to subscriptions.",
      "items": {
        "$ref": "#/definitions/AssignedToSubscription"
      },
      "x-ms-identifiers": []
    },
    "GroupQuotaLimit": {
      "type": "object",
      "description": "Group Quota limit.",
      "x-ms-azure-resource": true,
      "properties": {
        "id": {
          "description": "The resource ID.",
          "type": "string",
          "readOnly": true,
          "x-ms-mutability": [
            "read"
          ]
        },
        "type": {
          "description": "The type.",
          "type": "string",
          "readOnly": true,
          "x-ms-mutability": [
            "read"
          ]
        },
        "name": {
          "description": "The resource name.",
          "type": "string",
          "readOnly": true,
          "x-ms-mutability": [
            "read"
          ]
        },
        "properties": {
          "description": "Group Quota properties for the specified resource.",
          "$ref": "#/definitions/GroupQuotaDetails"
        }
      }
    },
    "ResourceName": {
      "type": "object",
      "description": "Name of the resource provided by the resource Provider. This property is already included in the request URI, so it is a readonly property returned in the response.",
      "properties": {
        "value": {
          "description": "Resource name.",
          "type": "string",
          "readOnly": true
        },
        "localizedValue": {
          "description": "Resource display name.",
          "type": "string",
          "readOnly": true
        }
      }
    },
    "GroupQuotaDetails": {
      "type": "object",
      "description": "Group Quota details.",
      "properties": {
        "limit": {
          "type": "integer",
          "format": "int64",
          "description": "The current Group Quota Limit at the parentId level."
        },
        "comment": {
          "description": "Any comment related to quota request.",
          "type": "string"
        },
        "name": {
          "$ref": "#/definitions/ResourceName",
          "description": "The resource name, such as SKU name."
        },
        "unit": {
          "description": " The usages units, such as Count and Bytes. When requesting quota, use the **unit** value returned in the GET response in the request body of your PUT operation.",
          "type": "string",
          "readOnly": true
        },
        "availableLimit": {
          "type": "integer",
          "format": "int64",
          "readOnly": true,
          "description": "The available Group Quota Limit at the MG level. This Group quota can be assigned to subscription(s)."
        },
        "assignedToSubscriptions": {
          "$ref": "#/definitions/AssignedQuotaToSubscriptionList"
        },
        "provisioningState": {
          "$ref": "#/definitions/RequestState",
          "readOnly": true
        }
      }
    },
    "GroupQuotaLimitList": {
      "type": "object",
      "description": "List of Group Quota Limit details.",
      "properties": {
        "value": {
          "type": "array",
          "description": "List of Group Quota Limit details.",
          "items": {
            "$ref": "#/definitions/GroupQuotaLimit"
          }
        },
        "nextLink": {
          "description": "The URL to use for getting the next set of results.",
          "type": "string",
          "readOnly": true
        }
      }
    },
    "SubscriptionQuotaAllocationRequest": {
      "type": "object",
      "description": "The new quota limit for the subscription.",
      "x-ms-azure-resource": true,
      "properties": {
        "id": {
          "description": "The operation status identifier. It should match what is used to GET the operation resource.",
          "type": "string",
          "readOnly": true,
          "x-ms-mutability": [
            "read"
          ]
        },
        "name": {
          "description": "It must match the last segment of the id field, and will typically be a GUID / system generated value.",
          "type": "string",
          "readOnly": true,
          "x-ms-mutability": [
            "read"
          ]
        },
        "type": {
          "description": "The type.",
          "type": "string",
          "readOnly": true,
          "x-ms-mutability": [
            "read"
          ]
        },
        "properties": {
          "type": "object",
          "properties": {
            "provisioningState": {
              "$ref": "#/definitions/RequestState",
              "readOnly": true
            },
            "limit": {
              "type": "integer",
              "format": "int64",
              "description": "The new quota limit for the subscription. The incremental quota will be assigned from pre-approved groupQuota."
            }
          }
        }
      }
    },
    "SubscriptionQuotaAllocationRequestList": {
      "type": "object",
      "properties": {
        "value": {
          "type": "array",
          "description": "Assigned Group Quota to subscriptions.",
          "items": {
            "$ref": "#/definitions/SubscriptionQuotaAllocationRequest"
          }
        },
        "nextLink": {
          "description": "The URL to use for getting the next set of results.",
          "type": "string",
          "readOnly": true
        }
      }
    },
    "SubscriptionGroupQuotaAssignment": {
      "type": "object",
      "description": "MGId the source of groupQuota.",
      "additionalProperties": {
        "type": "integer",
        "format": "int64",
        "description": "Group Quota assigned to subscription."
      }
    },
    "SubscriptionGroupQuotaAssignmentList": {
      "type": "array",
      "description": "Assigned Group Quota to subscriptions.",
      "items": {
        "$ref": "#/definitions/SubscriptionGroupQuotaAssignment"
      },
      "x-ms-identifiers": []
    },
    "SubscriptionQuotaLimit": {
      "type": "object",
      "description": "Subscription Quota limit.",
      "x-ms-azure-resource": true,
      "properties": {
        "id": {
          "description": "The resource ID.",
          "type": "string",
          "readOnly": true
        },
        "type": {
          "description": "The type.",
          "type": "string",
          "readOnly": true
        },
        "name": {
          "description": "The resource name.",
          "type": "string",
          "readOnly": true
        },
        "additionalProperties": {
          "description": "Group Quota properties for the specified resource.",
          "$ref": "#/definitions/SubscriptionQuotaDetails"
        }
      }
    },
    "SubscriptionQuotaDetails": {
      "type": "object",
      "description": "Subscription Quota details.",
      "properties": {
        "limit": {
          "type": "integer",
          "format": "int64",
          "description": "The total quota limit for the subscription."
        },
        "nonShareableQuota": {
          "type": "integer",
          "format": "int64",
          "description": "The non shareable quota for the subscription."
        },
        "provisioningState": {
          "$ref": "#/definitions/RequestState",
          "readOnly": true
        },
        "quotaSources": {
          "$ref": "#/definitions/SubscriptionGroupQuotaAssignmentList"
        }
      }
    },
    "SubscriptionQuotaDetailsList": {
      "type": "object",
      "description": "Subscription quota list.",
      "properties": {
        "value": {
          "type": "array",
          "description": "Subscription quota list.",
          "items": {
            "$ref": "#/definitions/SubscriptionQuotaLimit"
          }
        },
        "nextLink": {
          "description": "The URL to use for getting the next set of results.",
          "type": "string",
          "readOnly": true
        }
      }
    },
    "ResourceBaseRequest": {
      "type": "object",
      "description": "Resource definition with the requested quota.",
      "properties": {
        "resourceName": {
          "type": "string",
          "description": "The resource name, such as SKU name."
        },
        "limits": {
          "type": "integer",
          "description": "Quota requested for the resource.",
          "format": "int64"
        },
        "unit": {
          "type": "string",
          "readOnly": true,
          "description": "Representing the units of the usage quota. Possible values are: Count, Bytes, Seconds, Percent, CountPerSecond, BytesPerSecond. Based on - https://armwiki.azurewebsites.net/api_contracts/UsagesAPIContract.html?q=usages . Different RPs may have different units, Count, type as int64 should work for most of the integer values."
        }
      }
    },
    "ResourceRequest": {
      "type": "object",
      "properties": {
        "requestedResource": {
          "description": "Requested Resource.",
          "$ref": "#/definitions/ResourceBaseRequest"
        }
      }
    },
    "SubmittedResourceRequestStatus": {
      "type": "object",
      "properties": {
        "requestedResource": {
          "description": "Requested Resource.",
          "$ref": "#/definitions/ResourceBaseRequest"
        },
        "status": {
          "$ref": "#/definitions/RequestState",
          "readOnly": true
        }
      }
    },
    "SubmittedResourceRequestStatusList": {
      "type": "object",
      "description": "Share Quota Entity list.",
      "properties": {
        "value": {
          "type": "array",
          "description": "Subscription groupQuotaRequests list.",
          "items": {
            "$ref": "#/definitions/SubmittedResourceRequestStatus"
          },
          "x-ms-identifiers": []
        },
        "nextLink": {
          "description": "The URL to use for getting the next set of results.",
          "type": "string",
          "readOnly": true
        }
      }
    },
    "GroupQuotasEntityBase": {
      "type": "object",
      "description": "Properties and filters for ShareQuota. The request parameter is optional, if there are no filters specified.",
      "properties": {
        "displayName": {
          "description": "Display name of the GroupQuota entity.",
          "type": "string"
        },
        "additionalAttributes": {
          "description": "Additional attributes to allow subscription, which can be added to the subscriptionIds.",
          "$ref": "#/definitions/AdditionalAttributes"
        },
        "subscriptionIds": {
          "description": "List of subscriptions included in the ShareQuotaEntity. It can be null at the time of creation or a list of subscriptions can be passed.",
          "type": "array",
          "items": {
            "type": "string",
            "description": "SubscriptionId."
          }
        },
        "provisioningState": {
          "description": "Provisioning state of the operation.",
          "$ref": "#/definitions/RequestState",
          "readOnly": true
        }
      }
    },
    "GroupQuotasEntity": {
      "type": "object",
      "description": "Properties and filters for ShareQuota. The request parameter is optional, if there are no filters specified.",
      "x-ms-azure-resource": true,
      "properties": {
        "id": {
          "description": "Entity resource Id.",
          "type": "string",
          "readOnly": true,
          "x-ms-mutability": [
            "read"
          ]
        },
        "type": {
          "type": "string",
          "description": "Type of the entity - Microsoft.Quota/GroupQuotas,",
          "readOnly": true,
          "x-ms-mutability": [
            "read"
          ]
        },
        "name": {
          "type": "string",
          "description": "The entity name. The entity name is provided in the request, so it is not needed in the request body. The response will include it.",
          "readOnly": true,
          "x-ms-mutability": [
            "read"
          ]
        },
        "properties": {
          "title": "Properties",
          "type": "object",
          "$ref": "#/definitions/GroupQuotasEntityBase"
        }
      }
    },
    "BillingAccountId": {
      "type": "object",
      "properties": {
        "id": {
          "type": "string"
        }
      }
    },
    "EnvironmentType": {
      "type": "string",
      "description": "Environment name.",
      "enum": [
        "NonProduction",
        "Production"
      ],
      "x-ms-enum": {
        "name": "EnvironmentType",
        "modelAsString": true
      }
    },
    "Environment": {
      "type": "object",
      "$ref": "#/definitions/EnvironmentType"
    },
    "GroupingIdType": {
      "type": "string",
      "description": "GroupingId type. It is a required property. More types of groupIds can be supported in future. MGID is already in the URI, so it's not needed.'",
      "enum": [
        "ServiceTreeId",
        "BillingId"
      ],
      "x-ms-enum": {
        "name": "GroupingIdType",
        "modelAsString": true
      }
    },
    "GroupingId": {
      "description": "The grouping Id for the group quota. It can be management Group Id or ServiceTreeId if applicable. ",
      "type": "object",
      "properties": {
        "groupingIdType": {
          "$ref": "#/definitions/GroupingIdType"
        },
        "value": {
          "description": "GroupId value based on the groupingType selected - management Group Id or ServiceTreeId.",
          "type": "string"
        }
      }
    },
    "AdditionalAttributes": {
      "description": "Additional attribute to allow subscriptions to be part of the GroupQuota.",
      "type": "object",
      "properties": {
        "groupId": {
          "$ref": "#/definitions/GroupingId"
        },
        "environment": {
          "$ref": "#/definitions/Environment"
        }
      },
      "required": [
        "groupId"
      ]
    },
    "GroupQuotaList": {
      "type": "object",
      "description": "List of Group Quotas at MG level.",
      "properties": {
        "value": {
          "type": "array",
          "description": "List of Group Quotas at MG level.",
          "items": {
            "$ref": "#/definitions/GroupQuotasEntity"
          }
        },
        "nextLink": {
          "description": "The URL to use for getting the next set of results.",
          "type": "string",
          "readOnly": true
        }
      }
    }
  },
  "parameters": {
    "RequestIdInParameters": {
      "name": "requestId",
      "in": "path",
      "required": true,
      "type": "string",
      "description": "Request Id.",
      "x-ms-parameter-location": "method"
    },
    "ResourceInParameters": {
      "name": "resourceName",
      "in": "path",
      "required": true,
      "type": "string",
      "pattern": "^[a-z][a-z0-9]*$",
      "minLength": 3,
      "maxLength": 63,
      "description": "Resource name.",
      "x-ms-parameter-location": "method"
    },
    "AllocationIdInParameters": {
      "name": "allocationId",
      "in": "path",
      "required": true,
      "type": "string",
      "description": "Resource allocation Id.",
      "x-ms-parameter-location": "method"
    },
    "MgIdInParameters": {
      "name": "mgId",
      "in": "path",
      "required": true,
      "type": "string",
      "minLength": 3,
      "maxLength": 63,
      "description": "Management Group Id.",
      "x-ms-parameter-location": "method"
    },
    "GroupQuotaNameInParameters": {
      "name": "groupQuotaName",
      "in": "path",
      "required": true,
      "pattern": "^[a-z][a-z0-9]*$",
      "minLength": 3,
      "maxLength": 63,
      "type": "string",
      "description": "The GroupQuota name. The name should be unique for the provided context tenantId/MgId.",
      "x-ms-parameter-location": "method"
    },
    "ScopeInParameters": {
      "name": "resourceProviderScope",
      "in": "path",
      "required": true,
      "type": "string",
      "description": "Scope for the resource. Some resources do not require location parameter, such as CosmosDb, so can be skipped in scope. For most of the resources require - providers/Microsoft.Compute/locations/{locationName}. Some Rps such as Batch requires batchAccountName - providers/Microsoft.Batch/locations/{locationName}/accountName/{batchAccountName}. This extension enables to specify resources for any all the RPs.",
      "x-ms-parameter-location": "method"
    }
  }
}<|MERGE_RESOLUTION|>--- conflicted
+++ resolved
@@ -107,13 +107,8 @@
         "description": "Updates the GroupQuotas for the name passed. A GroupQuotas RequestId will be returned by the Service. The status can be polled periodically. The status Async polling is using standards defined at - https://github.com/Azure/azure-resource-manager-rpc/blob/master/v1.0/async-api-reference.md#asynchronous-operations. Use the OperationsStatus URI provided in Azure-AsyncOperation header, the duration will be specified in retry-after header. Once the operation gets to terminal state - Succeeded | Failed, then the URI will change to Get URI and full details can be checked. \n Any change in the filters will be applicable to the future quota assignments, existing quota assigned to subscriptions from the GroupQuotas remains unchanged.",
         "operationId": "GroupQuotas_Update",
         "x-ms-examples": {
-<<<<<<< HEAD
           "GroupQuotas_Patch_Request_ForCompute": {
             "$ref": "./examples/GroupQuotas/PatchGroupQuotas.json"
-=======
-          "GroupQuotaLimits_Get_Request_ForCompute": {
-            "$ref": "./examples/PatchGroupQuotas.json"
->>>>>>> cd259e9d
           }
         },
         "x-ms-long-running-operation": true,

{
  "swagger": "2.0",
  "info": {
    "title": "Azure Quota Extension API",
    "version": "2023-06-01-preview",
    "description": "Microsoft Azure Quota Resource Provider. This Swagger is for Azure MG Group Quota using GroupQuota Entity."
  },
  "host": "management.azure.com",
  "schemes": [
    "https"
  ],
  "consumes": [
    "application/json"
  ],
  "produces": [
    "application/json"
  ],
  "security": [
    {
      "azure_auth": [
        "user_impersonation"
      ]
    }
  ],
  "securityDefinitions": {
    "azure_auth": {
      "flow": "implicit",
      "authorizationUrl": "https://login.microsoftonline.com/common/oauth2/authorize",
      "scopes": {
        "user_impersonation": "impersonate your user account"
      },
      "type": "oauth2",
      "description": "Azure Active Directory OAuth 2.0 authorization"
    }
  },
  "paths": {
    "/providers/Microsoft.Management/managementGroups/{managementGroupId}/providers/Microsoft.Quota/groupQuotas/{groupQuotaName}": {
      "put": {
        "tags": [
          "GroupQuotas"
        ],
        "summary": "Creates a new GroupQuota for the name passed.",
        "description": "Creates a new GroupQuota for the name passed. A RequestId will be returned by the Service. The status can be polled periodically. The status Async polling is using standards defined at - https://github.com/Azure/azure-resource-manager-rpc/blob/master/v1.0/async-api-reference.md#asynchronous-operations. Use the OperationsStatus URI provided in Azure-AsyncOperation header, the duration will be specified in retry-after header. Once the operation gets to terminal state - Succeeded | Failed, then the URI will change to Get URI and full details can be checked.",
        "operationId": "GroupQuotas_CreateOrUpdate",
        "x-ms-examples": {
          "GroupQuotas_Put_Request_ForCompute": {
            "$ref": "./examples/GroupQuotas/PutGroupQuotas.json"
          }
        },
        "x-ms-long-running-operation": true,
        "x-ms-long-running-operation-options": {
          "final-state-via": "location"
        },
        "parameters": [
          {
            "$ref": "#/parameters/ManagementGroupId"
          },
          {
            "$ref": "#/parameters/GroupQuotaName"
          },
          {
            "$ref": "../../../../../common-types/resource-management/v5/types.json#/parameters/ApiVersionParameter"
          },
          {
            "name": "GroupQuotaPutRequestBody",
            "in": "body",
            "description": "The GroupQuota body details for creation or update of a GroupQuota entity.",
            "schema": {
              "$ref": "#/definitions/GroupQuotasEntity"
            }
          }
        ],
        "responses": {
          "200": {
            "description": "OK, Create or Update",
            "schema": {
              "$ref": "#/definitions/GroupQuotasEntity"
            }
          },
          "201": {
            "description": "Request Accepted, Create or Update",
            "headers": {
              "Retry-After": {
                "description": "The recommended number of seconds to wait before calling the URI specified in Azure-AsyncOperation.",
                "type": "integer",
                "format": "int64"
              },
              "Location": {
                "description": "URL for determining when an operation has completed. Send a GET request to the URL in Location header.\nThe URI should return a 202 until the operation reaches a terminal state and 200 once it reaches a terminal state.\n\nFor more info: https://github.com/Azure/azure-resource-manager-rpc/blob/master/v1.0/Addendum.md#202-accepted-and-location-headers.  New guidelines - https://github.com/microsoft/api-guidelines/blob/vNext/Guidelines.md#131-resource-based-long-running-operations-relo",
                "type": "string"
              },
              "Azure-AsyncOperation": {
                "description": "URL for checking the ongoing status of the operation.\nTo get the status of the asynchronous operation, send a GET request to the URL in Azure-AsyncOperation header value.\n\nFor more info: https://github.com/Azure/azure-resource-manager-rpc/blob/master/v1.0/Addendum.md#asynchronous-operations",
                "type": "string"
              }
            },
            "schema": {
              "$ref": "#/definitions/LROResponse"
            }
          },
          "default": {
            "description": "Error",
            "schema": {
              "$ref": "../../../../../common-types/resource-management/v5/types.json#/definitions/ErrorResponse"
            }
          }
        }
      },
      "patch": {
        "tags": [
          "GroupQuotas"
        ],
        "summary": "Updates a new GroupQuotas for the name passed.",
        "description": "Updates the GroupQuotas for the name passed. A GroupQuotas RequestId will be returned by the Service. The status can be polled periodically. The status Async polling is using standards defined at - https://github.com/Azure/azure-resource-manager-rpc/blob/master/v1.0/async-api-reference.md#asynchronous-operations. Use the OperationsStatus URI provided in Azure-AsyncOperation header, the duration will be specified in retry-after header. Once the operation gets to terminal state - Succeeded | Failed, then the URI will change to Get URI and full details can be checked. \n Any change in the filters will be applicable to the future quota assignments, existing quota allocated to subscriptions from the GroupQuotas remains unchanged.",
        "operationId": "GroupQuotas_Update",
        "x-ms-examples": {
          "GroupQuotas_Patch_Request_ForCompute": {
            "$ref": "./examples/GroupQuotas/PatchGroupQuotas.json"
          }
        },
        "x-ms-long-running-operation": true,
        "x-ms-long-running-operation-options": {
          "final-state-via": "location"
        },
        "parameters": [
          {
            "$ref": "#/parameters/ManagementGroupId"
          },
          {
            "$ref": "#/parameters/GroupQuotaName"
          },
          {
            "$ref": "../../../../../common-types/resource-management/v5/types.json#/parameters/ApiVersionParameter"
          },
          {
            "name": " GroupQuotasPatchRequestBody",
            "in": "body",
            "description": "The  GroupQuotas Patch Request.",
            "schema": {
              "$ref": "#/definitions/GroupQuotasEntity"
            }
          }
        ],
        "responses": {
          "200": {
            "description": "OK.",
            "schema": {
              "$ref": "#/definitions/GroupQuotasEntity"
            }
          },
          "202": {
            "description": "Request Accepted",
            "headers": {
              "Retry-After": {
                "description": "The recommended number of seconds to wait before calling the URI specified in Azure-AsyncOperation.",
                "type": "integer",
                "format": "int64"
              },
              "Location": {
                "description": "URL for determining when an operation has completed. Send a GET request to the URL in Location header.\nThe URI should return a 202 until the operation reaches a terminal state and 200 once it reaches a terminal state.\n\nFor more info: https://github.com/Azure/azure-resource-manager-rpc/blob/master/v1.0/Addendum.md#202-accepted-and-location-headers",
                "type": "string"
              },
              "Azure-AsyncOperation": {
                "description": "URL for checking the ongoing status of the operation.\nTo get the status of the asynchronous operation, send a GET request to the URL in Azure-AsyncOperation header value.\n\nFor more info: https://github.com/Azure/azure-resource-manager-rpc/blob/master/v1.0/Addendum.md#asynchronous-operations",
                "type": "string"
              }
            }
          },
          "default": {
            "description": "Bad Request",
            "schema": {
              "$ref": "../../../../../common-types/resource-management/v5/types.json#/definitions/ErrorResponse"
            }
          }
        }
      },
      "get": {
        "tags": [
          "GroupQuotas"
        ],
        "summary": "Gets GroupQuotas for the name passed.",
        "description": "Gets the GroupQuotas for the name passed. It will return the GroupQuotas properties only. The details on group quota can be access from the group quota APIs.",
        "operationId": "GroupQuotas_Get",
        "x-ms-examples": {
          "GroupQuotas_Get_Request_ForCompute": {
            "$ref": "./examples/GroupQuotas/GetGroupQuotas.json"
          }
        },
        "parameters": [
          {
            "$ref": "#/parameters/ManagementGroupId"
          },
          {
            "$ref": "#/parameters/GroupQuotaName"
          },
          {
            "$ref": "../../../../../common-types/resource-management/v5/types.json#/parameters/ApiVersionParameter"
          }
        ],
        "responses": {
          "200": {
            "description": "OK.",
            "schema": {
              "$ref": "#/definitions/GroupQuotasEntity"
            }
          },
          "default": {
            "description": "Error",
            "schema": {
              "$ref": "../../../../../common-types/resource-management/v5/types.json#/definitions/ErrorResponse"
            }
          }
        }
      },
      "delete": {
        "tags": [
          "GroupQuotas"
        ],
        "summary": "Deletes GroupQuotas for the name passed.",
        "description": "Deletes the GroupQuotas for the name passed. All the remaining shareQuota in the GroupQuotas will be lost.",
        "operationId": "GroupQuotas_Delete",
        "x-ms-examples": {
          "GroupQuotas_Delete_Request_ForCompute": {
            "$ref": "./examples/GroupQuotas/DeleteGroupQuotas.json"
          }
        },
        "parameters": [
          {
            "$ref": "#/parameters/ManagementGroupId"
          },
          {
            "$ref": "#/parameters/GroupQuotaName"
          },
          {
            "$ref": "../../../../../common-types/resource-management/v5/types.json#/parameters/ApiVersionParameter"
          }
        ],
        "responses": {
          "200": {
            "description": "OK."
          },
          "204": {
            "description": "No Content."
          },
          "default": {
            "description": "Error",
            "schema": {
              "$ref": "../../../../../common-types/resource-management/v5/types.json#/definitions/ErrorResponse"
            }
          }
        }
      }
    },
    "/providers/Microsoft.Management/managementGroups/{managementGroupId}/providers/Microsoft.Quota/groupQuotas": {
      "get": {
        "x-ms-pageable": {
          "nextLinkName": "nextLink"
        },
        "tags": [
          "GroupQuotas"
        ],
        "summary": "Lists GroupQuotas for the scope passed.",
        "description": "Lists GroupQuotas for the scope passed. It will return the GroupQuotas QuotaEntity properties only.The details on group quota can be access from the group quota APIs.",
        "operationId": "GroupQuotas_List",
        "x-ms-examples": {
          "GroupQuotas_List_Request_ForCompute": {
            "$ref": "./examples/GroupQuotas/GetGroupQuotasList.json"
          }
        },
        "parameters": [
          {
            "$ref": "#/parameters/ManagementGroupId"
          },
          {
            "$ref": "../../../../../common-types/resource-management/v5/types.json#/parameters/ApiVersionParameter"
          }
        ],
        "responses": {
          "200": {
            "description": "OK.",
            "schema": {
              "$ref": "#/definitions/GroupQuotaList"
            }
          },
          "default": {
            "description": "Error",
            "schema": {
              "$ref": "../../../../../common-types/resource-management/v5/types.json#/definitions/ErrorResponse"
            }
          }
        }
      }
    },
    "/providers/Microsoft.Management/managementGroups/{managementGroupId}/providers/Microsoft.Quota/groupQuotas/{groupQuotaName}/subscriptions/{subscriptionId}": {
      "put": {
        "tags": [
          "GroupQuotasSubscriptions"
        ],
        "summary": "Adds subscription to the GroupQuotas.",
        "description": "Adds a subscription to GroupQuotas. The subscriptions will be validated based on the additionalAttributes defined in the GroupQuota. The additionalAttributes works as filter for the subscriptions, which can be included in the GroupQuotas. The request's TenantId is validated against the subscription's TenantId.",
        "operationId": "GroupQuotaSubscriptions_CreateOrUpdate",
        "x-ms-examples": {
          "GroupQuotaSubscriptions_Put_Subscriptions": {
            "$ref": "./examples/GroupQuotasSubscriptions/PutGroupQuotasSubscription.json"
          }
        },
        "x-ms-long-running-operation": true,
        "x-ms-long-running-operation-options": {
          "final-state-via": "location"
        },
        "parameters": [
          {
            "$ref": "#/parameters/ManagementGroupId"
          },
          {
            "$ref": "#/parameters/GroupQuotaName"
          },
          {
            "$ref": "../../../../../common-types/resource-management/v5/types.json#/parameters/ApiVersionParameter"
          },
          {
            "$ref": "../../../../../common-types/resource-management/v5/types.json#/parameters/SubscriptionIdParameter"
          }
        ],
        "responses": {
          "200": {
            "description": "OK, Create or Update",
            "schema": {
              "$ref": "#/definitions/GroupQuotaSubscriptionId"
            }
          },
          "201": {
            "description": "Request Accepted, Create or Update",
            "headers": {
              "Retry-After": {
                "description": "The recommended number of seconds to wait before calling the URI specified in Azure-AsyncOperation.",
                "type": "integer",
                "format": "int64"
              },
              "Location": {
                "description": "URL for determining when an operation has completed. Send a GET request to the URL in Location header.\nThe URI should return a 202 until the operation reaches a terminal state and 200 once it reaches a terminal state.\n\nFor more info: https://github.com/Azure/azure-resource-manager-rpc/blob/master/v1.0/Addendum.md#202-accepted-and-location-headers.  New guidelines - https://github.com/microsoft/api-guidelines/blob/vNext/Guidelines.md#131-resource-based-long-running-operations-relo",
                "type": "string"
              },
              "Azure-AsyncOperation": {
                "description": "URL for checking the ongoing status of the operation.\nTo get the status of the asynchronous operation, send a GET request to the URL in Azure-AsyncOperation header value.\n\nFor more info: https://github.com/Azure/azure-resource-manager-rpc/blob/master/v1.0/Addendum.md#asynchronous-operations",
                "type": "string"
              }
            },
            "schema": {
              "$ref": "#/definitions/LROResponse"
            }
          },
          "default": {
            "description": "Error",
            "schema": {
              "$ref": "../../../../../common-types/resource-management/v5/types.json#/definitions/ErrorResponse"
            }
          }
        }
      },
      "patch": {
        "tags": [
          "GroupQuotasSubscriptions"
        ],
        "summary": "Updates the GroupQuotas with the subscription to add to the subscriptions list.",
        "description": "Updates the GroupQuotas with the subscription to add to the subscriptions list. The subscriptions will be validated if additionalAttributes are defined in the GroupQuota. The request's TenantId is validated against the subscription's TenantId.",
        "operationId": "GroupQuotaSubscriptions_Update",
        "x-ms-examples": {
          "GroupQuotaSubscriptions_Patch_Subscriptions": {
            "$ref": "./examples/GroupQuotasSubscriptions/PatchGroupQuotasSubscription.json"
          }
        },
        "x-ms-long-running-operation": true,
        "x-ms-long-running-operation-options": {
          "final-state-via": "location"
        },
        "parameters": [
          {
            "$ref": "#/parameters/ManagementGroupId"
          },
          {
            "$ref": "#/parameters/GroupQuotaName"
          },
          {
            "$ref": "../../../../../common-types/resource-management/v5/types.json#/parameters/ApiVersionParameter"
          },
          {
            "$ref": "../../../../../common-types/resource-management/v5/types.json#/parameters/SubscriptionIdParameter"
          }
        ],
        "responses": {
          "200": {
            "description": "OK.",
            "schema": {
              "$ref": "#/definitions/GroupQuotaSubscriptionId"
            }
          },
          "202": {
            "description": "Request Accepted",
            "headers": {
              "Retry-After": {
                "description": "The recommended number of seconds to wait before calling the URI specified in Azure-AsyncOperation.",
                "type": "integer",
                "format": "int64"
              },
              "Location": {
                "description": "URL for determining when an operation has completed. Send a GET request to the URL in Location header.\nThe URI should return a 202 until the operation reaches a terminal state and 200 once it reaches a terminal state.\n\nFor more info: https://github.com/Azure/azure-resource-manager-rpc/blob/master/v1.0/Addendum.md#202-accepted-and-location-headers",
                "type": "string"
              },
              "Azure-AsyncOperation": {
                "description": "URL for checking the ongoing status of the operation.\nTo get the status of the asynchronous operation, send a GET request to the URL in Azure-AsyncOperation header value.\n\nFor more info: https://github.com/Azure/azure-resource-manager-rpc/blob/master/v1.0/Addendum.md#asynchronous-operations",
                "type": "string"
              }
            }
          },
          "default": {
            "description": "Error response",
            "schema": {
              "$ref": "../../../../../common-types/resource-management/v5/types.json#/definitions/ErrorResponse"
            }
          }
        }
      },
      "delete": {
        "tags": [
          "GroupQuotasSubscriptions"
        ],
        "summary": "Removes the subscription from GroupQuotas.",
        "description": "Removes the subscription from GroupQuotas. The request's TenantId is validated against the subscription's TenantId.",
        "operationId": "GroupQuotaSubscriptions_Delete",
        "x-ms-examples": {
          "GroupQuotaSubscriptions_Delete_Subscriptions": {
            "$ref": "./examples/GroupQuotasSubscriptions/DeleteGroupQuotaSubscriptions.json"
          }
        },
        "parameters": [
          {
            "$ref": "#/parameters/ManagementGroupId"
          },
          {
            "$ref": "#/parameters/GroupQuotaName"
          },
          {
            "$ref": "../../../../../common-types/resource-management/v5/types.json#/parameters/ApiVersionParameter"
          },
          {
            "$ref": "../../../../../common-types/resource-management/v5/types.json#/parameters/SubscriptionIdParameter"
          }
        ],
        "responses": {
          "200": {
            "description": "OK."
          },
          "204": {
            "description": "No Content."
          },
          "default": {
            "description": "Error",
            "schema": {
              "$ref": "../../../../../common-types/resource-management/v5/types.json#/definitions/ErrorResponse"
            }
          }
        }
      },
      "get": {
        "tags": [
          "GroupQuotasSubscriptions"
        ],
        "summary": "Returns the subscriptionId along with its provisioning state for being associated with the GroupQuotas.",
        "description": "Returns the subscriptionIds along with its provisioning state for being associated with the GroupQuota. If the subscription is not a member of GroupQuota, it will return 404, else 200.",
        "operationId": "GroupQuotaSubscriptions_Get",
        "x-ms-examples": {
          "GroupQuotaSubscriptions_Get_Subscriptions": {
            "$ref": "./examples/GroupQuotasSubscriptions/GetGroupQuotaSubscriptions.json"
          }
        },
        "parameters": [
          {
            "$ref": "#/parameters/ManagementGroupId"
          },
          {
            "$ref": "#/parameters/GroupQuotaName"
          },
          {
            "$ref": "../../../../../common-types/resource-management/v5/types.json#/parameters/ApiVersionParameter"
          },
          {
            "$ref": "../../../../../common-types/resource-management/v5/types.json#/parameters/SubscriptionIdParameter"
          }
        ],
        "responses": {
          "200": {
            "description": "OK.",
            "schema": {
              "$ref": "#/definitions/GroupQuotaSubscriptionId"
            }
          },
          "default": {
            "description": "Error",
            "schema": {
              "$ref": "../../../../../common-types/resource-management/v5/types.json#/definitions/ErrorResponse"
            }
          }
        }
      }
    },
    "/providers/Microsoft.Management/managementGroups/{managementGroupId}/providers/Microsoft.Quota/groupQuotas/{groupQuotaName}/subscriptions": {
      "get": {
        "x-ms-pageable": {
          "nextLinkName": "nextLink"
        },
        "tags": [
          "GroupQuotasSubscriptions"
        ],
        "summary": "Returns a list of the subscriptionIds for the GroupQuotas.",
        "description": "Returns a list of the subscriptionIds associated with the GroupQuotas.",
        "operationId": "GroupQuotaSubscriptions_List",
        "x-ms-examples": {
          "GroupQuotaSubscriptions_List_Subscriptions": {
            "$ref": "./examples/GroupQuotasSubscriptions/ListGroupQuotaSubscriptions.json"
          }
        },
        "parameters": [
          {
            "$ref": "#/parameters/ManagementGroupId"
          },
          {
            "$ref": "#/parameters/GroupQuotaName"
          },
          {
            "$ref": "../../../../../common-types/resource-management/v5/types.json#/parameters/ApiVersionParameter"
          }
        ],
        "responses": {
          "200": {
            "description": "OK.",
            "schema": {
              "$ref": "#/definitions/GroupQuotaSubscriptionIdList"
            }
          },
          "default": {
            "description": "Error",
            "schema": {
              "$ref": "../../../../../common-types/resource-management/v5/types.json#/definitions/ErrorResponse"
            }
          }
        }
      }
    },
    "/providers/Microsoft.Management/managementGroups/{managementGroupId}/providers/Microsoft.Quota/groupQuotas/{groupQuotaName}/subscriptionRequests": {
      "get": {
        "x-ms-pageable": {
          "nextLinkName": "nextLink"
        },
        "tags": [
          "SubscriptionRequests"
        ],
        "summary": "List the status of all requests to add subscriptionIds to the GroupQuotasEntity.",
        "description": "List API to check the status of a subscriptionId requests by requestId. Request history is maintained for 1 year.",
        "operationId": "SubscriptionRequests_List",
        "x-ms-examples": {
          "SubscriptionRequests_List": {
            "$ref": "./examples/SubscriptionRequests/SubscriptionRequests_List.json"
          }
        },
        "parameters": [
          {
            "$ref": "#/parameters/ManagementGroupId"
          },
          {
            "$ref": "#/parameters/GroupQuotaName"
          },
          {
            "$ref": "../../../../../common-types/resource-management/v5/types.json#/parameters/ApiVersionParameter"
          }
        ],
        "responses": {
          "200": {
            "description": "Success, with the details of the subscriptionId request.",
            "schema": {
              "$ref": "#/definitions/GroupQuotaSubscriptionRequestStatusList"
            }
          },
          "default": {
            "description": "Error",
            "schema": {
              "$ref": "../../../../../common-types/resource-management/v5/types.json#/definitions/ErrorResponse"
            }
          }
        }
      }
    },
    "/providers/Microsoft.Management/managementGroups/{managementGroupId}/providers/Microsoft.Quota/groupQuotas/{groupQuotaName}/subscriptionRequests/{requestId}": {
      "get": {
        "tags": [
          "SubscriptionRequests"
        ],
        "summary": "Get the status of a single subscriptionId request by requestId. The Async pattern will be used, if we determine the request is taking longer, else it can return 200 response as response to the subscription add API call.",
        "description": "Get API to check the status of a subscriptionIds request by requestId.  Use the polling API - OperationsStatus URI specified in Azure-AsyncOperation header field, with retry-after duration in seconds to check the intermediate status. This API provides the finals status with the request details and status.",
        "operationId": "SubscriptionRequests_Get",
        "x-ms-examples": {
          "SubscriptionRequests_Get": {
            "$ref": "./examples/SubscriptionRequests/SubscriptionRequests_Get.json"
          }
        },
        "parameters": [
          {
            "$ref": "#/parameters/ManagementGroupId"
          },
          {
            "$ref": "#/parameters/GroupQuotaName"
          },
          {
            "$ref": "#/parameters/RequestId"
          },
          {
            "$ref": "../../../../../common-types/resource-management/v5/types.json#/parameters/ApiVersionParameter"
          }
        ],
        "responses": {
          "200": {
            "description": "Success, with the details of the subscriptionId request.",
            "schema": {
              "$ref": "#/definitions/GroupQuotaSubscriptionRequestStatus"
            }
          },
          "default": {
            "description": "Error",
            "schema": {
              "$ref": "../../../../../common-types/resource-management/v5/types.json#/definitions/ErrorResponse"
            }
          }
        }
      }
    },
    "/providers/Microsoft.Management/managementGroups/{managementGroupId}/providers/Microsoft.Quota/groupQuotas/{groupQuotaName}/groupQuotaLimits/{resourceName}": {
      "put": {
        "tags": [
          "GroupQuotaLimits"
        ],
<<<<<<< HEAD
        "summary": "Updates the GroupQuotaLimits for the specific resource.",
        "description": "Updates the GroupQuotaLimits for the specific resource for a specific resource based on the resourceProviderScope. The resourceProviderScope will be provided in the request body, as resourceProviderScope. Example of resourceProviderScope for compute - /providers/{Microsoft.Compute}/locations/{eastus}. GroupQuotaLimitRequestId will be returned by the Service in the response. The status can be polled periodically. The status Async polling is using standards defined at - https://github.com/Azure/azure-resource-manager-rpc/blob/master/v1.0/async-api-reference.md#asynchronous-operations. Use the OperationsStatus URI provided in Azure-AsyncOperation header, the duration will be specified in retry-after header. Once the operation gets to terminal state - Succeeded | Failed, then the URI will change to Get URI for groupQuotaRequests and full details can be checked from the Get API for groupQuotaRequests.",
        "operationId": "GroupQuotaLimits_CreateOrUpdate",
=======
        "summary": "Gets the GroupQuotaLimits for all the resources for the specified location in $filter=location eq {location}.",
          "description": "Gets the GroupQuotaLimits for the all resource for a specific  resourceProvider and $fliter passed. The $filter=location eq {location} is required to location specific resources groupQuota.",
        "operationId": "GroupQuotaLimits_List",
        "x-ms-examples": {
          "GroupQuotaLimits_List_Request_ForCompute": {
            "$ref": "./examples/GroupQuotaLimits/ListGroupQuotaLimits-Compute.json"
          }
        },
        "parameters": [
          {
            "$ref": "#/parameters/ManagementGroupId"
          },
          {
            "$ref": "#/parameters/GroupQuotaName"
          },
          {
            "$ref": "#/parameters/ResourceProviderName"
          },
          {
            "$ref": "../../../../../common-types/resource-management/v5/types.json#/parameters/ApiVersionParameter"
          },
          {
            "$ref": "#/parameters/FilterInQuery"
          }
        ],
        "responses": {
          "200": {
            "description": "Success",
            "schema": {
              "$ref": "#/definitions/GroupQuotaLimitList"
            }
          },
          "default": {
            "description": "Error",
            "schema": {
              "$ref": "../../../../../common-types/resource-management/v5/types.json#/definitions/ErrorResponse"
            }
          }
        }
      }
    },
    "/providers/Microsoft.Management/managementGroups/{managementGroupId}/providers/Microsoft.Quota/groupQuotas/{groupQuotaName}/resourceProviders/{resourceProviderName}/groupQuotaRequests": {
      "put":{
        "tags": [
                   "GroupQuotaLimitRequests"
         ],
        "summary": "Put the GroupQuota requests for a specific ResourceProvider/Location/Resource.",
        "description": "Put the GroupQuota requests for a specific ResourceProvider/Location/Resource. the location and resourceName properties are specified in the request body. Only 1 resource quota can be requested. ",
        "operationId": "GroupQuotaLimitsRequests_Put",
>>>>>>> c0ff7b39
        "x-ms-examples": {
          "GroupQuotaLimits_Put_Request_ForCompute": {
            "$ref": "./examples/GroupQuotaLimits/PutGroupQuotaLimits-Compute.json"
          }
        },
        "x-ms-long-running-operation": true,
        "x-ms-long-running-operation-options": {
          "final-state-via": "location"
        },
        "parameters": [
          {
            "$ref": "#/parameters/ManagementGroupId"
          },
          {
            "$ref": "#/parameters/GroupQuotaName"
          },
          {
            "$ref": "#/parameters/Resource"
          },
          {
            "$ref": "../../../../../common-types/resource-management/v5/types.json#/parameters/ApiVersionParameter"
          },
          {
            "name": "groupQuotaLimitRequest",
            "in": "body",
            "description": "The GroupQuotaLimit Request.",
            "schema": {
              "$ref": "#/definitions/GroupQuotaLimit"
            }
          }
        ],
        "responses": {
          "200": {
            "description": "OK. Create or Update",
            "schema": {
              "$ref": "#/definitions/GroupQuotaLimit"
            }
          },
          "201": {
            "description": "Request Created. Create or Update",
            "headers": {
              "Retry-After": {
                "description": "The recommended number of seconds to wait before calling the URI specified in Azure-AsyncOperation.",
                "type": "integer",
                "format": "int64"
              },
              "Location": {
                "description": "URL for determining when an operation has completed. Send a GET request to the URL in Location header.\nThe URI should return a 202 until the operation reaches a terminal state and 200 once it reaches a terminal state.\n\nFor more info: https://github.com/Azure/azure-resource-manager-rpc/blob/master/v1.0/Addendum.md#202-accepted-and-location-headers",
                "type": "string"
              },
              "Azure-AsyncOperation": {
                "description": "URL for checking the ongoing status of the operation.\nTo get the status of the asynchronous operation, send a GET request to the URL in Azure-AsyncOperation header value.\n\nFor more info: https://github.com/Azure/azure-resource-manager-rpc/blob/master/v1.0/Addendum.md#asynchronous-operations",
                "type": "string"
              }
            },
            "schema": {
              "$ref": "#/definitions/LROResponse"
            }
          },
          "default": {
            "description": "Error",
            "schema": {
              "$ref": "../../../../../common-types/resource-management/v5/types.json#/definitions/ErrorResponse"
            }
          }
        }
      },
      "patch": {
        "tags": [
<<<<<<< HEAD
          "GroupQuotaLimits"
        ],
        "summary": "Updates the GroupQuotaLimits for the specific resource under a Management Group.",
        "description": "Updates the GroupQuotaLimits for the specific resource. The resourceProviderScope will be provided in the request body, as resourceProviderScope field. A groupQuotaLimitRequestId will be returned by the Service. The status will be updated periodically. The status Async polling is using standards defined at - https://github.com/Azure/azure-resource-manager-rpc/blob/master/v1.0/async-api-reference.md#asynchronous-operations. Use the OperationsStatus URI provided in Azure-AsyncOperation header, the duration will be specified in retry-after header. Once the operation gets to terminal state - Succeeded | Failed, then the URI will change to Get URI and full details can be checked.",
        "operationId": "GroupQuotaLimits_Update",
=======
                   "GroupQuotaLimitRequests"
         ],
        "summary": "Create the GroupQuota requests for a specific ResourceProvider/Location/Resource.",
        "description": "Create the GroupQuota requests for a specific ResourceProvider/Location/Resource. the location and resourceName properties are specified in the request body. Only 1 resource quota can be requested. Please note that patch request creates a new groupQuota request.",
        "operationId": "GroupQuotaLimitsRequests_Patch",
>>>>>>> c0ff7b39
        "x-ms-examples": {
          "GroupQuotaLimits_Patch_Request_ForCompute": {
            "$ref": "./examples/GroupQuotaLimits/PatchGroupQuotaLimits-Compute.json"
          }
        },
        "x-ms-long-running-operation": true,
        "x-ms-long-running-operation-options": {
          "final-state-via": "location"
        },
        "parameters": [
          {
            "$ref": "#/parameters/ManagementGroupId"
          },
          {
            "$ref": "#/parameters/GroupQuotaName"
          },
          {
            "$ref": "#/parameters/Resource"
          },
          {
            "$ref": "../../../../../common-types/resource-management/v5/types.json#/parameters/ApiVersionParameter"
          },
          {
            "name": "groupQuotaLimitRequest",
            "in": "body",
            "description": "The GroupQuotaLimit Request.",
            "schema": {
              "$ref": "#/definitions/GroupQuotaLimit"
            }
          }
        ],
        "responses": {
          "200": {
            "description": "OK. Returns the quota details.",
            "schema": {
              "$ref": "#/definitions/GroupQuotaLimit"
            }
          },
          "202": {
            "description": "Request Accepted",
            "headers": {
              "Retry-After": {
                "description": "The recommended number of seconds to wait before calling the URI specified in Azure-AsyncOperation.",
                "type": "integer",
                "format": "int64"
              },
              "Location": {
                "description": "URL for determining when an operation has completed. Send a GET request to the URL in Location header.\nThe URI should return a 202 until the operation reaches a terminal state and 200 once it reaches a terminal state.\n\nFor more info: https://github.com/Azure/azure-resource-manager-rpc/blob/master/v1.0/Addendum.md#202-accepted-and-location-headers",
                "type": "string"
              },
              "Azure-AsyncOperation": {
                "description": "URL for checking the ongoing status of the operation.\nTo get the status of the asynchronous operation, send a GET request to the URL in Azure-AsyncOperation header value.\n\nFor more info: https://github.com/Azure/azure-resource-manager-rpc/blob/master/v1.0/Addendum.md#asynchronous-operations",
                "type": "string"
              }
            }
          },
          "default": {
            "description": "Error",
            "schema": {
              "$ref": "../../../../../common-types/resource-management/v5/types.json#/definitions/ErrorResponse"
            }
          }
        }
      },
      "get": {
        "tags": [
<<<<<<< HEAD
          "GroupQuotaLimits"
=======
          "GroupQuotaLimitRequests"
>>>>>>> c0ff7b39
        ],
        "summary": "Gets the resource groupQuotaLimits for the MGId for a resource.",
        "description": "Gets the resource groupQuotaLimits for the MGId. The resourceProviderScope will be included in the filer query parameter. The filter can be - $filter= provider eq Microsoft.Compute and location eq eastus. The $filter is a required parameter to filter out the specific resource based on the ResourceProvider/Location. It will include the limits, availableLimits, AllocatedToSubscriptions: Quotas allocated to subscriptions from the group quota.",
        "operationId": "GroupQuotaLimits_Get",
        "x-ms-examples": {
          "GroupQuotaLimits_Get_Request_ForCompute": {
            "$ref": "./examples/GroupQuotaLimits/GetGroupQuotaLimits-Compute.json"
          }
        },
        "parameters": [
          {
            "$ref": "#/parameters/ManagementGroupId"
          },
          {
            "$ref": "#/parameters/GroupQuotaName"
          },
          {
            "$ref": "#/parameters/Resource"
          },
          {
            "$ref": "../../../../../common-types/resource-management/v5/types.json#/parameters/ApiVersionParameter"
          },
          {
            "$ref": "#/parameters/FilterInQuery"
          }
        ],
        "responses": {
          "200": {
            "description": "Success",
            "schema": {
              "$ref": "#/definitions/GroupQuotaLimit"
            }
          },
          "default": {
            "description": "Error",
            "schema": {
              "$ref": "../../../../../common-types/resource-management/v5/types.json#/definitions/ErrorResponse"
            }
          }
        }
      }
    },
    "/providers/Microsoft.Management/managementGroups/{managementGroupId}/providers/Microsoft.Quota/groupQuotas/{groupQuotaName}/groupQuotaLimits": {
      "get": {
        "x-ms-pageable": {
          "nextLinkName": "nextLink"
        },
        "tags": [
<<<<<<< HEAD
          "GroupQuotaLimits"
=======
          "GroupQuotaLimitRequests"
>>>>>>> c0ff7b39
        ],
        "summary": "Gets the List of resources groupQuotaLimits for the MGId, based on the scope.",
        "description": "Gets the List of resources groupQuotaLimits for the MGId, based on the filter. The filter can be - $filter= provider eq Microsoft.Compute and location eq eastus. The list elements will be same as the Get API - It will include the limits, availableLimits, AllocatedToSubscriptions: Quotas allocated to subscriptions from the group quota.",
        "operationId": "GroupQuotaLimits_List",
        "x-ms-examples": {
          "GroupQuotaLimits_List_Request_ForCompute": {
            "$ref": "./examples/GroupQuotaLimits/ListGroupQuotaLimits-Compute.json"
          }
        },
        "parameters": [
          {
            "$ref": "#/parameters/ManagementGroupId"
          },
          {
            "$ref": "#/parameters/GroupQuotaName"
          },
          {
            "$ref": "../../../../../common-types/resource-management/v5/types.json#/parameters/ApiVersionParameter"
          },
          {
            "$ref": "#/parameters/FilterInQuery"
          }
        ],
        "responses": {
          "200": {
            "description": "Success",
            "schema": {
              "$ref": "#/definitions/GroupQuotaLimitList"
            }
          },
          "default": {
            "description": "Error",
            "schema": {
              "$ref": "../../../../../common-types/resource-management/v5/types.json#/definitions/ErrorResponse"
            }
          }
        }
      }
    },
    "/providers/Microsoft.Management/managementGroups/{managementGroupId}/providers/Microsoft.Quota/groupQuotas/{groupQuotaName}/groupQuotaRequests": {
      "get": {
        "x-ms-pageable": {
          "nextLinkName": "nextLink"
        },
        "tags": [
          "GroupQuotaLimitsRequests"
        ],
        "summary": "List the status of all GroupQuota requests.",
        "description": "List API to check the status of a GroupQuota requests by requestId. The groupQuotaRequest history is maintained for 1 year. Use the $filter parameter to filter out the specific resource based on the ResourceProvider/Location. ",
        "operationId": "GroupQuotaLimitsRequests_List",
        "x-ms-examples": {
          "GroupQuotaLimitsRequests_List": {
            "$ref": "./examples/GroupQuotaLimitsRequests/GroupQuotaLimitsRequests_List.json"
          }
        },
        "parameters": [
          {
            "$ref": "#/parameters/ManagementGroupId"
          },
          {
            "$ref": "#/parameters/GroupQuotaName"
          },
          {
            "$ref": "../../../../../common-types/resource-management/v5/types.json#/parameters/ApiVersionParameter"
          },
          {
            "$ref": "#/parameters/FilterInQuery"
          }
        ],
        "responses": {
          "200": {
            "description": "Success, with the details of the group quota request.",
            "schema": {
              "$ref": "#/definitions/SubmittedResourceRequestStatusList"
            }
          },
          "default": {
            "description": "Error",
            "schema": {
              "$ref": "../../../../../common-types/resource-management/v5/types.json#/definitions/ErrorResponse"
            }
          }
        }
      }
    },
    "/providers/Microsoft.Management/managementGroups/{managementGroupId}/providers/Microsoft.Quota/groupQuotas/{groupQuotaName}/groupQuotaRequests/{requestId}": {
      "get": {
        "tags": [
          "GroupQuotaLimitsRequests"
        ],
        "summary": "Get the status of a single GroupQuota request by requestId.",
        "description": "Get API to check the status of a GroupQuota request by requestId.  Use the polling API - OperationsStatus URI specified in Azure-AsyncOperation header field, with retry-after duration in seconds to check the intermediate status. This API provides the finals status with the request details and status.",
        "operationId": "GroupQuotaLimitsRequests_Get",
        "x-ms-examples": {
          "GroupQuotaLimitsRequests_Get": {
            "$ref": "./examples/GroupQuotaLimitsRequests/GroupQuotaLimitsRequests_Get.json"
          }
        },
        "parameters": [
          {
            "$ref": "#/parameters/ManagementGroupId"
          },
          {
            "$ref": "#/parameters/GroupQuotaName"
          },
          {
            "$ref": "#/parameters/RequestId"
          },
          {
            "$ref": "../../../../../common-types/resource-management/v5/types.json#/parameters/ApiVersionParameter"
          },
          {
            "$ref": "#/parameters/FilterInQuery"
          }
        ],
        "responses": {
          "200": {
            "description": "Success, with the details of the group quota request.",
            "schema": {
              "$ref": "#/definitions/SubmittedResourceRequestStatus"
            }
          },
          "default": {
            "description": "Error",
            "schema": {
              "$ref": "../../../../../common-types/resource-management/v5/types.json#/definitions/ErrorResponse"
            }
          }
        }
      }
    },
    "/providers/Microsoft.Management/managementGroups/{managementGroupId}/subscriptions/{subscriptionId}/providers/Microsoft.Quota/groupQuotas/{groupQuotaName}/quotaAllocations": {
      "get": {
        "x-ms-pageable": {
          "nextLinkName": "nextLink"
        },
        "tags": [
          "SubscriptionQuotaAllocation"
        ],
        "summary": "Gets all the quota allocated to a subscription for the specific Resource Provider, Location.",
        "description": "Gets all the quota allocated to a subscription for the specific Resource Provider, Location. This will include the GroupQuota and total quota allocated to the subscription. Only the Group quota allocated to the subscription can be allocated back to the MG Group Quota. Use the $filter parameter to filter out the specific resource based on the ResourceProvider/Location. $filter is a required parameter. ",
        "operationId": "GroupQuotaSubscriptionQuotaAllocation_List",
        "x-ms-examples": {
          "SubscriptionQuotaAllocation_List_Request_ForCompute": {
            "$ref": "./examples/SubscriptionQuotaAllocation/SubscriptionQuotaAllocation_List_Request-Compute.json"
          }
        },
        "parameters": [
          {
            "$ref": "#/parameters/ManagementGroupId"
          },
          {
            "$ref": "../../../../../common-types/resource-management/v5/types.json#/parameters/SubscriptionIdParameter"
          },
          {
            "$ref": "#/parameters/GroupQuotaName"
          },
          {
            "$ref": "../../../../../common-types/resource-management/v5/types.json#/parameters/ApiVersionParameter"
          },
          {
            "$ref": "#/parameters/FilterInQuery"
          }
        ],
        "responses": {
          "200": {
            "description": "Success",
            "schema": {
              "$ref": "#/definitions/SubscriptionQuotaAllocationsList"
            }
          },
          "default": {
            "description": "Error",
            "schema": {
              "$ref": "../../../../../common-types/resource-management/v5/types.json#/definitions/ErrorResponse"
            }
          }
        }
      }
    },
    "/providers/Microsoft.Management/managementGroups/{managementGroupId}/subscriptions/{subscriptionId}/providers/Microsoft.Quota/groupQuotas/{groupQuotaName}/quotaAllocations/{resourceName}": {
      "put": {
        "tags": [
          "SubscriptionQuotaAllocation"
        ],
        "summary": "Request to assign quota from group quota to a specific Subscription. This request will use Asynchronous pattern to check the status using Async polling as standards defined at - https://github.com/Azure/azure-resource-manager-rpc/blob/master/v1.0/async-api-reference.md#asynchronous-operations.",
        "description": "Request to assign a specific resource quota from group quota to a specific Subscription. The subscriptions can also reduce the quota allocated to subscription to give back the group back to MG. The quota assignment back to MG group quota is limited by the GroupQuota allocated to subscription, which means the maximum unused quota allocated back to MG group quota will be the group quota allocated to the subscriptions. So, this API can used to assign Quota to subscriptions and assign back unused quota, which was previously allocated from MG group quota to subscription.",
        "operationId": "GroupQuotaSubscriptionQuotaAllocation_CreateOrUpdate",
        "x-ms-examples": {
          "SubscriptionQuotaAllocation_Put_Request_ForCompute": {
            "$ref": "./examples/SubscriptionQuotaAllocation/SubscriptionQuotaAllocation_Put_Request-Compute.json"
          }
        },
        "x-ms-long-running-operation": true,
        "x-ms-long-running-operation-options": {
          "final-state-via": "location"
        },
        "parameters": [
          {
            "$ref": "#/parameters/ManagementGroupId"
          },
          {
            "$ref": "../../../../../common-types/resource-management/v5/types.json#/parameters/SubscriptionIdParameter"
          },
          {
            "$ref": "#/parameters/GroupQuotaName"
          },
          {
            "$ref": "#/parameters/Resource"
          },
          {
            "$ref": "../../../../../common-types/resource-management/v5/types.json#/parameters/ApiVersionParameter"
          },
          {
            "name": "allocateQuotaRequest",
            "in": "body",
            "description": "Quota requests payload.",
            "required": true,
            "schema": {
              "$ref": "#/definitions/SubscriptionQuotaAllocations"
            }
          }
        ],
        "responses": {
          "200": {
            "description": "OK. , Create or Update",
            "schema": {
              "$ref": "#/definitions/SubscriptionQuotaAllocations"
            }
          },
          "201": {
            "description": "Request Created. Create or Update",
            "headers": {
              "Retry-After": {
                "description": "The recommended number of seconds to wait before calling the URI specified in Azure-AsyncOperation.",
                "type": "integer",
                "format": "int64"
              },
              "Location": {
                "description": "URL for determining when an operation has completed. Send a GET request to the URL in Location header.\nThe URI should return a 202 until the operation reaches a terminal state and 200 once it reaches a terminal state.\n\nFor more info: https://github.com/Azure/azure-resource-manager-rpc/blob/master/v1.0/Addendum.md#202-accepted-and-location-headers",
                "type": "string"
              },
              "Azure-AsyncOperation": {
                "description": "URL for checking the ongoing status of the operation.\nTo get the status of the asynchronous operation, send a GET request to the URL in Azure-AsyncOperation header value.\n\nFor more info: https://github.com/Azure/azure-resource-manager-rpc/blob/master/v1.0/Addendum.md#asynchronous-operations",
                "type": "string"
              }
            },
            "schema": {
              "$ref": "#/definitions/LROResponse"
            }
          },
          "default": {
            "description": "Error",
            "schema": {
              "$ref": "../../../../../common-types/resource-management/v5/types.json#/definitions/ErrorResponse"
            }
          }
        }
      },
      "patch": {
        "tags": [
          "SubscriptionQuotaAllocation"
        ],
        "summary": "Request to assign quota from group quota to a specific Subscription. This request will use Asynchronous pattern with 202 response and status polling API.",
        "description": "Request to assign quota from group quota to a specific Subscription. The subscriptions and reduce the quota allocated to subscription to give back the group back to MG. The quota assignment back to MG group quota is limited by the GroupQuota allocated to subscription, using this API. So, this API can used to assign Quota to subscriptions and assign back unused quota, which was previously allocated from MG group quota to subscription(s).",
        "operationId": "GroupQuotaSubscriptionQuotaAllocation_Update",
        "x-ms-examples": {
          "SubscriptionQuotaAllocation_Patch_Request_ForCompute": {
            "$ref": "./examples/SubscriptionQuotaAllocation/SubscriptionQuotaAllocation_Patch_Request-Compute.json"
          }
        },
        "x-ms-long-running-operation": true,
        "x-ms-long-running-operation-options": {
          "final-state-via": "location"
        },
        "parameters": [
          {
            "$ref": "#/parameters/ManagementGroupId"
          },
          {
            "$ref": "../../../../../common-types/resource-management/v5/types.json#/parameters/SubscriptionIdParameter"
          },
          {
            "$ref": "#/parameters/GroupQuotaName"
          },
          {
            "$ref": "#/parameters/Resource"
          },
          {
            "$ref": "../../../../../common-types/resource-management/v5/types.json#/parameters/ApiVersionParameter"
          },
          {
            "name": "allocateQuotaRequest",
            "in": "body",
            "description": "Quota requests payload.",
            "required": true,
            "schema": {
              "$ref": "#/definitions/SubscriptionQuotaAllocations"
            }
          }
        ],
        "responses": {
          "200": {
            "description": "Request status details.",
            "schema": {
              "$ref": "#/definitions/SubscriptionQuotaAllocations"
            }
          },
          "202": {
            "description": "Request Accepted",
            "headers": {
              "Retry-After": {
                "description": "The recommended number of seconds to wait before calling the URI specified in Azure-AsyncOperation.",
                "type": "integer",
                "format": "int64"
              },
              "Location": {
                "description": "URL for determining when an operation has completed. Send a GET request to the URL in Location header.\nThe URI should return a 202 until the operation reaches a terminal state and 200 once it reaches a terminal state.\n\nFor more info: https://github.com/Azure/azure-resource-manager-rpc/blob/master/v1.0/Addendum.md#202-accepted-and-location-headers",
                "type": "string"
              },
              "Azure-AsyncOperation": {
                "description": "URL for checking the ongoing status of the operation.\nTo get the status of the asynchronous operation, send a GET request to the URL in Azure-AsyncOperation header value.\n\nFor more info: https://github.com/Azure/azure-resource-manager-rpc/blob/master/v1.0/Addendum.md#asynchronous-operations",
                "type": "string"
              }
            }
          },
          "default": {
            "description": "Error",
            "schema": {
              "$ref": "../../../../../common-types/resource-management/v5/types.json#/definitions/ErrorResponse"
            }
          }
        }
      },
      "get": {
        "tags": [
          "SubscriptionQuotaAllocation"
        ],
        "summary": "Gets Quota allocated to a subscription for the specific Resource Provider, Location, ResourceName.",
        "description": "Gets Quota allocated to a subscription for the specific Resource Provider, Location, ResourceName. This will include the GroupQuota and total quota allocated to the subscription. Only the Group quota allocated to the subscription can be allocated back to the MG Group Quota.",
        "operationId": "GroupQuotaSubscriptionQuotaAllocation_Get",
        "x-ms-examples": {
          "SubscriptionQuotaAllocation_Get_Request_ForCompute": {
            "$ref": "./examples/SubscriptionQuotaAllocation/SubscriptionQuotaAllocation_Get_Request-Compute.json"
          }
        },
        "parameters": [
          {
            "$ref": "#/parameters/ManagementGroupId"
          },
          {
            "$ref": "../../../../../common-types/resource-management/v5/types.json#/parameters/SubscriptionIdParameter"
          },
          {
            "$ref": "#/parameters/GroupQuotaName"
          },
          {
            "$ref": "#/parameters/Resource"
          },
          {
            "$ref": "../../../../../common-types/resource-management/v5/types.json#/parameters/ApiVersionParameter"
          },
          {
            "$ref": "#/parameters/FilterInQuery"
          }
        ],
        "responses": {
          "200": {
            "description": "Success",
            "schema": {
              "$ref": "#/definitions/SubscriptionQuotaAllocations"
            }
          },
          "default": {
            "description": "Error",
            "schema": {
              "$ref": "../../../../../common-types/resource-management/v5/types.json#/definitions/ErrorResponse"
            }
          }
        }
      }
    },
    "/providers/Microsoft.Management/managementGroups/{managementGroupId}/subscriptions/{subscriptionId}/providers/Microsoft.Quota/groupQuotas/{groupQuotaName}/quotaAllocationRequests/{allocationId}": {
      "get": {
        "tags": [
          "SubscriptionQuotaAllocationRequests"
        ],
        "operationId": "GroupQuotaSubscriptionQuotaAllocationRequests_Get",
        "summary": "Get the status of the quota allocation request for the subscriptionId.",
        "description": "Get the quota allocation request status for the subscriptionId by allocationId.",
        "x-ms-examples": {
          "SubscriptionQuotaAllocationRequests_Get_Request_ForCompute": {
            "$ref": "./examples/SubscriptionQuotaAllocationRequests/SubscriptionQuotaAllocationRequests_Get_Request-Compute.json"
          }
        },
        "parameters": [
          {
            "$ref": "#/parameters/ManagementGroupId"
          },
          {
            "$ref": "../../../../../common-types/resource-management/v5/types.json#/parameters/SubscriptionIdParameter"
          },
          {
            "$ref": "#/parameters/GroupQuotaName"
          },
          {
            "$ref": "#/parameters/AllocationId"
          },
          {
            "$ref": "../../../../../common-types/resource-management/v5/types.json#/parameters/ApiVersionParameter"
          }
        ],
        "responses": {
          "200": {
            "description": "Success",
            "schema": {
              "$ref": "#/definitions/QuotaAllocationRequestStatus"
            }
          },
          "default": {
            "description": "Error",
            "schema": {
              "$ref": "../../../../../common-types/resource-management/v5/types.json#/definitions/ErrorResponse"
            }
          }
        }
      }
    },
    "/providers/Microsoft.Management/managementGroups/{managementGroupId}/subscriptions/{subscriptionId}/providers/Microsoft.Quota/groupQuotas/{groupQuotaName}/quotaAllocationRequests": {
      "get": {
        "x-ms-pageable": {
          "nextLinkName": "nextLink"
        },
        "tags": [
          "SubscriptionQuotaAllocationRequests"
        ],
        "operationId": "GroupQuotaSubscriptionQuotaAllocationRequests_List",
        "summary": "Lists all the quota allocation requests.to subscriptions",
        "description": "Lists all the allocation requests.",
        "x-ms-examples": {
          "SubscriptionQuotaAllocationRequests_List_Request_ForCompute": {
            "$ref": "./examples/SubscriptionQuotaAllocationRequests/SubscriptionQuotaAllocationRequests_List_Request-Compute.json"
          }
        },
        "parameters": [
          {
            "$ref": "#/parameters/ManagementGroupId"
          },
          {
            "$ref": "../../../../../common-types/resource-management/v5/types.json#/parameters/SubscriptionIdParameter"
          },
          {
            "$ref": "#/parameters/GroupQuotaName"
          },
          {
            "$ref": "../../../../../common-types/resource-management/v5/types.json#/parameters/ApiVersionParameter"
          },
          {
            "$ref": "#/parameters/FilterInQuery"
          }
        ],
        "responses": {
          "200": {
            "description": "Success",
            "schema": {
              "$ref": "#/definitions/QuotaAllocationRequestStatusList"
            }
          },
          "default": {
            "description": "Error",
            "schema": {
              "$ref": "../../../../../common-types/resource-management/v5/types.json#/definitions/ErrorResponse"
            }
          }
        }
      }
    },
    "/providers/Microsoft.Management/managementGroups/{managementGroupId}/providers/Microsoft.Quota/groupQuotas/{groupQuotaName}/resourceProviders/{resourceProviderName}/groupQuotaEnforcements/{location}": {
      "put": {
        "tags": [
          "GroupQuotasEnforcement"
        ],
        "summary": "Enables the GroupQuotas enforcement for the resource provider and the location specified.",
        "description": "Enables the GroupQuotas enforcement for the resource provider and the location specified. The resource provider will start using the group quotas as the overall quota for the subscriptions included in the GroupQuota. The subscriptions cannot request quota at subscription level. The subscriptions share the GroupQuota assigned to the GroupQuota. If the GroupQuota is used, then submit a groupQuotaLimit request for the specific resource - provider/location/resource. Once the GroupQuota Enforcement is enabled then, it cannot be deleted or reverted back. To disable GroupQuota Enforcement - 1. Remove all the subscriptions from the groupQuota using the delete API for Subscriptions (Check the example - GroupQuotaSubscriptions_Delete)",
        "operationId": "GroupQuotaEnforcement_CreateOrUpdate",
        "x-ms-examples": {
          "GroupQuotasEnforcement_Put": {
            "$ref": "./examples/GroupQuotasEnforcement/PutGroupQuotaEnforcement.json"
          },
          "GroupQuotasEnforcement_Put_Failed": {
            "$ref": "./examples/GroupQuotasEnforcement/PutGroupQuotaEnforcementFailed.json"
          }
        },
        "x-ms-long-running-operation": true,
        "parameters": [
          {
            "$ref": "#/parameters/ManagementGroupId"
          },
          {
            "$ref": "#/parameters/GroupQuotaName"
          },
          {
            "$ref": "#/parameters/ResourceProviderName"
          },
          {
            "$ref": "../../../../../common-types/resource-management/v5/types.json#/parameters/LocationParameter"
          },
          {
            "$ref": "../../../../../common-types/resource-management/v5/types.json#/parameters/ApiVersionParameter"
          }
        ],
        "responses": {
          "200": {
            "description": "OK, Create or Update",
            "schema": {
              "$ref": "#/definitions/GroupQuotasEnforcementResponse"
            }
          },
          "201": {
            "description": "Request Accepted, Create or Update",
            "headers": {
              "Retry-After": {
                "description": "The recommended number of seconds to wait before calling the URI specified in Azure-AsyncOperation.",
                "type": "integer",
                "format": "int64"
              },
              "Location": {
                "description": "URL for determining when an operation has completed. Send a GET request to the URL in Location header.\nThe URI should return a 202 until the operation reaches a terminal state and 200 once it reaches a terminal state.\n\nFor more info: https://github.com/Azure/azure-resource-manager-rpc/blob/master/v1.0/Addendum.md#202-accepted-and-location-headers.  New guidelines - https://github.com/microsoft/api-guidelines/blob/vNext/Guidelines.md#131-resource-based-long-running-operations-relo",
                "type": "string"
              },
              "Azure-AsyncOperation": {
                "description": "URL for checking the ongoing status of the operation.\nTo get the status of the asynchronous operation, send a GET request to the URL in Azure-AsyncOperation header value.\n\nFor more info: https://github.com/Azure/azure-resource-manager-rpc/blob/master/v1.0/Addendum.md#asynchronous-operations",
                "type": "string"
              }
            },
            "schema": {
              "$ref": "#/definitions/LROResponse"
            }
          },
          "default": {
            "description": "Error",
            "schema": {
              "$ref": "../../../../../common-types/resource-management/v5/types.json#/definitions/ErrorResponse"
            }
          }
        }
      },
      "patch": {
        "tags": [
          "GroupQuotasEnforcement"
        ],
        "summary": "Enables the GroupQuotas enforcement for the resource provider and the location specified.",
        "description": "Enables the GroupQuotas enforcement for the resource provider and the location specified. The resource provider will start using the group quotas as the overall quota for the subscriptions included in the GroupQuota. The subscriptions cannot request quota at subscription level. The subscriptions share the GroupQuota assigned to the GroupQuota. If the GroupQuota is used, then submit a groupQuotaLimit request for the specific resource - provider/location/resource. If the Enforcement is in progress for that resourceProvider/location, then Conflict will be returned.",
        "operationId": "GroupQuotaEnforcement_Update",
        "x-ms-examples": {
          "GroupQuotaEnforcement_Patch": {
            "$ref": "./examples/GroupQuotasEnforcement/PatchGroupQuotaEnforcement.json"
          }
        },
        "x-ms-long-running-operation": true,
        "parameters": [
          {
            "$ref": "#/parameters/ManagementGroupId"
          },
          {
            "$ref": "#/parameters/GroupQuotaName"
          },
          {
            "$ref": "#/parameters/ResourceProviderName"
          },
          {
            "$ref": "../../../../../common-types/resource-management/v5/types.json#/parameters/LocationParameter"
          },
          {
            "$ref": "../../../../../common-types/resource-management/v5/types.json#/parameters/ApiVersionParameter"
          }
        ],
        "responses": {
          "200": {
            "description": "OK.",
            "schema": {
              "$ref": "#/definitions/GroupQuotasEnforcementResponse"
            }
          },
          "202": {
            "description": "Request Accepted",
            "headers": {
              "Retry-After": {
                "description": "The recommended number of seconds to wait before calling the URI specified in Azure-AsyncOperation.",
                "type": "integer",
                "format": "int64"
              },
              "Location": {
                "description": "URL for determining when an operation has completed. Send a GET request to the URL in Location header.\nThe URI should return a 202 until the operation reaches a terminal state and 200 once it reaches a terminal state.\n\nFor more info: https://github.com/Azure/azure-resource-manager-rpc/blob/master/v1.0/Addendum.md#202-accepted-and-location-headers",
                "type": "string"
              },
              "Azure-AsyncOperation": {
                "description": "URL for checking the ongoing status of the operation.\nTo get the status of the asynchronous operation, send a GET request to the URL in Azure-AsyncOperation header value.\n\nFor more info: https://github.com/Azure/azure-resource-manager-rpc/blob/master/v1.0/Addendum.md#asynchronous-operations",
                "type": "string"
              }
            }
          },
          "default": {
            "description": "Bad Request",
            "schema": {
              "$ref": "../../../../../common-types/resource-management/v5/types.json#/definitions/ErrorResponse"
            }
          }
        }
      },
      "get": {
        "tags": [
          "GroupQuotasEnforcement"
        ],
        "summary": "Gets the GroupQuotas enforcement status for the resource provider/location.",
        "description": "Gets the GroupQuotas enforcement status for the ResourceProvider/location. The locations, where GroupQuota enforcement is not enabled will return Not Found.",
        "operationId": "GroupQuotaEnforcement_Get",
        "x-ms-examples": {
          "GroupQuotasEnforcement_Get": {
            "$ref": "./examples/GroupQuotasEnforcement/GetGroupQuotaEnforcement.json"
          }
        },
        "parameters": [
          {
            "$ref": "#/parameters/ManagementGroupId"
          },
          {
            "$ref": "#/parameters/GroupQuotaName"
          },
          {
            "$ref": "#/parameters/ResourceProviderName"
          },
          {
            "$ref": "../../../../../common-types/resource-management/v5/types.json#/parameters/LocationParameter"
          },
          {
            "$ref": "../../../../../common-types/resource-management/v5/types.json#/parameters/ApiVersionParameter"
          }
        ],
        "responses": {
          "200": {
            "description": "OK.",
            "schema": {
              "$ref": "#/definitions/GroupQuotasEnforcementResponse"
            }
          },
          "default": {
            "description": "Error",
            "schema": {
              "$ref": "../../../../../common-types/resource-management/v5/types.json#/definitions/ErrorResponse"
            }
          }
        }
      }
    },
    "/providers/Microsoft.Management/managementGroups/{managementGroupId}/providers/Microsoft.Quota/groupQuotas/{groupQuotaName}/resourceProviders/{resourceProviderName}/groupQuotaEnforcements": {
      "get": {
        "x-ms-pageable": {
          "nextLinkName": "nextLink"
        },
        "tags": [
          "GroupQuotasEnforcement"
        ],
        "summary": "Returns a list of the Azure regions where the GroupQuotas enforcement is enabled.",
        "description": "Returns only the list of the Azure regions where the GroupQuotas enforcement is enabled. The locations not included in GroupQuota Enforcement will not be listed, the regions in failed status with listed as status Failed.",
        "operationId": "GroupQuotaEnforcement_List",
        "x-ms-examples": {
          "GroupQuotaEnforcement_List": {
            "$ref": "./examples/GroupQuotasEnforcement/ListGroupQuotaEnforcement.json"
          }
        },
        "parameters": [
          {
            "$ref": "#/parameters/ManagementGroupId"
          },
          {
            "$ref": "#/parameters/GroupQuotaName"
          },
          {
            "$ref": "#/parameters/ResourceProviderName"
          },
          {
            "$ref": "../../../../../common-types/resource-management/v5/types.json#/parameters/ApiVersionParameter"
          }
        ],
        "responses": {
          "200": {
            "description": "OK.",
            "schema": {
              "$ref": "#/definitions/GroupQuotasEnforcementListResponse"
            }
          },
          "default": {
            "description": "Error",
            "schema": {
              "$ref": "../../../../../common-types/resource-management/v5/types.json#/definitions/ErrorResponse"
            }
          }
        }
      }
    }
  },
  "definitions": {
    "RequestState": {
      "description": "Request status.",
      "enum": [
        "Accepted",
        "Created",
        "Invalid",
        "Succeeded",
        "Failed",
        "InProgress",
        "Canceled"
      ],
      "readOnly": true,
      "type": "string",
      "x-ms-enum": {
        "name": "RequestState",
        "modelAsString": true
      }
    },
    "QuotaAllocationRequestStatus": {
      "type": "object",
      "description": "The new quota limit request status.",
      "allOf": [
        {
          "$ref": "../../../../../common-types/resource-management/v5/types.json#/definitions/ProxyResource"
        }
      ],
      "properties": {
        "properties": {
          "type": "object",
          "x-ms-client-flatten": true,
          "properties": {
            "requestedResource": {
              "$ref": "#/definitions/QuotaAllocationRequestBase"
            },
            "requestSubmitTime": {
              "description": "The request submission time. The date conforms to the following format specified by the ISO 8601 standard: yyyy-MM-ddTHH:mm:ssZ",
              "type": "string",
              "readOnly": true,
              "format": "date-time"
            },
            "provisioningState": {
              "$ref": "#/definitions/RequestState",
              "readOnly": true
            },
            "faultCode": {
              "type": "string",
              "description": "Details of the failure.",
              "readOnly": true
            }
          }
        }
      }
    },
    "QuotaAllocationRequestStatusList": {
      "type": "object",
      "description": "List of QuotaAllocation Request Status",
      "properties": {
        "value": {
          "type": "array",
          "description": "List of QuotaAllocation Request Status",
          "items": {
            "$ref": "#/definitions/QuotaAllocationRequestStatus"
          },
          "x-ms-identifiers": []
        },
        "nextLink": {
          "description": "The URL to use for getting the next set of results.",
          "type": "string",
          "readOnly": true
        }
      }
    },
    "LROResponse": {
      "type": "object",
      "description": "The provisioning state for the operation.",
      "allOf": [
        {
          "$ref": "../../../../../common-types/resource-management/v5/types.json#/definitions/ProxyResource"
        }
      ],
      "properties": {
        "properties": {
          "type": "object",
          "properties": {
            "provisioningState": {
              "$ref": "#/definitions/RequestState",
              "readOnly": true
            }
          }
        }
      }
    },
    "QuotaAllocationRequestBase": {
      "type": "object",
      "description": "The new quota limit requested.",
      "properties": {
        "properties": {
          "type": "object",
          "x-ms-client-flatten": true,
          "properties": {
            "limit": {
              "type": "integer",
              "format": "int64",
              "description": "The new quota limit for the subscription. The incremental quota will be allocated from pre-approved group quota."
            },
            "name": {
              "type": "object",
              "x-ms-client-flatten": true,
              "readOnly": true,
              "description": "Name of the resource provided by the resource provider. This property is already included in the request URI, so it is a readonly property returned in the response.",
              "properties": {
                "value": {
                  "description": "Resource name.",
                  "type": "string",
                  "readOnly": true
                },
                "localizedValue": {
                  "description": "Resource display name.",
                  "type": "string",
                  "readOnly": true
                }
              }
            },
            "resourceProviderScope": {
              "$ref": "#/definitions/ResourceProviderScope"
            }
          }
        }
      }
    },
    "AllocatedToSubscription": {
      "type": "object",
      "description": "SubscriptionIds and quota allocated to subscriptions from the GroupQuota.",
      "properties": {
        "subscriptionId": {
          "type": "string",
          "description": "An Azure subscriptionId."
        },
        "quotaAllocated": {
          "type": "integer",
          "format": "int64",
          "description": "The amount of quota allocated to this subscriptionId from the GroupQuotasEntity."
        }
      }
    },
    "AllocatedQuotaToSubscriptionList": {
      "type": "array",
      "readOnly": true,
      "description": "Allocated Group Quota to subscriptions.",
      "items": {
        "$ref": "#/definitions/AllocatedToSubscription"
      },
      "x-ms-identifiers": []
    },
    "GroupQuotaLimit": {
      "type": "object",
      "description": "Group Quota limit.",
      "allOf": [
        {
          "$ref": "../../../../../common-types/resource-management/v5/types.json#/definitions/ProxyResource"
        }
      ],
      "properties": {
        "properties": {
          "description": "Group Quota properties for the specified resource.",
          "$ref": "#/definitions/GroupQuotaDetails"
        }
      }
    },
    "ResourceProviderScope": {
      "description": "ResourceProviderScope  for the quota request. Format: /providers/{ResourceProviderName}/locations/{Azure region} Example: /providers/{Microsoft.Compute}/locations/{eastus}. Please replace the ResourceProviderName, Azure region as per the requested resource.",
      "type": "string"
    },
    "GroupQuotaDetails": {
      "type": "object",
      "description": "Group Quota details.",
      "properties": {
        "resourceProviderScope": {
          "$ref": "#/definitions/ResourceProviderScope"
        },
        "limit": {
          "type": "integer",
          "format": "int64",
          "description": "The current Group Quota Limit at the parentId level."
        },
        "comment": {
          "description": "Any comment related to quota request.",
          "type": "string"
        },
        "name": {
          "type": "object",
          "x-ms-client-flatten": true,
          "readOnly": true,
          "description": "Name of the resource provided by the resource provider. This property is already included in the request URI, so it is a readonly property returned in the response.",
          "properties": {
            "value": {
              "description": "Resource name.",
              "type": "string",
              "readOnly": true
            },
            "localizedValue": {
              "description": "Resource display name.",
              "type": "string",
              "readOnly": true
            }
          }
        },
        "unit": {
          "description": " The usages units, such as Count and Bytes. When requesting quota, use the **unit** value returned in the GET response in the request body of your PUT operation.",
          "type": "string",
          "readOnly": true
        },
        "availableLimit": {
          "type": "integer",
          "format": "int64",
          "readOnly": true,
          "description": "The available Group Quota Limit at the MG level. This Group quota can be allocated to subscription(s)."
        },
        "allocatedToSubscriptions": {
          "$ref": "#/definitions/AllocatedQuotaToSubscriptionList",
          "readOnly": true
        },
        "provisioningState": {
          "$ref": "#/definitions/RequestState",
          "readOnly": true
        }
      }
    },
    "GroupQuotaLimitList": {
      "type": "object",
      "description": "List of Group Quota Limit details.",
      "properties": {
        "value": {
          "type": "array",
          "description": "List of Group Quota Limit details.",
          "items": {
            "$ref": "#/definitions/GroupQuotaLimit"
          }
        },
        "nextLink": {
          "description": "The URL to use for getting the next set of results.",
          "type": "string",
          "readOnly": true
        }
      }
    },
    "GroupQuotaSubscriptionRequestStatus": {
      "type": "object",
      "description": "The new quota limit request status.",
      "allOf": [
        {
          "$ref": "../../../../../common-types/resource-management/v5/types.json#/definitions/ProxyResource"
        }
      ],
      "properties": {
        "properties": {
          "type": "object",
          "properties": {
            "subscriptionId": {
              "type": "string",
              "description": "The subscription Id"
            },
            "requestSubmitTime": {
              "description": "The request submission time. The date conforms to the following format specified by the ISO 8601 standard: yyyy-MM-ddTHH:mm:ssZ",
              "type": "string",
              "format": "date-time"
            },
            "provisioningState": {
              "$ref": "#/definitions/RequestState",
              "description": "Status of this subscriptionId being associated with the GroupQuotasEntity."
            }
          }
        }
      }
    },
    "GroupQuotaSubscriptionRequestStatusList": {
      "type": "object",
      "description": "List of GroupQuotaSubscriptionRequests Status",
      "properties": {
        "value": {
          "type": "array",
          "description": "List of GroupQuotaSubscriptionRequests Status",
          "items": {
            "$ref": "#/definitions/GroupQuotaSubscriptionRequestStatus"
          },
          "x-ms-identifiers": []
        },
        "nextLink": {
          "description": "The URL to use for getting the next set of results.",
          "type": "string",
          "readOnly": true
        }
      }
    },
    "GroupQuotaSubscriptionId": {
      "type": "object",
      "description": "This represents a Azure subscriptionId that is associated with a GroupQuotasEntity.",
      "allOf": [
        {
          "$ref": "../../../../../common-types/resource-management/v5/types.json#/definitions/ProxyResource"
        }
      ],
      "properties": {
        "properties": {
          "type": "object",
          "properties": {
            "subscriptionId": {
              "description": "An Azure subscriptionId.",
              "type": "string",
              "readOnly": true
            },
            "provisioningState": {
              "$ref": "#/definitions/RequestState",
              "description": "Status of this subscriptionId being associated with the GroupQuotasEntity."
            }
          }
        }
      }
    },
    "GroupQuotaSubscriptionIdList": {
      "type": "object",
      "description": "List of GroupQuotaSubscriptionIds",
      "properties": {
        "value": {
          "type": "array",
          "description": "List of GroupQuotaSubscriptionIds",
          "items": {
            "$ref": "#/definitions/GroupQuotaSubscriptionId"
          }
        },
        "nextLink": {
          "description": "The URL to use for getting the next set of results.",
          "type": "string",
          "readOnly": true
        }
      }
    },
    "SubscriptionQuotaAllocationRequestList": {
      "type": "object",
      "description": "List of Allocated Group Quota to the subscriptions.",
      "properties": {
        "value": {
          "type": "array",
          "description": "Allocated Group Quota to subscriptions.",
          "items": {
            "$ref": "#/definitions/QuotaAllocationRequestStatus"
          },
          "x-ms-identifiers": []
        },
        "nextLink": {
          "description": "The URL to use for getting the next set of results.",
          "type": "string",
          "readOnly": true
        }
      }
    },
    "SubscriptionGroupQuotaAssignment": {
      "type": "object",
      "description": "MGId the source of group quota.",
      "properties": {
        "groupQuotaId": {
          "type": "string",
          "description": "The group quota id of the quota source."
        },
        "quotaAllocated": {
          "type": "integer",
          "format": "int64",
          "description": "The amount of quota allocated to this subscriptionId from the quota source."
        }
      }
    },
    "SubscriptionQuotaAllocations": {
      "type": "object",
      "description": "Quota allocated to a subscription for the specific Resource Provider, Location, ResourceName. This will include the GroupQuota and total quota allocated to the subscription. Only the Group quota allocated to the subscription can be allocated back to the MG Group Quota.",
      "allOf": [
        {
          "$ref": "../../../../../common-types/resource-management/v5/types.json#/definitions/ProxyResource"
        }
      ],
      "properties": {
        "properties": {
          "description": "Quota properties for the specified resource.",
          "$ref": "#/definitions/SubscriptionQuotaDetails"
        }
      }
    },
    "SubscriptionQuotaDetails": {
      "type": "object",
      "description": "Subscription Quota details.",
      "properties": {
        "resourceProviderScope": {
          "$ref": "#/definitions/ResourceProviderScope"
        },
        "limit": {
          "type": "integer",
          "format": "int64",
          "description": "The total quota limit for the subscription.",
          "readOnly": false
        },
        "shareableQuota": {
          "type": "integer",
          "format": "int64",
          "description": "The shareable quota for the subscription.",
          "readOnly": true
        },
        "name": {
          "type": "object",
          "x-ms-client-flatten": true,
          "readOnly": true,
          "description": "Name of the resource provided by the resource provider. This property is already included in the request URI, so it is a readonly property returned in the response.",
          "properties": {
            "value": {
              "description": "Resource name.",
              "type": "string",
              "readOnly": true
            },
            "localizedValue": {
              "description": "Resource display name.",
              "type": "string",
              "readOnly": true
            }
          }
        },
        "provisioningState": {
          "$ref": "#/definitions/RequestState",
          "readOnly": true
        }
      }
    },
    "SubmittedResourceRequestStatus": {
      "type": "object",
      "description": "Status of a single GroupQuota request.",
      "properties": {
        "requestedResource": {
          "description": "Requested Resource.",
          "$ref": "#/definitions/QuotaAllocationRequestBase"
        },
        "requestSubmitTime": {
          "description": "The request submission time. The date conforms to the following format specified by the ISO 8601 standard: yyyy-MM-ddTHH:mm:ssZ",
          "type": "string",
          "readOnly": true,
          "format": "date-time"
        },
        "provisioningState": {
          "$ref": "#/definitions/RequestState",
          "readOnly": true
        },
        "faultCode": {
          "type": "string",
          "description": "Details of the failure.",
          "readOnly": true
        }
      }
    },
    "SubmittedResourceRequestStatusList": {
      "type": "object",
      "description": "Share Quota Entity list.",
      "properties": {
        "value": {
          "type": "array",
          "description": "Subscription groupQuotaRequests list.",
          "items": {
            "$ref": "#/definitions/SubmittedResourceRequestStatus"
          },
          "x-ms-identifiers": []
        },
        "nextLink": {
          "description": "The URL to use for getting the next set of results.",
          "type": "string",
          "readOnly": true
        }
      }
    },
    "SubscriptionQuotaAllocationsList": {
      "type": "object",
      "description": "Subscription quota list.",
      "properties": {
        "value": {
          "type": "array",
          "description": "Subscription quota list.",
          "items": {
            "$ref": "#/definitions/SubscriptionQuotaAllocations"
          }
        },
        "nextLink": {
          "description": "The URL to use for getting the next set of results.",
          "type": "string",
          "readOnly": true
        }
      }
    },
    "ResourceBaseRequest": {
      "type": "object",
      "description": "Resource definition with the requested quota.",
      "properties": {
        "resourceName": {
          "type": "string",
          "description": "The resource name, such as SKU name.",
          "readOnly": true
        },
        "limits": {
          "type": "integer",
          "description": "Quota requested for the resource.",
          "format": "int64"
        },
        "unit": {
          "type": "string",
          "readOnly": true,
          "description": "Representing the units of the usage quota. Possible values are: Count, Bytes, Seconds, Percent, CountPerSecond, BytesPerSecond. Based on - https://armwiki.azurewebsites.net/api_contracts/UsagesAPIContract.html?q=usages . Different RPs may have different units, Count, type as int64 should work for most of the integer values."
        }
      }
    },
    "GroupQuotasEntityBase": {
      "type": "object",
      "description": "Properties and filters for ShareQuota. The request parameter is optional, if there are no filters specified.",
      "properties": {
        "displayName": {
          "description": "Display name of the GroupQuota entity.",
          "type": "string"
        },
        "additionalAttributes": {
          "description": "Additional attributes to filter/restrict the subscriptions, which can be added to the subscriptionIds.",
          "$ref": "#/definitions/AdditionalAttributes"
        },
        "provisioningState": {
          "description": "Provisioning state of the operation.",
          "$ref": "#/definitions/RequestState",
          "readOnly": true
        }
      }
    },
    "GroupQuotasEntity": {
      "type": "object",
      "description": "Properties and filters for ShareQuota. The request parameter is optional, if there are no filters specified.",
      "allOf": [
        {
          "$ref": "../../../../../common-types/resource-management/v5/types.json#/definitions/ProxyResource"
        }
      ],
      "properties": {
        "properties": {
          "title": "Properties",
          "type": "object",
          "$ref": "#/definitions/GroupQuotasEntityBase"
        }
      }
    },
    "BillingAccountId": {
      "type": "object",
      "description": "A Billing Account Id.",
      "properties": {
        "id": {
          "type": "string"
        }
      }
    },
    "EnvironmentType": {
      "type": "string",
      "description": "Environment name.",
      "enum": [
        "NonProduction",
        "Production"
      ],
      "x-ms-enum": {
        "name": "EnvironmentType",
        "modelAsString": true
      }
    },
    "Environment": {
      "type": "object",
      "$ref": "#/definitions/EnvironmentType"
    },
    "GroupingIdType": {
      "type": "string",
      "description": "GroupingId type. It is a required property. More types of groupIds can be supported in future.",
      "enum": [
        "ServiceTreeId",
        "BillingId"
      ],
      "x-ms-enum": {
        "name": "GroupingIdType",
        "modelAsString": true
      }
    },
    "GroupingId": {
      "description": "The grouping Id for the group quota. It can be Billing Id or ServiceTreeId if applicable. ",
      "type": "object",
      "properties": {
        "groupingIdType": {
          "$ref": "#/definitions/GroupingIdType"
        },
        "value": {
          "description": "GroupId value based on the groupingType selected - Billing Id or ServiceTreeId.",
          "type": "string"
        }
      }
    },
    "AdditionalAttributes": {
      "description": "Additional attribute or filter to allow subscriptions meeting the requirements to be part of the GroupQuota.",
      "type": "object",
      "properties": {
        "groupId": {
          "$ref": "#/definitions/GroupingId"
        },
        "environment": {
          "$ref": "#/definitions/Environment"
        }
      },
      "required": [
        "groupId"
      ]
    },
    "GroupQuotaList": {
      "type": "object",
      "description": "List of Group Quotas at MG level.",
      "properties": {
        "value": {
          "type": "array",
          "description": "List of Group Quotas at MG level.",
          "items": {
            "$ref": "#/definitions/GroupQuotasEntity"
          }
        },
        "nextLink": {
          "description": "The URL to use for getting the next set of results.",
          "type": "string",
          "readOnly": true
        }
      }
    },
    "GroupQuotasEnforcementListResponse": {
      "type": "object",
      "description": "List of Azure regions, where the group quotas is enabled for enforcement.",
      "properties": {
        "value": {
          "type": "array",
          "description": "List of Azure Regions.",
          "items": {
            "$ref": "#/definitions/GroupQuotasEnforcementResponse"
          }
        },
        "nextLink": {
          "description": "The URL to use for getting the next set of results.",
          "type": "string",
          "readOnly": true
        }
      }
    },
    "GroupQuotasEnforcementResponse": {
      "type": "object",
      "description": "The GroupQuota Enforcement status for a Azure Location/Region.",
      "allOf": [
        {
          "$ref": "../../../../../common-types/resource-management/v5/types.json#/definitions/ProxyResource"
        }
      ],
      "properties": {
        "properties": {
          "type": "object",
          "properties": {
            "location": {
              "type": "string",
              "description": "The name of the Azure region."
            },
            "provisioningState": {
              "$ref": "#/definitions/RequestState",
              "readOnly": true
            },
            "faultCode": {
              "type": "string",
              "description": "Details of the failure.",
              "readOnly": true
            }
          }
        }
      }
    }
  },
  "parameters": {
    "RequestId": {
      "name": "requestId",
      "in": "path",
      "required": true,
      "type": "string",
      "description": "Request Id.",
      "x-ms-parameter-location": "method"
    },
    "Resource": {
      "name": "resourceName",
      "in": "path",
      "required": true,
      "type": "string",
      "pattern": "^[a-z][a-z0-9]*$",
      "minLength": 3,
      "maxLength": 63,
      "description": "Resource name.",
      "x-ms-parameter-location": "method"
    },
    "AllocationId": {
      "name": "allocationId",
      "in": "path",
      "required": true,
      "type": "string",
      "description": "Resource allocation Id.",
      "x-ms-parameter-location": "method"
    },
    "ManagementGroupId": {
      "name": "managementGroupId",
      "in": "path",
      "required": true,
      "type": "string",
      "minLength": 3,
      "maxLength": 63,
      "description": "Management Group Id.",
      "x-ms-parameter-location": "method"
    },
    "GroupQuotaName": {
      "name": "groupQuotaName",
      "in": "path",
      "required": true,
      "pattern": "^[a-z][a-z0-9]*$",
      "minLength": 3,
      "maxLength": 63,
      "type": "string",
      "description": "The GroupQuota name. The name should be unique for the provided context tenantId/MgId.",
      "x-ms-parameter-location": "method"
    },
    "ResourceProviderName": {
      "name": "resourceProviderName",
      "in": "path",
      "pattern": "^((?!-)[a-zA-Z0-9-]{1,63}(?<!-)\\.)+[a-zA-Z]{2,63}$",
      "required": true,
      "type": "string",
      "description": "The resource provider name, such as - Microsoft.Compute. Currently only Microsoft.Compute resource provider supports this API.",
      "x-ms-parameter-location": "method"
    },
    "FilterInQuery": {
      "name": "$filter",
      "in": "query",
      "required": true,
      "type": "string",
      "x-ms-parameter-location": "method",
      "description": "| Field                    | Supported operators  \r\n|---------------------|------------------------\n\r\n|provider  eq {resourceProvider}  and location eq {location}\n Example: $filter= provider eq Microsoft.Compute and location eq eastus",
      "minLength": 24
    }
  }
}<|MERGE_RESOLUTION|>--- conflicted
+++ resolved
@@ -638,11 +638,58 @@
         "tags": [
           "GroupQuotaLimits"
         ],
-<<<<<<< HEAD
         "summary": "Updates the GroupQuotaLimits for the specific resource.",
         "description": "Updates the GroupQuotaLimits for the specific resource for a specific resource based on the resourceProviderScope. The resourceProviderScope will be provided in the request body, as resourceProviderScope. Example of resourceProviderScope for compute - /providers/{Microsoft.Compute}/locations/{eastus}. GroupQuotaLimitRequestId will be returned by the Service in the response. The status can be polled periodically. The status Async polling is using standards defined at - https://github.com/Azure/azure-resource-manager-rpc/blob/master/v1.0/async-api-reference.md#asynchronous-operations. Use the OperationsStatus URI provided in Azure-AsyncOperation header, the duration will be specified in retry-after header. Once the operation gets to terminal state - Succeeded | Failed, then the URI will change to Get URI for groupQuotaRequests and full details can be checked from the Get API for groupQuotaRequests.",
         "operationId": "GroupQuotaLimits_CreateOrUpdate",
-=======
+        "x-ms-examples": {
+          "GroupQuotaLimits_Get_Request_ForCompute": {
+            "$ref": "./examples/GroupQuotaLimits/GetGroupQuotaLimits-Compute.json"
+          }
+        },
+        "parameters": [
+          {
+            "$ref": "#/parameters/ManagementGroupId"
+          },
+          {
+            "$ref": "#/parameters/GroupQuotaName"
+          },
+          {
+            "$ref": "#/parameters/ResourceProviderName"
+          },
+          {
+            "$ref": "#/parameters/Resource"
+          },
+          {
+            "$ref": "../../../../../common-types/resource-management/v5/types.json#/parameters/ApiVersionParameter"
+          },
+          {
+            "$ref": "#/parameters/FilterInQuery"
+          }
+        ],
+        "responses": {
+          "200": {
+            "description": "Success",
+            "schema": {
+              "$ref": "#/definitions/GroupQuotaLimit"
+            }
+          },
+          "default": {
+            "description": "Error",
+            "schema": {
+              "$ref": "../../../../../common-types/resource-management/v5/types.json#/definitions/ErrorResponse"
+            }
+          }
+        }
+      }
+    },
+    "/providers/Microsoft.Management/managementGroups/{managementGroupId}/providers/Microsoft.Quota/groupQuotas/{groupQuotaName}/resourceProviders/{resourceProviderName}/groupQuotaLimits": {
+      "get": {
+        "x-ms-pageable": {
+          "nextLinkName": "nextLink"
+        },
+        "tags": [
+          "GroupQuotaLimits"
+        ],
         "summary": "Gets the GroupQuotaLimits for all the resources for the specified location in $filter=location eq {location}.",
           "description": "Gets the GroupQuotaLimits for the all resource for a specific  resourceProvider and $fliter passed. The $filter=location eq {location} is required to location specific resources groupQuota.",
         "operationId": "GroupQuotaLimits_List",
@@ -692,10 +739,9 @@
         "summary": "Put the GroupQuota requests for a specific ResourceProvider/Location/Resource.",
         "description": "Put the GroupQuota requests for a specific ResourceProvider/Location/Resource. the location and resourceName properties are specified in the request body. Only 1 resource quota can be requested. ",
         "operationId": "GroupQuotaLimitsRequests_Put",
->>>>>>> c0ff7b39
-        "x-ms-examples": {
-          "GroupQuotaLimits_Put_Request_ForCompute": {
-            "$ref": "./examples/GroupQuotaLimits/PutGroupQuotaLimits-Compute.json"
+        "x-ms-examples": {
+          "GroupQuotaLimitsRequests_List": {
+            "$ref": "./examples/GroupQuotaLimitsRequests/PutGroupQuotaLimitsRequests-Compute.json"
           }
         },
         "x-ms-long-running-operation": true,
@@ -762,19 +808,11 @@
       },
       "patch": {
         "tags": [
-<<<<<<< HEAD
-          "GroupQuotaLimits"
-        ],
-        "summary": "Updates the GroupQuotaLimits for the specific resource under a Management Group.",
-        "description": "Updates the GroupQuotaLimits for the specific resource. The resourceProviderScope will be provided in the request body, as resourceProviderScope field. A groupQuotaLimitRequestId will be returned by the Service. The status will be updated periodically. The status Async polling is using standards defined at - https://github.com/Azure/azure-resource-manager-rpc/blob/master/v1.0/async-api-reference.md#asynchronous-operations. Use the OperationsStatus URI provided in Azure-AsyncOperation header, the duration will be specified in retry-after header. Once the operation gets to terminal state - Succeeded | Failed, then the URI will change to Get URI and full details can be checked.",
-        "operationId": "GroupQuotaLimits_Update",
-=======
                    "GroupQuotaLimitRequests"
          ],
         "summary": "Create the GroupQuota requests for a specific ResourceProvider/Location/Resource.",
         "description": "Create the GroupQuota requests for a specific ResourceProvider/Location/Resource. the location and resourceName properties are specified in the request body. Only 1 resource quota can be requested. Please note that patch request creates a new groupQuota request.",
         "operationId": "GroupQuotaLimitsRequests_Patch",
->>>>>>> c0ff7b39
         "x-ms-examples": {
           "GroupQuotaLimits_Patch_Request_ForCompute": {
             "$ref": "./examples/GroupQuotaLimits/PatchGroupQuotaLimits-Compute.json"
@@ -841,11 +879,7 @@
       },
       "get": {
         "tags": [
-<<<<<<< HEAD
-          "GroupQuotaLimits"
-=======
           "GroupQuotaLimitRequests"
->>>>>>> c0ff7b39
         ],
         "summary": "Gets the resource groupQuotaLimits for the MGId for a resource.",
         "description": "Gets the resource groupQuotaLimits for the MGId. The resourceProviderScope will be included in the filer query parameter. The filter can be - $filter= provider eq Microsoft.Compute and location eq eastus. The $filter is a required parameter to filter out the specific resource based on the ResourceProvider/Location. It will include the limits, availableLimits, AllocatedToSubscriptions: Quotas allocated to subscriptions from the group quota.",
@@ -894,11 +928,7 @@
           "nextLinkName": "nextLink"
         },
         "tags": [
-<<<<<<< HEAD
-          "GroupQuotaLimits"
-=======
           "GroupQuotaLimitRequests"
->>>>>>> c0ff7b39
         ],
         "summary": "Gets the List of resources groupQuotaLimits for the MGId, based on the scope.",
         "description": "Gets the List of resources groupQuotaLimits for the MGId, based on the filter. The filter can be - $filter= provider eq Microsoft.Compute and location eq eastus. The list elements will be same as the Get API - It will include the limits, availableLimits, AllocatedToSubscriptions: Quotas allocated to subscriptions from the group quota.",

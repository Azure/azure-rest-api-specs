{
  "swagger": "2.0",
  "info": {
    "title": "Azure MG Group Quota using GroupQuota Entity.",
    "version": "2023-06-01-preview",
    "description": "Microsoft Azure Quota Resource Provider"
  },
  "consumes": [
    "application/json"
  ],
  "produces": [
    "application/json"
  ],
  "security": [
    {
      "azure_auth": [
        "user_impersonation"
      ]
    }
  ],
  "securityDefinitions": {
    "azure_auth": {
      "flow": "implicit",
      "authorizationUrl": "https://login.microsoftonline.com/common/oauth2/authorize",
      "scopes": {
        "user_impersonation": "impersonate your user account"
      },
      "type": "oauth2",
      "description": "Azure Active Directory OAuth 2.0 authorization"
    }
  },
  "paths": {
    "/providers/Microsoft.Management/managementGroups/{mgId}/providers/Microsoft.Quota/groupQuotas/{groupQuotaName}": {
      "put": {
        "tags": [
          "GroupQuotas"
        ],
        "summary": "Creates a new GroupQuota for the name passed.",
        "description": "Creates a new GroupQuota for the name passed. A RequestId will be returned by the Service. The status can be polled periodically. The status Async polling is using standards defined at - https://github.com/Azure/azure-resource-manager-rpc/blob/master/v1.0/async-api-reference.md#asynchronous-operations. Use the OperationsStatus URI provided in Azure-AsyncOperation header, the duration will be specified in retry-after header. Once the operation gets to terminal state - Succeeded | Failed, then the URI will change to Get URI and full details can be checked.",
        "operationId": "GroupQuotas_CreateOrUpdate",
        "x-ms-examples": {
          "GroupQuotaLimits_Put_Request_ForCompute": {
            "$ref": "./examples/PutGroupQuotas.json"
          }
        },
        "x-ms-long-running-operation": true,
        "parameters": [
          {
            "$ref": "#/parameters/MgIdInParameters"
          },
          {
            "$ref": "#/parameters/GroupQuotaNameInParameters"
          },
          {
            "$ref": "#/parameters/ApiVersionParameter"
          },
          {
            "name": "GroupQuotaRequest",
            "in": "body",
            "description": "The GroupQuota Request.",
            "schema": {
              "$ref": "#/definitions/GroupQuotasEntity"
            }
          }
        ],
        "responses": {
          "200": {
            "description": "OK, Create or Update",
            "schema": {
              "$ref": "#/definitions/GroupQuotasEntity"
            }
          },
          "201": {
            "description": "Request Accepted, Create or Update",
            "headers": {
              "Retry-After": {
                "description": "The recommended number of seconds to wait before calling the URI specified in Azure-AsyncOperation.",
                "type": "integer",
                "format": "int64"
              },
              "Location": {
                "description": "URL for determining when an operation has completed. Send a GET request to the URL in Location header.\nThe URI should return a 202 until the operation reaches a terminal state and 200 once it reaches a terminal state.\n\nFor more info: https://github.com/Azure/azure-resource-manager-rpc/blob/master/v1.0/Addendum.md#202-accepted-and-location-headers.  New guidelines - https://github.com/microsoft/api-guidelines/blob/vNext/Guidelines.md#131-resource-based-long-running-operations-relo",
                "type": "string"
              },
              "Azure-AsyncOperation": {
                "description": "URL for checking the ongoing status of the operation.\nTo get the status of the asynchronous operation, send a GET request to the URL in Azure-AsyncOperation header value.\n\nFor more info: https://github.com/Azure/azure-resource-manager-rpc/blob/master/v1.0/Addendum.md#asynchronous-operations",
                "type": "string"
              }
            },
            "schema": {
              "$ref": "#/definitions/OperationsStatus"
            }
          },
          "default": {
            "description": "Error",
            "schema": {
              "$ref": "../../../../../common-types/resource-management/v2/types.json#/definitions/ErrorResponse"
            }
          }
        }
      },
      "patch": {
        "tags": [
          "GroupQuotas"
        ],
        "summary": "Updates a new GroupQuotas for the name passed.",
        "description": "Updates the GroupQuotas for the name passed. A GroupQuotas RequestId will be returned by the Service. The status can be polled periodically. The status Async polling is using standards defined at - https://github.com/Azure/azure-resource-manager-rpc/blob/master/v1.0/async-api-reference.md#asynchronous-operations. Use the OperationsStatus URI provided in Azure-AsyncOperation header, the duration will be specified in retry-after header. Once the operation gets to terminal state - Succeeded | Failed, then the URI will change to Get URI and full details can be checked. \n Any change in the filters will be applicable to the future quota assignments, existing quota assigned to subscriptions from the GroupQuotas remains unchanged.",
        "operationId": "GroupQuotas_Update",
        "x-ms-examples": {
          "GroupQuotaLimits_Put_Request_ForCompute": {
            "$ref": "./examples/PatchGroupQuotas.json"
          }
        },
        "x-ms-long-running-operation": true,
        "parameters": [
          {
            "$ref": "#/parameters/MgIdInParameters"
          },
          {
            "$ref": "#/parameters/GroupQuotaNameInParameters"
          },
          {
            "$ref": "#/parameters/ApiVersionParameter"
          },
          {
            "name": " GroupQuotasPatchRequest",
            "in": "body",
            "description": "The  GroupQuotas Patch Request.",
            "schema": {
              "$ref": "#/definitions/GroupQuotasEntity"
            }
          }
        ],
        "responses": {
          "200": {
            "description": "OK.",
            "schema": {
              "$ref": "#/definitions/GroupQuotasEntity"
            }
          },
          "202": {
            "description": "Request Accepted",
            "headers": {
              "Retry-After": {
                "description": "The recommended number of seconds to wait before calling the URI specified in Azure-AsyncOperation.",
                "type": "integer",
                "format": "int64"
              },
              "Location": {
                "description": "URL for determining when an operation has completed. Send a GET request to the URL in Location header.\nThe URI should return a 202 until the operation reaches a terminal state and 200 once it reaches a terminal state.\n\nFor more info: https://github.com/Azure/azure-resource-manager-rpc/blob/master/v1.0/Addendum.md#202-accepted-and-location-headers",
                "type": "string"
              },
              "Azure-AsyncOperation": {
                "description": "URL for checking the ongoing status of the operation.\nTo get the status of the asynchronous operation, send a GET request to the URL in Azure-AsyncOperation header value.\n\nFor more info: https://github.com/Azure/azure-resource-manager-rpc/blob/master/v1.0/Addendum.md#asynchronous-operations",
                "type": "string"
              }
            },
            "schema": {
              "$ref": "#/definitions/OperationsStatus"
            }
          },
          "default": {
            "description": "Bad Request",
            "schema": {
              "$ref": "../../../../../common-types/resource-management/v2/types.json#/definitions/ErrorResponse"
            }
          }
        }
      },
      "get": {
        "tags": [
          "GroupQuotas"
        ],
        "summary": "Gets GroupQuotas for the name passed.",
        "description": "Gets the GroupQuotas for the name passed. It will return the GroupQuotas properties only. The details on groupQuota can be access from the groupQuota APIs.",
        "operationId": " GroupQuotas_Get",
        "x-ms-examples": {
          "GroupQuotaLimits_Put_Request_ForCompute": {
            "$ref": "./examples/GetGroupQuotas.json"
          }
        },
        "parameters": [
          {
            "$ref": "#/parameters/MgIdInParameters"
          },
          {
            "$ref": "#/parameters/GroupQuotaNameInParameters"
          },
          {
            "$ref": "#/parameters/ApiVersionParameter"
          }
        ],
        "responses": {
          "200": {
            "description": "OK.",
            "schema": {
              "$ref": "#/definitions/GroupQuotasEntity"
            }
          },
          "default": {
            "description": "Error",
            "schema": {
              "$ref": "../../../../../common-types/resource-management/v2/types.json#/definitions/ErrorResponse"
            }
          }
        }
      },
      "delete": {
        "tags": [
          "GroupQuotas"
        ],
        "summary": "Deletes GroupQuotas for the name passed.",
        "description": "Deletes the GroupQuotas for the name passed. All the remaining shareQuota in the GroupQuotas will be lost.",
        "operationId": "GroupQuotas_Delete",
        "x-ms-examples": {
          "GroupQuotaLimits_Put_Request_ForCompute": {
            "$ref": "./examples/DeleteGroupQuotas.json"
          }
        },
        "parameters": [
          {
            "$ref": "#/parameters/MgIdInParameters"
          },
          {
            "$ref": "#/parameters/GroupQuotaNameInParameters"
          },
          {
            "$ref": "#/parameters/ApiVersionParameter"
          }
        ],
        "responses": {
          "200": {
            "description": "OK."
          },
          "204": {
            "description": "No Content."
          },
          "default": {
            "description": "Error",
            "schema": {
              "$ref": "../../../../../common-types/resource-management/v2/types.json#/definitions/ErrorResponse"
            }
          }
        }
      }
    },
    "/providers/Microsoft.Management/managementGroups/{mgId}/providers/Microsoft.Quota/groupQuotas": {
      "get": {
        "tags": [
          "GroupQuotas"
        ],
        "summary": "Lists GroupQuotas for the scope passed.",
        "description": "Lists GroupQuotas for the scope passed. It will return the GroupQuotas properties only. The details on groupQuota can be access from the groupQuota APIs.",
        "operationId": "GroupQuotas_List",
        "x-ms-examples": {
          "GroupQuotaLimits_Put_Request_ForCompute": {
            "$ref": "./examples/GetGroupQuotasList.json"
          }
        },
        "parameters": [
          {
            "$ref": "#/parameters/MgIdInParameters"
          },
          {
            "$ref": "#/parameters/ApiVersionParameter"
          }
        ],
        "responses": {
          "200": {
            "description": "OK.",
            "schema": {
              "$ref": "#/definitions/GroupQuotasList"
            }
          },
          "default": {
            "description": "Error",
            "schema": {
              "$ref": "../../../../../common-types/resource-management/v2/types.json#/definitions/ErrorResponse"
            }
          }
        }
      }
    },
    "/providers/Microsoft.Management/managementGroups/{mgId}/providers/Microsoft.Quota/groupQuotas/{groupQuotaName}/subscriptions": {
      "get": {
        "tags": [
          "GroupQuotas-Subscriptions"
        ],
        "summary": "Gets GroupQuota Subscription List for the GroupQuotas name passed.",
        "description": "Gets GroupQuota Subscription List for the GroupQuota name passed.",
        "operationId": "GroupQuotaSubscriptions_GetList",
        "x-ms-examples": {
          "GroupQuotaLimits_Put_Request_ForCompute": {
            "$ref": "./examples/GetGroupQuotaSubscriptions.json"
          }
        },
        "parameters": [
          {
            "$ref": "#/parameters/MgIdInParameters"
          },
          {
            "$ref": "#/parameters/GroupQuotaNameInParameters"
          },
          {
            "$ref": "#/parameters/ApiVersionParameter"
          }
        ],
        "responses": {
          "200": {
            "description": "OK.",
            "schema": {
              "$ref": "#/definitions/SubscriptionIdList"
            }
          },
          "default": {
            "description": "Error",
            "schema": {
              "$ref": "../../../../../common-types/resource-management/v2/types.json#/definitions/ErrorResponse"
            }
          }
        }
      }
    },
    "/providers/Microsoft.Management/managementGroups/{mgId}/providers/Microsoft.Quota/groupQuotas/{groupQuotaName}/subscriptions/{subscriptionId}": {
      "put": {
        "tags": [
          "GroupQuotas-Subscriptions"
        ],
        "summary": "Adds subscription to the GroupQuotas.",
        "description": "Adds a subscription to GroupQuotas.",
        "operationId": "GroupQuotasEntitiesSubscriptionsAdd_CreateOrUpdate",
        "x-ms-examples": {
          "GroupQuotaLimits_Put_Subscriptions": {
            "$ref": "./examples/PutGroupQuotasSubscription.json"
          }
        },
        "parameters": [
          {
            "$ref": "#/parameters/MgIdInParameters"
          },
          {
            "$ref": "#/parameters/GroupQuotaNameInParameters"
          },
          {
            "$ref": "#/parameters/ApiVersionParameter"
          },
          {
            "$ref": "#/parameters/SubscriptionIdInParameters"
          }
        ],
        "responses": {
          "200": {
            "description": "OK, Create or Update"
          },
          "default": {
            "description": "Error",
            "schema": {
              "$ref": "../../../../../common-types/resource-management/v2/types.json#/definitions/ErrorResponse"
            }
          }
        }
      },
      "patch": {
        "tags": [
          "GroupQuotas-Subscriptions"
        ],
        "summary": "Updates the GroupQuotas with the subscription to add to the subscriptions list.",
        "description": "Updates the GroupQuotas with the subscription to add to the subscriptions list.",
        "operationId": "GroupQuotaSubscriptions_Update",
        "x-ms-examples": {
          "GroupQuotaLimits_Put_Request_ForCompute": {
            "$ref": "./examples/PatchGroupQuotasSubscriptionAdd.json"
          }
        },
        "parameters": [
          {
            "$ref": "#/parameters/MgIdInParameters"
          },
          {
            "$ref": "#/parameters/GroupQuotaNameInParameters"
          },
          {
            "$ref": "#/parameters/ApiVersionParameter"
          },
          {
            "$ref": "#/parameters/SubscriptionIdInParameters"
          }
        ],
        "responses": {
          "200": {
            "description": "OK.",
            "schema": {
              "$ref": "#/definitions/SubscriptionIdList"
            }
          },
          "default": {
            "description": "Bad Request",
            "schema": {
              "$ref": "../../../../../common-types/resource-management/v2/types.json#/definitions/ErrorResponse"
            }
          }
        }
      },
      "delete": {
        "tags": [
          "GroupQuotas-Subscriptions"
        ],
        "summary": "Removes the subscription from GroupQuotas.",
        "description": "Removes the subscription from GroupQuotas.",
        "operationId": "GroupQuotaSubscriptions_Delete",
        "x-ms-examples": {
          "GroupQuotaLimits_Put_Request_ForCompute": {
            "$ref": "./examples/DeleteGroupQuotaSubscriptions.json"
          }
        },
        "parameters": [
          {
            "$ref": "#/parameters/MgIdInParameters"
          },
          {
            "$ref": "#/parameters/GroupQuotaNameInParameters"
          },
          {
            "$ref": "#/parameters/ApiVersionParameter"
          },
          {
            "$ref": "#/parameters/SubscriptionIdInParameters"
          }
        ],
        "responses": {
          "200": {
            "description": "OK."
          },
          "204": {
            "description": "No Content."
          },
          "default": {
            "description": "Error",
            "schema": {
              "$ref": "../../../../../common-types/resource-management/v2/types.json#/definitions/ErrorResponse"
            }
          }
        }
      },
      "get": {
        "tags": [
          "GroupQuotas-Subscriptions"
        ],
        "summary": "Checks if the subscription is in GroupQuotas SubscriptionIdList.",
        "description": "Checks if the subscription is in GroupQuotas SubscriptionIdList.",
        "operationId": "SGroupQuotaSubscription_Get",
        "x-ms-examples": {
          "GroupQuotaLimits_Put_Subscription": {
            "$ref": "./examples/DeleteGroupQuotaSubscriptions.json"
          }
        },
        "parameters": [
          {
            "$ref": "#/parameters/MgIdInParameters"
          },
          {
            "$ref": "#/parameters/GroupQuotaNameInParameters"
          },
          {
            "$ref": "#/parameters/ApiVersionParameter"
          },
          {
            "$ref": "#/parameters/SubscriptionIdInParameters"
          }
        ],
        "responses": {
          "200": {
            "description": "OK."
          },
          "204": {
            "description": "No Content."
          },
          "default": {
            "description": "Error",
            "schema": {
              "$ref": "../../../../../common-types/resource-management/v2/types.json#/definitions/ErrorResponse"
            }
          }
        }
      }
    },
    "/providers/Microsoft.Management/managementGroups/{mgId}/{scope}/providers/Microsoft.Quota/groupQuotas/{groupQuotaName}/groupQuotaLimits/{resourceName}": {
      "put": {
        "tags": [
          "GroupQuotaLimits"
        ],
        "summary": "Creates a new Group Quota request for a specific resources.",
        "description": "Creates a new Group Quota request for a specific resources. A groupQuotaRequestId will be returned by the Service. The status can be polled periodically. The status Async polling is using standards defined at - https://github.com/Azure/azure-resource-manager-rpc/blob/master/v1.0/async-api-reference.md#asynchronous-operations. Use the OperationsStatus URI provided in Azure-AsyncOperation header, the duration will be specified in retry-after header. Once the operation gets to terminal state - Succeeded | Failed, then the URI will change to Get URI and full details can be checked.",
        "operationId": "GroupQuotaLimits_CreateOrUpdate",
        "x-ms-examples": {
          "GroupQuotaLimits_Put_Request_ForCompute": {
            "$ref": "./examples/PutGroupQuotaLimits-Compute.json"
          }
        },
        "x-ms-long-running-operation": true,
        "parameters": [
          {
            "$ref": "#/parameters/MgIdInParameters"
          },
          {
            "$ref": "#/parameters/ScopeInParameters"
          },
          {
            "$ref": "#/parameters/GroupQuotaNameInParameters"
          },
          {
            "$ref": "#/parameters/ResourceInParameters"
          },
          {
            "$ref": "#/parameters/ApiVersionParameter"
          },
          {
            "name": "groupQuotaRequest",
            "in": "body",
            "description": "The GroupQuota Request.",
            "schema": {
              "$ref": "#/definitions/GroupQuotaLimit"
            }
          }
        ],
        "responses": {
          "200": {
            "description": "OK. Create or Update",
            "schema": {
              "$ref": "#/definitions/GroupQuotaLimit"
            }
          },
          "201": {
            "description": "Request Created. Create or Update",
            "headers": {
              "Retry-After": {
                "description": "The recommended number of seconds to wait before calling the URI specified in Azure-AsyncOperation.",
                "type": "integer",
                "format": "int64"
              },
              "Location": {
                "description": "URL for determining when an operation has completed. Send a GET request to the URL in Location header.\nThe URI should return a 202 until the operation reaches a terminal state and 200 once it reaches a terminal state.\n\nFor more info: https://github.com/Azure/azure-resource-manager-rpc/blob/master/v1.0/Addendum.md#202-accepted-and-location-headers",
                "type": "string"
              },
              "Azure-AsyncOperation": {
                "description": "URL for checking the ongoing status of the operation.\nTo get the status of the asynchronous operation, send a GET request to the URL in Azure-AsyncOperation header value.\n\nFor more info: https://github.com/Azure/azure-resource-manager-rpc/blob/master/v1.0/Addendum.md#asynchronous-operations",
                "type": "string"
              }
            },
            "schema": {
              "$ref": "#/definitions/OperationsStatus"
            }
          },
          "default": {
            "description": "Error",
            "schema": {
              "$ref": "../../../../../common-types/resource-management/v2/types.json#/definitions/ErrorResponse"
            }
          }
        }
      },
      "patch": {
        "tags": [
          "GroupQuotaLimits"
        ],
        "summary": "Creates/Updates a new Group Quota request for a specific resources.",
        "description": "Creates/Updates a new Group Quota request for a specific resources. A groupQuotaRequestId will be returned by the Service. The status will be updated periodically. The status Async polling is using standards defined at - https://github.com/Azure/azure-resource-manager-rpc/blob/master/v1.0/async-api-reference.md#asynchronous-operations. Use the OperationsStatus URI provided in Azure-AsyncOperation header, the duration will be specified in retry-after header. Once the operation gets to terminal state - Succeeded | Failed,then the URI will change to Get URI and full details can be checked.",
        "operationId": "GroupQuotaLimits_Update",
        "x-ms-examples": {
          "GroupQuotaLimits_Put_Request_ForCompute": {
            "$ref": "./examples/PatchGroupQuotaLimits-Compute.json"
          }
        },
        "x-ms-long-running-operation": true,
        "parameters": [
          {
            "$ref": "#/parameters/MgIdInParameters"
          },
          {
            "$ref": "#/parameters/ScopeInParameters"
          },
          {
            "$ref": "#/parameters/GroupQuotaNameInParameters"
          },
          {
            "$ref": "#/parameters/ResourceInParameters"
          },
          {
            "$ref": "#/parameters/ApiVersionParameter"
          },
          {
            "name": "groupQuotaRequest",
            "in": "body",
            "description": "The GroupQuota Request.",
            "schema": {
              "$ref": "#/definitions/GroupQuotaLimit"
            }
          }
        ],
        "responses": {
          "200": {
            "description": "OK. Returns the quota details.",
            "schema": {
              "$ref": "#/definitions/GroupQuotaLimit"
            }
          },
          "202": {
            "description": "Request Accepted",
            "headers": {
              "Retry-After": {
                "description": "The recommended number of seconds to wait before calling the URI specified in Azure-AsyncOperation.",
                "type": "integer",
                "format": "int64"
              },
              "Location": {
                "description": "URL for determining when an operation has completed. Send a GET request to the URL in Location header.\nThe URI should return a 202 until the operation reaches a terminal state and 200 once it reaches a terminal state.\n\nFor more info: https://github.com/Azure/azure-resource-manager-rpc/blob/master/v1.0/Addendum.md#202-accepted-and-location-headers",
                "type": "string"
              },
              "Azure-AsyncOperation": {
                "description": "URL for checking the ongoing status of the operation.\nTo get the status of the asynchronous operation, send a GET request to the URL in Azure-AsyncOperation header value.\n\nFor more info: https://github.com/Azure/azure-resource-manager-rpc/blob/master/v1.0/Addendum.md#asynchronous-operations",
                "type": "string"
              }
            },
            "schema": {
              "$ref": "#/definitions/OperationsStatus"
            }
          },
          "default": {
            "description": "Error",
            "schema": {
              "$ref": "../../../../../common-types/resource-management/v2/types.json#/definitions/ErrorResponse"
            }
          }
        }
      },
      "get": {
        "tags": [
          "GroupQuotaLimits"
        ],
        "summary": "Gets the resource groupQuotaLimits for the MGId.",
        "description": "Gets the resource groupQuotaLimits for the MGId. It will include the limits, availableLimits, assignedToSubscriptions: Quotas assigned to subscriptions from the groupQuota.",
        "operationId": "GroupQuotaLimits_Get",
        "x-ms-examples": {
          "GroupQuotaLimits_Get_Request_ForCompute": {
            "$ref": "./examples/GetGroupQuotaLimits-Compute.json"
          }
        },
        "parameters": [
          {
            "$ref": "#/parameters/MgIdInParameters"
          },
          {
            "$ref": "#/parameters/ScopeInParameters"
          },
          {
            "$ref": "#/parameters/GroupQuotaNameInParameters"
          },
          {
            "$ref": "#/parameters/ResourceInParameters"
          },
          {
            "$ref": "#/parameters/ApiVersionParameter"
          }
        ],
        "responses": {
          "200": {
            "description": "Success",
            "schema": {
              "$ref": "#/definitions/GroupQuotaLimit"
            }
          },
          "default": {
            "description": "Error",
            "schema": {
              "$ref": "../../../../../common-types/resource-management/v2/types.json#/definitions/ErrorResponse"
            }
          }
        }
      }
    },
    "/providers/Microsoft.Management/managementGroups/{mgId}/{scope}/providers/Microsoft.Quota/groupQuotas/{groupQuotaName}/groupQuotaLimits": {
      "get": {
        "tags": [
          "GroupQuotaLimits"
        ],
        "summary": "Gets the List of resources groupQuotaLimits for the MGId, based on the scope.",
        "description": "Gets the List of resources groupQuotaLimits for the MGId, based on the scope. The scope can be - providers/Microsoft.Compute/locations/<eastus>. The list elements will be same as the Get API - It will include the limits, availableLimits, assignedToSubscriptions: Quotas assigned to subscriptions from the groupQuota.",
        "operationId": "GroupQuotaLimits_List",
        "x-ms-examples": {
          "GroupQuotaLimits_Get_Request_ForCompute": {
            "$ref": "./examples/ListGroupQuotaLimits-Compute.json"
          }
        },
        "parameters": [
          {
            "$ref": "#/parameters/MgIdInParameters"
          },
          {
            "$ref": "#/parameters/ScopeInParameters"
          },
          {
            "$ref": "#/parameters/GroupQuotaNameInParameters"
          },
          {
            "$ref": "#/parameters/ApiVersionParameter"
          }
        ],
        "responses": {
          "200": {
            "description": "Success",
            "schema": {
              "$ref": "#/definitions/GroupQuotaList"
            }
          },
          "default": {
            "description": "Error",
            "schema": {
              "$ref": "../../../../../common-types/resource-management/v2/types.json#/definitions/ErrorResponse"
            }
          }
        }
      }
    },
    "/providers/Microsoft.Management/managementGroups/{mgId}/{scope}/providers/Microsoft.Quota/groupQuotas/{groupQuotaName}/groupQuotaRequests": {
      "get": {
        "tags": [
          "GroupQuotaLimits-Requests"
        ],
        "summary": "List the status of all GroupQuota requests.",
        "description": "List API to check the status of a GroupQuota requests by requestId. The groupQuotaRequest history is maintained for 1 year.",
        "operationId": "GroupQuota-Requests_List",
        "x-ms-examples": {
          "MG-GroupQuota-Order_Get_Response_ForCompute": {
            "$ref": "./examples/GetCapacityOrder-Compute.json"
          }
        },
        "parameters": [
          {
            "$ref": "#/parameters/MgIdInParameters"
          },
          {
            "$ref": "#/parameters/ScopeInParameters"
          },
          {
            "$ref": "#/parameters/GroupQuotaNameInParameters"
          },
          {
            "$ref": "#/parameters/ApiVersionParameter"
          }
        ],
        "responses": {
          "200": {
            "description": "Success, with the details of the groupQuota request.",
            "schema": {
              "$ref": "#/definitions/SubmittedResourceRequestStatusList"
            }
          },
          "default": {
            "description": "Error",
            "schema": {
              "$ref": "../../../../../common-types/resource-management/v2/types.json#/definitions/ErrorResponse"
            }
          }
        }
      }
    },
    "/providers/Microsoft.Management/managementGroups/{mgId}/{scope}/providers/Microsoft.Quota/groupQuotas/{groupQuotaName}/groupQuotaRequests/{requestId}": {
      "get": {
        "tags": [
          "GroupQuotaLimits-Requests"
        ],
        "summary": "Get the status of a single GroupQuota request by requestId.",
        "description": "Get API to check the status of a GroupQuota request by requestId.  Use the polling API - OperationsStatus URI specified in Azure-AsyncOperation header field, with retry-after duration in seconds to check the intermediate status. This API provides the finals status with the request details and status.",
        "operationId": "GroupQuota-Requests_Get",
        "x-ms-examples": {
          "MG-GroupQuota-Order_Get_Response_ForCompute": {
            "$ref": "./examples/GetCapacityOrder-Compute.json"
          }
        },
        "parameters": [
          {
            "$ref": "#/parameters/MgIdInParameters"
          },
          {
            "$ref": "#/parameters/ScopeInParameters"
          },
          {
            "$ref": "#/parameters/GroupQuotaNameInParameters"
          },
          {
            "$ref": "#/parameters/RequestIdInParameters"
          },
          {
            "$ref": "#/parameters/ApiVersionParameter"
          }
        ],
        "responses": {
          "200": {
            "description": "Success, with the details of the groupQuota request.",
            "schema": {
              "$ref": "#/definitions/SubmittedResourceRequestStatus"
            }
          },
          "default": {
            "description": "Error",
            "schema": {
              "$ref": "../../../../../common-types/resource-management/v2/types.json#/definitions/ErrorResponse"
            }
          }
        }
      }
    },
    "/providers/Microsoft.Management/managementGroups/{mgId}/subscriptions/{subscriptionId}/{scope}/providers/Microsoft.Quota/groupQuotas/{groupQuotaName}/quotaAllocations": {
      "get": {
        "tags": [
          "SubscriptionQuota-Allocation"
        ],
        "summary": "Gets all the quota assigned to a subscription for the specific Resource Provider, Location.",
        "description": "Gets all the quota assigned to a subscription for the specific Resource Provider, Location. This will include the GroupQuota and total quota assigned to the subscription. Only the Group quota assigned to the subscription can be assigned back to the MG Group Quota.",
        "operationId": "ShareQuotaMGSubscription_List",
        "x-ms-examples": {
          "GroupQuota_Get_Request_ForCompute": {
            "$ref": "./examples/GetQuotaAllocation-Compute.json"
          }
        },
        "parameters": [
          {
            "$ref": "#/parameters/MgIdInParameters"
          },
          {
            "$ref": "#/parameters/SubscriptionIdInParameters"
          },
          {
            "$ref": "#/parameters/ScopeInParameters"
          },
          {
            "$ref": "#/parameters/GroupQuotaNameInParameters"
          },
          {
            "$ref": "#/parameters/ApiVersionParameter"
          }
        ],
        "responses": {
          "200": {
            "description": "Success",
            "schema": {
              "$ref": "#/definitions/SubscriptionQuotaDetailsList"
            }
          },
          "default": {
            "description": "Error",
            "schema": {
              "$ref": "../../../../../common-types/resource-management/v2/types.json#/definitions/ErrorResponse"
            }
          }
        }
      }
    },
    "/providers/Microsoft.Management/managementGroups/{mgId}/subscriptions/{subscriptionId}/{scope}/providers/Microsoft.Quota/groupQuotas/{groupQuotaName}/quotaAllocations/{resourceName}": {
      "put": {
        "tags": [
          "SubscriptionQuota-Allocation"
        ],
        "summary": "Request to assign quota from group quota to a specific Subscription. This request will use Asynchronous pattern to check the status using Async polling as standards defined at - https://github.com/Azure/azure-resource-manager-rpc/blob/master/v1.0/async-api-reference.md#asynchronous-operations.",
        "description": "Request to assign a specific resource quota from group quota to a specific Subscription. The subscriptions can also reduce the quota assigned to subscription to give back the group back to MG. The quota assignment back to MG groupQuota is limited by the GroupQuota assigned to subscription, which means the maximum unused quota assigned back to MG groupQuota will be the groupQuota assigned to the subscriptions. So, this API can used to assign Quota to subscriptions and assign back unused quota, which was previously assigned from MG groupQuota to subscription.",
        "operationId": "GroupQuotaSubscriptionQuotaAllocation_CreateOrUpdate",
        "x-ms-azure-resource": true,
        "x-ms-examples": {
          "ShareQuotaOrder_Subscription_Allocation_Put_ForCompute": {
            "$ref": "./examples/PutQuotaAllocation-Compute.json"
          }
        },
        "x-ms-long-running-operation": true,
        "parameters": [
          {
            "$ref": "#/parameters/MgIdInParameters"
          },
          {
            "$ref": "#/parameters/SubscriptionIdInParameters"
          },
          {
            "$ref": "#/parameters/ScopeInParameters"
          },
          {
            "$ref": "#/parameters/GroupQuotaNameInParameters"
          },
          {
            "$ref": "#/parameters/ResourceInParameters"
          },
          {
            "$ref": "#/parameters/ApiVersionParameter"
          },
          {
            "name": "allocateQuotaRequest",
            "in": "body",
            "description": "Quota requests payload.",
            "required": true,
            "schema": {
              "$ref": "#/definitions/SubscriptionQuotaAllocationRequest"
            }
          }
        ],
        "responses": {
          "200": {
            "description": "OK. , Create or Update",
            "schema": {
              "$ref": "#/definitions/SubscriptionQuotaAllocationRequest"
            }
          },
          "201": {
            "description": "Request Created. Create or Update",
            "headers": {
              "Retry-After": {
                "description": "The recommended number of seconds to wait before calling the URI specified in Azure-AsyncOperation.",
                "type": "integer",
                "format": "int64"
              },
              "Location": {
                "description": "URL for determining when an operation has completed. Send a GET request to the URL in Location header.\nThe URI should return a 202 until the operation reaches a terminal state and 200 once it reaches a terminal state.\n\nFor more info: https://github.com/Azure/azure-resource-manager-rpc/blob/master/v1.0/Addendum.md#202-accepted-and-location-headers",
                "type": "string"
              },
              "Azure-AsyncOperation": {
                "description": "URL for checking the ongoing status of the operation.\nTo get the status of the asynchronous operation, send a GET request to the URL in Azure-AsyncOperation header value.\n\nFor more info: https://github.com/Azure/azure-resource-manager-rpc/blob/master/v1.0/Addendum.md#asynchronous-operations",
                "type": "string"
              }
            },
            "schema": {
              "$ref": "#/definitions/OperationsStatus"
            }
          },
          "default": {
            "description": "Error",
            "schema": {
              "$ref": "../../../../../common-types/resource-management/v2/types.json#/definitions/ErrorResponse"
            }
          }
        }
      },
      "patch": {
        "tags": [
          "SubscriptionQuota-Allocation"
        ],
        "summary": "Request to assign quota from group quota to a specific Subscription. This request will use Asynchronous pattern with 202 response and status polling API.",
        "description": "Request to assign quota from group quota to a specific Subscription. The subscriptions and reduce the quota assigned to subscription to give back the group back to MG. The quota assignment back to MG groupQuota is limited by the GroupQuota assigned to subscription, using this API. So, this API can used to assign Quota to subscriptions and assign back unused quota, which was previously assigned from MG groupQuota to subscription(s).",
        "operationId": "GroupQuotaSubscriptionQuotaAllocation_Update",
        "x-ms-examples": {
          "GroupQuotas_Subscription_Allocation_Patch_ForCompute": {
            "$ref": "./examples/PatchQuotaAllocation-Compute.json"
          }
        },
        "x-ms-long-running-operation": true,
        "parameters": [
          {
            "$ref": "#/parameters/MgIdInParameters"
          },
          {
            "$ref": "#/parameters/SubscriptionIdInParameters"
          },
          {
            "$ref": "#/parameters/ScopeInParameters"
          },
          {
            "$ref": "#/parameters/GroupQuotaNameInParameters"
          },
          {
            "$ref": "#/parameters/ResourceInParameters"
          },
          {
            "$ref": "#/parameters/ApiVersionParameter"
          },
          {
            "name": "allocateQuotaRequest",
            "in": "body",
            "description": "Quota requests payload.",
            "required": true,
            "schema": {
              "$ref": "#/definitions/SubscriptionQuotaAllocationRequest"
            }
          }
        ],
        "responses": {
          "200": {
            "description": "Request status details.",
            "schema": {
              "$ref": "#/definitions/SubscriptionQuotaLimit"
            }
          },
          "202": {
            "description": "Request Accepted",
            "headers": {
              "Retry-After": {
                "description": "The recommended number of seconds to wait before calling the URI specified in Azure-AsyncOperation.",
                "type": "integer",
                "format": "int64"
              },
              "Location": {
                "description": "URL for determining when an operation has completed. Send a GET request to the URL in Location header.\nThe URI should return a 202 until the operation reaches a terminal state and 200 once it reaches a terminal state.\n\nFor more info: https://github.com/Azure/azure-resource-manager-rpc/blob/master/v1.0/Addendum.md#202-accepted-and-location-headers",
                "type": "string"
              },
              "Azure-AsyncOperation": {
                "description": "URL for checking the ongoing status of the operation.\nTo get the status of the asynchronous operation, send a GET request to the URL in Azure-AsyncOperation header value.\n\nFor more info: https://github.com/Azure/azure-resource-manager-rpc/blob/master/v1.0/Addendum.md#asynchronous-operations",
                "type": "string"
              }
            },
            "schema": {
              "$ref": "#/definitions/OperationsStatus"
            }
          },
          "default": {
            "description": "Error",
            "schema": {
              "$ref": "../../../../../common-types/resource-management/v2/types.json#/definitions/ErrorResponse"
            }
          }
        }
      },
      "get": {
        "tags": [
          "SubscriptionQuota-Allocation"
        ],
        "summary": "Gets Quota assigned to a subscription for the specific Resource Provider, Location, ResourceName.",
        "description": "Gets Quota assigned to a subscription for the specific Resource Provider, Location, ResourceName. This will include the GroupQuota and total quota assigned to the subscription. Only the Group quota assigned to the subscription can be assigned back to the MG Group Quota.",
        "operationId": "GroupQuotaSubscriptionQuotaAllocation_Get",
        "x-ms-examples": {
          "ShareQuotaOrder_Subscription_Allocation_Get_ForCompute": {
            "$ref": "./examples/GetQuotaAllocation-Compute.json"
          }
        },
        "parameters": [
          {
            "$ref": "#/parameters/MgIdInParameters"
          },
          {
            "$ref": "#/parameters/SubscriptionIdInParameters"
          },
          {
            "$ref": "#/parameters/ScopeInParameters"
          },
          {
            "$ref": "#/parameters/GroupQuotaNameInParameters"
          },
          {
            "$ref": "#/parameters/ResourceInParameters"
          },
          {
            "$ref": "#/parameters/ApiVersionParameter"
          }
        ],
        "responses": {
          "200": {
            "description": "Success",
            "schema": {
              "$ref": "#/definitions/SubscriptionQuotaLimit"
            }
          },
          "default": {
            "description": "Error",
            "schema": {
              "$ref": "../../../../../common-types/resource-management/v2/types.json#/definitions/ErrorResponse"
            }
          }
        }
      }
    },
    "/providers/Microsoft.Management/managementGroups/{mgId}/subscriptions/{subscriptionId}/{scope}/providers/Microsoft.Quota/groupQuotas/{groupQuotaName}/quotaAllocationRequests/{allocationId}": {
      "get": {
        "tags": [
          "Subscription-Quota-Allocation-Requests"
        ],
        "operationId": "GroupQuotaSubscriptionQuotaAllocationRequests_Get",
        "summary": "Get the status of the quota allocation request for the subscriptionId.",
        "description": "Get the quota allocation request status for the subscriptionId by allocationId.",
        "x-ms-examples": {
          "GroupQuotaAllocationRequest_Get_Request_ForCompute": {
            "$ref": "./examples/GetQuotaAllocation-Compute.json"
          }
        },
        "parameters": [
          {
            "$ref": "#/parameters/MgIdInParameters"
          },
          {
            "$ref": "#/parameters/SubscriptionIdInParameters"
          },
          {
            "$ref": "#/parameters/ScopeInParameters"
          },
          {
            "$ref": "#/parameters/GroupQuotaNameInParameters"
          },
          {
            "$ref": "#/parameters/AllocationIdInParameters"
          },
          {
            "$ref": "#/parameters/ApiVersionParameter"
          }
        ],
        "responses": {
          "200": {
            "description": "Success",
            "schema": {
              "$ref": "#/definitions/SubscriptionQuotaAllocationRequest"
            }
          },
          "default": {
            "description": "Error",
            "schema": {
              "$ref": "../../../../../common-types/resource-management/v2/types.json#/definitions/ErrorResponse"
            }
          }
        }
      }
    },
    "/providers/Microsoft.Management/managementGroups/{mgId}/subscriptions/{subscriptionId}/{scope}/providers/Microsoft.Quota/groupQuotas/{groupQuotaName}/quotaAllocationRequests": {
      "get": {
        "tags": [
          "Subscription-Quota-Allocation-Requests"
        ],
        "operationId": "SubscriptionGroupQuotaAllocationRequest_List",
        "summary": "Lists all the quota allocation requests.to subscriptions",
        "description": "Lists all the allocation requests.",
        "x-ms-examples": {
          "QuotaCapacityOrder_Put_Request_ForCompute": {
            "$ref": "./examples/GetQuotaAllocation-Compute.json"
          }
        },
        "parameters": [
          {
            "$ref": "#/parameters/MgIdInParameters"
          },
          {
            "$ref": "#/parameters/SubscriptionIdInParameters"
          },
          {
            "$ref": "#/parameters/ScopeInParameters"
          },
          {
            "$ref": "#/parameters/GroupQuotaNameInParameters"
          },
          {
            "$ref": "#/parameters/ApiVersionParameter"
          }
        ],
        "responses": {
          "200": {
            "description": "Success",
            "schema": {
              "$ref": "#/definitions/SubscriptionQuotaAllocationRequestList"
            }
          },
          "default": {
            "description": "Error",
            "schema": {
              "$ref": "../../../../../common-types/resource-management/v2/types.json#/definitions/ErrorResponse"
            }
          }
        }
      }
    }
  },
  "definitions": {
    "Error": {
      "type": "object",
      "description": "Standard error response as per MS guidelines. We may skip some fields.",
      "properties": {
        "code": {
          "type": "string"
        },
        "target": {
          "type": "string"
        },
        "message": {
          "type": "string"
        },
        "innerError": {
          "$ref": "#/definitions/InnerError"
        },
        "details": {
          "type": "array",
          "items": {
            "$ref": "#/definitions/ErrorDetails"
          },
          "x-ms-identifiers": []
        }
      }
    },
    "ErrorContent": {
      "type": "object",
      "properties": {
        "error": {
          "$ref": "#/definitions/Error"
        }
      }
    },
    "ErrorDetails": {
      "type": "object",
      "properties": {
        "code": {
          "type": "string"
        },
        "target": {
          "type": "string"
        },
        "message": {
          "type": "string"
        }
      }
    },
    "InnerError": {
      "type": "object",
      "properties": {
        "trace": {
          "type": "array",
          "items": {
            "type": "string"
          }
        },
        "context": {
          "type": "string"
        },
        "type": {
          "type": "string"
        }
      }
    },
    "RequestState": {
      "description": "Request status.",
      "enum": [
        "Accepted",
        "Created",
        "Invalid",
        "Succeeded",
        "Failed",
        "InProgress"
      ],
      "readOnly": true,
      "type": "string",
      "x-ms-enum": {
        "name": "RequestState",
        "modelAsString": true
      }
    },
    "OperationsStatus": {
      "description": "A long running process operation Status. Based on - https://github.com/Azure/azure-resource-manager-rpc/blob/master/v1.0/async-api-reference.md#202-accepted-and-location-headers",
      "type": "object",
      "properties": {
        "id": {
          "description": "The operation status identifier. It should match what is used to GET the operation resource.",
          "type": "string",
          "readOnly": true
        },
        "name": {
          "type": "string",
          "readOnly": true,
          "description": "It must match the last segment of the id field, and will typically be a GUID / system generated value."
        },
        "type": {
          "description": "The type.",
          "type": "string",
          "readOnly": true
        },
        "properties": {
          "type": "object",
          "properties": {
            "provisioningState": {
              "$ref": "#/definitions/RequestState",
              "readOnly": true
            }
          }
        },
        "error": {
          "$ref": "../../../../../common-types/resource-management/v2/types.json#/definitions/ErrorResponse",
          "readOnly": true
        }
      }
    },
    "AssignedToSubscription": {
      "type": "object",
      "description": "SubscriptionIds and quota allocated to subscriptions from the GroupQuota.",
      "additionalProperties": {
        "type": "integer",
        "format": "int64",
        "description": "Group Quota assigned to subscription."
      }
    },
    "AssignedQuotaToSubscriptionList": {
      "type": "array",
      "readOnly": true,
      "description": "Assigned Group Quota to subscriptions.",
      "items": {
        "$ref": "#/definitions/AssignedToSubscription"
      },
      "x-ms-identifiers": []
    },
    "GroupQuotaLimit": {
      "type": "object",
      "description": "Group Quota limit.",
      "x-ms-azure-resource": true,
      "properties": {
        "id": {
          "description": "The resource ID.",
          "type": "string",
          "readOnly": true,
          "x-ms-mutability": [
            "read"
          ]
        },
        "type": {
          "description": "The type.",
          "type": "string",
          "readOnly": true,
          "x-ms-mutability": [
            "read"
          ]
        },
        "name": {
          "description": "The resource name.",
          "type": "string",
          "readOnly": true,
          "x-ms-mutability": [
            "read"
          ]
        },
        "properties": {
          "description": "Group Quota properties for the specified resource.",
          "$ref": "#/definitions/GroupQuotaDetails"
        }
      }
    },
    "ResourceName": {
      "type": "object",
      "description": "Name of the resource provided by the resource Provider. This property is already included in the request URI, so it is a readonly property returned in the response.",
      "properties": {
        "value": {
          "description": "Resource name.",
          "type": "string",
          "readOnly": true
        },
        "localizedValue": {
          "description": "Resource display name.",
          "type": "string",
          "readOnly": true
        }
      }
    },
    "GroupQuotaDetails": {
      "type": "object",
      "description": "Group Quota details.",
      "properties": {
        "limit": {
          "type": "integer",
          "format": "int64",
          "description": "The current Group Quota Limit at the parentId level."
        },
        "name": {
          "$ref": "#/definitions/ResourceName",
          "description": "The resource name, such as SKU name."
        },
        "unit": {
          "description": " The usages units, such as Count and Bytes. When requesting quota, use the **unit** value returned in the GET response in the request body of your PUT operation.",
          "type": "string",
          "readOnly": true
        },
        "availableLimit": {
          "type": "integer",
          "format": "int64",
          "readOnly": true,
          "description": "The available Group Quota Limit at the MG level. This Group quota can be assigned to subscription(s)."
        },
        "assignedToSubscriptions": {
          "$ref": "#/definitions/AssignedQuotaToSubscriptionList"
        },
        "provisioningState": {
          "$ref": "#/definitions/RequestState",
          "readOnly": true
        }
      }
    },
    "GroupQuotaList": {
      "type": "object",
      "description": "List of Group Quotas at MG level.",
      "properties": {
        "value": {
          "type": "array",
          "description": "List of Group Quotas at MG level.",
          "items": {
            "$ref": "#/definitions/GroupQuotaLimit"
          }
        },
        "nextLink": {
          "description": "The URL to use for getting the next set of results.",
          "type": "string",
          "readOnly": true
        }
      }
    },
    "SubscriptionQuotaAllocationRequest": {
      "type": "object",
      "description": "The new quota limit for the subscription.",
      "x-ms-azure-resource": true,
      "properties": {
        "id": {
          "description": "The operation status identifier. It should match what is used to GET the operation resource.",
          "type": "string",
          "readOnly": true,
          "x-ms-mutability": [
            "read"
          ]
        },
        "name": {
          "description": "It must match the last segment of the id field, and will typically be a GUID / system generated value.",
          "type": "string",
          "readOnly": true,
          "x-ms-mutability": [
            "read"
          ]
        },
        "type": {
          "description": "The type.",
          "type": "string",
          "readOnly": true,
          "x-ms-mutability": [
            "read"
          ]
        },
        "provisioningState ": {
          "$ref": "#/definitions/RequestState",
          "readOnly": true
        },
        "limit": {
          "type": "integer",
          "format": "int64",
          "description": "The new quota limit for the subscription. The incremental quota will be assigned from pre-approved groupQuota."
        }
      }
    },
    "SubscriptionQuotaAllocationRequestList": {
      "type": "object",
      "properties": {
        "value": {
          "type": "array",
          "description": "Assigned Group Quota to subscriptions.",
          "items": {
            "$ref": "#/definitions/SubscriptionQuotaAllocationRequest"
          }
        },
        "nextLink": {
          "description": "The URL to use for getting the next set of results.",
          "type": "string",
          "readOnly": true
        }
      }
    },
    "SubscriptionGroupQuotaAssignment": {
      "type": "object",
      "description": "MGId the source of groupQuota.",
      "additionalProperties": {
        "type": "integer",
        "format": "int64",
        "description": "Group Quota assigned to subscription."
      }
    },
    "SubscriptionGroupQuotaAssignmentList": {
      "type": "array",
      "description": "Assigned Group Quota to subscriptions.",
      "items": {
        "$ref": "#/definitions/SubscriptionGroupQuotaAssignment"
      },
      "x-ms-identifiers": []
    },
    "SubscriptionQuotaLimit": {
      "type": "object",
      "description": "Subscription Quota limit.",
      "x-ms-azure-resource": true,
      "properties": {
        "id": {
          "description": "The resource ID.",
          "type": "string",
          "readOnly": true
        },
        "type": {
          "description": "The type.",
          "type": "string",
          "readOnly": true
        },
        "name": {
          "description": "The resource name.",
          "type": "string",
          "readOnly": true
        },
        "provisioningState": {
          "$ref": "#/definitions/RequestState",
          "readOnly": true
        },
        "properties": {
          "description": "Group Quota properties for the specified resource.",
          "$ref": "#/definitions/SubscriptionQuotaDetails"
        }
      }
    },
    "SubscriptionQuotaDetails": {
      "type": "object",
      "description": "Subscription Quota details.",
      "properties": {
        "limit": {
          "type": "integer",
          "format": "int64",
          "description": "The total quota limit for the subscription."
        },
        "nonShareableQuota": {
          "type": "integer",
          "format": "int64",
          "description": "The non shareable quota for the subscription."
        },
        "quotaSource": {
          "$ref": "#/definitions/SubscriptionGroupQuotaAssignmentList"
        }
      }
    },
    "SubscriptionQuotaDetailsList": {
      "type": "object",
      "description": "Subscription quota list.",
      "properties": {
        "value": {
          "type": "array",
          "description": "Subscription quota list.",
          "items": {
            "$ref": "#/definitions/SubscriptionQuotaLimit"
          }
        },
        "nextLink": {
          "description": "The URL to use for getting the next set of results.",
          "type": "string",
          "readOnly": true
        }
      }
    },
    "ResourceBaseRequest": {
      "type": "object",
      "description": "Resource definition with the requested quota.",
      "properties": {
        "resourceName": {
          "type": "string",
          "description": "The resource name, such as SKU name."
        },
        "limits": {
          "type": "integer",
          "description": "Quota requested for the resource.",
          "format": "int64"
        },
        "unit": {
          "type": "string",
          "readOnly": true,
          "description": "Representing the units of the usage quota. Possible values are: Count, Bytes, Seconds, Percent, CountPerSecond, BytesPerSecond. Based on - https://armwiki.azurewebsites.net/api_contracts/UsagesAPIContract.html?q=usages . Different RPs may have different units, Count, type as int64 should work for most of the integer values."
        }
      }
    },
    "ResourceRequest": {
      "type": "object",
      "properties": {
        "requestedResource": {
          "description": "Requested Resource.",
          "$ref": "#/definitions/ResourceBaseRequest"
        }
      }
    },
    "SubmittedResourceRequestStatus": {
      "type": "object",
      "properties": {
        "requestedResource": {
          "description": "Requested Resource.",
          "$ref": "#/definitions/ResourceBaseRequest"
        },
        "status": {
          "$ref": "#/definitions/RequestState",
          "readOnly": true
        }
      }
    },
    "SubmittedResourceRequestStatusList": {
      "type": "object",
      "description": "Share Quota Entity list.",
      "properties": {
        "value": {
          "type": "array",
          "description": "Subscription groupQuotaRequests list.",
          "items": {
            "$ref": "#/definitions/SubscriptionQuotaLimit"
          }
        },
        "nextLink": {
          "description": "The URL to use for getting the next set of results.",
          "type": "string",
          "readOnly": true
        }
      }
    },
<<<<<<< HEAD
    "GroupQuotasEntityBase": {
      "type": "object",
      "description": "Properties and filters for ShareQuota. The request parameter is optional, if there are no filters specified.",
      "x-ms-azure-resource": true,
      "properties": {
        "additionalAttributes": {
          "description": "Additional attributes to allow subscription, which can be added to the subscriptionIds.",
          "$ref": "#/definitions/AdditionalAttributes"
        },
        "subscriptionIds": {
          "description": "List of subscriptions included in the ShareQuotaEntity. It can be null at the time of creation or a list of subscriptions can be passed.",
          "$ref": "#/definitions/SubscriptionIdList"
        },
        "provisioningState": {
          "description": "Provisioning state of the operation.",
          "$ref": "#/definitions/RequestState",
          "readOnly": true
        }
      }
    },
    "AttributeType": {
      "type": "string",
      "description": "Name of the entity for filter, such as offerType.",
      "enum": [
        "billingId",
        "serviceTreeId",
        "subscriptionType"
      ],
      "x-ms-enum": {
        "name": "GroupQuotaAttributeType",
        "modelAsString": true
      }
    },
    "Attribute": {
      "type": "object",
      "properties": {
        "attribute": {
          "$ref": "#/definitions/AttributeType",
          "description": "The attribute type."
        },
        "value": {
          "type": "string",
          "description": "The value for the attribute."
        }
      },
      "x-ms-identifiers": [
        "attribute"
      ]
    },
    "AttributeList": {
      "type": "array",
      "description": "Attributes List for the GroupQuotas,",
      "items": {
        "$ref": "#/definitions/Attribute",
        "description": "The attribute type and corresponding value."
      },
      "x-ms-identifiers": []
    },
=======
>>>>>>> 0cdfc0b7
    "SubscriptionIdList": {
      "x-ms-azure-resource": true,
      "type": "object",
      "properties": {
        "id": {
          "description": "The resource ID.",
          "type": "string",
          "readOnly": true
        },
        "type": {
          "description": "The type.",
          "type": "string",
          "readOnly": true
        },
        "name": {
          "description": "The resource name.",
          "type": "string",
          "readOnly": true
        },
        "provisioningState": {
          "type": "string",
          "description": "Provisioning state",
          "allOf": [
            {
              "$ref": "#/definitions/RequestState"
            }
          ],
          "readOnly": true
        },
        "subscriptionIds": {
          "type": "array",
          "description": "List of subscriptionIds.",
          "items": {
            "type": "string",
            "description": "SubscriptionId."
          }
        }
      }
    },
    "GroupQuotasEntityBase": {
      "type": "object",
      "description": "Properties and filters for ShareQuota. The request parameter is optional, if there are no filters specified.",
      "x-ms-azure-resource": true,
      "properties": {
        "displayName": {
          "description": "Display name of the GroupQuota entity.",
          "type": "string"
        },
        "additionalAttributes": {
          "description": "Additional attributes to allow subscription, which can be added to the subscriptionIds.",
          "$ref": "#/definitions/AdditionalAttributes"
        },
        "subscriptionIds": {
          "description": "List of subscriptions included in the ShareQuotaEntity. It can be null at the time of creation or a list of subscriptions can be passed.",
          "type": "array",
          "items": {
            "type": "string",
            "description": "SubscriptionId."
          }
        },
        "provisioningState": {
          "description": "Provisioning state of the operation.",
          "$ref": "#/definitions/RequestState",
          "readOnly": true
        }
      }
    },
    "GroupQuotasEntity": {
      "type": "object",
      "description": "Properties and filters for ShareQuota. The request parameter is optional, if there are no filters specified.",
      "x-ms-azure-resource": true,
      "properties": {
        "id": {
          "description": "Entity resource Id.",
          "type": "string",
          "readOnly": true,
          "x-ms-mutability": [
            "read"
          ]
        },
        "type": {
          "type": "string",
          "description": "Type of the entity - Microsoft.Quota/GroupQuotas,",
          "readOnly": true,
          "x-ms-mutability": [
            "read"
          ]
        },
        "name": {
          "type": "string",
          "description": "The entity name. The entity name is provided in the request, so it is not needed in the request body. The response will include it.",
          "readOnly": true,
          "x-ms-mutability": [
            "read"
          ]
        },
        "properties": {
          "title": "Properties",
          "type": "object",
          "$ref": "#/definitions/GroupQuotasEntityBase"
        }
      }
    },
    "BillingAccountId": {
      "type": "object",
      "properties": {
        "id": {
          "type": "string"
        }
      }
    },
    "EnvironmentType": {
      "type": "string",
      "description": "Environment name.",
      "enum": [
        "NonProduction",
        "Production"
      ],
      "x-ms-enum": {
        "name": "EnvironmentType",
        "modelAsString": true
      }
    },
    "Environment": {
      "type": "object",
      "$ref": "#/definitions/EnvironmentType"
    },
    "GroupingIdType": {
      "type": "string",
<<<<<<< HEAD
      "description": "GroupingId type. More types of groupIds can be supported in future. MGID is already in the URI, so it's not needed and cause errors, if the MGId in Uri is different properties.'",
      "enum": [
        "ServiceTreeId"
      ],
=======
      "GroupingIdType": {
        "type": "string",
        "description": "GroupingId type. It is required property. More types of groupIds can be supported in future. MGID is already in the URI, so it's not needed.'",
        "enum": [
          "ServiceTreeId",
          "BillingId"
        ],
        "x-ms-enum": {
          "name": "GroupingIdType",
          "modelAsString": true
        }
      },
>>>>>>> 0cdfc0b7
      "x-ms-enum": {
        "name": "GroupingIdType",
        "modelAsString": true
      }
    },
    "GroupingId": {
      "description": "The grouping Id for the group quota. It can be ManagementGroup Id or ServiceTreeId if applicable. ",
      "type": "object",
      "properties": {
        "groupingIdType": {
          "$ref": "#/definitions/GroupingIdType"
        },
        "value": {
          "description": "GroupId value based on the groupingType selected - ManagementGroup Id or ServiceTreeId.",
          "type": "string"
        }
      }
    },
    "AdditionalAttributes": {
      "description": "Additional attribute to allow subscriptions to be part of the GroupQuota.",
      "type": "object",
      "properties": {
        "groupId": {
          "$ref": "#/definitions/GroupingId"
        },
        "environment": {
          "$ref": "#/definitions/Environment"
        }
      },
      "required": [
        "groupId"
      ]
    },
    "GroupQuotasList": {
      "type": "object",
      "description": "Share Quota Entity list.",
      "properties": {
        "value": {
          "type": "array",
          "description": "Share Quota Entity list.",
          "items": {
            "$ref": "#/definitions/GroupQuotasEntity"
          }
        },
        "nextLink": {
          "description": "The URL to use for getting the next set of results.",
          "type": "string",
          "readOnly": true
        }
      }
    }
  },
  "parameters": {
    "RequestIdInParameters": {
      "name": "requestId",
      "in": "path",
      "required": true,
      "type": "string",
      "description": "Request Id.",
      "x-ms-parameter-location": "method"
    },
    "ResourceInParameters": {
      "name": "resourceName",
      "in": "path",
      "required": true,
      "type": "string",
      "pattern": "^[a-z][a-z0-9]*$",
      "minLength": 3,
      "maxLength": 63,
      "description": "Resource name.",
      "x-ms-parameter-location": "method"
    },
    "AllocationIdInParameters": {
      "name": "allocationId",
      "in": "path",
      "required": true,
      "type": "string",
      "description": "Resource allocation Id.",
      "x-ms-parameter-location": "method"
    },
    "SubscriptionIdInParameters": {
      "name": "subscriptionId",
      "in": "path",
      "required": true,
      "type": "string",
      "description": "Subscription Id.",
      "x-ms-parameter-location": "method"
    },
    "MgIdInParameters": {
      "name": "mgId",
      "in": "path",
      "required": true,
      "type": "string",
      "description": "Management Group Id.",
      "x-ms-parameter-location": "method"
    },
    "GroupQuotaNameInParameters": {
      "name": "groupQuotaName",
      "in": "path",
      "required": true,
      "pattern": "^[a-z][a-z0-9]*$",
      "minLength": 3,
      "maxLength": 63,
      "type": "string",
      "description": "The GroupQuota name. The name should be unique for the provided context tenantId/MgId.",
      "x-ms-parameter-location": "method"
    },
    "ApiVersionParameter": {
      "name": "api-version",
      "in": "query",
      "required": true,
      "x-ms-parameter-location": "client",
      "type": "string",
      "description": "Version of the API to be used with the client request. The current version is 2023-06-01-preview.",
      "minLength": 1
    },
    "ScopeInParameters": {
      "name": "scope",
      "in": "path",
      "required": true,
      "type": "string",
      "description": "Scope for the resource. Some resources do not require location parameter, such as CosmosDb, so can be skipped in scope. For most of the resources require - providers/Microsoft.Compute/locations/{locationName}. Some Rps such as Batch requires batchAccountName - providers/Microsoft.Batch/locations/{locationName}/accountName/{batchAccountName}. This extension enables to specify resources for any all the RPs.",
      "x-ms-parameter-location": "method"
    }
  }
}<|MERGE_RESOLUTION|>--- conflicted
+++ resolved
@@ -1595,67 +1595,6 @@
         }
       }
     },
-<<<<<<< HEAD
-    "GroupQuotasEntityBase": {
-      "type": "object",
-      "description": "Properties and filters for ShareQuota. The request parameter is optional, if there are no filters specified.",
-      "x-ms-azure-resource": true,
-      "properties": {
-        "additionalAttributes": {
-          "description": "Additional attributes to allow subscription, which can be added to the subscriptionIds.",
-          "$ref": "#/definitions/AdditionalAttributes"
-        },
-        "subscriptionIds": {
-          "description": "List of subscriptions included in the ShareQuotaEntity. It can be null at the time of creation or a list of subscriptions can be passed.",
-          "$ref": "#/definitions/SubscriptionIdList"
-        },
-        "provisioningState": {
-          "description": "Provisioning state of the operation.",
-          "$ref": "#/definitions/RequestState",
-          "readOnly": true
-        }
-      }
-    },
-    "AttributeType": {
-      "type": "string",
-      "description": "Name of the entity for filter, such as offerType.",
-      "enum": [
-        "billingId",
-        "serviceTreeId",
-        "subscriptionType"
-      ],
-      "x-ms-enum": {
-        "name": "GroupQuotaAttributeType",
-        "modelAsString": true
-      }
-    },
-    "Attribute": {
-      "type": "object",
-      "properties": {
-        "attribute": {
-          "$ref": "#/definitions/AttributeType",
-          "description": "The attribute type."
-        },
-        "value": {
-          "type": "string",
-          "description": "The value for the attribute."
-        }
-      },
-      "x-ms-identifiers": [
-        "attribute"
-      ]
-    },
-    "AttributeList": {
-      "type": "array",
-      "description": "Attributes List for the GroupQuotas,",
-      "items": {
-        "$ref": "#/definitions/Attribute",
-        "description": "The attribute type and corresponding value."
-      },
-      "x-ms-identifiers": []
-    },
-=======
->>>>>>> 0cdfc0b7
     "SubscriptionIdList": {
       "x-ms-azure-resource": true,
       "type": "object",
@@ -1785,25 +1724,11 @@
     },
     "GroupingIdType": {
       "type": "string",
-<<<<<<< HEAD
-      "description": "GroupingId type. More types of groupIds can be supported in future. MGID is already in the URI, so it's not needed and cause errors, if the MGId in Uri is different properties.'",
+      "description": "GroupingId type. It is a required property. More types of groupIds can be supported in future. MGID is already in the URI, so it's not needed.'",
       "enum": [
-        "ServiceTreeId"
+        "ServiceTreeId",
+        "BillingId"
       ],
-=======
-      "GroupingIdType": {
-        "type": "string",
-        "description": "GroupingId type. It is required property. More types of groupIds can be supported in future. MGID is already in the URI, so it's not needed.'",
-        "enum": [
-          "ServiceTreeId",
-          "BillingId"
-        ],
-        "x-ms-enum": {
-          "name": "GroupingIdType",
-          "modelAsString": true
-        }
-      },
->>>>>>> 0cdfc0b7
       "x-ms-enum": {
         "name": "GroupingIdType",
         "modelAsString": true

# RecoveryServices

> see https://aka.ms/autorest

This is the AutoRest configuration file for RecoveryServices.

---

## Getting Started

To build the SDK for RecoveryServices, simply [Install AutoRest](https://aka.ms/autorest/install) and in this folder, run:

> `autorest`

To see additional help and options, run:

> `autorest --help`

---

## Configuration

### Basic Information

These are the global settings for the RecoveryServices API.

``` yaml
title: RecoveryServicesClient
description: Recovery Services Client
openapi-type: arm
<<<<<<< HEAD
tag: package-preview-2022-09
=======
tag: package-2022-09
>>>>>>> 2ecbe517
```

### Validations

Run validations when `--validate` is specified on command line

``` yaml $(validate)
azure-validator: true
model-validator: true
semantic-validator: true
message-format: json
```


<<<<<<< HEAD
### Tag: package-preview-2022-09

These settings apply only when `--tag=package-preview-2022-09` is specified on the command line.

```yaml $(tag) == 'package-preview-2022-09'
input-file:
  - Microsoft.RecoveryServices/preview/2022-09-30-preview/registeredidentities.json
  - Microsoft.RecoveryServices/preview/2022-09-30-preview/replicationusages.json
  - Microsoft.RecoveryServices/preview/2022-09-30-preview/vaults.json
  - Microsoft.RecoveryServices/preview/2022-09-30-preview/vaultusages.json
=======
### Tag: package-2022-09

These settings apply only when `--tag=package-2022-09` is specified on the command line.

```yaml $(tag) == 'package-2022-09'
input-file:
  - Microsoft.RecoveryServices/stable/2022-09-10/registeredidentities.json
  - Microsoft.RecoveryServices/stable/2022-09-10/replicationusages.json
  - Microsoft.RecoveryServices/stable/2022-09-10/vaults.json
  - Microsoft.RecoveryServices/stable/2022-09-10/vaultusages.json
>>>>>>> 2ecbe517
```
### Tag: package-2022-08

These settings apply only when `--tag=package-2022-08` is specified on the command line.

``` yaml $(tag) == 'package-2022-08'
input-file:
  - Microsoft.RecoveryServices/stable/2022-08-01/registeredidentities.json
  - Microsoft.RecoveryServices/stable/2022-08-01/replicationusages.json
  - Microsoft.RecoveryServices/stable/2022-08-01/vaults.json
  - Microsoft.RecoveryServices/stable/2022-08-01/vaultusages.json
```

### Tag: package-2022-05

These settings apply only when `--tag=package-2022-05` is specified on the command line.

``` yaml $(tag) == 'package-2022-05'
input-file:
  - Microsoft.RecoveryServices/stable/2022-05-01/registeredidentities.json
  - Microsoft.RecoveryServices/stable/2022-05-01/replicationusages.json
  - Microsoft.RecoveryServices/stable/2022-05-01/vaults.json
  - Microsoft.RecoveryServices/stable/2022-05-01/vaultusages.json
```

### Tag: package-2022-04

These settings apply only when `--tag=package-2022-04` is specified on the command line.

``` yaml $(tag) == 'package-2022-04'
input-file:
  - Microsoft.RecoveryServices/stable/2022-04-01/registeredidentities.json
  - Microsoft.RecoveryServices/stable/2022-04-01/replicationusages.json
  - Microsoft.RecoveryServices/stable/2022-04-01/vaults.json
  - Microsoft.RecoveryServices/stable/2022-04-01/vaultusages.json
```

### Tag: package-2022-03

These settings apply only when `--tag=package-2022-03` is specified on the command line.

``` yaml $(tag) == 'package-2022-03'
input-file:
  - Microsoft.RecoveryServices/stable/2022-03-01/registeredidentities.json
  - Microsoft.RecoveryServices/stable/2022-03-01/replicationusages.json
  - Microsoft.RecoveryServices/stable/2022-03-01/vaults.json
  - Microsoft.RecoveryServices/stable/2022-03-01/vaultusages.json
```

### Tag: package-2022-02

These settings apply only when `--tag=package-2022-02` is specified on the command line.

``` yaml $(tag) == 'package-2022-02'
input-file:
  - Microsoft.RecoveryServices/stable/2022-02-01/registeredidentities.json
  - Microsoft.RecoveryServices/stable/2022-02-01/replicationusages.json
  - Microsoft.RecoveryServices/stable/2022-02-01/vaults.json
  - Microsoft.RecoveryServices/stable/2022-02-01/vaultusages.json
```

### Tag: package-preview-2022-01

These settings apply only when `--tag=package-preview-2022-01` is specified on the command line.

``` yaml $(tag) == 'package-preview-2022-01'
input-file:
  - Microsoft.RecoveryServices/preview/2022-01-31-preview/registeredidentities.json
  - Microsoft.RecoveryServices/preview/2022-01-31-preview/replicationusages.json
  - Microsoft.RecoveryServices/preview/2022-01-31-preview/vaults.json
  - Microsoft.RecoveryServices/preview/2022-01-31-preview/vaultusages.json
```

### Tag: package-2022-01

These settings apply only when `--tag=package-2022-01` is specified on the command line.

``` yaml $(tag) == 'package-2022-01'
input-file:
  - Microsoft.RecoveryServices/stable/2022-01-01/registeredidentities.json
  - Microsoft.RecoveryServices/stable/2022-01-01/replicationusages.json
  - Microsoft.RecoveryServices/stable/2022-01-01/vaults.json
  - Microsoft.RecoveryServices/stable/2022-01-01/vaultusages.json
```

### Tag: package-2021-12

These settings apply only when `--tag=package-2021-12` is specified on the command line.

``` yaml $(tag) == 'package-2021-12'
input-file:
  - Microsoft.RecoveryServices/stable/2021-12-01/registeredidentities.json
  - Microsoft.RecoveryServices/stable/2021-12-01/replicationusages.json
  - Microsoft.RecoveryServices/stable/2021-12-01/vaults.json
  - Microsoft.RecoveryServices/stable/2021-12-01/vaultusages.json
```

### Tag: package-preview-2021-11

These settings apply only when `--tag=package-preview-2021-11` is specified on the command line.

``` yaml $(tag) == 'package-preview-2021-11'
input-file:
  - Microsoft.RecoveryServices/preview/2021-11-01-preview/registeredidentities.json
  - Microsoft.RecoveryServices/preview/2021-11-01-preview/replicationusages.json
  - Microsoft.RecoveryServices/preview/2021-11-01-preview/vaults.json
  - Microsoft.RecoveryServices/preview/2021-11-01-preview/vaultusages.json
```

### Tag: package-2021-08

These settings apply only when `--tag=package-2021-08` is specified on the command line.

``` yaml $(tag) == 'package-2021-08'
input-file:
  - Microsoft.RecoveryServices/stable/2021-08-01/registeredidentities.json
  - Microsoft.RecoveryServices/stable/2021-08-01/replicationusages.json
  - Microsoft.RecoveryServices/stable/2021-08-01/vaults.json
  - Microsoft.RecoveryServices/stable/2021-08-01/vaultusages.json
```

### Tag: package-2021-07

These settings apply only when `--tag=package-2021-07` is specified on the command line.

``` yaml $(tag) == 'package-2021-07'
input-file:
  - Microsoft.RecoveryServices/stable/2021-07-01/registeredidentities.json
  - Microsoft.RecoveryServices/stable/2021-07-01/replicationusages.json
  - Microsoft.RecoveryServices/stable/2021-07-01/vaults.json
  - Microsoft.RecoveryServices/stable/2021-07-01/vaultusages.json
```

### Tag: package-2021-06

These settings apply only when `--tag=package-2021-06` is specified on the command line.

``` yaml $(tag) == 'package-2021-06'
input-file:
  - Microsoft.RecoveryServices/stable/2021-06-01/registeredidentities.json
  - Microsoft.RecoveryServices/stable/2021-06-01/replicationusages.json
  - Microsoft.RecoveryServices/stable/2021-06-01/vaults.json
  - Microsoft.RecoveryServices/stable/2021-06-01/vaultusages.json
```

### Tag: package-2021-04

These settings apply only when `--tag=package-2021-04` is specified on the command line.

``` yaml $(tag) == 'package-2021-04'
input-file:
  - Microsoft.RecoveryServices/stable/2021-04-01/registeredidentities.json
  - Microsoft.RecoveryServices/stable/2021-04-01/replicationusages.json
  - Microsoft.RecoveryServices/stable/2021-04-01/vaults.json
  - Microsoft.RecoveryServices/stable/2021-04-01/vaultusages.json
```

### Tag: package-2021-03

These settings apply only when `--tag=package-2021-03` is specified on the command line.

``` yaml $(tag) == 'package-2021-03'
input-file:
  - Microsoft.RecoveryServices/stable/2021-03-01/registeredidentities.json
  - Microsoft.RecoveryServices/stable/2021-03-01/replicationusages.json
  - Microsoft.RecoveryServices/stable/2021-03-01/vaults.json
  - Microsoft.RecoveryServices/stable/2021-03-01/vaultusages.json
```

### Tag: package-2021-02

These settings apply only when `--tag=package-2021-02` is specified on the command line.

``` yaml $(tag) == 'package-2021-02'
input-file:
  - Microsoft.RecoveryServices/stable/2021-02-10/registeredidentities.json
  - Microsoft.RecoveryServices/stable/2021-02-10/replicationusages.json
  - Microsoft.RecoveryServices/stable/2021-02-10/vaults.json
  - Microsoft.RecoveryServices/stable/2021-02-10/vaultusages.json
```

### Tag: package-2016-06

These settings apply only when `--tag=package-2016-06` is specified on the command line.

``` yaml $(tag) == 'package-2016-06'
input-file:
- Microsoft.RecoveryServices/stable/2016-06-01/registeredidentities.json
- Microsoft.RecoveryServices/stable/2016-06-01/replicationusages.json
- Microsoft.RecoveryServices/stable/2016-06-01/vaults.json
- Microsoft.RecoveryServices/stable/2016-06-01/vaultusages.json
```

### Tag: package-2020-02

These settings apply only when `--tag=package-2020-02` is specified on the command line.

``` yaml $(tag) == 'package-2020-02'
input-file:
- Microsoft.RecoveryServices/stable/2020-02-02/registeredidentities.json
- Microsoft.RecoveryServices/stable/2020-02-02/replicationusages.json
- Microsoft.RecoveryServices/stable/2020-02-02/vaults.json
- Microsoft.RecoveryServices/stable/2020-02-02/vaultusages.json
```

### Tag: package-2020-10

These settings apply only when `--tag=package-2020-10` is specified on the command line.

``` yaml $(tag) == 'package-2020-10'
input-file:
- Microsoft.RecoveryServices/stable/2020-10-01/registeredidentities.json
- Microsoft.RecoveryServices/stable/2020-10-01/replicationusages.json
- Microsoft.RecoveryServices/stable/2020-10-01/vaults.json
- Microsoft.RecoveryServices/stable/2020-10-01/vaultusages.json
```

### Tag: package-2021-01

These settings apply only when `--tag=package-2021-01` is specified on the command line.

``` yaml $(tag) == 'package-2021-01'
input-file:
- Microsoft.RecoveryServices/stable/2021-01-01/registeredidentities.json
- Microsoft.RecoveryServices/stable/2021-01-01/replicationusages.json
- Microsoft.RecoveryServices/stable/2021-01-01/vaults.json
- Microsoft.RecoveryServices/stable/2021-01-01/vaultusages.json
```

---

# Code Generation

## Swagger to SDK

This section describes what SDK should be generated by the automatic system.
This is not used by Autorest itself.

``` yaml $(swagger-to-sdk)
swagger-to-sdk:
  - repo: azure-sdk-for-net
  - repo: azure-sdk-for-python-track2
  - repo: azure-sdk-for-java
  - repo: azure-sdk-for-go
  - repo: azure-sdk-for-js
  - repo: azure-sdk-for-node
  - repo: azure-sdk-for-ruby
    after_scripts:
      - bundle install && rake arm:regen_all_profiles['azure_mgmt_recovery_services']
  - repo: azure-resource-manager-schemas
  - repo: azure-powershell
```

## C#

These settings apply only when `--csharp` is specified on the command line.
Please also specify `--csharp-sdks-folder=<path to "SDKs" directory of your azure-sdk-for-net clone>`.

``` yaml $(csharp)
csharp:
  azure-arm: true
  license-header: MICROSOFT_MIT_NO_VERSION
  payload-flattening-threshold: 1
  namespace: Microsoft.Azure.Management.RecoveryServices
  output-folder: $(csharp-sdks-folder)/recoveryservices/Microsoft.Azure.Management.RecoveryServices/src/Generated
  clear-output-folder: true
```

## Go

See configuration in [readme.go.md](./readme.go.md)

## Python

See configuration in [readme.python.md](./readme.python.md)

## Java

These settings apply only when `--java` is specified on the command line.
Please also specify `--azure-libraries-for-java-folder=<path to the root directory of your azure-libraries-for-java clone>`.

``` yaml $(java)
azure-arm: true
fluent: true
namespace: com.microsoft.azure.management.recoveryservices
license-header: MICROSOFT_MIT_NO_CODEGEN
payload-flattening-threshold: 1
output-folder: $(azure-libraries-for-java-folder)/azure-mgmt-recoveryservices
```

### Java multi-api

``` yaml $(java) && $(multiapi)
batch:
  - tag: package-2020-10
```

### Tag: package-2020-10 and java

These settings apply only when `--tag=package-2020-10 --java` is specified on the command line.
Please also specify `--azure-libraries-for-java=<path to the root directory of your azure-sdk-for-java clone>`.

``` yaml $(tag) == 'package-2020-10' && $(java) && $(multiapi)
java:
  namespace: com.microsoft.azure.management.recoveryservices.v2020_10_01
  output-folder: $(azure-libraries-for-java-folder)/sdk/recoveryservices/mgmt-v2020_10_01
regenerate-manager: true
generate-interface: true
```<|MERGE_RESOLUTION|>--- conflicted
+++ resolved
@@ -28,11 +28,7 @@
 title: RecoveryServicesClient
 description: Recovery Services Client
 openapi-type: arm
-<<<<<<< HEAD
-tag: package-preview-2022-09
-=======
 tag: package-2022-09
->>>>>>> 2ecbe517
 ```
 
 ### Validations
@@ -46,8 +42,6 @@
 message-format: json
 ```
 
-
-<<<<<<< HEAD
 ### Tag: package-preview-2022-09
 
 These settings apply only when `--tag=package-preview-2022-09` is specified on the command line.
@@ -58,7 +52,7 @@
   - Microsoft.RecoveryServices/preview/2022-09-30-preview/replicationusages.json
   - Microsoft.RecoveryServices/preview/2022-09-30-preview/vaults.json
   - Microsoft.RecoveryServices/preview/2022-09-30-preview/vaultusages.json
-=======
+
 ### Tag: package-2022-09
 
 These settings apply only when `--tag=package-2022-09` is specified on the command line.
@@ -69,8 +63,8 @@
   - Microsoft.RecoveryServices/stable/2022-09-10/replicationusages.json
   - Microsoft.RecoveryServices/stable/2022-09-10/vaults.json
   - Microsoft.RecoveryServices/stable/2022-09-10/vaultusages.json
->>>>>>> 2ecbe517
-```
+```
+
 ### Tag: package-2022-08
 
 These settings apply only when `--tag=package-2022-08` is specified on the command line.

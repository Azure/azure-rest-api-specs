# RecoveryServices

> see https://aka.ms/autorest

This is the AutoRest configuration file for RecoveryServices.

---

## Getting Started

To build the SDK for RecoveryServices, simply [Install AutoRest](https://aka.ms/autorest/install) and in this folder, run:

> `autorest`

To see additional help and options, run:

> `autorest --help`

---

## Configuration

### Basic Information

These are the global settings for the RecoveryServices API.

``` yaml
title: RecoveryServicesClient
description: Recovery Services Client
openapi-type: arm
tag: package-2022-03
```

### Validations

Run validations when `--validate` is specified on command line

``` yaml $(validate)
azure-validator: true
model-validator: true
semantic-validator: true
message-format: json
```

<<<<<<< HEAD

### Tag: package-2022-03

These settings apply only when `--tag=package-2022-03` is specified on the command line.

```yaml $(tag) == 'package-2022-03'
input-file:
  - Microsoft.RecoveryServices/stable/2022-03-01/registeredidentities.json
  - Microsoft.RecoveryServices/stable/2022-03-01/replicationusages.json
  - Microsoft.RecoveryServices/stable/2022-03-01/vaults.json
  - Microsoft.RecoveryServices/stable/2022-03-01/vaultusages.json
```
=======
>>>>>>> 6315d72e
### Tag: package-2022-02

These settings apply only when `--tag=package-2022-02` is specified on the command line.

```yaml $(tag) == 'package-2022-02'
input-file:
  - Microsoft.RecoveryServices/stable/2022-02-01/registeredidentities.json
  - Microsoft.RecoveryServices/stable/2022-02-01/replicationusages.json
  - Microsoft.RecoveryServices/stable/2022-02-01/vaults.json
  - Microsoft.RecoveryServices/stable/2022-02-01/vaultusages.json
```

### Tag: package-preview-2022-01

These settings apply only when `--tag=package-preview-2022-01` is specified on the command line.

```yaml $(tag) == 'package-preview-2022-01'
input-file:
  - Microsoft.RecoveryServices/preview/2022-01-31-preview/registeredidentities.json
  - Microsoft.RecoveryServices/preview/2022-01-31-preview/replicationusages.json
  - Microsoft.RecoveryServices/preview/2022-01-31-preview/vaults.json
  - Microsoft.RecoveryServices/preview/2022-01-31-preview/vaultusages.json
```

### Tag: package-2022-01

These settings apply only when `--tag=package-2022-01` is specified on the command line.

``` yaml $(tag) == 'package-2022-01'
input-file:
  - Microsoft.RecoveryServices/stable/2022-01-01/registeredidentities.json
  - Microsoft.RecoveryServices/stable/2022-01-01/replicationusages.json
  - Microsoft.RecoveryServices/stable/2022-01-01/vaults.json
  - Microsoft.RecoveryServices/stable/2022-01-01/vaultusages.json
```

### Tag: package-2021-12

These settings apply only when `--tag=package-2021-12` is specified on the command line.

``` yaml $(tag) == 'package-2021-12'
input-file:
  - Microsoft.RecoveryServices/stable/2021-12-01/registeredidentities.json
  - Microsoft.RecoveryServices/stable/2021-12-01/replicationusages.json
  - Microsoft.RecoveryServices/stable/2021-12-01/vaults.json
  - Microsoft.RecoveryServices/stable/2021-12-01/vaultusages.json
```

### Tag: package-preview-2021-11

These settings apply only when `--tag=package-preview-2021-11` is specified on the command line.

``` yaml $(tag) == 'package-preview-2021-11'
input-file:
  - Microsoft.RecoveryServices/preview/2021-11-01-preview/registeredidentities.json
  - Microsoft.RecoveryServices/preview/2021-11-01-preview/replicationusages.json
  - Microsoft.RecoveryServices/preview/2021-11-01-preview/vaults.json
  - Microsoft.RecoveryServices/preview/2021-11-01-preview/vaultusages.json
```

### Tag: package-2021-08

These settings apply only when `--tag=package-2021-08` is specified on the command line.

``` yaml $(tag) == 'package-2021-08'
input-file:
  - Microsoft.RecoveryServices/stable/2021-08-01/registeredidentities.json
  - Microsoft.RecoveryServices/stable/2021-08-01/replicationusages.json
  - Microsoft.RecoveryServices/stable/2021-08-01/vaults.json
  - Microsoft.RecoveryServices/stable/2021-08-01/vaultusages.json
```

### Tag: package-2021-07

These settings apply only when `--tag=package-2021-07` is specified on the command line.

``` yaml $(tag) == 'package-2021-07'
input-file:
  - Microsoft.RecoveryServices/stable/2021-07-01/registeredidentities.json
  - Microsoft.RecoveryServices/stable/2021-07-01/replicationusages.json
  - Microsoft.RecoveryServices/stable/2021-07-01/vaults.json
  - Microsoft.RecoveryServices/stable/2021-07-01/vaultusages.json
```

### Tag: package-2021-06

These settings apply only when `--tag=package-2021-06` is specified on the command line.

``` yaml $(tag) == 'package-2021-06'
input-file:
  - Microsoft.RecoveryServices/stable/2021-06-01/registeredidentities.json
  - Microsoft.RecoveryServices/stable/2021-06-01/replicationusages.json
  - Microsoft.RecoveryServices/stable/2021-06-01/vaults.json
  - Microsoft.RecoveryServices/stable/2021-06-01/vaultusages.json
```

### Tag: package-2021-04

These settings apply only when `--tag=package-2021-04` is specified on the command line.

``` yaml $(tag) == 'package-2021-04'
input-file:
  - Microsoft.RecoveryServices/stable/2021-04-01/registeredidentities.json
  - Microsoft.RecoveryServices/stable/2021-04-01/replicationusages.json
  - Microsoft.RecoveryServices/stable/2021-04-01/vaults.json
  - Microsoft.RecoveryServices/stable/2021-04-01/vaultusages.json
```

### Tag: package-2021-03

These settings apply only when `--tag=package-2021-03` is specified on the command line.

``` yaml $(tag) == 'package-2021-03'
input-file:
  - Microsoft.RecoveryServices/stable/2021-03-01/registeredidentities.json
  - Microsoft.RecoveryServices/stable/2021-03-01/replicationusages.json
  - Microsoft.RecoveryServices/stable/2021-03-01/vaults.json
  - Microsoft.RecoveryServices/stable/2021-03-01/vaultusages.json
```

### Tag: package-2021-02

These settings apply only when `--tag=package-2021-02` is specified on the command line.

``` yaml $(tag) == 'package-2021-02'
input-file:
  - Microsoft.RecoveryServices/stable/2021-02-10/registeredidentities.json
  - Microsoft.RecoveryServices/stable/2021-02-10/replicationusages.json
  - Microsoft.RecoveryServices/stable/2021-02-10/vaults.json
  - Microsoft.RecoveryServices/stable/2021-02-10/vaultusages.json
```

### Tag: package-2016-06

These settings apply only when `--tag=package-2016-06` is specified on the command line.

``` yaml $(tag) == 'package-2016-06'
input-file:
- Microsoft.RecoveryServices/stable/2016-06-01/registeredidentities.json
- Microsoft.RecoveryServices/stable/2016-06-01/replicationusages.json
- Microsoft.RecoveryServices/stable/2016-06-01/vaults.json
- Microsoft.RecoveryServices/stable/2016-06-01/vaultusages.json
```

### Tag: package-2020-02

These settings apply only when `--tag=package-2020-02` is specified on the command line.

``` yaml $(tag) == 'package-2020-02'
input-file:
- Microsoft.RecoveryServices/stable/2020-02-02/registeredidentities.json
- Microsoft.RecoveryServices/stable/2020-02-02/replicationusages.json
- Microsoft.RecoveryServices/stable/2020-02-02/vaults.json
- Microsoft.RecoveryServices/stable/2020-02-02/vaultusages.json
```

### Tag: package-2020-10

These settings apply only when `--tag=package-2020-10` is specified on the command line.

``` yaml $(tag) == 'package-2020-10'
input-file:
- Microsoft.RecoveryServices/stable/2020-10-01/registeredidentities.json
- Microsoft.RecoveryServices/stable/2020-10-01/replicationusages.json
- Microsoft.RecoveryServices/stable/2020-10-01/vaults.json
- Microsoft.RecoveryServices/stable/2020-10-01/vaultusages.json
```

### Tag: package-2021-01

These settings apply only when `--tag=package-2021-01` is specified on the command line.

``` yaml $(tag) == 'package-2021-01'
input-file:
- Microsoft.RecoveryServices/stable/2021-01-01/registeredidentities.json
- Microsoft.RecoveryServices/stable/2021-01-01/replicationusages.json
- Microsoft.RecoveryServices/stable/2021-01-01/vaults.json
- Microsoft.RecoveryServices/stable/2021-01-01/vaultusages.json
```

---

# Code Generation

## Swagger to SDK

This section describes what SDK should be generated by the automatic system.
This is not used by Autorest itself.

``` yaml $(swagger-to-sdk)
swagger-to-sdk:
  - repo: azure-sdk-for-net
  - repo: azure-sdk-for-python-track2
  - repo: azure-sdk-for-java
  - repo: azure-sdk-for-go
  - repo: azure-sdk-for-go-track2
  - repo: azure-sdk-for-js
  - repo: azure-sdk-for-node
  - repo: azure-sdk-for-ruby
    after_scripts:
      - bundle install && rake arm:regen_all_profiles['azure_mgmt_recovery_services']
  - repo: azure-resource-manager-schemas
  - repo: azure-powershell
```

## C#

These settings apply only when `--csharp` is specified on the command line.
Please also specify `--csharp-sdks-folder=<path to "SDKs" directory of your azure-sdk-for-net clone>`.

``` yaml $(csharp)
csharp:
  azure-arm: true
  license-header: MICROSOFT_MIT_NO_VERSION
  payload-flattening-threshold: 1
  namespace: Microsoft.Azure.Management.RecoveryServices
  output-folder: $(csharp-sdks-folder)/recoveryservices/Microsoft.Azure.Management.RecoveryServices/src/Generated
  clear-output-folder: true
```

## Go

See configuration in [readme.go.md](./readme.go.md)

## Python

See configuration in [readme.python.md](./readme.python.md)

## Java

These settings apply only when `--java` is specified on the command line.
Please also specify `--azure-libraries-for-java-folder=<path to the root directory of your azure-libraries-for-java clone>`.

``` yaml $(java)
azure-arm: true
fluent: true
namespace: com.microsoft.azure.management.recoveryservices
license-header: MICROSOFT_MIT_NO_CODEGEN
payload-flattening-threshold: 1
output-folder: $(azure-libraries-for-java-folder)/azure-mgmt-recoveryservices
```

### Java multi-api

``` yaml $(java) && $(multiapi)
batch:
  - tag: package-2020-10
```

### Tag: package-2020-10 and java

These settings apply only when `--tag=package-2020-10 --java` is specified on the command line.
Please also specify `--azure-libraries-for-java=<path to the root directory of your azure-sdk-for-java clone>`.

``` yaml $(tag) == 'package-2020-10' && $(java) && $(multiapi)
java:
  namespace: com.microsoft.azure.management.recoveryservices.v2020_10_01
  output-folder: $(azure-libraries-for-java-folder)/sdk/recoveryservices/mgmt-v2020_10_01
regenerate-manager: true
generate-interface: true
```<|MERGE_RESOLUTION|>--- conflicted
+++ resolved
@@ -42,8 +42,6 @@
 message-format: json
 ```
 
-<<<<<<< HEAD
-
 ### Tag: package-2022-03
 
 These settings apply only when `--tag=package-2022-03` is specified on the command line.
@@ -55,8 +53,7 @@
   - Microsoft.RecoveryServices/stable/2022-03-01/vaults.json
   - Microsoft.RecoveryServices/stable/2022-03-01/vaultusages.json
 ```
-=======
->>>>>>> 6315d72e
+
 ### Tag: package-2022-02
 
 These settings apply only when `--tag=package-2022-02` is specified on the command line.

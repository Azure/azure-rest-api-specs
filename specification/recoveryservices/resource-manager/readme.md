--- conflicted
+++ resolved
@@ -66,8 +66,6 @@
   - Microsoft.RecoveryServices/stable/2022-08-01/vaultusages.json
 ```
 
-<<<<<<< HEAD
-=======
 ### Tag: package-2022-05
 
 These settings apply only when `--tag=package-2022-05` is specified on the command line.
@@ -80,7 +78,6 @@
   - Microsoft.RecoveryServices/stable/2022-05-01/vaultusages.json
 ```
 
->>>>>>> 4b5fe2fb
 ### Tag: package-2022-04
 
 These settings apply only when `--tag=package-2022-04` is specified on the command line.

import:
  - ../../cspell.yaml
words:
  - ADLS
  - adto
  - alon
  - aoai
  - aoairesource
  - apim
  - armn
  - asssignment
  - asturian
<<<<<<< HEAD
<<<<<<< HEAD
  - azspeechtranscription
  - azspeechbatchtranscription
=======
=======
  - azspeechtranscription
  - azspeechbatchtranscription
>>>>>>> ce701fd2
  - azailanguageconversations
  - azailanguageconversationsauthoring
  - azailanguagedocuments
  - azailanguagetextanalytics
  - azailanguagetextanalyticsauthoring
  - azailanguagequestionanswering
  - azailanguagequestionansweringauthoring
>>>>>>> origin/main
  - azureopenai
  - bangla
  - bbqwy
  - bingapis
  - bingautosuggest
  - bingcustomimagesearch
  - bingcustomsearch
  - bingentitysearch
  - bingimagesearch
  - bingnewssearch
  - bingspellcheck
  - bingvideosearch
  - bingvisualsearch
  - bingwebsearch
  - brcpf
  - byval
  - centraluseuap
  - chatcmpl
  - contosodataset
  - copyto
  - coreml
  - dall
  - dalle
  - davinci
  - dbauth
  - ddthh
  - deduping
  - diarization
  - dsgouda
  - Eloqua
  - esdni
  - ethi
  - eugps
  - fadein
  - featurization
  - featurized
  - featurizer
  - fhir
  - findsimilars
  - flac
  - geor
  - gifs
  - granularities
  - grek
  - gujr
  - hani
  - Hdfs
  - hebr
  - hierarchicals
  - hsqc
  - idrg
  - importances
  - inclusivity
  - infomration
  - informations
  - Informix
  - intial
  - johanste
  - jpan
  - jsonld
  - k’iche
  - kabuverdianu
  - kachin
  - kashubian
  - kbps
  - khmr
  - khtml
  - knda
  - laoo
  - listprebuilts
  - logit
  - logprobs
  - lumia
  - luxembourgish
  - Magento
  - mappping
  - meitei
  - mlym
  - mpga
  - mtei
  - myaudio
  - mymr
  - Netezza
  - nsku
  - occitan
  - Odbc
  - odia
  - olck
  - onnx
  - openai
  - organisation
  - orya
  - personalizer
  - petabit
  - petabits
  - picometer
  - picometers
  - plregon
  - prebuilts
  - probs
  - qnamaker
  - qnamakerruntime
  - qnas
  - regon
  - reognizer
  - rerank
  - rpns
  - Serp
  - shahabhijeet
  - shrd
  - signup
  - southcentralus
  - ssml
  - supress
  - Sybase
  - taml
  - telu
  - Teradata
  - tetum
  - texttospeech
  - thaa
  - tibt
  - uksouth
  - umls
  - unpublish
  - usuk
  - vaidk
  - vectorize
  - vectorizer
  - verison
  - Vertica
  - volapük
  - vsfb
  - wandb
  - webm
  - webvtt
  - westcentralus
  - wordprocessingml
  - Xero
  - yucatec
  - zhuang
  - tfidf
  - ngram
overrides:
  - filename: "**/specification/cognitiveservices/data-plane/EntitySearch/stable/v1\
      .0/EntitySearch.json"
    words:
      - speciality
  - filename: "**/specification/cognitiveservices/data-plane/Face/stable/v1.0/Face.json"
    words:
      - addfacefromurl
      - deleteface
      - detectwithstream
      - detectwithurl
      - facelist
      - findsimilar
      - getface
      - largefacelist
      - largepersongroup
      - largepersongroupperson
      - persongroup
      - persongroupperson
      - verifyfacetoface
  - filename: "**/specification/cognitiveservices/data-plane/TextAnalytics/preview/\
      v2.1/TextAnalytics.json"
    words:
      - atascada
      - ayer
      - carretera
      - estaba
      - había
      - mucho
      - tráfico
  - filename: "**/specification/cognitiveservices/data-plane/TextAnalytics/stable/v\
      2.0/TextAnalytics.json"
    words:
      - atascada
      - ayer
      - carretera
      - estaba
      - había
      - mucho
      - tráfico
  - filename: "**/specification/cognitiveservices/data-plane/TranslatorText/stable/\
      v3.0/TranslatorText.json"
    words:
      - bicho
      - jpan
      - konnichiha
      - mosca
      - nein
  - filename: "**/specification/cognitiveservices/data-plane/Speech/VideoTranslatio\
      n/preview/2024-05-20-preview/VideoTranslation.json"
    words:
      - videotranslation
      - webvtt
  - filename: "**/specification/cognitiveservices/data-plane/FormRecognizer/**/Form\
      Recognizer.json"
    words:
      - barcodes
      - codabar
      - heif
      - presentationml
      - rrggbb
      - spreadsheetml
      - upca
      - upce
  - filename: "**/specification/cognitiveservices/data-plane/UnifiedVision/**/Unifi\
      edVision.json"
    words:
      - imagecomposition
      - planogram
      - planogramcompliance
      - productrecognition
  - filename: "**/specification/cognitiveservices/data-plane/AzureOpenAI/inference/\
      preview/**/*.json"
    words:
      - flac
      - mpga
  - filename: "**/specification/cognitiveservices/data-plane/AzureOpenAI/inference/\
      stable/**/*.json"
    words:
      - flac
      - mpga
      - rerank
  - filename: "**/specification/cognitiveservices/data-plane/ContentSafety/**/*.json"
    words:
      - groundedness
      - ungroundedness
  - filename: "**/specification/cognitiveservices/data-plane/Language/**/**/*.json"
    words:
      - meitei
      - mtei
      - olck
      - shrd
  - filename: "**/specification/cognitiveservices/data-plane/AzureOpenAI/inference/\
      preview/**/*.json"
    words:
      - rerank
      - includable
      - uhhm
  - filename: "**/specification/cognitiveservices/data-plane/AzureOpenAI/inference/\
      preview/**/*.yaml"
    words:
      - includable
      - uhhm
  - filename: "**/specification/cognitiveservices/data-plane/AzureOpenAI/authoring/\
      preview/**/*.json"
    words:
      - wandb
      - evals
      - Evals
      - ilike
      - gleu
      - reate
  - filename: "**/specification/cognitiveservices/data-plane/AzureOpenAI/authoring/\
      preview/**/*.yaml"
    words:
      - wandb
      - evals
      - Evals
      - ilike
      - gleu
      - reate<|MERGE_RESOLUTION|>--- conflicted
+++ resolved
@@ -10,15 +10,8 @@
   - armn
   - asssignment
   - asturian
-<<<<<<< HEAD
-<<<<<<< HEAD
   - azspeechtranscription
   - azspeechbatchtranscription
-=======
-=======
-  - azspeechtranscription
-  - azspeechbatchtranscription
->>>>>>> ce701fd2
   - azailanguageconversations
   - azailanguageconversationsauthoring
   - azailanguagedocuments
@@ -26,7 +19,6 @@
   - azailanguagetextanalyticsauthoring
   - azailanguagequestionanswering
   - azailanguagequestionansweringauthoring
->>>>>>> origin/main
   - azureopenai
   - bangla
   - bbqwy

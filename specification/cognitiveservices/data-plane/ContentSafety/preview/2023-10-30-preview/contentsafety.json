{
  "swagger": "2.0",
  "info": {
    "title": "ContentSafety Service",
    "version": "2023-10-30-preview",
    "description": "Analyze harmful content",
    "x-typespec-generated": [
      {
        "emitter": "@azure-tools/typespec-autorest"
      }
    ]
  },
  "schemes": [
    "https"
  ],
  "x-ms-parameterized-host": {
    "hostTemplate": "{endpoint}/contentsafety",
    "useSchemePrefix": false,
    "parameters": [
      {
        "name": "endpoint",
        "in": "path",
        "description": "Supported Cognitive Services endpoints (protocol and hostname, for example:\nhttps://<resource-name>.cognitiveservices.azure.com).",
        "required": true,
        "type": "string"
      }
    ]
  },
  "produces": [
    "application/json"
  ],
  "consumes": [
    "application/json"
  ],
  "security": [
    {
      "ApiKeyAuth": []
    },
    {
      "OAuth2Auth": [
        "https://cognitiveservices.azure.com/.default"
      ]
    }
  ],
  "securityDefinitions": {
    "ApiKeyAuth": {
      "type": "apiKey",
      "name": "Ocp-Apim-Subscription-Key",
      "in": "header"
    },
    "OAuth2Auth": {
      "type": "oauth2",
      "flow": "application",
      "scopes": {
        "https://cognitiveservices.azure.com/.default": ""
      },
      "tokenUrl": "https://login.microsoftonline.com/common/oauth2/v2.0/token"
    }
  },
  "tags": [],
  "paths": {
    "/image/incidents": {
      "get": {
        "operationId": "ImageIncidents_ListIncidents",
        "summary": "Get All Image Incidents",
        "description": "Get all incidents details.",
        "parameters": [
          {
            "$ref": "#/parameters/Azure.Core.Foundations.ApiVersionParameter"
          },
          {
            "$ref": "#/parameters/Azure.Core.TopQueryParameter"
          },
          {
            "$ref": "#/parameters/Azure.Core.SkipQueryParameter"
          },
          {
            "$ref": "#/parameters/Azure.Core.MaxPageSizeQueryParameter"
          }
        ],
        "responses": {
          "200": {
            "description": "The request has succeeded.",
            "schema": {
              "$ref": "#/definitions/PagedImageIncident"
            }
          },
          "default": {
            "description": "An unexpected error response.",
            "schema": {
              "$ref": "#/definitions/Azure.Core.Foundations.ErrorResponse"
            },
            "headers": {
              "x-ms-error-code": {
                "type": "string",
                "description": "String error code indicating what went wrong."
              }
            }
          }
        },
        "x-ms-pageable": {
          "nextLinkName": "nextLink"
        }
      }
    },
    "/image/incidents/{incidentName}": {
      "get": {
        "operationId": "ImageIncidents_GetIncidents",
        "summary": "Get Image Incident By incidentName",
        "description": "Returns image incident details.",
        "parameters": [
          {
            "$ref": "#/parameters/Azure.Core.Foundations.ApiVersionParameter"
          },
          {
            "name": "incidentName",
            "in": "path",
            "description": "incident name.",
            "required": true,
            "type": "string",
            "maxLength": 64,
            "pattern": "^[0-9A-Za-z._~-]+$"
          }
        ],
        "responses": {
          "200": {
            "description": "The request has succeeded.",
            "schema": {
              "$ref": "#/definitions/ImageIncident"
            }
          },
          "default": {
            "description": "An unexpected error response.",
            "schema": {
              "$ref": "#/definitions/Azure.Core.Foundations.ErrorResponse"
            },
            "headers": {
              "x-ms-error-code": {
                "type": "string",
                "description": "String error code indicating what went wrong."
              }
            }
          }
        }
      },
      "patch": {
        "operationId": "ImageIncidents_CreateOrUpdateIncident",
        "summary": "Create Or Update Image Incident",
        "description": "Updates a image incident. If the image incident does not exist, a new image incident will be created.",
        "consumes": [
          "application/merge-patch+json"
        ],
        "parameters": [
          {
            "$ref": "#/parameters/Azure.Core.Foundations.ApiVersionParameter"
          },
          {
            "name": "incidentName",
            "in": "path",
            "description": "incident name.",
            "required": true,
            "type": "string",
            "maxLength": 64,
            "pattern": "^[0-9A-Za-z._~-]+$"
          },
          {
            "name": "resource",
            "in": "body",
            "description": "The resource instance.",
            "required": true,
            "schema": {
              "$ref": "#/definitions/ImageIncidentCreateOrUpdate"
            }
          }
        ],
        "responses": {
          "200": {
            "description": "The request has succeeded.",
            "schema": {
              "$ref": "#/definitions/ImageIncident"
            }
          },
          "201": {
            "description": "The request has succeeded and a new resource has been created as a result.",
            "schema": {
              "$ref": "#/definitions/ImageIncident"
            }
          },
          "default": {
            "description": "An unexpected error response.",
            "schema": {
              "$ref": "#/definitions/Azure.Core.Foundations.ErrorResponse"
            },
            "headers": {
              "x-ms-error-code": {
                "type": "string",
                "description": "String error code indicating what went wrong."
              }
            }
          }
        }
      },
      "delete": {
        "operationId": "ImageIncidents_DeleteIncident",
        "summary": "Delete Image Incident By incidentName",
        "description": "Deletes a image incident.",
        "parameters": [
          {
            "$ref": "#/parameters/Azure.Core.Foundations.ApiVersionParameter"
          },
          {
            "name": "incidentName",
            "in": "path",
            "description": "incident name.",
            "required": true,
            "type": "string",
            "maxLength": 64,
            "pattern": "^[0-9A-Za-z._~-]+$"
          }
        ],
        "responses": {
          "204": {
            "description": "There is no content to send for this request, but the headers may be useful. "
          },
          "default": {
            "description": "An unexpected error response.",
            "schema": {
              "$ref": "#/definitions/Azure.Core.Foundations.ErrorResponse"
            },
            "headers": {
              "x-ms-error-code": {
                "type": "string",
                "description": "String error code indicating what went wrong."
              }
            }
          }
        }
      }
    },
    "/image/incidents/{incidentName}:addIncidentSamples": {
      "post": {
        "operationId": "ImageIncidents_AddIncidentSamples",
        "summary": "Add ImageIncidentSamples To Incident",
        "description": "Add imageIncidentSamples to an incident. You can add at most 100 imageIncidentSamples in one request.",
        "parameters": [
          {
            "$ref": "#/parameters/Azure.Core.Foundations.ApiVersionParameter"
          },
          {
            "name": "incidentName",
            "in": "path",
            "description": "incident name.",
            "required": true,
            "type": "string",
            "maxLength": 64,
            "pattern": "^[0-9A-Za-z._~-]+$"
          },
          {
            "name": "body",
            "in": "body",
            "required": true,
            "schema": {
              "$ref": "#/definitions/AddImageIncidentSamplesOptions"
            }
          }
        ],
        "responses": {
          "200": {
            "description": "The request has succeeded.",
            "schema": {
              "$ref": "#/definitions/AddImageIncidentSamplesResult"
            }
          },
          "default": {
            "description": "An unexpected error response.",
            "schema": {
              "$ref": "#/definitions/Azure.Core.Foundations.ErrorResponse"
            },
            "headers": {
              "x-ms-error-code": {
                "type": "string",
                "description": "String error code indicating what went wrong."
              }
            }
          }
        }
      }
    },
    "/image/incidents/{incidentName}:removeIncidentSamples": {
      "post": {
        "operationId": "ImageIncidents_RemoveIncidentSamples",
        "summary": "Remove ImageIncidentSamples From Incident",
        "description": "Remove imageIncidentSamples from an incident. You can remove at most 100 Image Incident in one request.",
        "parameters": [
          {
            "$ref": "#/parameters/Azure.Core.Foundations.ApiVersionParameter"
          },
          {
            "name": "incidentName",
            "in": "path",
            "description": "incident name.",
            "required": true,
            "type": "string",
            "maxLength": 64,
            "pattern": "^[0-9A-Za-z._~-]+$"
          },
          {
            "name": "body",
            "in": "body",
            "required": true,
            "schema": {
              "$ref": "#/definitions/RemoveImageIncidentSamplesOptions"
            }
          }
        ],
        "responses": {
          "204": {
            "description": "There is no content to send for this request, but the headers may be useful. "
          },
          "default": {
            "description": "An unexpected error response.",
            "schema": {
              "$ref": "#/definitions/Azure.Core.Foundations.ErrorResponse"
            },
            "headers": {
              "x-ms-error-code": {
                "type": "string",
                "description": "String error code indicating what went wrong."
              }
            }
          }
        }
      }
    },
    "/image/incidents/{incidentName}/incidentSamples": {
      "get": {
        "operationId": "ImageIncidents_ListIncidentSamples",
        "summary": "Get All ImageIncidentSamples By imageIncidentName",
        "description": "Get all ImageIncidentSamples in a image incident.",
        "parameters": [
          {
            "$ref": "#/parameters/Azure.Core.Foundations.ApiVersionParameter"
          },
          {
            "name": "incidentName",
            "in": "path",
            "description": "incident name.",
            "required": true,
            "type": "string",
            "maxLength": 64,
            "pattern": "^[0-9A-Za-z._~-]+$"
          },
          {
            "$ref": "#/parameters/Azure.Core.TopQueryParameter"
          },
          {
            "$ref": "#/parameters/Azure.Core.SkipQueryParameter"
          },
          {
            "$ref": "#/parameters/Azure.Core.MaxPageSizeQueryParameter"
          }
        ],
        "responses": {
          "200": {
            "description": "The request has succeeded.",
            "schema": {
              "$ref": "#/definitions/PagedListImageIncidentSampleResult"
            }
          },
          "default": {
            "description": "An unexpected error response.",
            "schema": {
              "$ref": "#/definitions/Azure.Core.Foundations.ErrorResponse"
            },
            "headers": {
              "x-ms-error-code": {
                "type": "string",
                "description": "String error code indicating what went wrong."
              }
            }
          }
        },
        "x-ms-pageable": {
          "nextLinkName": "nextLink"
        }
      }
    },
    "/image/incidents/{incidentName}/incidentSamples/{incidentSampleId}": {
      "get": {
        "operationId": "ImageIncidents_GetIncidentSample",
        "summary": "Get ImageIncidentSample By imageIncidentName And imageIncidentSampleId",
        "description": "Get imageIncidentSample by imageIncidentName and imageIncidentSampleId from a image incident.",
        "parameters": [
          {
            "$ref": "#/parameters/Azure.Core.Foundations.ApiVersionParameter"
          },
          {
            "name": "incidentName",
            "in": "path",
            "description": "incident name.",
            "required": true,
            "type": "string",
            "maxLength": 64,
            "pattern": "^[0-9A-Za-z._~-]+$"
          },
          {
            "name": "incidentSampleId",
            "in": "path",
            "description": "incident name.",
            "required": true,
            "type": "string",
            "maxLength": 64
          }
        ],
        "responses": {
          "200": {
            "description": "The request has succeeded.",
            "schema": {
              "$ref": "#/definitions/ImageIncidentSampleResult"
            }
          },
          "default": {
            "description": "An unexpected error response.",
            "schema": {
              "$ref": "#/definitions/Azure.Core.Foundations.ErrorResponse"
            },
            "headers": {
              "x-ms-error-code": {
                "type": "string",
                "description": "String error code indicating what went wrong."
              }
            }
          }
        }
      }
    },
    "/image:analyze": {
      "post": {
        "operationId": "ImageOperations_AnalyzeImage",
        "summary": "Analyze Image",
        "description": "A synchronous API for the analysis of potentially harmful image content. Currently, it supports four categories: Hate, SelfHarm, Sexual, and Violence.",
        "parameters": [
          {
            "$ref": "#/parameters/Azure.Core.Foundations.ApiVersionParameter"
          },
          {
            "name": "body",
            "in": "body",
            "description": "The image analysis request.",
            "required": true,
            "schema": {
              "$ref": "#/definitions/AnalyzeImageOptions"
            }
          }
        ],
        "responses": {
          "200": {
            "description": "The request has succeeded.",
            "schema": {
              "$ref": "#/definitions/AnalyzeImageResult"
            }
          },
          "default": {
            "description": "An unexpected error response.",
            "schema": {
              "$ref": "#/definitions/Azure.Core.Foundations.ErrorResponse"
            },
            "headers": {
              "x-ms-error-code": {
                "type": "string",
                "description": "String error code indicating what went wrong."
              }
            }
          }
        },
        "x-ms-examples": {
          "Analyze Image": {
            "$ref": "./examples/AnalyzeImage.json"
          }
        }
      }
    },
    "/imageWithText:analyze": {
      "post": {
        "operationId": "ImageWithTextOperations_AnalyzeImageWithText",
        "summary": "Analyze Image With Text",
        "description": "A synchronous API for the analysis of potentially harmful image with text content. Currently, it supports four categories: Hate, SelfHarm, Sexual, and Violence.",
        "parameters": [
          {
            "$ref": "#/parameters/Azure.Core.Foundations.ApiVersionParameter"
          },
          {
            "name": "body",
            "in": "body",
            "description": "The image with text analysis request.",
            "required": true,
            "schema": {
              "$ref": "#/definitions/AnalyzeImageWithTextOptions"
            }
          }
        ],
        "responses": {
          "200": {
            "description": "The request has succeeded.",
            "schema": {
              "$ref": "#/definitions/AnalyzeImageWithTextResult"
            }
          },
          "default": {
            "description": "An unexpected error response.",
            "schema": {
              "$ref": "#/definitions/Azure.Core.Foundations.ErrorResponse"
            },
            "headers": {
              "x-ms-error-code": {
                "type": "string",
                "description": "String error code indicating what went wrong."
              }
            }
          }
        }
      }
    },
    "/text/blocklists": {
      "get": {
        "operationId": "TextBlocklists_ListTextBlocklists",
        "summary": "Get All Text Blocklists",
        "description": "Get all text blocklists details.",
        "parameters": [
          {
            "$ref": "#/parameters/Azure.Core.Foundations.ApiVersionParameter"
          }
        ],
        "responses": {
          "200": {
            "description": "The request has succeeded.",
            "schema": {
              "$ref": "#/definitions/PagedTextBlocklist"
            }
          },
          "default": {
            "description": "An unexpected error response.",
            "schema": {
              "$ref": "#/definitions/Azure.Core.Foundations.ErrorResponse"
            },
            "headers": {
              "x-ms-error-code": {
                "type": "string",
                "description": "String error code indicating what went wrong."
              }
            }
          }
        },
        "x-ms-examples": {
          "Get All Text Blocklists": {
            "$ref": "./examples/ListTextBlocklists.json"
          }
        },
        "x-ms-pageable": {
          "nextLinkName": "nextLink"
        }
      }
    },
    "/text/blocklists/{blocklistName}": {
      "get": {
        "operationId": "TextBlocklists_GetTextBlocklist",
        "summary": "Get Text Blocklist By blocklistName",
        "description": "Returns text blocklist details.",
        "parameters": [
          {
            "$ref": "#/parameters/Azure.Core.Foundations.ApiVersionParameter"
          },
          {
            "name": "blocklistName",
            "in": "path",
            "description": "Text blocklist name.",
            "required": true,
            "type": "string",
            "maxLength": 64,
            "pattern": "^[0-9A-Za-z._~-]+$"
          }
        ],
        "responses": {
          "200": {
            "description": "The request has succeeded.",
            "schema": {
              "$ref": "#/definitions/TextBlocklist"
            }
          },
          "default": {
            "description": "An unexpected error response.",
            "schema": {
              "$ref": "#/definitions/Azure.Core.Foundations.ErrorResponse"
            },
            "headers": {
              "x-ms-error-code": {
                "type": "string",
                "description": "String error code indicating what went wrong."
              }
            }
          }
        },
        "x-ms-examples": {
          "Get Text Blocklist By blocklistName": {
            "$ref": "./examples/GetTextBlocklist.json"
          }
        }
      },
      "patch": {
        "operationId": "TextBlocklists_CreateOrUpdateTextBlocklist",
        "summary": "Create Or Update Text Blocklist",
        "description": "Updates a text blocklist. If the blocklistName does not exist, a new blocklist will be created.",
        "consumes": [
          "application/merge-patch+json"
        ],
        "parameters": [
          {
            "$ref": "#/parameters/Azure.Core.Foundations.ApiVersionParameter"
          },
          {
            "name": "blocklistName",
            "in": "path",
            "description": "Text blocklist name.",
            "required": true,
            "type": "string",
            "maxLength": 64,
            "pattern": "^[0-9A-Za-z._~-]+$"
          },
          {
            "name": "resource",
            "in": "body",
            "description": "The resource instance.",
            "required": true,
            "schema": {
              "$ref": "#/definitions/TextBlocklistCreateOrUpdate"
            }
          }
        ],
        "responses": {
          "200": {
            "description": "The request has succeeded.",
            "schema": {
              "$ref": "#/definitions/TextBlocklist"
            }
          },
          "201": {
            "description": "The request has succeeded and a new resource has been created as a result.",
            "schema": {
              "$ref": "#/definitions/TextBlocklist"
            }
          },
          "default": {
            "description": "An unexpected error response.",
            "schema": {
              "$ref": "#/definitions/Azure.Core.Foundations.ErrorResponse"
            },
            "headers": {
              "x-ms-error-code": {
                "type": "string",
                "description": "String error code indicating what went wrong."
              }
            }
          }
        },
        "x-ms-examples": {
          "Create Or Update Text Blocklist": {
            "$ref": "./examples/CreateOrUpdateTextBlocklist.json"
          }
        }
      },
      "delete": {
        "operationId": "TextBlocklists_DeleteTextBlocklist",
        "summary": "Delete Text Blocklist By blocklistName",
        "description": "Deletes a text blocklist.",
        "parameters": [
          {
            "$ref": "#/parameters/Azure.Core.Foundations.ApiVersionParameter"
          },
          {
            "name": "blocklistName",
            "in": "path",
            "description": "Text blocklist name.",
            "required": true,
            "type": "string",
            "maxLength": 64,
            "pattern": "^[0-9A-Za-z._~-]+$"
          }
        ],
        "responses": {
          "204": {
            "description": "There is no content to send for this request, but the headers may be useful. "
          },
          "default": {
            "description": "An unexpected error response.",
            "schema": {
              "$ref": "#/definitions/Azure.Core.Foundations.ErrorResponse"
            },
            "headers": {
              "x-ms-error-code": {
                "type": "string",
                "description": "String error code indicating what went wrong."
              }
            }
          }
        },
        "x-ms-examples": {
          "Delete Text Blocklist By blocklistName": {
            "$ref": "./examples/DeleteTextBlocklist.json"
          }
        }
      }
    },
    "/text/blocklists/{blocklistName}:addOrUpdateBlocklistItems": {
      "post": {
        "operationId": "TextBlocklists_AddOrUpdateBlocklistItems",
        "summary": "Add or update BlocklistItems To Text Blocklist",
        "description": "Add or update blocklistItems to a text blocklist. You can add or update at most 100 blocklistItems in one request.",
        "parameters": [
          {
            "$ref": "#/parameters/Azure.Core.Foundations.ApiVersionParameter"
          },
          {
            "name": "blocklistName",
            "in": "path",
            "description": "Text blocklist name.",
            "required": true,
            "type": "string",
            "maxLength": 64,
            "pattern": "^[0-9A-Za-z._~-]+$"
          },
          {
            "name": "body",
            "in": "body",
            "description": "Options for adding or updating blocklist items.",
            "required": true,
            "schema": {
              "$ref": "#/definitions/AddOrUpdateTextBlocklistItemsOptions"
            }
          }
        ],
        "responses": {
          "200": {
            "description": "The request has succeeded.",
            "schema": {
              "$ref": "#/definitions/AddOrUpdateTextBlocklistItemsResult"
            }
          },
          "default": {
            "description": "An unexpected error response.",
            "schema": {
              "$ref": "#/definitions/Azure.Core.Foundations.ErrorResponse"
            },
            "headers": {
              "x-ms-error-code": {
                "type": "string",
                "description": "String error code indicating what went wrong."
              }
            }
          }
        },
        "x-ms-examples": {
          "Add or Update BlocklistItems To Text Blocklist": {
            "$ref": "./examples/AddOrUpdateBlocklistItems.json"
          }
        }
      }
    },
    "/text/blocklists/{blocklistName}:removeBlocklistItems": {
      "post": {
        "operationId": "TextBlocklists_RemoveBlocklistItems",
        "summary": "Remove BlocklistItems From Text Blocklist",
        "description": "Remove blocklistItems from a text blocklist. You can remove at most 100 BlocklistItems in one request.",
        "parameters": [
          {
            "$ref": "#/parameters/Azure.Core.Foundations.ApiVersionParameter"
          },
          {
            "name": "blocklistName",
            "in": "path",
            "description": "Text blocklist name.",
            "required": true,
            "type": "string",
            "maxLength": 64,
            "pattern": "^[0-9A-Za-z._~-]+$"
          },
          {
            "name": "body",
            "in": "body",
            "description": "Options for removing blocklist items.",
            "required": true,
            "schema": {
              "$ref": "#/definitions/RemoveTextBlocklistItemsOptions"
            }
          }
        ],
        "responses": {
          "204": {
            "description": "There is no content to send for this request, but the headers may be useful. "
          },
          "default": {
            "description": "An unexpected error response.",
            "schema": {
              "$ref": "#/definitions/Azure.Core.Foundations.ErrorResponse"
            },
            "headers": {
              "x-ms-error-code": {
                "type": "string",
                "description": "String error code indicating what went wrong."
              }
            }
          }
        },
        "x-ms-examples": {
          "Remove BlockItems From Text Blocklist": {
            "$ref": "./examples/RemoveBlocklistItems.json"
          }
        }
      }
    },
    "/text/blocklists/{blocklistName}/blocklistItems": {
      "get": {
        "operationId": "TextBlocklists_ListTextBlocklistItems",
        "summary": "Get All BlocklistItems By blocklistName",
        "description": "Get all blocklistItems in a text blocklist.",
        "parameters": [
          {
            "$ref": "#/parameters/Azure.Core.Foundations.ApiVersionParameter"
          },
          {
            "name": "blocklistName",
            "in": "path",
            "description": "Text blocklist name.",
            "required": true,
            "type": "string",
            "maxLength": 64,
            "pattern": "^[0-9A-Za-z._~-]+$"
          },
          {
            "$ref": "#/parameters/Azure.Core.TopQueryParameter"
          },
          {
            "$ref": "#/parameters/Azure.Core.SkipQueryParameter"
          },
          {
            "$ref": "#/parameters/Azure.Core.MaxPageSizeQueryParameter"
          }
        ],
        "responses": {
          "200": {
            "description": "The request has succeeded.",
            "schema": {
              "$ref": "#/definitions/PagedTextBlocklistItem"
            }
          },
          "default": {
            "description": "An unexpected error response.",
            "schema": {
              "$ref": "#/definitions/Azure.Core.Foundations.ErrorResponse"
            },
            "headers": {
              "x-ms-error-code": {
                "type": "string",
                "description": "String error code indicating what went wrong."
              }
            }
          }
        },
        "x-ms-examples": {
          "Get All BlockItems By blocklistName": {
            "$ref": "./examples/ListTextBlocklistItems.json"
          }
        },
        "x-ms-pageable": {
          "nextLinkName": "nextLink"
        }
      }
    },
    "/text/blocklists/{blocklistName}/blocklistItems/{blocklistItemId}": {
      "get": {
        "operationId": "TextBlocklists_GetTextBlocklistItem",
        "summary": "Get BlocklistItem By blocklistName And blocklistItemId",
        "description": "Get blocklistItem by blocklistName and blocklistItemId from a text blocklist.",
        "parameters": [
          {
            "$ref": "#/parameters/Azure.Core.Foundations.ApiVersionParameter"
          },
          {
            "name": "blocklistName",
            "in": "path",
            "description": "Text blocklist name.",
            "required": true,
            "type": "string",
            "maxLength": 64,
            "pattern": "^[0-9A-Za-z._~-]+$"
          },
          {
            "name": "blocklistItemId",
            "in": "path",
            "description": "The service will generate a BlocklistItemId, which will be a UUID.",
            "required": true,
            "type": "string",
            "maxLength": 64
          }
        ],
        "responses": {
          "200": {
            "description": "The request has succeeded.",
            "schema": {
              "$ref": "#/definitions/TextBlocklistItem"
            }
          },
          "default": {
            "description": "An unexpected error response.",
            "schema": {
              "$ref": "#/definitions/Azure.Core.Foundations.ErrorResponse"
            },
            "headers": {
              "x-ms-error-code": {
                "type": "string",
                "description": "String error code indicating what went wrong."
              }
            }
          }
        },
        "x-ms-examples": {
          "Get BlockItem By blocklistName And blocklistItemId": {
            "$ref": "./examples/GetTextBlocklistItem.json"
          }
        }
      }
    },
    "/text/categories": {
      "get": {
        "operationId": "TextCategoryCustomization_ListTextCustomizedCategory",
        "description": "Resource list operation template.",
        "parameters": [
          {
            "$ref": "#/parameters/Azure.Core.Foundations.ApiVersionParameter"
          },
          {
            "$ref": "#/parameters/Azure.Core.TopQueryParameter"
          },
          {
            "$ref": "#/parameters/Azure.Core.SkipQueryParameter"
          },
          {
            "$ref": "#/parameters/Azure.Core.MaxPageSizeQueryParameter"
          }
        ],
        "responses": {
          "200": {
            "description": "The request has succeeded.",
            "schema": {
              "$ref": "#/definitions/PagedTextCustomizedCategory"
            }
          },
          "default": {
            "description": "An unexpected error response.",
            "schema": {
              "$ref": "#/definitions/Azure.Core.Foundations.ErrorResponse"
            },
            "headers": {
              "x-ms-error-code": {
                "type": "string",
                "description": "String error code indicating what went wrong."
              }
            }
          }
        },
        "x-ms-pageable": {
          "nextLinkName": "nextLink"
        }
      }
    },
    "/text/categories/{categoryName}": {
      "get": {
        "operationId": "TextCategoryCustomization_GetTextCustomizedCategory",
        "description": "Resource read operation template.",
        "parameters": [
          {
            "$ref": "#/parameters/Azure.Core.Foundations.ApiVersionParameter"
          },
          {
            "name": "categoryName",
            "in": "path",
            "description": "Text customizedCategories name.",
            "required": true,
            "type": "string",
            "maxLength": 64,
            "pattern": "^Customized_[0-9A-Za-z._~-]+$"
          }
        ],
        "responses": {
          "200": {
            "description": "The request has succeeded.",
            "schema": {
              "$ref": "#/definitions/TextCustomizedCategory"
            }
          },
          "default": {
            "description": "An unexpected error response.",
            "schema": {
              "$ref": "#/definitions/Azure.Core.Foundations.ErrorResponse"
            },
            "headers": {
              "x-ms-error-code": {
                "type": "string",
                "description": "String error code indicating what went wrong."
              }
            }
          }
        }
      },
      "put": {
        "operationId": "TextCategoryCustomization_CreateOrReplaceTextCustomizedCategory",
        "description": "Create or replace operation template.",
        "parameters": [
          {
            "$ref": "#/parameters/Azure.Core.Foundations.ApiVersionParameter"
          },
          {
            "name": "categoryName",
            "in": "path",
            "description": "Text customizedCategories name.",
            "required": true,
            "type": "string",
            "maxLength": 64,
            "pattern": "^Customized_[0-9A-Za-z._~-]+$"
          },
          {
            "name": "resource",
            "in": "body",
            "description": "The resource instance.",
            "required": true,
            "schema": {
              "$ref": "#/definitions/TextCustomizedCategory"
            }
          }
        ],
        "responses": {
          "200": {
            "description": "The request has succeeded.",
            "schema": {
              "$ref": "#/definitions/TextCustomizedCategory"
            }
          },
          "201": {
            "description": "The request has succeeded and a new resource has been created as a result.",
            "schema": {
              "$ref": "#/definitions/TextCustomizedCategory"
            }
          },
          "default": {
            "description": "An unexpected error response.",
            "schema": {
              "$ref": "#/definitions/Azure.Core.Foundations.ErrorResponse"
            },
            "headers": {
              "x-ms-error-code": {
                "type": "string",
                "description": "String error code indicating what went wrong."
              }
            }
          }
        }
      },
      "delete": {
        "operationId": "TextCategoryCustomization_DeleteTextCustomizedCategory",
        "description": "Resource delete operation template.",
        "parameters": [
          {
            "$ref": "#/parameters/Azure.Core.Foundations.ApiVersionParameter"
          },
          {
            "name": "categoryName",
            "in": "path",
            "description": "Text customizedCategories name.",
            "required": true,
            "type": "string",
            "maxLength": 64,
            "pattern": "^Customized_[0-9A-Za-z._~-]+$"
          }
        ],
        "responses": {
          "204": {
            "description": "There is no content to send for this request, but the headers may be useful. "
          },
          "default": {
            "description": "An unexpected error response.",
            "schema": {
              "$ref": "#/definitions/Azure.Core.Foundations.ErrorResponse"
            },
            "headers": {
              "x-ms-error-code": {
                "type": "string",
                "description": "String error code indicating what went wrong."
              }
            }
          }
        }
      }
    },
    "/text/incidents": {
      "get": {
        "operationId": "TextIncidents_ListIncidents",
        "summary": "Get All Text Incidents",
        "description": "Get all incidents details.",
        "parameters": [
          {
            "$ref": "#/parameters/Azure.Core.Foundations.ApiVersionParameter"
          },
          {
            "$ref": "#/parameters/Azure.Core.TopQueryParameter"
          },
          {
            "$ref": "#/parameters/Azure.Core.SkipQueryParameter"
          },
          {
            "$ref": "#/parameters/Azure.Core.MaxPageSizeQueryParameter"
          }
        ],
        "responses": {
          "200": {
            "description": "The request has succeeded.",
            "schema": {
              "$ref": "#/definitions/PagedTextIncident"
            }
          },
          "default": {
            "description": "An unexpected error response.",
            "schema": {
              "$ref": "#/definitions/Azure.Core.Foundations.ErrorResponse"
            },
            "headers": {
              "x-ms-error-code": {
                "type": "string",
                "description": "String error code indicating what went wrong."
              }
            }
          }
        },
        "x-ms-pageable": {
          "nextLinkName": "nextLink"
        }
      }
    },
    "/text/incidents/{incidentName}": {
      "get": {
        "operationId": "TextIncidents_GetIncidents",
        "summary": "Get Text Incident By incidentName",
        "description": "Returns text incident details.",
        "parameters": [
          {
            "$ref": "#/parameters/Azure.Core.Foundations.ApiVersionParameter"
          },
          {
            "name": "incidentName",
            "in": "path",
            "description": "incident name.",
            "required": true,
            "type": "string",
            "maxLength": 64,
            "pattern": "^[0-9A-Za-z._~-]+$"
          }
        ],
        "responses": {
          "200": {
            "description": "The request has succeeded.",
            "schema": {
              "$ref": "#/definitions/TextIncident"
            }
          },
          "default": {
            "description": "An unexpected error response.",
            "schema": {
              "$ref": "#/definitions/Azure.Core.Foundations.ErrorResponse"
            },
            "headers": {
              "x-ms-error-code": {
                "type": "string",
                "description": "String error code indicating what went wrong."
              }
            }
          }
        }
      },
      "patch": {
        "operationId": "TextIncidents_CreateOrUpdateIncident",
        "summary": "Create Or Update Text Incident",
        "description": "Updates a text incident. If the text incident does not exist, a new text incident will be created.",
        "consumes": [
          "application/merge-patch+json"
        ],
        "parameters": [
          {
            "$ref": "#/parameters/Azure.Core.Foundations.ApiVersionParameter"
          },
          {
            "name": "incidentName",
            "in": "path",
            "description": "incident name.",
            "required": true,
            "type": "string",
            "maxLength": 64,
            "pattern": "^[0-9A-Za-z._~-]+$"
          },
          {
            "name": "resource",
            "in": "body",
            "description": "The resource instance.",
            "required": true,
            "schema": {
              "$ref": "#/definitions/TextIncidentCreateOrUpdate"
            }
          }
        ],
        "responses": {
          "200": {
            "description": "The request has succeeded.",
            "schema": {
              "$ref": "#/definitions/TextIncident"
            }
          },
          "201": {
            "description": "The request has succeeded and a new resource has been created as a result.",
            "schema": {
              "$ref": "#/definitions/TextIncident"
            }
          },
          "default": {
            "description": "An unexpected error response.",
            "schema": {
              "$ref": "#/definitions/Azure.Core.Foundations.ErrorResponse"
            },
            "headers": {
              "x-ms-error-code": {
                "type": "string",
                "description": "String error code indicating what went wrong."
              }
            }
          }
        }
      },
      "delete": {
        "operationId": "TextIncidents_DeleteIncident",
        "summary": "Delete Text Incident By incidentName",
        "description": "Deletes a text incident.",
        "parameters": [
          {
            "$ref": "#/parameters/Azure.Core.Foundations.ApiVersionParameter"
          },
          {
            "name": "incidentName",
            "in": "path",
            "description": "incident name.",
            "required": true,
            "type": "string",
            "maxLength": 64,
            "pattern": "^[0-9A-Za-z._~-]+$"
          }
        ],
        "responses": {
          "204": {
            "description": "There is no content to send for this request, but the headers may be useful. "
          },
          "default": {
            "description": "An unexpected error response.",
            "schema": {
              "$ref": "#/definitions/Azure.Core.Foundations.ErrorResponse"
            },
            "headers": {
              "x-ms-error-code": {
                "type": "string",
                "description": "String error code indicating what went wrong."
              }
            }
          }
        }
      }
    },
    "/text/incidents/{incidentName}:addIncidentSamples": {
      "post": {
        "operationId": "TextIncidents_AddIncidentSamples",
        "summary": "Add TextIncidentSamples To Incident",
        "description": "Add textIncidentSamples to an incident. You can add at most 100 textIncidentSamples in one request.",
        "parameters": [
          {
            "$ref": "#/parameters/Azure.Core.Foundations.ApiVersionParameter"
          },
          {
            "name": "incidentName",
            "in": "path",
            "description": "incident name.",
            "required": true,
            "type": "string",
            "maxLength": 64,
            "pattern": "^[0-9A-Za-z._~-]+$"
          },
          {
            "name": "body",
            "in": "body",
            "required": true,
            "schema": {
              "$ref": "#/definitions/AddTextIncidentSamplesOptions"
            }
          }
        ],
        "responses": {
          "200": {
            "description": "The request has succeeded.",
            "schema": {
              "$ref": "#/definitions/AddTextIncidentSamplesResult"
            }
          },
          "default": {
            "description": "An unexpected error response.",
            "schema": {
              "$ref": "#/definitions/Azure.Core.Foundations.ErrorResponse"
            },
            "headers": {
              "x-ms-error-code": {
                "type": "string",
                "description": "String error code indicating what went wrong."
              }
            }
          }
        }
      }
    },
    "/text/incidents/{incidentName}:removeIncidentSamples": {
      "post": {
        "operationId": "TextIncidents_RemoveIncidentSamples",
        "summary": "Remove TextIncidentSamples From Incident",
        "description": "Remove textIncidentSamples from an incident. You can remove at most 100 Text Incident in one request.",
        "parameters": [
          {
            "$ref": "#/parameters/Azure.Core.Foundations.ApiVersionParameter"
          },
          {
            "name": "incidentName",
            "in": "path",
            "description": "incident name.",
            "required": true,
            "type": "string",
            "maxLength": 64,
            "pattern": "^[0-9A-Za-z._~-]+$"
          },
          {
            "name": "body",
            "in": "body",
            "required": true,
            "schema": {
              "$ref": "#/definitions/RemoveTextIncidentSamplesOptions"
            }
          }
        ],
        "responses": {
          "204": {
            "description": "There is no content to send for this request, but the headers may be useful. "
          },
          "default": {
            "description": "An unexpected error response.",
            "schema": {
              "$ref": "#/definitions/Azure.Core.Foundations.ErrorResponse"
            },
            "headers": {
              "x-ms-error-code": {
                "type": "string",
                "description": "String error code indicating what went wrong."
              }
            }
          }
        }
      }
    },
    "/text/incidents/{incidentName}/incidentSamples": {
      "get": {
        "operationId": "TextIncidents_ListIncidentSamples",
        "summary": "Get All TextIncidentSamples By textIncidentName",
        "description": "Get all TextIncidentSamples in a text incident.",
        "parameters": [
          {
            "$ref": "#/parameters/Azure.Core.Foundations.ApiVersionParameter"
          },
          {
            "name": "incidentName",
            "in": "path",
            "description": "incident name.",
            "required": true,
            "type": "string",
            "maxLength": 64,
            "pattern": "^[0-9A-Za-z._~-]+$"
          },
          {
            "$ref": "#/parameters/Azure.Core.TopQueryParameter"
          },
          {
            "$ref": "#/parameters/Azure.Core.SkipQueryParameter"
          },
          {
            "$ref": "#/parameters/Azure.Core.MaxPageSizeQueryParameter"
          }
        ],
        "responses": {
          "200": {
            "description": "The request has succeeded.",
            "schema": {
              "$ref": "#/definitions/PagedTextIncidentSample"
            }
          },
          "default": {
            "description": "An unexpected error response.",
            "schema": {
              "$ref": "#/definitions/Azure.Core.Foundations.ErrorResponse"
            },
            "headers": {
              "x-ms-error-code": {
                "type": "string",
                "description": "String error code indicating what went wrong."
              }
            }
          }
        },
        "x-ms-pageable": {
          "nextLinkName": "nextLink"
        }
      }
    },
    "/text/incidents/{incidentName}/incidentSamples/{incidentSampleId}": {
      "get": {
        "operationId": "TextIncidents_GetIncidentSample",
        "summary": "Get TextIncidentSample By textIncidentName And textIncidentSampleId",
        "description": "Get textIncidentSample by textIncidentName and textIncidentSampleId from a text incident.",
        "parameters": [
          {
            "$ref": "#/parameters/Azure.Core.Foundations.ApiVersionParameter"
          },
          {
            "name": "incidentName",
            "in": "path",
            "description": "incident name.",
            "required": true,
            "type": "string",
            "maxLength": 64,
            "pattern": "^[0-9A-Za-z._~-]+$"
          },
          {
            "name": "incidentSampleId",
            "in": "path",
            "description": "incident name.",
            "required": true,
            "type": "string",
            "maxLength": 64
          }
        ],
        "responses": {
          "200": {
            "description": "The request has succeeded.",
            "schema": {
              "$ref": "#/definitions/TextIncidentSample"
            }
          },
          "default": {
            "description": "An unexpected error response.",
            "schema": {
              "$ref": "#/definitions/Azure.Core.Foundations.ErrorResponse"
            },
            "headers": {
              "x-ms-error-code": {
                "type": "string",
                "description": "String error code indicating what went wrong."
              }
            }
          }
        }
      }
    },
    "/text:adaptiveAnnotate": {
      "post": {
        "operationId": "PromptTextOperations_AnnotateText",
        "summary": "Annotate Text by Prompt",
        "description": "A remote procedure call (RPC) operation.",
        "parameters": [
          {
            "$ref": "#/parameters/Azure.Core.Foundations.ApiVersionParameter"
          },
          {
            "name": "body",
            "in": "body",
            "description": "The text analysis request.",
            "required": true,
            "schema": {
              "$ref": "#/definitions/AnnotateTextOptions"
            }
          }
        ],
        "responses": {
          "200": {
            "description": "The request has succeeded.",
            "schema": {
              "$ref": "#/definitions/AnnotateTextResult"
            }
          },
          "default": {
            "description": "An unexpected error response.",
            "schema": {
              "$ref": "#/definitions/Azure.Core.Foundations.ErrorResponse"
            },
            "headers": {
              "x-ms-error-code": {
                "type": "string",
                "description": "String error code indicating what went wrong."
              }
            }
          }
        }
      }
    },
    "/text:analyze": {
      "post": {
        "operationId": "TextOperations_AnalyzeText",
        "summary": "Analyze Text",
        "description": "A synchronous API for the analysis of potentially harmful text content. Currently, it supports four categories: Hate, SelfHarm, Sexual, and Violence.",
        "parameters": [
          {
            "$ref": "#/parameters/Azure.Core.Foundations.ApiVersionParameter"
          },
          {
            "name": "body",
            "in": "body",
            "description": "The text analysis request.",
            "required": true,
            "schema": {
              "$ref": "#/definitions/AnalyzeTextOptions"
            }
          }
        ],
        "responses": {
          "200": {
            "description": "The request has succeeded.",
            "schema": {
              "$ref": "#/definitions/AnalyzeTextResult"
            }
          },
          "default": {
            "description": "An unexpected error response.",
            "schema": {
              "$ref": "#/definitions/Azure.Core.Foundations.ErrorResponse"
            },
            "headers": {
              "x-ms-error-code": {
                "type": "string",
                "description": "String error code indicating what went wrong."
              }
            }
          }
        },
        "x-ms-examples": {
          "Analyze Text": {
            "$ref": "./examples/AnalyzeText.json"
          }
        }
      }
    },
    "/text:detectJailbreak": {
      "post": {
        "operationId": "TextOperations_DetectTextJailbreak",
        "summary": "Analyze Text Jailbreak",
        "description": "A synchronous API for the analysis of text jailbreak.",
        "parameters": [
          {
            "$ref": "#/parameters/Azure.Core.Foundations.ApiVersionParameter"
          },
          {
            "name": "body",
            "in": "body",
            "description": "The text jailbreak analysis request.",
            "required": true,
            "schema": {
              "$ref": "#/definitions/AnalyzeTextJailbreakOptions"
            }
          }
        ],
        "responses": {
          "200": {
            "description": "The request has succeeded.",
            "schema": {
              "$ref": "#/definitions/AnalyzeTextJailbreakResult"
            }
          },
          "default": {
            "description": "An unexpected error response.",
            "schema": {
              "$ref": "#/definitions/Azure.Core.Foundations.ErrorResponse"
            },
            "headers": {
              "x-ms-error-code": {
                "type": "string",
                "description": "String error code indicating what went wrong."
              }
            }
          }
        }
      }
    },
    "/text:detectProtectedMaterial": {
      "post": {
        "operationId": "TextOperations_DetectTextProtectedMaterial",
        "summary": "Analyze Protected Material",
        "description": "A synchronous API for the analysis of protected material.",
        "parameters": [
          {
            "$ref": "#/parameters/Azure.Core.Foundations.ApiVersionParameter"
          },
          {
            "name": "body",
            "in": "body",
            "description": "The text analysis request.",
            "required": true,
            "schema": {
              "$ref": "#/definitions/AnalyzeTextProtectedMaterialOptions"
            }
          }
        ],
        "responses": {
          "200": {
            "description": "The request has succeeded.",
            "schema": {
              "$ref": "#/definitions/AnalyzeTextProtectedMaterialResult"
            }
          },
          "default": {
            "description": "An unexpected error response.",
            "schema": {
              "$ref": "#/definitions/Azure.Core.Foundations.ErrorResponse"
            },
            "headers": {
              "x-ms-error-code": {
                "type": "string",
                "description": "String error code indicating what went wrong."
              }
            }
          }
        }
      }
    },
    "/text:detectUngroundedness": {
      "post": {
        "operationId": "TextUngroundednessDetectionOperations_DetectUngroundedness",
        "summary": "Detect Ungrounded Information",
<<<<<<< HEAD
        "description": "A synchronous API for the analysis of language model outputs to determine if they align with the information provided by the user or contain fictional content.",
=======
        "description": "A synchronous API for the analysis of language model outputs to determine alignment with user-provided information or identify fictional content.",
>>>>>>> 53626270
        "parameters": [
          {
            "$ref": "#/parameters/Azure.Core.Foundations.ApiVersionParameter"
          },
          {
            "name": "body",
            "in": "body",
            "description": "The ungroundedness detection request.",
            "required": true,
            "schema": {
              "$ref": "#/definitions/DetectUngroundednessOptions"
            }
          }
        ],
        "responses": {
          "200": {
            "description": "The request has succeeded.",
            "schema": {
              "$ref": "#/definitions/DetectUngroundednessResult"
            }
          },
          "default": {
            "description": "An unexpected error response.",
            "schema": {
              "$ref": "#/definitions/Azure.Core.Foundations.ErrorResponse"
            },
            "headers": {
              "x-ms-error-code": {
                "type": "string",
                "description": "String error code indicating what went wrong."
              }
            }
          }
        }
      }
    }
  },
  "definitions": {
    "AddImageIncidentSamplesOptions": {
      "type": "object",
      "description": "The request to add incidentSamples to a incident.",
      "properties": {
        "incidentSamples": {
          "type": "array",
          "description": "Array of incidentSamples to add.",
          "items": {
            "$ref": "#/definitions/ImageIncidentSample"
          },
          "x-ms-identifiers": []
        }
      },
      "required": [
        "incidentSamples"
      ]
    },
    "AddImageIncidentSamplesResult": {
      "type": "object",
      "description": "The response of adding incidentSamples to the incident.",
      "properties": {
        "incidentSamples": {
          "type": "array",
          "description": "Array of incidentSamples have been added.",
          "items": {
            "$ref": "#/definitions/ListImageIncidentSampleResult"
          },
          "x-ms-identifiers": []
        }
      },
      "required": [
        "incidentSamples"
      ]
    },
    "AddOrUpdateTextBlocklistItemsOptions": {
      "type": "object",
      "description": "The request to add blocklistItems to a text blocklist.",
      "properties": {
        "blocklistItems": {
          "type": "array",
          "description": "Array of blocklistItems to add.",
          "items": {
            "$ref": "#/definitions/TextBlocklistItem"
          },
          "x-ms-identifiers": []
        }
      },
      "required": [
        "blocklistItems"
      ]
    },
    "AddOrUpdateTextBlocklistItemsResult": {
      "type": "object",
      "description": "The response of adding blocklistItems to the text blocklist.",
      "properties": {
        "blocklistItems": {
          "type": "array",
          "description": "Array of blocklistItems have been added.",
          "items": {
            "$ref": "#/definitions/TextBlocklistItem"
          },
          "x-ms-identifiers": []
        }
      },
      "required": [
        "blocklistItems"
      ]
    },
    "AddTextIncidentSamplesOptions": {
      "type": "object",
      "description": "The request to add incidentSamples to a incident.",
      "properties": {
        "incidentSamples": {
          "type": "array",
          "description": "Array of incidentSamples to add.",
          "items": {
            "$ref": "#/definitions/TextIncidentSample"
          },
          "x-ms-identifiers": []
        }
      },
      "required": [
        "incidentSamples"
      ]
    },
    "AddTextIncidentSamplesResult": {
      "type": "object",
      "description": "The response of adding incidentSamples to the incident.",
      "properties": {
        "incidentSamples": {
          "type": "array",
          "description": "Array of incidentSamples have been added.",
          "items": {
            "$ref": "#/definitions/TextIncidentSample"
          },
          "x-ms-identifiers": []
        }
      },
      "required": [
        "incidentSamples"
      ]
    },
    "AnalyzeImageOptions": {
      "type": "object",
      "description": "The image analysis request.",
      "properties": {
        "image": {
          "$ref": "#/definitions/ImageData",
          "description": "The image needs to be analyzed."
        },
        "categories": {
          "type": "array",
          "description": "The categories will be analyzed. If they are not assigned, a default set of analysis results for the categories will be returned.",
          "items": {
            "$ref": "#/definitions/ImageCategory"
          }
        },
        "outputType": {
          "$ref": "#/definitions/AnalyzeImageOutputType",
          "description": "This refers to the type of image analysis output. If no value is assigned, the default value will be \"FourSeverityLevels\".",
          "default": "FourSeverityLevels"
        },
        "incidents": {
          "$ref": "#/definitions/IncidentOptions",
          "description": "The incidents to detect."
        }
      },
      "required": [
        "image"
      ]
    },
    "AnalyzeImageOutputType": {
      "type": "string",
      "description": "The type of image analysis output.",
      "enum": [
        "FourSeverityLevels"
      ],
      "x-ms-enum": {
        "name": "AnalyzeImageOutputType",
        "modelAsString": true,
        "values": [
          {
            "name": "FourSeverityLevels",
            "value": "FourSeverityLevels",
            "description": "Output severities in four levels, the value could be 0,2,4,6."
          }
        ]
      }
    },
    "AnalyzeImageResult": {
      "type": "object",
      "description": "The image analysis response.",
      "properties": {
        "categoriesAnalysis": {
          "type": "array",
          "description": "Analysis result for categories.",
          "items": {
            "$ref": "#/definitions/ImageCategoriesAnalysis"
          },
          "x-ms-identifiers": []
        },
        "incidentMatches": {
          "type": "array",
          "description": "The incident match details.",
          "items": {
            "$ref": "#/definitions/IncidentMatch"
          },
          "x-ms-identifiers": []
        }
      },
      "required": [
        "categoriesAnalysis"
      ]
    },
    "AnalyzeImageWithTextOptions": {
      "type": "object",
      "description": "The analysis request of the image with text.",
      "properties": {
        "image": {
          "$ref": "#/definitions/ImageData",
          "description": "The image needs to be analyzed."
        },
        "text": {
          "type": "string",
          "description": "The text attached to the image. We support at most 1k characters (unicode code points) in one text request.",
          "maxLength": 1000
        },
        "categories": {
          "type": "array",
          "description": "The categories will be analyzed. If they are not assigned, a default set of analysis results for the categories will be returned.",
          "items": {
            "$ref": "#/definitions/ImageWithTextCategory"
          }
        },
        "enableOcr": {
          "type": "boolean",
          "description": "When set to true, our service will perform OCR and concatenate the recognized text with input text before analyzing. We will recognize at most 256 characters (unicode code points) from input image. The others will be truncated."
        }
      },
      "required": [
        "image",
        "enableOcr"
      ]
    },
    "AnalyzeImageWithTextResult": {
      "type": "object",
      "description": "The analysis response of the image with text.",
      "properties": {
        "categoriesAnalysis": {
          "type": "array",
          "description": "Analysis result for categories.",
          "items": {
            "$ref": "#/definitions/ImageWithTextCategoriesAnalysis"
          },
          "x-ms-identifiers": []
        }
      },
      "required": [
        "categoriesAnalysis"
      ]
    },
    "AnalyzeTextJailbreakOptions": {
      "type": "object",
      "description": "The text jailbreak analysis request.",
      "properties": {
        "text": {
          "type": "string",
          "description": "The text needs to be analyzed if it attempt to jailbreak. We support a maximum of 1k Unicode characters (Unicode code points) in the text of one request.",
          "maxLength": 1000
        }
      },
      "required": [
        "text"
      ]
    },
    "AnalyzeTextJailbreakResult": {
      "type": "object",
      "description": "The text jailbreak analysis request.",
      "properties": {
        "jailbreakAnalysis": {
          "$ref": "#/definitions/JailbreakAnalysisResult",
          "description": "Analysis result for jailbreak."
        }
      },
      "required": [
        "jailbreakAnalysis"
      ]
    },
    "AnalyzeTextOptions": {
      "type": "object",
      "description": "The text analysis request.",
      "properties": {
        "text": {
          "type": "string",
          "description": "The text needs to be analyzed. We support a maximum of 10k Unicode characters (Unicode code points) in the text of one request.",
          "maxLength": 10000
        },
        "categories": {
          "type": "array",
          "description": "The categories will be analyzed. If they are not assigned, a default set of analysis results for the categories will be returned.",
          "items": {
            "$ref": "#/definitions/TextCategory"
          }
        },
        "blocklistNames": {
          "type": "array",
          "description": "The names of blocklists.",
          "items": {
            "type": "string"
          }
        },
        "haltOnBlocklistHit": {
          "type": "boolean",
          "description": "When set to true, further analyses of harmful content will not be performed in cases where blocklists are hit. When set to false, all analyses of harmful content will be performed, whether or not blocklists are hit."
        },
        "outputType": {
          "$ref": "#/definitions/AnalyzeTextOutputType",
          "description": "This refers to the type of text analysis output. If no value is assigned, the default value will be \"FourSeverityLevels\".",
          "default": "FourSeverityLevels"
        },
        "incidents": {
          "$ref": "#/definitions/IncidentOptions",
          "description": "The incidents to detect."
        }
      },
      "required": [
        "text"
      ]
    },
    "AnalyzeTextOutputType": {
      "type": "string",
      "description": "The type of text analysis output.",
      "enum": [
        "FourSeverityLevels",
        "EightSeverityLevels"
      ],
      "x-ms-enum": {
        "name": "AnalyzeTextOutputType",
        "modelAsString": true,
        "values": [
          {
            "name": "FourSeverityLevels",
            "value": "FourSeverityLevels",
            "description": "Output severities in four levels, the value could be 0,2,4,6."
          },
          {
            "name": "EightSeverityLevels",
            "value": "EightSeverityLevels",
            "description": "Output severities in eight levels, the value could be 0,1,2,3,4,5,6,7."
          }
        ]
      }
    },
    "AnalyzeTextProtectedMaterialOptions": {
      "type": "object",
      "description": "The protected material analysis request.",
      "properties": {
        "text": {
          "type": "string",
          "description": "The text needs to be analyzed. We support a maximum of 1k Unicode characters (Unicode code points) in the text of one request.",
          "maxLength": 1000
        }
      },
      "required": [
        "text"
      ]
    },
    "AnalyzeTextProtectedMaterialResult": {
      "type": "object",
      "description": "The protected material analysis response.",
      "properties": {
        "protectedMaterialAnalysis": {
          "$ref": "#/definitions/ProtectedMaterialAnalysisResult",
          "description": "Analysis result for protected material."
        }
      },
      "required": [
        "protectedMaterialAnalysis"
      ]
    },
    "AnalyzeTextResult": {
      "type": "object",
      "description": "The text analysis response.",
      "properties": {
        "blocklistsMatch": {
          "type": "array",
          "description": "The blocklist match details.",
          "items": {
            "$ref": "#/definitions/TextBlocklistMatch"
          },
          "x-ms-identifiers": []
        },
        "categoriesAnalysis": {
          "type": "array",
          "description": "Analysis result for categories.",
          "items": {
            "$ref": "#/definitions/TextCategoriesAnalysis"
          },
          "x-ms-identifiers": []
        },
        "incidentMatches": {
          "type": "array",
          "description": "The incident match details.",
          "items": {
            "$ref": "#/definitions/IncidentMatch"
          },
          "x-ms-identifiers": []
        }
      },
      "required": [
        "categoriesAnalysis"
      ]
    },
    "AnnotateTextOptions": {
      "type": "object",
      "description": "Annotate text options",
      "properties": {
        "text": {
          "type": "string",
          "description": "The text needs to be analyzed. We support a maximum of 10k Unicode characters (Unicode code points) in the text of one request.",
          "maxLength": 10000
        },
        "category": {
          "type": "string",
          "description": "The category will be analyzed, you can set your customized category or one of built-in categories in 'Hate','Selfharm', 'Sexual' and 'Violence'."
        }
      },
      "required": [
        "text",
        "category"
      ]
    },
    "AnnotateTextResult": {
      "type": "object",
      "description": "The text annotation response.",
      "properties": {
        "id": {
          "type": "integer",
          "format": "int32",
          "description": "The id of annotated subcategory."
        },
        "name": {
          "type": "string",
          "description": "The name of annotated subcategory."
        },
        "reasoning": {
          "type": "string",
          "description": "The reasoning."
        }
      },
      "required": [
        "id",
        "name"
      ]
    },
    "Azure.Core.Foundations.Error": {
      "type": "object",
      "description": "The error object.",
      "properties": {
        "code": {
          "type": "string",
          "description": "One of a server-defined set of error codes."
        },
        "message": {
          "type": "string",
          "description": "A human-readable representation of the error."
        },
        "target": {
          "type": "string",
          "description": "The target of the error."
        },
        "details": {
          "type": "array",
          "description": "An array of details about specific errors that led to this reported error.",
          "items": {
            "$ref": "#/definitions/Azure.Core.Foundations.Error"
          },
          "x-ms-identifiers": []
        },
        "innererror": {
          "$ref": "#/definitions/Azure.Core.Foundations.InnerError",
          "description": "An object containing more specific information than the current object about the error."
        }
      },
      "required": [
        "code",
        "message"
      ]
    },
    "Azure.Core.Foundations.ErrorResponse": {
      "type": "object",
      "description": "A response containing error details.",
      "properties": {
        "error": {
          "$ref": "#/definitions/Azure.Core.Foundations.Error",
          "description": "The error object."
        }
      },
      "required": [
        "error"
      ]
    },
    "Azure.Core.Foundations.InnerError": {
      "type": "object",
      "description": "An object containing more specific information about the error. As per Microsoft One API guidelines - https://github.com/Microsoft/api-guidelines/blob/vNext/Guidelines.md#7102-error-condition-responses.",
      "properties": {
        "code": {
          "type": "string",
          "description": "One of a server-defined set of error codes."
        },
        "innererror": {
          "$ref": "#/definitions/Azure.Core.Foundations.InnerError",
          "description": "Inner error."
        }
      }
    },
    "DetectUngroundednessOptions": {
      "type": "object",
<<<<<<< HEAD
      "description": "The request of ungroudedness detection.",
      "properties": {
        "domain": {
          "$ref": "#/definitions/Domain",
          "description": "Domain of the text to be analyzed."
        },
        "task": {
          "$ref": "#/definitions/Task",
          "description": "Task type of the text to be analyzed."
        },
        "query": {
          "type": "string",
          "description": "This is optional and only required for QnA task."
        },
        "text": {
          "type": "string",
          "description": "The text needs to be analyzed."
        },
        "groundingSources": {
          "type": "array",
          "description": "Source information that serves as grounding source.",
=======
      "description": "The request of ungroundedness detection.",
      "properties": {
        "domain": {
          "$ref": "#/definitions/Domain",
          "description": "The domain of the text for analysis.\nThis field is optional, with a default value of Generic."
        },
        "task": {
          "$ref": "#/definitions/Task",
          "description": "The task type for the text analysis.\nThis field is optional, with a default value of Summarization."
        },
        "query": {
          "type": "string",
          "description": "The user's question input in a QnA scenario.\nThis field is optional, but if the task type is set to QnA, it becomes required."
        },
        "text": {
          "type": "string",
          "description": "The text requiring analysis."
        },
        "groundingSources": {
          "type": "array",
          "description": "The source information used as a grounding reference.",
>>>>>>> 53626270
          "items": {
            "type": "string"
          }
        },
<<<<<<< HEAD
        "gptResource": {
          "$ref": "#/definitions/GptResource",
          "description": "GPT resource connection information."
=======
        "reasoning": {
          "type": "boolean",
          "description": "A value indicating if the output includes an explanation for the identified ungroundedness.\nThis field is optional, with a default value of false."
        },
        "gptResource": {
          "$ref": "#/definitions/GptResource",
          "description": "Connection details for the GPT resource. \nThis field will be used only when the 'reasoning' field is set to true; otherwise, it will be ignored."
>>>>>>> 53626270
        }
      },
      "required": [
        "text",
        "groundingSources"
      ]
    },
    "DetectUngroundednessResult": {
      "type": "object",
<<<<<<< HEAD
      "description": "The response of ungroudedness detection.",
      "properties": {
        "ungrounded": {
          "type": "boolean",
          "description": "Detection result for ungrouded text."
=======
      "description": "The response of ungroundedness detection.",
      "properties": {
        "ungrounded": {
          "type": "boolean",
          "description": "Detection result for ungrounded text."
>>>>>>> 53626270
        },
        "confidenceScore": {
          "type": "number",
          "format": "float",
<<<<<<< HEAD
          "description": "Model confidence store in the analysis results."
=======
          "description": "Confidence score of the model in the analysis results."
>>>>>>> 53626270
        },
        "ungroundedPercentage": {
          "type": "number",
          "format": "float",
<<<<<<< HEAD
          "description": "Percentage of Ungrounded Text."
        },
        "ungroundedDetails": {
          "type": "array",
          "description": "The detailed information about a text identified as ungroundness.",
=======
          "description": "Percentage of ungrounded Text."
        },
        "ungroundedDetails": {
          "type": "array",
          "description": "The detailed information about a text identified as ungrounded.",
>>>>>>> 53626270
          "items": {
            "$ref": "#/definitions/UngroundedDetails"
          },
          "x-ms-identifiers": []
        }
      },
      "required": [
        "ungrounded",
        "confidenceScore",
        "ungroundedPercentage",
        "ungroundedDetails"
      ]
    },
    "Domain": {
      "type": "string",
<<<<<<< HEAD
      "description": "domain category.",
=======
      "description": "Domain.",
>>>>>>> 53626270
      "enum": [
        "Generic",
        "Medical"
      ],
      "x-ms-enum": {
        "name": "Domain",
        "modelAsString": true
      }
    },
    "GptResource": {
      "type": "object",
<<<<<<< HEAD
      "description": "Connection information for GPT resource.",
      "properties": {
        "azureOpenAIEndpoint": {
          "type": "string",
          "description": "Endpoint of Azure OpenAI resource."
        },
        "deploymentName": {
          "type": "string",
          "description": "Deployment name of GPT model."
=======
      "description": "Connection details for the GPT resource.",
      "properties": {
        "azureOpenAIEndpoint": {
          "type": "string",
          "description": "Endpoint for Azure OpenAI resource."
        },
        "deploymentName": {
          "type": "string",
          "description": "Deployment model name."
>>>>>>> 53626270
        }
      },
      "required": [
        "azureOpenAIEndpoint",
        "deploymentName"
      ]
    },
    "ImageCategoriesAnalysis": {
      "type": "object",
      "description": "Image analysis result.",
      "properties": {
        "category": {
          "$ref": "#/definitions/ImageCategory",
          "description": "The image analysis category."
        },
        "severity": {
          "type": "integer",
          "format": "int32",
          "description": "The value increases with the severity of the input content. The value of this field is determined by the output type specified in the request. The output type could be ‘FourSeverityLevels’, and the output value can be 0, 2, 4, 6."
        }
      },
      "required": [
        "category"
      ]
    },
    "ImageCategory": {
      "type": "string",
      "description": "Image analyze category.",
      "enum": [
        "Hate",
        "SelfHarm",
        "Sexual",
        "Violence"
      ],
      "x-ms-enum": {
        "name": "ImageCategory",
        "modelAsString": true
      }
    },
    "ImageData": {
      "type": "object",
      "description": "The image can be either base64 encoded bytes or a blob URL. You can choose only one of these options. If both are provided, the request will be refused. The maximum image size is 2048 x 2048 pixels and should not exceed 4 MB, while the minimum image size is 50 x 50 pixels.",
      "properties": {
        "content": {
          "type": "string",
          "format": "byte",
          "description": "The Base64 encoding of the image."
        },
        "blobUrl": {
          "type": "string",
          "format": "uri",
          "description": "The blob url of the image."
        }
      }
    },
    "ImageDataResult": {
      "type": "object",
      "description": "The image result is base64 encoded bytes",
      "properties": {
        "content": {
          "type": "string",
          "format": "byte",
          "description": "The Base64 encoding of the image."
        }
      }
    },
    "ImageIncident": {
      "type": "object",
      "description": "Image Incident.",
      "properties": {
        "incidentName": {
          "type": "string",
          "description": "incident name.",
          "maxLength": 64,
          "pattern": "^[0-9A-Za-z._~-]+$",
          "x-ms-mutability": [
            "read",
            "create"
          ]
        },
        "description": {
          "type": "string",
          "description": "Incident description.",
          "maxLength": 1024
        },
        "created": {
          "type": "string",
          "format": "date-time",
          "description": "Incident created time.",
          "x-ms-mutability": [
            "read"
          ]
        },
        "lastUpdated": {
          "type": "string",
          "format": "date-time",
          "description": "Incident updated time.",
          "x-ms-mutability": [
            "read"
          ]
        }
      },
      "required": [
        "incidentName",
        "created",
        "lastUpdated"
      ]
    },
    "ImageIncidentCreateOrUpdate": {
      "type": "object",
      "description": "Image Incident.",
      "properties": {
        "incidentName": {
          "type": "string",
          "description": "incident name.",
          "maxLength": 64,
          "pattern": "^[0-9A-Za-z._~-]+$",
          "x-ms-mutability": [
            "read",
            "create"
          ]
        },
        "description": {
          "type": "string",
          "description": "Incident description.",
          "maxLength": 1024
        }
      }
    },
    "ImageIncidentSample": {
      "type": "object",
      "description": "Sample in an Image Incident.",
      "properties": {
        "incidentSampleId": {
          "type": "string",
          "description": "incident name.",
          "maxLength": 64,
          "readOnly": true
        },
        "image": {
          "$ref": "#/definitions/ImageData",
          "description": "IncidentSample image content."
        }
      },
      "required": [
        "incidentSampleId"
      ]
    },
    "ImageIncidentSampleResult": {
      "type": "object",
      "description": "Sample Result in an Image Incident.",
      "properties": {
        "incidentSampleId": {
          "type": "string",
          "description": "incident name.",
          "maxLength": 64,
          "readOnly": true
        },
        "image": {
          "$ref": "#/definitions/ImageDataResult",
          "description": "IncidentSample image content."
        }
      },
      "required": [
        "incidentSampleId"
      ]
    },
    "ImageWithTextCategoriesAnalysis": {
      "type": "object",
      "description": "ImageWithText analysis result.",
      "properties": {
        "category": {
          "$ref": "#/definitions/ImageWithTextCategory",
          "description": "The imageWithtext analysis category."
        },
        "severity": {
          "type": "integer",
          "format": "int32",
          "description": "The higher the severity of input content, the larger this value is. The values could be: 0,2,4,6."
        }
      },
      "required": [
        "category"
      ]
    },
    "ImageWithTextCategory": {
      "type": "string",
      "description": "ImageWithText analyze category.",
      "enum": [
        "Hate",
        "SelfHarm",
        "Sexual",
        "Violence"
      ],
      "x-ms-enum": {
        "name": "ImageWithTextCategory",
        "modelAsString": true
      }
    },
    "IncidentMatch": {
      "type": "object",
      "description": "The result of text incident match.",
      "properties": {
        "incidentName": {
          "type": "string",
          "description": "The name of the matched incident.",
          "maxLength": 64
        }
      },
      "required": [
        "incidentName"
      ]
    },
    "IncidentOptions": {
      "type": "object",
      "description": "The text analysis request.",
      "properties": {
        "incidentNames": {
          "type": "array",
          "description": "The accept decision made by service.",
          "items": {
            "type": "string"
          }
        },
        "haltOnIncidentHit": {
          "type": "boolean",
          "description": "When set to true, further analyses of harmful content will not be performed in cases where incidents are hit. When set to false, all analyses of harmful content will be performed, whether or not incidents are hit."
        }
      }
    },
    "JailbreakAnalysisResult": {
      "type": "object",
      "description": "The text jailbreak analysis response.",
      "properties": {
        "detected": {
          "type": "boolean",
          "description": "Analysis result for jailbreak."
        }
      },
      "required": [
        "detected"
      ]
    },
    "ListImageIncidentSampleResult": {
      "type": "object",
      "description": "Sample in a Image Incident.",
      "properties": {
        "incidentSampleId": {
          "type": "string",
          "description": "incident name.",
          "maxLength": 64,
          "readOnly": true
        }
      },
      "required": [
        "incidentSampleId"
      ]
    },
    "PagedImageIncident": {
      "type": "object",
      "description": "Paged collection of ImageIncident items",
      "properties": {
        "value": {
          "type": "array",
          "description": "The ImageIncident items on this page",
          "items": {
            "$ref": "#/definitions/ImageIncident"
          },
          "x-ms-identifiers": []
        },
        "nextLink": {
          "type": "string",
          "format": "uri",
          "description": "The link to the next page of items"
        }
      },
      "required": [
        "value"
      ]
    },
    "PagedListImageIncidentSampleResult": {
      "type": "object",
      "description": "Paged collection of ListImageIncidentSampleResult items",
      "properties": {
        "value": {
          "type": "array",
          "description": "The ListImageIncidentSampleResult items on this page",
          "items": {
            "$ref": "#/definitions/ListImageIncidentSampleResult"
          },
          "x-ms-identifiers": []
        },
        "nextLink": {
          "type": "string",
          "format": "uri",
          "description": "The link to the next page of items"
        }
      },
      "required": [
        "value"
      ]
    },
    "PagedTextBlocklist": {
      "type": "object",
      "description": "Paged collection of TextBlocklist items",
      "properties": {
        "value": {
          "type": "array",
          "description": "The TextBlocklist items on this page",
          "items": {
            "$ref": "#/definitions/TextBlocklist"
          },
          "x-ms-identifiers": []
        },
        "nextLink": {
          "type": "string",
          "format": "uri",
          "description": "The link to the next page of items"
        }
      },
      "required": [
        "value"
      ]
    },
    "PagedTextBlocklistItem": {
      "type": "object",
      "description": "Paged collection of TextBlocklistItem items",
      "properties": {
        "value": {
          "type": "array",
          "description": "The TextBlocklistItem items on this page",
          "items": {
            "$ref": "#/definitions/TextBlocklistItem"
          },
          "x-ms-identifiers": []
        },
        "nextLink": {
          "type": "string",
          "format": "uri",
          "description": "The link to the next page of items"
        }
      },
      "required": [
        "value"
      ]
    },
    "PagedTextCustomizedCategory": {
      "type": "object",
      "description": "Paged collection of TextCustomizedCategory items",
      "properties": {
        "value": {
          "type": "array",
          "description": "The TextCustomizedCategory items on this page",
          "items": {
            "$ref": "#/definitions/TextCustomizedCategory"
          },
          "x-ms-identifiers": []
        },
        "nextLink": {
          "type": "string",
          "format": "uri",
          "description": "The link to the next page of items"
        }
      },
      "required": [
        "value"
      ]
    },
    "PagedTextIncident": {
      "type": "object",
      "description": "Paged collection of TextIncident items",
      "properties": {
        "value": {
          "type": "array",
          "description": "The TextIncident items on this page",
          "items": {
            "$ref": "#/definitions/TextIncident"
          },
          "x-ms-identifiers": []
        },
        "nextLink": {
          "type": "string",
          "format": "uri",
          "description": "The link to the next page of items"
        }
      },
      "required": [
        "value"
      ]
    },
    "PagedTextIncidentSample": {
      "type": "object",
      "description": "Paged collection of TextIncidentSample items",
      "properties": {
        "value": {
          "type": "array",
          "description": "The TextIncidentSample items on this page",
          "items": {
            "$ref": "#/definitions/TextIncidentSample"
          },
          "x-ms-identifiers": []
        },
        "nextLink": {
          "type": "string",
          "format": "uri",
          "description": "The link to the next page of items"
        }
      },
      "required": [
        "value"
      ]
    },
    "PreDefinedConcept": {
      "type": "object",
      "description": "Pre-defined concept.",
      "properties": {
        "concept": {
          "type": "string"
        },
        "description": {
          "type": "string"
        }
      },
      "required": [
        "concept",
        "description"
      ]
    },
    "ProtectedMaterialAnalysisResult": {
      "type": "object",
      "description": "The text protected material analysis response.",
      "properties": {
        "detected": {
          "type": "boolean",
          "description": "Analysis result for protected material.."
        }
      },
      "required": [
        "detected"
      ]
    },
    "RemoveImageIncidentSamplesOptions": {
      "type": "object",
      "description": "The request to remove incidentSamples from a incident.",
      "properties": {
        "incidentSampleIds": {
          "type": "array",
          "description": "Array of incidentSamples to remove.",
          "items": {
            "type": "string"
          }
        }
      },
      "required": [
        "incidentSampleIds"
      ]
    },
    "RemoveTextBlocklistItemsOptions": {
      "type": "object",
      "description": "The request to remove blocklistItems from a text blocklist.",
      "properties": {
        "blocklistItemIds": {
          "type": "array",
          "description": "Array of blocklistItemIds to remove.",
          "items": {
            "type": "string"
          }
        }
      },
      "required": [
        "blocklistItemIds"
      ]
    },
    "RemoveTextIncidentSamplesOptions": {
      "type": "object",
      "description": "The request to remove incidentSamples from a incident.",
      "properties": {
        "incidentSampleIds": {
          "type": "array",
          "description": "Array of incidentSamples to remove.",
          "items": {
            "type": "string"
          }
        }
      },
      "required": [
        "incidentSampleIds"
      ]
    },
    "SubCategory": {
      "type": "object",
      "description": "Label definition.",
      "properties": {
        "id": {
          "type": "integer",
          "format": "int32"
        },
        "name": {
          "type": "string"
        },
        "statements": {
          "type": "array",
          "items": {
            "type": "string"
          }
        }
      },
      "required": [
        "id",
        "name",
        "statements"
      ]
    },
    "Task": {
      "type": "string",
<<<<<<< HEAD
      "description": "task type.",
=======
      "description": "Task type.",
>>>>>>> 53626270
      "enum": [
        "Summarization",
        "QnA"
      ],
      "x-ms-enum": {
        "name": "Task",
        "modelAsString": true
      }
    },
    "TextBlocklist": {
      "type": "object",
      "description": "Text Blocklist.",
      "properties": {
        "blocklistName": {
          "type": "string",
          "description": "Text blocklist name.",
          "maxLength": 64,
          "pattern": "^[0-9A-Za-z._~-]+$",
          "x-ms-mutability": [
            "read",
            "create"
          ]
        },
        "description": {
          "type": "string",
          "description": "Text blocklist description.",
          "maxLength": 1024
        }
      },
      "required": [
        "blocklistName"
      ]
    },
    "TextBlocklistCreateOrUpdate": {
      "type": "object",
      "description": "Text Blocklist.",
      "properties": {
        "blocklistName": {
          "type": "string",
          "description": "Text blocklist name.",
          "maxLength": 64,
          "pattern": "^[0-9A-Za-z._~-]+$",
          "x-ms-mutability": [
            "read",
            "create"
          ]
        },
        "description": {
          "type": "string",
          "description": "Text blocklist description.",
          "maxLength": 1024
        }
      }
    },
    "TextBlocklistItem": {
      "type": "object",
      "description": "Item in a TextBlocklist.",
      "properties": {
        "blocklistItemId": {
          "type": "string",
          "description": "The service will generate a BlocklistItemId, which will be a UUID.",
          "maxLength": 64,
          "readOnly": true
        },
        "description": {
          "type": "string",
          "description": "BlocklistItem description.",
          "maxLength": 1024
        },
        "text": {
          "type": "string",
          "description": "BlocklistItem content.",
          "maxLength": 128
        }
      },
      "required": [
        "blocklistItemId",
        "text"
      ]
    },
    "TextBlocklistMatch": {
      "type": "object",
      "description": "The result of blocklist match.",
      "properties": {
        "blocklistName": {
          "type": "string",
          "description": "The name of the matched blocklist.",
          "maxLength": 64
        },
        "blocklistItemId": {
          "type": "string",
          "description": "The ID of the matched item.",
          "maxLength": 64
        },
        "blocklistItemText": {
          "type": "string",
          "description": "The content of the matched item.",
          "maxLength": 128
        }
      },
      "required": [
        "blocklistName",
        "blocklistItemId",
        "blocklistItemText"
      ]
    },
    "TextCategoriesAnalysis": {
      "type": "object",
      "description": "Text analysis result.",
      "properties": {
        "category": {
          "$ref": "#/definitions/TextCategory",
          "description": "The text analysis category."
        },
        "severity": {
          "type": "integer",
          "format": "int32",
          "description": "The value increases with the severity of the input content. The value of this field is determined by the output type specified in the request. The output type could be ‘FourSeverityLevels’ or ‘EightSeverity Levels’, and the output value can be 0, 2, 4, 6 or 0, 1, 2, 3, 4, 5, 6, or 7."
        }
      },
      "required": [
        "category"
      ]
    },
    "TextCategory": {
      "type": "string",
      "description": "Text analyze category.",
      "enum": [
        "Hate",
        "SelfHarm",
        "Sexual",
        "Violence"
      ],
      "x-ms-enum": {
        "name": "TextCategory",
        "modelAsString": true
      }
    },
    "TextCustomizedCategory": {
      "type": "object",
      "description": "Text Customized categories.",
      "properties": {
        "categoryName": {
          "type": "string",
          "description": "Text customizedCategories name.",
          "maxLength": 64,
          "pattern": "^Customized_[0-9A-Za-z._~-]+$",
          "x-ms-mutability": [
            "read",
            "create"
          ]
        },
        "preDefinedConcepts": {
          "type": "array",
          "items": {
            "$ref": "#/definitions/PreDefinedConcept"
          },
          "x-ms-identifiers": []
        },
        "subCategories": {
          "type": "array",
          "items": {
            "$ref": "#/definitions/SubCategory"
          }
        },
        "emphases": {
          "type": "array",
          "items": {
            "type": "string"
          }
        },
        "exampleBlobUrl": {
          "type": "string",
          "format": "uri"
        }
      },
      "required": [
        "categoryName",
        "subCategories"
      ]
    },
    "TextIncident": {
      "type": "object",
      "description": "Text Incident.",
      "properties": {
        "incidentName": {
          "type": "string",
          "description": "incident name.",
          "maxLength": 64,
          "pattern": "^[0-9A-Za-z._~-]+$",
          "x-ms-mutability": [
            "read",
            "create"
          ]
        },
        "description": {
          "type": "string",
          "description": "Incident description.",
          "maxLength": 1024
        },
        "created": {
          "type": "string",
          "format": "date-time",
          "description": "Incident created time.",
          "x-ms-mutability": [
            "read"
          ]
        },
        "lastUpdated": {
          "type": "string",
          "format": "date-time",
          "description": "Incident updated time.",
          "x-ms-mutability": [
            "read"
          ]
        }
      },
      "required": [
        "incidentName",
        "created",
        "lastUpdated"
      ]
    },
    "TextIncidentCreateOrUpdate": {
      "type": "object",
      "description": "Text Incident.",
      "properties": {
        "incidentName": {
          "type": "string",
          "description": "incident name.",
          "maxLength": 64,
          "pattern": "^[0-9A-Za-z._~-]+$",
          "x-ms-mutability": [
            "read",
            "create"
          ]
        },
        "description": {
          "type": "string",
          "description": "Incident description.",
          "maxLength": 1024
        }
      }
    },
    "TextIncidentSample": {
      "type": "object",
      "description": "Sample in a Text Incident.",
      "properties": {
        "incidentSampleId": {
          "type": "string",
          "description": "incident name.",
          "maxLength": 64,
          "readOnly": true
        },
        "text": {
          "type": "string",
          "description": "IncidentSample text content.",
          "maxLength": 1024
        }
      },
      "required": [
        "incidentSampleId"
      ]
    },
    "UngroundedDetails": {
      "type": "object",
<<<<<<< HEAD
      "description": "The detailed information about a text identified as ungroundness.",
=======
      "description": "The detailed information about a text identified as ungrounded.",
>>>>>>> 53626270
      "properties": {
        "text": {
          "type": "string",
          "description": "The ungrounded text."
        },
        "reason": {
          "type": "string",
<<<<<<< HEAD
          "description": "The reason or explanation for identifying the text as ungrounded."
        }
      },
      "required": [
        "text",
        "reason"
=======
          "description": "The explanation for identifying the text as ungrounded. \nOnly when the 'reasoning' field in the input is set to true 'reason' field will be returned."
        }
      },
      "required": [
        "text"
>>>>>>> 53626270
      ]
    }
  },
  "parameters": {
    "Azure.Core.Foundations.ApiVersionParameter": {
      "name": "api-version",
      "in": "query",
      "description": "The API version to use for this operation.",
      "required": true,
      "type": "string",
      "minLength": 1,
      "x-ms-parameter-location": "method",
      "x-ms-client-name": "apiVersion"
    },
    "Azure.Core.MaxPageSizeQueryParameter": {
      "name": "maxpagesize",
      "in": "query",
      "description": "The maximum number of result items per page.",
      "required": false,
      "type": "integer",
      "format": "int32",
      "x-ms-parameter-location": "method"
    },
    "Azure.Core.SkipQueryParameter": {
      "name": "skip",
      "in": "query",
      "description": "The number of result items to skip.",
      "required": false,
      "type": "integer",
      "format": "int32",
      "default": 0,
      "x-ms-parameter-location": "method"
    },
    "Azure.Core.TopQueryParameter": {
      "name": "top",
      "in": "query",
      "description": "The number of result items to return.",
      "required": false,
      "type": "integer",
      "format": "int32",
      "x-ms-parameter-location": "method"
    }
  }
}<|MERGE_RESOLUTION|>--- conflicted
+++ resolved
@@ -1648,11 +1648,7 @@
       "post": {
         "operationId": "TextUngroundednessDetectionOperations_DetectUngroundedness",
         "summary": "Detect Ungrounded Information",
-<<<<<<< HEAD
-        "description": "A synchronous API for the analysis of language model outputs to determine if they align with the information provided by the user or contain fictional content.",
-=======
         "description": "A synchronous API for the analysis of language model outputs to determine alignment with user-provided information or identify fictional content.",
->>>>>>> 53626270
         "parameters": [
           {
             "$ref": "#/parameters/Azure.Core.Foundations.ApiVersionParameter"
@@ -2169,29 +2165,6 @@
     },
     "DetectUngroundednessOptions": {
       "type": "object",
-<<<<<<< HEAD
-      "description": "The request of ungroudedness detection.",
-      "properties": {
-        "domain": {
-          "$ref": "#/definitions/Domain",
-          "description": "Domain of the text to be analyzed."
-        },
-        "task": {
-          "$ref": "#/definitions/Task",
-          "description": "Task type of the text to be analyzed."
-        },
-        "query": {
-          "type": "string",
-          "description": "This is optional and only required for QnA task."
-        },
-        "text": {
-          "type": "string",
-          "description": "The text needs to be analyzed."
-        },
-        "groundingSources": {
-          "type": "array",
-          "description": "Source information that serves as grounding source.",
-=======
       "description": "The request of ungroundedness detection.",
       "properties": {
         "domain": {
@@ -2213,16 +2186,10 @@
         "groundingSources": {
           "type": "array",
           "description": "The source information used as a grounding reference.",
->>>>>>> 53626270
           "items": {
             "type": "string"
           }
         },
-<<<<<<< HEAD
-        "gptResource": {
-          "$ref": "#/definitions/GptResource",
-          "description": "GPT resource connection information."
-=======
         "reasoning": {
           "type": "boolean",
           "description": "A value indicating if the output includes an explanation for the identified ungroundedness.\nThis field is optional, with a default value of false."
@@ -2230,7 +2197,6 @@
         "gptResource": {
           "$ref": "#/definitions/GptResource",
           "description": "Connection details for the GPT resource. \nThis field will be used only when the 'reasoning' field is set to true; otherwise, it will be ignored."
->>>>>>> 53626270
         }
       },
       "required": [
@@ -2240,45 +2206,25 @@
     },
     "DetectUngroundednessResult": {
       "type": "object",
-<<<<<<< HEAD
-      "description": "The response of ungroudedness detection.",
-      "properties": {
-        "ungrounded": {
-          "type": "boolean",
-          "description": "Detection result for ungrouded text."
-=======
       "description": "The response of ungroundedness detection.",
       "properties": {
         "ungrounded": {
           "type": "boolean",
           "description": "Detection result for ungrounded text."
->>>>>>> 53626270
         },
         "confidenceScore": {
           "type": "number",
           "format": "float",
-<<<<<<< HEAD
-          "description": "Model confidence store in the analysis results."
-=======
           "description": "Confidence score of the model in the analysis results."
->>>>>>> 53626270
         },
         "ungroundedPercentage": {
           "type": "number",
           "format": "float",
-<<<<<<< HEAD
-          "description": "Percentage of Ungrounded Text."
+          "description": "Percentage of ungrounded Text."
         },
         "ungroundedDetails": {
           "type": "array",
-          "description": "The detailed information about a text identified as ungroundness.",
-=======
-          "description": "Percentage of ungrounded Text."
-        },
-        "ungroundedDetails": {
-          "type": "array",
           "description": "The detailed information about a text identified as ungrounded.",
->>>>>>> 53626270
           "items": {
             "$ref": "#/definitions/UngroundedDetails"
           },
@@ -2294,11 +2240,7 @@
     },
     "Domain": {
       "type": "string",
-<<<<<<< HEAD
-      "description": "domain category.",
-=======
       "description": "Domain.",
->>>>>>> 53626270
       "enum": [
         "Generic",
         "Medical"
@@ -2310,27 +2252,15 @@
     },
     "GptResource": {
       "type": "object",
-<<<<<<< HEAD
-      "description": "Connection information for GPT resource.",
+      "description": "Connection details for the GPT resource.",
       "properties": {
         "azureOpenAIEndpoint": {
           "type": "string",
-          "description": "Endpoint of Azure OpenAI resource."
+          "description": "Endpoint for Azure OpenAI resource."
         },
         "deploymentName": {
           "type": "string",
-          "description": "Deployment name of GPT model."
-=======
-      "description": "Connection details for the GPT resource.",
-      "properties": {
-        "azureOpenAIEndpoint": {
-          "type": "string",
-          "description": "Endpoint for Azure OpenAI resource."
-        },
-        "deploymentName": {
-          "type": "string",
           "description": "Deployment model name."
->>>>>>> 53626270
         }
       },
       "required": [
@@ -2846,11 +2776,7 @@
     },
     "Task": {
       "type": "string",
-<<<<<<< HEAD
-      "description": "task type.",
-=======
       "description": "Task type.",
->>>>>>> 53626270
       "enum": [
         "Summarization",
         "QnA"
@@ -3117,11 +3043,7 @@
     },
     "UngroundedDetails": {
       "type": "object",
-<<<<<<< HEAD
-      "description": "The detailed information about a text identified as ungroundness.",
-=======
       "description": "The detailed information about a text identified as ungrounded.",
->>>>>>> 53626270
       "properties": {
         "text": {
           "type": "string",
@@ -3129,20 +3051,11 @@
         },
         "reason": {
           "type": "string",
-<<<<<<< HEAD
-          "description": "The reason or explanation for identifying the text as ungrounded."
-        }
-      },
-      "required": [
-        "text",
-        "reason"
-=======
           "description": "The explanation for identifying the text as ungrounded. \nOnly when the 'reasoning' field in the input is set to true 'reason' field will be returned."
         }
       },
       "required": [
         "text"
->>>>>>> 53626270
       ]
     }
   },

{
  "swagger": "2.0",
  "info": {
    "title": "ContentSafety Service",
    "version": "2023-10-15-preview",
    "description": "Analyze harmful content",
    "x-typespec-generated": [
      {
        "emitter": "@azure-tools/typespec-autorest"
      }
    ]
  },
  "schemes": [
    "https"
  ],
  "x-ms-parameterized-host": {
    "hostTemplate": "{endpoint}/contentsafety",
    "useSchemePrefix": false,
    "parameters": [
      {
        "name": "endpoint",
        "in": "path",
        "description": "Supported Cognitive Services endpoints (protocol and hostname, for example:\nhttps://<resource-name>.cognitiveservices.azure.com).",
        "required": true,
        "type": "string"
      }
    ]
  },
  "produces": [
    "application/json"
  ],
  "consumes": [
    "application/json"
  ],
  "security": [
    {
      "ApiKeyAuth": []
    },
    {
      "OAuth2Auth": [
        "https://cognitiveservices.azure.com/.default"
      ]
    }
  ],
  "securityDefinitions": {
    "ApiKeyAuth": {
      "type": "apiKey",
      "name": "Ocp-Apim-Subscription-Key",
      "in": "header"
    },
    "OAuth2Auth": {
      "type": "oauth2",
      "flow": "application",
      "scopes": {
        "https://cognitiveservices.azure.com/.default": ""
      },
      "tokenUrl": "https://login.microsoftonline.com/common/oauth2/v2.0/token"
    }
  },
  "tags": [],
  "paths": {
    "/image:analyze": {
      "post": {
        "operationId": "ImageOperations_AnalyzeImage",
        "summary": "Analyze Image",
        "description": "A synchronous API for the analysis of potentially harmful image content. Currently, it supports four categories: Hate, SelfHarm, Sexual, and Violence.",
        "parameters": [
          {
            "$ref": "#/parameters/Azure.Core.Foundations.ApiVersionParameter"
          },
          {
            "name": "body",
            "in": "body",
            "description": "The image analysis request.",
            "required": true,
            "schema": {
              "$ref": "#/definitions/AnalyzeImageOptions"
            }
          }
        ],
        "responses": {
          "200": {
            "description": "The request has succeeded.",
            "schema": {
              "$ref": "#/definitions/AnalyzeImageResult"
            }
          },
          "default": {
            "description": "An unexpected error response.",
            "schema": {
              "$ref": "#/definitions/Azure.Core.Foundations.ErrorResponse"
            },
            "headers": {
              "x-ms-error-code": {
                "type": "string",
                "description": "String error code indicating what went wrong."
              }
            }
          }
        },
        "x-ms-examples": {
          "Analyze Image": {
            "$ref": "./examples/AnalyzeImage.json"
          }
        }
      }
    },
    "/projects": {
      "get": {
        "operationId": "Projects_ListProjects",
        "summary": "List Projects.",
        "description": "List projects.",
        "parameters": [
          {
            "$ref": "#/parameters/Azure.Core.Foundations.ApiVersionParameter"
          },
          {
            "$ref": "#/parameters/Azure.Core.TopQueryParameter"
          },
          {
            "$ref": "#/parameters/Azure.Core.SkipQueryParameter"
          },
          {
            "$ref": "#/parameters/Azure.Core.MaxPageSizeQueryParameter"
          }
        ],
        "responses": {
          "200": {
            "description": "The request has succeeded.",
            "schema": {
              "$ref": "#/definitions/PagedProject"
            }
          },
          "default": {
            "description": "An unexpected error response.",
            "schema": {
              "$ref": "#/definitions/Azure.Core.Foundations.ErrorResponse"
            },
            "headers": {
              "x-ms-error-code": {
                "type": "string",
                "description": "String error code indicating what went wrong."
              }
            }
          }
        },
        "x-ms-examples": {
          "List Projects.": {
            "$ref": "./examples/Projects_ListProjects.json"
          }
        },
        "x-ms-pageable": {
          "nextLinkName": "nextLink"
        }
      }
    },
    "/projects/{projectName}": {
      "get": {
        "operationId": "Projects_GetProject",
        "summary": "Get Project Detailed Information By Project Name.",
        "description": "Returns project details.",
        "parameters": [
          {
            "$ref": "#/parameters/Azure.Core.Foundations.ApiVersionParameter"
          },
          {
            "name": "projectName",
            "in": "path",
            "description": "Project name.",
            "required": true,
            "type": "string",
            "minLength": 3,
            "maxLength": 128,
            "pattern": "^[a-zA-Z][0-9A-Za-z-]*[0-9a-zA-Z]$"
          }
        ],
        "responses": {
          "200": {
            "description": "The request has succeeded.",
            "schema": {
              "$ref": "#/definitions/Project"
            }
          },
          "default": {
            "description": "An unexpected error response.",
            "schema": {
              "$ref": "#/definitions/Azure.Core.Foundations.ErrorResponse"
            },
            "headers": {
              "x-ms-error-code": {
                "type": "string",
                "description": "String error code indicating what went wrong."
              }
            }
          }
        },
        "x-ms-examples": {
          "Get Project Detailed Information By Project Name.": {
            "$ref": "./examples/Projects_GetProject.json"
          }
        }
      },
      "patch": {
        "operationId": "Projects_CreateOrUpdateProject",
        "summary": "Create Or Update A Project.",
        "description": "Update a project if project does exist, create a new project if not. Note that modality cannot be updated. The limitation is 10.",
        "consumes": [
          "application/merge-patch+json"
        ],
        "parameters": [
          {
            "$ref": "#/parameters/Azure.Core.Foundations.ApiVersionParameter"
          },
          {
            "name": "projectName",
            "in": "path",
            "description": "Project name.",
            "required": true,
            "type": "string",
            "minLength": 3,
            "maxLength": 128,
            "pattern": "^[a-zA-Z][0-9A-Za-z-]*[0-9a-zA-Z]$"
          },
          {
            "name": "resource",
            "in": "body",
            "description": "The resource instance.",
            "required": true,
            "schema": {
              "$ref": "#/definitions/ProjectCreateOrUpdate"
            }
          }
        ],
        "responses": {
          "200": {
            "description": "The request has succeeded.",
            "schema": {
              "$ref": "#/definitions/Project"
            }
          },
          "201": {
            "description": "The request has succeeded and a new resource has been created as a result.",
            "schema": {
              "$ref": "#/definitions/Project"
            }
          },
          "default": {
            "description": "An unexpected error response.",
            "schema": {
              "$ref": "#/definitions/Azure.Core.Foundations.ErrorResponse"
            },
            "headers": {
              "x-ms-error-code": {
                "type": "string",
                "description": "String error code indicating what went wrong."
              }
            }
          }
        },
        "x-ms-examples": {
          "Create Or Update A Project.": {
            "$ref": "./examples/Projects_CreateOrUpdateProject.json"
          }
        }
      },
      "delete": {
        "operationId": "Projects_DeleteProject",
        "summary": "Delete A Project By Project Name.",
        "description": "Delete a project by name.",
        "parameters": [
          {
            "$ref": "#/parameters/Azure.Core.Foundations.ApiVersionParameter"
          },
          {
            "name": "projectName",
            "in": "path",
            "description": "Project name.",
            "required": true,
            "type": "string",
            "minLength": 3,
            "maxLength": 128,
            "pattern": "^[a-zA-Z][0-9A-Za-z-]*[0-9a-zA-Z]$"
          }
        ],
        "responses": {
          "204": {
            "description": "There is no content to send for this request, but the headers may be useful. "
          },
          "default": {
            "description": "An unexpected error response.",
            "schema": {
              "$ref": "#/definitions/Azure.Core.Foundations.ErrorResponse"
            },
            "headers": {
              "x-ms-error-code": {
                "type": "string",
                "description": "String error code indicating what went wrong."
              }
            }
          }
        },
        "x-ms-examples": {
          "Delete An Project By Project Name.": {
            "$ref": "./examples/Projects_DeleteProject.json"
          }
        }
      }
    },
    "/text/blocklists": {
      "get": {
        "operationId": "TextBlocklists_ListTextBlocklists",
        "summary": "Get All Text Blocklists",
        "description": "Get all text blocklists details.",
        "parameters": [
          {
            "$ref": "#/parameters/Azure.Core.Foundations.ApiVersionParameter"
          }
        ],
        "responses": {
          "200": {
            "description": "The request has succeeded.",
            "schema": {
              "$ref": "#/definitions/PagedTextBlocklist"
            }
          },
          "default": {
            "description": "An unexpected error response.",
            "schema": {
              "$ref": "#/definitions/Azure.Core.Foundations.ErrorResponse"
            },
            "headers": {
              "x-ms-error-code": {
                "type": "string",
                "description": "String error code indicating what went wrong."
              }
            }
          }
        },
        "x-ms-examples": {
          "Get All Text Blocklists": {
            "$ref": "./examples/ListTextBlocklists.json"
          }
        },
        "x-ms-pageable": {
          "nextLinkName": "nextLink"
        }
      }
    },
    "/text/blocklists/{blocklistName}": {
      "get": {
        "operationId": "TextBlocklists_GetTextBlocklist",
        "summary": "Get Text Blocklist By blocklistName",
        "description": "Returns text blocklist details.",
        "parameters": [
          {
            "$ref": "#/parameters/Azure.Core.Foundations.ApiVersionParameter"
          },
          {
            "name": "blocklistName",
            "in": "path",
            "description": "Text blocklist name.",
            "required": true,
            "type": "string",
            "maxLength": 64,
            "pattern": "^[0-9A-Za-z._~-]+$"
          }
        ],
        "responses": {
          "200": {
            "description": "The request has succeeded.",
            "schema": {
              "$ref": "#/definitions/TextBlocklist"
            }
          },
          "default": {
            "description": "An unexpected error response.",
            "schema": {
              "$ref": "#/definitions/Azure.Core.Foundations.ErrorResponse"
            },
            "headers": {
              "x-ms-error-code": {
                "type": "string",
                "description": "String error code indicating what went wrong."
              }
            }
          }
        },
        "x-ms-examples": {
          "Get Text Blocklist By blocklistName": {
            "$ref": "./examples/GetTextBlocklist.json"
          }
        }
      },
      "patch": {
        "operationId": "TextBlocklists_CreateOrUpdateTextBlocklist",
        "summary": "Create Or Update Text Blocklist",
        "description": "Updates a text blocklist. If the blocklistName does not exist, a new blocklist will be created.",
        "consumes": [
          "application/merge-patch+json"
        ],
        "parameters": [
          {
            "$ref": "#/parameters/Azure.Core.Foundations.ApiVersionParameter"
          },
          {
            "name": "blocklistName",
            "in": "path",
            "description": "Text blocklist name.",
            "required": true,
            "type": "string",
            "maxLength": 64,
            "pattern": "^[0-9A-Za-z._~-]+$"
          },
          {
            "name": "resource",
            "in": "body",
            "description": "The resource instance.",
            "required": true,
            "schema": {
              "$ref": "#/definitions/TextBlocklistCreateOrUpdate"
            }
          }
        ],
        "responses": {
          "200": {
            "description": "The request has succeeded.",
            "schema": {
              "$ref": "#/definitions/TextBlocklist"
            }
          },
          "201": {
            "description": "The request has succeeded and a new resource has been created as a result.",
            "schema": {
              "$ref": "#/definitions/TextBlocklist"
            }
          },
          "default": {
            "description": "An unexpected error response.",
            "schema": {
              "$ref": "#/definitions/Azure.Core.Foundations.ErrorResponse"
            },
            "headers": {
              "x-ms-error-code": {
                "type": "string",
                "description": "String error code indicating what went wrong."
              }
            }
          }
        },
        "x-ms-examples": {
          "Create Or Update Text Blocklist": {
            "$ref": "./examples/CreateOrUpdateTextBlocklist.json"
          }
        }
      },
      "delete": {
        "operationId": "TextBlocklists_DeleteTextBlocklist",
        "summary": "Delete Text Blocklist By blocklistName",
        "description": "Deletes a text blocklist.",
        "parameters": [
          {
            "$ref": "#/parameters/Azure.Core.Foundations.ApiVersionParameter"
          },
          {
            "name": "blocklistName",
            "in": "path",
            "description": "Text blocklist name.",
            "required": true,
            "type": "string",
            "maxLength": 64,
            "pattern": "^[0-9A-Za-z._~-]+$"
          }
        ],
        "responses": {
          "204": {
            "description": "There is no content to send for this request, but the headers may be useful. "
          },
          "default": {
            "description": "An unexpected error response.",
            "schema": {
              "$ref": "#/definitions/Azure.Core.Foundations.ErrorResponse"
            },
            "headers": {
              "x-ms-error-code": {
                "type": "string",
                "description": "String error code indicating what went wrong."
              }
            }
          }
        },
        "x-ms-examples": {
          "Delete Text Blocklist By blocklistName": {
            "$ref": "./examples/DeleteTextBlocklist.json"
          }
        }
      }
    },
    "/text/blocklists/{blocklistName}:addOrUpdateBlocklistItems": {
      "post": {
        "operationId": "TextBlocklists_AddOrUpdateBlocklistItems",
        "summary": "Add or update BlocklistItems To Text Blocklist",
        "description": "Add or update blocklistItems to a text blocklist. You can add or update at most 100 blocklistItems in one request.",
        "parameters": [
          {
            "$ref": "#/parameters/Azure.Core.Foundations.ApiVersionParameter"
          },
          {
            "name": "blocklistName",
            "in": "path",
            "description": "Text blocklist name.",
            "required": true,
            "type": "string",
            "maxLength": 64,
            "pattern": "^[0-9A-Za-z._~-]+$"
          },
          {
            "name": "body",
            "in": "body",
            "required": true,
            "schema": {
              "$ref": "#/definitions/AddOrUpdateTextBlocklistItemsOptions"
            }
          }
        ],
        "responses": {
          "200": {
            "description": "The request has succeeded.",
            "schema": {
              "$ref": "#/definitions/AddOrUpdateTextBlocklistItemsResult"
            }
          },
          "default": {
            "description": "An unexpected error response.",
            "schema": {
              "$ref": "#/definitions/Azure.Core.Foundations.ErrorResponse"
            },
            "headers": {
              "x-ms-error-code": {
                "type": "string",
                "description": "String error code indicating what went wrong."
              }
            }
          }
        },
        "x-ms-examples": {
          "Add or Update BlocklistItems To Text Blocklist": {
            "$ref": "./examples/AddOrUpdateBlocklistItems.json"
          }
        }
      }
    },
    "/text/blocklists/{blocklistName}:removeBlocklistItems": {
      "post": {
        "operationId": "TextBlocklists_RemoveBlocklistItems",
        "summary": "Remove BlocklistItems From Text Blocklist",
        "description": "Remove blocklistItems from a text blocklist. You can remove at most 100 BlocklistItems in one request.",
        "parameters": [
          {
            "$ref": "#/parameters/Azure.Core.Foundations.ApiVersionParameter"
          },
          {
            "name": "blocklistName",
            "in": "path",
            "description": "Text blocklist name.",
            "required": true,
            "type": "string",
            "maxLength": 64,
            "pattern": "^[0-9A-Za-z._~-]+$"
          },
          {
            "name": "body",
            "in": "body",
            "required": true,
            "schema": {
              "$ref": "#/definitions/RemoveTextBlocklistItemsOptions"
            }
          }
        ],
        "responses": {
          "204": {
            "description": "There is no content to send for this request, but the headers may be useful. "
          },
          "default": {
            "description": "An unexpected error response.",
            "schema": {
              "$ref": "#/definitions/Azure.Core.Foundations.ErrorResponse"
            },
            "headers": {
              "x-ms-error-code": {
                "type": "string",
                "description": "String error code indicating what went wrong."
              }
            }
          }
        },
        "x-ms-examples": {
          "Remove BlockItems From Text Blocklist": {
            "$ref": "./examples/RemoveBlocklistItems.json"
          }
        }
      }
    },
    "/text/blocklists/{blocklistName}/blocklistItems": {
      "get": {
        "operationId": "TextBlocklists_ListTextBlocklistItems",
        "summary": "Get All BlocklistItems By blocklistName",
        "description": "Get all blocklistItems in a text blocklist.",
        "parameters": [
          {
            "$ref": "#/parameters/Azure.Core.Foundations.ApiVersionParameter"
          },
          {
            "name": "blocklistName",
            "in": "path",
            "description": "Text blocklist name.",
            "required": true,
            "type": "string",
            "maxLength": 64,
            "pattern": "^[0-9A-Za-z._~-]+$"
          },
          {
            "$ref": "#/parameters/Azure.Core.TopQueryParameter"
          },
          {
            "$ref": "#/parameters/Azure.Core.SkipQueryParameter"
          },
          {
            "$ref": "#/parameters/Azure.Core.MaxPageSizeQueryParameter"
          }
        ],
        "responses": {
          "200": {
            "description": "The request has succeeded.",
            "schema": {
              "$ref": "#/definitions/PagedTextBlocklistItem"
            }
          },
          "default": {
            "description": "An unexpected error response.",
            "schema": {
              "$ref": "#/definitions/Azure.Core.Foundations.ErrorResponse"
            },
            "headers": {
              "x-ms-error-code": {
                "type": "string",
                "description": "String error code indicating what went wrong."
              }
            }
          }
        },
        "x-ms-examples": {
          "Get All BlockItems By blocklistName": {
            "$ref": "./examples/ListTextBlocklistItems.json"
          }
        },
        "x-ms-pageable": {
          "nextLinkName": "nextLink"
        }
      }
    },
    "/text/blocklists/{blocklistName}/blocklistItems/{blocklistItemId}": {
      "get": {
        "operationId": "TextBlocklists_GetTextBlocklistItem",
        "summary": "Get BlocklistItem By blocklistName And blocklistItemId",
        "description": "Get blocklistItem by blocklistName and blocklistItemId from a text blocklist.",
        "parameters": [
          {
            "$ref": "#/parameters/Azure.Core.Foundations.ApiVersionParameter"
          },
          {
            "name": "blocklistName",
            "in": "path",
            "description": "Text blocklist name.",
            "required": true,
            "type": "string",
            "maxLength": 64,
            "pattern": "^[0-9A-Za-z._~-]+$"
          },
          {
            "name": "blocklistItemId",
            "in": "path",
            "description": "The service will generate a BlocklistItemId, which will be a UUID.",
            "required": true,
            "type": "string",
            "maxLength": 64
          }
        ],
        "responses": {
          "200": {
            "description": "The request has succeeded.",
            "schema": {
              "$ref": "#/definitions/TextBlocklistItem"
            }
          },
          "default": {
            "description": "An unexpected error response.",
            "schema": {
              "$ref": "#/definitions/Azure.Core.Foundations.ErrorResponse"
            },
            "headers": {
              "x-ms-error-code": {
                "type": "string",
                "description": "String error code indicating what went wrong."
              }
            }
          }
        },
        "x-ms-examples": {
          "Get BlockItem By blocklistName And blocklistItemId": {
            "$ref": "./examples/GetTextBlocklistItem.json"
          }
        }
      }
    },
    "/text:analyze": {
      "post": {
        "operationId": "TextOperations_AnalyzeText",
        "summary": "Analyze Text",
        "description": "A synchronous API for the analysis of potentially harmful text content. Currently, it supports four categories: Hate, SelfHarm, Sexual, and Violence.",
        "parameters": [
          {
            "$ref": "#/parameters/Azure.Core.Foundations.ApiVersionParameter"
          },
          {
            "name": "body",
            "in": "body",
            "description": "The text analysis request.",
            "required": true,
            "schema": {
              "$ref": "#/definitions/AnalyzeTextOptions"
            }
          }
        ],
        "responses": {
          "200": {
            "description": "The request has succeeded.",
            "schema": {
              "$ref": "#/definitions/AnalyzeTextResult"
            }
          },
          "default": {
            "description": "An unexpected error response.",
            "schema": {
              "$ref": "#/definitions/Azure.Core.Foundations.ErrorResponse"
            },
            "headers": {
              "x-ms-error-code": {
                "type": "string",
                "description": "String error code indicating what went wrong."
              }
            }
          }
        },
        "x-ms-examples": {
          "Analyze Text": {
            "$ref": "./examples/AnalyzeText.json"
          }
        }
      }
    },
<<<<<<< HEAD
    "/text:analyzeNLSnippy": {
=======
    "/text:analyzeJailbreak": {
      "post": {
        "operationId": "TextOperations_AnalyzeTextJailbreak",
        "summary": "Analyze Text Jailbreak",
        "description": "A synchronous API for the analysis of text jailbreak.",
        "parameters": [
          {
            "$ref": "#/parameters/Azure.Core.Foundations.ApiVersionParameter"
          },
          {
            "name": "body",
            "in": "body",
            "description": "The text jailbreak analysis request.",
            "required": true,
            "schema": {
              "$ref": "#/definitions/AnalyzeTextJailbreakOptions"
            }
          }
        ],
        "responses": {
          "200": {
            "description": "The request has succeeded.",
            "schema": {
              "$ref": "#/definitions/AnalyzeTextJailbreakResult"
            }
          },
          "default": {
            "description": "An unexpected error response.",
            "schema": {
              "$ref": "#/definitions/Azure.Core.Foundations.ErrorResponse"
            },
            "headers": {
              "x-ms-error-code": {
                "type": "string",
                "description": "String error code indicating what went wrong."
              }
            }
          }
        }
      }
    },
    "/text:snippyAnalyze": {
>>>>>>> 1116593c
      "post": {
        "operationId": "TextOperations_AnalyzeTextNlSnippy",
        "summary": "Analyze NL Snippy",
        "description": "A synchronous API for the analysis of text snippy.",
        "parameters": [
          {
            "$ref": "#/parameters/Azure.Core.Foundations.ApiVersionParameter"
          },
          {
            "name": "body",
            "in": "body",
            "description": "The text analysis request.",
            "required": true,
            "schema": {
              "$ref": "#/definitions/AnalyzeTextNlSnippyOptions"
            }
          }
        ],
        "responses": {
          "200": {
            "description": "The request has succeeded.",
            "schema": {
              "$ref": "#/definitions/AnalyzeTextNlSnippyResult"
            }
          },
          "default": {
            "description": "An unexpected error response.",
            "schema": {
              "$ref": "#/definitions/Azure.Core.Foundations.ErrorResponse"
            },
            "headers": {
              "x-ms-error-code": {
                "type": "string",
                "description": "String error code indicating what went wrong."
              }
            }
          }
        }
      }
    }
  },
  "definitions": {
    "AddOrUpdateTextBlocklistItemsOptions": {
      "type": "object",
      "description": "The request to add blocklistItems to a text blocklist.",
      "properties": {
        "blocklistItems": {
          "type": "array",
          "description": "Array of blocklistItems to add.",
          "items": {
            "$ref": "#/definitions/TextBlocklistItem"
          },
          "x-ms-identifiers": []
        }
      },
      "required": [
        "blocklistItems"
      ]
    },
    "AddOrUpdateTextBlocklistItemsResult": {
      "type": "object",
      "description": "The response of adding blocklistItems to the text blocklist.",
      "properties": {
        "blocklistItems": {
          "type": "array",
          "description": "Array of blocklistItems have been added.",
          "items": {
            "$ref": "#/definitions/TextBlocklistItem"
          },
          "x-ms-identifiers": []
        }
      },
      "required": [
        "blocklistItems"
      ]
    },
    "AnalyzeImageOptions": {
      "type": "object",
      "description": "The image analysis request.",
      "properties": {
        "image": {
          "$ref": "#/definitions/ImageData",
          "description": "The image needs to be analyzed."
        },
        "categories": {
          "type": "array",
          "description": "The categories will be analyzed. If they are not assigned, a default set of analysis results for the categories will be returned.",
          "items": {
            "$ref": "#/definitions/ImageCategory"
          }
        },
        "outputType": {
          "$ref": "#/definitions/AnalyzeImageOutputType",
          "description": "This refers to the type of image analysis output. If no value is assigned, the default value will be \"FourSeverityLevels\".",
          "default": "FourSeverityLevels"
        },
        "projectName": {
          "type": "string",
          "description": "Name of the project. When this field is provided, it means service will analyze the text with specified policy based on the given project name. If project name occurs with other configuration like categories, a bad request error will be returned."
        }
      },
      "required": [
        "image"
      ]
    },
    "AnalyzeImageOutputType": {
      "type": "string",
      "description": "The type of image analysis output.",
      "enum": [
        "FourSeverityLevels"
      ],
      "x-ms-enum": {
        "name": "AnalyzeImageOutputType",
        "modelAsString": true,
        "values": [
          {
            "name": "FourSeverityLevels",
            "value": "FourSeverityLevels",
            "description": "Output severities in four levels, the value could be 0, 2, 4, 6."
          }
        ]
      }
    },
    "AnalyzeImageResult": {
      "type": "object",
      "description": "The image analysis response.",
      "properties": {
        "categoriesAnalysis": {
          "type": "array",
          "description": "Analysis result for categories.",
          "items": {
            "$ref": "#/definitions/ImageCategoriesAnalysis"
          },
          "x-ms-identifiers": []
        },
        "accepted": {
          "type": "boolean",
          "description": "The decision made by service."
        }
      },
      "required": [
        "categoriesAnalysis"
      ]
    },
<<<<<<< HEAD
    "AnalyzeTextNlSnippyOptions": {
      "type": "object",
      "description": "The text analysis request.",
      "properties": {
        "text": {
          "type": "string",
          "description": "The text needs to be analyzed. We support a maximum of 1k Unicode characters (Unicode code points) in the text of one request.",
=======
    "AnalyzeTextJailbreakOptions": {
      "type": "object",
      "description": "The text jailbreak analysis request.",
      "properties": {
        "text": {
          "type": "string",
          "description": "The text needs to be analyzed if it attempt to jailbreak. We support a maximum of 1k Unicode characters (Unicode code points) in the text of one request.",
>>>>>>> 1116593c
          "maxLength": 1000
        }
      },
      "required": [
        "text"
      ]
    },
<<<<<<< HEAD
    "AnalyzeTextNlSnippyResult": {
      "type": "object",
      "description": "The text analysis response.",
      "properties": {
        "detected": {
          "type": "boolean",
          "description": "Analysis result for NLSnippy."
        }
      },
      "required": [
        "detected"
=======
    "AnalyzeTextJailbreakResult": {
      "type": "object",
      "description": "The text jailbreak analysis request.",
      "properties": {
        "jailbreakAnalysis": {
          "$ref": "#/definitions/JailbreakAnalysisResult",
          "description": "Analysis result for jailbreak."
        }
      },
      "required": [
        "jailbreakAnalysis"
>>>>>>> 1116593c
      ]
    },
    "AnalyzeTextOptions": {
      "type": "object",
      "description": "The text analysis request.",
      "properties": {
        "text": {
          "type": "string",
          "description": "The text needs to be analyzed. We support a maximum of 10k Unicode characters (Unicode code points) in the text of one request.",
          "maxLength": 10000
        },
        "categories": {
          "type": "array",
          "description": "The categories will be analyzed. If they are not assigned, a default set of analysis results for the categories will be returned.",
          "items": {
            "$ref": "#/definitions/TextCategory"
          }
        },
        "blocklistNames": {
          "type": "array",
          "description": "The names of blocklists.",
          "items": {
            "type": "string"
          }
        },
        "haltOnBlocklistHit": {
          "type": "boolean",
          "description": "When set to true, further analyses of harmful content will not be performed in cases where blocklists are hit. When set to false, all analyses of harmful content will be performed, whether or not blocklists are hit."
        },
        "outputType": {
          "$ref": "#/definitions/AnalyzeTextOutputType",
          "description": "This refers to the type of text analysis output. If no value is assigned, the default value will be \"FourSeverityLevels\".",
          "default": "FourSeverityLevels"
        },
        "projectName": {
          "type": "string",
          "description": "Name of the project. When this field is provided, it means service will analyze the text with specified policy based on the given project name. If project name occurs with other configuration like categories, a bad request error will be returned."
        }
      },
      "required": [
        "text"
      ]
    },
    "AnalyzeTextOutputType": {
      "type": "string",
      "description": "The type of text analysis output.",
      "enum": [
        "FourSeverityLevels",
        "EightSeverityLevels"
      ],
      "x-ms-enum": {
        "name": "AnalyzeTextOutputType",
        "modelAsString": true,
        "values": [
          {
            "name": "FourSeverityLevels",
            "value": "FourSeverityLevels",
            "description": "Output severities in four levels, the value could be 0, 2, 4, 6."
          },
          {
            "name": "EightSeverityLevels",
            "value": "EightSeverityLevels",
            "description": "Output severities in eight levels, the value could be 0, 1, 2, 3, 4, 5, 6, 7."
          }
        ]
      }
    },
    "AnalyzeTextResult": {
      "type": "object",
      "description": "The text analysis response.",
      "properties": {
        "blocklistsMatch": {
          "type": "array",
          "description": "The blocklist match details.",
          "items": {
            "$ref": "#/definitions/TextBlocklistMatch"
          },
          "x-ms-identifiers": []
        },
        "categoriesAnalysis": {
          "type": "array",
          "description": "Analysis result for categories.",
          "items": {
            "$ref": "#/definitions/TextCategoriesAnalysis"
          },
          "x-ms-identifiers": []
        },
        "accepted": {
          "type": "boolean",
          "description": "The accept decision made by service."
        }
      },
      "required": [
        "categoriesAnalysis"
      ]
    },
    "Azure.Core.Foundations.Error": {
      "type": "object",
      "description": "The error object.",
      "properties": {
        "code": {
          "type": "string",
          "description": "One of a server-defined set of error codes."
        },
        "message": {
          "type": "string",
          "description": "A human-readable representation of the error."
        },
        "target": {
          "type": "string",
          "description": "The target of the error."
        },
        "details": {
          "type": "array",
          "description": "An array of details about specific errors that led to this reported error.",
          "items": {
            "$ref": "#/definitions/Azure.Core.Foundations.Error"
          },
          "x-ms-identifiers": []
        },
        "innererror": {
          "$ref": "#/definitions/Azure.Core.Foundations.InnerError",
          "description": "An object containing more specific information than the current object about the error."
        }
      },
      "required": [
        "code",
        "message"
      ]
    },
    "Azure.Core.Foundations.ErrorResponse": {
      "type": "object",
      "description": "A response containing error details.",
      "properties": {
        "error": {
          "$ref": "#/definitions/Azure.Core.Foundations.Error",
          "description": "The error object."
        }
      },
      "required": [
        "error"
      ]
    },
    "Azure.Core.Foundations.InnerError": {
      "type": "object",
      "description": "An object containing more specific information about the error. As per Microsoft One API guidelines - https://github.com/Microsoft/api-guidelines/blob/vNext/Guidelines.md#7102-error-condition-responses.",
      "properties": {
        "code": {
          "type": "string",
          "description": "One of a server-defined set of error codes."
        },
        "innererror": {
          "$ref": "#/definitions/Azure.Core.Foundations.InnerError",
          "description": "Inner error."
        }
      }
    },
    "BlocklistPolicy": {
      "type": "object",
      "description": "Policy for blocklist.",
      "properties": {
        "blocklistNames": {
          "type": "array",
          "description": "The names of blocklists.",
          "items": {
            "type": "string"
          }
        },
        "haltOnBlocklistHit": {
          "type": "boolean",
          "description": "When set to true, further analyses of harmful content will not be performed in cases where blocklists are hit. When set to false, all analyses of harmful content will be performed, whether or not blocklists are hit."
        }
      }
    },
    "ContentModality": {
      "type": "string",
      "description": "Modality type.",
      "enum": [
        "Text",
        "Image"
      ],
      "x-ms-enum": {
        "name": "ContentModality",
        "modelAsString": true,
        "values": [
          {
            "name": "Text",
            "value": "Text",
            "description": "Text modality."
          },
          {
            "name": "Image",
            "value": "Image",
            "description": "Image modality."
          }
        ]
      }
    },
    "ImageCategoriesAnalysis": {
      "type": "object",
      "description": "Image analysis result.",
      "properties": {
        "category": {
          "$ref": "#/definitions/ImageCategory",
          "description": "The image analysis category."
        },
        "severity": {
          "type": "integer",
          "format": "int32",
          "description": "The value increases with the severity of the input content. The value of this field is determined by the output type specified in the request. The output type could be ‘FourSeverityLevels’ or ‘EightSeverity Levels’, and the output value can be 0, 2, 4, 6 or 0, 1, 2, 3, 4, 5, 6, or 7."
        },
        "accepted": {
          "type": "boolean",
          "description": "The decision made by service."
        }
      },
      "required": [
        "category"
      ]
    },
    "ImageCategory": {
      "type": "string",
      "description": "Image analyze category.",
      "enum": [
        "Hate",
        "SelfHarm",
        "Sexual",
        "Violence"
      ],
      "x-ms-enum": {
        "name": "ImageCategory",
        "modelAsString": true
      }
    },
    "ImageCategoryPolicy": {
      "type": "object",
      "description": "ImageCategoryPolicy. Content which severity less than the acceptLessThan will be accepted.",
      "properties": {
        "category": {
          "$ref": "#/definitions/ImageCategory",
          "description": "Image category."
        },
        "acceptSeverityThreshold": {
          "type": "integer",
          "format": "int32",
          "description": "Severity less than the threshold will be treated as accepted for the category. The value can only be 2, 4, 6 for FourSeverityLevels. If the threshold is undefined, it means all content are accepted."
        }
      },
      "required": [
        "category"
      ]
    },
    "ImageData": {
      "type": "object",
      "description": "The image can be either base64 encoded bytes or a blob URL. You can choose only one of these options. If both are provided, the request will be refused. The maximum image size is 2048 x 2048 pixels and should not exceed 4 MB, while the minimum image size is 50 x 50 pixels.",
      "properties": {
        "content": {
          "type": "string",
          "format": "byte",
          "description": "The Base64 encoding of the image."
        },
        "blobUrl": {
          "type": "string",
          "format": "uri",
          "description": "The blob url of the image."
        }
      }
    },
    "ImagePolicy": {
      "type": "object",
      "description": "Policy for the image.",
      "properties": {
        "categoryPolicies": {
          "type": "array",
          "description": "The category policy. The length must be larger than 0.",
          "minItems": 1,
          "items": {
            "$ref": "#/definitions/ImageCategoryPolicy"
          },
          "x-ms-identifiers": []
        },
        "outputType": {
          "$ref": "#/definitions/AnalyzeTextOutputType",
          "description": "The type of text analysis output. If not assigned, the default value is \"FourSeverityLevels\".",
          "default": "FourSeverityLevels"
        }
      },
      "required": [
        "categoryPolicies"
      ]
    },
    "ImagePolicyCreateOrUpdate": {
      "type": "object",
      "description": "Policy for the image.",
      "properties": {
        "categoryPolicies": {
          "type": "array",
          "description": "The category policy. The length must be larger than 0.",
          "minItems": 1,
          "items": {
            "$ref": "#/definitions/ImageCategoryPolicy"
          },
          "x-ms-identifiers": []
        },
        "outputType": {
          "$ref": "#/definitions/AnalyzeTextOutputType",
          "description": "The type of text analysis output. If not assigned, the default value is \"FourSeverityLevels\".",
          "default": "FourSeverityLevels"
        }
      }
    },
<<<<<<< HEAD
=======
    "JailbreakAnalysisResult": {
      "type": "object",
      "description": "The text jailbreak analysis response.",
      "properties": {
        "violated": {
          "type": "boolean",
          "description": "Analysis result for jailbreak."
        }
      },
      "required": [
        "violated"
      ]
    },
    "NlSnippyResult": {
      "type": "object",
      "description": "The text nl snippy analysis request.",
      "properties": {
        "detected": {
          "type": "boolean",
          "description": "Analysis result for categories."
        }
      },
      "required": [
        "detected"
      ]
    },
>>>>>>> 1116593c
    "PagedProject": {
      "type": "object",
      "description": "Paged collection of Project items",
      "properties": {
        "value": {
          "type": "array",
          "description": "The Project items on this page",
          "items": {
            "$ref": "#/definitions/Project"
          },
          "x-ms-identifiers": []
        },
        "nextLink": {
          "type": "string",
          "format": "uri",
          "description": "The link to the next page of items"
        }
      },
      "required": [
        "value"
      ]
    },
    "PagedTextBlocklist": {
      "type": "object",
      "description": "Paged collection of TextBlocklist items",
      "properties": {
        "value": {
          "type": "array",
          "description": "The TextBlocklist items on this page",
          "items": {
            "$ref": "#/definitions/TextBlocklist"
          },
          "x-ms-identifiers": []
        },
        "nextLink": {
          "type": "string",
          "format": "uri",
          "description": "The link to the next page of items"
        }
      },
      "required": [
        "value"
      ]
    },
    "PagedTextBlocklistItem": {
      "type": "object",
      "description": "Paged collection of TextBlocklistItem items",
      "properties": {
        "value": {
          "type": "array",
          "description": "The TextBlocklistItem items on this page",
          "items": {
            "$ref": "#/definitions/TextBlocklistItem"
          },
          "x-ms-identifiers": []
        },
        "nextLink": {
          "type": "string",
          "format": "uri",
          "description": "The link to the next page of items"
        }
      },
      "required": [
        "value"
      ]
    },
    "Project": {
      "type": "object",
      "description": "Project is an entity to manage deployment with specified policy.",
      "properties": {
        "projectName": {
          "type": "string",
          "description": "Project name.",
          "minLength": 3,
          "maxLength": 128,
          "pattern": "^[a-zA-Z][0-9A-Za-z-]*[0-9a-zA-Z]$",
          "x-ms-mutability": [
            "read"
          ]
        },
        "description": {
          "type": "string",
          "description": "Project description.",
          "maxLength": 255
        },
        "modality": {
          "$ref": "#/definitions/ContentModality",
          "description": "Project modality.",
          "x-ms-mutability": [
            "read",
            "create"
          ]
        },
        "displayName": {
          "type": "string",
          "description": "Project display name.",
          "minLength": 3,
          "maxLength": 128
        },
        "createdAt": {
          "type": "string",
          "format": "date-time",
          "description": "Project created time.",
          "x-ms-mutability": [
            "read"
          ]
        },
        "lastModifiedAt": {
          "type": "string",
          "format": "date-time",
          "description": "Project last modified time.",
          "x-ms-mutability": [
            "read"
          ]
        },
        "textPolicy": {
          "$ref": "#/definitions/TextPolicy",
          "description": "Deployed text policy. This value must be null if the modality is not Text."
        },
        "imagePolicy": {
          "$ref": "#/definitions/ImagePolicy",
          "description": "Deployed image policy.This value must be null if the modality is not Image."
        }
      },
      "required": [
        "projectName",
        "modality"
      ]
    },
    "ProjectCreateOrUpdate": {
      "type": "object",
      "description": "Project is an entity to manage deployment with specified policy.",
      "properties": {
        "description": {
          "type": "string",
          "description": "Project description.",
          "maxLength": 255
        },
        "modality": {
          "$ref": "#/definitions/ContentModality",
          "description": "Project modality.",
          "x-ms-mutability": [
            "read",
            "create"
          ]
        },
        "displayName": {
          "type": "string",
          "description": "Project display name.",
          "minLength": 3,
          "maxLength": 128
        },
        "textPolicy": {
          "$ref": "#/definitions/TextPolicyCreateOrUpdate",
          "description": "Deployed text policy. This value must be null if the modality is not Text."
        },
        "imagePolicy": {
          "$ref": "#/definitions/ImagePolicyCreateOrUpdate",
          "description": "Deployed image policy.This value must be null if the modality is not Image."
        }
      }
    },
    "RemoveTextBlocklistItemsOptions": {
      "type": "object",
      "description": "The request to remove blocklistItems from a text blocklist.",
      "properties": {
        "blocklistItemIds": {
          "type": "array",
          "description": "Array of blocklistItemIds to remove.",
          "items": {
            "type": "string"
          }
        }
      },
      "required": [
        "blocklistItemIds"
      ]
    },
    "TextBlocklist": {
      "type": "object",
      "description": "Text Blocklist.",
      "properties": {
        "blocklistName": {
          "type": "string",
          "description": "Text blocklist name.",
          "maxLength": 64,
          "pattern": "^[0-9A-Za-z._~-]+$",
          "x-ms-mutability": [
            "read",
            "create"
          ]
        },
        "description": {
          "type": "string",
          "description": "Text blocklist description.",
          "maxLength": 1024
        }
      },
      "required": [
        "blocklistName"
      ]
    },
    "TextBlocklistCreateOrUpdate": {
      "type": "object",
      "description": "Text Blocklist.",
      "properties": {
        "blocklistName": {
          "type": "string",
          "description": "Text blocklist name.",
          "maxLength": 64,
          "pattern": "^[0-9A-Za-z._~-]+$",
          "x-ms-mutability": [
            "read",
            "create"
          ]
        },
        "description": {
          "type": "string",
          "description": "Text blocklist description.",
          "maxLength": 1024
        }
      }
    },
    "TextBlocklistItem": {
      "type": "object",
      "description": "Item in a TextBlocklist.",
      "properties": {
        "blocklistItemId": {
          "type": "string",
          "description": "The service will generate a BlocklistItemId, which will be a UUID.",
          "maxLength": 64,
          "readOnly": true
        },
        "description": {
          "type": "string",
          "description": "BlocklistItem description.",
          "maxLength": 1024
        },
        "text": {
          "type": "string",
          "description": "BlocklistItem content.",
          "maxLength": 128
        }
      },
      "required": [
        "blocklistItemId",
        "text"
      ]
    },
    "TextBlocklistMatch": {
      "type": "object",
      "description": "The result of blocklist match.",
      "properties": {
        "blocklistName": {
          "type": "string",
          "description": "The name of the matched blocklist.",
          "maxLength": 64
        },
        "blocklistItemId": {
          "type": "string",
          "description": "The ID of the matched item.",
          "maxLength": 64
        },
        "blocklistItemText": {
          "type": "string",
          "description": "The content of the matched item.",
          "maxLength": 128
        }
      },
      "required": [
        "blocklistName",
        "blocklistItemId",
        "blocklistItemText"
      ]
    },
    "TextCategoriesAnalysis": {
      "type": "object",
      "description": "Text analysis result.",
      "properties": {
        "category": {
          "$ref": "#/definitions/TextCategory",
          "description": "The text analysis category."
        },
        "severity": {
          "type": "integer",
          "format": "int32",
          "description": "The value increases with the severity of the input content. The value of this field is determined by the outputType specified in the request. If 'FourSeverityLevels' or 'EightSeverityLevels' is chosen, this field will be included in the output."
        },
        "accepted": {
          "type": "boolean",
          "description": "The decision made by service."
        }
      },
      "required": [
        "category"
      ]
    },
    "TextCategory": {
      "type": "string",
      "description": "Text analyze category.",
      "enum": [
        "Hate",
        "SelfHarm",
        "Sexual",
        "Violence"
      ],
      "x-ms-enum": {
        "name": "TextCategory",
        "modelAsString": true
      }
    },
    "TextCategoryPolicy": {
      "type": "object",
      "description": "TextCategoryPolicy. Content which severity less than the acceptLessThan will be accepted.",
      "properties": {
        "category": {
          "$ref": "#/definitions/TextCategory",
          "description": "Text category."
        },
        "acceptSeverityThreshold": {
          "type": "integer",
          "format": "int32",
          "description": "Severity less than the threshold will be treated as accepted for the category. The value can only be 2, 4, 6 for FourSeverityLevels. If the threshold is undefined, it means all content are accepted."
        }
      },
      "required": [
        "category"
      ]
    },
    "TextPolicy": {
      "type": "object",
      "description": "Policy for the text.",
      "properties": {
        "categoryPolicies": {
          "type": "array",
          "description": "The category policy. The length must be larger than 0.",
          "minItems": 1,
          "items": {
            "$ref": "#/definitions/TextCategoryPolicy"
          },
          "x-ms-identifiers": []
        },
        "blocklistPolicy": {
          "$ref": "#/definitions/BlocklistPolicy",
          "description": "The policy of blocklist."
        },
        "outputType": {
          "$ref": "#/definitions/AnalyzeTextOutputType",
          "description": "The type of text analysis output. If not assigned, the default value is \"FourSeverityLevels\".",
          "default": "FourSeverityLevels"
        }
      },
      "required": [
        "categoryPolicies"
      ]
    },
    "TextPolicyCreateOrUpdate": {
      "type": "object",
      "description": "Policy for the text.",
      "properties": {
        "categoryPolicies": {
          "type": "array",
          "description": "The category policy. The length must be larger than 0.",
          "minItems": 1,
          "items": {
            "$ref": "#/definitions/TextCategoryPolicy"
          },
          "x-ms-identifiers": []
        },
        "blocklistPolicy": {
          "$ref": "#/definitions/BlocklistPolicy",
          "description": "The policy of blocklist."
        },
        "outputType": {
          "$ref": "#/definitions/AnalyzeTextOutputType",
          "description": "The type of text analysis output. If not assigned, the default value is \"FourSeverityLevels\".",
          "default": "FourSeverityLevels"
        }
      }
    },
    "Versions": {
      "type": "string",
      "enum": [
        "2023-10-01",
        "2023-10-15-preview"
      ],
      "x-ms-enum": {
        "name": "Versions",
        "modelAsString": true,
        "values": [
          {
            "name": "v2023_10_01",
            "value": "2023-10-01"
          },
          {
            "name": "v2023_10_15_Preview",
            "value": "2023-10-15-preview"
          }
        ]
      }
    }
  },
  "parameters": {
    "Azure.Core.Foundations.ApiVersionParameter": {
      "name": "api-version",
      "in": "query",
      "description": "The API version to use for this operation.",
      "required": true,
      "type": "string",
      "minLength": 1,
      "x-ms-parameter-location": "method",
      "x-ms-client-name": "apiVersion"
    },
    "Azure.Core.MaxPageSizeQueryParameter": {
      "name": "maxpagesize",
      "in": "query",
      "description": "The maximum number of result items per page.",
      "required": false,
      "type": "integer",
      "format": "int32",
      "x-ms-parameter-location": "method"
    },
    "Azure.Core.SkipQueryParameter": {
      "name": "skip",
      "in": "query",
      "description": "The number of result items to skip.",
      "required": false,
      "type": "integer",
      "format": "int32",
      "default": 0,
      "x-ms-parameter-location": "method"
    },
    "Azure.Core.TopQueryParameter": {
      "name": "top",
      "in": "query",
      "description": "The number of result items to return.",
      "required": false,
      "type": "integer",
      "format": "int32",
      "x-ms-parameter-location": "method"
    }
  }
}<|MERGE_RESOLUTION|>--- conflicted
+++ resolved
@@ -758,9 +758,6 @@
         }
       }
     },
-<<<<<<< HEAD
-    "/text:analyzeNLSnippy": {
-=======
     "/text:analyzeJailbreak": {
       "post": {
         "operationId": "TextOperations_AnalyzeTextJailbreak",
@@ -803,11 +800,10 @@
       }
     },
     "/text:snippyAnalyze": {
->>>>>>> 1116593c
       "post": {
-        "operationId": "TextOperations_AnalyzeTextNlSnippy",
-        "summary": "Analyze NL Snippy",
-        "description": "A synchronous API for the analysis of text snippy.",
+        "operationId": "TextOperations_AnalyzeTextSnippy",
+        "summary": "Analyze Snippy",
+        "description": "A synchronous API for the analysis of text snippy. Currently, it supports four categories: NLSnippy.",
         "parameters": [
           {
             "$ref": "#/parameters/Azure.Core.Foundations.ApiVersionParameter"
@@ -818,7 +814,7 @@
             "description": "The text analysis request.",
             "required": true,
             "schema": {
-              "$ref": "#/definitions/AnalyzeTextNlSnippyOptions"
+              "$ref": "#/definitions/AnalyzeTextSnippyOptions"
             }
           }
         ],
@@ -826,7 +822,7 @@
           "200": {
             "description": "The request has succeeded.",
             "schema": {
-              "$ref": "#/definitions/AnalyzeTextNlSnippyResult"
+              "$ref": "#/definitions/AnalyzeTextSnippyResult"
             }
           },
           "default": {
@@ -948,23 +944,13 @@
         "categoriesAnalysis"
       ]
     },
-<<<<<<< HEAD
-    "AnalyzeTextNlSnippyOptions": {
-      "type": "object",
-      "description": "The text analysis request.",
+    "AnalyzeTextJailbreakOptions": {
+      "type": "object",
+      "description": "The text jailbreak analysis request.",
       "properties": {
         "text": {
           "type": "string",
-          "description": "The text needs to be analyzed. We support a maximum of 1k Unicode characters (Unicode code points) in the text of one request.",
-=======
-    "AnalyzeTextJailbreakOptions": {
-      "type": "object",
-      "description": "The text jailbreak analysis request.",
-      "properties": {
-        "text": {
-          "type": "string",
           "description": "The text needs to be analyzed if it attempt to jailbreak. We support a maximum of 1k Unicode characters (Unicode code points) in the text of one request.",
->>>>>>> 1116593c
           "maxLength": 1000
         }
       },
@@ -972,19 +958,6 @@
         "text"
       ]
     },
-<<<<<<< HEAD
-    "AnalyzeTextNlSnippyResult": {
-      "type": "object",
-      "description": "The text analysis response.",
-      "properties": {
-        "detected": {
-          "type": "boolean",
-          "description": "Analysis result for NLSnippy."
-        }
-      },
-      "required": [
-        "detected"
-=======
     "AnalyzeTextJailbreakResult": {
       "type": "object",
       "description": "The text jailbreak analysis request.",
@@ -996,7 +969,6 @@
       },
       "required": [
         "jailbreakAnalysis"
->>>>>>> 1116593c
       ]
     },
     "AnalyzeTextOptions": {
@@ -1091,6 +1063,40 @@
       },
       "required": [
         "categoriesAnalysis"
+      ]
+    },
+    "AnalyzeTextSnippyOptions": {
+      "type": "object",
+      "description": "The text analysis request.",
+      "properties": {
+        "text": {
+          "type": "string",
+          "description": "The text needs to be analyzed. We support a maximum of 1k Unicode characters (Unicode code points) in the text of one request.",
+          "maxLength": 1000
+        },
+        "categories": {
+          "type": "array",
+          "description": "The categories will be analyzed. If they are not assigned, a default set of analysis results for the categories will be returned.",
+          "items": {
+            "$ref": "#/definitions/SnippyCategory"
+          }
+        }
+      },
+      "required": [
+        "text"
+      ]
+    },
+    "AnalyzeTextSnippyResult": {
+      "type": "object",
+      "description": "The text analysis response.",
+      "properties": {
+        "nlSnippy": {
+          "$ref": "#/definitions/NlSnippyResult",
+          "description": "Analysis result for NLSnippy categories."
+        }
+      },
+      "required": [
+        "nlSnippy"
       ]
     },
     "Azure.Core.Foundations.Error": {
@@ -1308,8 +1314,6 @@
         }
       }
     },
-<<<<<<< HEAD
-=======
     "JailbreakAnalysisResult": {
       "type": "object",
       "description": "The text jailbreak analysis response.",
@@ -1336,7 +1340,6 @@
         "detected"
       ]
     },
->>>>>>> 1116593c
     "PagedProject": {
       "type": "object",
       "description": "Paged collection of Project items",
@@ -1514,6 +1517,17 @@
       "required": [
         "blocklistItemIds"
       ]
+    },
+    "SnippyCategory": {
+      "type": "string",
+      "description": "Snippy analyze category.",
+      "enum": [
+        "NLSnippy"
+      ],
+      "x-ms-enum": {
+        "name": "SnippyCategory",
+        "modelAsString": true
+      }
     },
     "TextBlocklist": {
       "type": "object",

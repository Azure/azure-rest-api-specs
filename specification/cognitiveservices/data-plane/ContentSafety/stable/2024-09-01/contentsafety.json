{
  "swagger": "2.0",
  "info": {
    "title": "ContentSafety Service",
    "version": "2024-09-01",
    "description": "Analyze harmful content",
    "x-typespec-generated": [
      {
        "emitter": "@azure-tools/typespec-autorest"
      }
    ]
  },
  "schemes": [
    "https"
  ],
  "x-ms-parameterized-host": {
    "hostTemplate": "{endpoint}/contentsafety",
    "useSchemePrefix": false,
    "parameters": [
      {
        "name": "endpoint",
        "in": "path",
        "description": "Supported Cognitive Services endpoints (protocol and hostname, for example:\nhttps://<resource-name>.cognitiveservices.azure.com).",
        "required": true,
        "type": "string"
      }
    ]
  },
  "produces": [
    "application/json"
  ],
  "consumes": [
    "application/json"
  ],
  "security": [
    {
      "ApiKeyAuth": []
    },
    {
      "OAuth2Auth": [
        "https://cognitiveservices.azure.com/.default"
      ]
    }
  ],
  "securityDefinitions": {
    "ApiKeyAuth": {
      "type": "apiKey",
      "name": "Ocp-Apim-Subscription-Key",
      "in": "header"
    },
    "OAuth2Auth": {
      "type": "oauth2",
      "flow": "application",
      "scopes": {
        "https://cognitiveservices.azure.com/.default": ""
      },
      "tokenUrl": "https://login.microsoftonline.com/common/oauth2/v2.0/token"
    }
  },
  "tags": [],
  "paths": {
    "/image:analyze": {
      "post": {
        "operationId": "ImageOperations_AnalyzeImage",
        "summary": "Analyze Image",
        "description": "A synchronous API for the analysis of potentially harmful image content. Currently, it supports four categories: Hate, SelfHarm, Sexual, and Violence.",
        "parameters": [
          {
            "$ref": "#/parameters/Azure.Core.Foundations.ApiVersionParameter"
          },
          {
            "name": "body",
            "in": "body",
            "description": "The image analysis request.",
            "required": true,
            "schema": {
              "$ref": "#/definitions/AnalyzeImageOptions"
            }
          }
        ],
        "responses": {
          "200": {
            "description": "The request has succeeded.",
            "schema": {
              "$ref": "#/definitions/AnalyzeImageResult"
            }
          },
          "default": {
            "description": "An unexpected error response.",
            "schema": {
              "$ref": "#/definitions/Azure.Core.Foundations.ErrorResponse"
            },
            "headers": {
              "x-ms-error-code": {
                "type": "string",
                "description": "String error code indicating what went wrong."
              }
            }
          }
        },
        "x-ms-examples": {
          "Analyze Image": {
            "$ref": "./examples/AnalyzeImage.json"
          }
        }
      }
    },
    "/text/blocklists": {
      "get": {
        "operationId": "TextBlocklists_ListTextBlocklists",
        "summary": "Get All Text Blocklists",
        "description": "Get all text blocklists details.",
        "parameters": [
          {
            "$ref": "#/parameters/Azure.Core.Foundations.ApiVersionParameter"
          }
        ],
        "responses": {
          "200": {
            "description": "The request has succeeded.",
            "schema": {
              "$ref": "#/definitions/PagedTextBlocklist"
            }
          },
          "default": {
            "description": "An unexpected error response.",
            "schema": {
              "$ref": "#/definitions/Azure.Core.Foundations.ErrorResponse"
            },
            "headers": {
              "x-ms-error-code": {
                "type": "string",
                "description": "String error code indicating what went wrong."
              }
            }
          }
        },
        "x-ms-examples": {
          "Get All Text Blocklists": {
            "$ref": "./examples/ListTextBlocklists.json"
          }
        },
        "x-ms-pageable": {
          "nextLinkName": "nextLink"
        }
      }
    },
    "/text/blocklists/{blocklistName}": {
      "get": {
        "operationId": "TextBlocklists_GetTextBlocklist",
        "summary": "Get Text Blocklist By blocklistName",
        "description": "Returns text blocklist details.",
        "parameters": [
          {
            "$ref": "#/parameters/Azure.Core.Foundations.ApiVersionParameter"
          },
          {
            "name": "blocklistName",
            "in": "path",
            "description": "Text blocklist name.",
            "required": true,
            "type": "string",
            "maxLength": 64,
            "pattern": "^[0-9A-Za-z._~-]+$"
          }
        ],
        "responses": {
          "200": {
            "description": "The request has succeeded.",
            "schema": {
              "$ref": "#/definitions/TextBlocklist"
            }
          },
          "default": {
            "description": "An unexpected error response.",
            "schema": {
              "$ref": "#/definitions/Azure.Core.Foundations.ErrorResponse"
            },
            "headers": {
              "x-ms-error-code": {
                "type": "string",
                "description": "String error code indicating what went wrong."
              }
            }
          }
        },
        "x-ms-examples": {
          "Get Text Blocklist By blocklistName": {
            "$ref": "./examples/GetTextBlocklist.json"
          }
        }
      },
      "patch": {
        "operationId": "TextBlocklists_CreateOrUpdateTextBlocklist",
        "summary": "Create Or Update Text Blocklist",
        "description": "Updates a text blocklist. If the blocklistName does not exist, a new blocklist will be created.",
        "consumes": [
          "application/merge-patch+json"
        ],
        "parameters": [
          {
            "$ref": "#/parameters/Azure.Core.Foundations.ApiVersionParameter"
          },
          {
            "name": "blocklistName",
            "in": "path",
            "description": "Text blocklist name.",
            "required": true,
            "type": "string",
            "maxLength": 64,
            "pattern": "^[0-9A-Za-z._~-]+$"
          },
          {
            "name": "resource",
            "in": "body",
            "description": "The resource instance.",
            "required": true,
            "schema": {
              "$ref": "#/definitions/TextBlocklistCreateOrUpdate"
            }
          }
        ],
        "responses": {
          "200": {
            "description": "The request has succeeded.",
            "schema": {
              "$ref": "#/definitions/TextBlocklist"
            }
          },
          "201": {
            "description": "The request has succeeded and a new resource has been created as a result.",
            "schema": {
              "$ref": "#/definitions/TextBlocklist"
            }
          },
          "default": {
            "description": "An unexpected error response.",
            "schema": {
              "$ref": "#/definitions/Azure.Core.Foundations.ErrorResponse"
            },
            "headers": {
              "x-ms-error-code": {
                "type": "string",
                "description": "String error code indicating what went wrong."
              }
            }
          }
        },
        "x-ms-examples": {
          "Create Or Update Text Blocklist": {
            "$ref": "./examples/CreateOrUpdateTextBlocklist.json"
          }
        }
      },
      "delete": {
        "operationId": "TextBlocklists_DeleteTextBlocklist",
        "summary": "Delete Text Blocklist By blocklistName",
        "description": "Deletes a text blocklist.",
        "parameters": [
          {
            "$ref": "#/parameters/Azure.Core.Foundations.ApiVersionParameter"
          },
          {
            "name": "blocklistName",
            "in": "path",
            "description": "Text blocklist name.",
            "required": true,
            "type": "string",
            "maxLength": 64,
            "pattern": "^[0-9A-Za-z._~-]+$"
          }
        ],
        "responses": {
          "204": {
            "description": "There is no content to send for this request, but the headers may be useful. "
          },
          "default": {
            "description": "An unexpected error response.",
            "schema": {
              "$ref": "#/definitions/Azure.Core.Foundations.ErrorResponse"
            },
            "headers": {
              "x-ms-error-code": {
                "type": "string",
                "description": "String error code indicating what went wrong."
              }
            }
          }
        },
        "x-ms-examples": {
          "Delete Text Blocklist By blocklistName": {
            "$ref": "./examples/DeleteTextBlocklist.json"
          }
        }
      }
    },
    "/text/blocklists/{blocklistName}:addOrUpdateBlocklistItems": {
      "post": {
        "operationId": "TextBlocklists_AddOrUpdateBlocklistItems",
        "summary": "Add or update BlocklistItems To Text Blocklist",
        "description": "Add or update blocklistItems to a text blocklist. You can add or update at most 100 blocklistItems in one request.",
        "parameters": [
          {
            "$ref": "#/parameters/Azure.Core.Foundations.ApiVersionParameter"
          },
          {
            "name": "blocklistName",
            "in": "path",
            "description": "Text blocklist name.",
            "required": true,
            "type": "string",
            "maxLength": 64,
            "pattern": "^[0-9A-Za-z._~-]+$"
          },
          {
            "name": "body",
            "in": "body",
            "description": "Options for adding or updating blocklist items.",
            "required": true,
            "schema": {
              "$ref": "#/definitions/AddOrUpdateTextBlocklistItemsOptions"
            }
          }
        ],
        "responses": {
          "200": {
            "description": "The request has succeeded.",
            "schema": {
              "$ref": "#/definitions/AddOrUpdateTextBlocklistItemsResult"
            }
          },
          "default": {
            "description": "An unexpected error response.",
            "schema": {
              "$ref": "#/definitions/Azure.Core.Foundations.ErrorResponse"
            },
            "headers": {
              "x-ms-error-code": {
                "type": "string",
                "description": "String error code indicating what went wrong."
              }
            }
          }
        },
        "x-ms-examples": {
          "Add or Update BlocklistItems To Text Blocklist": {
            "$ref": "./examples/AddOrUpdateBlocklistItems.json"
          }
        }
      }
    },
    "/text/blocklists/{blocklistName}:removeBlocklistItems": {
      "post": {
        "operationId": "TextBlocklists_RemoveBlocklistItems",
        "summary": "Remove BlocklistItems From Text Blocklist",
        "description": "Remove blocklistItems from a text blocklist. You can remove at most 100 BlocklistItems in one request.",
        "parameters": [
          {
            "$ref": "#/parameters/Azure.Core.Foundations.ApiVersionParameter"
          },
          {
            "name": "blocklistName",
            "in": "path",
            "description": "Text blocklist name.",
            "required": true,
            "type": "string",
            "maxLength": 64,
            "pattern": "^[0-9A-Za-z._~-]+$"
          },
          {
            "name": "body",
            "in": "body",
            "description": "Options for removing blocklist items.",
            "required": true,
            "schema": {
              "$ref": "#/definitions/RemoveTextBlocklistItemsOptions"
            }
          }
        ],
        "responses": {
          "204": {
            "description": "There is no content to send for this request, but the headers may be useful. "
          },
          "default": {
            "description": "An unexpected error response.",
            "schema": {
              "$ref": "#/definitions/Azure.Core.Foundations.ErrorResponse"
            },
            "headers": {
              "x-ms-error-code": {
                "type": "string",
                "description": "String error code indicating what went wrong."
              }
            }
          }
        },
        "x-ms-examples": {
          "Remove BlockItems From Text Blocklist": {
            "$ref": "./examples/RemoveBlocklistItems.json"
          }
        }
      }
    },
    "/text/blocklists/{blocklistName}/blocklistItems": {
      "get": {
        "operationId": "TextBlocklists_ListTextBlocklistItems",
        "summary": "Get All BlocklistItems By blocklistName",
        "description": "Get all blocklistItems in a text blocklist.",
        "parameters": [
          {
            "$ref": "#/parameters/Azure.Core.Foundations.ApiVersionParameter"
          },
          {
            "name": "blocklistName",
            "in": "path",
            "description": "Text blocklist name.",
            "required": true,
            "type": "string",
            "maxLength": 64,
            "pattern": "^[0-9A-Za-z._~-]+$"
          },
          {
            "$ref": "#/parameters/Azure.Core.TopQueryParameter"
          },
          {
            "$ref": "#/parameters/Azure.Core.SkipQueryParameter"
          },
          {
            "$ref": "#/parameters/Azure.Core.MaxPageSizeQueryParameter"
          }
        ],
        "responses": {
          "200": {
            "description": "The request has succeeded.",
            "schema": {
              "$ref": "#/definitions/PagedTextBlocklistItem"
            }
          },
          "default": {
            "description": "An unexpected error response.",
            "schema": {
              "$ref": "#/definitions/Azure.Core.Foundations.ErrorResponse"
            },
            "headers": {
              "x-ms-error-code": {
                "type": "string",
                "description": "String error code indicating what went wrong."
              }
            }
          }
        },
        "x-ms-examples": {
          "Get All BlockItems By blocklistName": {
            "$ref": "./examples/ListTextBlocklistItems.json"
          }
        },
        "x-ms-pageable": {
          "nextLinkName": "nextLink"
        }
      }
    },
    "/text/blocklists/{blocklistName}/blocklistItems/{blocklistItemId}": {
      "get": {
        "operationId": "TextBlocklists_GetTextBlocklistItem",
        "summary": "Get BlocklistItem By blocklistName And blocklistItemId",
        "description": "Get blocklistItem by blocklistName and blocklistItemId from a text blocklist.",
        "parameters": [
          {
            "$ref": "#/parameters/Azure.Core.Foundations.ApiVersionParameter"
          },
          {
            "name": "blocklistName",
            "in": "path",
            "description": "Text blocklist name.",
            "required": true,
            "type": "string",
            "maxLength": 64,
            "pattern": "^[0-9A-Za-z._~-]+$"
          },
          {
            "name": "blocklistItemId",
            "in": "path",
            "description": "The service will generate a BlocklistItemId, which will be a UUID.",
            "required": true,
            "type": "string",
            "maxLength": 64
          }
        ],
        "responses": {
          "200": {
            "description": "The request has succeeded.",
            "schema": {
              "$ref": "#/definitions/TextBlocklistItem"
            }
          },
          "default": {
            "description": "An unexpected error response.",
            "schema": {
              "$ref": "#/definitions/Azure.Core.Foundations.ErrorResponse"
            },
            "headers": {
              "x-ms-error-code": {
                "type": "string",
                "description": "String error code indicating what went wrong."
              }
            }
          }
        },
        "x-ms-examples": {
          "Get BlockItem By blocklistName And blocklistItemId": {
            "$ref": "./examples/GetTextBlocklistItem.json"
          }
        }
      }
    },
    "/text:analyze": {
      "post": {
        "operationId": "TextOperations_AnalyzeText",
        "summary": "Analyze Text",
        "description": "A synchronous API for the analysis of potentially harmful text content. Currently, it supports four categories: Hate, SelfHarm, Sexual, and Violence.",
        "parameters": [
          {
            "$ref": "#/parameters/Azure.Core.Foundations.ApiVersionParameter"
          },
          {
            "name": "body",
            "in": "body",
            "description": "The text analysis request.",
            "required": true,
            "schema": {
              "$ref": "#/definitions/AnalyzeTextOptions"
            }
          }
        ],
        "responses": {
          "200": {
            "description": "The request has succeeded.",
            "schema": {
              "$ref": "#/definitions/AnalyzeTextResult"
            }
          },
          "default": {
            "description": "An unexpected error response.",
            "schema": {
              "$ref": "#/definitions/Azure.Core.Foundations.ErrorResponse"
            },
            "headers": {
              "x-ms-error-code": {
                "type": "string",
                "description": "String error code indicating what went wrong."
              }
            }
          }
        },
        "x-ms-examples": {
          "Analyze Text": {
            "$ref": "./examples/AnalyzeText.json"
          }
        }
      }
    },
    "/text:detectProtectedMaterial": {
      "post": {
        "operationId": "TextOperations_DetectTextProtectedMaterial",
        "summary": "Detect Protected Material for Text",
        "description": "A synchronous API for detecting protected material in the given text.",
        "parameters": [
          {
            "$ref": "#/parameters/Azure.Core.Foundations.ApiVersionParameter"
          },
          {
            "name": "body",
            "in": "body",
            "description": "The request body to be detected, which may contain protected material.",
            "required": true,
            "schema": {
              "$ref": "#/definitions/DetectTextProtectedMaterialOptions"
            }
          }
        ],
        "responses": {
          "200": {
            "description": "The request has succeeded.",
            "schema": {
              "$ref": "#/definitions/DetectTextProtectedMaterialResult"
            }
          },
          "default": {
            "description": "An unexpected error response.",
            "schema": {
              "$ref": "#/definitions/Azure.Core.Foundations.ErrorResponse"
            },
            "headers": {
              "x-ms-error-code": {
                "type": "string",
                "description": "String error code indicating what went wrong."
              }
            }
          }
        },
        "x-ms-examples": {
          "Detect Protected Material for Text": {
            "$ref": "./examples/DetectTextProtectedMaterial.json"
          }
        }
      }
    },
    "/text:shieldPrompt": {
      "post": {
        "operationId": "TextOperations_ShieldPrompt",
        "summary": "Shield Prompt",
        "description": "A synchronous API for shielding prompt from direct and indirect injection attacks.",
        "parameters": [
          {
            "$ref": "#/parameters/Azure.Core.Foundations.ApiVersionParameter"
          },
          {
            "name": "body",
            "in": "body",
            "description": "The request body to be detected, which may contain direct or indirect injection attacks.",
            "required": true,
            "schema": {
              "$ref": "#/definitions/ShieldPromptOptions"
            }
          }
        ],
        "responses": {
          "200": {
            "description": "The request has succeeded.",
            "schema": {
              "$ref": "#/definitions/ShieldPromptResult"
            }
          },
          "default": {
            "description": "An unexpected error response.",
            "schema": {
              "$ref": "#/definitions/Azure.Core.Foundations.ErrorResponse"
            },
            "headers": {
              "x-ms-error-code": {
                "type": "string",
                "description": "String error code indicating what went wrong."
              }
            }
          }
        },
        "x-ms-examples": {
          "Shield Prompt": {
            "$ref": "./examples/ShieldPrompt.json"
          }
        }
      }
    }
  },
  "definitions": {
    "AddOrUpdateTextBlocklistItemsOptions": {
      "type": "object",
      "description": "The request to add blocklistItems to a text blocklist.",
      "properties": {
        "blocklistItems": {
          "type": "array",
          "description": "Array of blocklistItems to add.",
          "items": {
            "$ref": "#/definitions/TextBlocklistItem"
          },
          "x-ms-identifiers": []
        }
      },
      "required": [
        "blocklistItems"
      ]
    },
    "AddOrUpdateTextBlocklistItemsResult": {
      "type": "object",
      "description": "The response of adding blocklistItems to the text blocklist.",
      "properties": {
        "blocklistItems": {
          "type": "array",
          "description": "Array of blocklistItems have been added.",
          "items": {
            "$ref": "#/definitions/TextBlocklistItem"
          },
          "x-ms-identifiers": []
        }
      },
      "required": [
        "blocklistItems"
      ]
    },
    "AnalyzeImageOptions": {
      "type": "object",
      "description": "The image analysis request.",
      "properties": {
        "image": {
          "$ref": "#/definitions/ImageData",
          "description": "The image needs to be analyzed."
        },
        "categories": {
          "type": "array",
          "description": "The categories will be analyzed. If they are not assigned, a default set of analysis results for the categories will be returned.",
          "items": {
            "$ref": "#/definitions/ImageCategory"
          }
        },
        "outputType": {
          "type": "string",
          "description": "This refers to the type of image analysis output. If no value is assigned, the default value will be \"FourSeverityLevels\".",
          "default": "FourSeverityLevels",
          "enum": [
            "FourSeverityLevels"
          ],
          "x-ms-enum": {
            "name": "AnalyzeImageOutputType",
            "modelAsString": true,
            "values": [
              {
                "name": "FourSeverityLevels",
                "value": "FourSeverityLevels",
                "description": "Output severities in four levels, the value could be 0,2,4,6."
              }
            ]
          }
        }
      },
      "required": [
        "image"
      ]
    },
    "AnalyzeImageResult": {
      "type": "object",
      "description": "The image analysis response.",
      "properties": {
        "categoriesAnalysis": {
          "type": "array",
          "description": "Analysis result for categories.",
          "items": {
            "$ref": "#/definitions/ImageCategoriesAnalysis"
          },
          "x-ms-identifiers": []
        }
      },
      "required": [
        "categoriesAnalysis"
      ]
    },
    "AnalyzeTextOptions": {
      "type": "object",
      "description": "The text analysis request.",
      "properties": {
        "text": {
          "type": "string",
          "description": "The text needs to be analyzed. We support a maximum of 10k Unicode characters (Unicode code points) in the text of one request.",
          "maxLength": 10000
        },
        "categories": {
          "type": "array",
          "description": "The categories will be analyzed. If they are not assigned, a default set of analysis results for the categories will be returned.",
          "items": {
            "$ref": "#/definitions/TextCategory"
          }
        },
        "blocklistNames": {
          "type": "array",
          "description": "The names of blocklists.",
          "items": {
            "type": "string"
          }
        },
        "haltOnBlocklistHit": {
          "type": "boolean",
          "description": "When set to true, further analyses of harmful content will not be performed in cases where blocklists are hit. When set to false, all analyses of harmful content will be performed, whether or not blocklists are hit."
        },
        "outputType": {
          "type": "string",
          "description": "This refers to the type of text analysis output. If no value is assigned, the default value will be \"FourSeverityLevels\".",
          "default": "FourSeverityLevels",
          "enum": [
            "FourSeverityLevels",
            "EightSeverityLevels"
          ],
          "x-ms-enum": {
            "name": "AnalyzeTextOutputType",
            "modelAsString": true,
            "values": [
              {
                "name": "FourSeverityLevels",
                "value": "FourSeverityLevels",
                "description": "Output severities in four levels, the value could be 0,2,4,6."
              },
              {
                "name": "EightSeverityLevels",
                "value": "EightSeverityLevels",
                "description": "Output severities in eight levels, the value could be 0,1,2,3,4,5,6,7."
              }
            ]
          }
        }
      },
      "required": [
        "text"
      ]
    },
    "AnalyzeTextResult": {
      "type": "object",
      "description": "The text analysis response.",
      "properties": {
        "blocklistsMatch": {
          "type": "array",
          "description": "The blocklist match details.",
          "items": {
            "$ref": "#/definitions/TextBlocklistMatch"
          },
          "x-ms-identifiers": []
        },
        "categoriesAnalysis": {
          "type": "array",
          "description": "Analysis result for categories.",
          "items": {
            "$ref": "#/definitions/TextCategoriesAnalysis"
          },
          "x-ms-identifiers": []
        }
      },
      "required": [
        "categoriesAnalysis"
      ]
    },
    "Azure.Core.Foundations.Error": {
      "type": "object",
      "description": "The error object.",
      "properties": {
        "code": {
          "type": "string",
          "description": "One of a server-defined set of error codes."
        },
        "message": {
          "type": "string",
          "description": "A human-readable representation of the error."
        },
        "target": {
          "type": "string",
          "description": "The target of the error."
        },
        "details": {
          "type": "array",
          "description": "An array of details about specific errors that led to this reported error.",
          "items": {
            "$ref": "#/definitions/Azure.Core.Foundations.Error"
          },
          "x-ms-identifiers": []
        },
        "innererror": {
          "$ref": "#/definitions/Azure.Core.Foundations.InnerError",
          "description": "An object containing more specific information than the current object about the error."
        }
      },
      "required": [
        "code",
        "message"
      ]
    },
    "Azure.Core.Foundations.ErrorResponse": {
      "type": "object",
      "description": "A response containing error details.",
      "properties": {
        "error": {
          "$ref": "#/definitions/Azure.Core.Foundations.Error",
          "description": "The error object."
        }
      },
      "required": [
        "error"
      ]
    },
    "Azure.Core.Foundations.InnerError": {
      "type": "object",
      "description": "An object containing more specific information about the error. As per Microsoft One API guidelines - https://github.com/Microsoft/api-guidelines/blob/vNext/Guidelines.md#7102-error-condition-responses.",
      "properties": {
        "code": {
          "type": "string",
          "description": "One of a server-defined set of error codes."
        },
        "innererror": {
          "$ref": "#/definitions/Azure.Core.Foundations.InnerError",
          "description": "Inner error."
        }
      }
    },
    "DetectTextProtectedMaterialOptions": {
      "type": "object",
      "description": "The request of detecting potential protected material present in the given text.",
      "properties": {
        "text": {
          "type": "string",
          "description": "The text needs to be analyzed, which may contain protected material. The characters will be counted in Unicode code points.",
          "maxLength": 10000
        }
      },
      "required": [
        "text"
      ]
    },
    "DetectTextProtectedMaterialResult": {
      "type": "object",
      "description": "The combined detection results of potential protected material.",
      "properties": {
        "protectedMaterialAnalysis": {
          "$ref": "#/definitions/TextProtectedMaterialAnalysisResult",
          "description": "Analysis result for the given text."
        }
      },
      "required": [
        "protectedMaterialAnalysis"
      ]
    },
    "DocumentInjectionAnalysisResult": {
      "type": "object",
      "description": "The individual analysis result of potential injection attacks in the given documents.",
      "properties": {
        "attackDetected": {
          "type": "boolean",
          "description": "Whether a potential injection attack is detected or not."
        }
      },
      "required": [
        "attackDetected"
      ]
    },
    "ImageCategoriesAnalysis": {
      "type": "object",
      "description": "Image analysis result.",
      "properties": {
        "category": {
          "$ref": "#/definitions/ImageCategory",
          "description": "The image analysis category."
        },
        "severity": {
          "type": "integer",
          "format": "int32",
          "description": "The value increases with the severity of the input content. The value of this field is determined by the output type specified in the request. The output type could be ‘FourSeverityLevels’, and the output value can be 0, 2, 4, 6."
        }
      },
      "required": [
        "category"
      ]
    },
    "ImageCategory": {
      "type": "string",
      "description": "The harm category supported in Image content analysis.",
      "enum": [
        "Hate",
        "SelfHarm",
        "Sexual",
        "Violence"
      ],
      "x-ms-enum": {
        "name": "ImageCategory",
        "modelAsString": true,
        "values": [
          {
            "name": "Hate",
            "value": "Hate",
            "description": "The harm category for Image - Hate."
          },
          {
            "name": "SelfHarm",
            "value": "SelfHarm",
            "description": "The harm category for Image - SelfHarm."
          },
          {
            "name": "Sexual",
            "value": "Sexual",
            "description": "The harm category for Image - Sexual."
          },
          {
            "name": "Violence",
            "value": "Violence",
            "description": "The harm category for Image - Violence."
          }
        ]
      }
    },
    "ImageData": {
      "type": "object",
      "description": "The image can be either base64 encoded bytes or a blob URL. You can choose only one of these options. If both are provided, the request will be refused. The maximum image size is 2048 x 2048 pixels and should not exceed 4 MB, while the minimum image size is 50 x 50 pixels.",
      "properties": {
        "content": {
          "type": "string",
          "format": "byte",
          "description": "The Base64 encoding of the image."
        },
        "blobUrl": {
          "type": "string",
          "format": "uri",
          "description": "The blob url of the image."
        }
      }
    },
    "PagedTextBlocklist": {
      "type": "object",
      "description": "Paged collection of TextBlocklist items",
      "properties": {
        "value": {
          "type": "array",
          "description": "The TextBlocklist items on this page",
          "items": {
            "$ref": "#/definitions/TextBlocklist"
          },
          "x-ms-identifiers": []
        },
        "nextLink": {
          "type": "string",
          "format": "uri",
          "description": "The link to the next page of items"
        }
      },
      "required": [
        "value"
      ]
    },
    "PagedTextBlocklistItem": {
      "type": "object",
      "description": "Paged collection of TextBlocklistItem items",
      "properties": {
        "value": {
          "type": "array",
          "description": "The TextBlocklistItem items on this page",
          "items": {
            "$ref": "#/definitions/TextBlocklistItem"
          },
          "x-ms-identifiers": []
        },
        "nextLink": {
          "type": "string",
          "format": "uri",
          "description": "The link to the next page of items"
        }
      },
      "required": [
        "value"
      ]
    },
    "RemoveTextBlocklistItemsOptions": {
      "type": "object",
      "description": "The request to remove blocklistItems from a text blocklist.",
      "properties": {
        "blocklistItemIds": {
          "type": "array",
          "description": "Array of blocklistItemIds to remove.",
          "items": {
            "type": "string"
          }
        }
      },
      "required": [
        "blocklistItemIds"
      ]
    },
    "ShieldPromptOptions": {
      "type": "object",
      "description": "The request of analyzing potential direct or indirect injection attacks.",
      "properties": {
        "userPrompt": {
          "type": "string",
          "description": "The user prompt to be analyzed, which may contain direct injection attacks.",
          "maxLength": 10000
        },
        "documents": {
          "type": "array",
<<<<<<< HEAD
          "description": "The documents needs to be analyzed, which may contain direct or indirect injection attacks.",
          "maxItems": 5,
=======
          "description": "The documents to be analyzed, which may contain direct or indirect injection attacks.",
>>>>>>> 7a40652e
          "items": {
            "type": "string"
          }
        }
      }
    },
    "ShieldPromptResult": {
      "type": "object",
      "description": "The combined analysis results of potential direct or indirect injection attacks.",
      "properties": {
        "userPromptAnalysis": {
          "$ref": "#/definitions/UserPromptInjectionAnalysisResult",
          "description": "Direct injection attacks analysis result for the given user prompt."
        },
        "documentsAnalysis": {
          "type": "array",
          "description": "Direct and indirect injection attacks analysis result for the given documents.",
          "items": {
            "$ref": "#/definitions/DocumentInjectionAnalysisResult"
          },
          "x-ms-identifiers": []
        }
      }
    },
    "TextBlocklist": {
      "type": "object",
      "description": "Text Blocklist.",
      "properties": {
        "blocklistName": {
          "type": "string",
          "description": "Text blocklist name.",
          "maxLength": 64,
          "pattern": "^[0-9A-Za-z._~-]+$",
          "x-ms-mutability": [
            "read",
            "create"
          ]
        },
        "description": {
          "type": "string",
          "description": "Text blocklist description.",
          "maxLength": 1024
        }
      },
      "required": [
        "blocklistName"
      ]
    },
    "TextBlocklistCreateOrUpdate": {
      "type": "object",
      "description": "Text Blocklist.",
      "properties": {
        "blocklistName": {
          "type": "string",
          "description": "Text blocklist name.",
          "maxLength": 64,
          "pattern": "^[0-9A-Za-z._~-]+$",
          "x-ms-mutability": [
            "read",
            "create"
          ]
        },
        "description": {
          "type": "string",
          "description": "Text blocklist description.",
          "maxLength": 1024
        }
      }
    },
    "TextBlocklistItem": {
      "type": "object",
      "description": "Item in a TextBlocklist.",
      "properties": {
        "blocklistItemId": {
          "type": "string",
          "description": "The service will generate a BlocklistItemId, which will be a UUID.",
          "maxLength": 64,
          "readOnly": true
        },
        "description": {
          "type": "string",
          "description": "BlocklistItem description.",
          "maxLength": 1024
        },
        "text": {
          "type": "string",
          "description": "BlocklistItem content. The length is counted using Unicode code point.",
          "maxLength": 1000
        },
        "isRegex": {
          "type": "boolean",
          "description": "An optional properties indicating whether this item is to be matched as a regular expression."
        }
      },
      "required": [
        "blocklistItemId",
        "text"
      ]
    },
    "TextBlocklistMatch": {
      "type": "object",
      "description": "The result of blocklist match.",
      "properties": {
        "blocklistName": {
          "type": "string",
          "description": "The name of the matched blocklist.",
          "maxLength": 64
        },
        "blocklistItemId": {
          "type": "string",
          "description": "The ID of the matched item.",
          "maxLength": 64
        },
        "blocklistItemText": {
          "type": "string",
          "description": "The content of the matched item.",
          "maxLength": 128
        }
      },
      "required": [
        "blocklistName",
        "blocklistItemId",
        "blocklistItemText"
      ]
    },
    "TextCategoriesAnalysis": {
      "type": "object",
      "description": "Text analysis result.",
      "properties": {
        "category": {
          "$ref": "#/definitions/TextCategory",
          "description": "The text analysis category."
        },
        "severity": {
          "type": "integer",
          "format": "int32",
          "description": "The value increases with the severity of the input content. The value of this field is determined by the output type specified in the request. The output type could be ‘FourSeverityLevels’ or ‘EightSeverity Levels’, and the output value can be 0, 2, 4, 6 or 0, 1, 2, 3, 4, 5, 6, or 7."
        }
      },
      "required": [
        "category"
      ]
    },
    "TextCategory": {
      "type": "string",
      "description": "The harm category supported in Text content analysis.",
      "enum": [
        "Hate",
        "SelfHarm",
        "Sexual",
        "Violence"
      ],
      "x-ms-enum": {
        "name": "TextCategory",
        "modelAsString": true,
        "values": [
          {
            "name": "Hate",
            "value": "Hate",
            "description": "The harm category for Text - Hate."
          },
          {
            "name": "SelfHarm",
            "value": "SelfHarm",
            "description": "The harm category for Text - SelfHarm."
          },
          {
            "name": "Sexual",
            "value": "Sexual",
            "description": "The harm category for Text - Sexual."
          },
          {
            "name": "Violence",
            "value": "Violence",
            "description": "The harm category for Text - Violence."
          }
        ]
      }
    },
    "TextProtectedMaterialAnalysisResult": {
      "type": "object",
      "description": "The individual detection result of potential protected material.",
      "properties": {
        "detected": {
          "type": "boolean",
          "description": "Whether potential protected material is detected or not."
        }
      },
      "required": [
        "detected"
      ]
    },
    "UserPromptInjectionAnalysisResult": {
      "type": "object",
      "description": "The individual analysis result of potential injection attacks in the given user prompt.",
      "properties": {
        "attackDetected": {
          "type": "boolean",
          "description": "Whether a potential injection attack is detected or not."
        }
      },
      "required": [
        "attackDetected"
      ]
    }
  },
  "parameters": {
    "Azure.Core.Foundations.ApiVersionParameter": {
      "name": "api-version",
      "in": "query",
      "description": "The API version to use for this operation.",
      "required": true,
      "type": "string",
      "minLength": 1,
      "x-ms-parameter-location": "method",
      "x-ms-client-name": "apiVersion"
    },
    "Azure.Core.MaxPageSizeQueryParameter": {
      "name": "maxpagesize",
      "in": "query",
      "description": "The maximum number of result items per page.",
      "required": false,
      "type": "integer",
      "format": "int32",
      "x-ms-parameter-location": "method"
    },
    "Azure.Core.SkipQueryParameter": {
      "name": "skip",
      "in": "query",
      "description": "The number of result items to skip.",
      "required": false,
      "type": "integer",
      "format": "int32",
      "default": 0,
      "x-ms-parameter-location": "method"
    },
    "Azure.Core.TopQueryParameter": {
      "name": "top",
      "in": "query",
      "description": "The number of result items to return.",
      "required": false,
      "type": "integer",
      "format": "int32",
      "x-ms-parameter-location": "method"
    }
  }
}<|MERGE_RESOLUTION|>--- conflicted
+++ resolved
@@ -1067,12 +1067,8 @@
         },
         "documents": {
           "type": "array",
-<<<<<<< HEAD
-          "description": "The documents needs to be analyzed, which may contain direct or indirect injection attacks.",
+          "description": "The documents to be analyzed, which may contain direct or indirect injection attacks.",
           "maxItems": 5,
-=======
-          "description": "The documents to be analyzed, which may contain direct or indirect injection attacks.",
->>>>>>> 7a40652e
           "items": {
             "type": "string"
           }

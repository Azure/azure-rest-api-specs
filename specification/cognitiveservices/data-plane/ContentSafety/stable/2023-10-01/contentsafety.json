{
  "swagger": "2.0",
  "info": {
    "title": "ContentSafety Service",
    "version": "2023-10-01",
    "description": "Analyze harmful content",
    "x-typespec-generated": [
      {
        "emitter": "@azure-tools/typespec-autorest"
      }
    ]
  },
  "schemes": [
    "https"
  ],
  "x-ms-parameterized-host": {
    "hostTemplate": "{endpoint}/contentsafety",
    "useSchemePrefix": false,
    "parameters": [
      {
        "name": "endpoint",
        "in": "path",
        "description": "Supported Cognitive Services endpoints (protocol and hostname, for example:\nhttps://<resource-name>.cognitiveservices.azure.com).",
        "required": true,
        "type": "string"
      }
    ]
  },
  "produces": [
    "application/json"
  ],
  "consumes": [
    "application/json"
  ],
  "security": [
    {
      "ApiKeyAuth": []
    },
    {
      "OAuth2Auth": [
        "https://cognitiveservices.azure.com/.default"
      ]
    }
  ],
  "securityDefinitions": {
    "ApiKeyAuth": {
      "type": "apiKey",
      "name": "Ocp-Apim-Subscription-Key",
      "in": "header"
    },
    "OAuth2Auth": {
      "type": "oauth2",
      "flow": "application",
      "scopes": {
        "https://cognitiveservices.azure.com/.default": ""
      },
      "tokenUrl": "https://login.microsoftonline.com/common/oauth2/v2.0/token"
    }
  },
  "tags": [],
  "paths": {
    "/image:analyze": {
      "post": {
        "operationId": "ImageOperations_AnalyzeImage",
        "summary": "Analyze Image",
        "description": "A synchronous API for the analysis of potentially harmful image content. Currently, it supports four categories: Hate, SelfHarm, Sexual, and Violence.",
        "parameters": [
          {
            "$ref": "#/parameters/Azure.Core.Foundations.ApiVersionParameter"
          },
          {
            "name": "body",
            "in": "body",
            "description": "The image analysis request.",
            "required": true,
            "schema": {
              "$ref": "#/definitions/AnalyzeImageOptions"
            }
          }
        ],
        "responses": {
          "200": {
            "description": "The request has succeeded.",
            "schema": {
              "$ref": "#/definitions/AnalyzeImageResult"
            }
          },
          "default": {
            "description": "An unexpected error response.",
            "schema": {
              "$ref": "#/definitions/Azure.Core.Foundations.ErrorResponse"
            },
            "headers": {
              "x-ms-error-code": {
                "type": "string",
                "description": "String error code indicating what went wrong."
              }
            }
          }
        },
        "x-ms-examples": {
          "Analyze Image": {
            "$ref": "./examples/AnalyzeImage.json"
          }
        }
      }
    },
    "/text/blocklists": {
      "get": {
        "operationId": "TextBlocklists_ListTextBlocklists",
        "summary": "Get All Text Blocklists",
        "description": "Get all text blocklists details.",
        "parameters": [
          {
            "$ref": "#/parameters/Azure.Core.Foundations.ApiVersionParameter"
          }
        ],
        "responses": {
          "200": {
            "description": "The request has succeeded.",
            "schema": {
              "$ref": "#/definitions/PagedTextBlocklist"
            }
          },
          "default": {
            "description": "An unexpected error response.",
            "schema": {
              "$ref": "#/definitions/Azure.Core.Foundations.ErrorResponse"
            },
            "headers": {
              "x-ms-error-code": {
                "type": "string",
                "description": "String error code indicating what went wrong."
              }
            }
          }
        },
        "x-ms-examples": {
          "Get All Text Blocklists": {
            "$ref": "./examples/ListTextBlocklists.json"
          }
        },
        "x-ms-pageable": {
          "nextLinkName": "nextLink"
        }
      }
    },
    "/text/blocklists/{blocklistName}": {
      "get": {
        "operationId": "TextBlocklists_GetTextBlocklist",
        "summary": "Get Text Blocklist By blocklistName",
        "description": "Returns text blocklist details.",
        "parameters": [
          {
            "$ref": "#/parameters/Azure.Core.Foundations.ApiVersionParameter"
          },
          {
            "name": "blocklistName",
            "in": "path",
            "description": "Text blocklist name.",
            "required": true,
            "type": "string",
            "maxLength": 64,
            "pattern": "^[0-9A-Za-z._~-]+$"
          }
        ],
        "responses": {
          "200": {
            "description": "The request has succeeded.",
            "schema": {
              "$ref": "#/definitions/TextBlocklist"
            }
          },
          "default": {
            "description": "An unexpected error response.",
            "schema": {
              "$ref": "#/definitions/Azure.Core.Foundations.ErrorResponse"
            },
            "headers": {
              "x-ms-error-code": {
                "type": "string",
                "description": "String error code indicating what went wrong."
              }
            }
          }
        },
        "x-ms-examples": {
          "Get Text Blocklist By blocklistName": {
            "$ref": "./examples/GetTextBlocklist.json"
          }
        }
      },
      "patch": {
        "operationId": "TextBlocklists_CreateOrUpdateTextBlocklist",
        "summary": "Create Or Update Text Blocklist",
        "description": "Updates a text blocklist. If the blocklistName does not exist, a new blocklist will be created.",
        "consumes": [
          "application/merge-patch+json"
        ],
        "parameters": [
          {
            "$ref": "#/parameters/Azure.Core.Foundations.ApiVersionParameter"
          },
          {
            "name": "blocklistName",
            "in": "path",
            "description": "Text blocklist name.",
            "required": true,
            "type": "string",
            "maxLength": 64,
            "pattern": "^[0-9A-Za-z._~-]+$"
          },
          {
            "name": "resource",
            "in": "body",
            "description": "The resource instance.",
            "required": true,
            "schema": {
              "$ref": "#/definitions/TextBlocklistCreateOrUpdate"
            }
          }
        ],
        "responses": {
          "200": {
            "description": "The request has succeeded.",
            "schema": {
              "$ref": "#/definitions/TextBlocklist"
            }
          },
          "201": {
            "description": "The request has succeeded and a new resource has been created as a result.",
            "schema": {
              "$ref": "#/definitions/TextBlocklist"
            }
          },
          "default": {
            "description": "An unexpected error response.",
            "schema": {
              "$ref": "#/definitions/Azure.Core.Foundations.ErrorResponse"
            },
            "headers": {
              "x-ms-error-code": {
                "type": "string",
                "description": "String error code indicating what went wrong."
              }
            }
          }
        },
        "x-ms-examples": {
          "Create Or Update Text Blocklist": {
            "$ref": "./examples/CreateOrUpdateTextBlocklist.json"
          }
        }
      },
      "delete": {
        "operationId": "TextBlocklists_DeleteTextBlocklist",
        "summary": "Delete Text Blocklist By blocklistName",
        "description": "Deletes a text blocklist.",
        "parameters": [
          {
            "$ref": "#/parameters/Azure.Core.Foundations.ApiVersionParameter"
          },
          {
            "name": "blocklistName",
            "in": "path",
            "description": "Text blocklist name.",
            "required": true,
            "type": "string",
            "maxLength": 64,
            "pattern": "^[0-9A-Za-z._~-]+$"
          }
        ],
        "responses": {
          "204": {
            "description": "There is no content to send for this request, but the headers may be useful. "
          },
          "default": {
            "description": "An unexpected error response.",
            "schema": {
              "$ref": "#/definitions/Azure.Core.Foundations.ErrorResponse"
            },
            "headers": {
              "x-ms-error-code": {
                "type": "string",
                "description": "String error code indicating what went wrong."
              }
            }
          }
        },
        "x-ms-examples": {
          "Delete Text Blocklist By blocklistName": {
            "$ref": "./examples/DeleteTextBlocklist.json"
          }
        }
      }
    },
    "/text/blocklists/{blocklistName}:addOrUpdateBlocklistItems": {
      "post": {
        "operationId": "TextBlocklists_AddOrUpdateBlocklistItems",
        "summary": "Add or update BlocklistItems To Text Blocklist",
        "description": "Add or update blocklistItems to a text blocklist. You can add or update at most 100 blocklistItems in one request.",
        "parameters": [
          {
            "$ref": "#/parameters/Azure.Core.Foundations.ApiVersionParameter"
          },
          {
            "name": "blocklistName",
            "in": "path",
            "description": "Text blocklist name.",
            "required": true,
            "type": "string",
            "maxLength": 64,
            "pattern": "^[0-9A-Za-z._~-]+$"
          },
          {
            "name": "body",
            "in": "body",
            "description": "Options for adding or updating blocklist items.",
            "required": true,
            "schema": {
              "$ref": "#/definitions/AddOrUpdateTextBlocklistItemsOptions"
            }
          }
        ],
        "responses": {
          "200": {
            "description": "The request has succeeded.",
            "schema": {
              "$ref": "#/definitions/AddOrUpdateTextBlocklistItemsResult"
            }
          },
          "default": {
            "description": "An unexpected error response.",
            "schema": {
              "$ref": "#/definitions/Azure.Core.Foundations.ErrorResponse"
            },
            "headers": {
              "x-ms-error-code": {
                "type": "string",
                "description": "String error code indicating what went wrong."
              }
            }
          }
        },
        "x-ms-examples": {
          "Add or Update BlocklistItems To Text Blocklist": {
            "$ref": "./examples/AddOrUpdateBlocklistItems.json"
          }
        }
      }
    },
    "/text/blocklists/{blocklistName}:removeBlocklistItems": {
      "post": {
        "operationId": "TextBlocklists_RemoveBlocklistItems",
        "summary": "Remove BlocklistItems From Text Blocklist",
        "description": "Remove blocklistItems from a text blocklist. You can remove at most 100 BlocklistItems in one request.",
        "parameters": [
          {
            "$ref": "#/parameters/Azure.Core.Foundations.ApiVersionParameter"
          },
          {
            "name": "blocklistName",
            "in": "path",
            "description": "Text blocklist name.",
            "required": true,
            "type": "string",
            "maxLength": 64,
            "pattern": "^[0-9A-Za-z._~-]+$"
          },
          {
            "name": "body",
            "in": "body",
            "description": "Options for removing blocklist items.",
            "required": true,
            "schema": {
              "$ref": "#/definitions/RemoveTextBlocklistItemsOptions"
            }
          }
        ],
        "responses": {
          "204": {
            "description": "There is no content to send for this request, but the headers may be useful. "
          },
          "default": {
            "description": "An unexpected error response.",
            "schema": {
              "$ref": "#/definitions/Azure.Core.Foundations.ErrorResponse"
            },
            "headers": {
              "x-ms-error-code": {
                "type": "string",
                "description": "String error code indicating what went wrong."
              }
            }
          }
        },
        "x-ms-examples": {
          "Remove BlockItems From Text Blocklist": {
            "$ref": "./examples/RemoveBlocklistItems.json"
          }
        }
      }
    },
    "/text/blocklists/{blocklistName}/blocklistItems": {
      "get": {
        "operationId": "TextBlocklists_ListTextBlocklistItems",
        "summary": "Get All BlocklistItems By blocklistName",
        "description": "Get all blocklistItems in a text blocklist.",
        "parameters": [
          {
            "$ref": "#/parameters/Azure.Core.Foundations.ApiVersionParameter"
          },
          {
            "name": "blocklistName",
            "in": "path",
            "description": "Text blocklist name.",
            "required": true,
            "type": "string",
            "maxLength": 64,
            "pattern": "^[0-9A-Za-z._~-]+$"
          },
          {
            "$ref": "#/parameters/Azure.Core.TopQueryParameter"
          },
          {
            "$ref": "#/parameters/Azure.Core.SkipQueryParameter"
          },
          {
            "$ref": "#/parameters/Azure.Core.MaxPageSizeQueryParameter"
          }
        ],
        "responses": {
          "200": {
            "description": "The request has succeeded.",
            "schema": {
              "$ref": "#/definitions/PagedTextBlocklistItem"
            }
          },
          "default": {
            "description": "An unexpected error response.",
            "schema": {
              "$ref": "#/definitions/Azure.Core.Foundations.ErrorResponse"
            },
            "headers": {
              "x-ms-error-code": {
                "type": "string",
                "description": "String error code indicating what went wrong."
              }
            }
          }
        },
        "x-ms-examples": {
          "Get All BlockItems By blocklistName": {
            "$ref": "./examples/ListTextBlocklistItems.json"
          }
        },
        "x-ms-pageable": {
          "nextLinkName": "nextLink"
        }
      }
    },
    "/text/blocklists/{blocklistName}/blocklistItems/{blocklistItemId}": {
      "get": {
        "operationId": "TextBlocklists_GetTextBlocklistItem",
        "summary": "Get BlocklistItem By blocklistName And blocklistItemId",
        "description": "Get blocklistItem by blocklistName and blocklistItemId from a text blocklist.",
        "parameters": [
          {
            "$ref": "#/parameters/Azure.Core.Foundations.ApiVersionParameter"
          },
          {
            "name": "blocklistName",
            "in": "path",
            "description": "Text blocklist name.",
            "required": true,
            "type": "string",
            "maxLength": 64,
            "pattern": "^[0-9A-Za-z._~-]+$"
          },
          {
            "name": "blocklistItemId",
            "in": "path",
            "description": "The service will generate a BlocklistItemId, which will be a UUID.",
            "required": true,
            "type": "string",
            "maxLength": 64
          }
        ],
        "responses": {
          "200": {
            "description": "The request has succeeded.",
            "schema": {
              "$ref": "#/definitions/TextBlocklistItem"
            }
          },
          "default": {
            "description": "An unexpected error response.",
            "schema": {
              "$ref": "#/definitions/Azure.Core.Foundations.ErrorResponse"
            },
            "headers": {
              "x-ms-error-code": {
                "type": "string",
                "description": "String error code indicating what went wrong."
              }
            }
          }
        },
        "x-ms-examples": {
          "Get BlockItem By blocklistName And blocklistItemId": {
            "$ref": "./examples/GetTextBlocklistItem.json"
          }
        }
      }
    },
    "/text:analyze": {
      "post": {
        "operationId": "TextOperations_AnalyzeText",
        "summary": "Analyze Text",
        "description": "A synchronous API for the analysis of potentially harmful text content. Currently, it supports four categories: Hate, SelfHarm, Sexual, and Violence.",
        "parameters": [
          {
            "$ref": "#/parameters/Azure.Core.Foundations.ApiVersionParameter"
          },
          {
            "name": "body",
            "in": "body",
            "description": "The text analysis request.",
            "required": true,
            "schema": {
              "$ref": "#/definitions/AnalyzeTextOptions"
            }
          }
        ],
        "responses": {
          "200": {
            "description": "The request has succeeded.",
            "schema": {
              "$ref": "#/definitions/AnalyzeTextResult"
            }
          },
          "default": {
            "description": "An unexpected error response.",
            "schema": {
              "$ref": "#/definitions/Azure.Core.Foundations.ErrorResponse"
            },
            "headers": {
              "x-ms-error-code": {
                "type": "string",
                "description": "String error code indicating what went wrong."
              }
            }
          }
        },
        "x-ms-examples": {
          "Analyze Text": {
            "$ref": "./examples/AnalyzeText.json"
          }
        }
      }
    }
  },
  "definitions": {
    "AddOrUpdateTextBlocklistItemsOptions": {
      "type": "object",
      "description": "The request to add blocklistItems to a text blocklist.",
      "properties": {
        "blocklistItems": {
          "type": "array",
          "description": "Array of blocklistItems to add.",
          "items": {
            "$ref": "#/definitions/TextBlocklistItem"
          },
          "x-ms-identifiers": []
        }
      },
      "required": [
        "blocklistItems"
      ]
    },
    "AddOrUpdateTextBlocklistItemsResult": {
      "type": "object",
      "description": "The response of adding blocklistItems to the text blocklist.",
      "properties": {
        "blocklistItems": {
          "type": "array",
          "description": "Array of blocklistItems have been added.",
          "items": {
            "$ref": "#/definitions/TextBlocklistItem"
          },
          "x-ms-identifiers": []
        }
      },
      "required": [
        "blocklistItems"
      ]
    },
    "AnalyzeImageOptions": {
      "type": "object",
      "description": "The image analysis request.",
      "properties": {
        "image": {
          "$ref": "#/definitions/ImageData",
          "description": "The image needs to be analyzed."
        },
        "categories": {
          "type": "array",
          "description": "The categories will be analyzed. If they are not assigned, a default set of analysis results for the categories will be returned.",
          "items": {
            "$ref": "#/definitions/ImageCategory"
          }
        },
        "outputType": {
          "$ref": "#/definitions/AnalyzeImageOutputType",
          "description": "This refers to the type of image analysis output. If no value is assigned, the default value will be \"FourSeverityLevels\".",
          "default": "FourSeverityLevels"
        }
      },
      "required": [
        "image"
      ]
    },
    "AnalyzeImageOutputType": {
      "type": "string",
      "description": "The type of image analysis output.",
      "enum": [
        "FourSeverityLevels"
      ],
      "x-ms-enum": {
        "name": "AnalyzeImageOutputType",
        "modelAsString": true,
        "values": [
          {
            "name": "FourSeverityLevels",
            "value": "FourSeverityLevels",
            "description": "Output severities in four levels, the value could be 0,2,4,6."
          }
        ]
      }
    },
    "AnalyzeImageResult": {
      "type": "object",
      "description": "The image analysis response.",
      "properties": {
        "categoriesAnalysis": {
          "type": "array",
          "description": "Analysis result for categories.",
          "items": {
            "$ref": "#/definitions/ImageCategoriesAnalysis"
          },
          "x-ms-identifiers": []
        }
      },
      "required": [
        "categoriesAnalysis"
      ]
    },
    "AnalyzeTextOptions": {
      "type": "object",
      "description": "The text analysis request.",
      "properties": {
        "text": {
          "type": "string",
          "description": "The text needs to be analyzed. We support a maximum of 10k Unicode characters (Unicode code points) in the text of one request.",
          "maxLength": 10000
        },
        "categories": {
          "type": "array",
          "description": "The categories will be analyzed. If they are not assigned, a default set of analysis results for the categories will be returned.",
          "items": {
            "$ref": "#/definitions/TextCategory"
          }
        },
        "blocklistNames": {
          "type": "array",
          "description": "The names of blocklists.",
          "items": {
            "type": "string"
          }
        },
        "haltOnBlocklistHit": {
          "type": "boolean",
          "description": "When set to true, further analyses of harmful content will not be performed in cases where blocklists are hit. When set to false, all analyses of harmful content will be performed, whether or not blocklists are hit."
        },
        "outputType": {
          "$ref": "#/definitions/AnalyzeTextOutputType",
          "description": "This refers to the type of text analysis output. If no value is assigned, the default value will be \"FourSeverityLevels\".",
          "default": "FourSeverityLevels"
        }
      },
      "required": [
        "text"
      ]
    },
    "AnalyzeTextOutputType": {
      "type": "string",
      "description": "The type of text analysis output.",
      "enum": [
        "FourSeverityLevels",
        "EightSeverityLevels"
      ],
      "x-ms-enum": {
        "name": "AnalyzeTextOutputType",
        "modelAsString": true,
        "values": [
          {
            "name": "FourSeverityLevels",
            "value": "FourSeverityLevels",
            "description": "Output severities in four levels, the value could be 0,2,4,6."
          },
          {
            "name": "EightSeverityLevels",
            "value": "EightSeverityLevels",
            "description": "Output severities in eight levels, the value could be 0,1,2,3,4,5,6,7."
          }
        ]
      }
    },
    "AnalyzeTextResult": {
      "type": "object",
      "description": "The text analysis response.",
      "properties": {
        "blocklistsMatch": {
          "type": "array",
          "description": "The blocklist match details.",
          "items": {
            "$ref": "#/definitions/TextBlocklistMatch"
          },
          "x-ms-identifiers": []
        },
        "categoriesAnalysis": {
          "type": "array",
          "description": "Analysis result for categories.",
          "items": {
            "$ref": "#/definitions/TextCategoriesAnalysis"
          },
          "x-ms-identifiers": []
        }
      },
      "required": [
        "categoriesAnalysis"
      ]
    },
    "Azure.Core.Foundations.Error": {
      "type": "object",
      "description": "The error object.",
      "properties": {
        "code": {
          "type": "string",
          "description": "One of a server-defined set of error codes."
        },
        "message": {
          "type": "string",
          "description": "A human-readable representation of the error."
        },
        "target": {
          "type": "string",
          "description": "The target of the error."
        },
        "details": {
          "type": "array",
          "description": "An array of details about specific errors that led to this reported error.",
          "items": {
            "$ref": "#/definitions/Azure.Core.Foundations.Error"
          },
          "x-ms-identifiers": []
        },
        "innererror": {
          "$ref": "#/definitions/Azure.Core.Foundations.InnerError",
          "description": "An object containing more specific information than the current object about the error."
        }
      },
      "required": [
        "code",
        "message"
      ]
    },
    "Azure.Core.Foundations.ErrorResponse": {
      "type": "object",
      "description": "A response containing error details.",
      "properties": {
        "error": {
          "$ref": "#/definitions/Azure.Core.Foundations.Error",
          "description": "The error object."
        }
      },
      "required": [
        "error"
      ]
    },
    "Azure.Core.Foundations.InnerError": {
      "type": "object",
      "description": "An object containing more specific information about the error. As per Microsoft One API guidelines - https://github.com/Microsoft/api-guidelines/blob/vNext/Guidelines.md#7102-error-condition-responses.",
      "properties": {
        "code": {
          "type": "string",
          "description": "One of a server-defined set of error codes."
        },
        "innererror": {
          "$ref": "#/definitions/Azure.Core.Foundations.InnerError",
          "description": "Inner error."
        }
      }
    },
    "ImageCategoriesAnalysis": {
      "type": "object",
      "description": "Image analysis result.",
      "properties": {
        "category": {
          "$ref": "#/definitions/ImageCategory",
          "description": "The image analysis category."
        },
        "severity": {
          "type": "integer",
          "format": "int32",
          "description": "The value increases with the severity of the input content. The value of this field is determined by the output type specified in the request. The output type could be ‘FourSeverityLevels’, and the output value can be 0, 2, 4, 6."
        }
      },
      "required": [
        "category"
      ]
    },
    "ImageCategory": {
      "type": "string",
      "description": "Image analyze category.",
      "enum": [
        "Hate",
        "SelfHarm",
        "Sexual",
        "Violence"
      ],
      "x-ms-enum": {
        "name": "ImageCategory",
        "modelAsString": true
      }
    },
    "ImageData": {
      "type": "object",
      "description": "The image can be either base64 encoded bytes or a blob URL. You can choose only one of these options. If both are provided, the request will be refused. The maximum image size is 2048 x 2048 pixels and should not exceed 4 MB, while the minimum image size is 50 x 50 pixels.",
      "properties": {
        "content": {
          "type": "string",
          "format": "byte",
          "description": "The Base64 encoding of the image."
        },
        "blobUrl": {
          "type": "string",
          "format": "uri",
          "description": "The blob url of the image."
        }
      }
    },
    "PagedTextBlocklist": {
      "type": "object",
      "description": "Paged collection of TextBlocklist items",
      "properties": {
        "value": {
          "type": "array",
          "description": "The TextBlocklist items on this page",
          "items": {
            "$ref": "#/definitions/TextBlocklist"
          },
          "x-ms-identifiers": []
        },
        "nextLink": {
          "type": "string",
          "format": "uri",
          "description": "The link to the next page of items"
        }
      },
      "required": [
        "value"
      ]
    },
    "PagedTextBlocklistItem": {
      "type": "object",
      "description": "Paged collection of TextBlocklistItem items",
      "properties": {
        "value": {
          "type": "array",
          "description": "The TextBlocklistItem items on this page",
          "items": {
            "$ref": "#/definitions/TextBlocklistItem"
          },
          "x-ms-identifiers": []
        },
        "nextLink": {
          "type": "string",
          "format": "uri",
          "description": "The link to the next page of items"
        }
      },
      "required": [
        "value"
      ]
    },
    "RemoveTextBlocklistItemsOptions": {
      "type": "object",
      "description": "The request to remove blocklistItems from a text blocklist.",
      "properties": {
        "blocklistItemIds": {
          "type": "array",
          "description": "Array of blocklistItemIds to remove.",
          "items": {
            "type": "string"
          }
        }
      },
      "required": [
        "blocklistItemIds"
      ]
    },
    "TextBlocklist": {
      "type": "object",
      "description": "Text Blocklist.",
      "properties": {
        "blocklistName": {
          "type": "string",
          "description": "Text blocklist name.",
          "maxLength": 64,
          "pattern": "^[0-9A-Za-z._~-]+$",
          "x-ms-mutability": [
            "read",
            "create"
          ]
        },
        "description": {
          "type": "string",
          "description": "Text blocklist description.",
          "maxLength": 1024
        }
      },
      "required": [
        "blocklistName"
      ]
    },
    "TextBlocklistCreateOrUpdate": {
      "type": "object",
      "description": "Text Blocklist.",
      "properties": {
        "blocklistName": {
          "type": "string",
          "description": "Text blocklist name.",
          "maxLength": 64,
          "pattern": "^[0-9A-Za-z._~-]+$",
          "x-ms-mutability": [
            "read",
            "create"
          ]
        },
        "description": {
          "type": "string",
          "description": "Text blocklist description.",
          "maxLength": 1024
        }
      }
    },
    "TextBlocklistItem": {
      "type": "object",
      "description": "Item in a TextBlocklist.",
      "properties": {
        "blocklistItemId": {
          "type": "string",
          "description": "The service will generate a BlocklistItemId, which will be a UUID.",
          "maxLength": 64,
          "readOnly": true
        },
        "description": {
          "type": "string",
          "description": "BlocklistItem description.",
          "maxLength": 1024
        },
        "text": {
          "type": "string",
          "description": "BlocklistItem content.",
          "maxLength": 128
        }
      },
      "required": [
        "blocklistItemId",
        "text"
      ]
    },
    "TextBlocklistMatch": {
      "type": "object",
      "description": "The result of blocklist match.",
      "properties": {
        "blocklistName": {
          "type": "string",
          "description": "The name of the matched blocklist.",
          "maxLength": 64
        },
        "blocklistItemId": {
          "type": "string",
          "description": "The ID of the matched item.",
          "maxLength": 64
        },
        "blocklistItemText": {
          "type": "string",
          "description": "The content of the matched item.",
          "maxLength": 128
        }
      },
      "required": [
        "blocklistName",
        "blocklistItemId",
        "blocklistItemText"
      ]
    },
    "TextCategoriesAnalysis": {
      "type": "object",
      "description": "Text analysis result.",
      "properties": {
        "category": {
          "$ref": "#/definitions/TextCategory",
          "description": "The text analysis category."
        },
        "severity": {
          "type": "integer",
          "format": "int32",
          "description": "The value increases with the severity of the input content. The value of this field is determined by the output type specified in the request. The output type could be ‘FourSeverityLevels’ or ‘EightSeverity Levels’, and the output value can be 0, 2, 4, 6 or 0, 1, 2, 3, 4, 5, 6, or 7."
        }
      },
      "required": [
        "category"
      ]
    },
    "TextCategory": {
      "type": "string",
      "description": "Text analyze category.",
      "enum": [
        "Hate",
        "SelfHarm",
        "Sexual",
        "Violence"
      ],
      "x-ms-enum": {
        "name": "TextCategory",
        "modelAsString": true
      }
<<<<<<< HEAD
    },
    "Versions": {
      "type": "string",
      "enum": [
        "2023-10-01",
        "2023-10-15-preview",
        "2023-10-30-preview",
        "2023-11-30-preview"
      ],
      "x-ms-enum": {
        "name": "Versions",
        "modelAsString": true,
        "values": [
          {
            "name": "v2023_10_01",
            "value": "2023-10-01"
          },
          {
            "name": "v2023_10_15_Preview",
            "value": "2023-10-15-preview"
          },
          {
            "name": "v2023_10_30_Preview",
            "value": "2023-10-30-preview"
          },
          {
            "name": "v2023_11_30_Preview",
            "value": "2023-11-30-preview"
          }
        ]
      }
=======
>>>>>>> 12a8ac30
    }
  },
  "parameters": {
    "Azure.Core.Foundations.ApiVersionParameter": {
      "name": "api-version",
      "in": "query",
      "description": "The API version to use for this operation.",
      "required": true,
      "type": "string",
      "minLength": 1,
      "x-ms-parameter-location": "method",
      "x-ms-client-name": "apiVersion"
    },
    "Azure.Core.MaxPageSizeQueryParameter": {
      "name": "maxpagesize",
      "in": "query",
      "description": "The maximum number of result items per page.",
      "required": false,
      "type": "integer",
      "format": "int32",
      "x-ms-parameter-location": "method"
    },
    "Azure.Core.SkipQueryParameter": {
      "name": "skip",
      "in": "query",
      "description": "The number of result items to skip.",
      "required": false,
      "type": "integer",
      "format": "int32",
      "default": 0,
      "x-ms-parameter-location": "method"
    },
    "Azure.Core.TopQueryParameter": {
      "name": "top",
      "in": "query",
      "description": "The number of result items to return.",
      "required": false,
      "type": "integer",
      "format": "int32",
      "x-ms-parameter-location": "method"
    }
  }
}<|MERGE_RESOLUTION|>--- conflicted
+++ resolved
@@ -1038,40 +1038,6 @@
         "name": "TextCategory",
         "modelAsString": true
       }
-<<<<<<< HEAD
-    },
-    "Versions": {
-      "type": "string",
-      "enum": [
-        "2023-10-01",
-        "2023-10-15-preview",
-        "2023-10-30-preview",
-        "2023-11-30-preview"
-      ],
-      "x-ms-enum": {
-        "name": "Versions",
-        "modelAsString": true,
-        "values": [
-          {
-            "name": "v2023_10_01",
-            "value": "2023-10-01"
-          },
-          {
-            "name": "v2023_10_15_Preview",
-            "value": "2023-10-15-preview"
-          },
-          {
-            "name": "v2023_10_30_Preview",
-            "value": "2023-10-30-preview"
-          },
-          {
-            "name": "v2023_11_30_Preview",
-            "value": "2023-11-30-preview"
-          }
-        ]
-      }
-=======
->>>>>>> 12a8ac30
     }
   },
   "parameters": {

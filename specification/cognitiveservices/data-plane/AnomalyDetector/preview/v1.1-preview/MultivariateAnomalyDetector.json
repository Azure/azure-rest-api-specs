{
  "swagger": "2.0",
  "info": {
    "version": "1.1-preview",
    "title": "Anomaly Detector Client",
    "description": "The Anomaly Detector API detects anomalies automatically in time series data. It supports two kinds of mode, one is for stateless using, another is for stateful using. In stateless mode, there are three functionalities. Entire Detect is for detecting the whole series with model trained by the time series, Last Detect is detecting last point with model trained by points before. ChangePoint Detect is for detecting trend changes in time series. In stateful mode, user can store time series, the stored time series will be used for detection anomalies. Under this mode, user can still use the above three functionalities by only giving a time range without preparing time series in client side. Besides the above three functionalities, stateful model also provide group based detection and labeling service. By leveraging labeling service user can provide labels for each detection result, these labels will be used for retuning or regenerating detection models. Inconsistency detection is a kind of group based detection, this detection will find inconsistency ones in a set of time series. By using anomaly detector service, business customers can discover incidents and establish a logic flow for root cause analysis."
  },
  "consumes": [
    "application/json"
  ],
  "produces": [
    "application/json"
  ],
  "tags": [
    {
      "name": "MultivariateAnomalyDetection"
    }
  ],
  "securityDefinitions": {
    "apiKeyHeader": {
      "type": "apiKey",
      "in": "header",
      "name": "Ocp-Apim-Subscription-Key"
    }
  },
  "security": [
    {
      "apiKeyHeader": []
    }
  ],
  "x-ms-parameterized-host": {
    "hostTemplate": "{Endpoint}/anomalydetector/v1.1-preview",
    "useSchemePrefix": false,
    "parameters": [
      {
        "$ref": "#/parameters/Endpoint"
      }
    ]
  },
  "schemes": [
    "https"
  ],
  "paths": {
    "/multivariate/models": {
      "post": {
        "responses": {
          "201": {
            "description": "Submit a multivariate model training task successfully.",
            "headers": {
              "Location": {
                "type": "string",
<<<<<<< HEAD
                "description": "Location and ID of the model."
=======
		"description": "Location and ID of the model."
>>>>>>> dd1d25dd
              }
            }
          },
          "default": {
            "description": "Error response.",
            "schema": {
              "$ref": "#/definitions/ErrorResponse"
            }
          }
        },
	"summary": "Train a Multivariate Anomaly Detection Model",
        "operationId": "TrainMultivariateModel",
        "parameters": [
          {
	    "name": "modelRequest",
	    "in": "body",
            "required": true,
	    "description": "Training request",
            "schema": {
              "$ref": "#/definitions/ModelInfo"
            }
          }
        ],
        "tags": [
          "MultivariateAnomalyDetection"
        ],
	"x-ms-examples": {
          "Train Multivariate model": {
            "$ref": "./examples/TrainModel.json"
          }
        },
        "description": "Create and train a multivariate anomaly detection model. The request must include a source parameter to indicate an externally accessible Azure storage Uri (preferably a Shared Access Signature Uri). All time-series used in generate the model must be zipped into one single file. Each time-series will be in a single CSV file in which the first column is timestamp and the second column is value."
      }
    },
    "/multivariate/models/{modelId}": {
      "parameters": [
        {
          "name": "modelId",
	  "description": "Model identifier.",
          "format": "uuid",
          "in": "path",
          "required": true,
          "type": "string"
        }
      ],
      "get": {
        "responses": {
          "200": {
            "description": "Get multivariate model details successfully.",
            "schema": {
              "$ref": "#/definitions/Model"
            }
          },
          "default": {
            "description": "Error response.",
            "schema": {
              "$ref": "#/definitions/ErrorResponse"
            }
          }
        },
	"summary": "Get Multivariate Model",
        "description": "Get detailed information of multivariate model, including the training status and variables used in the model.",
        "operationId": "GetMultivariateModel",
        "tags": [
          "MultivariateAnomalyDetection"
        ],
	"x-ms-examples": {
          "Get multivariate model": {
            "$ref": "./examples/GetModel.json"
          }
        }
      },
      "delete": {
        "responses": {
          "204": {
            "description": "Successfully marked model for deletion. Model will be removed within a predefined time period."
          },
          "default": {
            "description": "Error response.",
            "schema": {
              "$ref": "#/definitions/ErrorResponse"
            }
          }
        },
	"x-ms-examples": {
          "Delete multivariate model": {
            "$ref": "./examples/DeleteModel.json"
          }
        },
        "summary": "Delete Multivariate Model",
        "description": "Delete an existing multivariate model according to the modelId",
        "operationId": "DeleteMultivariateModel",
        "tags": [
          "MultivariateAnomalyDetection"
        ]
      }
    },
    "/multivariate/models/{modelId}/detect": {
      "parameters": [
        {
          "name": "modelId",
	  "description": "Model identifier.",
          "in": "path",
	  "format": "uuid",
          "required": true,
          "type": "string"
        }
      ],
      "post": {
        "responses": {
          "201": {
            "description": "Submit a multivariate model detection task successfully.",
            "headers": {
              "Location": {
                "type": "string",
<<<<<<< HEAD
                "description": "Location and ID of the detection result."
=======
		"description": "Location and ID of the detection result."
>>>>>>> dd1d25dd
              }
            }
          },
          "default": {
            "description": "Error response.",
            "schema": {
              "$ref": "#/definitions/ErrorResponse"
            }
          }
        },
	"summary": "Detect Multivariate Anomaly",
        "description": "Submit detection multivariate anomaly task with the trained model of modelId, the input schema should be the same with the training request. Thus request will be complete asynchronously and will return a resultId for querying the detection result.The request should be a source link to indicate an externally accessible Azure storage Uri (preferably a Shared Access Signature Uri). All time-series used in generate the model must be zipped into one single file. Each time-series will be as follows: the first column is timestamp and the second column is value.",
        "operationId": "DetectAnomaly",
	"x-ms-examples": {
          "Detect anomaly with multivariate Model": {
            "$ref": "./examples/DetectAnomaly.json"
          }
        },
        "parameters": [
          {
	    "name": "detectionRequest",
	    "description": "Detect anomaly request",
            "required": true,
            "in": "body",
            "schema": {
              "$ref": "#/definitions/DetectionRequest"
            }
          }
        ],
        "tags": [
          "MultivariateAnomalyDetection"
        ]
      }
    },
     "/multivariate/results/{resultId}": {
      "parameters": [
        {
          "name": "resultId",
	  "description": "Result identifier.",
          "in": "path",
          "required": true,
          "type": "string",
	  "format": "uuid"
        }
      ],
      "get": {
        "responses": {
          "200": {
            "description": "Get Multivariate Anomaly Detection Result by Result Id.",
            "schema": {
              "$ref": "#/definitions/DetectionResult"
            }
          },
          "default": {
            "description": "Error response.",
            "schema": {
              "$ref": "#/definitions/ErrorResponse"
            }
          }
        },
	"x-ms-examples": {
          "Get detection result": {
            "$ref": "./examples/GetResult.json"
          }
        },
        "summary": "Get Multivariate Anomaly Detection Result",
        "operationId": "GetDetectionResult",
	"description": "Get multivariate anomaly detection result based on resultId returned by the DetectAnomalyAsync api",
        "tags": [
          "MultivariateAnomalyDetection"
        ]
      }
    },
    "/multivariate/models/{modelId}/export": {
      "parameters": [
        {
          "name": "modelId",
	  "description": "Model identifier.",
          "in": "path",
          "required": true,
          "type": "string",
	  "format": "uuid"
        }
      ],
      "get": {
        "responses": {
          "200": {
            "description": "Export the multivariate model as a zip package.",
            "headers": {
              "content-type": {
                "description": "application/zip",
                "type": "string"
              }
	    },
	    "schema": {
              "type": "object",
              "format": "file"
            }
          },
          "default": {
            "description": "Error response.",
            "schema": {
              "$ref": "#/definitions/ErrorResponse"
            }
          }
        },
	"x-ms-examples": {
          "Get detection result": {
            "$ref": "./examples/ExportModel.json"
          }
        },
        "summary": "Export Multivariate Anomaly Detection Model as Zip file",
        "description": "Export multivariate anomaly detection model based on modelId",
        "operationId": "ExportModel",
        "produces": [
          "application/zip"
        ],
        "tags": [
          "MultivariateAnomalyDetection"
        ]
      }
    },
<<<<<<< HEAD
    "/multivariate/models/{modelId}/last/detect": {
      "parameters": [
        {
          "name": "modelId",
          "description": "Model identifier.",
          "in": "path",
          "format": "uuid",
=======
    "/multivariate/models/{model_id}/last/detect": {
      "parameters": [
        {
          "name": "model_id",
          "in": "path",
>>>>>>> dd1d25dd
          "required": true,
          "type": "string"
        }
      ],
      "post": {
<<<<<<< HEAD
        "summary": "Detect anomalies in the last a few points of the request body.",
        "description": "Synchronized API for anomaly detection.",
        "operationId": "LastDetectAnomaly",
        "parameters": [
          {
            "name": "lastDetectionRequest",
            "description": "Request for last detection.",
            "required": true,
            "in": "body",
            "schema": {
              "$ref": "#/definitions/LastDetectionRequest"
            }
          }
        ],
        "consumes": [
          "application/json"
        ],
        "produces": [
          "application/json"
        ],
        "responses": {
          "200": {
            "description": "Detection has successfully completed.",
=======
        "responses": {
          "200": {
            "description": "Success",
>>>>>>> dd1d25dd
            "schema": {
              "$ref": "#/definitions/LastDetectionResult"
            }
          },
          "default": {
            "description": "Error response",
            "schema": {
              "$ref": "#/definitions/ErrorResponse"
            }
          }
        },
<<<<<<< HEAD
        "x-ms-examples": {
          "Detect anomaly with multivariate Model": {
            "$ref": "./examples/LastDetectAnomaly.json"
          }
        },
=======
        "operationId": "LastDetectAnomaly",
        "parameters": [
          {
            "name": "payload",
            "required": true,
            "in": "body",
            "schema": {
              "$ref": "#/definitions/LastDetectionRequest"
            }
          }
        ],
>>>>>>> dd1d25dd
        "tags": [
          "MultivariateAnomalyDetection"
        ]
      }
    }
  },
  "x-ms-paths": {
    "/multivariate/models?$skip=0&$top=5": {
      "get": {
        "responses": {
          "200": {
            "description": "Success",
            "schema": {
              "$ref": "#/definitions/ModelList"
            }
          },
          "default": {
            "description": "Error response.",
            "schema": {
              "$ref": "#/definitions/ErrorResponse"
            }
          }
        },
        "summary": "List Multivariate Models",
        "operationId": "ListMultivariateModel",
        "parameters": [
          {
            "name": "$skip",
            "in": "query",
            "required": false,
            "type": "integer",
            "default": 0,
            "description": "$skip indicates how many models will be skipped."
          },
          {
            "name": "$top",
            "in": "query",
            "required": false,
            "type": "integer",
            "default": 5,
            "description": "$top indicates how many models will be fetched."
          }
        ],
        "tags": [
          "MultivariateAnomalyDetection"
        ],
        "x-ms-examples": {
          "List Multivariate model": {
            "$ref": "./examples/ListModel.json"
          }
        },
        "x-ms-pageable": {
          "nextLinkName": "nextLink",
          "itemName": "models"
        },
        "description": "List models of a subscription"
      }
    }
  },
  "definitions": {
    "Model": {
      "required": [
        "createdTime",
        "lastUpdatedTime",
        "modelId"
      ],
      "properties": {
        "modelId": {
          "type": "string",
	  "format": "uuid",
          "description": "Model identifier.",
          "example": "45aad126-aafd-11ea-b8fb-d89ef3400c5f"
        },
        "createdTime": {
          "type": "string",
	  "format": "date-time",
          "description": "Date and time (UTC) when the model was created.",
          "example": "2020-06-30T00:00:00Z"
        },
        "lastUpdatedTime": {
          "type": "string",
	  "format": "date-time",
          "description": "Date and time (UTC) when the model was last updated.",
          "example": "2020-06-30T00:00:00Z"
        },
        "modelInfo": {
          "description": "Training Status of the model.",
          "$ref": "#/definitions/ModelInfo"
        }
      },
      "type": "object",
      "description": "Response of getting a model."
    },
    "ModelStatus": {
      "type": "string",
      "description": "Model training status.",
      "x-nullable": false,
      "x-ms-enum": {
        "name": "modelStatus",
        "modelAsString": false
      },
      "example": "READY",
      "readOnly": true,
      "enum": [
        "CREATED",
        "RUNNING",
        "READY",
        "FAILED"
      ]
    },
    "ModelInfo": {
      "required": [
        "endTime",
        "source",
        "startTime"
      ],
      "properties": {
        "slidingWindow": {
          "type": "integer",
          "description": "An optional field, indicating how many previous points will be used to compute the anomaly score of the subsequent point.",
          "example": 20
        },
        "alignPolicy": {
          "description": "An optional field, indicating the manner to align multiple variables.",
          "$ref": "#/definitions/AlignPolicy"
        },
        "source": {
          "type": "string",
          "description": "Source link to the input variables. Each variable should be a csv file with two columns, `timestamp` and `value`. By default, the file name of the variable will be used as its variable name.",
          "example": "https://multiadsample.blob.core.windows.net/data/sample_data_2_1000.zip?sp=rl&st=2020-12-04T06:03:47Z&se=2022-12-05T06:03:00Z&sv=2019-12-12&sr=b&sig=AZTbvZ7fcp3MdqGY%2FvGHJXJjUgjS4DneCGl7U5omq5c%3D "
        },
        "startTime": {
          "type": "string",
<<<<<<< HEAD
          "format": "date-time",
=======
	  "format": "date-time",
>>>>>>> dd1d25dd
          "description": "A required field, indicating the start time of training data. Should be date-time.",
          "example": "2019-04-01T00:00:00Z"
        },
        "endTime": {
          "type": "string",
<<<<<<< HEAD
          "format": "date-time",
=======
	  "format": "date-time",
>>>>>>> dd1d25dd
          "description": "A required field, indicating the end time of training data. Should be date-time.",
          "example": "2019-04-02T00:00:00Z"
        },
        "displayName": {
          "type": "string",
          "description": "An optional field. The name of the model whose maximum length is 24.",
          "example": "DevOps-MultiAD",
          "maxLength": 24
        },
        "status": {
          "$ref": "#/definitions/ModelStatus"
        },
        "errors": {
          "type": "array",
          "description": "Error messages when failed to create a model.",
<<<<<<< HEAD
          "readOnly": true,
=======
	  "readOnly": true,
>>>>>>> dd1d25dd
          "items": {
            "$ref": "#/definitions/ErrorResponse"
          }
        },
        "diagnosticsInfo": {
<<<<<<< HEAD
          "$ref": "#/definitions/DiagnosticsInfo",
          "description": "Diagnostics Information for inspecting model/variable states."
=======
              "$ref": "#/definitions/DiagnosticsInfo",
	      "description": "Diagnostics Information for inspecting model/variable states."
>>>>>>> dd1d25dd
        }
      },
      "type": "object",
      "description": "Train result of a model including status, errors and diagnose info for model and variables."
    },
    "ErrorResponse": {
      "required": [
        "code",
        "message"
      ],
      "properties": {
        "code": {
          "type": "string",
<<<<<<< HEAD
          "x-nullable": false,
=======
	  "x-nullable": false,
>>>>>>> dd1d25dd
          "description": "The error code."
        },
        "message": {
          "type": "string",
<<<<<<< HEAD
          "x-nullable": false,
=======
	  "x-nullable": false,
>>>>>>> dd1d25dd
          "description": "The message explaining the error reported by the service."
        }
      },
      "type": "object"
    },
    "DiagnosticsInfo": {
      "properties": {
        "modelState": {
          "$ref": "#/definitions/ModelState"
        },
        "variableStates": {
          "type": "array",
          "example": [
            {
              "variable": "ad_input",
              "filledNARatio": 0,
              "effectiveCount": 1441,
              "startTime": "2019-04-01T00:00:00Z",
              "endTime": "2019-04-02T00:00:00Z",
              "errors": []
            },
            {
              "variable": "ad_on_timer_output",
              "filledNARatio": 0,
              "effectiveCount": 1441,
              "startTime": "2019-04-01T00:00:00Z",
              "endTime": "2019-04-02T00:00:00Z",
              "errors": []
            },
            {
              "variable": "ingestion",
              "filledNARatio": 0,
              "effectiveCount": 1441,
              "startTime": "2019-04-01T00:00:00Z",
              "endTime": "2019-04-02T00:00:00Z",
              "errors": []
            },
            {
              "variable": "data_in_speed",
              "filledNARatio": 0,
              "effectiveCount": 1441,
              "startTime": "2019-04-01T00:00:00Z",
              "endTime": "2019-04-02T00:00:00Z",
              "errors": []
            },
            {
              "variable": "cpu",
              "filledNARatio": 0,
              "effectiveCount": 1441,
              "startTime": "2019-04-01T00:00:00Z",
              "endTime": "2019-04-02T00:00:00Z",
              "errors": []
            },
            {
              "variable": "ad_series_init",
              "filledNARatio": 0,
              "effectiveCount": 1441,
              "startTime": "2019-04-01T00:00:00Z",
              "endTime": "2019-04-02T00:00:00Z",
              "errors": []
            },
            {
              "variable": "F-Link_last_check_point_duration",
              "filledNARatio": 0,
              "effectiveCount": 1441,
              "startTime": "2019-04-01T00:00:00Z",
              "endTime": "2019-04-02T00:00:00Z",
              "errors": []
            },
            {
              "variable": "data_out_speed",
              "filledNARatio": 0,
              "effectiveCount": 1441,
              "startTime": "2019-04-01T00:00:00Z",
              "endTime": "2019-04-02T00:00:00Z",
              "errors": []
            },
            {
              "variable": "ad_output",
              "filledNARatio": 0,
              "effectiveCount": 1441,
              "startTime": "2019-04-01T00:00:00Z",
              "endTime": "2019-04-02T00:00:00Z",
              "errors": []
            }
          ],
          "items": {
            "$ref": "#/definitions/VariableState"
          }
        }
      },
      "readOnly": true,
      "type": "object"
    },
    "AlignPolicy": {
      "properties": {
        "alignMode": {
          "type": "string",
          "description": "An optional field, indicating how we align different variables to the same time-range. Either Inner or Outer. ",
          "example": "Outer",
          "enum": [
            "Inner",
            "Outer"
          ],
	  "x-ms-enum": {
            "name": "alignMode",
            "modelAsString": false
          }
        },
        "fillNAMethod": {
          "type": "string",
          "description": "An optional field, indicating how missing values will be filled. One of Previous, Subsequent, Linear, Zero, Fix, and NotFill. Cannot be set to NotFill, when the alignMode is Outer.",
          "example": "Linear",
          "enum": [
            "Previous",
            "Subsequent",
            "Linear",
            "Zero",
            "Fixed",
            "NotFill"
          ],
	  "x-ms-enum": {
            "name": "fillNAMethod",
            "modelAsString": false
          }
        },
        "paddingValue": {
<<<<<<< HEAD
          "type": "integer",
          "description": "An optional field. Required when fillNAMethod is Pad."
=======
          "type": "number",
          "description": "An optional field. Required when fillNAMethod is Fixed."
>>>>>>> dd1d25dd
        }
      },
      "type": "object"
    },
    "ModelState": {
      "properties": {
        "epochIds": {
          "type": "array",
          "description": "Epoch id",
          "example": [
            10,
            20,
            30,
            40,
            50,
            60,
            70,
            80,
            90,
            100
          ],
          "items": {
            "type": "integer"
          }
        },
        "trainLosses": {
          "type": "array",
          "example": [
            0.6291328072547913,
            0.1671326905488968,
            0.12354248017072678,
            0.10259664058685303,
            0.09584927558898926,
            0.09069952368736267,
            0.08686016499996185,
            0.08603022992610931,
            0.08287354558706284,
            0.08235538005828857
          ],
          "items": {
            "type": "number"
          }
        },
        "validationLosses": {
          "type": "array",
          "example": [
            0.9573427438735962,
            0.3182229995727539,
            0.3402646481990814,
            0.27653488516807556,
            0.2574014365673065,
            0.26928603649139404,
            0.2637230455875397,
            0.2590833008289337,
            0.2597166895866394,
            0.25973501801490784
          ],
          "items": {
            "type": "number"
          }
        },
        "latenciesInSeconds": {
          "type": "array",
          "example": [
            0.3398594856262207,
            0.3659665584564209,
            0.37360644340515137,
            0.35134077072143555,
            0.33703041076660156,
            0.31876277923583984,
            0.32833099365234375,
            0.3503587245941162,
            0.3080024719238281,
            0.3327946662902832
          ],
          "items": {
            "type": "number"
          }
        }
      },
      "type": "object"
    },
    "VariableState": {
      "properties": {
        "variable": {
          "type": "string",
          "description": "Variable name."
        },
        "filledNARatio": {
          "type": "number",
          "description": "Proportion of NaN values filled of the variable.",
          "minimum": 0,
          "maximum": 1
        },
        "effectiveCount": {
          "type": "integer",
          "description": "Number of effective points counted."
        },
        "startTime": {
          "type": "string",
<<<<<<< HEAD
          "format": "date-time",
          "description": "Start time of the variable."
        },
        "endTime": {
          "type": "string",
          "format": "date-time",
          "description": "End time of the variable."
=======
	  "format": "date-time",
	  "description": "Start time of the variable."
        },
        "endTime": {
          "type": "string",
	  "format": "date-time",
	  "description": "End time of the variable."
>>>>>>> dd1d25dd
        },
        "errors": {
          "type": "array",
          "description": "Error messages when failed to parse the variable.",
          "items": {
            "$ref": "#/definitions/ErrorResponse"
          }
        }
      },
      "type": "object"
    },
    "ModelSnapshot": {
      "required": [
        "createdTime",
        "lastUpdatedTime",
        "modelId",
        "status",
        "variablesCount"
      ],
      "properties": {
        "modelId": {
          "type": "string",
	  "format": "uuid",
	  "description": "Model identifier.",
          "example": "45aad126-aafd-11ea-b8fb-d89ef3400c5f"
        },
        "createdTime": {
          "type": "string",
	  "format": "date-time",
          "description": "Date and time (UTC) when the model was created.",
          "example": "2020-06-30T00:00:00Z"
        },
        "lastUpdatedTime": {
          "type": "string",
	  "format": "date-time",
          "description": "Date and time (UTC) when the model was last updated.",
          "example": "2020-06-30T00:00:00Z"
        },
        "status": {
          "$ref": "#/definitions/ModelStatus"
        },
        "displayName": {
          "type": "string",
          "example": "DevOps-Test"
        },
        "variablesCount": {
          "type": "integer",
          "description": "Total number of variables.",
          "example": 18
        }
      },
      "type": "object"
    },
    "ModelList": {
      "required": [
        "currentCount",
        "maxCount",
        "models"
      ],
      "properties": {
        "models": {
          "type": "array",
          "description": "List of models",
          "items": {
            "$ref": "#/definitions/ModelSnapshot"
          }
        },
        "currentCount": {
          "type": "integer",
          "description": "Current count of trained multivariate models.",
	  "x-nullable": false,
          "example": 10
        },
        "maxCount": {
          "type": "integer",
          "description": "Max number of models that can be trained for this subscription.",
	  "x-nullable": false,
          "example": 20
        },
        "nextLink": {
          "type": "string",
          "description": "The link to fetch more models."
        }
      },
      "type": "object",
      "description": "Response of listing models."
    },
    "DetectionRequest": {
      "required": [
        "source",
	"endTime",
        "startTime"
      ],
      "properties": {
        "source": {
          "type": "string",
          "description": "Source link to the input variables. Each variable should be a csv with two columns, `timestamp` and `value`. The file name of the variable will be used as its name. The variables used in detection should be exactly the same with those used in the training phase.",
          "example": "https://multiadsample.blob.core.windows.net/data/sample_data_2_1000.zip?sp=rl&st=2020-12-04T06:03:47Z&se=2022-12-05T06:03:00Z&sv=2019-12-12&sr=b&sig=AZTbvZ7fcp3MdqGY%2FvGHJXJjUgjS4DneCGl7U5omq5c%3D "
        },
        "startTime": {
          "type": "string",
<<<<<<< HEAD
          "format": "date-time",
=======
	  "format": "date-time",
>>>>>>> dd1d25dd
          "description": "A required field, indicating the start time of data for detection. Should be date-time.",
          "example": "2019-04-01T00:15:00Z"
        },
        "endTime": {
          "type": "string",
<<<<<<< HEAD
          "format": "date-time",
=======
	  "format": "date-time",
>>>>>>> dd1d25dd
          "description": "A required field, indicating the end time of data for detection. Should be date-time.",
          "example": "2019-04-01T00:40:00Z"
        }
      },
      "type": "object",
      "description": "Detection request."
    },
    "DetectionResult": {
      "required": [
        "resultId",
        "results",
        "summary"
      ],
      "properties": {
        "resultId": {
          "type": "string",
	  "format": "uuid",
          "example": "45aad126-aafd-11ea-b8fb-d89ef3400c5f"
        },
        "summary": {
          "description": "Multivariate anomaly detection status.",
          "$ref": "#/definitions/DetectionResultSummary"
        },
        "results": {
          "type": "array",
          "description": "Detection result for each timestamp.",
          "items": {
            "$ref": "#/definitions/AnomalyState"
          }
        }
      },
      "type": "object",
      "description": "Response of the given resultId."
    },
    "DetectionResultSummary": {
      "required": [
        "setupInfo",
        "status"
      ],
      "properties": {
        "status": {
          "type": "string",
          "description": "Status of detection results. One of CREATED, RUNNING, READY, and FAILED.",
          "example": "READY",
          "enum": [
            "CREATED",
            "RUNNING",
            "READY",
            "FAILED"
          ],
	  "x-ms-enum": {
            "name": "DetectionStatus",
            "modelAsString": false
          }
        },
        "errors": {
          "type": "array",
          "description": "Error message when detection is failed.",
          "items": {
            "$ref": "#/definitions/ErrorResponse"
          }
        },
        "variableStates": {
          "type": "array",
          "example": [
            {
              "variable": "ad_input",
              "filledNARatio": 0,
              "effectiveCount": 26,
              "startTime": "2019-04-01T00:00:00Z",
              "endTime": "2019-04-01T00:25:00Z",
              "errors": []
            },
            {
              "variable": "ad_on_timer_output",
              "filledNARatio": 0,
              "effectiveCount": 26,
              "startTime": "2019-04-01T00:00:00Z",
              "endTime": "2019-04-01T00:25:00Z",
              "errors": []
            },
            {
              "variable": "ad_output",
              "filledNARatio": 0,
              "effectiveCount": 26,
              "startTime": "2019-04-01T00:00:00Z",
              "endTime": "2019-04-01T00:25:00Z",
              "errors": []
            },
            {
              "variable": "ad_series_init",
              "filledNARatio": 0,
              "effectiveCount": 26,
              "startTime": "2019-04-01T00:00:00Z",
              "endTime": "2019-04-01T00:25:00Z",
              "errors": []
            },
            {
              "variable": "cpu",
              "filledNARatio": 0,
              "effectiveCount": 26,
              "startTime": "2019-04-01T00:00:00Z",
              "endTime": "2019-04-01T00:25:00Z",
              "errors": []
            },
            {
              "variable": "data_in_speed",
              "filledNARatio": 0,
              "effectiveCount": 26,
              "startTime": "2019-04-01T00:00:00Z",
              "endTime": "2019-04-01T00:25:00Z",
              "errors": []
            },
            {
              "variable": "data_out_speed",
              "filledNARatio": 0,
              "effectiveCount": 26,
              "startTime": "2019-04-01T00:00:00Z",
              "endTime": "2019-04-01T00:25:00Z",
              "errors": []
            },
            {
              "variable": "last_check_point_duration",
              "filledNARatio": 0,
              "effectiveCount": 26,
              "startTime": "2019-04-01T00:00:00Z",
              "endTime": "2019-04-01T00:25:00Z",
              "errors": []
            },
            {
              "variable": "ingestion",
              "filledNARatio": 0,
              "effectiveCount": 26,
              "startTime": "2019-04-01T00:00:00Z",
              "endTime": "2019-04-01T00:25:00Z",
              "errors": []
            }
          ],
          "items": {
            "$ref": "#/definitions/VariableState"
          }
        },
        "setupInfo": {
          "description": "Detection request.",
          "$ref": "#/definitions/DetectionRequest"
        }
      },
      "type": "object"
    },
    "AnomalyState": {
      "required": [
        "timestamp"
      ],
      "properties": {
        "timestamp": {
          "type": "string",
	  "format": "date-time",
          "description": "timestamp",
          "example": "2020-01-01T00:00:00Z"
        },
        "value": {
          "$ref": "#/definitions/AnomalyValue"
        },
        "errors": {
          "type": "array",
          "description": "Error message for the current timestamp",
          "items": {
            "$ref": "#/definitions/ErrorResponse"
          }
        }
      },
      "type": "object"
    },
    "AnomalyValue": {
      "required": [
        "isAnomaly",
        "score",
        "severity"
      ],
      "properties": {
        "contributors": {
          "type": "array",
          "description": "Contributors show potential root causes if an anomaly has been detected at the current timestamp.",
          "items": {
            "$ref": "#/definitions/AnomalyContributor"
          }
        },
        "isAnomaly": {
          "type": "boolean",
          "description": "True if an anomaly is detected at the current timestamp.",
          "example": true
        },
        "severity": {
          "type": "number",
          "description": "Indicates the significance of the anomaly. The higher the severity, the more significant the anomaly.",
          "example": 0.8,
          "minimum": 0,
          "maximum": 1
        },
        "score": {
          "type": "number",
          "description": "Raw score from the model.",
          "example": 0.3,
          "minimum": 0,
          "maximum": 2
        },
        "interpretation": {
<<<<<<< HEAD
          "type": "array",
          "items": {
            "$ref": "#/definitions/AnomalyInterpretation"
          }
=======
          "$ref": "#/definitions/AnomalyInterpretation"
>>>>>>> dd1d25dd
        }
      },
      "type": "object"
    },
    "AnomalyContributor": {
      "properties": {
        "contributionScore": {
          "type": "number",
          "description": "Percentage of contributions to the anomaly. The higher the contribution score, the more likely to be the root cause. ",
          "example": 0.6,
          "minimum": 0,
          "maximum": 2
        },
        "variable": {
          "type": "string",
          "description": "Name of the variable.",
<<<<<<< HEAD
          "example": "Variable_1"
=======
	  "example": "Variable_1"
>>>>>>> dd1d25dd
        }
      },
      "type": "object"
    },
    "LastDetectionRequest": {
      "required": [
        "length",
        "variables"
      ],
      "properties": {
        "variables": {
          "type": "array",
          "description": "variables",
          "items": {
            "$ref": "#/definitions/VariableValues"
          }
        },
        "length": {
          "type": "integer",
          "description": "length",
          "example": 2
        }
      },
      "type": "object"
    },
    "VariableValues": {
      "required": [
        "name",
        "timestamps",
        "values"
      ],
      "properties": {
        "name": {
          "type": "string",
          "description": "variable name",
          "example": "variable_1"
        },
        "timestamps": {
          "type": "array",
          "description": "timestamps",
          "items": {
            "type": "string"
          }
        },
        "values": {
          "type": "array",
          "description": "values",
          "items": {
            "type": "number"
          }
        }
      },
      "type": "object"
    },
    "LastDetectionResult": {
<<<<<<< HEAD
=======
      "required": [
        "results"
      ],
>>>>>>> dd1d25dd
      "properties": {
        "variableStates": {
          "type": "array",
          "items": {
            "$ref": "#/definitions/VariableState"
          }
        },
        "results": {
          "type": "array",
          "items": {
<<<<<<< HEAD
            "$ref": "#/definitions/AnomalyState"
=======
            "$ref": "#/definitions/AnomalyValue"
>>>>>>> dd1d25dd
          }
        },
        "errors": {
          "type": "array",
          "items": {
            "$ref": "#/definitions/ErrorResponse"
          }
        }
      },
      "type": "object"
    },
    "AnomalyInterpretation": {
<<<<<<< HEAD
      "properties": {
        "variable": {
          "type": "string"
        },
        "contributionScore": {
          "type": "number"
        },
        "correlationChanges": {
          "$ref": "#/definitions/CorrelationChanges"
=======
      "required": [
        "contributorScores",
        "contributors",
        "correlationChanges"
      ],
      "properties": {
        "contributors": {
          "type": "array",
          "description": "contributors",
          "items": {
            "type": "string"
          }
        },
        "contributorScores": {
          "type": "array",
          "description": "contributor scores",
          "items": {
            "type": "number"
          }
        },
        "correlationChanges": {
          "type": "array",
          "description": "correlation changes",
          "items": {
            "$ref": "#/definitions/CorrelationChanges"
          }
>>>>>>> dd1d25dd
        }
      },
      "type": "object"
    },
    "CorrelationChanges": {
      "properties": {
<<<<<<< HEAD
        "changedVariables": {
=======
        "variables": {
>>>>>>> dd1d25dd
          "type": "array",
          "description": "correlated variables",
          "items": {
            "type": "string"
          }
        },
<<<<<<< HEAD
        "changedValues": {
=======
        "changes": {
>>>>>>> dd1d25dd
          "type": "array",
          "description": "changes in correlation",
          "items": {
            "type": "number"
          }
        }
      },
      "type": "object"
    }
  },
  "parameters": {
    "Endpoint": {
      "name": "Endpoint",
      "description": "Supported Cognitive Services endpoints (protocol and hostname, for example: https://westus2.api.cognitive.microsoft.com).",
      "x-ms-parameter-location": "client",
      "required": true,
      "type": "string",
      "in": "path",
      "x-ms-skip-url-encoding": true
    }
  }
}<|MERGE_RESOLUTION|>--- conflicted
+++ resolved
@@ -49,11 +49,7 @@
             "headers": {
               "Location": {
                 "type": "string",
-<<<<<<< HEAD
                 "description": "Location and ID of the model."
-=======
-		"description": "Location and ID of the model."
->>>>>>> dd1d25dd
               }
             }
           },
@@ -169,11 +165,7 @@
             "headers": {
               "Location": {
                 "type": "string",
-<<<<<<< HEAD
                 "description": "Location and ID of the detection result."
-=======
-		"description": "Location and ID of the detection result."
->>>>>>> dd1d25dd
               }
             }
           },
@@ -296,7 +288,6 @@
         ]
       }
     },
-<<<<<<< HEAD
     "/multivariate/models/{modelId}/last/detect": {
       "parameters": [
         {
@@ -304,19 +295,11 @@
           "description": "Model identifier.",
           "in": "path",
           "format": "uuid",
-=======
-    "/multivariate/models/{model_id}/last/detect": {
-      "parameters": [
-        {
-          "name": "model_id",
-          "in": "path",
->>>>>>> dd1d25dd
           "required": true,
           "type": "string"
         }
       ],
       "post": {
-<<<<<<< HEAD
         "summary": "Detect anomalies in the last a few points of the request body.",
         "description": "Synchronized API for anomaly detection.",
         "operationId": "LastDetectAnomaly",
@@ -340,11 +323,6 @@
         "responses": {
           "200": {
             "description": "Detection has successfully completed.",
-=======
-        "responses": {
-          "200": {
-            "description": "Success",
->>>>>>> dd1d25dd
             "schema": {
               "$ref": "#/definitions/LastDetectionResult"
             }
@@ -356,25 +334,11 @@
             }
           }
         },
-<<<<<<< HEAD
         "x-ms-examples": {
           "Detect anomaly with multivariate Model": {
             "$ref": "./examples/LastDetectAnomaly.json"
           }
         },
-=======
-        "operationId": "LastDetectAnomaly",
-        "parameters": [
-          {
-            "name": "payload",
-            "required": true,
-            "in": "body",
-            "schema": {
-              "$ref": "#/definitions/LastDetectionRequest"
-            }
-          }
-        ],
->>>>>>> dd1d25dd
         "tags": [
           "MultivariateAnomalyDetection"
         ]
@@ -508,21 +472,13 @@
         },
         "startTime": {
           "type": "string",
-<<<<<<< HEAD
           "format": "date-time",
-=======
-	  "format": "date-time",
->>>>>>> dd1d25dd
           "description": "A required field, indicating the start time of training data. Should be date-time.",
           "example": "2019-04-01T00:00:00Z"
         },
         "endTime": {
           "type": "string",
-<<<<<<< HEAD
           "format": "date-time",
-=======
-	  "format": "date-time",
->>>>>>> dd1d25dd
           "description": "A required field, indicating the end time of training data. Should be date-time.",
           "example": "2019-04-02T00:00:00Z"
         },
@@ -538,23 +494,14 @@
         "errors": {
           "type": "array",
           "description": "Error messages when failed to create a model.",
-<<<<<<< HEAD
           "readOnly": true,
-=======
-	  "readOnly": true,
->>>>>>> dd1d25dd
           "items": {
             "$ref": "#/definitions/ErrorResponse"
           }
         },
         "diagnosticsInfo": {
-<<<<<<< HEAD
           "$ref": "#/definitions/DiagnosticsInfo",
           "description": "Diagnostics Information for inspecting model/variable states."
-=======
-              "$ref": "#/definitions/DiagnosticsInfo",
-	      "description": "Diagnostics Information for inspecting model/variable states."
->>>>>>> dd1d25dd
         }
       },
       "type": "object",
@@ -568,20 +515,12 @@
       "properties": {
         "code": {
           "type": "string",
-<<<<<<< HEAD
           "x-nullable": false,
-=======
-	  "x-nullable": false,
->>>>>>> dd1d25dd
           "description": "The error code."
         },
         "message": {
           "type": "string",
-<<<<<<< HEAD
           "x-nullable": false,
-=======
-	  "x-nullable": false,
->>>>>>> dd1d25dd
           "description": "The message explaining the error reported by the service."
         }
       },
@@ -709,13 +648,8 @@
           }
         },
         "paddingValue": {
-<<<<<<< HEAD
           "type": "integer",
           "description": "An optional field. Required when fillNAMethod is Pad."
-=======
-          "type": "number",
-          "description": "An optional field. Required when fillNAMethod is Fixed."
->>>>>>> dd1d25dd
         }
       },
       "type": "object"
@@ -816,7 +750,6 @@
         },
         "startTime": {
           "type": "string",
-<<<<<<< HEAD
           "format": "date-time",
           "description": "Start time of the variable."
         },
@@ -824,15 +757,6 @@
           "type": "string",
           "format": "date-time",
           "description": "End time of the variable."
-=======
-	  "format": "date-time",
-	  "description": "Start time of the variable."
-        },
-        "endTime": {
-          "type": "string",
-	  "format": "date-time",
-	  "description": "End time of the variable."
->>>>>>> dd1d25dd
         },
         "errors": {
           "type": "array",
@@ -934,21 +858,13 @@
         },
         "startTime": {
           "type": "string",
-<<<<<<< HEAD
           "format": "date-time",
-=======
-	  "format": "date-time",
->>>>>>> dd1d25dd
           "description": "A required field, indicating the start time of data for detection. Should be date-time.",
           "example": "2019-04-01T00:15:00Z"
         },
         "endTime": {
           "type": "string",
-<<<<<<< HEAD
           "format": "date-time",
-=======
-	  "format": "date-time",
->>>>>>> dd1d25dd
           "description": "A required field, indicating the end time of data for detection. Should be date-time.",
           "example": "2019-04-01T00:40:00Z"
         }
@@ -1156,14 +1072,10 @@
           "maximum": 2
         },
         "interpretation": {
-<<<<<<< HEAD
           "type": "array",
           "items": {
             "$ref": "#/definitions/AnomalyInterpretation"
           }
-=======
-          "$ref": "#/definitions/AnomalyInterpretation"
->>>>>>> dd1d25dd
         }
       },
       "type": "object"
@@ -1180,11 +1092,7 @@
         "variable": {
           "type": "string",
           "description": "Name of the variable.",
-<<<<<<< HEAD
           "example": "Variable_1"
-=======
-	  "example": "Variable_1"
->>>>>>> dd1d25dd
         }
       },
       "type": "object"
@@ -1240,12 +1148,6 @@
       "type": "object"
     },
     "LastDetectionResult": {
-<<<<<<< HEAD
-=======
-      "required": [
-        "results"
-      ],
->>>>>>> dd1d25dd
       "properties": {
         "variableStates": {
           "type": "array",
@@ -1256,11 +1158,7 @@
         "results": {
           "type": "array",
           "items": {
-<<<<<<< HEAD
             "$ref": "#/definitions/AnomalyState"
-=======
-            "$ref": "#/definitions/AnomalyValue"
->>>>>>> dd1d25dd
           }
         },
         "errors": {
@@ -1273,7 +1171,6 @@
       "type": "object"
     },
     "AnomalyInterpretation": {
-<<<<<<< HEAD
       "properties": {
         "variable": {
           "type": "string"
@@ -1283,56 +1180,20 @@
         },
         "correlationChanges": {
           "$ref": "#/definitions/CorrelationChanges"
-=======
-      "required": [
-        "contributorScores",
-        "contributors",
-        "correlationChanges"
-      ],
-      "properties": {
-        "contributors": {
-          "type": "array",
-          "description": "contributors",
+        }
+      },
+      "type": "object"
+    },
+    "CorrelationChanges": {
+      "properties": {
+        "changedVariables": {
+          "type": "array",
+          "description": "correlated variables",
           "items": {
             "type": "string"
           }
         },
-        "contributorScores": {
-          "type": "array",
-          "description": "contributor scores",
-          "items": {
-            "type": "number"
-          }
-        },
-        "correlationChanges": {
-          "type": "array",
-          "description": "correlation changes",
-          "items": {
-            "$ref": "#/definitions/CorrelationChanges"
-          }
->>>>>>> dd1d25dd
-        }
-      },
-      "type": "object"
-    },
-    "CorrelationChanges": {
-      "properties": {
-<<<<<<< HEAD
-        "changedVariables": {
-=======
-        "variables": {
->>>>>>> dd1d25dd
-          "type": "array",
-          "description": "correlated variables",
-          "items": {
-            "type": "string"
-          }
-        },
-<<<<<<< HEAD
         "changedValues": {
-=======
-        "changes": {
->>>>>>> dd1d25dd
           "type": "array",
           "description": "changes in correlation",
           "items": {

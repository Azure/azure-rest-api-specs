{
  "swagger": "2.0",
  "info": {
    "version": "1.0",
    "title": "Anomaly Detector Client",
    "description": "The Anomaly Detector API detects anomalies automatically in time series data. It supports two functionalities, one is for detecting the whole series with model trained by the timeseries, another is detecting last point with model trained by points before. By using this service, business customers can discover incidents and establish a logic flow for root cause analysis."
  },
  "securityDefinitions": {
    "apiKeyHeader": {
      "type": "apiKey",
      "name": "Ocp-Apim-Subscription-Key",
      "in": "header"
    }
  },
  "security": [{
    "apiKeyHeader": []
  }],
  "x-ms-parameterized-host": {
    "hostTemplate": "{Endpoint}/anomalydetector/v1.0",
    "useSchemePrefix": false,
    "parameters": [{
      "$ref": "#/parameters/Endpoint"
    }]
  },
  "paths": {
    "/timeseries/entire/detect": {
      "post": {
        "summary": "Detect anomalies for the entire series in batch.",
        "description": "This operation generates a model using an entire series, each point is detected with the same model. With this method, points before and after a certain point are used to determine whether it is an anomaly. The entire detection can give user an overall status of the time series.",
<<<<<<< HEAD
        "operationId": "EntireDetect",
        "parameters": [{
          "name": "body",
          "in": "body",
          "description": "Time series points and period if needed. Advanced model parameters can also be set in the request.",
          "required": true,
          "schema": {
            "$ref": "#/definitions/Request"
=======
        "operationId": "Detection_EntireDetect",
        "parameters": [
          {
            "name": "body",
            "in": "body",
            "description": "Time series points and period if needed. Advanced model parameters can also be set in the request.",
            "required": true,
            "schema": {
              "$ref": "#/definitions/Request"
            }
>>>>>>> 43d7d191
          }
        }],
        "consumes": [
          "application/json"
        ],
        "produces": [
          "application/json"
        ],
        "responses": {
          "200": {
            "description": "Successful operation.",
            "schema": {
              "$ref": "#/definitions/EntireDetectResponse"
            }
          },
          "default": {
            "description": "Error response.",
            "schema": {
              "$ref": "#/definitions/APIError"
            }
          }
        },
        "x-ms-examples": {
          "Find anomalies for the entire series in batch example": {
            "$ref": "./examples/EntireDetect.json"
          }
        }
      }
    },
    "/timeseries/last/detect": {
      "post": {
        "summary": "Detect anomaly status of the latest point in time series.",
        "description": "This operation generates a model using points before the latest one. With this method, only historical points are used to determine whether the target point is an anomaly. The latest point detecting operation matches the scenario of real-time monitoring of business metrics.",
<<<<<<< HEAD
        "operationId": "LastDetect",
        "parameters": [{
          "name": "body",
          "in": "body",
          "description": "Time series points and period if needed. Advanced model parameters can also be set in the request.",
          "required": true,
          "schema": {
            "$ref": "#/definitions/Request"
          }
        }],
        "consumes": [
          "application/json"
        ],
        "produces": [
          "application/json"
        ],
        "responses": {
          "200": {
            "description": "Successful operation.",
            "schema": {
              "$ref": "#/definitions/LastDetectResponse"
            }
          },
          "default": {
            "description": "Error response.",
            "schema": {
              "$ref": "#/definitions/APIError"
            }
          }
        },
        "x-ms-examples": {
          "Detect anomaly status of the latest point in time series example": {
            "$ref": "./examples/LastDetect.json"
          }
        }
      }
    },
    "/timeseriesgroups/{timeseriesGroupId}/inconsistency/detect": {
      "post": {
        "summary": "Detect inconsistent time series from a group of similiar time series",
        "description": " This operation helps detect the inconsistent series among a group series with similiar trend.",
        "operationId": "DetectInconsistency",
        "parameters": [{
=======
        "operationId": "Detection_LastDetect",
        "parameters": [
          {
>>>>>>> 43d7d191
            "name": "body",
            "in": "body",
            "description": "Start time and end time is necessary, and a parameter called epsilon is needed to tune the result. Epsilon should be within 0 and 1.",
            "required": true,
            "schema": {
              "$ref": "#/definitions/DetectInconsistencyRequest"
            }
          },
          {
            "$ref": "#/parameters/timeseriesGroupId"
          }
        ],
        "consumes": [
          "application/json"
        ],
        "produces": [
          "application/json"
        ],
        "responses": {
          "200": {
            "description": "Successful operation.",
            "schema": {
              "$ref": "#/definitions/DetectInconsistencyResponse"
            }
          },
          "default": {
            "description": "Error response.",
            "schema": {
              "$ref": "#/definitions/APIError"
            }
          }
        },
        "x-ms-examples": {
          "Detect anomaly status of the latest point in time series example": {
            "$ref": "./examples/DetectInconsistency.json"
          }
        }
      }
    },
<<<<<<< HEAD
    "/timeseriesgroups/{timeseriesGroupId}/query": {
      "post": {
        "summary": "Query time series properties from a group of similiar time series",
        "description": " This operation helps query properties of one group, for example the inconsistent series among a group series with similiar trend.",
        "operationId": "QueryTimeSeriesGroup",
        "parameters": [{
            "name": "body",
            "in": "body",
            "description": "Start time and end time is necessary",
            "required": true,
            "schema": {
              "$ref": "#/definitions/QueryTimeSeriesGroupRequest"
            }
          },
          {
            "$ref": "#/parameters/timeseriesGroupId"
=======
    "/timeseriesgroups/{timeSeriesGroupId}": {
      "get": {
        "summary": "",
        "description": "",
        "operationId": "TimeSeriesGroup_Get",
        "parameters": [
          {
            "$ref": "#/parameters/timeSeriesGroupId"
          }
        ],
        "consumes": [
          "application/json"
        ],
        "produces": [
          "application/json"
        ],
        "responses": {
          "200": {
            "description": "Successful operation.",
            "schema": {
              "$ref": "#/definitions/TimeSeriesGroup"
            }
          },
          "default": {
            "description": "Error response.",
            "schema": {
              "$ref": "#/definitions/APIError"
            }
          }
        },
        "x-ms-examples": {
          "Detect anomaly status of the latest point in time series example": {
            "$ref": "./examples/TimeSeriesGroupGet.json"
          }
        }
      },
      "put": {
        "summary": "",
        "description": "",
        "operationId": "TimeSeriesGroup_Create",
        "parameters": [
          {
            "$ref": "#/parameters/timeSeriesGroupId"
          },
          {
            "name": "body",
            "in": "body",
            "description": "",
            "required": true,
            "schema": {
              "$ref": "#/definitions/TimeSeriesGroup"
            }
          }
        ],
        "consumes": [
          "application/json"
        ],
        "produces": [
          "application/json"
        ],
        "responses": {
          "200": {
            "description": "Successful operation."
          },
          "default": {
            "description": "Error response.",
            "schema": {
              "$ref": "#/definitions/APIError"
            }
          }
        },
        "x-ms-examples": {
          "Detect anomaly status of the latest point in time series example": {
            "$ref": "./examples/TimeSeriesGroupCreate.json"
          }
        }
      },
      "delete": {
        "summary": "",
        "description": "",
        "operationId": "TimeSeriesGroup_Delete",
        "parameters": [
          {
            "$ref": "#/parameters/timeSeriesGroupId"
          }
        ],
        "consumes": [
          "application/json"
        ],
        "produces": [
          "application/json"
        ],
        "responses": {
          "200": {
            "description": "Successful operation."
          },
          "default": {
            "description": "Error response.",
            "schema": {
              "$ref": "#/definitions/APIError"
            }
          }
        },
        "x-ms-examples": {
          "Detect anomaly status of the latest point in time series example": {
            "$ref": "./examples/TimeSeriesGroupDelete.json"
          }
        }
      }
    },
    "/timeseriesgroups": {
      "get": {
        "summary": "",
        "description": "",
        "operationId": "TimeSeriesGroup_List",
        "parameters": [
          {
            "$ref": "#/parameters/timeSeriesGroupId"
>>>>>>> 43d7d191
          }
        ],
        "consumes": [
          "application/json"
        ],
        "produces": [
          "application/json"
        ],
        "responses": {
          "200": {
            "description": "Successful operation.",
            "schema": {
<<<<<<< HEAD
              "$ref": "#/definitions/QueryTimeSeriesGroupResponse"
=======
              "$ref": "#/definitions/TimeSeriesGroups"
>>>>>>> 43d7d191
            }
          },
          "default": {
            "description": "Error response.",
            "schema": {
              "$ref": "#/definitions/APIError"
            }
<<<<<<< HEAD
=======
          }
        },
        "x-ms-pageable": {
            "nextLinkName": "nextLink"
        },
        "x-ms-examples": {
          "Detect anomaly status of the latest point in time series example": {
            "$ref": "./examples/TimeSeriesGroupList.json"
          }
        }
      }
    }
  },
  "definitions": {
    "APIError": {
      "type": "object",
      "description": "Error information returned by the API.",
      "properties": {
        "code": {
          "description": "The error code.",
          "enum": [
            "InvalidCustomInterval",
            "BadArgument",
            "InvalidGranularity",
            "InvalidPeriod",
            "InvalidModelArgument",
            "InvalidSeries"
          ],
          "x-ms-enum": {
            "name": "AnomalyDetectorErrorCodes",
            "modelAsString": true
>>>>>>> 43d7d191
          }
        },
        "x-ms-examples": {
          "Detect anomaly status of the latest point in time series example": {
            "$ref": "./examples/QueryTimeSeriesGroup.json"
          }
        }
      }
    },
<<<<<<< HEAD
    "definitions": {
      "APIError": {
        "type": "object",
        "description": "Error information returned by the API.",
        "properties": {
          "code": {
            "description": "The error code.",
            "enum": [
              "InvalidCustomInterval",
              "BadArgument",
              "InvalidGranularity",
              "InvalidPeriod",
              "InvalidModelArgument",
              "InvalidSeries"
            ],
            "x-ms-enum": {
              "name": "AnomalyDetectorErrorCodes",
              "modelAsString": true
            }
          },
          "message": {
            "description": "A message explaining the error reported by the service.",
            "type": "string"
          }
=======
    "Granularity": {
      "type": "string",
      "description": "Can only be one of yearly, monthly, weekly, daily, hourly or minutely. Granularity is used for verify whether input series is valid.",
      "x-nullable": false,
      "x-ms-enum": {
        "name": "Granularity",
        "modelAsString": false
      },
      "enum": [
        "yearly",
        "monthly",
        "weekly",
        "daily",
        "hourly",
        "minutely"
      ]
    },
    "Request": {
      "type": "object",
      "required": [
        "granularity",
        "series"
      ],
      "properties": {
        "series": {
          "type": "array",
          "description": "Time series data points. Points should be sorted by timestamp in ascending order to match the anomaly detection result. If the data is not sorted correctly or there is duplicated timestamp, the API will not work. In such case, an error message will be returned.",
          "items": {
            "$ref": "#/definitions/Point"
          }
        },
        "granularity": {
          "$ref": "#/definitions/Granularity"
        },
        "customInterval": {
          "type": "integer",
          "format": "int32",
          "description": "Custom Interval is used to set non-standard time interval, for example, if the series is 5 minutes, request can be set as {\"granularity\":\"minutely\", \"customInterval\":5}."
        },
        "period": {
          "type": "integer",
          "format": "int32",
          "description": "Optional argument, periodic value of a time series. If the value is null or does not present, the API will determine the period automatically."
        },
        "maxAnomalyRatio": {
          "type": "number",
          "format": "float",
          "description": "Optional argument, advanced model parameter, max anomaly ratio in a time series."
        },
        "sensitivity": {
          "type": "integer",
          "format": "int32",
          "description": "Optional argument, advanced model parameter, between 0-99, the lower the value is, the larger the margin value will be which means less anomalies will be accepted."
>>>>>>> 43d7d191
        }
      },
      "Request": {
        "type": "object",
        "required": [
          "granularity",
          "series"
        ],
        "properties": {
          "series": {
            "type": "array",
            "description": "Time series data points. Points should be sorted by timestamp in ascending order to match the anomaly detection result. If the data is not sorted correctly or there is duplicated timestamp, the API will not work. In such case, an error message will be returned.",
            "items": {
              "$ref": "#/definitions/Point"
            }
          },
          "granularity": {
            "type": "string",
            "description": "Can only be one of yearly, monthly, weekly, daily, hourly or minutely. Granularity is used for verify whether input series is valid.",
            "x-ms-enum": {
              "name": "Granularity",
              "modelAsString": false
            },
            "enum": [
              "yearly",
              "monthly",
              "weekly",
              "daily",
              "hourly",
              "minutely"
            ]
          },
          "customInterval": {
            "type": "integer",
            "format": "int32",
            "description": "Custom Interval is used to set non-standard time interval, for example, if the series is 5 minutes, request can be set as {\"granularity\":\"minutely\", \"customInterval\":5}."
          },
          "period": {
            "type": "integer",
            "format": "int32",
            "description": "Optional argument, periodic value of a time series. If the value is null or does not present, the API will determine the period automatically."
          },
          "maxAnomalyRatio": {
            "type": "number",
            "format": "float",
            "description": "Optional argument, advanced model parameter, max anomaly ratio in a time series."
          },
          "sensitivity": {
            "type": "integer",
            "format": "int32",
            "description": "Optional argument, advanced model parameter, between 0-99, the lower the value is, the larger the margin value will be which means less anomalies will be accepted."
          }
        }
      },
      "Point": {
        "type": "object",
        "required": [
          "timestamp",
          "value"
        ],
        "properties": {
          "timestamp": {
            "type": "string",
            "format": "date-time",
            "description": "Timestamp of a data point (ISO8601 format)."
          },
          "value": {
            "type": "number",
            "format": "float",
            "description": "The measurement of that point, should be float."
          }
        }
      },
      "EntireDetectResponse": {
        "type": "object",
        "required": [
          "expectedValues",
          "isAnomaly",
          "isNegativeAnomaly",
          "isPositiveAnomaly",
          "lowerMargins",
          "period",
          "upperMargins"
        ],
        "properties": {
          "period": {
            "type": "integer",
            "format": "int32",
            "description": "Frequency extracted from the series, zero means no recurrent pattern has been found."
          },
          "expectedValues": {
            "type": "array",
            "description": "ExpectedValues contain expected value for each input point. The index of the array is consistent with the input series.",
            "items": {
              "type": "number",
              "format": "float",
              "x-nullable": false
            }
          },
          "upperMargins": {
            "type": "array",
            "description": "UpperMargins contain upper margin of each input point. UpperMargin is used to calculate upperBoundary, which equals to expectedValue + (100 - marginScale)*upperMargin. Anomalies in response can be filtered by upperBoundary and lowerBoundary. By adjusting marginScale value, less significant anomalies can be filtered in client side. The index of the array is consistent with the input series.",
            "items": {
              "type": "number",
              "format": "float",
              "x-nullable": false
            }
          },
          "lowerMargins": {
            "type": "array",
            "description": "LowerMargins contain lower margin of each input point. LowerMargin is used to calculate lowerBoundary, which equals to expectedValue - (100 - marginScale)*lowerMargin. Points between the boundary can be marked as normal ones in client side. The index of the array is consistent with the input series.",
            "items": {
              "type": "number",
              "format": "float",
              "x-nullable": false
            }
          },
          "isAnomaly": {
            "type": "array",
            "description": "IsAnomaly contains anomaly properties for each input point. True means an anomaly either negative or positive has been detected. The index of the array is consistent with the input series.",
            "items": {
              "type": "boolean",
              "x-nullable": false
            }
          },
          "isNegativeAnomaly": {
            "type": "array",
            "description": "IsNegativeAnomaly contains anomaly status in negative direction for each input point. True means a negative anomaly has been detected. A negative anomaly means the point is detected as an anomaly and its real value is smaller than the expected one. The index of the array is consistent with the input series.",
            "items": {
              "type": "boolean",
              "x-nullable": false
            }
          },
          "isPositiveAnomaly": {
            "type": "array",
            "description": "IsPositiveAnomaly contain anomaly status in positive direction for each input point. True means a positive anomaly has been detected. A positive anomaly means the point is detected as an anomaly and its real value is larger than the expected one. The index of the array is consistent with the input series.",
            "items": {
              "type": "boolean",
              "x-nullable": false
            }
          }
        }
      },
      "LastDetectResponse": {
        "type": "object",
        "required": [
          "expectedValue",
          "isAnomaly",
          "isNegativeAnomaly",
          "isPositiveAnomaly",
          "lowerMargin",
          "period",
          "upperMargin",
          "suggestedWindow"
        ],
        "properties": {
          "period": {
            "type": "integer",
            "format": "int32",
            "description": "Frequency extracted from the series, zero means no recurrent pattern has been found."
          },
          "suggestedWindow": {
            "type": "integer",
            "format": "int32",
            "description": "Suggested input series points needed for detecting the latest point."
          },
          "expectedValue": {
            "type": "number",
            "format": "float",
            "description": "Expected value of the latest point."
          },
          "upperMargin": {
            "type": "number",
            "format": "float",
            "description": "Upper margin of the latest point. UpperMargin is used to calculate upperBoundary, which equals to expectedValue + (100 - marginScale)*upperMargin. If the value of latest point is between upperBoundary and lowerBoundary, it should be treated as normal value. By adjusting marginScale value, anomaly status of latest point can be changed."
          },
          "lowerMargin": {
            "type": "number",
            "format": "float",
            "description": "Lower margin of the latest point. LowerMargin is used to calculate lowerBoundary, which equals to expectedValue - (100 - marginScale)*lowerMargin. "
          },
          "isAnomaly": {
            "type": "boolean",
            "description": "Anomaly status of the latest point, true means the latest point is an anomaly either in negative direction or positive direction."
          },
          "isNegativeAnomaly": {
            "type": "boolean",
            "description": "Anomaly status in negative direction of the latest point. True means the latest point is an anomaly and its real value is smaller than the expected one."
          },
          "isPositiveAnomaly": {
            "type": "boolean",
            "description": "Anomaly status in positive direction of the latest point. True means the latest point is an anomaly and its real value is larger than the expected one."
          }
        }
      },
      "DetectInconsistencyRequest": {
        "type": "object",
        "required": [
          "epsilon",
          "startTimeInclusive",
          "endtTimeInclusive"
        ],
        "properties": {
          "epsilon": {
            "type": "number",
            "format": "float",
            "description": "Parameters to get inconsistentcy result. Smaller epislon mean greater sensistivity."
          },
          "startTimeInclusive": {
            "type": "string",
            "format": "date-time",
            "description": "Start time of the time series group (ISO8601 format)."
          },
          "endtTimeInclusive": {
            "type": "string",
            "format": "date-time",
            "description": "End time of the time series group (ISO8601 format)."
          }
        }
      },
      "DetectInconsistencyResponse": {
        "type": "object",
        "required": [
          "inconsistency",
          "score"
        ],
        "properties": {
          "inconsistency": {
            "type": "array",
            "format": "string",
            "description": "IDs of the inconsistent series."
          },
          "score": {
            "type": "array",
            "format": "float",
            "description": "Severities of the inconsistent series."
          }
        }
      },
      "QueryTimeSeriesGroupRequest": {
        "type": "object",
        "required": [
          "startTimeInclusive",
          "endTimeInclusive"
        ],
        "properties": {
          "startTimeInclusive": {
            "type": "array",
            "format": "date-time",
            "description": "start time of the time series group."
          },
          "endTimeInclusive": {
            "type": "array",
            "format": "date-time",
            "description": "end time of the time series group."
          }
        }
      },
      "QueryTimeSeriesGroupResponse": {
        "type": "array",
        "required": [
          "TimeSeries"
        ],
        "properties": {
          "TimeSeries": {
            "type": "object",
            "description": "Time Series related values"
          }
        }
      },
      "TimeSeries": {
        "type": "object",
        "required": [
          "Columns",
          "Ids",
          "Points"
        ],
        "properties": {
          "Columns": {
            "type": "array",
            "format": "string",
            "description": "definition of value of the time series."
          },
          "ID": {
            "type": "object",
            "items": {
              "$ref": "#/definitions/ID"
            },
            "description": "end time of the time series group."
          },
          "Points": {
            "type": "array",
            "format": "object",
            "description": "end time of the time series group."
          }
        }
      },
      "ID": {
        "type": "object",
        "required": [
          "dimensions",
          "metricGuid",
          "seriesId"
        ],
        "properties": {
          "dimensions": {
            "type": "object",
            "description": "dimensions of the time series."
          },
          "metricGuid": {
            "type": "string",
            "description": "the measurement where the time series is recorded."
          },
          "seriesId": {
            "type": "string",
            "description": "Id of the time series."
          }
        }
      }
    },
    "parameters": {
      "Endpoint": {
        "name": "Endpoint",
        "description": "Supported Cognitive Services endpoints (protocol and hostname, for example: https://westus2.api.cognitive.microsoft.com).",
        "x-ms-parameter-location": "client",
        "required": true,
        "type": "string",
        "in": "path",
        "x-ms-skip-url-encoding": true
      },
      "timeseriesGroupId": {
        "name": "timeseriesGroupId",
        "description": "Supported Cognitive Services time series group (protocol and hostname, for example: https://westus2.api.cognitive.microsoft.com).",
        "x-ms-parameter-location": "client",
        "required": true,
        "type": "string",
        "in": "path",
        "x-ms-skip-url-encoding": true
      }
    },
    "SeriesId": {
      "type": "string",
      "description": "",
      "x-nullable": false
    },
    "GroupId": {
      "type": "string",
      "description": "",
      "x-nullable": false
    },
    "TimeSeriesGroup": {
      "type": "object",
      "required": [
        "groupId",
        "granularity"
      ],
      "properties": {
        "groupId": {
          "$ref": "#/definitions/GroupId"
        },
        "description": {
          "type": "string",
          "description": ""
        },
        "name": {
          "type": "string",
          "description": ""
        },
        "granularity": {
          "$ref": "#/definitions/Granularity"
        },
        "customInterval": {
          "type": "integer",
          "format": "int32",
          "description": "Custom Interval is used to set non-standard time interval, for example, if the series is 5 minutes, request can be set as {\"granularity\":\"minutely\", \"customInterval\":5}."
        }
      }
    },
    "TimeSeriesGroups": {
      "properties": {
        "groups": {
          "type": "array",
          "description": "All time series groups.",
          "items": {
            "$ref": "#/definitions/TimeSeriesGroup"
          }
        },
        "nextLink": {
          "type": "string"
        }
      }
    }
<<<<<<< HEAD
  }
=======
  },
  "parameters": {
    "Endpoint": {
      "name": "Endpoint",
      "description": "Supported Cognitive Services endpoints (protocol and hostname, for example: https://westus2.api.cognitive.microsoft.com).",
      "x-ms-parameter-location": "client",
      "required": true,
      "type": "string",
      "in": "path",
      "x-ms-skip-url-encoding": true
    },
    "timeSeriesId": {
      "name": "timeSeriesId",
      "description": "",
      "x-ms-parameter-location": "method",
      "required": true,
      "type": "string",
      "in": "path",
      "maxLength": 64,
      "pattern": "^[a-z0-9-_]+$"
    },
    "timeSeriesGroupId": {
      "name": "timeSeriesGroupId",
      "description": "",
      "x-ms-parameter-location": "method",
      "required": true,
      "type": "string",
      "in": "path",
      "maxLength": 64,
      "pattern": "^[a-z0-9-_]+$"
    }
  }
}
>>>>>>> 43d7d191
<|MERGE_RESOLUTION|>--- conflicted
+++ resolved
@@ -27,8 +27,7 @@
       "post": {
         "summary": "Detect anomalies for the entire series in batch.",
         "description": "This operation generates a model using an entire series, each point is detected with the same model. With this method, points before and after a certain point are used to determine whether it is an anomaly. The entire detection can give user an overall status of the time series.",
-<<<<<<< HEAD
-        "operationId": "EntireDetect",
+        "operationId": "Detection_EntireDetect",
         "parameters": [{
           "name": "body",
           "in": "body",
@@ -36,18 +35,6 @@
           "required": true,
           "schema": {
             "$ref": "#/definitions/Request"
-=======
-        "operationId": "Detection_EntireDetect",
-        "parameters": [
-          {
-            "name": "body",
-            "in": "body",
-            "description": "Time series points and period if needed. Advanced model parameters can also be set in the request.",
-            "required": true,
-            "schema": {
-              "$ref": "#/definitions/Request"
-            }
->>>>>>> 43d7d191
           }
         }],
         "consumes": [
@@ -81,8 +68,7 @@
       "post": {
         "summary": "Detect anomaly status of the latest point in time series.",
         "description": "This operation generates a model using points before the latest one. With this method, only historical points are used to determine whether the target point is an anomaly. The latest point detecting operation matches the scenario of real-time monitoring of business metrics.",
-<<<<<<< HEAD
-        "operationId": "LastDetect",
+        "operationId": "Detection_LastDetect",
         "parameters": [{
           "name": "body",
           "in": "body",
@@ -125,11 +111,6 @@
         "description": " This operation helps detect the inconsistent series among a group series with similiar trend.",
         "operationId": "DetectInconsistency",
         "parameters": [{
-=======
-        "operationId": "Detection_LastDetect",
-        "parameters": [
-          {
->>>>>>> 43d7d191
             "name": "body",
             "in": "body",
             "description": "Start time and end time is necessary, and a parameter called epsilon is needed to tune the result. Epsilon should be within 0 and 1.",
@@ -169,7 +150,6 @@
         }
       }
     },
-<<<<<<< HEAD
     "/timeseriesgroups/{timeseriesGroupId}/query": {
       "post": {
         "summary": "Query time series properties from a group of similiar time series",
@@ -186,7 +166,33 @@
           },
           {
             "$ref": "#/parameters/timeseriesGroupId"
-=======
+          }
+        ],
+        "consumes": [
+          "application/json"
+        ],
+        "produces": [
+          "application/json"
+        ],
+        "responses": {
+          "200": {
+            "description": "Successful operation.",
+            "schema": {
+              "$ref": "#/definitions/QueryTimeSeriesGroupResponse"
+            }
+          },
+          "default": {
+            "description": "Error response.",
+            "schema": {
+              "$ref": "#/definitions/APIError"
+            }
+          }
+        },
+        "x-ms-examples": {
+          "Detect anomaly status of the latest point in time series example": {
+            "$ref": "./examples/QueryTimeSeriesGroup.json"
+          }
+        }
     "/timeseriesgroups/{timeSeriesGroupId}": {
       "get": {
         "summary": "",
@@ -305,7 +311,6 @@
         "parameters": [
           {
             "$ref": "#/parameters/timeSeriesGroupId"
->>>>>>> 43d7d191
           }
         ],
         "consumes": [
@@ -318,11 +323,7 @@
           "200": {
             "description": "Successful operation.",
             "schema": {
-<<<<<<< HEAD
-              "$ref": "#/definitions/QueryTimeSeriesGroupResponse"
-=======
               "$ref": "#/definitions/TimeSeriesGroups"
->>>>>>> 43d7d191
             }
           },
           "default": {
@@ -330,8 +331,6 @@
             "schema": {
               "$ref": "#/definitions/APIError"
             }
-<<<<<<< HEAD
-=======
           }
         },
         "x-ms-pageable": {
@@ -343,37 +342,8 @@
           }
         }
       }
-    }
-  },
-  "definitions": {
-    "APIError": {
-      "type": "object",
-      "description": "Error information returned by the API.",
-      "properties": {
-        "code": {
-          "description": "The error code.",
-          "enum": [
-            "InvalidCustomInterval",
-            "BadArgument",
-            "InvalidGranularity",
-            "InvalidPeriod",
-            "InvalidModelArgument",
-            "InvalidSeries"
-          ],
-          "x-ms-enum": {
-            "name": "AnomalyDetectorErrorCodes",
-            "modelAsString": true
->>>>>>> 43d7d191
-          }
-        },
-        "x-ms-examples": {
-          "Detect anomaly status of the latest point in time series example": {
-            "$ref": "./examples/QueryTimeSeriesGroup.json"
-          }
-        }
-      }
-    },
-<<<<<<< HEAD
+      }
+    },
     "definitions": {
       "APIError": {
         "type": "object",
@@ -398,7 +368,8 @@
             "description": "A message explaining the error reported by the service.",
             "type": "string"
           }
-=======
+        }
+      },
     "Granularity": {
       "type": "string",
       "description": "Can only be one of yearly, monthly, weekly, daily, hourly or minutely. Granularity is used for verify whether input series is valid.",
@@ -416,45 +387,6 @@
         "minutely"
       ]
     },
-    "Request": {
-      "type": "object",
-      "required": [
-        "granularity",
-        "series"
-      ],
-      "properties": {
-        "series": {
-          "type": "array",
-          "description": "Time series data points. Points should be sorted by timestamp in ascending order to match the anomaly detection result. If the data is not sorted correctly or there is duplicated timestamp, the API will not work. In such case, an error message will be returned.",
-          "items": {
-            "$ref": "#/definitions/Point"
-          }
-        },
-        "granularity": {
-          "$ref": "#/definitions/Granularity"
-        },
-        "customInterval": {
-          "type": "integer",
-          "format": "int32",
-          "description": "Custom Interval is used to set non-standard time interval, for example, if the series is 5 minutes, request can be set as {\"granularity\":\"minutely\", \"customInterval\":5}."
-        },
-        "period": {
-          "type": "integer",
-          "format": "int32",
-          "description": "Optional argument, periodic value of a time series. If the value is null or does not present, the API will determine the period automatically."
-        },
-        "maxAnomalyRatio": {
-          "type": "number",
-          "format": "float",
-          "description": "Optional argument, advanced model parameter, max anomaly ratio in a time series."
-        },
-        "sensitivity": {
-          "type": "integer",
-          "format": "int32",
-          "description": "Optional argument, advanced model parameter, between 0-99, the lower the value is, the larger the margin value will be which means less anomalies will be accepted."
->>>>>>> 43d7d191
-        }
-      },
       "Request": {
         "type": "object",
         "required": [
@@ -470,20 +402,7 @@
             }
           },
           "granularity": {
-            "type": "string",
-            "description": "Can only be one of yearly, monthly, weekly, daily, hourly or minutely. Granularity is used for verify whether input series is valid.",
-            "x-ms-enum": {
-              "name": "Granularity",
-              "modelAsString": false
-            },
-            "enum": [
-              "yearly",
-              "monthly",
-              "weekly",
-              "daily",
-              "hourly",
-              "minutely"
-            ]
+          "$ref": "#/definitions/Granularity"
           },
           "customInterval": {
             "type": "integer",
@@ -647,58 +566,58 @@
             "description": "Anomaly status in positive direction of the latest point. True means the latest point is an anomaly and its real value is larger than the expected one."
           }
         }
-      },
-      "DetectInconsistencyRequest": {
-        "type": "object",
-        "required": [
-          "epsilon",
-          "startTimeInclusive",
-          "endtTimeInclusive"
-        ],
-        "properties": {
-          "epsilon": {
-            "type": "number",
-            "format": "float",
-            "description": "Parameters to get inconsistentcy result. Smaller epislon mean greater sensistivity."
-          },
-          "startTimeInclusive": {
-            "type": "string",
-            "format": "date-time",
-            "description": "Start time of the time series group (ISO8601 format)."
-          },
-          "endtTimeInclusive": {
-            "type": "string",
-            "format": "date-time",
-            "description": "End time of the time series group (ISO8601 format)."
-          }
-        }
-      },
-      "DetectInconsistencyResponse": {
-        "type": "object",
-        "required": [
-          "inconsistency",
-          "score"
-        ],
-        "properties": {
-          "inconsistency": {
-            "type": "array",
-            "format": "string",
-            "description": "IDs of the inconsistent series."
-          },
-          "score": {
-            "type": "array",
-            "format": "float",
-            "description": "Severities of the inconsistent series."
-          }
-        }
-      },
-      "QueryTimeSeriesGroupRequest": {
-        "type": "object",
-        "required": [
-          "startTimeInclusive",
-          "endTimeInclusive"
-        ],
-        "properties": {
+    },
+    "SeriesId": {
+      "type": "string",
+      "description": "",
+      "x-nullable": false
+    },
+    "GroupId": {
+      "type": "string",
+      "description": "",
+      "x-nullable": false
+    },
+    "TimeSeriesGroup": {
+      "type": "object",
+      "required": [
+        "groupId",
+        "granularity"
+      ],
+      "properties": {
+        "groupId": {
+          "$ref": "#/definitions/GroupId"
+        },
+        "description": {
+          "type": "string",
+          "description": ""
+        },
+        "name": {
+          "type": "string",
+          "description": ""
+        },
+        "granularity": {
+          "$ref": "#/definitions/Granularity"
+        },
+        "customInterval": {
+          "type": "integer",
+          "format": "int32",
+          "description": "Custom Interval is used to set non-standard time interval, for example, if the series is 5 minutes, request can be set as {\"granularity\":\"minutely\", \"customInterval\":5}."
+        }
+      }
+    },
+    "TimeSeriesGroups": {
+      "properties": {
+        "groups": {
+          "type": "array",
+          "description": "All time series groups.",
+          "items": {
+            "$ref": "#/definitions/TimeSeriesGroup"
+          }
+        },
+        "nextLink": {
+          "type": "string"
+        }
+      }
           "startTimeInclusive": {
             "type": "array",
             "format": "date-time",
@@ -782,82 +701,6 @@
         "type": "string",
         "in": "path",
         "x-ms-skip-url-encoding": true
-      },
-      "timeseriesGroupId": {
-        "name": "timeseriesGroupId",
-        "description": "Supported Cognitive Services time series group (protocol and hostname, for example: https://westus2.api.cognitive.microsoft.com).",
-        "x-ms-parameter-location": "client",
-        "required": true,
-        "type": "string",
-        "in": "path",
-        "x-ms-skip-url-encoding": true
-      }
-    },
-    "SeriesId": {
-      "type": "string",
-      "description": "",
-      "x-nullable": false
-    },
-    "GroupId": {
-      "type": "string",
-      "description": "",
-      "x-nullable": false
-    },
-    "TimeSeriesGroup": {
-      "type": "object",
-      "required": [
-        "groupId",
-        "granularity"
-      ],
-      "properties": {
-        "groupId": {
-          "$ref": "#/definitions/GroupId"
-        },
-        "description": {
-          "type": "string",
-          "description": ""
-        },
-        "name": {
-          "type": "string",
-          "description": ""
-        },
-        "granularity": {
-          "$ref": "#/definitions/Granularity"
-        },
-        "customInterval": {
-          "type": "integer",
-          "format": "int32",
-          "description": "Custom Interval is used to set non-standard time interval, for example, if the series is 5 minutes, request can be set as {\"granularity\":\"minutely\", \"customInterval\":5}."
-        }
-      }
-    },
-    "TimeSeriesGroups": {
-      "properties": {
-        "groups": {
-          "type": "array",
-          "description": "All time series groups.",
-          "items": {
-            "$ref": "#/definitions/TimeSeriesGroup"
-          }
-        },
-        "nextLink": {
-          "type": "string"
-        }
-      }
-    }
-<<<<<<< HEAD
-  }
-=======
-  },
-  "parameters": {
-    "Endpoint": {
-      "name": "Endpoint",
-      "description": "Supported Cognitive Services endpoints (protocol and hostname, for example: https://westus2.api.cognitive.microsoft.com).",
-      "x-ms-parameter-location": "client",
-      "required": true,
-      "type": "string",
-      "in": "path",
-      "x-ms-skip-url-encoding": true
     },
     "timeSeriesId": {
       "name": "timeSeriesId",
@@ -878,7 +721,6 @@
       "in": "path",
       "maxLength": 64,
       "pattern": "^[a-z0-9-_]+$"
+      }
     }
-  }
-}
->>>>>>> 43d7d191
+  }
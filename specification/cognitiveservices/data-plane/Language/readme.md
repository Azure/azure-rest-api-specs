# Cognitive Services Language SDK

This is the AutoRest configuration file the Cognitive Services Language SDK.

> see https://aka.ms/autorest

## Releases

<<<<<<< HEAD
The current preview release is 2021-11-01-preview
=======
The current stable release of QuestionAnswering is 2021-10-01 and preview release of Luis Deepstack is 2021-07-15-preview


```yaml
tag: release_2021_10_01
add-credentials: true
clear-output-folder: true
openapi-type: data-plane
```
>>>>>>> 3c5135f8

```yaml
tag: release_2021_11_01_preview
add-credentials: true
clear-output-folder: true
openapi-type: data-plane
directive:
  - suppress: LongRunningResponseStatusCode
    reason: The validation tools do not properly recognize 202 as a supported response code.
```

```yaml
tag: release_2021_07_15_preview
add-credentials: true
clear-output-folder: true
openapi-type: data-plane
```

### Release 2021-11-01-preview

These settings apply only when `--tag=release_2021_11_01_preview` is specified on the command line.

``` yaml $(tag) == 'release_2021_11_01_preview'
input-file:
- preview/2021-11-01-preview/textanalytics.json
title:
  Microsoft Cognitive Language Service
modelerfour:
  lenient-model-deduplication: true
```

### Release 2021-10-01

These settings apply only when `--tag=release_2021_10_01` is specified on the command line.

``` yaml $(tag) == 'release_2021_10_01'
input-file: 
  - stable/2021-10-01/questionanswering.json
  - stable/2021-10-01/questionanswering-authoring.json
title: 
  Microsoft Cognitive Language Service
modelerfour:
  lenient-model-deduplication: true
```

### Release 2021-07-15-preview

These settings apply only when `--tag=release_2021_07_15_preview` is specified on the command line.

``` yaml $(tag) == 'release_2021_07_15_preview'
input-file:
- preview/2021-07-15-preview/questionanswering.json
- preview/2021-07-15-preview/questionanswering-authoring.json
title:
  Microsoft Cognitive Language Service
modelerfour:
  lenient-model-deduplication: true
```

### Release 2021-05-01-preview

These settings apply only when `--tag=release_2021_05_01_preview` is specified on the command line.

``` yaml $(tag) == 'release_2021_05_01_preview'
input-file:
- preview/2021-05-01-preview/questionanswering.json
- preview/2021-05-01-preview/questionanswering-authoring.json
title:
  Microsoft Cognitive Language Service
modelerfour:
  lenient-model-deduplication: true
```

## Swagger to SDK

This section describes what SDK should be generated by the automatic system.
This is not used by Autorest itself.

``` yaml $(swagger-to-sdk)
swagger-to-sdk:
  - repo: azure-sdk-for-net
  - repo: azure-sdk-for-python
```<|MERGE_RESOLUTION|>--- conflicted
+++ resolved
@@ -6,19 +6,7 @@
 
 ## Releases
 
-<<<<<<< HEAD
-The current preview release is 2021-11-01-preview
-=======
-The current stable release of QuestionAnswering is 2021-10-01 and preview release of Luis Deepstack is 2021-07-15-preview
-
-
-```yaml
-tag: release_2021_10_01
-add-credentials: true
-clear-output-folder: true
-openapi-type: data-plane
-```
->>>>>>> 3c5135f8
+The current preview release is 2022-02-01-preview
 
 ```yaml
 tag: release_2021_11_01_preview

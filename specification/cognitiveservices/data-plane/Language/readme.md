--- conflicted
+++ resolved
@@ -22,23 +22,18 @@
     where: $.definitions.CurrencyResolution.properties.ISO4217
     reason: ISO should be upper case.
 ```
-<<<<<<< HEAD
-
-=======
->>>>>>> c41ecca2
+
 ### Release 2024-11-15-preview
 
 These settings apply only when `--tag=release_2024_11_15_preview` is specified on the command line.
 
 ``` yaml $(tag) == 'release_2024-11-15-preview'
 input-file:
-<<<<<<< HEAD
-  - preview/2024-11-15-preview/analyzedocuments.json
-=======
   - preview/2024-11-15-preview/analyzeconversations.json
   - preview/2024-11-15-preview/analyzetext.json
   - preview/2024-11-15-preview/analyzetext-authoring.json
   - preview/2024-11-15-preview/analyzeconversations-authoring.json
+  - preview/2024-11-15-preview/analyze-documents.json
 title:
   Microsoft Cognitive Language Service
 modelerfour:
@@ -53,7 +48,6 @@
 input-file:
   - stable/2024-11-01/analyzeconversations.json
   - stable/2024-11-01/analyzetext.json
->>>>>>> c41ecca2
 title:
   Microsoft Cognitive Language Service
 modelerfour:

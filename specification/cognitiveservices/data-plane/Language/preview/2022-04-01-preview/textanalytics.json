{
  "swagger": "2.0",
  "info": {
    "title": "Microsoft Cognitive Language Service",
    "description": "The language service API is a suite of natural language processing (NLP) skills built with best-in-class Microsoft machine learning algorithms.  The API can be used to analyze unstructured text for tasks such as sentiment analysis, key phrase extraction, language detection and question answering. Further documentation can be found in <a href=\"https://docs.microsoft.com/en-us/azure/cognitive-services/language-service/overview\">https://docs.microsoft.com/en-us/azure/cognitive-services/language-service/overview</a>.0",
    "version": "2022-04-01-preview"
  },
  "securityDefinitions": {
    "apim_key": {
      "type": "apiKey",
      "description": "A subscription key for a Language service resource.",
      "name": "Ocp-Apim-Subscription-Key",
      "in": "header"
    }
  },
  "security": [
    {
      "apim_key": []
    }
  ],
  "x-ms-parameterized-host": {
    "hostTemplate": "{Endpoint}/language",
    "useSchemePrefix": false,
    "parameters": [
      {
        "$ref": "common.json#/parameters/Endpoint"
      }
    ]
  },
  "paths": {
    "/:analyze-text": {
      "post": {
        "summary": "Request text analysis over a collection of documents.",
        "description": "Submit a collection of text documents for analysis.  Specify a single unique task to be executed immediately.",
        "operationId": "AnalyzeText",
        "consumes": [
          "application/json"
        ],
        "produces": [
          "application/json"
        ],
        "parameters": [
          {
            "$ref": "common.json#/parameters/ApiVersionParameter"
          },
          {
            "$ref": "#/parameters/ShowStats"
          },
          {
            "description": "Collection of documents to analyze and a single task to execute.",
            "in": "body",
            "name": "body",
            "schema": {
              "$ref": "#/definitions/AnalyzeTextTask"
            },
            "required": true
          }
        ],
        "responses": {
          "200": {
            "description": "A successful call result",
            "schema": {
              "$ref": "#/definitions/AnalyzeTextTaskResult"
            }
          },
          "default": {
            "description": "Unexpected error",
            "schema": {
              "$ref": "common.json#/definitions/ErrorResponse"
            }
          }
        },
        "x-ms-examples": {
          "Successful Entity Linking Request": {
            "$ref": "./examples/SuccessfulEntityLinkingRequest.json"
          },
          "Successful Entity Recognition Request": {
            "$ref": "./examples/SuccessfulEntityRecognitionRequest.json"
          },
          "Successful Key Phrase Extraction Request": {
            "$ref": "./examples/SuccessfulKeyPhraseExtractionRequest.json"
          },
          "Successful PII Entity Recognition Request": {
            "$ref": "./examples/SuccessfulPiiEntityRecognitionRequest.json"
          },
          "Successful Language Detection Request": {
            "$ref": "./examples/SuccessfulLanguageDetectionRequest.json"
          },
          "Successful Sentiment Analysis Request": {
            "$ref": "./examples/SuccessfulSentimentAnalysisRequest.json"
          }
        }
      }
    },
    "/analyze-text/jobs": {
      "post": {
        "consumes": [
          "application/json"
        ],
        "produces": [
          "application/json"
        ],
        "description": "Submit a collection of text documents for analysis. Specify one or more unique tasks to be executed as a long-running operation.",
        "operationId": "AnalyzeText_SubmitJob",
        "summary": "Submit text analysis job",
        "parameters": [
          {
            "$ref": "common.json#/parameters/ApiVersionParameter"
          },
          {
            "description": "Collection of documents to analyze and one or more tasks to execute.",
            "in": "body",
            "name": "body",
            "schema": {
              "$ref": "#/definitions/AnalyzeTextJobsInput"
            },
            "required": true
          }
        ],
        "responses": {
          "202": {
            "description": "A successful call results with an Operation-Location header used to check the status of the analysis job.",
            "headers": {
              "Operation-Location": {
                "type": "string"
              }
            }
          },
          "default": {
            "description": "Error response.",
            "schema": {
              "$ref": "common.json#/definitions/ErrorResponse"
            }
          }
        },
        "x-ms-examples": {
          "Successful Submit Analysis Job Request": {
            "$ref": "./examples/SuccessfulAnalyzeTextJobsMultipleTaskSubmitRequest.json"
          }
        },
        "x-ms-long-running-operation": true
      }
    },
    "/analyze-text/jobs/{jobId}": {
      "get": {
        "produces": [
          "application/json"
        ],
        "description": "Get the status of an analysis job.  A job may consist of one or more tasks.  Once all tasks are succeeded, the job will transition to the succeeded state and results will be available for each task.",
        "operationId": "AnalyzeText_JobStatus",
        "summary": "Get analysis status and results",
        "parameters": [
          {
            "$ref": "common.json#/parameters/ApiVersionParameter"
          },
          {
            "$ref": "#/parameters/JobId"
          },
          {
            "$ref": "#/parameters/ShowStats"
          },
          {
            "$ref": "common.json#/parameters/TopParameter"
          },
          {
            "$ref": "common.json#/parameters/SkipParameter"
          }
        ],
        "responses": {
          "200": {
            "description": "Analysis job status and metadata.",
            "schema": {
              "$ref": "#/definitions/AnalyzeTextJobState"
            }
          },
          "default": {
            "description": "Unexpected error",
            "schema": {
              "$ref": "common.json#/definitions/ErrorResponse"
            }
          }
        },
        "x-ms-examples": {
          "Successful Get Text Analysis Job Status Request": {
            "$ref": "./examples/SuccessfulAnalyzeTextJobsMultipleTaskStatusRequest.json"
          }
        }
      }
    },
    "/analyze-conversation/jobs": {
      "post": {
        "consumes": [
          "application/json"
        ],
        "produces": [
          "application/json"
        ],
        "description": "Submit a long conversation for analysis. Specify one or more unique tasks to be executed as a long-running operation.",
        "operationId": "AnalyzeConversation_SubmitJob",
        "summary": "Submit analysis job for conversations",
        "parameters": [
          {
            "$ref": "common.json#/parameters/ApiVersionParameter"
          },
          {
            "description": "The conversations to analyze and one or more tasks to execute on the conversations.",
            "in": "body",
            "name": "body",
            "schema": {
              "$ref": "#/definitions/AnalyzeConversationJobsInput"
            }
          }
        ],
        "responses": {
          "202": {
            "description": "A successful call results with an Operation-Location header used to check the status of the analysis job.",
            "headers": {
              "Operation-Location": {
                "type": "string"
              }
            }
          },
          "default": {
            "description": "Error response.",
            "schema": {
              "$ref": "common.json#/definitions/ErrorResponse"
            }
          }
        },
        "x-ms-examples": {
          "Successful Submit Analysis Job Request": {
            "$ref": "./examples/SuccessfulAnalyzeConversationJobsMultipleTaskSubmitRequest.json"
          }
        },
        "x-ms-long-running-operation": true
      }
    },
    "/analyze-conversation/jobs/{jobId}": {
      "get": {
        "produces": [
          "application/json"
        ],
        "description": "Get the status of an analysis job.  A job may consist of one or more tasks.  Once all tasks are succeeded, the job will transition to the suceeded state and results will be available for each task.",
        "operationId": "AnalyzeConversation_JobStatus",
        "summary": "Get analysis status and results",
        "parameters": [
          {
            "$ref": "common.json#/parameters/ApiVersionParameter"
          },
          {
            "$ref": "#/parameters/JobId"
          },
          {
            "$ref": "#/parameters/ShowStats"
          }
        ],
        "responses": {
          "200": {
            "description": "Analysis job status and metadata.",
            "schema": {
              "$ref": "#/definitions/AnalyzeConversationJobState"
            }
          },
          "default": {
            "description": "Unexpected error",
            "schema": {
              "$ref": "common.json#/definitions/ErrorResponse"
            }
          }
        },
        "x-ms-examples": {
          "Successful Get Text Analysis Job Status Request": {
            "$ref": "./examples/SuccessfulAnalyzeConversationJobsMultipleTaskStatusRequest.json"
          }
        }
      }
    },
    "/analyze-conversation/jobs/{jobId}:cancel": {
      "post": {
        "produces": [
          "application/json"
        ],
        "description": "Cancel a long-running analysis job on conversation.",
        "operationId": "AnalyzeConversation_CancelJob",
        "summary": "Cancel a long-running analysis job on conversation.",
        "parameters": [
          {
            "$ref": "#/parameters/JobId"
          }
        ],
        "responses": {
          "202": {
            "description": "Cancel Job request has been received.",
            "headers": {
              "Operation-Location": {
                "type": "string"
              }
            }
          },
          "default": {
            "description": "Unexpected error",
            "schema": {
              "$ref": "common.json#/definitions/ErrorResponse"
            }
          }
        },
        "x-ms-examples": {
          "Successful Job Delete Request": {
            "$ref": ".//examples//SuccessfulAnalyzeConversationJobsCancelRequest.json"
          }
        },
        "x-ms-long-running-operation": true
      }
    }
  },
  "definitions": {
    "AnalyzeTextTaskKind": {
      "type": "string",
      "description": "Enumeration of supported Text Analysis tasks.",
      "enum": [
        "SentimentAnalysis",
        "EntityRecognition",
        "PiiEntityRecognition",
        "KeyPhraseExtraction",
        "LanguageDetection",
        "EntityLinking"
      ],
      "x-ms-enum": {
        "name": "AnalyzeTextTaskKind",
        "modelAsString": true
      }
    },
    "AnalyzeTextLROTaskKind": {
      "type": "string",
      "description": "Enumeration of supported long-running Text Analysis tasks.",
      "enum": [
        "SentimentAnalysis",
        "EntityRecognition",
        "PiiEntityRecognition",
        "KeyPhraseExtraction",
        "EntityLinking",
        "Healthcare",
        "ExtractiveSummarization",
        "CustomEntityRecognition",
        "CustomSingleClassification",
        "CustomMultiClassification"
      ],
      "x-ms-enum": {
        "name": "AnalyzeTextLROTaskKind",
        "modelAsString": true
      }
    },
    "AnalyzeTextTaskResultsKind": {
      "type": "string",
      "description": "Enumeration of supported Text Analysis task results.",
      "enum": [
        "SentimentAnalysisResults",
        "EntityRecognitionResults",
        "PiiEntityRecognitionResults",
        "KeyPhraseExtractionResults",
        "LanguageDetectionResults",
        "EntityLinkingResults"
      ],
      "x-ms-enum": {
        "name": "AnalyzeTextTaskResultsKind",
        "modelAsString": true
      }
    },
    "AnalyzeTextLROResultsKind": {
      "type": "string",
      "description": "Enumeration of supported Text Analysis long-running operation task results.",
      "enum": [
        "SentimentAnalysisLROResults",
        "EntityRecognitionLROResults",
        "PiiEntityRecognitionLROResults",
        "KeyPhraseExtractionLROResults",
        "EntityLinkingLROResults",
        "HealthcareLROResults",
        "ExtractiveSummarizationLROResults",
        "CustomEntityRecognitionLROResults",
        "CustomSingleClassificationLROResults",
        "CustomMultiClassificationLROResults"
      ],
      "x-ms-enum": {
        "name": "AnalyzeTextLROResultsKind",
        "modelAsString": true
      }
    },
    "MultiLanguageAnalysisInput": {
      "properties": {
        "documents": {
          "type": "array",
          "items": {
            "$ref": "#/definitions/MultiLanguageInput"
          }
        }
      }
    },
    "MultiLanguageConversationAnalysisInput": {
      "properties": {
        "conversations": {
          "type": "array",
          "items": {
            "$ref": "#/definitions/Conversation"
          }
        }
      }
    },
    "Conversation": {
      "required": [
        "id",
        "language",
        "modality"
      ],
      "properties": {
        "id": {
          "description": "Identifier for the conversation",
          "type": "string"
        },
        "language": {
          "description": "Default languages of the conversation item",
          "type": "string"
        },
        "modality": {
          "$ref": "#/definitions/Modality"
        },
        "domain": {
          "type": "string"
        },
        "conversationItems": {
          "type": "array",
          "items": {
            "$ref": "#/definitions/ConversationItem"
          }
        }
      }
    },
    "Modality": {
      "type": "string",
      "description": "Enumeration of supported conversation genres (or modalities). Currently we will support chat and transcription",
      "enum": [
        "Transcript",
        "Chat"
      ],
      "x-ms-enum": {
        "name": "Modality",
        "modelAsString": true
      }
    },
    "ConversationItem": {
      "required": [
        "participantId",
        "utterances"
      ],
      "properties": {
        "participantId": {
          "type": "string"
        },
        "order": {
          "description": "The order of the conversation item.",
          "type": "integer"
        },
        "timestamp": {
          "description": "The timestamp of the conversation item for ordering.",
          "type": "string",
          "format": "date-time"
        },
        "languages": {
          "description": "Optional property to override the language of the conversation item."
        },
        "modality": {
          "description": "Optional property to override the modality of the conversation item."
        },
        "utterances": {
          "description": "The list of the utterance for the item in various formats. Only one text for each format is allowed.",
          "type": "array",
          "items": {
            "$ref": "#/definitions/Utterance"
          }
        }
      }
    },
    "TranscriptConversationItem": {
      "type": "object",
      "description": "Extra properties for supporting additional parameters for transcript conversation.",
      "properties": {
        "audioTimings": {
          "type": "array",
          "items": {
            "$ref": "#/definitions/WordLevelTiming"
          }
        }
      },
      "allOf": [
        {
          "$ref": "#/definitions/ConversationItem"
        }
      ]
    },
    "Utterance": {
      "required": [
        "content",
        "type"
      ],
      "properties": {
        "content": {
          "type": "string"
        },
        "type": {
          "$ref": "#/definitions/UtteranceType"
        }
      }
    },
    "UtteranceType": {
      "type": "string",
      "description": "Enumeration of supported utterance types.",
      "enum": [
        "text",
        "lexical",
        "itn",
        "maskedItn"
      ],
      "x-ms-enum": {
        "name": "UtteranceType",
        "modelAsString": true
      }
    },
    "WordLevelTiming": {
      "type": "object",
      "properties": {
        "word": {
          "type": "string",
          "description": "The word recognized."
        }
      },
      "allOf": [
        {
          "$ref": "#/definitions/AudioTiming"
        }
      ]
    },
    "LanguageDetectionAnalysisInput": {
      "properties": {
        "documents": {
          "type": "array",
          "items": {
            "$ref": "#/definitions/LanguageInput"
          }
        }
      }
    },
    "AnalyzeTextTask": {
      "discriminator": "kind",
      "required": [
        "kind"
      ],
      "properties": {
        "kind": {
          "$ref": "#/definitions/AnalyzeTextTaskKind"
        }
      }
    },
    "AnalyzeTextLROTask": {
      "discriminator": "kind",
      "required": [
        "kind"
      ],
      "properties": {
        "kind": {
          "$ref": "#/definitions/AnalyzeTextLROTaskKind"
        }
      },
      "allOf": [
        {
          "$ref": "#/definitions/TaskIdentifier"
        }
      ]
    },
    "AnalyzeTextTaskResult": {
      "discriminator": "kind",
      "required": [
        "kind"
      ],
      "properties": {
        "kind": {
          "$ref": "#/definitions/AnalyzeTextTaskResultsKind"
        }
      }
    },
    "AnalyzeTextEntityLinkingInput": {
      "properties": {
        "analysisInput": {
          "$ref": "#/definitions/MultiLanguageAnalysisInput"
        },
        "parameters": {
          "$ref": "#/definitions/EntityLinkingTaskParameters"
        }
      },
      "allOf": [
        {
          "$ref": "#/definitions/AnalyzeTextTask"
        }
      ],
      "x-ms-discriminator-value": "EntityLinking"
    },
    "AnalyzeTextEntityRecognitionInput": {
      "properties": {
        "analysisInput": {
          "$ref": "#/definitions/MultiLanguageAnalysisInput"
        },
        "parameters": {
          "$ref": "#/definitions/EntitiesTaskParameters"
        }
      },
      "allOf": [
        {
          "$ref": "#/definitions/AnalyzeTextTask"
        }
      ],
      "x-ms-discriminator-value": "EntityRecognition"
    },
    "AnalyzeTextKeyPhraseExtractionInput": {
      "properties": {
        "analysisInput": {
          "$ref": "#/definitions/MultiLanguageAnalysisInput"
        },
        "parameters": {
          "$ref": "#/definitions/KeyPhraseTaskParameters"
        }
      },
      "allOf": [
        {
          "$ref": "#/definitions/AnalyzeTextTask"
        }
      ],
      "x-ms-discriminator-value": "KeyPhraseExtraction"
    },
    "AnalyzeTextPiiEntitiesRecognitionInput": {
      "properties": {
        "analysisInput": {
          "$ref": "#/definitions/MultiLanguageAnalysisInput"
        },
        "parameters": {
          "$ref": "#/definitions/PiiTaskParameters"
        }
      },
      "allOf": [
        {
          "$ref": "#/definitions/AnalyzeTextTask"
        }
      ],
      "x-ms-discriminator-value": "PiiEntityRecognition"
    },
    "AnalyzeTextLanguageDetectionInput": {
      "properties": {
        "analysisInput": {
          "$ref": "#/definitions/LanguageDetectionAnalysisInput"
        },
        "parameters": {
          "$ref": "#/definitions/LanguageDetectionTaskParameters"
        }
      },
      "allOf": [
        {
          "$ref": "#/definitions/AnalyzeTextTask"
        }
      ],
      "x-ms-discriminator-value": "LanguageDetection"
    },
    "AnalyzeTextSentimentAnalysisInput": {
      "properties": {
        "analysisInput": {
          "$ref": "#/definitions/MultiLanguageAnalysisInput"
        },
        "parameters": {
          "$ref": "#/definitions/SentimentAnalysisTaskParameters"
        }
      },
      "allOf": [
        {
          "$ref": "#/definitions/AnalyzeTextTask"
        }
      ],
      "x-ms-discriminator-value": "SentimentAnalysis"
    },
    "AnalyzeTextJobsInput": {
      "properties": {
        "displayName": {
          "description": "Optional display name for the analysis job.",
          "type": "string"
        },
        "analysisInput": {
          "$ref": "#/definitions/MultiLanguageAnalysisInput"
        },
        "tasks": {
          "description": "The set of tasks to execute on the input documents.",
          "type": "array",
          "items": {
            "$ref": "#/definitions/AnalyzeTextLROTask"
          }
        }
      },
      "required": [
        "analysisInput",
        "tasks"
      ]
    },
    "AnalyzeConversationJobsInput": {
      "properties": {
        "displayName": {
          "description": "Optional display name for the analysis job.",
          "type": "string"
        },
        "analysisInput": {
          "$ref": "#/definitions/MultiLanguageConversationAnalysisInput"
        },
        "tasks": {
          "description": "The set of tasks to execute on the input conversation.",
          "type": "array",
          "items": {
            "$ref": "#/definitions/AnalyzeConversationLROTask"
          }
        }
      },
      "required": [
        "analysisInput",
        "tasks"
      ]
    },
    "AnalyzeConversationLROTask": {
      "discriminator": "kind",
      "required": [
        "kind"
      ],
      "properties": {
        "kind": {
          "$ref": "#/definitions/AnalyzeConversationLROTaskKind"
        }
      },
      "allOf": [
        {
          "$ref": "#/definitions/TaskIdentifier"
        }
      ]
    },
    "AnalyzeConversationLROTaskKind": {
      "type": "string",
      "description": "Enumeration of supported Conversation Analysis LRO tasks.",
      "enum": [
<<<<<<< HEAD
        "TranscriptionPii",
        "IssueResolutionSummarization"
=======
        "TranscriptionPii"
>>>>>>> aa2b1038
      ],
      "x-ms-enum": {
        "name": "AnalyzeConversationLROTaskKind",
        "modelAsString": true
      }
    },
    "AnalyzeConversationLROResultsKind": {
      "type": "string",
      "description": "Enumeration of supported Conversation Analysis task results.",
      "enum": [
        "TranscriptionPiiResults",
<<<<<<< HEAD
        "IssueResolutionSummarizationResults"
=======
        "IssueDetectionResolutionResults"
>>>>>>> aa2b1038
      ],
      "x-ms-enum": {
        "name": "AnalyzeConversationLROResultsKind",
        "modelAsString": true
      }
    },
    "AnalyzeConversationTranscriptionPiiLROTask": {
      "type": "object",
      "description": "Task definition for a PII redaction in transcriptions.",
      "properties": {
        "parameters": {
          "$ref": "#/definitions/TranscriptionPiiTaskParameters"
        }
      },
      "allOf": [
        {
          "$ref": "#/definitions/AnalyzeConversationLROTask"
        }
      ],
      "x-ms-discriminator-value": "TranscriptionPii"
    },
    "TranscriptionPiiConversationItemResult": {
      "type": "object",
      "required": [
        "order",
        "redactedUtterances"
      ],
      "properties": {
        "order": {
          "type": "integer"
        },
        "redactedUtterances": {
          "type": "array",
          "items": {
            "$ref": "#/definitions/Utterance"
          }
        },
        "redactedAudioTimings": {
          "type": "array",
          "items": {
            "$ref": "#/definitions/AudioTiming"
          }
        },
        "entities": {
          "type": "array",
          "items": {
            "$ref": "#/definitions/Entity"
          }
        }
      }
    },
    "AudioTiming": {
      "type": "object",
      "properties": {
        "offset": {
          "type": "integer"
        },
        "duration": {
          "type": "integer"
        }
      }
    },
    "AnalyzeConversationTranscriptionPiiLROResult": {
      "type": "object",
      "allOf": [
        {
          "$ref": "#/definitions/AnalyzeConversationLROResult"
        }
      ],
      "properties": {
        "results": {
          "type": "array",
          "items": {
            "$ref": "#/definitions/TranscriptionPiiResult"
          }
        }
      },
      "required": [
        "results"
      ],
      "x-ms-discriminator-value": "TranscriptionPiiResults"
    },
    "TranscriptionPiiResult": {
      "required": [
        "conversationItems"
      ],
      "properties": {
        "conversationItems": {
          "type": "array",
          "items": {
            "$ref": "#/definitions/TranscriptionPiiConversationItemResult"
          }
        },
        "allOf": {
          "$ref": "#/definitions/ConversationResult"
        }
      }
    },
    "TranscriptionPiiTaskParameters": {
      "type": "object",
      "description": "Supported parameters for a Transcription PII task.",
      "properties": {
        "piiCategories": {
          "$ref": "#/definitions/TranscriptionPiiCategories"
        },
        "includeAudioRedaction": {
          "type": "boolean",
          "default": false
        },
        "showDetectedEntityTypes": {
          "type": "boolean",
          "default": false
        }
      },
      "allOf": [
        {
          "$ref": "#/definitions/TaskParameters"
        },
        {
          "$ref": "#/definitions/PreBuiltTaskParameters"
        }
      ]
    },
    "AnalyzeConversationIssueResolutionSummarizationLROTask": {
      "type": "object",
      "description": "Task definition for Issue Resolution Summarization in conversation.",
      "properties": {
        "parameters": {
          "$ref": "#/definitions/IssueResolutionSummarizationTaskParameters"
        }
      },
      "allOf": [
        {
          "$ref": "#/definitions/AnalyzeConversationLROTask"
        }
      ],
      "x-ms-discriminator-value": "IssueResolutionSummarizationTasks"
    },
    "IssueResolutionSummarizationTaskParameters": {
      "type": "object",
      "description": "Supported parameters for an Issue Resolution Summarization task.",
      "properties": {
      },
      "allOf": [
        {
          "$ref": "#/definitions/TaskParameters"
        },
        {
          "$ref": "#/definitions/PreBuiltTaskParameters"
        }
      ]
    },
    "AnalyzeConversationIssueResolutionSummarizationLROResult": {
      "type": "object",
      "properties": {
        "results": {
          "$ref": "#/definitions/SummaryResult"
        }
      },
      "allOf": [
        {
          "$ref": "#/definitions/AnalyzeConversationLROResult"
        }
      ],
      "required": [
        "results"
      ],
      "x-ms-discriminator-value": "IssueResolutionSummarizationResults"
    },
    "SummaryResult": {
      "type": "object",
      "required": [
        "summary"
      ],
      "properties": {
        "summary": {
          "type": "array",
          "items": {
            "allOf": [
              {
                "$ref": "#/definitions/SummaryResultItem"
              }
            ]
          }
        }
      },
      "allOf": [
        {
          "$ref": "#/definitions/ConversationResult"
        }
      ]
    },
    "SummaryResultItem": {
      "discriminator": "kind",
      "required": [
        "kind"
      ],
      "properties": {
        "kind": {
          "$ref": "#/definitions/SummaryKind"
        }
      }
    },
    "SummaryKind": {
      "type": "string",
      "description": "Enumeration of supported Summary types.",
      "enum": [
        "Issue",
        "Resolution"
      ],
      "x-ms-enum": {
        "name": "SummaryKind",
        "modelAsString": true
      }
    },
    "Issue": {
      "type": "object",
      "properties": {
        "issue": {
          "type": "string"
        }
      },
      "required": [
        "issue"
      ],
      "x-ms-discriminator-value": "Issue"
    },
    "Resolution": {
      "type": "object",
      "properties": {
        "resolution": {
          "type": "string"
        }
      },
      "required": [
        "resolution"
      ],
      "x-ms-discriminator-value": "Resolution"
    },
    "TaskIdentifier": {
      "type": "object",
      "description": "Base task object.",
      "properties": {
        "taskName": {
          "type": "string"
        }
      }
    },
    "TaskParameters": {
      "type": "object",
      "description": "Base parameters object for a text analysis task.",
      "properties": {
        "loggingOptOut": {
          "type": "boolean",
          "default": false
        }
      }
    },
    "PreBuiltTaskParameters": {
      "type": "object",
      "description": "Parameters object for a text analysis task using pre-built models.",
      "properties": {
        "modelVersion": {
          "type": "string",
          "default": "latest"
        }
      },
      "allOf": [
        {
          "$ref": "#/definitions/TaskParameters"
        }
      ]
    },
    "PreBuiltResult": {
      "properties": {
        "errors": {
          "type": "array",
          "description": "Errors by document id.",
          "items": {
            "$ref": "#/definitions/DocumentError"
          }
        },
        "statistics": {
          "$ref": "#/definitions/RequestStatistics"
        },
        "modelVersion": {
          "type": "string",
          "description": "This field indicates which model is used for scoring."
        }
      },
      "required": [
        "errors",
        "modelVersion"
      ]
    },
    "CustomTaskParameters": {
      "type": "object",
      "description": "Parameters object for a text analysis task using custom models.",
      "properties": {
        "projectName": {
          "type": "string"
        },
        "deploymentName": {
          "type": "string"
        }
      },
      "allOf": [
        {
          "$ref": "#/definitions/TaskParameters"
        }
      ],
      "required": [
        "projectName",
        "deploymentName"
      ]
    },
    "CustomResult": {
      "properties": {
        "errors": {
          "type": "array",
          "description": "Errors by document id.",
          "items": {
            "$ref": "#/definitions/DocumentError"
          }
        },
        "statistics": {
          "$ref": "#/definitions/RequestStatistics"
        },
        "projectName": {
          "type": "string",
          "description": "This field indicates the project name for the model."
        },
        "deploymentName": {
          "type": "string",
          "description": "This field indicates the deployment name for the model."
        }
      },
      "required": [
        "errors",
        "projectName",
        "deploymentName"
      ]
    },
    "CustomEntitiesTaskParameters": {
      "type": "object",
      "description": "Supported parameters for a Custom Entities task.",
      "properties": {
        "stringIndexType": {
          "$ref": "common.json#/definitions/StringIndexType"
        }
      },
      "allOf": [
        {
          "$ref": "#/definitions/CustomTaskParameters"
        }
      ]
    },
    "CustomEntitiesLROTask": {
      "type": "object",
      "description": "Use custom models to ease the process of information extraction from unstructured documents like contracts or financial documents",
      "properties": {
        "parameters": {
          "$ref": "#/definitions/CustomEntitiesTaskParameters"
        }
      },
      "allOf": [
        {
          "$ref": "#/definitions/AnalyzeTextLROTask"
        }
      ],
      "x-ms-discriminator-value": "CustomEntityRecognition"
    },
    "CustomEntitiesResult": {
      "type": "object",
      "properties": {
        "documents": {
          "type": "array",
          "description": "Response by document",
          "items": {
            "allOf": [
              {
                "$ref": "#/definitions/EntitiesDocumentResult"
              }
            ]
          }
        }
      },
      "allOf": [
        {
          "$ref": "#/definitions/CustomResult"
        }
      ],
      "required": [
        "documents"
      ]
    },
    "CustomSingleClassificationTaskParameters": {
      "type": "object",
      "description": "Supported parameters for a Custom Single Classification task.",
      "allOf": [
        {
          "$ref": "#/definitions/CustomTaskParameters"
        }
      ]
    },
    "CustomSingleClassificationLROTask": {
      "type": "object",
      "description": "Use custom models to classify text into single label taxonomy",
      "properties": {
        "parameters": {
          "$ref": "#/definitions/CustomSingleClassificationTaskParameters"
        }
      },
      "allOf": [
        {
          "$ref": "#/definitions/AnalyzeTextLROTask"
        }
      ],
      "x-ms-discriminator-value": "CustomSingleClassification"
    },
    "CustomSingleClassificationResult": {
      "type": "object",
      "properties": {
        "documents": {
          "type": "array",
          "description": "Response by document",
          "items": {
            "allOf": [
              {
                "$ref": "#/definitions/SingleClassificationDocumentResult"
              }
            ]
          }
        }
      },
      "allOf": [
        {
          "$ref": "#/definitions/CustomResult"
        }
      ],
      "required": [
        "documents"
      ]
    },
    "SingleClassificationDocumentResult": {
      "type": "object",
      "properties": {
        "classification": {
          "$ref": "#/definitions/ClassificationResult"
        }
      },
      "allOf": [
        {
          "$ref": "#/definitions/DocumentResult"
        }
      ],
      "required": [
        "classification"
      ]
    },
    "ClassificationResult": {
      "type": "object",
      "required": [
        "category",
        "confidenceScore"
      ],
      "properties": {
        "category": {
          "type": "string",
          "description": "Classification type."
        },
        "confidenceScore": {
          "type": "number",
          "format": "double",
          "description": "Confidence score between 0 and 1 of the recognized classification."
        }
      }
    },
    "CustomMultiClassificationTaskParameters": {
      "type": "object",
      "description": "Supported parameters for a Custom Multi Classification task.",
      "allOf": [
        {
          "$ref": "#/definitions/CustomTaskParameters"
        }
      ]
    },
    "CustomMultiClassificationLROTask": {
      "type": "object",
      "description": "Use custom models to classify text into multi label taxonomy",
      "properties": {
        "parameters": {
          "$ref": "#/definitions/CustomMultiClassificationTaskParameters"
        }
      },
      "allOf": [
        {
          "$ref": "#/definitions/AnalyzeTextLROTask"
        }
      ],
      "x-ms-discriminator-value": "CustomMultiClassification"
    },
    "CustomMultiClassificationResult": {
      "type": "object",
      "properties": {
        "documents": {
          "type": "array",
          "description": "Response by document",
          "items": {
            "allOf": [
              {
                "$ref": "#/definitions/MultiClassificationDocumentResult"
              }
            ]
          }
        }
      },
      "allOf": [
        {
          "$ref": "#/definitions/CustomResult"
        }
      ],
      "required": [
        "documents"
      ]
    },
    "MultiClassificationDocumentResult": {
      "type": "object",
      "properties": {
        "classifications": {
          "type": "array",
          "items": {
            "$ref": "#/definitions/ClassificationResult"
          }
        }
      },
      "allOf": [
        {
          "$ref": "#/definitions/DocumentResult"
        }
      ],
      "required": [
        "classifications"
      ]
    },
    "HealthcareTaskParameters": {
      "type": "object",
      "description": "Supported parameters for a Healthcare task.",
      "properties": {
        "stringIndexType": {
          "$ref": "common.json#/definitions/StringIndexType"
        }
      },
      "allOf": [
        {
          "$ref": "#/definitions/PreBuiltTaskParameters"
        }
      ]
    },
    "HealthcareLROTask": {
      "type": "object",
      "properties": {
        "parameters": {
          "$ref": "#/definitions/HealthcareTaskParameters"
        }
      },
      "allOf": [
        {
          "$ref": "#/definitions/AnalyzeTextLROTask"
        }
      ],
      "x-ms-discriminator-value": "Healthcare"
    },
    "HealthcareResult": {
      "type": "object",
      "properties": {
        "documents": {
          "type": "array",
          "items": {
            "allOf": [
              {
                "$ref": "#/definitions/HealthcareEntitiesDocumentResult"
              }
            ]
          }
        }
      },
      "allOf": [
        {
          "$ref": "#/definitions/PreBuiltResult"
        }
      ],
      "required": [
        "documents"
      ]
    },
    "HealthcareEntitiesDocumentResult": {
      "type": "object",
      "properties": {
        "entities": {
          "description": "Healthcare entities.",
          "type": "array",
          "items": {
            "$ref": "#/definitions/HealthcareEntity"
          }
        },
        "relations": {
          "type": "array",
          "description": "Healthcare entity relations.",
          "items": {
            "$ref": "#/definitions/HealthcareRelation"
          }
        }
      },
      "allOf": [
        {
          "$ref": "#/definitions/DocumentResult"
        }
      ],
      "required": [
        "entities",
        "relations"
      ]
    },
    "HealthcareEntity": {
      "type": "object",
      "properties": {
        "text": {
          "type": "string",
          "description": "Entity text as appears in the request."
        },
        "category": {
          "x-ms-enum": {
            "name": "healthcareEntityCategory",
            "modelAsString": true
          },
          "type": "string",
          "description": "Healthcare Entity Category.",
          "enum": [
            "BODY_STRUCTURE",
            "AGE",
            "GENDER",
            "EXAMINATION_NAME",
            "DATE",
            "DIRECTION",
            "FREQUENCY",
            "MEASUREMENT_VALUE",
            "MEASUREMENT_UNIT",
            "RELATIONAL_OPERATOR",
            "TIME",
            "GENE_OR_PROTEIN",
            "VARIANT",
            "ADMINISTRATIVE_EVENT",
            "CARE_ENVIRONMENT",
            "HEALTHCARE_PROFESSION",
            "DIAGNOSIS",
            "SYMPTOM_OR_SIGN",
            "CONDITION_QUALIFIER",
            "MEDICATION_CLASS",
            "MEDICATION_NAME",
            "DOSAGE",
            "MEDICATION_FORM",
            "MEDICATION_ROUTE",
            "FAMILY_RELATION",
            "TREATMENT_NAME"
          ]
        },
        "subcategory": {
          "type": "string",
          "description": "(Optional) Entity sub type."
        },
        "offset": {
          "type": "integer",
          "format": "int32",
          "description": "Start position for the entity text. Use of different 'stringIndexType' values can affect the offset returned."
        },
        "length": {
          "type": "integer",
          "format": "int32",
          "description": "Length for the entity text. Use of different 'stringIndexType' values can affect the length returned."
        },
        "confidenceScore": {
          "type": "number",
          "format": "double",
          "description": "Confidence score between 0 and 1 of the extracted entity."
        },
        "assertion": {
          "type": "object",
          "$ref": "#/definitions/HealthcareAssertion"
        },
        "name": {
          "description": "Preferred name for the entity. Example: 'histologically' would have a 'name' of 'histologic'.",
          "type": "string"
        },
        "links": {
          "description": "Entity references in known data sources.",
          "type": "array",
          "items": {
            "$ref": "#/definitions/HealthcareEntityLink"
          }
        }
      },
      "required": [
        "text",
        "category",
        "offset",
        "length",
        "confidenceScore"
      ]
    },
    "HealthcareRelation": {
      "type": "object",
      "description": "Every relation is an entity graph of a certain relationType, where all entities are connected and have specific roles within the relation context.",
      "required": [
        "relationType",
        "entities"
      ],
      "properties": {
        "relationType": {
          "description": "Type of relation. Examples include: `DosageOfMedication` or 'FrequencyOfMedication', etc.",
          "type": "string",
          "enum": [
            "Abbreviation",
            "DirectionOfBodyStructure",
            "DirectionOfCondition",
            "DirectionOfExamination",
            "DirectionOfTreatment",
            "DosageOfMedication",
            "FormOfMedication",
            "FrequencyOfMedication",
            "FrequencyOfTreatment",
            "QualifierOfCondition",
            "RelationOfExamination",
            "RouteOfMedication",
            "TimeOfCondition",
            "TimeOfEvent",
            "TimeOfExamination",
            "TimeOfMedication",
            "TimeOfTreatment",
            "UnitOfCondition",
            "UnitOfExamination",
            "ValueOfCondition",
            "ValueOfExamination"
          ],
          "x-ms-enum": {
            "name": "relationType",
            "modelAsString": true
          }
        },
        "entities": {
          "description": "The entities in the relation.",
          "type": "array",
          "items": {
            "$ref": "#/definitions/HealthcareRelationEntity"
          }
        }
      }
    },
    "HealthcareAssertion": {
      "type": "object",
      "properties": {
        "conditionality": {
          "description": "Describes any conditionality on the entity.",
          "type": "string",
          "enum": [
            "hypothetical",
            "conditional"
          ],
          "x-ms-enum": {
            "name": "Conditionality",
            "modelAsString": false
          }
        },
        "certainty": {
          "description": "Describes the entities certainty and polarity.",
          "type": "string",
          "enum": [
            "positive",
            "positivePossible",
            "neutralPossible",
            "negativePossible",
            "negative"
          ],
          "x-ms-enum": {
            "name": "Certainty",
            "modelAsString": false
          }
        },
        "association": {
          "description": "Describes if the entity is the subject of the text or if it describes someone else.",
          "type": "string",
          "enum": [
            "subject",
            "other"
          ],
          "x-ms-enum": {
            "name": "Association",
            "modelAsString": false
          }
        }
      }
    },
    "HealthcareRelationEntity": {
      "type": "object",
      "required": [
        "ref",
        "role"
      ],
      "properties": {
        "ref": {
          "description": "Reference link object, using a JSON pointer RFC 6901 (URI Fragment Identifier Representation), pointing to the entity .",
          "type": "string"
        },
        "role": {
          "description": "Role of entity in the relationship. For example: 'CD20-positive diffuse large B-cell lymphoma' has the following entities with their roles in parenthesis:  CD20 (GeneOrProtein), Positive (Expression), diffuse large B-cell lymphoma (Diagnosis).",
          "type": "string"
        }
      }
    },
    "HealthcareEntityLink": {
      "type": "object",
      "required": [
        "dataSource",
        "id"
      ],
      "properties": {
        "dataSource": {
          "description": "Entity Catalog. Examples include: UMLS, CHV, MSH, etc.",
          "type": "string"
        },
        "id": {
          "description": "Entity id in the given source catalog.",
          "type": "string"
        }
      }
    },
    "SentimentAnalysisTaskParameters": {
      "type": "object",
      "description": "Supported parameters for a Sentiment Analysis task.",
      "properties": {
        "opinionMining": {
          "type": "boolean",
          "default": false
        },
        "stringIndexType": {
          "$ref": "common.json#/definitions/StringIndexType"
        }
      },
      "allOf": [
        {
          "$ref": "#/definitions/PreBuiltTaskParameters"
        }
      ]
    },
    "SentimentAnalysisLROTask": {
      "type": "object",
      "description": "An object representing the task definition for a Sentiment Analysis task.",
      "properties": {
        "parameters": {
          "$ref": "#/definitions/SentimentAnalysisTaskParameters"
        }
      },
      "allOf": [
        {
          "$ref": "#/definitions/AnalyzeTextLROTask"
        }
      ],
      "x-ms-discriminator-value": "SentimentAnalysis"
    },
    "SentimentTaskResult": {
      "type": "object",
      "properties": {
        "results": {
          "$ref": "#/definitions/SentimentResponse"
        }
      },
      "allOf": [
        {
          "$ref": "#/definitions/AnalyzeTextTaskResult"
        }
      ],
      "required": [
        "results"
      ],
      "x-ms-discriminator-value": "SentimentAnalysisResults"
    },
    "SentimentResponse": {
      "type": "object",
      "properties": {
        "documents": {
          "type": "array",
          "description": "Sentiment analysis per document.",
          "items": {
            "allOf": [
              {
                "$ref": "#/definitions/SentimentDocumentResult"
              }
            ]
          }
        }
      },
      "allOf": [
        {
          "$ref": "#/definitions/PreBuiltResult"
        }
      ],
      "required": [
        "documents"
      ]
    },
    "SentimentDocumentResult": {
      "type": "object",
      "properties": {
        "sentiment": {
          "type": "string",
          "description": "Predicted sentiment for document (Negative, Neutral, Positive, or Mixed).",
          "enum": [
            "positive",
            "neutral",
            "negative",
            "mixed"
          ],
          "x-ms-enum": {
            "name": "DocumentSentimentValue",
            "modelAsString": false
          }
        },
        "confidenceScores": {
          "description": "Document level sentiment confidence scores between 0 and 1 for each sentiment class.",
          "$ref": "#/definitions/SentimentConfidenceScorePerLabel"
        },
        "sentences": {
          "type": "array",
          "description": "Sentence level sentiment analysis.",
          "items": {
            "$ref": "#/definitions/SentenceSentiment"
          }
        }
      },
      "allOf": [
        {
          "$ref": "#/definitions/DocumentResult"
        }
      ],
      "required": [
        "sentiment",
        "confidenceScores",
        "sentences"
      ]
    },
    "SentimentConfidenceScorePerLabel": {
      "type": "object",
      "required": [
        "positive",
        "neutral",
        "negative"
      ],
      "properties": {
        "positive": {
          "type": "number",
          "format": "double"
        },
        "neutral": {
          "type": "number",
          "format": "double"
        },
        "negative": {
          "type": "number",
          "format": "double"
        }
      },
      "description": "Represents the confidence scores between 0 and 1 across all sentiment classes: positive, neutral, negative."
    },
    "SentenceSentiment": {
      "type": "object",
      "required": [
        "text",
        "sentiment",
        "confidenceScores",
        "offset",
        "length"
      ],
      "properties": {
        "text": {
          "type": "string",
          "description": "The sentence text."
        },
        "sentiment": {
          "type": "string",
          "description": "The predicted Sentiment for the sentence.",
          "enum": [
            "positive",
            "neutral",
            "negative"
          ],
          "x-ms-enum": {
            "name": "SentenceSentimentValue",
            "modelAsString": false
          }
        },
        "confidenceScores": {
          "description": "The sentiment confidence score between 0 and 1 for the sentence for all classes.",
          "$ref": "#/definitions/SentimentConfidenceScorePerLabel"
        },
        "offset": {
          "type": "integer",
          "format": "int32",
          "description": "The sentence offset from the start of the document."
        },
        "length": {
          "type": "integer",
          "format": "int32",
          "description": "The length of the sentence."
        },
        "targets": {
          "type": "array",
          "description": "The array of sentence targets for the sentence.",
          "items": {
            "$ref": "#/definitions/SentenceTarget"
          }
        },
        "assessments": {
          "type": "array",
          "description": "The array of assessments for the sentence.",
          "items": {
            "$ref": "#/definitions/SentenceAssessment"
          }
        }
      }
    },
    "SentenceTarget": {
      "type": "object",
      "required": [
        "confidenceScores",
        "length",
        "offset",
        "relations",
        "sentiment",
        "text"
      ],
      "properties": {
        "sentiment": {
          "type": "string",
          "enum": [
            "positive",
            "mixed",
            "negative"
          ],
          "x-ms-enum": {
            "name": "TokenSentimentValue",
            "modelAsString": false
          },
          "description": "Targeted sentiment in the sentence."
        },
        "confidenceScores": {
          "description": "Target sentiment confidence scores for the target in the sentence.",
          "$ref": "#/definitions/TargetConfidenceScoreLabel"
        },
        "offset": {
          "type": "integer",
          "format": "int32",
          "description": "The target offset from the start of the sentence."
        },
        "length": {
          "type": "integer",
          "format": "int32",
          "description": "The length of the target."
        },
        "text": {
          "type": "string",
          "description": "The target text detected."
        },
        "relations": {
          "type": "array",
          "description": "The array of either assessment or target objects which is related to the target.",
          "items": {
            "$ref": "#/definitions/TargetRelation"
          }
        }
      }
    },
    "SentenceAssessment": {
      "type": "object",
      "required": [
        "confidenceScores",
        "isNegated",
        "length",
        "offset",
        "sentiment",
        "text"
      ],
      "properties": {
        "sentiment": {
          "type": "string",
          "enum": [
            "positive",
            "mixed",
            "negative"
          ],
          "x-ms-enum": {
            "name": "TokenSentimentValue",
            "modelAsString": false
          },
          "description": "Assessment sentiment in the sentence."
        },
        "confidenceScores": {
          "description": "Assessment sentiment confidence scores in the sentence.",
          "$ref": "#/definitions/TargetConfidenceScoreLabel"
        },
        "offset": {
          "type": "integer",
          "format": "int32",
          "description": "The assessment offset from the start of the sentence."
        },
        "length": {
          "type": "integer",
          "format": "int32",
          "description": "The length of the assessment."
        },
        "text": {
          "type": "string",
          "description": "The assessment text detected."
        },
        "isNegated": {
          "type": "boolean",
          "description": "The indicator representing if the assessment is negated."
        }
      }
    },
    "TargetRelation": {
      "type": "object",
      "required": [
        "ref",
        "relationType"
      ],
      "properties": {
        "relationType": {
          "type": "string",
          "enum": [
            "assessment",
            "target"
          ],
          "x-ms-enum": {
            "name": "TargetRelationType",
            "modelAsString": false
          },
          "description": "The type related to the target."
        },
        "ref": {
          "type": "string",
          "description": "The JSON pointer indicating the linked object."
        }
      }
    },
    "TargetConfidenceScoreLabel": {
      "type": "object",
      "required": [
        "negative",
        "positive"
      ],
      "properties": {
        "positive": {
          "type": "number",
          "format": "double"
        },
        "negative": {
          "type": "number",
          "format": "double"
        }
      },
      "description": "Represents the confidence scores across all sentiment classes: positive, neutral, negative."
    },
    "EntitiesTaskParameters": {
      "type": "object",
      "description": "Supported parameters for an Entity Recognition task.",
      "properties": {
        "stringIndexType": {
          "$ref": "common.json#/definitions/StringIndexType"
        }
      },
      "allOf": [
        {
          "$ref": "#/definitions/PreBuiltTaskParameters"
        }
      ]
    },
    "EntitiesLROTask": {
      "type": "object",
      "description": "An object representing the task definition for an Entities Recognition task.",
      "properties": {
        "parameters": {
          "$ref": "#/definitions/EntitiesTaskParameters"
        }
      },
      "allOf": [
        {
          "$ref": "#/definitions/AnalyzeTextLROTask"
        }
      ],
      "x-ms-discriminator-value": "EntityRecognition"
    },
    "EntitiesTaskResult": {
      "type": "object",
      "properties": {
        "results": {
          "$ref": "#/definitions/EntitiesResult"
        }
      },
      "allOf": [
        {
          "$ref": "#/definitions/AnalyzeTextTaskResult"
        }
      ],
      "x-ms-discriminator-value": "EntityRecognitionResults"
    },
    "EntitiesResult": {
      "type": "object",
      "properties": {
        "documents": {
          "type": "array",
          "description": "Response by document",
          "items": {
            "allOf": [
              {
                "$ref": "#/definitions/EntitiesDocumentResult"
              }
            ]
          }
        }
      },
      "allOf": [
        {
          "$ref": "#/definitions/PreBuiltResult"
        }
      ],
      "required": [
        "documents"
      ]
    },
    "EntitiesDocumentResult": {
      "type": "object",
      "properties": {
        "entities": {
          "type": "array",
          "description": "Recognized entities in the document.",
          "items": {
            "$ref": "#/definitions/Entity"
          }
        }
      },
      "allOf": [
        {
          "$ref": "#/definitions/DocumentResult"
        }
      ],
      "required": [
        "entities"
      ]
    },
    "Entity": {
      "type": "object",
      "required": [
        "text",
        "category",
        "offset",
        "length",
        "confidenceScore"
      ],
      "properties": {
        "text": {
          "type": "string",
          "description": "Entity text as appears in the request."
        },
        "category": {
          "type": "string",
          "description": "Entity type."
        },
        "subcategory": {
          "type": "string",
          "description": "(Optional) Entity sub type."
        },
        "offset": {
          "type": "integer",
          "format": "int32",
          "description": "Start position for the entity text. Use of different 'stringIndexType' values can affect the offset returned."
        },
        "length": {
          "type": "integer",
          "format": "int32",
          "description": "Length for the entity text. Use of different 'stringIndexType' values can affect the length returned."
        },
        "confidenceScore": {
          "type": "number",
          "format": "double",
          "description": "Confidence score between 0 and 1 of the extracted entity."
        }
      }
    },
    "EntityLinkingTaskParameters": {
      "type": "object",
      "description": "Supported parameters for an Entity Linking task.",
      "properties": {
        "stringIndexType": {
          "$ref": "common.json#/definitions/StringIndexType"
        }
      },
      "allOf": [
        {
          "$ref": "#/definitions/PreBuiltTaskParameters"
        }
      ]
    },
    "EntityLinkingLROTask": {
      "type": "object",
      "description": "An object representing the task definition for an Entity Linking task.",
      "properties": {
        "parameters": {
          "$ref": "#/definitions/EntityLinkingTaskParameters"
        }
      },
      "allOf": [
        {
          "$ref": "#/definitions/AnalyzeTextLROTask"
        }
      ],
      "x-ms-discriminator-value": "EntityLinking"
    },
    "EntityLinkingTaskResult": {
      "type": "object",
      "properties": {
        "results": {
          "$ref": "#/definitions/EntityLinkingResult"
        }
      },
      "allOf": [
        {
          "$ref": "#/definitions/AnalyzeTextTaskResult"
        }
      ],
      "x-ms-discriminator-value": "EntityLinkingResults"
    },
    "EntityLinkingResult": {
      "type": "object",
      "properties": {
        "documents": {
          "type": "array",
          "description": "Response by document",
          "items": {
            "allOf": [
              {
                "$ref": "#/definitions/LinkedEntitiesDocumentResult"
              }
            ]
          }
        }
      },
      "allOf": [
        {
          "$ref": "#/definitions/PreBuiltResult"
        }
      ],
      "required": [
        "documents"
      ]
    },
    "LinkedEntitiesDocumentResult": {
      "type": "object",
      "required": [
        "entities"
      ],
      "properties": {
        "entities": {
          "type": "array",
          "description": "Recognized well known entities in the document.",
          "items": {
            "$ref": "#/definitions/LinkedEntity"
          }
        }
      },
      "allOf": [
        {
          "$ref": "#/definitions/DocumentResult"
        }
      ]
    },
    "LinkedEntity": {
      "type": "object",
      "required": [
        "name",
        "matches",
        "language",
        "url",
        "dataSource"
      ],
      "properties": {
        "name": {
          "type": "string",
          "description": "Entity Linking formal name."
        },
        "matches": {
          "type": "array",
          "description": "List of instances this entity appears in the text.",
          "items": {
            "$ref": "#/definitions/Match"
          }
        },
        "language": {
          "type": "string",
          "description": "Language used in the data source."
        },
        "id": {
          "type": "string",
          "description": "Unique identifier of the recognized entity from the data source."
        },
        "url": {
          "type": "string",
          "description": "URL for the entity's page from the data source."
        },
        "dataSource": {
          "type": "string",
          "description": "Data source used to extract entity linking, such as Wiki/Bing etc."
        },
        "bingId": {
          "type": "string",
          "description": "Bing Entity Search API unique identifier of the recognized entity."
        }
      }
    },
    "Match": {
      "type": "object",
      "required": [
        "confidenceScore",
        "text",
        "offset",
        "length"
      ],
      "properties": {
        "confidenceScore": {
          "type": "number",
          "format": "double",
          "description": "If a well known item is recognized, a decimal number denoting the confidence level between 0 and 1 will be returned."
        },
        "text": {
          "type": "string",
          "description": "Entity text as appears in the request."
        },
        "offset": {
          "type": "integer",
          "format": "int32",
          "description": "Start position for the entity match text."
        },
        "length": {
          "type": "integer",
          "format": "int32",
          "description": "Length for the entity match text."
        }
      }
    },
    "PiiTaskParameters": {
      "type": "object",
      "description": "Supported parameters for a PII Entities Recognition task.",
      "properties": {
        "domain": {
          "$ref": "#/definitions/PiiDomain"
        },
        "piiCategories": {
          "$ref": "#/definitions/PiiCategories"
        },
        "stringIndexType": {
          "$ref": "common.json#/definitions/StringIndexType"
        }
      },
      "allOf": [
        {
          "$ref": "#/definitions/PreBuiltTaskParameters"
        }
      ]
    },
    "PiiLROTask": {
      "type": "object",
      "description": "An object representing the task definition for a PII Entities Recognition task.",
      "properties": {
        "parameters": {
          "$ref": "#/definitions/PiiTaskParameters"
        }
      },
      "allOf": [
        {
          "$ref": "#/definitions/AnalyzeTextLROTask"
        }
      ],
      "x-ms-discriminator-value": "PiiEntityRecognition"
    },
    "PiiTaskResult": {
      "type": "object",
      "properties": {
        "results": {
          "$ref": "#/definitions/PiiResult"
        }
      },
      "allOf": [
        {
          "$ref": "#/definitions/AnalyzeTextTaskResult"
        }
      ],
      "x-ms-discriminator-value": "PiiEntityRecognitionResults"
    },
    "PiiResult": {
      "type": "object",
      "properties": {
        "documents": {
          "type": "array",
          "description": "Response by document",
          "items": {
            "allOf": [
              {
                "$ref": "#/definitions/PiiEntitiesDocumentResult"
              }
            ]
          }
        }
      },
      "allOf": [
        {
          "$ref": "#/definitions/PreBuiltResult"
        }
      ],
      "required": [
        "documents"
      ]
    },
    "PiiDomain": {
      "type": "string",
      "description": "The PII domain used for PII Entity Recognition.",
      "default": "none",
      "enum": [
        "phi",
        "none"
      ],
      "x-ms-enum": {
        "name": "PiiDomain",
        "modelAsString": true,
        "values": [
          {
            "name": "phi",
            "description": "Indicates that entities in the Personal Health Information domain should be redacted.",
            "value": "phi"
          },
          {
            "name": "none",
            "description": "Indicates that no domain is specified.",
            "value": "none"
          }
        ]
      }
    },
    "PiiEntitiesDocumentResult": {
      "type": "object",
      "properties": {
        "redactedText": {
          "type": "string",
          "description": "Returns redacted text."
        },
        "entities": {
          "type": "array",
          "description": "Recognized entities in the document.",
          "items": {
            "$ref": "#/definitions/Entity"
          }
        }
      },
      "allOf": [
        {
          "$ref": "#/definitions/DocumentResult"
        }
      ],
      "required": [
        "redactedText",
        "entities"
      ]
    },
    "PiiCategories": {
      "description": "(Optional) describes the PII categories to return",
      "items": {
        "type": "string",
        "x-ms-enum": {
          "name": "PiiCategory",
          "modelAsString": true
        },
        "enum": [
          "ABARoutingNumber",
          "ARNationalIdentityNumber",
          "AUBankAccountNumber",
          "AUDriversLicenseNumber",
          "AUMedicalAccountNumber",
          "AUPassportNumber",
          "AUTaxFileNumber",
          "AUBusinessNumber",
          "AUCompanyNumber",
          "ATIdentityCard",
          "ATTaxIdentificationNumber",
          "ATValueAddedTaxNumber",
          "AzureDocumentDBAuthKey",
          "AzureIAASDatabaseConnectionAndSQLString",
          "AzureIoTConnectionString",
          "AzurePublishSettingPassword",
          "AzureRedisCacheString",
          "AzureSAS",
          "AzureServiceBusString",
          "AzureStorageAccountKey",
          "AzureStorageAccountGeneric",
          "BENationalNumber",
          "BENationalNumberV2",
          "BEValueAddedTaxNumber",
          "BRCPFNumber",
          "BRLegalEntityNumber",
          "BRNationalIDRG",
          "BGUniformCivilNumber",
          "CABankAccountNumber",
          "CADriversLicenseNumber",
          "CAHealthServiceNumber",
          "CAPassportNumber",
          "CAPersonalHealthIdentification",
          "CASocialInsuranceNumber",
          "CLIdentityCardNumber",
          "CNResidentIdentityCardNumber",
          "CreditCardNumber",
          "HRIdentityCardNumber",
          "HRNationalIDNumber",
          "HRPersonalIdentificationNumber",
          "HRPersonalIdentificationOIBNumberV2",
          "CYIdentityCard",
          "CYTaxIdentificationNumber",
          "CZPersonalIdentityNumber",
          "CZPersonalIdentityV2",
          "DKPersonalIdentificationNumber",
          "DKPersonalIdentificationV2",
          "DrugEnforcementAgencyNumber",
          "EEPersonalIdentificationCode",
          "EUDebitCardNumber",
          "EUDriversLicenseNumber",
          "EUGPSCoordinates",
          "EUNationalIdentificationNumber",
          "EUPassportNumber",
          "EUSocialSecurityNumber",
          "EUTaxIdentificationNumber",
          "FIEuropeanHealthNumber",
          "FINationalID",
          "FINationalIDV2",
          "FIPassportNumber",
          "FRDriversLicenseNumber",
          "FRHealthInsuranceNumber",
          "FRNationalID",
          "FRPassportNumber",
          "FRSocialSecurityNumber",
          "FRTaxIdentificationNumber",
          "FRValueAddedTaxNumber",
          "DEDriversLicenseNumber",
          "DEPassportNumber",
          "DEIdentityCardNumber",
          "DETaxIdentificationNumber",
          "DEValueAddedNumber",
          "GRNationalIDCard",
          "GRNationalIDV2",
          "GRTaxIdentificationNumber",
          "HKIdentityCardNumber",
          "HUValueAddedNumber",
          "HUPersonalIdentificationNumber",
          "HUTaxIdentificationNumber",
          "INPermanentAccount",
          "INUniqueIdentificationNumber",
          "IDIdentityCardNumber",
          "InternationalBankingAccountNumber",
          "IEPersonalPublicServiceNumber",
          "IEPersonalPublicServiceNumberV2",
          "ILBankAccountNumber",
          "ILNationalID",
          "ITDriversLicenseNumber",
          "ITFiscalCode",
          "ITValueAddedTaxNumber",
          "JPBankAccountNumber",
          "JPDriversLicenseNumber",
          "JPPassportNumber",
          "JPResidentRegistrationNumber",
          "JPSocialInsuranceNumber",
          "JPMyNumberCorporate",
          "JPMyNumberPersonal",
          "JPResidenceCardNumber",
          "LVPersonalCode",
          "LTPersonalCode",
          "LUNationalIdentificationNumberNatural",
          "LUNationalIdentificationNumberNonNatural",
          "MYIdentityCardNumber",
          "MTIdentityCardNumber",
          "MTTaxIDNumber",
          "NLCitizensServiceNumber",
          "NLCitizensServiceNumberV2",
          "NLTaxIdentificationNumber",
          "NLValueAddedTaxNumber",
          "NZBankAccountNumber",
          "NZDriversLicenseNumber",
          "NZInlandRevenueNumber",
          "NZMinistryOfHealthNumber",
          "NZSocialWelfareNumber",
          "NOIdentityNumber",
          "PHUnifiedMultiPurposeIDNumber",
          "PLIdentityCard",
          "PLNationalID",
          "PLNationalIDV2",
          "PLPassportNumber",
          "PLTaxIdentificationNumber",
          "PLREGONNumber",
          "PTCitizenCardNumber",
          "PTCitizenCardNumberV2",
          "PTTaxIdentificationNumber",
          "ROPersonalNumericalCode",
          "RUPassportNumberDomestic",
          "RUPassportNumberInternational",
          "SANationalID",
          "SGNationalRegistrationIdentityCardNumber",
          "SKPersonalNumber",
          "SITaxIdentificationNumber",
          "SIUniqueMasterCitizenNumber",
          "ZAIdentificationNumber",
          "KRResidentRegistrationNumber",
          "ESDNI",
          "ESSocialSecurityNumber",
          "ESTaxIdentificationNumber",
          "SQLServerConnectionString",
          "SENationalID",
          "SENationalIDV2",
          "SEPassportNumber",
          "SETaxIdentificationNumber",
          "SWIFTCode",
          "CHSocialSecurityNumber",
          "TWNationalID",
          "TWPassportNumber",
          "TWResidentCertificate",
          "THPopulationIdentificationCode",
          "TRNationalIdentificationNumber",
          "UKDriversLicenseNumber",
          "UKElectoralRollNumber",
          "UKNationalHealthNumber",
          "UKNationalInsuranceNumber",
          "UKUniqueTaxpayerNumber",
          "USUKPassportNumber",
          "USBankAccountNumber",
          "USDriversLicenseNumber",
          "USIndividualTaxpayerIdentification",
          "USSocialSecurityNumber",
          "UAPassportNumberDomestic",
          "UAPassportNumberInternational",
          "Organization",
          "Email",
          "URL",
          "Age",
          "PhoneNumber",
          "IPAddress",
          "Date",
          "Person",
          "Address",
          "All",
          "Default"
        ]
      },
      "type": "array",
      "uniqueItems": true
    },
    "TranscriptionPiiCategories": {
      "description": "(Optional) describes the PII categories to return for transcription conversation detection.",
      "items": {
        "type": "string",
        "x-ms-enum": {
          "name": "TranscriptionPiiCategory",
          "modelAsString": true
        },
        "enum": [
          "Address",
          "CreditCardNumber",
          "Email",
          "Name",
          "NumericIdentifier",
          "PhoneNumber",
          "USSocialSecurityNumber",
          "Miscellaneous",
          "All",
          "Default"
        ]
      },
      "type": "array",
      "uniqueItems": true
    },
    "ExtractiveSummarizationTaskParameters": {
      "type": "object",
      "description": "Supported parameters for an Extractive Summarization task.",
      "properties": {
        "sentenceCount": {
          "type": "integer",
          "default": 3
        },
        "sortBy": {
          "$ref": "#/definitions/ExtractiveSummarizationSortingCriteria"
        },
        "stringIndexType": {
          "$ref": "common.json#/definitions/StringIndexType"
        }
      },
      "allOf": [
        {
          "$ref": "#/definitions/PreBuiltTaskParameters"
        }
      ]
    },
    "ExtractiveSummarizationLROTask": {
      "type": "object",
      "description": "An object representing the task definition for an Extractive Summarization task.",
      "properties": {
        "parameters": {
          "$ref": "#/definitions/ExtractiveSummarizationTaskParameters"
        }
      },
      "allOf": [
        {
          "$ref": "#/definitions/AnalyzeTextLROTask"
        }
      ],
      "x-ms-discriminator-value": "ExtractiveSummarization"
    },
    "ExtractiveSummarizationResult": {
      "type": "object",
      "properties": {
        "documents": {
          "type": "array",
          "description": "Response by document",
          "items": {
            "allOf": [
              {
                "$ref": "#/definitions/ExtractedSummaryDocumentResult"
              }
            ]
          }
        }
      },
      "allOf": [
        {
          "$ref": "#/definitions/PreBuiltResult"
        }
      ],
      "required": [
        "documents"
      ]
    },
    "ExtractiveSummarizationSortingCriteria": {
      "type": "string",
      "default": "Offset",
      "description": "The sorting criteria to use for the results of Extractive Summarization.",
      "enum": [
        "Offset",
        "Rank"
      ],
      "x-ms-enum": {
        "name": "ExtractiveSummarizationSortingCriteria",
        "modelAsString": true,
        "values": [
          {
            "name": "Offset",
            "description": "Indicates that results should be sorted in order of appearance in the text.",
            "value": "Offset"
          },
          {
            "name": "Rank",
            "description": "Indicates that results should be sorted in order of importance (i.e. rank score) according to the model.",
            "value": "Rank"
          }
        ]
      }
    },
    "ExtractedSummaryDocumentResult": {
      "type": "object",
      "properties": {
        "sentences": {
          "type": "array",
          "description": "A ranked list of sentences representing the extracted summary.",
          "items": {
            "$ref": "#/definitions/ExtractedSummarySentence"
          }
        }
      },
      "allOf": [
        {
          "$ref": "#/definitions/DocumentResult"
        }
      ],
      "required": [
        "sentences"
      ]
    },
    "ExtractedSummarySentence": {
      "type": "object",
      "required": [
        "text",
        "rankScore",
        "offset",
        "length"
      ],
      "properties": {
        "text": {
          "type": "string",
          "description": "The extracted sentence text."
        },
        "rankScore": {
          "type": "number",
          "format": "double",
          "description": "A double value representing the relevance of the sentence within the summary. Higher values indicate higher importance."
        },
        "offset": {
          "type": "integer",
          "format": "int32",
          "description": "The sentence offset from the start of the document, based on the value of the parameter StringIndexType."
        },
        "length": {
          "type": "integer",
          "format": "int32",
          "description": "The length of the sentence."
        }
      }
    },
    "KeyPhraseTaskParameters": {
      "type": "object",
      "description": "Supported parameters for a Key Phrase Extraction task.",
      "allOf": [
        {
          "$ref": "#/definitions/PreBuiltTaskParameters"
        }
      ]
    },
    "KeyPhraseLROTask": {
      "type": "object",
      "description": "An object representing the task definition for a Key Phrase Extraction task.",
      "properties": {
        "parameters": {
          "$ref": "#/definitions/KeyPhraseTaskParameters"
        }
      },
      "allOf": [
        {
          "$ref": "#/definitions/AnalyzeTextLROTask"
        }
      ],
      "x-ms-discriminator-value": "KeyPhraseExtraction"
    },
    "KeyPhraseTaskResult": {
      "type": "object",
      "properties": {
        "results": {
          "$ref": "#/definitions/KeyPhraseResult"
        }
      },
      "allOf": [
        {
          "$ref": "#/definitions/AnalyzeTextTaskResult"
        }
      ],
      "x-ms-discriminator-value": "KeyPhraseExtractionResults"
    },
    "KeyPhraseResult": {
      "type": "object",
      "properties": {
        "documents": {
          "type": "array",
          "description": "Response by document",
          "items": {
            "allOf": [
              {
                "$ref": "#/definitions/KeyPhrasesDocumentResult"
              }
            ]
          }
        }
      },
      "allOf": [
        {
          "$ref": "#/definitions/PreBuiltResult"
        }
      ],
      "required": [
        "documents"
      ]
    },
    "KeyPhrasesDocumentResult": {
      "type": "object",
      "properties": {
        "keyPhrases": {
          "type": "array",
          "description": "A list of representative words or phrases. The number of key phrases returned is proportional to the number of words in the input document.",
          "items": {
            "type": "string"
          }
        }
      },
      "allOf": [
        {
          "$ref": "#/definitions/DocumentResult"
        }
      ],
      "required": [
        "keyPhrases"
      ]
    },
    "LanguageDetectionTaskParameters": {
      "type": "object",
      "description": "Supported parameters for a Language Detection task.",
      "allOf": [
        {
          "$ref": "#/definitions/PreBuiltTaskParameters"
        }
      ]
    },
    "LanguageDetectionTaskResult": {
      "type": "object",
      "properties": {
        "results": {
          "$ref": "#/definitions/LanguageDetectionResult"
        }
      },
      "allOf": [
        {
          "$ref": "#/definitions/AnalyzeTextTaskResult"
        }
      ],
      "x-ms-discriminator-value": "LanguageDetectionResults"
    },
    "LanguageDetectionResult": {
      "type": "object",
      "properties": {
        "documents": {
          "type": "array",
          "description": "Response by document",
          "items": {
            "$ref": "#/definitions/LanguageDetectionDocumentResult"
          }
        }
      },
      "allOf": [
        {
          "$ref": "#/definitions/PreBuiltResult"
        }
      ],
      "required": [
        "documents"
      ]
    },
    "LanguageDetectionDocumentResult": {
      "type": "object",
      "properties": {
        "detectedLanguage": {
          "description": "Detected Language.",
          "$ref": "#/definitions/DetectedLanguage"
        }
      },
      "allOf": [
        {
          "$ref": "#/definitions/DocumentResult"
        }
      ],
      "required": [
        "detectedLanguage"
      ]
    },
    "DetectedLanguage": {
      "type": "object",
      "required": [
        "name",
        "iso6391Name",
        "confidenceScore"
      ],
      "properties": {
        "name": {
          "type": "string",
          "description": "Long name of a detected language (e.g. English, French)."
        },
        "iso6391Name": {
          "type": "string",
          "description": "A two letter representation of the detected language according to the ISO 639-1 standard (e.g. en, fr)."
        },
        "confidenceScore": {
          "type": "number",
          "format": "double",
          "description": "A confidence score between 0 and 1. Scores close to 1 indicate 100% certainty that the identified language is true."
        }
      }
    },
    "AnalyzeTextJobState": {
      "allOf": [
        {
          "$ref": "#/definitions/JobState"
        },
        {
          "$ref": "#/definitions/TasksState"
        },
        {
          "$ref": "#/definitions/AnalyzeTextJobStatistics"
        }
      ]
    },
    "AnalyzeConversationJobState": {
      "allOf": [
        {
          "$ref": "#/definitions/JobState"
        },
        {
          "$ref": "#/definitions/ConversationTasksState"
        },
        {
          "$ref": "#/definitions/AnalyzeConversationJobStatistics"
        }
      ]
    },
    "Pagination": {
      "properties": {
        "nextLink": {
          "type": "string"
        }
      },
      "type": "object"
    },
    "JobMetadata": {
      "properties": {
        "displayName": {
          "type": "string"
        },
        "createdDateTime": {
          "format": "date-time",
          "type": "string"
        },
        "expirationDateTime": {
          "format": "date-time",
          "type": "string"
        },
        "jobId": {
          "format": "uuid",
          "type": "string"
        },
        "lastUpdateDateTime": {
          "format": "date-time",
          "type": "string"
        },
        "status": {
          "enum": [
            "notStarted",
            "running",
            "succeeded",
            "partiallySucceeded",
            "failed",
            "cancelled",
            "cancelling"
          ],
          "type": "string",
          "x-ms-enum": {
            "modelAsString": false,
            "name": "State"
          }
        }
      },
      "required": [
        "jobId",
        "lastUpdateDateTime",
        "createdDateTime",
        "status"
      ],
      "type": "object"
    },
    "JobState": {
      "properties": {
        "displayName": {
          "type": "string"
        },
        "createdDateTime": {
          "format": "date-time",
          "type": "string"
        },
        "expirationDateTime": {
          "format": "date-time",
          "type": "string"
        },
        "jobId": {
          "format": "uuid",
          "type": "string"
        },
        "lastUpdateDateTime": {
          "format": "date-time",
          "type": "string"
        },
        "status": {
          "enum": [
            "notStarted",
            "running",
            "succeeded",
            "partiallySucceeded",
            "failed",
            "cancelled",
            "cancelling"
          ],
          "type": "string",
          "x-ms-enum": {
            "modelAsString": false,
            "name": "State"
          }
        },
        "errors": {
          "items": {
            "$ref": "common.json#/definitions/Error"
          },
          "type": "array"
        },
        "nextLink": {
          "type": "string"
        }
      },
      "required": [
        "jobId",
        "lastUpdateDateTime",
        "createdDateTime",
        "status"
      ]
    },
    "JobErrors": {
      "properties": {
        "errors": {
          "items": {
            "$ref": "common.json#/definitions/Error"
          },
          "type": "array"
        }
      },
      "type": "object"
    },
    "AnalyzeTextJobStatistics": {
      "properties": {
        "statistics": {
          "$ref": "#/definitions/RequestStatistics"
        }
      },
      "type": "object"
    },
    "AnalyzeConversationJobStatistics": {
      "properties": {
        "statistics": {
          "$ref": "#/definitions/ConversationRequestStatistics"
        }
      },
      "type": "object"
    },
    "TasksState": {
      "properties": {
        "tasks": {
          "properties": {
            "completed": {
              "type": "integer"
            },
            "failed": {
              "type": "integer"
            },
            "inProgress": {
              "type": "integer"
            },
            "total": {
              "type": "integer"
            },
            "items": {
              "type": "array",
              "items": {
                "$ref": "#/definitions/AnalyzeTextLROResult"
              }
            }
          },
          "required": [
            "total",
            "completed",
            "failed",
            "inProgress"
          ],
          "type": "object"
        }
      },
      "required": [
        "tasks"
      ],
      "type": "object"
    },
    "TaskState": {
      "properties": {
        "lastUpdateDateTime": {
          "format": "date-time",
          "type": "string"
        },
        "status": {
          "enum": [
            "notStarted",
            "running",
            "succeeded",
            "failed",
            "cancelled",
            "cancelling"
          ],
          "x-ms-enum": {
            "modelAsString": false,
            "name": "State"
          }
        }
      },
      "required": [
        "status",
        "lastUpdateDateTime"
      ],
      "type": "object"
    },
    "ConversationTasksState": {
      "properties": {
        "tasks": {
          "properties": {
            "completed": {
              "type": "integer"
            },
            "failed": {
              "type": "integer"
            },
            "inProgress": {
              "type": "integer"
            },
            "total": {
              "type": "integer"
            },
            "items": {
              "type": "array",
              "items": {
                "$ref": "#/definitions/AnalyzeConversationLROResult"
              }
            }
          },
          "required": [
            "total",
            "completed",
            "failed",
            "inProgress"
          ],
          "type": "object"
        }
      },
      "required": [
        "tasks"
      ],
      "type": "object"
    },
    "AnalyzeTextLROResult": {
      "type": "object",
      "discriminator": "kind",
      "properties": {
        "kind": {
          "$ref": "#/definitions/AnalyzeTextLROResultsKind"
        }
      },
      "allOf": [
        {
          "$ref": "#/definitions/TaskState"
        },
        {
          "$ref": "#/definitions/TaskIdentifier"
        }
      ],
      "required": [
        "kind"
      ]
    },
    "EntityRecognitionLROResult": {
      "type": "object",
      "properties": {
        "results": {
          "$ref": "#/definitions/EntitiesResult"
        }
      },
      "allOf": [
        {
          "$ref": "#/definitions/AnalyzeTextLROResult"
        }
      ],
      "required": [
        "results"
      ],
      "x-ms-discriminator-value": "EntityRecognitionLROResults"
    },
    "CustomEntityRecognitionLROResult": {
      "type": "object",
      "properties": {
        "results": {
          "$ref": "#/definitions/CustomEntitiesResult"
        }
      },
      "allOf": [
        {
          "$ref": "#/definitions/AnalyzeTextLROResult"
        }
      ],
      "required": [
        "results"
      ],
      "x-ms-discriminator-value": "CustomEntityRecognitionLROResults"
    },
    "CustomSingleClassificationLROResult": {
      "type": "object",
      "properties": {
        "results": {
          "$ref": "#/definitions/CustomSingleClassificationResult"
        }
      },
      "allOf": [
        {
          "$ref": "#/definitions/AnalyzeTextLROResult"
        }
      ],
      "required": [
        "results"
      ],
      "x-ms-discriminator-value": "CustomSingleClassificationLROResults"
    },
    "CustomMultiClassificationLROResult": {
      "type": "object",
      "properties": {
        "results": {
          "$ref": "#/definitions/CustomMultiClassificationResult"
        }
      },
      "allOf": [
        {
          "$ref": "#/definitions/AnalyzeTextLROResult"
        }
      ],
      "required": [
        "results"
      ],
      "x-ms-discriminator-value": "CustomMultiClassificationLROResults"
    },
    "EntityLinkingLROResult": {
      "type": "object",
      "properties": {
        "results": {
          "$ref": "#/definitions/EntityLinkingResult"
        }
      },
      "allOf": [
        {
          "$ref": "#/definitions/AnalyzeTextLROResult"
        }
      ],
      "required": [
        "results"
      ],
      "x-ms-discriminator-value": "EntityLinkingLROResults"
    },
    "PiiEntityRecognitionLROResult": {
      "type": "object",
      "properties": {
        "results": {
          "$ref": "#/definitions/PiiResult"
        }
      },
      "allOf": [
        {
          "$ref": "#/definitions/AnalyzeTextLROResult"
        }
      ],
      "required": [
        "results"
      ],
      "x-ms-discriminator-value": "PiiEntityRecognitionLROResults"
    },
    "ExtractiveSummarizationLROResult": {
      "type": "object",
      "properties": {
        "results": {
          "$ref": "#/definitions/ExtractiveSummarizationResult"
        }
      },
      "allOf": [
        {
          "$ref": "#/definitions/AnalyzeTextLROResult"
        }
      ],
      "required": [
        "results"
      ],
      "x-ms-discriminator-value": "ExtractiveSummarizationLROResults"
    },
    "HealthcareLROResult": {
      "type": "object",
      "properties": {
        "results": {
          "$ref": "#/definitions/HealthcareResult"
        }
      },
      "allOf": [
        {
          "$ref": "#/definitions/AnalyzeTextLROResult"
        }
      ],
      "required": [
        "results"
      ],
      "x-ms-discriminator-value": "HealthcareLROResults"
    },
    "SentimentLROResult": {
      "type": "object",
      "properties": {
        "results": {
          "$ref": "#/definitions/SentimentResponse"
        }
      },
      "allOf": [
        {
          "$ref": "#/definitions/AnalyzeTextLROResult"
        }
      ],
      "required": [
        "results"
      ],
      "x-ms-discriminator-value": "SentimentAnalysisLROResults"
    },
    "KeyPhraseExtractionLROResult": {
      "type": "object",
      "properties": {
        "results": {
          "$ref": "#/definitions/KeyPhraseResult"
        }
      },
      "allOf": [
        {
          "$ref": "#/definitions/AnalyzeTextLROResult"
        }
      ],
      "required": [
        "results"
      ],
      "x-ms-discriminator-value": "KeyPhraseExtractionLROResults"
    },
    "AnalyzeConversationLROResult": {
      "type": "object",
      "discriminator": "kind",
      "properties": {
        "kind": {
          "$ref": "#/definitions/AnalyzeConversationLROResultsKind"
        }
      },
      "allOf": [
        {
          "$ref": "#/definitions/TaskState"
        },
        {
          "$ref": "#/definitions/TaskIdentifier"
        }
      ],
      "required": [
        "kind"
      ]
    },
    "DocumentResponse": {
      "type": "object",
      "properties": {}
    },
    "DocumentResult": {
      "type": "object",
      "required": [
        "id",
        "warnings"
      ],
      "properties": {
        "id": {
          "type": "string",
          "description": "Unique, non-empty document identifier."
        },
        "warnings": {
          "type": "array",
          "description": "Warnings encountered while processing document.",
          "items": {
            "$ref": "#/definitions/DocumentWarning"
          }
        },
        "statistics": {
          "description": "if showStats=true was specified in the request this field will contain information about the document payload.",
          "$ref": "#/definitions/DocumentStatistics"
        }
      }
    },
    "DocumentError": {
      "type": "object",
      "required": [
        "id",
        "error"
      ],
      "properties": {
        "id": {
          "type": "string",
          "description": "Document Id."
        },
        "error": {
          "type": "object",
          "description": "Document Error.",
          "$ref": "common.json#/definitions/Error"
        }
      }
    },
    "DocumentWarning": {
      "type": "object",
      "required": [
        "code",
        "message"
      ],
      "properties": {
        "code": {
          "type": "string",
          "enum": [
            "LongWordsInDocument",
            "DocumentTruncated"
          ],
          "x-ms-enum": {
            "name": "WarningCodeValue",
            "modelAsString": true
          },
          "description": "Error code."
        },
        "message": {
          "type": "string",
          "description": "Warning message."
        },
        "targetRef": {
          "type": "string",
          "description": "A JSON pointer reference indicating the target object."
        }
      }
    },
    "DocumentStatistics": {
      "type": "object",
      "required": [
        "charactersCount",
        "transactionsCount"
      ],
      "properties": {
        "charactersCount": {
          "type": "integer",
          "format": "int32",
          "description": "Number of text elements recognized in the document."
        },
        "transactionsCount": {
          "type": "integer",
          "format": "int32",
          "description": "Number of transactions for the document."
        }
      },
      "description": "if showStats=true was specified in the request this field will contain information about the document payload."
    },
    "ConversationResult": {
      "type": "object",
      "required": [
        "id",
        "warnings"
      ],
      "properties": {
        "id": {
          "type": "string",
          "description": "Unique, non-empty conversation identifier."
        },
        "warnings": {
          "type": "array",
          "description": "Warnings encountered while processing document.",
          "items": {
            "$ref": "#/definitions/ConversationWarning"
          }
        },
        "errors": {
          "type": "array",
          "description": "Errors encountered while processing conversation.",
          "items": {
            "$ref": "#/definitions/ConversationError"
          }
        },
        "statistics": {
          "$ref": "#/definitions/ConversationStatistics"
        }
      }
    },
    "ConversationError": {
      "type": "object",
      "required": [
        "id",
        "error"
      ],
      "properties": {
        "id": {
          "type": "string",
          "description": "Conversation Id."
        },
        "error": {
          "type": "object",
          "description": "Conversation Error.",
          "$ref": "common.json#/definitions/Error"
        }
      }
    },
    "ConversationWarning": {
      "type": "object",
      "required": [
        "code",
        "message"
      ],
      "properties": {
        "code": {
          "type": "string",
          "enum": [
            "ConversationTruncated"
          ],
          "x-ms-enum": {
            "name": "WarningCodeValue",
            "modelAsString": true
          },
          "description": "Error code."
        },
        "message": {
          "type": "string",
          "description": "Warning message."
        },
        "targetRef": {
          "type": "string",
          "description": "A JSON pointer reference indicating the target object."
        }
      }
    },
    "ConversationStatistics": {
      "type": "object",
      "required": [
        "itemsCount",
        "transactionsCount"
      ],
      "properties": {
        "itemsCount": {
          "type": "integer",
          "format": "int32",
          "description": "Number of conversation items recognized in the conversation."
        },
        "transactionsCount": {
          "type": "integer",
          "format": "int32",
          "description": "Number of transactions for the conversation."
        }
      },
      "description": "if showStats=true was specified in the request this field will contain information about the conversation payload.      "
    },
    "ConversationRequestStatistics": {
      "type": "object",
      "required": [
        "conversationsCount",
        "validConversationsCount",
        "erroneousConversationsCount",
        "transactionsCount"
      ],
      "properties": {
        "conversationsCount": {
          "type": "integer",
          "format": "int32",
          "description": "Number of conversations submitted in the request."
        },
        "validConversationsCount": {
          "type": "integer",
          "format": "int32",
          "description": "Number of conversations documents. This excludes empty, over-size limit or non-supported languages documents."
        },
        "erroneousConversationsCount": {
          "type": "integer",
          "format": "int32",
          "description": "Number of invalid documents. This includes empty, over-size limit or non-supported languages documents."
        },
        "transactionsCount": {
          "type": "integer",
          "format": "int64",
          "description": "Number of transactions for the request."
        }
      },
      "description": "if showStats=true was specified in the request this field will contain information about the request payload."
    },
    "RequestStatistics": {
      "type": "object",
      "required": [
        "documentsCount",
        "validDocumentsCount",
        "erroneousDocumentsCount",
        "transactionsCount"
      ],
      "properties": {
        "documentsCount": {
          "type": "integer",
          "format": "int32",
          "description": "Number of documents submitted in the request."
        },
        "validDocumentsCount": {
          "type": "integer",
          "format": "int32",
          "description": "Number of valid documents. This excludes empty, over-size limit or non-supported languages documents."
        },
        "erroneousDocumentsCount": {
          "type": "integer",
          "format": "int32",
          "description": "Number of invalid documents. This includes empty, over-size limit or non-supported languages documents."
        },
        "transactionsCount": {
          "type": "integer",
          "format": "int64",
          "description": "Number of transactions for the request."
        }
      },
      "description": "if showStats=true was specified in the request this field will contain information about the request payload."
    },
    "MultiLanguageInput": {
      "type": "object",
      "description": "Contains an input document to be analyzed by the service.",
      "required": [
        "id",
        "text"
      ],
      "properties": {
        "id": {
          "type": "string",
          "description": "A unique, non-empty document identifier."
        },
        "text": {
          "type": "string",
          "description": "The input text to process."
        },
        "language": {
          "type": "string",
          "description": "(Optional) This is the 2 letter ISO 639-1 representation of a language. For example, use \"en\" for English; \"es\" for Spanish etc. If not set, use \"en\" for English as default."
        }
      }
    },
    "LanguageInput": {
      "type": "object",
      "required": [
        "id",
        "text"
      ],
      "properties": {
        "id": {
          "type": "string",
          "description": "Unique, non-empty document identifier."
        },
        "text": {
          "type": "string"
        },
        "countryHint": {
          "type": "string"
        }
      }
    }
  },
  "parameters": {
    "ShowStats": {
      "name": "showStats",
      "in": "query",
      "description": "(Optional) if set to true, response will contain request and document level statistics.",
      "type": "boolean",
      "required": false,
      "x-ms-parameter-location": "method"
    },
    "JobId": {
      "description": "Job ID",
      "format": "uuid",
      "in": "path",
      "name": "jobId",
      "required": true,
      "type": "string",
      "x-ms-parameter-location": "method"
    }
  }
}<|MERGE_RESOLUTION|>--- conflicted
+++ resolved
@@ -747,12 +747,8 @@
       "type": "string",
       "description": "Enumeration of supported Conversation Analysis LRO tasks.",
       "enum": [
-<<<<<<< HEAD
         "TranscriptionPii",
         "IssueResolutionSummarization"
-=======
-        "TranscriptionPii"
->>>>>>> aa2b1038
       ],
       "x-ms-enum": {
         "name": "AnalyzeConversationLROTaskKind",
@@ -764,11 +760,7 @@
       "description": "Enumeration of supported Conversation Analysis task results.",
       "enum": [
         "TranscriptionPiiResults",
-<<<<<<< HEAD
         "IssueResolutionSummarizationResults"
-=======
-        "IssueDetectionResolutionResults"
->>>>>>> aa2b1038
       ],
       "x-ms-enum": {
         "name": "AnalyzeConversationLROResultsKind",

--- conflicted
+++ resolved
@@ -3203,59 +3203,6 @@
         ]
       }
     },
-<<<<<<< HEAD
-    "TextAnalysisAuthoringAssignDeploymentResourcesJobState": {
-      "type": "object",
-      "description": "Represents the state of a assign deployment resources job.",
-      "properties": {
-        "jobId": {
-          "type": "string",
-          "description": "The job ID.",
-          "readOnly": true
-        },
-        "createdDateTime": {
-          "type": "string",
-          "format": "date-time",
-          "description": "The creation date time of the job."
-        },
-        "lastUpdatedDateTime": {
-          "type": "string",
-          "format": "date-time",
-          "description": "The last date time the job was updated."
-        },
-        "expirationDateTime": {
-          "type": "string",
-          "format": "date-time",
-          "description": "The expiration date time of the job."
-        },
-        "status": {
-          "$ref": "#/definitions/JobStatus",
-          "description": "The job status."
-        },
-        "warnings": {
-          "type": "array",
-          "description": "The warnings that were encountered while executing the job.",
-          "items": {
-            "$ref": "#/definitions/Azure.Core.Foundations.Error"
-          }
-        },
-        "errors": {
-          "type": "array",
-          "description": "The errors encountered while executing the job.",
-          "items": {
-            "$ref": "#/definitions/Azure.Core.Foundations.Error"
-          }
-        }
-      },
-      "required": [
-        "jobId",
-        "createdDateTime",
-        "lastUpdatedDateTime",
-        "status"
-      ]
-    },
-=======
->>>>>>> 37db0373
     "TextAnalysisAuthoringAssignDeploymentResourcesOptions": {
       "type": "object",
       "description": "Represents the options for assigning Azure resources to a project.",
@@ -3917,16 +3864,14 @@
           "description": "The warnings that were encountered while executing the job.",
           "items": {
             "$ref": "#/definitions/Azure.Core.Foundations.Error"
-          },
-          "x-ms-identifiers": []
+          }
         },
         "errors": {
           "type": "array",
           "description": "The errors encountered while executing the job.",
           "items": {
             "$ref": "#/definitions/Azure.Core.Foundations.Error"
-          },
-          "x-ms-identifiers": []
+          }
         }
       },
       "required": [
@@ -6057,59 +6002,6 @@
         "result"
       ]
     },
-<<<<<<< HEAD
-    "TextAnalysisAuthoringUnassignDeploymentResourcesJobState": {
-      "type": "object",
-      "description": "Represents the state of a unassign deployment resources job.",
-      "properties": {
-        "jobId": {
-          "type": "string",
-          "description": "The job ID.",
-          "readOnly": true
-        },
-        "createdDateTime": {
-          "type": "string",
-          "format": "date-time",
-          "description": "The creation date time of the job."
-        },
-        "lastUpdatedDateTime": {
-          "type": "string",
-          "format": "date-time",
-          "description": "The last date time the job was updated."
-        },
-        "expirationDateTime": {
-          "type": "string",
-          "format": "date-time",
-          "description": "The expiration date time of the job."
-        },
-        "status": {
-          "$ref": "#/definitions/JobStatus",
-          "description": "The job status."
-        },
-        "warnings": {
-          "type": "array",
-          "description": "The warnings that were encountered while executing the job.",
-          "items": {
-            "$ref": "#/definitions/Azure.Core.Foundations.Error"
-          }
-        },
-        "errors": {
-          "type": "array",
-          "description": "The errors encountered while executing the job.",
-          "items": {
-            "$ref": "#/definitions/Azure.Core.Foundations.Error"
-          }
-        }
-      },
-      "required": [
-        "jobId",
-        "createdDateTime",
-        "lastUpdatedDateTime",
-        "status"
-      ]
-    },
-=======
->>>>>>> 37db0373
     "TextAnalysisAuthoringUnassignDeploymentResourcesOptions": {
       "type": "object",
       "description": "Represents the options to unassign Azure resources from a project.",

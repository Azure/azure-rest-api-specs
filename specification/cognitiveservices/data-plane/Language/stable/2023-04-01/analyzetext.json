--- conflicted
+++ resolved
@@ -2649,33 +2649,6 @@
         }
       }
     },
-<<<<<<< HEAD
-    "DocumentError": {
-      "type": "object",
-      "required": [
-        "id",
-        "error"
-      ],
-      "properties": {
-        "id": {
-          "type": "string",
-          "description": "Document Id."
-        },
-        "error": {
-          "type": "object",
-          "description": "Document Error.",
-          "$ref": "common.json#/definitions/Error"
-=======
-    "DocumentDetectedLanguage": {
-      "type": "object",
-      "properties": {
-        "detectedLanguage": {
-          "$ref": "#/definitions/DetectedLanguage",
-          "description": "If 'language' is set to 'auto' for the document in the request this field will contain a 2 letter ISO 639-1 representation of the language detected for this document."
->>>>>>> b53cd31f
-        }
-      }
-    },
     "DocumentWarning": {
       "type": "object",
       "required": [

--- conflicted
+++ resolved
@@ -2007,7 +2007,124 @@
       ],
       "x-ms-enum": {
         "name": "VolumeUnit",
-        "modelAsString": true
+        "modelAsString": true,
+        "values": [
+          {
+            "name": "Unspecified",
+            "value": "Unspecified"
+          },
+          {
+            "name": "CubicMeter",
+            "value": "CubicMeter"
+          },
+          {
+            "name": "CubicCentimeter",
+            "value": "CubicCentimeter"
+          },
+          {
+            "name": "CubicMillimeter",
+            "value": "CubicMillimeter"
+          },
+          {
+            "name": "Hectoliter",
+            "value": "Hectoliter"
+          },
+          {
+            "name": "Decaliter",
+            "value": "Decaliter"
+          },
+          {
+            "name": "Liter",
+            "value": "Liter"
+          },
+          {
+            "name": "Centiliter",
+            "value": "Centiliter"
+          },
+          {
+            "name": "Milliliter",
+            "value": "Milliliter"
+          },
+          {
+            "name": "CubicYard",
+            "value": "CubicYard"
+          },
+          {
+            "name": "CubicInch",
+            "value": "CubicInch"
+          },
+          {
+            "name": "CubicFoot",
+            "value": "CubicFoot"
+          },
+          {
+            "name": "CubicMile",
+            "value": "CubicMile"
+          },
+          {
+            "name": "FluidOunce",
+            "value": "FluidOunce"
+          },
+          {
+            "name": "Teaspoon",
+            "value": "Teaspoon"
+          },
+          {
+            "name": "Tablespoon",
+            "value": "Tablespoon"
+          },
+          {
+            "name": "Pint",
+            "value": "Pint"
+          },
+          {
+            "name": "Quart",
+            "value": "Quart"
+          },
+          {
+            "name": "Cup",
+            "value": "Cup"
+          },
+          {
+            "name": "Gill",
+            "value": "Gill"
+          },
+          {
+            "name": "Pinch",
+            "value": "Pinch"
+          },
+          {
+            "name": "FluidDram",
+            "value": "FluidDram"
+          },
+          {
+            "name": "Barrel",
+            "value": "Barrel"
+          },
+          {
+            "name": "Minim",
+            "value": "Minim"
+          },
+          {
+            "name": "Cord",
+            "value": "Cord"
+          },
+          {
+            "name": "Peck",
+            "value": "Peck",
+            "description": "The Volume Unit of measurement"
+          },
+          {
+            "name": "Bushel",
+            "value": "Bushel",
+            "description": "The Volume Unit of measurement"
+          },
+          {
+            "name": "Hogshead",
+            "value": "Hogshead",
+            "description": "The Volume Unit of measurement"
+          }
+        ]
       }
     },
     "WeightResolution": {
@@ -2105,13 +2222,11 @@
       ],
       "x-ms-enum": {
         "name": "extraInformationKind",
-<<<<<<< HEAD
         "modelAsString": true,
         "values": [
           {
             "name": "EntitySubtype",
-            "value": "EntitySubtype",
-            "description": "Entity Subtype."
+            "value": "EntitySubtype"
           },
           {
             "name": "ListKey",
@@ -2124,9 +2239,6 @@
             "description": "Regex Key"
           }
         ]
-=======
-        "modelAsString": true
->>>>>>> e357f667
       }
     },
     "object": {

# Cognitive Services AzureOpenAI SDKs

> see https://aka.ms/autorest

Configuration for generating AzureOpenAI SDK.

The current release for the AzureOpenAI is `release_2022_12_01`.

``` yaml
tag: release_2022_12_01
add-credentials: true
openapi-type: data-plane
```

# Releases

## AzureOpenAI 2022-03-01-preview
These settings apply only when `--tag=release_2022_03_01_preview` is specified on the command line.

``` yaml $(tag) == 'release_2022_03_01_preview'
input-file: preview/2022-03-01-preview/azureopenai.json
```

AutoRest-Linter Suppressions

``` yaml
# Ignore autorest-linter issues that cannot be resolved without breaking compatibility to existing openai api
directive:
  - suppress: DefinitionsPropertiesNamesCamelCase
    reason: Existing external API uses property names like n_epochs, created_at, not following naming/casing guidelines from azure. 
```

## AzureOpenAI 2022-06-01-preview
These settings apply only when `--tag=release_2022_06_01_preview` is specified on the command line.

``` yaml $(tag) == 'release_2022_06_01_preview'
input-file: preview/2022-06-01-preview/azureopenai.json
```

AutoRest-Linter Suppressions

``` yaml
# Ignore autorest-linter issues that cannot be resolved without breaking compatibility to existing openai api
directive:
  - suppress: DefinitionsPropertiesNamesCamelCase
    reason: Existing external API uses property names like n_epochs, created_at, not following naming/casing guidelines from azure. 
```

## AzureOpenAI 2022-12-01
These settings apply only when `--tag=release_2022_12_01` is specified on the command line.

``` yaml $(tag) == 'release_2022_12_01'
input-file: stable/2022-12-01/azureopenai.json
```

AutoRest-Linter Suppressions

``` yaml
# Ignore autorest-linter issues that cannot be resolved without breaking compatibility to existing openai api
directive:
  - suppress: DefinitionsPropertiesNamesCamelCase
    reason: Existing external API uses property names like n_epochs, created_at, not following naming/casing guidelines from azure. 
  - suppress: ValidFormats
    reason: API stewardship board recommend to use format "unixtime" which is not supported by linter at the moment. 
  - suppress: IntegerTypeMustHaveFormat
    reason: API stewardship board recommend to use format "unixtime" which is not supported by linter at the moment. 
```

<<<<<<< HEAD
## AzureOpenAI 2023-04-01-preview
These settings apply only when `api-version=2023-04-201-preview` is specified in the query parameters of the request.

``` yaml $(tag) == 'release_2023_04_01_preview'
input-file: preview/2023-04-01-preview/images.json
=======
## AzureOpenAI 2023-03-15-preview
These settings apply only when `--tag=release_2023_03_15_preview` is specified on the command line.

``` yaml $(tag) == 'release_2023_03_15_preview'
input-file: preview/2023-03-15-preview/azureopenai.json
```

AutoRest-Linter Suppressions

``` yaml
# Ignore autorest-linter issues that cannot be resolved without breaking compatibility to existing openai api
directive:
  - suppress: DefinitionsPropertiesNamesCamelCase
    reason: Existing external API uses property names like n_epochs, created_at, not following naming/casing guidelines from azure. 
  - suppress: ValidFormats
    reason: API stewardship board recommend to use format "unixtime" which is not supported by linter at the moment. 
  - suppress: IntegerTypeMustHaveFormat
    reason: API stewardship board recommend to use format "unixtime" which is not supported by linter at the moment. 
>>>>>>> fce14bf8
```<|MERGE_RESOLUTION|>--- conflicted
+++ resolved
@@ -66,13 +66,6 @@
     reason: API stewardship board recommend to use format "unixtime" which is not supported by linter at the moment. 
 ```
 
-<<<<<<< HEAD
-## AzureOpenAI 2023-04-01-preview
-These settings apply only when `api-version=2023-04-201-preview` is specified in the query parameters of the request.
-
-``` yaml $(tag) == 'release_2023_04_01_preview'
-input-file: preview/2023-04-01-preview/images.json
-=======
 ## AzureOpenAI 2023-03-15-preview
 These settings apply only when `--tag=release_2023_03_15_preview` is specified on the command line.
 
@@ -91,5 +84,11 @@
     reason: API stewardship board recommend to use format "unixtime" which is not supported by linter at the moment. 
   - suppress: IntegerTypeMustHaveFormat
     reason: API stewardship board recommend to use format "unixtime" which is not supported by linter at the moment. 
->>>>>>> fce14bf8
+```
+
+## AzureOpenAI 2023-04-01-preview
+These settings apply only when `api-version=2023-04-201-preview` is specified in the query parameters of the request.
+
+``` yaml $(tag) == 'release_2023_04_01_preview'
+input-file: preview/2023-04-01-preview/images.json
 ```
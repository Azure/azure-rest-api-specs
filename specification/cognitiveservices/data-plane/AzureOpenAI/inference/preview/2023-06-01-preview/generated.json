{
  "swagger": "2.0",
  "info": {
    "title": "Azure OpenAI API",
    "version": "2023-06-01-preview",
    "description": "Azure OpenAI APIs for completions and search",
    "x-typespec-generated": [
      {
        "emitter": "@azure-tools/typespec-autorest"
      }
    ]
  },
  "schemes": [
    "https"
  ],
  "x-ms-parameterized-host": {
    "hostTemplate": "{endpoint}/openai",
    "useSchemePrefix": false,
    "parameters": [
      {
        "name": "endpoint",
        "in": "path",
        "required": true,
        "description": "Supported Cognitive Services endpoints (protocol and hostname, for example:\nhttps://westus.api.cognitive.microsoft.com).",
        "type": "string"
      }
    ]
  },
  "produces": [
    "application/json"
  ],
  "consumes": [
    "application/json"
  ],
  "security": [
    {
      "ApiKeyAuth": []
    },
    {
      "OAuth2Auth": [
        "https://cognitiveservices.azure.com/.default"
      ]
    }
  ],
  "securityDefinitions": {
    "ApiKeyAuth": {
      "type": "apiKey",
      "in": "header",
      "name": "api-key"
    },
    "OAuth2Auth": {
      "type": "oauth2",
      "flow": "implicit",
      "authorizationUrl": "https://login.microsoftonline.com/common/oauth2/v2.0/authorize",
      "scopes": {
        "https://cognitiveservices.azure.com/.default": ""
      }
    }
  },
  "tags": [],
  "paths": {
    "/deployments/{deploymentId}/chat/completions": {
      "post": {
        "operationId": "GetChatCompletions",
        "description": "Gets chat completions for the provided chat messages.\nCompletions support a wide variety of tasks and generate text that continues from or \"completes\"\nprovided prompt data.",
        "parameters": [
          {
            "$ref": "#/parameters/Azure.Core.Foundations.ApiVersionParameter"
          },
          {
            "name": "deploymentId",
            "in": "path",
            "required": true,
            "description": "deployment id of the deployed model",
            "type": "string"
          },
          {
            "name": "body",
            "in": "body",
            "schema": {
              "$ref": "#/definitions/ChatCompletionsOptions"
            },
            "required": true
          }
        ],
        "responses": {
          "200": {
            "description": "The request has succeeded.",
            "schema": {
              "$ref": "#/definitions/ChatCompletions"
            }
          },
          "default": {
            "description": "An unexpected error response.",
            "headers": {
              "x-ms-error-code": {
                "description": "String error code indicating what went wrong.",
                "type": "string"
              }
            },
            "schema": {
              "$ref": "#/definitions/Azure.Core.Foundations.ErrorResponse"
            }
          }
        },
        "x-ms-examples": {
          "Creates a completion for the provided prompt, parameters and chosen model.": {
            "$ref": "./examples/chat_completions.json"
          }
        }
      }
    },
    "/deployments/{deploymentId}/completions": {
      "post": {
        "operationId": "GetCompletions",
        "description": "Gets completions for the provided input prompts.\nCompletions support a wide variety of tasks and generate text that continues from or \"completes\"\nprovided prompt data.",
        "parameters": [
          {
            "$ref": "#/parameters/Azure.Core.Foundations.ApiVersionParameter"
          },
          {
            "name": "deploymentId",
            "in": "path",
            "required": true,
            "description": "deployment id of the deployed model",
            "type": "string"
          },
          {
            "name": "body",
            "in": "body",
            "schema": {
              "$ref": "#/definitions/CompletionsOptions"
            },
            "required": true
          }
        ],
        "responses": {
          "200": {
            "description": "The request has succeeded.",
            "schema": {
              "$ref": "#/definitions/Completions"
            }
          },
          "default": {
            "description": "An unexpected error response.",
            "headers": {
              "x-ms-error-code": {
                "description": "String error code indicating what went wrong.",
                "type": "string"
              }
            },
            "schema": {
              "$ref": "#/definitions/Azure.Core.Foundations.ErrorResponse"
            }
          }
        },
        "x-ms-examples": {
          "Creates a completion for the provided prompt, parameters and chosen model.": {
            "$ref": "./examples/completions.json"
          }
        }
      }
    },
    "/deployments/{deploymentId}/embeddings": {
      "post": {
        "operationId": "GetEmbeddings",
        "description": "Return the embeddings for a given prompt.",
        "parameters": [
          {
            "$ref": "#/parameters/Azure.Core.Foundations.ApiVersionParameter"
          },
          {
            "name": "deploymentId",
            "in": "path",
            "required": true,
            "description": "deployment id of the deployed model",
            "type": "string"
          },
          {
            "name": "body",
            "in": "body",
            "schema": {
              "$ref": "#/definitions/EmbeddingsOptions"
            },
            "required": true
          }
        ],
        "responses": {
          "200": {
            "description": "The request has succeeded.",
            "schema": {
              "$ref": "#/definitions/Embeddings"
            }
          },
          "default": {
            "description": "An unexpected error response.",
            "headers": {
              "x-ms-error-code": {
                "description": "String error code indicating what went wrong.",
                "type": "string"
              }
            },
            "schema": {
              "$ref": "#/definitions/Azure.Core.Foundations.ErrorResponse"
            }
          }
        },
        "x-ms-examples": {
          "Return the embeddings for a given prompt.": {
            "$ref": "./examples/embeddings.json"
          }
        }
      }
    },
    "/images/generations:submit": {
      "post": {
        "operationId": "BeginAzureBatchImageGeneration",
        "description": "Starts the generation of a batch of images from a text caption",
        "parameters": [
          {
            "$ref": "#/parameters/Azure.Core.Foundations.ApiVersionParameter"
          },
          {
            "name": "body",
            "in": "body",
            "schema": {
              "$ref": "#/definitions/ImageGenerationOptions"
            },
            "required": true
          }
        ],
        "responses": {
          "202": {
            "description": "The request has been accepted for processing, but processing has not yet completed.",
            "headers": {
              "Operation-Location": {
                "description": "The location for monitoring the operation state.",
                "type": "string",
                "format": "uri"
              }
            },
            "schema": {
              "$ref": "#/definitions/BatchImageGenerationOperationResponse"
            }
          },
          "default": {
            "description": "An unexpected error response.",
            "headers": {
              "x-ms-error-code": {
                "description": "String error code indicating what went wrong.",
                "type": "string"
              }
            },
            "schema": {
              "$ref": "#/definitions/Azure.Core.Foundations.ErrorResponse"
            }
          }
        },
        "x-ms-examples": {
          "Starts the generation of a batch of images from a text caption": {
            "$ref": "./examples/start_generate_image.json"
          }
        }
      }
    },
    "/operations/images/{operationId}": {
      "get": {
        "operationId": "GetAzureBatchImageGenerationOperationStatus",
        "description": "Returns the status of the images operation",
        "parameters": [
          {
            "$ref": "#/parameters/Azure.Core.Foundations.ApiVersionParameter"
          },
          {
            "name": "operationId",
            "in": "path",
            "required": true,
            "description": ".",
            "type": "string"
          }
        ],
        "responses": {
          "200": {
            "description": "The request has succeeded.",
            "schema": {
              "$ref": "#/definitions/BatchImageGenerationOperationResponse"
            }
          },
          "default": {
            "description": "An unexpected error response.",
            "headers": {
              "x-ms-error-code": {
                "description": "String error code indicating what went wrong.",
                "type": "string"
              }
            },
            "schema": {
              "$ref": "#/definitions/Azure.Core.Foundations.ErrorResponse"
            }
          }
        },
        "x-ms-examples": {
          "Returns the status of the images operation": {
            "$ref": "./examples/get_image_operation_status.json"
          }
        }
      }
    }
  },
  "definitions": {
    "Azure.Core.Foundations.Error": {
      "type": "object",
      "properties": {
        "code": {
          "type": "string",
          "description": "One of a server-defined set of error codes."
        },
        "message": {
          "type": "string",
          "description": "A human-readable representation of the error."
        },
        "target": {
          "type": "string",
          "description": "The target of the error."
        },
        "details": {
          "type": "array",
          "items": {
            "$ref": "#/definitions/Azure.Core.Foundations.Error"
          },
          "x-ms-identifiers": [],
          "description": "An array of details about specific errors that led to this reported error.",
          "x-typespec-name": "Azure.Core.Foundations.Error[]"
        },
        "innererror": {
          "$ref": "#/definitions/Azure.Core.Foundations.InnerError",
          "description": "An object containing more specific information than the current object about the error."
        }
      },
      "description": "The error object.",
      "required": [
        "code",
        "message"
      ]
    },
    "Azure.Core.Foundations.ErrorResponse": {
      "type": "object",
      "properties": {
        "error": {
          "$ref": "#/definitions/Azure.Core.Foundations.Error",
          "description": "The error object."
        }
      },
      "description": "A response containing error details.",
      "required": [
        "error"
      ]
    },
    "Azure.Core.Foundations.InnerError": {
      "type": "object",
      "properties": {
        "code": {
          "type": "string",
          "description": "One of a server-defined set of error codes."
        },
        "innererror": {
          "$ref": "#/definitions/Azure.Core.Foundations.InnerError",
          "description": "Inner error."
        }
      },
      "description": "An object containing more specific information about the error. As per Microsoft One API guidelines - https://github.com/Microsoft/api-guidelines/blob/vNext/Guidelines.md#7102-error-condition-responses."
    },
    "AzureOpenAIOperationState": {
      "type": "string",
      "description": "The state of a job or item.",
      "enum": [
        "notRunning",
        "running",
        "succeeded",
        "canceled",
        "failed"
      ],
      "x-ms-enum": {
        "name": "AzureOpenAIOperationState",
        "modelAsString": true,
        "values": [
          {
            "name": "notRunning",
            "value": "notRunning",
            "description": "The operation was created and is queued to be processed in the future."
          },
          {
            "name": "running",
            "value": "running",
            "description": "The operation has started to be processed."
          },
          {
            "name": "succeeded",
            "value": "succeeded",
            "description": "The operation has successfully be processed and is ready for consumption."
          },
          {
            "name": "canceled",
            "value": "canceled",
            "description": "The operation has been canceled and is incomplete."
          },
          {
            "name": "failed",
            "value": "failed",
            "description": "The operation has completed processing with a failure and cannot be further consumed."
          }
        ]
      }
    },
    "BatchImageGenerationOperationResponse": {
      "type": "object",
      "properties": {
        "id": {
          "type": "string",
          "description": "The ID of the operation."
        },
        "created": {
          "type": "integer",
          "format": "int64",
          "description": "A timestamp when this job or item was created (in unix epochs)."
        },
        "expires": {
          "type": "integer",
          "format": "int64",
          "description": "A timestamp when this operation and its associated images expire and will be deleted (in unix epochs)."
        },
        "result": {
          "$ref": "#/definitions/ImageGenerations",
          "description": "The result of the operation if the operation succeeded."
        },
        "status": {
          "$ref": "#/definitions/AzureOpenAIOperationState",
          "description": "The status of the operation"
        },
        "error": {
          "$ref": "#/definitions/Azure.Core.Foundations.Error",
          "description": "The error if the operation failed."
        }
      },
      "description": "A polling status update or final response payload for an image operation.",
      "required": [
        "id",
        "created",
        "status"
      ]
    },
    "ChatChoice": {
      "type": "object",
      "properties": {
        "message": {
          "$ref": "#/definitions/ChatMessage",
          "description": "The chat message for a given chat completions prompt."
        },
        "index": {
          "type": "integer",
          "format": "int32",
          "description": "The ordered index associated with this chat completions choice."
        },
        "finish_reason": {
          "x-typespec-name": "CompletionsFinishReason | null",
          "description": "The reason that this chat completions choice completed its generated.",
          "x-ms-client-name": "finishReason"
        },
        "delta": {
          "$ref": "#/definitions/ChatMessage",
          "description": "The delta message content for a streaming response."
        }
      },
      "description": "The representation of a single prompt completion as part of an overall chat completions request.\nGenerally, `n` choices are generated per provided prompt with a default value of 1.\nToken limits and other settings may limit the number of choices generated.",
      "required": [
        "index",
        "finish_reason"
      ]
    },
    "ChatCompletions": {
      "type": "object",
      "properties": {
        "id": {
          "type": "string",
          "description": "A unique identifier associated with this chat completions response."
        },
        "created": {
          "type": "integer",
          "format": "int32",
          "description": "The first timestamp associated with generation activity for this completions response,\nrepresented as seconds since the beginning of the Unix epoch of 00:00 on 1 Jan 1970."
        },
        "choices": {
          "type": "array",
          "items": {
            "$ref": "#/definitions/ChatChoice"
          },
          "x-ms-identifiers": [],
          "description": "The collection of completions choices associated with this completions response.\nGenerally, `n` choices are generated per provided prompt with a default value of 1.\nToken limits and other settings may limit the number of choices generated.",
          "x-typespec-name": "ChatChoice[]"
        },
        "usage": {
          "$ref": "#/definitions/CompletionsUsage",
          "description": "Usage information for tokens processed and generated as part of this completions operation."
        }
      },
      "description": "Representation of the response data from a chat completions request.\nCompletions support a wide variety of tasks and generate text that continues from or \"completes\"\nprovided prompt data.",
      "required": [
        "id",
        "created",
        "choices",
        "usage"
      ]
    },
    "ChatCompletionsOptions": {
      "type": "object",
      "properties": {
        "messages": {
          "type": "array",
          "items": {
            "$ref": "#/definitions/ChatMessage"
          },
          "x-ms-identifiers": [],
          "description": "The collection of context messages associated with this chat completions request.\nTypical usage begins with a chat message for the System role that provides instructions for\nthe behavior of the assistant, followed by alternating messages between the User and\nAssistant roles.",
          "x-typespec-name": "ChatMessage[]"
        },
        "max_tokens": {
          "type": "integer",
          "format": "int32",
          "description": "The maximum number of tokens to generate.",
          "x-ms-client-name": "maxTokens"
        },
        "temperature": {
          "type": "number",
          "format": "float",
          "description": "The sampling temperature to use that controls the apparent creativity of generated completions.\nHigher values will make output more random while lower values will make results more focused\nand deterministic.\nIt is not recommended to modify temperature and top_p for the same completions request as the\ninteraction of these two settings is difficult to predict."
        },
        "top_p": {
          "type": "number",
          "format": "float",
          "description": "An alternative to sampling with temperature called nucleus sampling. This value causes the\nmodel to consider the results of tokens with the provided probability mass. As an example, a\nvalue of 0.15 will cause only the tokens comprising the top 15% of probability mass to be\nconsidered.\nIt is not recommended to modify temperature and top_p for the same completions request as the\ninteraction of these two settings is difficult to predict.",
          "x-ms-client-name": "topP"
        },
        "logit_bias": {
          "type": "object",
          "additionalProperties": {
            "type": "integer",
            "format": "int32"
          },
          "description": "A map between GPT token IDs and bias scores that influences the probability of specific tokens\nappearing in a completions response. Token IDs are computed via external tokenizer tools, while\nbias scores reside in the range of -100 to 100 with minimum and maximum values corresponding to\na full ban or exclusive selection of a token, respectively. The exact behavior of a given bias\nscore varies by model.",
          "x-typespec-name": "Record<int32>",
          "x-ms-client-name": "logitBias"
        },
        "user": {
          "type": "string",
          "description": "An identifier for the caller or end user of the operation. This may be used for tracking\nor rate-limiting purposes."
        },
        "n": {
          "type": "integer",
          "format": "int32",
          "description": "The number of chat completions choices that should be generated for a chat completions\nresponse.\nBecause this setting can generate many completions, it may quickly consume your token quota.\nUse carefully and ensure reasonable settings for max_tokens and stop."
        },
        "stop": {
          "type": "array",
          "items": {
            "type": "string"
          },
          "description": "A collection of textual sequences that will end completions generation.",
          "x-typespec-name": "string[]"
        },
        "presence_penalty": {
          "type": "number",
          "format": "float",
          "description": "A value that influences the probability of generated tokens appearing based on their existing\npresence in generated text.\nPositive values will make tokens less likely to appear when they already exist and increase the\nmodel's likelihood to output new topics.",
          "x-ms-client-name": "presencePenalty"
        },
        "frequency_penalty": {
          "type": "number",
          "format": "float",
          "description": "A value that influences the probability of generated tokens appearing based on their cumulative\nfrequency in generated text.\nPositive values will make tokens less likely to appear as their frequency increases and\ndecrease the likelihood of the model repeating the same statements verbatim.",
          "x-ms-client-name": "frequencyPenalty"
        },
        "stream": {
          "type": "boolean",
          "description": "A value indicating whether chat completions should be streamed for this request."
        },
        "model": {
          "type": "string",
          "description": "The model name to provide as part of this completions request.\nNot applicable to Azure OpenAI, where deployment information should be included in the Azure\nresource URI that's connected to."
        }
      },
      "description": "The configuration information for a chat completions request.\nCompletions support a wide variety of tasks and generate text that continues from or \"completes\"\nprovided prompt data.",
      "required": [
        "messages"
      ]
    },
    "ChatMessage": {
      "type": "object",
      "properties": {
        "role": {
          "$ref": "#/definitions/ChatRole",
          "description": "The role associated with this message payload."
        },
        "content": {
          "type": "string",
          "description": "The text associated with this message payload."
        }
      },
      "description": "A single, role-attributed message within a chat completion interaction.",
      "required": [
        "role"
      ]
    },
    "ChatRole": {
      "type": "string",
      "description": "A description of the intended purpose of a message within a chat completions interaction.",
      "enum": [
        "system",
        "assistant",
        "user"
      ],
      "x-ms-enum": {
        "name": "ChatRole",
        "modelAsString": true,
        "values": [
          {
            "name": "system",
            "value": "system",
            "description": "The role that instructs or sets the behavior of the assistant."
          },
          {
            "name": "assistant",
            "value": "assistant",
            "description": "The role that provides responses to system-instructed, user-prompted input."
          },
          {
            "name": "user",
            "value": "user",
            "description": "The role that provides input for chat completions."
          }
        ]
      }
    },
    "Choice": {
      "type": "object",
      "properties": {
        "text": {
          "type": "string",
          "description": "The generated text for a given completions prompt."
        },
        "index": {
          "type": "integer",
          "format": "int32",
          "description": "The ordered index associated with this completions choice."
        },
        "logprobs": {
          "type": "object",
          "allOf": [
            {
              "$ref": "#/definitions/CompletionsLogProbabilityModel"
            }
          ],
          "x-nullable": true,
          "x-typespec-name": "CompletionsLogProbabilityModel | null",
          "description": "The log probabilities model for tokens associated with this completions choice."
        },
        "finish_reason": {
          "x-typespec-name": "CompletionsFinishReason | null",
          "description": "Reason for finishing",
          "x-ms-client-name": "finishReason"
        }
      },
      "description": "The representation of a single prompt completion as part of an overall completions request.\nGenerally, `n` choices are generated per provided prompt with a default value of 1.\nToken limits and other settings may limit the number of choices generated.",
      "required": [
        "text",
        "index",
        "logprobs",
        "finish_reason"
      ]
    },
    "Completions": {
      "type": "object",
      "properties": {
        "id": {
          "type": "string",
          "description": "A unique identifier associated with this completions response."
        },
        "created": {
          "type": "integer",
          "format": "int32",
          "description": "The first timestamp associated with generation activity for this completions response,\nrepresented as seconds since the beginning of the Unix epoch of 00:00 on 1 Jan 1970."
        },
        "choices": {
          "type": "array",
          "items": {
            "$ref": "#/definitions/Choice"
          },
          "x-ms-identifiers": [],
          "description": "The collection of completions choices associated with this completions response.\nGenerally, `n` choices are generated per provided prompt with a default value of 1.\nToken limits and other settings may limit the number of choices generated.",
          "x-typespec-name": "Choice[]"
        },
        "usage": {
          "$ref": "#/definitions/CompletionsUsage",
          "description": "Usage information for tokens processed and generated as part of this completions operation."
        }
      },
      "description": "Representation of the response data from a completions request.\nCompletions support a wide variety of tasks and generate text that continues from or \"completes\"\nprovided prompt data.",
      "required": [
        "id",
        "created",
        "choices",
        "usage"
      ]
    },
    "CompletionsLogProbabilityModel": {
      "type": "object",
      "properties": {
        "tokens": {
          "type": "array",
          "items": {
            "type": "string"
          },
          "description": "The textual forms of tokens evaluated in this probability model.",
          "x-typespec-name": "string[]"
        },
        "token_logprobs": {
          "type": "array",
          "items": {
            "type": "number",
            "format": "float",
            "x-nullable": true,
            "x-typespec-name": "float32 | null"
          },
          "description": "A collection of log probability values for the tokens in this completions data.",
          "x-typespec-name": "float32 | null[]",
          "x-ms-client-name": "tokenLogprobs"
        },
        "top_logprobs": {
          "type": "array",
          "items": {
            "type": "object",
            "x-typespec-name": "Record<float32 | null>"
          },
          "x-ms-identifiers": [],
          "description": "A mapping of tokens to maximum log probability values in this completions data.",
          "x-typespec-name": "Record<float32 | null>[]",
          "x-ms-client-name": "topLogprobs"
        },
        "text_offset": {
          "type": "array",
          "items": {
            "type": "integer",
            "format": "int32"
          },
          "description": "The text offsets associated with tokens in this completions data.",
          "x-typespec-name": "int32[]",
          "x-ms-client-name": "textOffset"
        }
      },
      "description": "Representation of a log probabilities model for a completions generation.",
      "required": [
        "tokens",
        "token_logprobs",
        "top_logprobs",
        "text_offset"
      ]
    },
    "CompletionsOptions": {
      "type": "object",
      "properties": {
        "prompt": {
          "type": "array",
          "items": {
            "type": "string"
          },
          "description": "The prompts to generate completions from.",
          "x-typespec-name": "string[]"
        },
        "max_tokens": {
          "type": "integer",
          "format": "int32",
          "description": "The maximum number of tokens to generate.",
          "x-ms-client-name": "maxTokens"
        },
        "temperature": {
          "type": "number",
          "format": "float",
          "description": "The sampling temperature to use that controls the apparent creativity of generated completions.\nHigher values will make output more random while lower values will make results more focused\nand deterministic.\nIt is not recommended to modify temperature and top_p for the same completions request as the\ninteraction of these two settings is difficult to predict."
        },
        "top_p": {
          "type": "number",
          "format": "float",
          "description": "An alternative to sampling with temperature called nucleus sampling. This value causes the\nmodel to consider the results of tokens with the provided probability mass. As an example, a\nvalue of 0.15 will cause only the tokens comprising the top 15% of probability mass to be\nconsidered.\nIt is not recommended to modify temperature and top_p for the same completions request as the\ninteraction of these two settings is difficult to predict.",
          "x-ms-client-name": "topP"
        },
        "logit_bias": {
          "type": "object",
          "additionalProperties": {
            "type": "integer",
            "format": "int32"
          },
          "description": "A map between GPT token IDs and bias scores that influences the probability of specific tokens\nappearing in a completions response. Token IDs are computed via external tokenizer tools, while\nbias scores reside in the range of -100 to 100 with minimum and maximum values corresponding to\na full ban or exclusive selection of a token, respectively. The exact behavior of a given bias\nscore varies by model.",
          "x-typespec-name": "Record<int32>",
          "x-ms-client-name": "logitBias"
        },
        "user": {
          "type": "string",
          "description": "An identifier for the caller or end user of the operation. This may be used for tracking\nor rate-limiting purposes."
        },
        "n": {
          "type": "integer",
          "format": "int32",
          "description": "The number of completions choices that should be generated per provided prompt as part of an\noverall completions response.\nBecause this setting can generate many completions, it may quickly consume your token quota.\nUse carefully and ensure reasonable settings for max_tokens and stop."
        },
        "logprobs": {
          "type": "integer",
          "format": "int32",
          "description": "A value that controls the emission of log probabilities for the provided number of most likely\ntokens within a completions response."
        },
        "echo": {
          "type": "boolean",
          "description": "A value specifying whether completions responses should include input prompts as prefixes to\ntheir generated output."
        },
        "stop": {
          "type": "array",
          "items": {
            "type": "string"
          },
          "description": "A collection of textual sequences that will end completions generation.",
          "x-typespec-name": "string[]"
        },
        "presence_penalty": {
          "type": "number",
          "format": "float",
          "description": "A value that influences the probability of generated tokens appearing based on their existing\npresence in generated text.\nPositive values will make tokens less likely to appear when they already exist and increase the\nmodel's likelihood to output new topics.",
          "x-ms-client-name": "presencePenalty"
        },
        "frequency_penalty": {
          "type": "number",
          "format": "float",
          "description": "A value that influences the probability of generated tokens appearing based on their cumulative\nfrequency in generated text.\nPositive values will make tokens less likely to appear as their frequency increases and\ndecrease the likelihood of the model repeating the same statements verbatim.",
          "x-ms-client-name": "frequencyPenalty"
        },
        "best_of": {
          "type": "integer",
          "format": "int32",
          "description": "A value that controls how many completions will be internally generated prior to response\nformulation.\nWhen used together with n, best_of controls the number of candidate completions and must be\ngreater than n.\nBecause this setting can generate many completions, it may quickly consume your token quota.\nUse carefully and ensure reasonable settings for max_tokens and stop.",
          "x-ms-client-name": "bestOf"
        },
        "stream": {
          "type": "boolean",
          "description": "A value indicating whether chat completions should be streamed for this request."
        },
        "model": {
          "type": "string",
          "description": "The model name to provide as part of this completions request.\nNot applicable to Azure OpenAI, where deployment information should be included in the Azure\nresource URI that's connected to."
        }
      },
      "description": "The configuration information for a completions request.\nCompletions support a wide variety of tasks and generate text that continues from or \"completes\"\nprovided prompt data.",
      "required": [
        "prompt"
      ]
    },
    "CompletionsUsage": {
      "type": "object",
      "properties": {
        "completion_tokens": {
          "type": "integer",
          "format": "int32",
          "description": "The number of tokens generated across all completions emissions.",
          "x-ms-client-name": "completionTokens"
        },
        "prompt_tokens": {
          "type": "integer",
          "format": "int32",
          "description": "The number of tokens in the provided prompts for the completions request.",
          "x-ms-client-name": "promptTokens"
        },
        "total_tokens": {
          "type": "integer",
          "format": "int32",
          "description": "The total number of tokens processed for the completions request and response.",
          "x-ms-client-name": "totalTokens"
        }
      },
      "description": "Representation of the token counts processed for a completions request.\nCounts consider all tokens across prompts, choices, choice alternates, best_of generations, and\nother consumers.",
      "required": [
        "completion_tokens",
        "prompt_tokens",
        "total_tokens"
      ]
    },
    "EmbeddingItem": {
      "type": "object",
      "properties": {
        "embedding": {
          "type": "array",
          "items": {
            "type": "number",
            "format": "float"
          },
          "description": "List of embeddings value for the input prompt. These represent a measurement of the\nvector-based relatedness of the provided input.",
          "x-typespec-name": "float32[]"
        },
        "index": {
          "type": "integer",
          "format": "int32",
          "description": "Index of the prompt to which the EmbeddingItem corresponds."
        }
      },
      "description": "Representation of a single embeddings relatedness comparison.",
      "required": [
        "embedding",
        "index"
      ]
    },
    "Embeddings": {
      "type": "object",
      "properties": {
        "data": {
          "type": "array",
          "items": {
            "$ref": "#/definitions/EmbeddingItem"
          },
          "x-ms-identifiers": [],
          "description": "Embedding values for the prompts submitted in the request.",
          "x-typespec-name": "EmbeddingItem[]"
        },
        "usage": {
          "$ref": "#/definitions/EmbeddingsUsage",
          "description": "Usage counts for tokens input using the embeddings API."
        }
      },
      "description": "Representation of the response data from an embeddings request.\nEmbeddings measure the relatedness of text strings and are commonly used for search, clustering,\nrecommendations, and other similar scenarios.",
      "required": [
        "data",
        "usage"
      ]
    },
    "EmbeddingsOptions": {
      "type": "object",
      "properties": {
        "user": {
          "type": "string",
          "description": "An identifier for the caller or end user of the operation. This may be used for tracking\nor rate-limiting purposes."
        },
        "model": {
          "type": "string",
          "description": "The model name to provide as part of this embeddings request.\nNot applicable to Azure OpenAI, where deployment information should be included in the Azure\nresource URI that's connected to."
        },
        "input": {
          "type": "array",
          "items": {
            "type": "string"
          },
          "description": "Input texts to get embeddings for, encoded as a an array of strings.\nEach input must not exceed 2048 tokens in length.\n\nUnless you are embedding code, we suggest replacing newlines (\\n) in your input with a single space,\nas we have observed inferior results when newlines are present.",
          "x-typespec-name": "string[]"
        }
      },
      "description": "The configuration information for an embeddings request.\nEmbeddings measure the relatedness of text strings and are commonly used for search, clustering,\nrecommendations, and other similar scenarios.",
      "required": [
        "input"
      ]
    },
    "EmbeddingsUsage": {
      "type": "object",
      "properties": {
        "prompt_tokens": {
          "type": "integer",
          "format": "int32",
          "description": "Number of tokens sent in the original request.",
          "x-ms-client-name": "promptTokens"
        },
        "total_tokens": {
          "type": "integer",
          "format": "int32",
          "description": "Total number of tokens transacted in this request/response.",
          "x-ms-client-name": "totalTokens"
        }
      },
      "description": "Measurement of the amount of tokens used in this request and response.",
      "required": [
        "prompt_tokens",
        "total_tokens"
      ]
    },
    "ImageGenerationOptions": {
      "type": "object",
      "properties": {
        "prompt": {
          "type": "string",
          "description": "A description of the desired images."
        },
        "n": {
          "type": "integer",
          "format": "int32",
          "description": "The number of images to generate (defaults to 1).",
          "default": 1
        },
        "size": {
          "$ref": "#/definitions/ImageSize",
          "description": "The desired size of the generated images. Must be one of 256x256, 512x512, or 1024x1024 (defaults to 1024x1024).",
          "default": "1024x1024"
        },
        "response_format": {
          "$ref": "#/definitions/ImageGenerationResponseFormat",
          "description": "  The format in which image generation response items should be presented.\n  Azure OpenAI only supports URL response items.",
          "x-ms-client-name": "responseFormat"
        },
        "user": {
          "type": "string",
          "description": "A unique identifier representing your end-user, which can help to monitor and detect abuse."
        }
      },
      "description": "Represents the request data used to generate images.",
      "required": [
        "prompt"
      ]
    },
<<<<<<< HEAD
    "ImageLocation": {
      "type": "object",
      "properties": {
        "url": {
          "type": "string",
          "format": "uri",
          "description": "The URL that provides temporary access to download the generated image."
        },
        "error": {
          "$ref": "#/definitions/Azure.Core.Foundations.Error",
          "description": "The error if the operation failed."
        }
      },
      "description": "The image url if successful, and an error otherwise."
    },
    "ImageOperationResponse": {
      "type": "object",
      "properties": {
        "id": {
          "type": "string",
          "description": "The ID of the operation."
        },
        "created": {
          "type": "integer",
          "format": "int64",
          "description": "A timestamp when this job or item was created (in unix epochs)."
        },
        "expires": {
          "type": "integer",
          "format": "int64",
          "description": "A timestamp when this operation and its associated images expire and will be deleted (in unix epochs)."
        },
        "result": {
          "$ref": "#/definitions/ImageResponse",
          "description": "The result of the operation if the operation succeeded."
        },
        "status": {
          "$ref": "#/definitions/State",
          "description": "The status of the operation"
        },
        "error": {
          "$ref": "#/definitions/Azure.Core.Foundations.Error",
          "description": "The error if the operation failed."
        }
      },
      "description": "The result of the operation if the operation succeeded.",
      "required": [
        "id",
        "created",
        "status"
      ]
    },
    "ImageResponse": {
=======
    "ImageGenerationResponseFormat": {
      "type": "string",
      "description": "The format in which the generated images are returned.",
      "enum": [
        "url",
        "b64_json"
      ],
      "x-ms-enum": {
        "name": "ImageGenerationResponseFormat",
        "modelAsString": true,
        "values": [
          {
            "name": "Url",
            "value": "url",
            "description": "Image generation response items should provide a URL from which the image may be retrieved."
          },
          {
            "name": "Base64",
            "value": "b64_json",
            "description": "Image generation response items should provide image data as a base64-encoded string."
          }
        ]
      }
    },
    "ImageGenerations": {
>>>>>>> 6107f258
      "type": "object",
      "properties": {
        "created": {
          "type": "integer",
          "format": "int64",
          "description": "A timestamp when this job or item was created (in unix epochs)."
        },
        "data": {
          "x-typespec-name": "ImageLocation[] | ImagePayload[]",
          "description": "The images generated by the operator."
        }
      },
      "description": "The result of the operation if the operation succeeded.",
      "required": [
        "created",
        "data"
      ]
    },
    "ImageSize": {
      "type": "string",
      "description": "The desired size of the generated images. Must be one of 256x256, 512x512, or 1024x1024.",
      "enum": [
        "256x256",
        "512x512",
        "1024x1024"
      ],
      "x-ms-enum": {
        "name": "ImageSize",
        "modelAsString": true,
        "values": [
          {
            "name": "Size256x256",
            "value": "256x256",
            "description": "Image size of 256x256."
          },
          {
            "name": "Size512x512",
            "value": "512x512",
            "description": "Image size of 512x512."
          },
          {
            "name": "Size1024x1024",
            "value": "1024x1024",
            "description": "Image size of 1024x1024."
          }
        ]
      }
<<<<<<< HEAD
    },
    "State": {
      "type": "string",
      "description": "The state of a job or item.",
      "enum": [
        "notRunning",
        "running",
        "succeeded",
        "canceled",
        "failed"
      ],
      "x-ms-enum": {
        "name": "State",
        "modelAsString": true,
        "values": [
          {
            "name": "notRunning",
            "value": "notRunning",
            "description": "The operation was created and is queued to be processed in the future."
          },
          {
            "name": "running",
            "value": "running",
            "description": "The operation has started to be processed."
          },
          {
            "name": "succeeded",
            "value": "succeeded",
            "description": "The operation has successfully be processed and is ready for consumption."
          },
          {
            "name": "canceled",
            "value": "canceled",
            "description": "The operation has been canceled and is incomplete."
          },
          {
            "name": "failed",
            "value": "failed",
            "description": "The operation has completed processing with a failure and cannot be further consumed."
          }
        ]
      }
=======
>>>>>>> 6107f258
    }
  },
  "parameters": {
    "Azure.Core.Foundations.ApiVersionParameter": {
      "name": "api-version",
      "in": "query",
      "required": true,
      "description": "The API version to use for this operation.",
      "x-ms-client-name": "apiVersion",
      "type": "string",
      "minLength": 1,
      "x-ms-parameter-location": "method"
    }
  }
}<|MERGE_RESOLUTION|>--- conflicted
+++ resolved
@@ -1016,61 +1016,6 @@
         "prompt"
       ]
     },
-<<<<<<< HEAD
-    "ImageLocation": {
-      "type": "object",
-      "properties": {
-        "url": {
-          "type": "string",
-          "format": "uri",
-          "description": "The URL that provides temporary access to download the generated image."
-        },
-        "error": {
-          "$ref": "#/definitions/Azure.Core.Foundations.Error",
-          "description": "The error if the operation failed."
-        }
-      },
-      "description": "The image url if successful, and an error otherwise."
-    },
-    "ImageOperationResponse": {
-      "type": "object",
-      "properties": {
-        "id": {
-          "type": "string",
-          "description": "The ID of the operation."
-        },
-        "created": {
-          "type": "integer",
-          "format": "int64",
-          "description": "A timestamp when this job or item was created (in unix epochs)."
-        },
-        "expires": {
-          "type": "integer",
-          "format": "int64",
-          "description": "A timestamp when this operation and its associated images expire and will be deleted (in unix epochs)."
-        },
-        "result": {
-          "$ref": "#/definitions/ImageResponse",
-          "description": "The result of the operation if the operation succeeded."
-        },
-        "status": {
-          "$ref": "#/definitions/State",
-          "description": "The status of the operation"
-        },
-        "error": {
-          "$ref": "#/definitions/Azure.Core.Foundations.Error",
-          "description": "The error if the operation failed."
-        }
-      },
-      "description": "The result of the operation if the operation succeeded.",
-      "required": [
-        "id",
-        "created",
-        "status"
-      ]
-    },
-    "ImageResponse": {
-=======
     "ImageGenerationResponseFormat": {
       "type": "string",
       "description": "The format in which the generated images are returned.",
@@ -1096,7 +1041,6 @@
       }
     },
     "ImageGenerations": {
->>>>>>> 6107f258
       "type": "object",
       "properties": {
         "created": {
@@ -1144,51 +1088,6 @@
           }
         ]
       }
-<<<<<<< HEAD
-    },
-    "State": {
-      "type": "string",
-      "description": "The state of a job or item.",
-      "enum": [
-        "notRunning",
-        "running",
-        "succeeded",
-        "canceled",
-        "failed"
-      ],
-      "x-ms-enum": {
-        "name": "State",
-        "modelAsString": true,
-        "values": [
-          {
-            "name": "notRunning",
-            "value": "notRunning",
-            "description": "The operation was created and is queued to be processed in the future."
-          },
-          {
-            "name": "running",
-            "value": "running",
-            "description": "The operation has started to be processed."
-          },
-          {
-            "name": "succeeded",
-            "value": "succeeded",
-            "description": "The operation has successfully be processed and is ready for consumption."
-          },
-          {
-            "name": "canceled",
-            "value": "canceled",
-            "description": "The operation has been canceled and is incomplete."
-          },
-          {
-            "name": "failed",
-            "value": "failed",
-            "description": "The operation has completed processing with a failure and cannot be further consumed."
-          }
-        ]
-      }
-=======
->>>>>>> 6107f258
     }
   },
   "parameters": {

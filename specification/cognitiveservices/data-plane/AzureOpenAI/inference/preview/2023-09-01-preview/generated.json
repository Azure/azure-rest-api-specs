{
  "swagger": "2.0",
  "info": {
    "title": "Azure OpenAI API",
    "version": "2023-09-01-preview",
    "description": "Azure OpenAI APIs for completions and search",
    "x-typespec-generated": [
      {
        "emitter": "@azure-tools/typespec-autorest"
      }
    ]
  },
  "schemes": [
    "https"
  ],
  "x-ms-parameterized-host": {
    "hostTemplate": "{endpoint}/openai",
    "useSchemePrefix": false,
    "parameters": [
      {
        "name": "endpoint",
        "in": "path",
        "description": "Supported Cognitive Services endpoints (protocol and hostname, for example:\nhttps://westus.api.cognitive.microsoft.com).",
        "required": true,
        "type": "string"
      }
    ]
  },
  "produces": [
    "application/json"
  ],
  "consumes": [
    "application/json"
  ],
  "security": [
    {
      "ApiKeyAuth": []
    },
    {
      "OAuth2Auth": [
        "https://cognitiveservices.azure.com/.default"
      ]
    }
  ],
  "securityDefinitions": {
    "ApiKeyAuth": {
      "type": "apiKey",
      "name": "api-key",
      "in": "header"
    },
    "OAuth2Auth": {
      "type": "oauth2",
      "flow": "implicit",
      "authorizationUrl": "https://login.microsoftonline.com/common/oauth2/v2.0/authorize",
      "scopes": {
        "https://cognitiveservices.azure.com/.default": ""
      }
    }
  },
  "tags": [],
  "paths": {
    "/deployments/{deploymentId}/audio/transcriptions": {
      "post": {
        "operationId": "GetAudioTranscriptionAsPlainText",
        "description": "Gets transcribed text and associated metadata from provided spoken audio data. Audio will be transcribed in the\nwritten language corresponding to the language it was spoken in.",
<<<<<<< HEAD
        "produces": [
          "text/plain",
          "application/json"
        ],
        "consumes": [
          "multipart/form-data"
        ],
=======
>>>>>>> a342331c
        "parameters": [
          {
            "$ref": "#/parameters/Azure.Core.Foundations.ApiVersionParameter"
          },
          {
            "name": "deploymentId",
            "in": "path",
            "description": "Specifies either the model deployment name (when using Azure OpenAI) or model name (when using non-Azure OpenAI) to use for this request.",
            "required": true,
            "type": "string"
          },
          {
            "name": "body",
            "in": "body",
            "required": true,
            "schema": {
              "$ref": "#/definitions/AudioTranscriptionOptions"
            }
          }
        ],
        "responses": {
          "200": {
            "description": "The request has succeeded.",
            "schema": {
              "type": "string"
            }
          },
          "default": {
            "description": "An unexpected error response.",
            "schema": {
              "$ref": "#/definitions/Azure.Core.Foundations.ErrorResponse"
            },
            "headers": {
              "x-ms-error-code": {
                "type": "string",
                "description": "String error code indicating what went wrong."
              }
            }
          }
        },
        "x-ms-examples": {
          "Gets transcribed text and associated metadata from provided spoken audio data.": {
            "$ref": "./examples/audio_transcription_text.json"
          }
        }
      }
    },
    "/deployments/{deploymentId}/audio/translations": {
      "post": {
        "operationId": "GetAudioTranslationAsPlainText",
        "description": "Gets English language transcribed text and associated metadata from provided spoken audio data.",
<<<<<<< HEAD
        "produces": [
          "text/plain",
          "application/json"
        ],
        "consumes": [
          "multipart/form-data"
        ],
=======
>>>>>>> a342331c
        "parameters": [
          {
            "$ref": "#/parameters/Azure.Core.Foundations.ApiVersionParameter"
          },
          {
            "name": "deploymentId",
            "in": "path",
            "description": "Specifies either the model deployment name (when using Azure OpenAI) or model name (when using non-Azure OpenAI) to use for this request.",
            "required": true,
            "type": "string"
          },
          {
            "name": "body",
            "in": "body",
            "required": true,
            "schema": {
              "$ref": "#/definitions/AudioTranslationOptions"
            }
          }
        ],
        "responses": {
          "200": {
            "description": "The request has succeeded.",
            "schema": {
              "type": "string"
            }
          },
          "default": {
            "description": "An unexpected error response.",
            "schema": {
              "$ref": "#/definitions/Azure.Core.Foundations.ErrorResponse"
            },
            "headers": {
              "x-ms-error-code": {
                "type": "string",
                "description": "String error code indicating what went wrong."
              }
            }
          }
        },
        "x-ms-examples": {
          "Gets English language transcribed text and associated metadata from provided spoken audio data.": {
            "$ref": "./examples/audio_translation_text.json"
          }
        }
      }
    },
    "/deployments/{deploymentId}/chat/completions": {
      "post": {
        "operationId": "GetChatCompletions",
        "description": "Gets chat completions for the provided chat messages.\nCompletions support a wide variety of tasks and generate text that continues from or \"completes\"\nprovided prompt data.",
        "parameters": [
          {
            "$ref": "#/parameters/Azure.Core.Foundations.ApiVersionParameter"
          },
          {
            "name": "deploymentId",
            "in": "path",
            "description": "Specifies either the model deployment name (when using Azure OpenAI) or model name (when using non-Azure OpenAI) to use for this request.",
            "required": true,
            "type": "string"
          },
          {
            "name": "body",
            "in": "body",
            "required": true,
            "schema": {
              "$ref": "#/definitions/ChatCompletionsOptions"
            }
          }
        ],
        "responses": {
          "200": {
            "description": "The request has succeeded.",
            "schema": {
              "$ref": "#/definitions/ChatCompletions"
            }
          },
          "default": {
            "description": "An unexpected error response.",
            "schema": {
              "$ref": "#/definitions/Azure.Core.Foundations.ErrorResponse"
            },
            "headers": {
              "x-ms-error-code": {
                "type": "string",
                "description": "String error code indicating what went wrong."
              }
            }
          }
        },
        "x-ms-examples": {
          "Creates a completion for the provided prompt, parameters and chosen model.": {
            "$ref": "./examples/chat_completions.json"
          }
        }
      }
    },
    "/deployments/{deploymentId}/completions": {
      "post": {
        "operationId": "GetCompletions",
        "description": "Gets completions for the provided input prompts.\nCompletions support a wide variety of tasks and generate text that continues from or \"completes\"\nprovided prompt data.",
        "parameters": [
          {
            "$ref": "#/parameters/Azure.Core.Foundations.ApiVersionParameter"
          },
          {
            "name": "deploymentId",
            "in": "path",
            "description": "Specifies either the model deployment name (when using Azure OpenAI) or model name (when using non-Azure OpenAI) to use for this request.",
            "required": true,
            "type": "string"
          },
          {
            "name": "body",
            "in": "body",
            "required": true,
            "schema": {
              "$ref": "#/definitions/CompletionsOptions"
            }
          }
        ],
        "responses": {
          "200": {
            "description": "The request has succeeded.",
            "schema": {
              "$ref": "#/definitions/Completions"
            }
          },
          "default": {
            "description": "An unexpected error response.",
            "schema": {
              "$ref": "#/definitions/Azure.Core.Foundations.ErrorResponse"
            },
            "headers": {
              "x-ms-error-code": {
                "type": "string",
                "description": "String error code indicating what went wrong."
              }
            }
          }
        },
        "x-ms-examples": {
          "Creates a completion for the provided prompt, parameters and chosen model.": {
            "$ref": "./examples/completions.json"
          }
        }
      }
    },
    "/deployments/{deploymentId}/embeddings": {
      "post": {
        "operationId": "GetEmbeddings",
        "description": "Return the embeddings for a given prompt.",
        "parameters": [
          {
            "$ref": "#/parameters/Azure.Core.Foundations.ApiVersionParameter"
          },
          {
            "name": "deploymentId",
            "in": "path",
            "description": "Specifies either the model deployment name (when using Azure OpenAI) or model name (when using non-Azure OpenAI) to use for this request.",
            "required": true,
            "type": "string"
          },
          {
            "name": "body",
            "in": "body",
            "required": true,
            "schema": {
              "$ref": "#/definitions/EmbeddingsOptions"
            }
          }
        ],
        "responses": {
          "200": {
            "description": "The request has succeeded.",
            "schema": {
              "$ref": "#/definitions/Embeddings"
            }
          },
          "default": {
            "description": "An unexpected error response.",
            "schema": {
              "$ref": "#/definitions/Azure.Core.Foundations.ErrorResponse"
            },
            "headers": {
              "x-ms-error-code": {
                "type": "string",
                "description": "String error code indicating what went wrong."
              }
            }
          }
        },
        "x-ms-examples": {
          "Return the embeddings for a given prompt.": {
            "$ref": "./examples/embeddings.json"
          }
        }
      }
    },
    "/deployments/{deploymentId}/extensions/chat/completions": {
      "post": {
        "operationId": "GetChatCompletionsWithAzureExtensions",
        "description": "Gets chat completions for the provided chat messages.\nThis is an Azure-specific version of chat completions that supports integration with configured data sources and\nother augmentations to the base chat completions capabilities.",
        "parameters": [
          {
            "$ref": "#/parameters/Azure.Core.Foundations.ApiVersionParameter"
          },
          {
            "name": "deploymentId",
            "in": "path",
            "description": "Specifies either the model deployment name (when using Azure OpenAI) or model name (when using non-Azure OpenAI) to use for this request.",
            "required": true,
            "type": "string"
          },
          {
            "name": "body",
            "in": "body",
            "required": true,
            "schema": {
              "$ref": "#/definitions/ChatCompletionsOptions"
            }
          }
        ],
        "responses": {
          "200": {
            "description": "The request has succeeded.",
            "schema": {
              "$ref": "#/definitions/ChatCompletions"
            }
          },
          "default": {
            "description": "An unexpected error response.",
            "schema": {
              "$ref": "#/definitions/Azure.Core.Foundations.ErrorResponse"
            },
            "headers": {
              "x-ms-error-code": {
                "type": "string",
                "description": "String error code indicating what went wrong."
              }
            }
          }
        },
        "x-ms-examples": {
          "Creates a completion for the provided prompt, parameters and chosen model. Uses Azure OpenAI chat extensions.": {
            "$ref": "./examples/extensions_chat_completions.json"
          }
        }
      }
    },
    "/images/generations:submit": {
      "post": {
        "operationId": "BeginAzureBatchImageGeneration",
        "description": "Starts the generation of a batch of images from a text caption",
        "parameters": [
          {
            "$ref": "#/parameters/Azure.Core.Foundations.ApiVersionParameter"
          },
          {
            "name": "body",
            "in": "body",
            "required": true,
            "schema": {
              "$ref": "#/definitions/ImageGenerationOptions"
            }
          }
        ],
        "responses": {
          "202": {
            "description": "The request has been accepted for processing, but processing has not yet completed.",
            "schema": {
              "$ref": "#/definitions/BatchImageGenerationOperationResponse"
            },
            "headers": {
              "Operation-Location": {
                "type": "string",
                "format": "uri",
                "description": "The location for monitoring the operation state."
              }
            }
          },
          "default": {
            "description": "An unexpected error response.",
            "schema": {
              "$ref": "#/definitions/Azure.Core.Foundations.ErrorResponse"
            },
            "headers": {
              "x-ms-error-code": {
                "type": "string",
                "description": "String error code indicating what went wrong."
              }
            }
          }
        },
        "x-ms-examples": {
          "Starts the generation of a batch of images from a text caption": {
            "$ref": "./examples/start_generate_image.json"
          }
        },
        "x-ms-long-running-operation": true
      }
    },
    "/operations/images/{operationId}": {
      "get": {
        "operationId": "GetAzureBatchImageGenerationOperationStatus",
        "description": "Returns the status of the images operation",
        "parameters": [
          {
            "$ref": "#/parameters/Azure.Core.Foundations.ApiVersionParameter"
          },
          {
            "name": "operationId",
            "in": "path",
            "description": ".",
            "required": true,
            "type": "string"
          }
        ],
        "responses": {
          "200": {
            "description": "The request has succeeded.",
            "schema": {
              "$ref": "#/definitions/BatchImageGenerationOperationResponse"
            }
          },
          "default": {
            "description": "An unexpected error response.",
            "schema": {
              "$ref": "#/definitions/Azure.Core.Foundations.ErrorResponse"
            },
            "headers": {
              "x-ms-error-code": {
                "type": "string",
                "description": "String error code indicating what went wrong."
              }
            }
          }
        },
        "x-ms-examples": {
          "Returns the status of the images operation": {
            "$ref": "./examples/get_image_operation_status.json"
          }
        }
      }
    }
  },
  "x-ms-paths": {
    "/deployments/{deploymentId}/audio/transcriptions?_overload=getAudioTranscriptionAsResponseObject": {
      "post": {
        "operationId": "GetAudioTranscriptionAsResponseObject",
        "description": "Gets transcribed text and associated metadata from provided spoken audio data. Audio will be transcribed in the\nwritten language corresponding to the language it was spoken in.",
        "consumes": [
          "multipart/form-data"
        ],
        "parameters": [
          {
            "$ref": "#/parameters/Azure.Core.Foundations.ApiVersionParameter"
          },
          {
            "name": "deploymentId",
            "in": "path",
            "description": "Specifies either the model deployment name (when using Azure OpenAI) or model name (when using non-Azure OpenAI) to use for this request.",
            "required": true,
            "type": "string"
          },
          {
            "$ref": "#/parameters/AudioTranscriptionOptions.file"
          },
          {
            "$ref": "#/parameters/AudioTranscriptionOptions.filename"
          },
          {
            "$ref": "#/parameters/AudioTranscriptionOptions.responseFormat"
          },
          {
            "$ref": "#/parameters/AudioTranscriptionOptions.language"
          },
          {
            "$ref": "#/parameters/AudioTranscriptionOptions.prompt"
          },
          {
            "$ref": "#/parameters/AudioTranscriptionOptions.temperature"
          },
          {
            "$ref": "#/parameters/AudioTranscriptionOptions.model"
          }
        ],
        "responses": {
          "200": {
            "description": "The request has succeeded.",
            "schema": {
              "$ref": "#/definitions/AudioTranscription"
            }
          },
          "default": {
            "description": "An unexpected error response.",
            "schema": {
              "$ref": "#/definitions/Azure.Core.Foundations.ErrorResponse"
            },
            "headers": {
              "x-ms-error-code": {
                "type": "string",
                "description": "String error code indicating what went wrong."
              }
            }
          }
        },
        "x-ms-examples": {
          "Gets transcribed text and associated metadata from provided spoken audio data.": {
            "$ref": "./examples/audio_transcription_object.json"
          }
        }
      }
    },
    "/deployments/{deploymentId}/audio/translations?_overload=getAudioTranslationAsResponseObject": {
      "post": {
        "operationId": "GetAudioTranslationAsResponseObject",
        "description": "Gets English language transcribed text and associated metadata from provided spoken audio data.",
        "consumes": [
          "multipart/form-data"
        ],
        "parameters": [
          {
            "$ref": "#/parameters/Azure.Core.Foundations.ApiVersionParameter"
          },
          {
            "name": "deploymentId",
            "in": "path",
            "description": "Specifies either the model deployment name (when using Azure OpenAI) or model name (when using non-Azure OpenAI) to use for this request.",
            "required": true,
            "type": "string"
          },
          {
            "$ref": "#/parameters/AudioTranslationOptions.file"
          },
          {
            "$ref": "#/parameters/AudioTranslationOptions.filename"
          },
          {
            "$ref": "#/parameters/AudioTranslationOptions.responseFormat"
          },
          {
            "$ref": "#/parameters/AudioTranslationOptions.prompt"
          },
          {
            "$ref": "#/parameters/AudioTranslationOptions.temperature"
          },
          {
            "$ref": "#/parameters/AudioTranslationOptions.model"
          }
        ],
        "responses": {
          "200": {
            "description": "The request has succeeded.",
            "schema": {
              "$ref": "#/definitions/AudioTranslation"
            }
          },
          "default": {
            "description": "An unexpected error response.",
            "schema": {
              "$ref": "#/definitions/Azure.Core.Foundations.ErrorResponse"
            },
            "headers": {
              "x-ms-error-code": {
                "type": "string",
                "description": "String error code indicating what went wrong."
              }
            }
          }
        },
        "x-ms-examples": {
          "Gets English language transcribed text and associated metadata from provided spoken audio data.": {
            "$ref": "./examples/audio_translation_object.json"
          }
        }
      }
    }
  },
  "definitions": {
    "AudioTaskLabel": {
      "type": "string",
      "description": "Defines the possible descriptors for available audio operation responses.",
      "enum": [
        "transcribe",
        "translate"
      ],
      "x-ms-enum": {
        "name": "AudioTaskLabel",
        "modelAsString": true,
        "values": [
          {
            "name": "transcribe",
            "value": "transcribe",
            "description": "Accompanying response data resulted from an audio transcription task."
          },
          {
            "name": "translate",
            "value": "translate",
            "description": "Accompanying response data resulted from an audio translation task."
          }
        ]
      }
    },
    "AudioTranscription": {
      "type": "object",
      "description": "Result information for an operation that transcribed spoken audio into written text.",
      "properties": {
        "text": {
          "type": "string",
          "description": "The transcribed text for the provided audio data."
        },
        "task": {
          "$ref": "#/definitions/AudioTaskLabel",
          "description": "The label that describes which operation type generated the accompanying response data."
        },
        "language": {
          "type": "string",
          "description": "The spoken language that was detected in the transcribed audio data.\nThis is expressed as a two-letter ISO-639-1 language code like 'en' or 'fr'."
        },
        "duration": {
          "type": "number",
          "format": "float",
          "description": "The total duration of the audio processed to produce accompanying transcription information."
        },
        "segments": {
          "type": "array",
          "description": "A collection of information about the timing, probabilities, and other detail of each processed audio segment.",
          "items": {
            "$ref": "#/definitions/AudioTranscriptionSegment"
          }
        }
      },
      "required": [
        "text"
      ]
    },
    "AudioTranscriptionFormat": {
      "type": "string",
      "description": "Defines available options for the underlying response format of output transcription information.",
      "enum": [
        "json",
        "verbose_json",
        "text",
        "srt",
        "vtt"
      ],
      "x-ms-enum": {
        "name": "AudioTranscriptionFormat",
        "modelAsString": true,
        "values": [
          {
            "name": "json",
            "value": "json",
            "description": "Use a response body that is a JSON object containing a single 'text' field for the transcription."
          },
          {
            "name": "verbose_json",
            "value": "verbose_json",
            "description": "Use a response body that is a JSON object containing transcription text along with timing, segments, and other\nmetadata."
          },
          {
            "name": "text",
            "value": "text",
            "description": "Use a response body that is plain text containing the raw, unannotated transcription."
          },
          {
            "name": "srt",
            "value": "srt",
            "description": "Use a response body that is plain text in SubRip (SRT) format that also includes timing information."
          },
          {
            "name": "vtt",
            "value": "vtt",
            "description": "Use a response body that is plain text in Web Video Text Tracks (VTT) format that also includes timing information."
          }
        ]
      }
    },
    "AudioTranscriptionOptions": {
      "type": "object",
      "description": "The configuration information for an audio transcription request.",
      "properties": {
        "file": {
          "type": "string",
          "format": "byte",
          "description": "The audio data to transcribe. This must be the binary content of a file in one of the supported media formats:\n flac, mp3, mp4, mpeg, mpga, m4a, ogg, wav, webm."
        },
        "filename": {
          "type": "string",
          "description": "The optional filename or descriptive identifier to associate with with the audio data."
        },
        "response_format": {
          "$ref": "#/definitions/AudioTranscriptionFormat",
          "description": "The requested format of the transcription response data, which will influence the content and detail of the result.",
          "x-ms-client-name": "responseFormat"
        },
        "language": {
          "type": "string",
          "description": "The primary spoken language of the audio data to be transcribed, supplied as a two-letter ISO-639-1 language code\nsuch as 'en' or 'fr'.\nProviding this known input language is optional but may improve the accuracy and/or latency of transcription."
        },
        "prompt": {
          "type": "string",
          "description": "An optional hint to guide the model's style or continue from a prior audio segment. The written language of the\nprompt should match the primary spoken language of the audio data."
        },
        "temperature": {
          "type": "number",
          "format": "float",
          "description": "The sampling temperature, between 0 and 1.\nHigher values like 0.8 will make the output more random, while lower values like 0.2 will make it more focused and deterministic.\nIf set to 0, the model will use log probability to automatically increase the temperature until certain thresholds are hit."
        },
        "model": {
          "type": "string",
          "description": "The model to use for this transcription request."
        }
      },
      "required": [
        "file"
      ]
    },
    "AudioTranscriptionSegment": {
      "type": "object",
      "description": "Extended information about a single segment of transcribed audio data.\nSegments generally represent roughly 5-10 seconds of speech. Segment boundaries typically occur between words but not\nnecessarily sentences.",
      "properties": {
        "id": {
          "type": "integer",
          "format": "int32",
          "description": "The 0-based index of this segment within a transcription."
        },
        "start": {
          "type": "number",
          "format": "float",
          "description": "The time at which this segment started relative to the beginning of the transcribed audio."
        },
        "end": {
          "type": "number",
          "format": "float",
          "description": "The time at which this segment ended relative to the beginning of the transcribed audio."
        },
        "text": {
          "type": "string",
          "description": "The transcribed text that was part of this audio segment."
        },
        "temperature": {
          "type": "number",
          "format": "float",
          "description": "The temperature score associated with this audio segment."
        },
        "avg_logprob": {
          "type": "number",
          "format": "float",
          "description": "The average log probability associated with this audio segment.",
          "x-ms-client-name": "avgLogprob"
        },
        "compression_ratio": {
          "type": "number",
          "format": "float",
          "description": "The compression ratio of this audio segment.",
          "x-ms-client-name": "compressionRatio"
        },
        "no_speech_prob": {
          "type": "number",
          "format": "float",
          "description": "The probability of no speech detection within this audio segment.",
          "x-ms-client-name": "noSpeechProb"
        },
        "tokens": {
          "type": "array",
          "description": "The token IDs matching the transcribed text in this audio segment.",
          "items": {
            "type": "integer",
            "format": "int32"
          }
        },
        "seek": {
          "type": "integer",
          "format": "int32",
          "description": "The seek position associated with the processing of this audio segment.\nSeek positions are expressed as hundredths of seconds.\nThe model may process several segments from a single seek position, so while the seek position will never represent\na later time than the segment's start, the segment's start may represent a significantly later time than the\nsegment's associated seek position."
        }
      },
      "required": [
        "id",
        "start",
        "end",
        "text",
        "temperature",
        "avg_logprob",
        "compression_ratio",
        "no_speech_prob",
        "tokens",
        "seek"
      ]
    },
    "AudioTranslation": {
      "type": "object",
      "description": "Result information for an operation that translated spoken audio into written text.",
      "properties": {
        "text": {
          "type": "string",
          "description": "The translated text for the provided audio data."
        },
        "task": {
          "$ref": "#/definitions/AudioTaskLabel",
          "description": "The label that describes which operation type generated the accompanying response data."
        },
        "language": {
          "type": "string",
          "description": "The spoken language that was detected in the translated audio data.\nThis is expressed as a two-letter ISO-639-1 language code like 'en' or 'fr'."
        },
        "duration": {
          "type": "number",
          "format": "float",
          "description": "The total duration of the audio processed to produce accompanying translation information."
        },
        "segments": {
          "type": "array",
          "description": "A collection of information about the timing, probabilities, and other detail of each processed audio segment.",
          "items": {
            "$ref": "#/definitions/AudioTranslationSegment"
          }
        }
      },
      "required": [
        "text"
      ]
    },
    "AudioTranslationFormat": {
      "type": "string",
      "description": "Defines available options for the underlying response format of output translation information.",
      "enum": [
        "json",
        "verbose_json",
        "text",
        "srt",
        "vtt"
      ],
      "x-ms-enum": {
        "name": "AudioTranslationFormat",
        "modelAsString": true,
        "values": [
          {
            "name": "json",
            "value": "json",
            "description": "Use a response body that is a JSON object containing a single 'text' field for the translation."
          },
          {
            "name": "verbose_json",
            "value": "verbose_json",
            "description": "Use a response body that is a JSON object containing translation text along with timing, segments, and other\nmetadata."
          },
          {
            "name": "text",
            "value": "text",
            "description": "Use a response body that is plain text containing the raw, unannotated translation."
          },
          {
            "name": "srt",
            "value": "srt",
            "description": "Use a response body that is plain text in SubRip (SRT) format that also includes timing information."
          },
          {
            "name": "vtt",
            "value": "vtt",
            "description": "Use a response body that is plain text in Web Video Text Tracks (VTT) format that also includes timing information."
          }
        ]
      }
    },
    "AudioTranslationOptions": {
      "type": "object",
      "description": "The configuration information for an audio translation request.",
      "properties": {
        "file": {
          "type": "string",
          "format": "byte",
          "description": "The audio data to translate. This must be the binary content of a file in one of the supported media formats:\n flac, mp3, mp4, mpeg, mpga, m4a, ogg, wav, webm."
        },
        "filename": {
          "type": "string",
          "description": "The optional filename or descriptive identifier to associate with with the audio data."
        },
        "response_format": {
          "$ref": "#/definitions/AudioTranslationFormat",
          "description": "The requested format of the translation response data, which will influence the content and detail of the result.",
          "x-ms-client-name": "responseFormat"
        },
        "prompt": {
          "type": "string",
          "description": "An optional hint to guide the model's style or continue from a prior audio segment. The written language of the\nprompt should match the primary spoken language of the audio data."
        },
        "temperature": {
          "type": "number",
          "format": "float",
          "description": "The sampling temperature, between 0 and 1.\nHigher values like 0.8 will make the output more random, while lower values like 0.2 will make it more focused and deterministic.\nIf set to 0, the model will use log probability to automatically increase the temperature until certain thresholds are hit."
        },
        "model": {
          "type": "string",
          "description": "The model to use for this translation request."
        }
      },
      "required": [
        "file"
      ]
    },
    "AudioTranslationSegment": {
      "type": "object",
      "description": "Extended information about a single segment of translated audio data.\nSegments generally represent roughly 5-10 seconds of speech. Segment boundaries typically occur between words but not\nnecessarily sentences.",
      "properties": {
        "id": {
          "type": "integer",
          "format": "int32",
          "description": "The 0-based index of this segment within a translation."
        },
        "start": {
          "type": "number",
          "format": "float",
          "description": "The time at which this segment started relative to the beginning of the translated audio."
        },
        "end": {
          "type": "number",
          "format": "float",
          "description": "The time at which this segment ended relative to the beginning of the translated audio."
        },
        "text": {
          "type": "string",
          "description": "The translated text that was part of this audio segment."
        },
        "temperature": {
          "type": "number",
          "format": "float",
          "description": "The temperature score associated with this audio segment."
        },
        "avg_logprob": {
          "type": "number",
          "format": "float",
          "description": "The average log probability associated with this audio segment.",
          "x-ms-client-name": "avgLogprob"
        },
        "compression_ratio": {
          "type": "number",
          "format": "float",
          "description": "The compression ratio of this audio segment.",
          "x-ms-client-name": "compressionRatio"
        },
        "no_speech_prob": {
          "type": "number",
          "format": "float",
          "description": "The probability of no speech detection within this audio segment.",
          "x-ms-client-name": "noSpeechProb"
        },
        "tokens": {
          "type": "array",
          "description": "The token IDs matching the translated text in this audio segment.",
          "items": {
            "type": "integer",
            "format": "int32"
          }
        },
        "seek": {
          "type": "integer",
          "format": "int32",
          "description": "The seek position associated with the processing of this audio segment.\nSeek positions are expressed as hundredths of seconds.\nThe model may process several segments from a single seek position, so while the seek position will never represent\na later time than the segment's start, the segment's start may represent a significantly later time than the\nsegment's associated seek position."
        }
      },
      "required": [
        "id",
        "start",
        "end",
        "text",
        "temperature",
        "avg_logprob",
        "compression_ratio",
        "no_speech_prob",
        "tokens",
        "seek"
      ]
    },
    "Azure.Core.Foundations.Error": {
      "type": "object",
      "description": "The error object.",
      "properties": {
        "code": {
          "type": "string",
          "description": "One of a server-defined set of error codes."
        },
        "message": {
          "type": "string",
          "description": "A human-readable representation of the error."
        },
        "target": {
          "type": "string",
          "description": "The target of the error."
        },
        "details": {
          "type": "array",
          "description": "An array of details about specific errors that led to this reported error.",
          "items": {
            "$ref": "#/definitions/Azure.Core.Foundations.Error"
          },
          "x-ms-identifiers": []
        },
        "innererror": {
          "$ref": "#/definitions/Azure.Core.Foundations.InnerError",
          "description": "An object containing more specific information than the current object about the error."
        }
      },
      "required": [
        "code",
        "message"
      ]
    },
    "Azure.Core.Foundations.ErrorResponse": {
      "type": "object",
      "description": "A response containing error details.",
      "properties": {
        "error": {
          "$ref": "#/definitions/Azure.Core.Foundations.Error",
          "description": "The error object."
        }
      },
      "required": [
        "error"
      ]
    },
    "Azure.Core.Foundations.InnerError": {
      "type": "object",
      "description": "An object containing more specific information about the error. As per Microsoft One API guidelines - https://github.com/Microsoft/api-guidelines/blob/vNext/Guidelines.md#7102-error-condition-responses.",
      "properties": {
        "code": {
          "type": "string",
          "description": "One of a server-defined set of error codes."
        },
        "innererror": {
          "$ref": "#/definitions/Azure.Core.Foundations.InnerError",
          "description": "Inner error."
        }
      }
    },
    "AzureChatExtensionConfiguration": {
      "type": "object",
      "description": "  A representation of configuration data for a single Azure OpenAI chat extension. This will be used by a chat\n  completions request that should use Azure OpenAI chat extensions to augment the response behavior.\n  The use of this configuration is compatible only with Azure OpenAI.",
      "properties": {
        "type": {
          "$ref": "#/definitions/AzureChatExtensionType",
          "description": "  The label for the type of an Azure chat extension. This typically corresponds to a matching Azure resource.\n  Azure chat extensions are only compatible with Azure OpenAI."
        }
      },
      "discriminator": "type",
      "required": [
        "type"
      ]
    },
    "AzureChatExtensionType": {
      "type": "string",
      "description": "  A representation of configuration data for a single Azure OpenAI chat extension. This will be used by a chat\n  completions request that should use Azure OpenAI chat extensions to augment the response behavior.\n  The use of this configuration is compatible only with Azure OpenAI.",
      "enum": [
        "AzureCognitiveSearch"
      ],
      "x-ms-enum": {
        "name": "AzureChatExtensionType",
        "modelAsString": true,
        "values": [
          {
            "name": "azureCognitiveSearch",
            "value": "AzureCognitiveSearch",
            "description": "Represents the use of Azure Cognitive Search as an Azure OpenAI chat extension."
          }
        ]
      }
    },
    "AzureChatExtensionsMessageContext": {
      "type": "object",
      "description": "  A representation of the additional context information available when Azure OpenAI chat extensions are involved\n  in the generation of a corresponding chat completions response. This context information is only populated when\n  using an Azure OpenAI request configured to use a matching extension.",
      "properties": {
        "messages": {
          "type": "array",
          "description": "  The contextual message payload associated with the Azure chat extensions used for a chat completions request.\n  These messages describe the data source retrievals, plugin invocations, and other intermediate steps taken in the\n  course of generating a chat completions response that was augmented by capabilities from Azure OpenAI chat\n  extensions.",
          "items": {
            "$ref": "#/definitions/ChatResponseMessage"
          },
          "x-ms-identifiers": []
        }
      }
    },
    "AzureCognitiveSearchChatExtensionConfiguration": {
      "type": "object",
      "description": "A specific representation of configurable options for Azure Cognitive Search when using it as an Azure OpenAI chat\nextension.",
      "properties": {
        "parameters": {
          "$ref": "#/definitions/AzureCognitiveSearchChatExtensionParameters",
          "description": "The parameters to use when configuring Azure Cognitive Search."
        }
      },
      "required": [
        "parameters"
      ],
      "allOf": [
        {
          "$ref": "#/definitions/AzureChatExtensionConfiguration"
        }
      ],
      "x-ms-discriminator-value": "AzureCognitiveSearch"
    },
    "AzureCognitiveSearchChatExtensionParameters": {
      "type": "object",
      "description": "Parameters for Azure Cognitive Search when used as an Azure OpenAI chat extension. The supported authentication types are APIKey, SystemAssignedManagedIdentity and UserAssignedManagedIdentity.",
      "properties": {
        "authentication": {
          "$ref": "#/definitions/OnYourDataAuthenticationOptions",
          "description": "The authentication method to use when accessing the defined data source.\nEach data source type supports a specific set of available authentication methods; please see the documentation of\nthe data source for supported mechanisms.\nIf not otherwise provided, On Your Data will attempt to use System Managed Identity (default credential)\nauthentication."
        },
        "topNDocuments": {
          "type": "integer",
          "format": "int32",
          "description": "The configured top number of documents to feature for the configured query."
        },
        "inScope": {
          "type": "boolean",
          "description": "Whether queries should be restricted to use of indexed data."
        },
        "strictness": {
          "type": "integer",
          "format": "int32",
          "description": "The configured strictness of the search relevance filtering. The higher of strictness, the higher of the precision but lower recall of the answer.",
          "minimum": 1,
          "maximum": 5
        },
        "roleInformation": {
          "type": "string",
          "description": "Give the model instructions about how it should behave and any context it should reference when generating a response. You can describe the assistant's personality and tell it how to format responses. There's a 100 token limit for it, and it counts against the overall token limit."
        },
        "endpoint": {
          "type": "string",
          "format": "uri",
          "description": "The absolute endpoint path for the Azure Cognitive Search resource to use."
        },
        "indexName": {
          "type": "string",
          "description": "The name of the index to use as available in the referenced Azure Cognitive Search resource."
        },
        "key": {
          "type": "string",
          "description": "The API key to use when interacting with the Azure Cognitive Search resource."
        },
        "fieldsMapping": {
          "$ref": "#/definitions/AzureCognitiveSearchIndexFieldMappingOptions",
          "description": "Customized field mapping behavior to use when interacting with the search index."
        },
        "queryType": {
          "$ref": "#/definitions/AzureCognitiveSearchQueryType",
          "description": "The query type to use with Azure Cognitive Search."
        },
        "semanticConfiguration": {
          "type": "string",
          "description": "The additional semantic configuration for the query."
        },
        "filter": {
          "type": "string",
          "description": "Search filter."
        },
        "embeddingEndpoint": {
          "type": "string",
          "format": "uri",
          "description": "When using embeddings for search, specifies the resource endpoint URL from which embeddings should be retrieved. It should be in the format of format https://YOUR_RESOURCE_NAME.openai.azure.com/openai/deployments/YOUR_DEPLOYMENT_NAME/embeddings?api-version={api-version}."
        },
        "embeddingKey": {
          "type": "string",
          "description": "When using embeddings, specifies the API key to use with the provided embeddings endpoint."
        }
      },
      "required": [
        "endpoint",
        "indexName"
      ]
    },
    "AzureCognitiveSearchIndexFieldMappingOptions": {
      "type": "object",
      "description": "Optional settings to control how fields are processed when using a configured Azure Cognitive Search resource.",
      "properties": {
        "titleField": {
          "type": "string",
          "description": "The name of the index field to use as a title."
        },
        "urlField": {
          "type": "string",
          "description": "The name of the index field to use as a URL."
        },
        "filepathField": {
          "type": "string",
          "description": "The name of the index field to use as a filepath."
        },
        "contentFields": {
          "type": "array",
          "description": "The names of index fields that should be treated as content.",
          "items": {
            "type": "string"
          }
        },
        "contentFieldsSeparator": {
          "type": "string",
          "description": "The separator pattern that content fields should use."
        },
        "vectorFields": {
          "type": "array",
          "description": "The names of fields that represent vector data.",
          "items": {
            "type": "string"
          }
        }
      }
    },
    "AzureCognitiveSearchQueryType": {
      "type": "string",
      "description": "The type of Azure Cognitive Search retrieval query that should be executed when using it as an Azure OpenAI chat extension.",
      "enum": [
        "simple",
        "semantic",
        "vector",
        "vectorSimpleHybrid",
        "vectorSemanticHybrid"
      ],
      "x-ms-enum": {
        "name": "AzureCognitiveSearchQueryType",
        "modelAsString": true,
        "values": [
          {
            "name": "simple",
            "value": "simple",
            "description": "Represents the default, simple query parser."
          },
          {
            "name": "semantic",
            "value": "semantic",
            "description": "Represents the semantic query parser for advanced semantic modeling."
          },
          {
            "name": "vector",
            "value": "vector",
            "description": "Represents vector search over computed data."
          },
          {
            "name": "vectorSimpleHybrid",
            "value": "vectorSimpleHybrid",
            "description": "Represents a combination of the simple query strategy with vector data."
          },
          {
            "name": "vectorSemanticHybrid",
            "value": "vectorSemanticHybrid",
            "description": "Represents a combination of semantic search and vector data querying."
          }
        ]
      }
    },
    "AzureOpenAIOperationState": {
      "type": "string",
      "description": "The state of a job or item.",
      "enum": [
        "notRunning",
        "running",
        "succeeded",
        "canceled",
        "failed"
      ],
      "x-ms-enum": {
        "name": "AzureOpenAIOperationState",
        "modelAsString": true,
        "values": [
          {
            "name": "notRunning",
            "value": "notRunning",
            "description": "The operation was created and is queued to be processed in the future."
          },
          {
            "name": "running",
            "value": "running",
            "description": "The operation has started to be processed."
          },
          {
            "name": "succeeded",
            "value": "succeeded",
            "description": "The operation has successfully be processed and is ready for consumption."
          },
          {
            "name": "canceled",
            "value": "canceled",
            "description": "The operation has been canceled and is incomplete."
          },
          {
            "name": "failed",
            "value": "failed",
            "description": "The operation has completed processing with a failure and cannot be further consumed."
          }
        ]
      }
    },
    "BatchImageGenerationOperationResponse": {
      "type": "object",
      "description": "A polling status update or final response payload for an image operation.",
      "properties": {
        "id": {
          "type": "string",
          "description": "The ID of the operation."
        },
        "created": {
          "type": "integer",
          "format": "unixtime",
          "description": "A timestamp when this job or item was created (in unix epochs)."
        },
        "expires": {
          "type": "integer",
          "format": "int64",
          "description": "A timestamp when this operation and its associated images expire and will be deleted (in unix epochs)."
        },
        "result": {
          "$ref": "#/definitions/ImageGenerations",
          "description": "The result of the operation if the operation succeeded."
        },
        "status": {
          "$ref": "#/definitions/AzureOpenAIOperationState",
          "description": "The status of the operation"
        },
        "error": {
          "$ref": "#/definitions/Azure.Core.Foundations.Error",
          "description": "The error if the operation failed."
        }
      },
      "required": [
        "id",
        "created",
        "status"
      ]
    },
    "ChatChoice": {
      "type": "object",
      "description": "The representation of a single prompt completion as part of an overall chat completions request.\nGenerally, `n` choices are generated per provided prompt with a default value of 1.\nToken limits and other settings may limit the number of choices generated.",
      "properties": {
        "message": {
          "$ref": "#/definitions/ChatResponseMessage",
          "description": "The chat message for a given chat completions prompt."
        },
        "index": {
          "type": "integer",
          "format": "int32",
          "description": "The ordered index associated with this chat completions choice."
        },
        "finish_reason": {
          "$ref": "#/definitions/CompletionsFinishReason",
          "description": "The reason that this chat completions choice completed its generated.",
          "x-nullable": true,
          "x-ms-client-name": "finishReason"
        },
        "delta": {
          "$ref": "#/definitions/ChatResponseMessage",
          "description": "The delta message content for a streaming response."
        },
        "content_filter_results": {
          "$ref": "#/definitions/ContentFilterResultsForChoice",
          "description": "Information about the content filtering category (hate, sexual, violence, self_harm), if it\nhas been detected, as well as the severity level (very_low, low, medium, high-scale that\ndetermines the intensity and risk level of harmful content) and if it has been filtered or not.",
          "x-ms-client-name": "contentFilterResults"
        }
      },
      "required": [
        "index",
        "finish_reason"
      ]
    },
    "ChatCompletions": {
      "type": "object",
      "description": "Representation of the response data from a chat completions request.\nCompletions support a wide variety of tasks and generate text that continues from or \"completes\"\nprovided prompt data.",
      "properties": {
        "id": {
          "type": "string",
          "description": "A unique identifier associated with this chat completions response."
        },
        "created": {
          "type": "integer",
          "format": "unixtime",
          "description": "The first timestamp associated with generation activity for this completions response,\nrepresented as seconds since the beginning of the Unix epoch of 00:00 on 1 Jan 1970."
        },
        "choices": {
          "type": "array",
          "description": "The collection of completions choices associated with this completions response.\nGenerally, `n` choices are generated per provided prompt with a default value of 1.\nToken limits and other settings may limit the number of choices generated.",
          "items": {
            "$ref": "#/definitions/ChatChoice"
          },
          "x-ms-identifiers": []
        },
        "prompt_filter_results": {
          "type": "array",
          "description": "Content filtering results for zero or more prompts in the request. In a streaming request,\nresults for different prompts may arrive at different times or in different orders.",
          "items": {
            "$ref": "#/definitions/ContentFilterResultsForPrompt"
          },
          "x-ms-client-name": "promptFilterResults",
          "x-ms-identifiers": []
        },
        "usage": {
          "$ref": "#/definitions/CompletionsUsage",
          "description": "Usage information for tokens processed and generated as part of this completions operation."
        }
      },
      "required": [
        "id",
        "created",
        "choices",
        "usage"
      ]
    },
    "ChatCompletionsOptions": {
      "type": "object",
      "description": "The configuration information for a chat completions request.\nCompletions support a wide variety of tasks and generate text that continues from or \"completes\"\nprovided prompt data.",
      "properties": {
        "messages": {
          "type": "array",
          "description": "The collection of context messages associated with this chat completions request.\nTypical usage begins with a chat message for the System role that provides instructions for\nthe behavior of the assistant, followed by alternating messages between the User and\nAssistant roles.",
          "items": {
            "$ref": "#/definitions/ChatRequestMessage"
          },
          "x-ms-identifiers": []
        },
        "functions": {
          "type": "array",
          "description": "A list of functions the model may generate JSON inputs for.",
          "items": {
            "$ref": "#/definitions/FunctionDefinition"
          },
          "x-ms-identifiers": []
        },
        "function_call": {
          "description": "Controls how the model responds to function calls. \"none\" means the model does not call a function,\nand responds to the end-user. \"auto\" means the model can pick between an end-user or calling a function.\n Specifying a particular function via `{\"name\": \"my_function\"}` forces the model to call that function.\n \"none\" is the default when no functions are present. \"auto\" is the default if functions are present.",
          "x-ms-client-name": "functionCall"
        },
        "max_tokens": {
          "type": "integer",
          "format": "int32",
          "description": "The maximum number of tokens to generate.",
          "x-ms-client-name": "maxTokens"
        },
        "temperature": {
          "type": "number",
          "format": "float",
          "description": "The sampling temperature to use that controls the apparent creativity of generated completions.\nHigher values will make output more random while lower values will make results more focused\nand deterministic.\nIt is not recommended to modify temperature and top_p for the same completions request as the\ninteraction of these two settings is difficult to predict."
        },
        "top_p": {
          "type": "number",
          "format": "float",
          "description": "An alternative to sampling with temperature called nucleus sampling. This value causes the\nmodel to consider the results of tokens with the provided probability mass. As an example, a\nvalue of 0.15 will cause only the tokens comprising the top 15% of probability mass to be\nconsidered.\nIt is not recommended to modify temperature and top_p for the same completions request as the\ninteraction of these two settings is difficult to predict.",
          "x-ms-client-name": "topP"
        },
        "logit_bias": {
          "type": "object",
          "description": "A map between GPT token IDs and bias scores that influences the probability of specific tokens\nappearing in a completions response. Token IDs are computed via external tokenizer tools, while\nbias scores reside in the range of -100 to 100 with minimum and maximum values corresponding to\na full ban or exclusive selection of a token, respectively. The exact behavior of a given bias\nscore varies by model.",
          "additionalProperties": {
            "format": "int32",
            "type": "integer"
          },
          "x-ms-client-name": "logitBias"
        },
        "user": {
          "type": "string",
          "description": "An identifier for the caller or end user of the operation. This may be used for tracking\nor rate-limiting purposes."
        },
        "n": {
          "type": "integer",
          "format": "int32",
          "description": "The number of chat completions choices that should be generated for a chat completions\nresponse.\nBecause this setting can generate many completions, it may quickly consume your token quota.\nUse carefully and ensure reasonable settings for max_tokens and stop."
        },
        "stop": {
          "type": "array",
          "description": "A collection of textual sequences that will end completions generation.",
          "items": {
            "type": "string"
          }
        },
        "presence_penalty": {
          "type": "number",
          "format": "float",
          "description": "A value that influences the probability of generated tokens appearing based on their existing\npresence in generated text.\nPositive values will make tokens less likely to appear when they already exist and increase the\nmodel's likelihood to output new topics.",
          "x-ms-client-name": "presencePenalty"
        },
        "frequency_penalty": {
          "type": "number",
          "format": "float",
          "description": "A value that influences the probability of generated tokens appearing based on their cumulative\nfrequency in generated text.\nPositive values will make tokens less likely to appear as their frequency increases and\ndecrease the likelihood of the model repeating the same statements verbatim.",
          "x-ms-client-name": "frequencyPenalty"
        },
        "stream": {
          "type": "boolean",
          "description": "A value indicating whether chat completions should be streamed for this request."
        },
        "model": {
          "type": "string",
          "description": "The model name to provide as part of this completions request.\nNot applicable to Azure OpenAI, where deployment information should be included in the Azure\nresource URI that's connected to."
        },
        "dataSources": {
          "type": "array",
          "description": "  The configuration entries for Azure OpenAI chat extensions that use them.\n  This additional specification is only compatible with Azure OpenAI.",
          "items": {
            "$ref": "#/definitions/AzureChatExtensionConfiguration"
          },
          "x-ms-identifiers": []
        }
      },
      "required": [
        "messages"
      ]
    },
    "ChatRequestAssistantMessage": {
      "type": "object",
      "description": "A request chat message representing response or action from the assistant.",
      "properties": {
        "content": {
          "type": "string",
          "description": "The content of the message.",
          "x-nullable": true
        },
        "name": {
          "type": "string",
          "description": "An optional name for the participant."
        },
        "function_call": {
          "$ref": "#/definitions/FunctionCall",
          "description": "The function call that must be resolved and have its output appended to subsequent input messages for the chat\ncompletions request to resolve as configured.",
          "x-ms-client-name": "functionCall"
        }
      },
      "required": [
        "content"
      ],
      "allOf": [
        {
          "$ref": "#/definitions/ChatRequestMessage"
        }
      ],
      "x-ms-discriminator-value": "assistant"
    },
    "ChatRequestFunctionMessage": {
      "type": "object",
      "description": "A request chat message representing requested output from a configured function.",
      "properties": {
        "name": {
          "type": "string",
          "description": "The name of the function that was called to produce output."
        },
        "content": {
          "type": "string",
          "description": "The output of the function as requested by the function call.",
          "x-nullable": true
        }
      },
      "required": [
        "name",
        "content"
      ],
      "allOf": [
        {
          "$ref": "#/definitions/ChatRequestMessage"
        }
      ],
      "x-ms-discriminator-value": "function"
    },
    "ChatRequestMessage": {
      "type": "object",
      "description": "An abstract representation of a chat message as provided in a request.",
      "properties": {
        "role": {
          "$ref": "#/definitions/ChatRole",
          "description": "The chat role associated with this message."
        }
      },
      "discriminator": "role",
      "required": [
        "role"
      ]
    },
    "ChatRequestSystemMessage": {
      "type": "object",
      "description": "A request chat message containing system instructions that influence how the model will generate a chat completions\nresponse.",
      "properties": {
        "content": {
          "type": "string",
          "description": "The contents of the system message."
        },
        "name": {
          "type": "string",
          "description": "An optional name for the participant."
        }
      },
      "required": [
        "content"
      ],
      "allOf": [
        {
          "$ref": "#/definitions/ChatRequestMessage"
        }
      ],
      "x-ms-discriminator-value": "system"
    },
    "ChatRequestUserMessage": {
      "type": "object",
      "description": "A request chat message representing user input to the assistant.",
      "properties": {
        "content": {
          "description": "The contents of the user message, with available input types varying by selected model."
        },
        "name": {
          "type": "string",
          "description": "An optional name for the participant."
        }
      },
      "required": [
        "content"
      ],
      "allOf": [
        {
          "$ref": "#/definitions/ChatRequestMessage"
        }
      ],
      "x-ms-discriminator-value": "user"
    },
    "ChatResponseMessage": {
      "type": "object",
      "description": "A representation of a chat message as received in a response.",
      "properties": {
        "role": {
          "$ref": "#/definitions/ChatRole",
          "description": "The chat role associated with the message."
        },
        "content": {
          "type": "string",
          "description": "The content of the message.",
          "x-nullable": true
        },
        "function_call": {
          "$ref": "#/definitions/FunctionCall",
          "description": "The function call that must be resolved and have its output appended to subsequent input messages for the chat\ncompletions request to resolve as configured.",
          "x-ms-client-name": "functionCall"
        },
        "context": {
          "$ref": "#/definitions/AzureChatExtensionsMessageContext",
          "description": "If Azure OpenAI chat extensions are configured, this array represents the incremental steps performed by those\nextensions while processing the chat completions request."
        }
      },
      "required": [
        "role",
        "content"
      ]
    },
    "ChatRole": {
      "type": "string",
      "description": "A description of the intended purpose of a message within a chat completions interaction.",
      "enum": [
        "system",
        "assistant",
        "user",
        "function",
        "tool"
      ],
      "x-ms-enum": {
        "name": "ChatRole",
        "modelAsString": true,
        "values": [
          {
            "name": "system",
            "value": "system",
            "description": "The role that instructs or sets the behavior of the assistant."
          },
          {
            "name": "assistant",
            "value": "assistant",
            "description": "The role that provides responses to system-instructed, user-prompted input."
          },
          {
            "name": "user",
            "value": "user",
            "description": "The role that provides input for chat completions."
          },
          {
            "name": "function",
            "value": "function",
            "description": "The role that provides function results for chat completions."
          },
          {
            "name": "tool",
            "value": "tool",
            "description": "The role that represents extension tool activity within a chat completions operation."
          }
        ]
      }
    },
    "Choice": {
      "type": "object",
      "description": "The representation of a single prompt completion as part of an overall completions request.\nGenerally, `n` choices are generated per provided prompt with a default value of 1.\nToken limits and other settings may limit the number of choices generated.",
      "properties": {
        "text": {
          "type": "string",
          "description": "The generated text for a given completions prompt."
        },
        "index": {
          "type": "integer",
          "format": "int32",
          "description": "The ordered index associated with this completions choice."
        },
        "content_filter_results": {
          "$ref": "#/definitions/ContentFilterResultsForChoice",
          "description": "Information about the content filtering category (hate, sexual, violence, self_harm), if it\nhas been detected, as well as the severity level (very_low, low, medium, high-scale that\ndetermines the intensity and risk level of harmful content) and if it has been filtered or not.",
          "x-ms-client-name": "contentFilterResults"
        },
        "logprobs": {
          "type": "object",
          "description": "The log probabilities model for tokens associated with this completions choice.",
          "x-nullable": true,
          "allOf": [
            {
              "$ref": "#/definitions/CompletionsLogProbabilityModel"
            }
          ]
        },
        "finish_reason": {
          "$ref": "#/definitions/CompletionsFinishReason",
          "description": "Reason for finishing",
          "x-nullable": true,
          "x-ms-client-name": "finishReason"
        }
      },
      "required": [
        "text",
        "index",
        "logprobs",
        "finish_reason"
      ]
    },
    "Completions": {
      "type": "object",
      "description": "Representation of the response data from a completions request.\nCompletions support a wide variety of tasks and generate text that continues from or \"completes\"\nprovided prompt data.",
      "properties": {
        "id": {
          "type": "string",
          "description": "A unique identifier associated with this completions response."
        },
        "created": {
          "type": "integer",
          "format": "unixtime",
          "description": "The first timestamp associated with generation activity for this completions response,\nrepresented as seconds since the beginning of the Unix epoch of 00:00 on 1 Jan 1970."
        },
        "prompt_filter_results": {
          "type": "array",
          "description": "Content filtering results for zero or more prompts in the request. In a streaming request,\nresults for different prompts may arrive at different times or in different orders.",
          "items": {
            "$ref": "#/definitions/ContentFilterResultsForPrompt"
          },
          "x-ms-client-name": "promptFilterResults",
          "x-ms-identifiers": []
        },
        "choices": {
          "type": "array",
          "description": "The collection of completions choices associated with this completions response.\nGenerally, `n` choices are generated per provided prompt with a default value of 1.\nToken limits and other settings may limit the number of choices generated.",
          "items": {
            "$ref": "#/definitions/Choice"
          },
          "x-ms-identifiers": []
        },
        "usage": {
          "$ref": "#/definitions/CompletionsUsage",
          "description": "Usage information for tokens processed and generated as part of this completions operation."
        }
      },
      "required": [
        "id",
        "created",
        "choices",
        "usage"
      ]
    },
    "CompletionsFinishReason": {
      "type": "string",
      "description": "Representation of the manner in which a completions response concluded.",
      "enum": [
        "stop",
        "length",
        "content_filter",
        "function_call"
      ],
      "x-ms-enum": {
        "name": "CompletionsFinishReason",
        "modelAsString": true,
        "values": [
          {
            "name": "stopped",
            "value": "stop",
            "description": "Completions ended normally and reached its end of token generation."
          },
          {
            "name": "tokenLimitReached",
            "value": "length",
            "description": "Completions exhausted available token limits before generation could complete."
          },
          {
            "name": "contentFiltered",
            "value": "content_filter",
            "description": "Completions generated a response that was identified as potentially sensitive per content\nmoderation policies."
          },
          {
            "name": "functionCall",
            "value": "function_call",
            "description": "Completion ended normally, with the model requesting a function to be called."
          }
        ]
      }
    },
    "CompletionsLogProbabilityModel": {
      "type": "object",
      "description": "Representation of a log probabilities model for a completions generation.",
      "properties": {
        "tokens": {
          "type": "array",
          "description": "The textual forms of tokens evaluated in this probability model.",
          "items": {
            "type": "string"
          }
        },
        "token_logprobs": {
          "type": "array",
          "description": "A collection of log probability values for the tokens in this completions data.",
          "items": {
            "type": "number",
            "format": "float",
            "x-nullable": true
          },
          "x-ms-client-name": "tokenLogprobs"
        },
        "top_logprobs": {
          "type": "array",
          "description": "A mapping of tokens to maximum log probability values in this completions data.",
          "items": {
            "type": "object",
            "additionalProperties": {
              "format": "float",
              "type": "number",
              "x-nullable": true
            }
          },
          "x-ms-client-name": "topLogprobs",
          "x-ms-identifiers": []
        },
        "text_offset": {
          "type": "array",
          "description": "The text offsets associated with tokens in this completions data.",
          "items": {
            "type": "integer",
            "format": "int32"
          },
          "x-ms-client-name": "textOffset"
        }
      },
      "required": [
        "tokens",
        "token_logprobs",
        "top_logprobs",
        "text_offset"
      ]
    },
    "CompletionsOptions": {
      "type": "object",
      "description": "The configuration information for a completions request.\nCompletions support a wide variety of tasks and generate text that continues from or \"completes\"\nprovided prompt data.",
      "properties": {
        "prompt": {
          "type": "array",
          "description": "The prompts to generate completions from.",
          "items": {
            "type": "string"
          }
        },
        "max_tokens": {
          "type": "integer",
          "format": "int32",
          "description": "The maximum number of tokens to generate.",
          "x-ms-client-name": "maxTokens"
        },
        "temperature": {
          "type": "number",
          "format": "float",
          "description": "The sampling temperature to use that controls the apparent creativity of generated completions.\nHigher values will make output more random while lower values will make results more focused\nand deterministic.\nIt is not recommended to modify temperature and top_p for the same completions request as the\ninteraction of these two settings is difficult to predict."
        },
        "top_p": {
          "type": "number",
          "format": "float",
          "description": "An alternative to sampling with temperature called nucleus sampling. This value causes the\nmodel to consider the results of tokens with the provided probability mass. As an example, a\nvalue of 0.15 will cause only the tokens comprising the top 15% of probability mass to be\nconsidered.\nIt is not recommended to modify temperature and top_p for the same completions request as the\ninteraction of these two settings is difficult to predict.",
          "x-ms-client-name": "topP"
        },
        "logit_bias": {
          "type": "object",
          "description": "A map between GPT token IDs and bias scores that influences the probability of specific tokens\nappearing in a completions response. Token IDs are computed via external tokenizer tools, while\nbias scores reside in the range of -100 to 100 with minimum and maximum values corresponding to\na full ban or exclusive selection of a token, respectively. The exact behavior of a given bias\nscore varies by model.",
          "additionalProperties": {
            "format": "int32",
            "type": "integer"
          },
          "x-ms-client-name": "logitBias"
        },
        "user": {
          "type": "string",
          "description": "An identifier for the caller or end user of the operation. This may be used for tracking\nor rate-limiting purposes."
        },
        "n": {
          "type": "integer",
          "format": "int32",
          "description": "The number of completions choices that should be generated per provided prompt as part of an\noverall completions response.\nBecause this setting can generate many completions, it may quickly consume your token quota.\nUse carefully and ensure reasonable settings for max_tokens and stop."
        },
        "logprobs": {
          "type": "integer",
          "format": "int32",
          "description": "A value that controls the emission of log probabilities for the provided number of most likely\ntokens within a completions response."
        },
        "echo": {
          "type": "boolean",
          "description": "A value specifying whether completions responses should include input prompts as prefixes to\ntheir generated output."
        },
        "stop": {
          "type": "array",
          "description": "A collection of textual sequences that will end completions generation.",
          "items": {
            "type": "string"
          }
        },
        "presence_penalty": {
          "type": "number",
          "format": "float",
          "description": "A value that influences the probability of generated tokens appearing based on their existing\npresence in generated text.\nPositive values will make tokens less likely to appear when they already exist and increase the\nmodel's likelihood to output new topics.",
          "x-ms-client-name": "presencePenalty"
        },
        "frequency_penalty": {
          "type": "number",
          "format": "float",
          "description": "A value that influences the probability of generated tokens appearing based on their cumulative\nfrequency in generated text.\nPositive values will make tokens less likely to appear as their frequency increases and\ndecrease the likelihood of the model repeating the same statements verbatim.",
          "x-ms-client-name": "frequencyPenalty"
        },
        "best_of": {
          "type": "integer",
          "format": "int32",
          "description": "A value that controls how many completions will be internally generated prior to response\nformulation.\nWhen used together with n, best_of controls the number of candidate completions and must be\ngreater than n.\nBecause this setting can generate many completions, it may quickly consume your token quota.\nUse carefully and ensure reasonable settings for max_tokens and stop.",
          "x-ms-client-name": "bestOf"
        },
        "stream": {
          "type": "boolean",
          "description": "A value indicating whether chat completions should be streamed for this request."
        },
        "model": {
          "type": "string",
          "description": "The model name to provide as part of this completions request.\nNot applicable to Azure OpenAI, where deployment information should be included in the Azure\nresource URI that's connected to."
        }
      },
      "required": [
        "prompt"
      ]
    },
    "CompletionsUsage": {
      "type": "object",
      "description": "Representation of the token counts processed for a completions request.\nCounts consider all tokens across prompts, choices, choice alternates, best_of generations, and\nother consumers.",
      "properties": {
        "completion_tokens": {
          "type": "integer",
          "format": "int32",
          "description": "The number of tokens generated across all completions emissions.",
          "x-ms-client-name": "completionTokens"
        },
        "prompt_tokens": {
          "type": "integer",
          "format": "int32",
          "description": "The number of tokens in the provided prompts for the completions request.",
          "x-ms-client-name": "promptTokens"
        },
        "total_tokens": {
          "type": "integer",
          "format": "int32",
          "description": "The total number of tokens processed for the completions request and response.",
          "x-ms-client-name": "totalTokens"
        }
      },
      "required": [
        "completion_tokens",
        "prompt_tokens",
        "total_tokens"
      ]
    },
    "ContentFilterResult": {
      "type": "object",
      "description": "Information about filtered content severity level and if it has been filtered or not.",
      "properties": {
        "severity": {
          "$ref": "#/definitions/ContentFilterSeverity",
          "description": "Ratings for the intensity and risk level of filtered content."
        },
        "filtered": {
          "type": "boolean",
          "description": "A value indicating whether or not the content has been filtered."
        }
      },
      "required": [
        "severity",
        "filtered"
      ]
    },
    "ContentFilterResultDetailsForPrompt": {
      "type": "object",
      "description": "Information about content filtering evaluated against input data to Azure OpenAI.",
      "properties": {
        "sexual": {
          "$ref": "#/definitions/ContentFilterResult",
          "description": "Describes language related to anatomical organs and genitals, romantic relationships,\n acts portrayed in erotic or affectionate terms, physical sexual acts, including \n those portrayed as an assault or a forced sexual violent act against one’s will, \n prostitution, pornography, and abuse."
        },
        "violence": {
          "$ref": "#/definitions/ContentFilterResult",
          "description": "Describes language related to physical actions intended to hurt, injure, damage, or \nkill someone or something; describes weapons, etc."
        },
        "hate": {
          "$ref": "#/definitions/ContentFilterResult",
          "description": "Describes language attacks or uses that include pejorative or discriminatory language \nwith reference to a person or identity group on the basis of certain differentiating \nattributes of these groups including but not limited to race, ethnicity, nationality,\ngender identity and expression, sexual orientation, religion, immigration status, ability\nstatus, personal appearance, and body size."
        },
        "self_harm": {
          "$ref": "#/definitions/ContentFilterResult",
          "description": "Describes language related to physical actions intended to purposely hurt, injure,\nor damage one’s body, or kill oneself.",
          "x-ms-client-name": "selfHarm"
        },
        "error": {
          "$ref": "#/definitions/Azure.Core.Foundations.Error",
          "description": "Describes an error returned if the content filtering system is\ndown or otherwise unable to complete the operation in time."
        }
      }
    },
    "ContentFilterResultsForChoice": {
      "type": "object",
      "description": "Information about content filtering evaluated against generated model output.",
      "properties": {
        "sexual": {
          "$ref": "#/definitions/ContentFilterResult",
          "description": "Describes language related to anatomical organs and genitals, romantic relationships,\n acts portrayed in erotic or affectionate terms, physical sexual acts, including \n those portrayed as an assault or a forced sexual violent act against one’s will, \n prostitution, pornography, and abuse."
        },
        "violence": {
          "$ref": "#/definitions/ContentFilterResult",
          "description": "Describes language related to physical actions intended to hurt, injure, damage, or \nkill someone or something; describes weapons, etc."
        },
        "hate": {
          "$ref": "#/definitions/ContentFilterResult",
          "description": "Describes language attacks or uses that include pejorative or discriminatory language \nwith reference to a person or identity group on the basis of certain differentiating \nattributes of these groups including but not limited to race, ethnicity, nationality,\ngender identity and expression, sexual orientation, religion, immigration status, ability\nstatus, personal appearance, and body size."
        },
        "self_harm": {
          "$ref": "#/definitions/ContentFilterResult",
          "description": "Describes language related to physical actions intended to purposely hurt, injure,\nor damage one’s body, or kill oneself.",
          "x-ms-client-name": "selfHarm"
        },
        "error": {
          "$ref": "#/definitions/Azure.Core.Foundations.Error",
          "description": "Describes an error returned if the content filtering system is\ndown or otherwise unable to complete the operation in time."
        }
      }
    },
    "ContentFilterResultsForPrompt": {
      "type": "object",
      "description": "Content filtering results for a single prompt in the request.",
      "properties": {
        "prompt_index": {
          "type": "integer",
          "format": "int32",
          "description": "The index of this prompt in the set of prompt results",
          "x-ms-client-name": "promptIndex"
        },
        "content_filter_results": {
          "$ref": "#/definitions/ContentFilterResultDetailsForPrompt",
          "description": "Content filtering results for this prompt",
          "x-ms-client-name": "contentFilterResults"
        }
      },
      "required": [
        "prompt_index",
        "content_filter_results"
      ]
    },
    "ContentFilterSeverity": {
      "type": "string",
      "description": "Ratings for the intensity and risk level of harmful content.",
      "enum": [
        "safe",
        "low",
        "medium",
        "high"
      ],
      "x-ms-enum": {
        "name": "ContentFilterSeverity",
        "modelAsString": true,
        "values": [
          {
            "name": "safe",
            "value": "safe",
            "description": "Content may be related to violence, self-harm, sexual, or hate categories but the terms \nare used in general, journalistic, scientific, medical, and similar professional contexts, \nwhich are appropriate for most audiences."
          },
          {
            "name": "low",
            "value": "low",
            "description": "Content that expresses prejudiced, judgmental, or opinionated views, includes offensive \nuse of language, stereotyping, use cases exploring a fictional world (for example, gaming,\nliterature) and depictions at low intensity."
          },
          {
            "name": "medium",
            "value": "medium",
            "description": "Content that uses offensive, insulting, mocking, intimidating, or demeaning language \ntowards specific identity groups, includes depictions of seeking and executing harmful \ninstructions, fantasies, glorification, promotion of harm at medium intensity."
          },
          {
            "name": "high",
            "value": "high",
            "description": "Content that displays explicit and severe harmful instructions, actions, \ndamage, or abuse; includes endorsement, glorification, or promotion of severe \nharmful acts, extreme or illegal forms of harm, radicalization, or non-consensual \npower exchange or abuse."
          }
        ]
      }
    },
    "EmbeddingItem": {
      "type": "object",
      "description": "Representation of a single embeddings relatedness comparison.",
      "properties": {
        "embedding": {
          "type": "array",
          "description": "List of embeddings value for the input prompt. These represent a measurement of the\nvector-based relatedness of the provided input.",
          "items": {
            "type": "number",
            "format": "float"
          }
        },
        "index": {
          "type": "integer",
          "format": "int32",
          "description": "Index of the prompt to which the EmbeddingItem corresponds."
        }
      },
      "required": [
        "embedding",
        "index"
      ]
    },
    "Embeddings": {
      "type": "object",
      "description": "Representation of the response data from an embeddings request.\nEmbeddings measure the relatedness of text strings and are commonly used for search, clustering,\nrecommendations, and other similar scenarios.",
      "properties": {
        "data": {
          "type": "array",
          "description": "Embedding values for the prompts submitted in the request.",
          "items": {
            "$ref": "#/definitions/EmbeddingItem"
          },
          "x-ms-identifiers": []
        },
        "usage": {
          "$ref": "#/definitions/EmbeddingsUsage",
          "description": "Usage counts for tokens input using the embeddings API."
        }
      },
      "required": [
        "data",
        "usage"
      ]
    },
    "EmbeddingsOptions": {
      "type": "object",
      "description": "The configuration information for an embeddings request.\nEmbeddings measure the relatedness of text strings and are commonly used for search, clustering,\nrecommendations, and other similar scenarios.",
      "properties": {
        "user": {
          "type": "string",
          "description": "An identifier for the caller or end user of the operation. This may be used for tracking\nor rate-limiting purposes."
        },
        "model": {
          "type": "string",
          "description": "The model name to provide as part of this embeddings request.\nNot applicable to Azure OpenAI, where deployment information should be included in the Azure\nresource URI that's connected to."
        },
        "input": {
          "type": "array",
          "description": "Input texts to get embeddings for, encoded as a an array of strings.\nEach input must not exceed 2048 tokens in length.\n\nUnless you are embedding code, we suggest replacing newlines (\\n) in your input with a single space,\nas we have observed inferior results when newlines are present.",
          "items": {
            "type": "string"
          }
        }
      },
      "required": [
        "input"
      ]
    },
    "EmbeddingsUsage": {
      "type": "object",
      "description": "Measurement of the amount of tokens used in this request and response.",
      "properties": {
        "prompt_tokens": {
          "type": "integer",
          "format": "int32",
          "description": "Number of tokens sent in the original request.",
          "x-ms-client-name": "promptTokens"
        },
        "total_tokens": {
          "type": "integer",
          "format": "int32",
          "description": "Total number of tokens transacted in this request/response.",
          "x-ms-client-name": "totalTokens"
        }
      },
      "required": [
        "prompt_tokens",
        "total_tokens"
      ]
    },
    "FunctionCall": {
      "type": "object",
      "description": "The name and arguments of a function that should be called, as generated by the model.",
      "properties": {
        "name": {
          "type": "string",
          "description": "The name of the function to call."
        },
        "arguments": {
          "type": "string",
          "description": "The arguments to call the function with, as generated by the model in JSON format.\nNote that the model does not always generate valid JSON, and may hallucinate parameters\nnot defined by your function schema. Validate the arguments in your code before calling\nyour function."
        }
      },
      "required": [
        "name",
        "arguments"
      ]
    },
    "FunctionDefinition": {
      "type": "object",
      "description": "The definition of a caller-specified function that chat completions may invoke in response to matching user input.",
      "properties": {
        "name": {
          "type": "string",
          "description": "The name of the function to be called."
        },
        "description": {
          "type": "string",
          "description": "A description of what the function does. The model will use this description when selecting the function and\ninterpreting its parameters."
        },
        "parameters": {
          "description": "The parameters the function accepts, described as a JSON Schema object."
        }
      },
      "required": [
        "name"
      ]
    },
    "ImageGenerationData": {
      "type": "object",
      "description": "A representation of a single generated image, provided as either base64-encoded data or as a URL from which the image\nmay be retrieved.",
      "properties": {
        "url": {
          "type": "string",
          "format": "uri",
          "description": "The URL that provides temporary access to download the generated image."
        },
        "b64_json": {
          "type": "string",
          "description": "The complete data for an image, represented as a base64-encoded string.",
          "x-ms-client-name": "base64Data"
        }
      }
    },
    "ImageGenerationOptions": {
      "type": "object",
      "description": "Represents the request data used to generate images.",
      "properties": {
        "model": {
          "type": "string",
          "description": "The model name or Azure OpenAI model deployment name to use for image generation. If not specified, dall-e-2 will be\ninferred as a default."
        },
        "prompt": {
          "type": "string",
          "description": "A description of the desired images."
        },
        "n": {
          "type": "integer",
          "format": "int32",
          "description": "The number of images to generate.\nDall-e-2 models support values between 1 and 10.\nDall-e-3 models only support a value of 1.",
          "default": 1
        },
        "size": {
          "type": "string",
          "description": "The desired dimensions for generated images.\nDall-e-2 models support 256x256, 512x512, or 1024x1024.\nDall-e-3 models support 1024x1024, 1792x1024, or 1024x1792.",
          "default": "1024x1024",
          "enum": [
            "256x256",
            "512x512"
          ],
          "x-ms-enum": {
            "name": "ImageSize",
            "modelAsString": true,
            "values": [
              {
                "name": "size256x256",
                "value": "256x256",
                "description": "Very small image size of 256x256 pixels.\nOnly supported with dall-e-2 models."
              },
              {
                "name": "size512x512",
                "value": "512x512",
                "description": "A smaller image size of 512x512 pixels.\nOnly supported with dall-e-2 models."
              }
            ]
          }
        },
        "response_format": {
          "type": "string",
          "description": "The format in which image generation response items should be presented.",
          "default": "url",
          "enum": [
            "url",
            "b64_json"
          ],
          "x-ms-enum": {
            "name": "ImageGenerationResponseFormat",
            "modelAsString": true,
            "values": [
              {
                "name": "url",
                "value": "url",
                "description": "Image generation response items should provide a URL from which the image may be retrieved."
              },
              {
                "name": "base64",
                "value": "b64_json",
                "description": "Image generation response items should provide image data as a base64-encoded string."
              }
            ]
          },
          "x-ms-client-name": "responseFormat"
        },
        "user": {
          "type": "string",
          "description": "A unique identifier representing your end-user, which can help to monitor and detect abuse."
        }
      },
      "required": [
        "prompt"
      ]
    },
    "ImageGenerations": {
      "type": "object",
      "description": "The result of a successful image generation operation.",
      "properties": {
        "created": {
          "type": "integer",
          "format": "unixtime",
          "description": "A timestamp representing when this operation was started.\nExpressed in seconds since the Unix epoch of 1970-01-01T00:00:00+0000."
        },
        "data": {
          "type": "array",
          "description": "The images generated by the operation.",
          "items": {
            "$ref": "#/definitions/ImageGenerationData"
          },
          "x-ms-identifiers": []
        }
      },
      "required": [
        "created",
        "data"
      ]
    },
    "OnYourDataAccessTokenAuthenticationOptions": {
      "type": "object",
      "description": "The authentication options for Azure OpenAI On Your Data when using access token.",
      "properties": {
        "accessToken": {
          "type": "string",
          "description": "The access token to use for authentication."
        }
      },
      "required": [
        "accessToken"
      ],
      "allOf": [
        {
          "$ref": "#/definitions/OnYourDataAuthenticationOptions"
        }
      ],
      "x-ms-discriminator-value": "AccessToken"
    },
    "OnYourDataApiKeyAuthenticationOptions": {
      "type": "object",
      "description": "The authentication options for Azure OpenAI On Your Data when using an API key.",
      "properties": {
        "key": {
          "type": "string",
          "description": "The API key to use for authentication."
        }
      },
      "required": [
        "key"
      ],
      "allOf": [
        {
          "$ref": "#/definitions/OnYourDataAuthenticationOptions"
        }
      ],
      "x-ms-discriminator-value": "APIKey"
    },
    "OnYourDataAuthenticationOptions": {
      "type": "object",
      "description": "The authentication options for Azure OpenAI On Your Data.",
      "properties": {
        "type": {
          "$ref": "#/definitions/OnYourDataAuthenticationType",
          "description": "The authentication type."
        }
      },
      "discriminator": "type",
      "required": [
        "type"
      ]
    },
    "OnYourDataAuthenticationType": {
      "type": "string",
      "description": "The authentication types supported with Azure OpenAI On Your Data.",
      "enum": [
        "APIKey",
        "ConnectionString",
        "KeyAndKeyId",
        "EncodedAPIKey",
        "AccessToken",
        "SystemAssignedManagedIdentity",
        "UserAssignedManagedIdentity"
      ],
      "x-ms-enum": {
        "name": "OnYourDataAuthenticationType",
        "modelAsString": true,
        "values": [
          {
            "name": "apiKey",
            "value": "APIKey",
            "description": "Authentication via API key."
          },
          {
            "name": "connectionString",
            "value": "ConnectionString",
            "description": "Authentication via connection string."
          },
          {
            "name": "keyAndKeyId",
            "value": "KeyAndKeyId",
            "description": "Authentication via key and key ID pair."
          },
          {
            "name": "encodedApiKey",
            "value": "EncodedAPIKey",
            "description": "Authentication via encoded API key."
          },
          {
            "name": "accessToken",
            "value": "AccessToken",
            "description": "Authentication via access token."
          },
          {
            "name": "systemAssignedManagedIdentity",
            "value": "SystemAssignedManagedIdentity",
            "description": "Authentication via system-assigned managed identity."
          },
          {
            "name": "userAssignedManagedIdentity",
            "value": "UserAssignedManagedIdentity",
            "description": "Authentication via user-assigned managed identity."
          }
        ]
      }
    },
    "OnYourDataConnectionStringAuthenticationOptions": {
      "type": "object",
      "description": "The authentication options for Azure OpenAI On Your Data when using a connection string.",
      "properties": {
        "connectionString": {
          "type": "string",
          "description": "The connection string to use for authentication."
        }
      },
      "required": [
        "connectionString"
      ],
      "allOf": [
        {
          "$ref": "#/definitions/OnYourDataAuthenticationOptions"
        }
      ],
      "x-ms-discriminator-value": "ConnectionString"
    },
    "OnYourDataEncodedApiKeyAuthenticationOptions": {
      "type": "object",
      "description": "The authentication options for Azure OpenAI On Your Data when using an Elasticsearch encoded API key.",
      "properties": {
        "encodedApiKey": {
          "type": "string",
          "description": "The encoded API key to use for authentication."
        }
      },
      "required": [
        "encodedApiKey"
      ],
      "allOf": [
        {
          "$ref": "#/definitions/OnYourDataAuthenticationOptions"
        }
      ],
      "x-ms-discriminator-value": "EncodedAPIKey"
    },
    "OnYourDataKeyAndKeyIdAuthenticationOptions": {
      "type": "object",
      "description": "The authentication options for Azure OpenAI On Your Data when using an Elasticsearch key and key ID pair.",
      "properties": {
        "key": {
          "type": "string",
          "description": "The key to use for authentication."
        },
        "keyId": {
          "type": "string",
          "description": "The key ID to use for authentication."
        }
      },
      "required": [
        "key",
        "keyId"
      ],
      "allOf": [
        {
          "$ref": "#/definitions/OnYourDataAuthenticationOptions"
        }
      ],
      "x-ms-discriminator-value": "KeyAndKeyId"
    },
    "OnYourDataSystemAssignedManagedIdentityAuthenticationOptions": {
      "type": "object",
      "description": "The authentication options for Azure OpenAI On Your Data when using a system-assigned managed identity.",
      "allOf": [
        {
          "$ref": "#/definitions/OnYourDataAuthenticationOptions"
        }
      ],
      "x-ms-discriminator-value": "SystemAssignedManagedIdentity"
    },
    "OnYourDataUserAssignedManagedIdentityAuthenticationOptions": {
      "type": "object",
      "description": "The authentication options for Azure OpenAI On Your Data when using a user-assigned managed identity.",
      "properties": {
        "managedIdentityResourceId": {
          "type": "string",
          "description": "The resource ID of the user-assigned managed identity to use for authentication."
        }
      },
      "required": [
        "managedIdentityResourceId"
      ],
      "allOf": [
        {
          "$ref": "#/definitions/OnYourDataAuthenticationOptions"
        }
      ],
      "x-ms-discriminator-value": "UserAssignedManagedIdentity"
    }
  },
  "parameters": {
    "AudioTranscriptionOptions.file": {
      "name": "file",
      "in": "formData",
      "description": "The audio data to transcribe. This must be the binary content of a file in one of the supported media formats:\n flac, mp3, mp4, mpeg, mpga, m4a, ogg, wav, webm.",
      "required": true,
      "type": "file",
      "x-ms-parameter-location": "method"
    },
    "AudioTranscriptionOptions.filename": {
      "name": "filename",
      "in": "formData",
      "description": "The optional filename or descriptive identifier to associate with with the audio data.",
      "required": false,
      "type": "string",
      "x-ms-parameter-location": "method"
    },
    "AudioTranscriptionOptions.language": {
      "name": "language",
      "in": "formData",
      "description": "The primary spoken language of the audio data to be transcribed, supplied as a two-letter ISO-639-1 language code\nsuch as 'en' or 'fr'.\nProviding this known input language is optional but may improve the accuracy and/or latency of transcription.",
      "required": false,
      "type": "string",
      "x-ms-parameter-location": "method"
    },
    "AudioTranscriptionOptions.model": {
      "name": "model",
      "in": "formData",
      "description": "The model to use for this transcription request.",
      "required": false,
      "type": "string",
      "x-ms-parameter-location": "method"
    },
    "AudioTranscriptionOptions.prompt": {
      "name": "prompt",
      "in": "formData",
      "description": "An optional hint to guide the model's style or continue from a prior audio segment. The written language of the\nprompt should match the primary spoken language of the audio data.",
      "required": false,
      "type": "string",
      "x-ms-parameter-location": "method"
    },
    "AudioTranscriptionOptions.responseFormat": {
      "name": "response_format",
      "in": "formData",
      "description": "The requested format of the transcription response data, which will influence the content and detail of the result.",
      "required": false,
      "type": "string",
      "enum": [
        "json",
        "verbose_json",
        "text",
        "srt",
        "vtt"
      ],
      "x-ms-enum": {
        "name": "AudioTranscriptionFormat",
        "modelAsString": true,
        "values": [
          {
            "name": "json",
            "value": "json",
            "description": "Use a response body that is a JSON object containing a single 'text' field for the transcription."
          },
          {
            "name": "verbose_json",
            "value": "verbose_json",
            "description": "Use a response body that is a JSON object containing transcription text along with timing, segments, and other\nmetadata."
          },
          {
            "name": "text",
            "value": "text",
            "description": "Use a response body that is plain text containing the raw, unannotated transcription."
          },
          {
            "name": "srt",
            "value": "srt",
            "description": "Use a response body that is plain text in SubRip (SRT) format that also includes timing information."
          },
          {
            "name": "vtt",
            "value": "vtt",
            "description": "Use a response body that is plain text in Web Video Text Tracks (VTT) format that also includes timing information."
          }
        ]
      },
      "x-ms-parameter-location": "method",
      "x-ms-client-name": "responseFormat"
    },
    "AudioTranscriptionOptions.temperature": {
      "name": "temperature",
      "in": "formData",
      "description": "The sampling temperature, between 0 and 1.\nHigher values like 0.8 will make the output more random, while lower values like 0.2 will make it more focused and deterministic.\nIf set to 0, the model will use log probability to automatically increase the temperature until certain thresholds are hit.",
      "required": false,
      "type": "number",
      "format": "float",
      "x-ms-parameter-location": "method"
    },
    "AudioTranslationOptions.file": {
      "name": "file",
      "in": "formData",
      "description": "The audio data to translate. This must be the binary content of a file in one of the supported media formats:\n flac, mp3, mp4, mpeg, mpga, m4a, ogg, wav, webm.",
      "required": true,
      "type": "file",
      "x-ms-parameter-location": "method"
    },
    "AudioTranslationOptions.filename": {
      "name": "filename",
      "in": "formData",
      "description": "The optional filename or descriptive identifier to associate with with the audio data.",
      "required": false,
      "type": "string",
      "x-ms-parameter-location": "method"
    },
    "AudioTranslationOptions.model": {
      "name": "model",
      "in": "formData",
      "description": "The model to use for this translation request.",
      "required": false,
      "type": "string",
      "x-ms-parameter-location": "method"
    },
    "AudioTranslationOptions.prompt": {
      "name": "prompt",
      "in": "formData",
      "description": "An optional hint to guide the model's style or continue from a prior audio segment. The written language of the\nprompt should match the primary spoken language of the audio data.",
      "required": false,
      "type": "string",
      "x-ms-parameter-location": "method"
    },
    "AudioTranslationOptions.responseFormat": {
      "name": "response_format",
      "in": "formData",
      "description": "The requested format of the translation response data, which will influence the content and detail of the result.",
      "required": false,
      "type": "string",
      "enum": [
        "json",
        "verbose_json",
        "text",
        "srt",
        "vtt"
      ],
      "x-ms-enum": {
        "name": "AudioTranslationFormat",
        "modelAsString": true,
        "values": [
          {
            "name": "json",
            "value": "json",
            "description": "Use a response body that is a JSON object containing a single 'text' field for the translation."
          },
          {
            "name": "verbose_json",
            "value": "verbose_json",
            "description": "Use a response body that is a JSON object containing translation text along with timing, segments, and other\nmetadata."
          },
          {
            "name": "text",
            "value": "text",
            "description": "Use a response body that is plain text containing the raw, unannotated translation."
          },
          {
            "name": "srt",
            "value": "srt",
            "description": "Use a response body that is plain text in SubRip (SRT) format that also includes timing information."
          },
          {
            "name": "vtt",
            "value": "vtt",
            "description": "Use a response body that is plain text in Web Video Text Tracks (VTT) format that also includes timing information."
          }
        ]
      },
      "x-ms-parameter-location": "method",
      "x-ms-client-name": "responseFormat"
    },
    "AudioTranslationOptions.temperature": {
      "name": "temperature",
      "in": "formData",
      "description": "The sampling temperature, between 0 and 1.\nHigher values like 0.8 will make the output more random, while lower values like 0.2 will make it more focused and deterministic.\nIf set to 0, the model will use log probability to automatically increase the temperature until certain thresholds are hit.",
      "required": false,
      "type": "number",
      "format": "float",
      "x-ms-parameter-location": "method"
    },
    "Azure.Core.Foundations.ApiVersionParameter": {
      "name": "api-version",
      "in": "query",
      "description": "The API version to use for this operation.",
      "required": true,
      "type": "string",
      "minLength": 1,
      "x-ms-parameter-location": "method",
      "x-ms-client-name": "apiVersion"
    }
  }
}<|MERGE_RESOLUTION|>--- conflicted
+++ resolved
@@ -63,7 +63,6 @@
       "post": {
         "operationId": "GetAudioTranscriptionAsPlainText",
         "description": "Gets transcribed text and associated metadata from provided spoken audio data. Audio will be transcribed in the\nwritten language corresponding to the language it was spoken in.",
-<<<<<<< HEAD
         "produces": [
           "text/plain",
           "application/json"
@@ -71,8 +70,6 @@
         "consumes": [
           "multipart/form-data"
         ],
-=======
->>>>>>> a342331c
         "parameters": [
           {
             "$ref": "#/parameters/Azure.Core.Foundations.ApiVersionParameter"
@@ -85,12 +82,25 @@
             "type": "string"
           },
           {
-            "name": "body",
-            "in": "body",
-            "required": true,
-            "schema": {
-              "$ref": "#/definitions/AudioTranscriptionOptions"
-            }
+            "$ref": "#/parameters/AudioTranscriptionOptions.file"
+          },
+          {
+            "$ref": "#/parameters/AudioTranscriptionOptions.filename"
+          },
+          {
+            "$ref": "#/parameters/AudioTranscriptionOptions.responseFormat"
+          },
+          {
+            "$ref": "#/parameters/AudioTranscriptionOptions.language"
+          },
+          {
+            "$ref": "#/parameters/AudioTranscriptionOptions.prompt"
+          },
+          {
+            "$ref": "#/parameters/AudioTranscriptionOptions.temperature"
+          },
+          {
+            "$ref": "#/parameters/AudioTranscriptionOptions.model"
           }
         ],
         "responses": {
@@ -124,7 +134,6 @@
       "post": {
         "operationId": "GetAudioTranslationAsPlainText",
         "description": "Gets English language transcribed text and associated metadata from provided spoken audio data.",
-<<<<<<< HEAD
         "produces": [
           "text/plain",
           "application/json"
@@ -132,8 +141,6 @@
         "consumes": [
           "multipart/form-data"
         ],
-=======
->>>>>>> a342331c
         "parameters": [
           {
             "$ref": "#/parameters/Azure.Core.Foundations.ApiVersionParameter"
@@ -146,12 +153,22 @@
             "type": "string"
           },
           {
-            "name": "body",
-            "in": "body",
-            "required": true,
-            "schema": {
-              "$ref": "#/definitions/AudioTranslationOptions"
-            }
+            "$ref": "#/parameters/AudioTranslationOptions.file"
+          },
+          {
+            "$ref": "#/parameters/AudioTranslationOptions.filename"
+          },
+          {
+            "$ref": "#/parameters/AudioTranslationOptions.responseFormat"
+          },
+          {
+            "$ref": "#/parameters/AudioTranslationOptions.prompt"
+          },
+          {
+            "$ref": "#/parameters/AudioTranslationOptions.temperature"
+          },
+          {
+            "$ref": "#/parameters/AudioTranslationOptions.model"
           }
         ],
         "responses": {

--- conflicted
+++ resolved
@@ -246,45 +246,44 @@
 input-file: preview/2024-07-01-preview/inference.json
 ```
 
-<<<<<<< HEAD
+## AzureOpenAI 2024-07-01-preview (generated)
+These settings apply only when `--tag=release_2024_07_01_preview_autogen` is specified on the command line.
+
+``` yaml $(tag) == 'release_2024_07_01_preview_autogen'
+input-file: preview/2024-07-01-preview/generated.json
+```
+
+## AzureOpenAI 2024-08-01-preview
+These settings apply only when `--tag=release_2024_08_01_preview` is specified on the command line.
+
+``` yaml $(tag) == 'release_2024_08_01_preview'
+input-file: preview/2024-08-01-preview/inference.json
+```
+
+## AzureOpenAI 2024-08-01-preview (generated)
+These settings apply only when `--tag=release_2024_08_01_preview_autogen` is specified on the command line.
+
+``` yaml $(tag) == 'release_2024_08_01_preview_autogen'
+input-file: preview/2024-08-01-preview/generated.json
+```
+
+## AzureOpenAI 2024-09-01-preview
+These settings apply only when `--tag=release_2024_09_01_preview` is specified on the command line.
+
+``` yaml $(tag) == 'release_2024_09_01_preview'
+input-file: preview/2024-09-01-preview/inference.json
+```
+
+## AzureOpenAI 2024-10-01-preview
+These settings apply only when `--tag=release_2024_10_01_preview` is specified on the command line.
+
+``` yaml $(tag) == 'release_2024_10_01_preview'
+input-file: preview/2024-09-01-preview/inference.json
+```
+
 ## AzureOpenAI 2024-10-21
 These settings apply only when `--tag=release_2024_10_21` is specified on the command line.
 
 ``` yaml $(tag) == 'release_2024_10_21'
 input-file: stable/2024-10-21/inference.json
-=======
-## AzureOpenAI 2024-07-01-preview (generated)
-These settings apply only when `--tag=release_2024_07_01_preview_autogen` is specified on the command line.
-
-``` yaml $(tag) == 'release_2024_07_01_preview_autogen'
-input-file: preview/2024-07-01-preview/generated.json
-```
-
-## AzureOpenAI 2024-08-01-preview
-These settings apply only when `--tag=release_2024_08_01_preview` is specified on the command line.
-
-``` yaml $(tag) == 'release_2024_08_01_preview'
-input-file: preview/2024-08-01-preview/inference.json
-```
-
-## AzureOpenAI 2024-08-01-preview (generated)
-These settings apply only when `--tag=release_2024_08_01_preview_autogen` is specified on the command line.
-
-``` yaml $(tag) == 'release_2024_08_01_preview_autogen'
-input-file: preview/2024-08-01-preview/generated.json
-```
-
-## AzureOpenAI 2024-09-01-preview
-These settings apply only when `--tag=release_2024_09_01_preview` is specified on the command line.
-
-``` yaml $(tag) == 'release_2024_09_01_preview'
-input-file: preview/2024-09-01-preview/inference.json
-```
-
-## AzureOpenAI 2024-10-01-preview
-These settings apply only when `--tag=release_2024_10_01_preview` is specified on the command line.
-
-``` yaml $(tag) == 'release_2024_10_01_preview'
-input-file: preview/2024-09-01-preview/inference.json
->>>>>>> 6ad2212b
 ```
{
 "swagger": "2.0",
 "info": {
  "version": "v2.0",
  "contact": {
   "name": "Microsoft Cognitive Services",
   "url": "https://azure.microsoft.com/en-us/services/cognitive-services/text-analytics/",
   "email": "mlapi@microsoft.com"
  },
  "title": "Text Analytics API",
  "description": "The Text Analytics API is a suite of text analytics web services built with best-in-class Microsoft machine learning algorithms. The API can be used to analyze unstructured text for tasks such as sentiment analysis, key phrase extraction and language detection. No training data is needed to use this API; just bring your text data. This API uses advanced natural language processing techniques to deliver best in class predictions. Further documentation can be found in https://docs.microsoft.com/en-us/azure/cognitive-services/text-analytics/overview"
 },
 "x-ms-parameterized-host": {
  "hostTemplate": "{azureRegion}.api.cognitive.microsoft.com",
  "parameters": [
   {
    "$ref": "../../Common/Parameters.json#/parameters/AzureRegion"
   }
  ]
 },
 "securityDefinitions": {
  "apim_key": {
   "type": "apiKey",
   "name": "Ocp-Apim-Subscription-Key",
   "in": "header"
  }
 },
 "basePath": "/text/analytics",
 "schemes": [
  "https"
 ],
 "paths": {
  "/v2.0/keyPhrases": {
   "post": {
    "tags": [
     "Key Phrases"
    ],
    "summary": "The API returns a list of strings denoting the key talking points in the input text.",
<<<<<<< HEAD
    "description": "We employ techniques from Microsoft Office's sophisticated Natural Language Processing toolkit. \r\n            See the <a href=\"https://docs.microsoft.com/en-us/azure/cognitive-services/text-analytics/overview#supported-languages\">Text Analytics Documentation</a> for details about the languages that are supported by key phrase extraction.",
=======
    "description": "We employ techniques from Microsoft Office's sophisticated Natural Language Processing toolkit. See the <a href=\"https://docs.microsoft.com/en-us/azure/cognitive-services/text-analytics/overview#supported-languages\">Text Analytics Documentation</a> for details about the languages that are supported by key phrase extraction.",
>>>>>>> e6c7486c
    "operationId": "Key Phrases",
    "consumes": [
     "application/json"
    ],
    "produces": [
     "application/json"
    ],
    "parameters": [
     {
      "$ref": "../../Common/Parameters.json#/parameters/SubscriptionKey"
     },
     {
      "name": "input",
      "in": "body",
      "description": "Collection of documents to analyze. Documents can now contain a language field to indicate the text language",
      "required": true,
      "schema": {
       "$ref": "#/definitions/MultiLanguageBatchInputV2"
      }
     }
    ],
    "responses": {
     "200": {
      "description": "A successful response results in 0 or more key phrases identified in each valid document",
      "schema": {
       "$ref": "#/definitions/KeyPhraseBatchResultV2"
      },
      "examples": {
       "application/json": {
        "documents": [
         {
          "keyPhrases": [
           "world",
           "input text"
          ],
          "id": "1"
         },
         {
          "keyPhrases": [
           "monde"
          ],
          "id": "2"
         },
         {
          "keyPhrases": [
           "carretera",
           "tráfico",
           "día"
          ],
          "id": "3"
         }
        ],
        "errors": null
       }
      }
     },
     "default": {
      "description": "Error Response",
      "schema": {
       "$ref": "#/definitions/ErrorResponse"
      }
     }
    },
    "deprecated": false
   }
  },
  "/v2.0/languages": {
   "post": {
    "tags": [
     "Detect Language"
    ],
    "summary": "The API returns the detected language and a numeric score between 0 and 1.",
<<<<<<< HEAD
    "description": "Scores close to 1 indicate 100% certainty that the identified language is true. \r\n            A total of 120 languages are supported.",
=======
    "description": "Scores close to 1 indicate 100% certainty that the identified language is true. A total of 120 languages are supported.",
>>>>>>> e6c7486c
    "operationId": "Detect Language",
    "consumes": [
     "application/json"
    ],
    "produces": [
     "application/json"
    ],
    "parameters": [
     {
      "$ref": "../../Common/Parameters.json#/parameters/SubscriptionKey"
     },
     {
      "name": "input",
      "in": "body",
      "description": "Collection of documents to analyze.",
      "required": true,
      "schema": {
       "$ref": "#/definitions/BatchInputV2"
      }
     },
     {
      "name": "numberOfLanguagesToDetect",
      "in": "query",
      "description": "(Optional. Deprecated) Number of languages to detect. Set to 1 by default. Irrespective of the value, the language with the highest score is returned.",
      "required": false,
      "type": "integer",
      "format": "int32"
     }
    ],
    "responses": {
     "200": {
      "description": "A successful call results in the detected language with the highest probability for each valid document",
      "schema": {
       "$ref": "#/definitions/LanguageBatchResultV2"
      },
      "examples": {
       "application/json": {
        "documents": [
         {
          "id": "1",
          "detectedLanguages": [
           {
            "name": "English",
            "iso6391Name": "en",
            "score": 1
           }
          ]
         },
         {
          "id": "2",
          "detectedLanguages": [
           {
            "name": "French",
            "iso6391Name": "fr",
            "score": 1
           }
          ]
         },
         {
          "id": "3",
          "detectedLanguages": [
           {
            "name": "Spanish",
            "iso6391Name": "es",
            "score": 1
           }
          ]
         },
         {
          "id": "4",
          "detectedLanguages": [
           {
            "name": "(Unknown)",
            "iso6391Name": "(Unknown)",
            "score": 0
           }
          ]
         }
        ],
        "errors": null
       }
      }
     },
     "default": {
      "description": "Error Response",
      "schema": {
       "$ref": "#/definitions/ErrorResponse"
      }
     }
    },
    "deprecated": false
   }
  },
  "/v2.0/sentiment": {
   "post": {
    "tags": [
     "Sentiment"
    ],
    "summary": "The API returns a numeric score between 0 and 1.",
    "description": "Scores close to 1 indicate positive sentiment, while scores close to 0 indicate negative sentiment. Sentiment score is generated using classification techniques. The input features to the classifier include n-grams, features generated from part-of-speech tags, and word embeddings. See the <a href=\"https://docs.microsoft.com/en-us/azure/cognitive-services/text-analytics/overview#supported-languages\">Text Analytics Documentation</a> for details about the languages that are supported by sentiment analysis.",
    "operationId": "Sentiment",
    "consumes": [
     "application/json"
    ],
    "produces": [
     "application/json"
    ],
    "parameters": [
     {
      "$ref": "../../Common/Parameters.json#/parameters/SubscriptionKey"
     },
     {
      "name": "input",
      "in": "body",
      "description": "Collection of documents to analyze.",
      "required": true,
      "schema": {
       "$ref": "#/definitions/MultiLanguageBatchInputV2"
      }
     }
    ],
    "responses": {
     "200": {
      "description": "A successful call results in each valid document getting a sentiment score between 0 and 1",
      "schema": {
       "$ref": "#/definitions/SentimentBatchResultV2"
      },
      "examples": {
       "application/json": {
        "documents": [
         {
          "score": 0.92,
          "id": "1"
         },
         {
          "score": 0.85,
          "id": "2"
         },
         {
          "score": 0.34,
          "id": "3"
         }
        ],
        "errors": null
       }
      }
     },
     "default": {
      "description": "Error Response",
      "schema": {
       "$ref": "#/definitions/ErrorResponse"
      }
     }
    },
    "deprecated": false
   }
  }
 },
 "definitions": {
  "MultiLanguageBatchInputV2": {
   "type": "object",
   "properties": {
    "documents": {
     "type": "array",
     "items": {
      "$ref": "#/definitions/MultiLanguageInputV2"
     }
    }
   },
   "example": {
    "documents": [
     {
      "language": "en",
      "id": "1",
      "text": "Hello world. This is some input text that I love."
     },
     {
      "language": "fr",
      "id": "2",
      "text": "Bonjour tout le monde"
     },
     {
      "language": "es",
      "id": "3",
      "text": "La carretera estaba atascada. Había mucho tráfico el día de ayer."
     }
    ]
   }
  },
  "MultiLanguageInputV2": {
   "type": "object",
   "properties": {
    "language": {
     "description": "This is the 2 letter ISO 639-1 representation of a language. For example, use \"en\" for English; \"es\" for Spanish etc.,",
     "type": "string"
    },
    "id": {
     "description": "Unique, non-empty document identifier.",
     "type": "string"
    },
    "text": {
     "type": "string"
    }
   }
  },
  "Object": {
   "type": "object",
   "properties": {}
  },
  "KeyPhraseBatchResultV2": {
   "type": "object",
   "properties": {
    "documents": {
     "type": "array",
     "readOnly": true,
     "items": {
      "$ref": "#/definitions/KeyPhraseBatchResultItemV2"
     }
    },
    "errors": {
     "type": "array",
     "readOnly": true,
     "items": {
      "$ref": "#/definitions/ErrorRecordV2"
     }
    }
   }
  },
  "KeyPhraseBatchResultItemV2": {
   "type": "object",
   "properties": {
    "keyPhrases": {
     "description": "A list of representative words or phrases. The number of key phrases returned is proportional to the number of words in the input document.",
     "type": "array",
     "readOnly": true,
     "items": {
      "type": "string"
     }
    },
    "id": {
     "description": "Unique document identifier.",
     "readOnly": true,
     "type": "string"
    }
   }
  },
  "ErrorRecordV2": {
   "type": "object",
   "readOnly": true,
   "properties": {
    "id": {
     "description": "Input document unique identifier the error refers to.",
     "readOnly": true,
     "type": "string"
    },
    "message": {
     "description": "Error message.",
     "readOnly": true,
     "type": "string"
    }
   }
  },
  "ErrorResponse": {
   "type": "object",
   "properties": {
    "code": {
     "type": "string",
     "readOnly": true
    },
    "message": {
     "type": "string",
     "readOnly": true
    },
    "target": {
     "type": "string",
     "readOnly": true
    },
    "innerError": {
     "$ref": "#/definitions/InternalError"
    }
   }
  },
  "InternalError": {
   "type": "object",
   "properties": {
    "code": {
     "type": "string",
     "readOnly": true
    },
    "message": {
     "type": "string",
     "readOnly": true
    },
    "innerError": {
     "$ref": "#/definitions/InternalError"
    }
   }
  },
  "BatchInputV2": {
   "type": "object",
   "properties": {
    "documents": {
     "type": "array",
     "items": {
      "$ref": "#/definitions/InputV2"
     }
    }
   },
   "example": {
    "documents": [
     {
      "id": "1",
      "text": "Hello world"
     },
     {
      "id": "2",
      "text": "Bonjour tout le monde"
     },
     {
      "id": "3",
      "text": "La carretera estaba atascada. Había mucho tráfico el día de ayer."
     },
     {
      "id": "4",
      "text": ":) :( :D"
     }
    ]
   }
  },
  "InputV2": {
   "type": "object",
   "properties": {
    "id": {
     "description": "Unique, non-empty document identifier.",
     "type": "string"
    },
    "text": {
     "type": "string"
    }
   }
  },
  "LanguageBatchResultV2": {
   "type": "object",
   "properties": {
    "documents": {
     "type": "array",
     "readOnly": true,
     "items": {
      "$ref": "#/definitions/LanguageBatchResultItemV2"
     }
    },
    "errors": {
     "type": "array",
     "readOnly": true,
     "items": {
      "$ref": "#/definitions/ErrorRecordV2"
     }
    }
   }
  },
  "LanguageBatchResultItemV2": {
   "type": "object",
   "properties": {
    "id": {
     "description": "Unique document identifier.",
     "readOnly": true,
     "type": "string"
    },
    "detectedLanguages": {
     "description": "A list of extracted languages.",
     "type": "array",
     "readOnly": true,
     "items": {
      "$ref": "#/definitions/DetectedLanguageV2"
     }
    }
   }
  },
  "DetectedLanguageV2": {
   "type": "object",
   "properties": {
    "name": {
     "description": "Long name of a detected language (e.g. English, French).",
     "type": "string"
    },
    "iso6391Name": {
     "description": "A two letter representation of the detected language according to the ISO 639-1 standard (e.g. en, fr).",
     "type": "string"
    },
    "score": {
     "format": "double",
     "description": "A confidence score between 0 and 1. Scores close to 1 indicate 100% certainty that the identified language is true.",
     "type": "number"
    }
   }
  },
  "SentimentBatchResultV2": {
   "type": "object",
   "properties": {
    "documents": {
     "type": "array",
     "readOnly": true,
     "items": {
      "$ref": "#/definitions/SentimentBatchResultItemV2"
     }
    },
    "errors": {
     "type": "array",
     "readOnly": true,
     "items": {
      "$ref": "#/definitions/ErrorRecordV2"
     }
    }
   }
  },
  "SentimentBatchResultItemV2": {
   "type": "object",
   "properties": {
    "score": {
     "format": "double",
<<<<<<< HEAD
     "description": "A decimal number between 0 and 1 denoting the sentiment of the document. \r\n            A score above 0.7 usually refers to a positive document while a score below 0.3 normally has a negative connotation.\r\n            Mid values refer to neutral text.",
     "readOnly": true,
=======
     "description": "A decimal number between 0 and 1 denoting the sentiment of the document. A score above 0.7 usually refers to a positive document while a score below 0.3 normally has a negative connotation. Mid values refer to neutral text.",
>>>>>>> e6c7486c
     "type": "number"
    },
    "id": {
     "description": "Unique document identifier.",
     "readOnly": true,
     "type": "string"
    }
   }
  }
 },
 "parameters": {
  "AzureRegion": {
   "name": "azureRegion",
   "description": "Supported Azure regions for Cognitive Services endpoints",
   "x-ms-parameter-location": "client",
   "required": true,
   "type": "string",
   "in": "path",
   "x-ms-skip-url-encoding": true,
   "x-ms-enum": {
    "name": "AzureRegion",
    "modelAsString": true
   },
   "enum": [
    "westus"
   ]
  },
  "SubscriptionKey": {
   "name": "Ocp-Apim-Subscription-Key",
   "x-ms-client-name": "SubscriptionKey",
   "in": "header",
   "required": true,
   "description": "Subscription key in header",
   "type": "string"
  }
 }
}<|MERGE_RESOLUTION|>--- conflicted
+++ resolved
@@ -14,7 +14,7 @@
   "hostTemplate": "{azureRegion}.api.cognitive.microsoft.com",
   "parameters": [
    {
-    "$ref": "../../Common/Parameters.json#/parameters/AzureRegion"
+    "$ref": "#/parameters/AzureRegion"
    }
   ]
  },
@@ -36,11 +36,7 @@
      "Key Phrases"
     ],
     "summary": "The API returns a list of strings denoting the key talking points in the input text.",
-<<<<<<< HEAD
-    "description": "We employ techniques from Microsoft Office's sophisticated Natural Language Processing toolkit. \r\n            See the <a href=\"https://docs.microsoft.com/en-us/azure/cognitive-services/text-analytics/overview#supported-languages\">Text Analytics Documentation</a> for details about the languages that are supported by key phrase extraction.",
-=======
     "description": "We employ techniques from Microsoft Office's sophisticated Natural Language Processing toolkit. See the <a href=\"https://docs.microsoft.com/en-us/azure/cognitive-services/text-analytics/overview#supported-languages\">Text Analytics Documentation</a> for details about the languages that are supported by key phrase extraction.",
->>>>>>> e6c7486c
     "operationId": "Key Phrases",
     "consumes": [
      "application/json"
@@ -50,7 +46,7 @@
     ],
     "parameters": [
      {
-      "$ref": "../../Common/Parameters.json#/parameters/SubscriptionKey"
+      "$ref": "#/parameters/SubscriptionKey"
      },
      {
       "name": "input",
@@ -113,11 +109,7 @@
      "Detect Language"
     ],
     "summary": "The API returns the detected language and a numeric score between 0 and 1.",
-<<<<<<< HEAD
-    "description": "Scores close to 1 indicate 100% certainty that the identified language is true. \r\n            A total of 120 languages are supported.",
-=======
     "description": "Scores close to 1 indicate 100% certainty that the identified language is true. A total of 120 languages are supported.",
->>>>>>> e6c7486c
     "operationId": "Detect Language",
     "consumes": [
      "application/json"
@@ -127,7 +119,7 @@
     ],
     "parameters": [
      {
-      "$ref": "../../Common/Parameters.json#/parameters/SubscriptionKey"
+      "$ref": "#/parameters/SubscriptionKey"
      },
      {
       "name": "input",
@@ -227,7 +219,7 @@
     ],
     "parameters": [
      {
-      "$ref": "../../Common/Parameters.json#/parameters/SubscriptionKey"
+      "$ref": "#/parameters/SubscriptionKey"
      },
      {
       "name": "input",
@@ -332,14 +324,12 @@
    "properties": {
     "documents": {
      "type": "array",
-     "readOnly": true,
      "items": {
       "$ref": "#/definitions/KeyPhraseBatchResultItemV2"
      }
     },
     "errors": {
      "type": "array",
-     "readOnly": true,
      "items": {
       "$ref": "#/definitions/ErrorRecordV2"
      }
@@ -352,30 +342,25 @@
     "keyPhrases": {
      "description": "A list of representative words or phrases. The number of key phrases returned is proportional to the number of words in the input document.",
      "type": "array",
-     "readOnly": true,
      "items": {
       "type": "string"
      }
     },
     "id": {
      "description": "Unique document identifier.",
-     "readOnly": true,
      "type": "string"
     }
    }
   },
   "ErrorRecordV2": {
    "type": "object",
-   "readOnly": true,
    "properties": {
     "id": {
      "description": "Input document unique identifier the error refers to.",
-     "readOnly": true,
      "type": "string"
     },
     "message": {
      "description": "Error message.",
-     "readOnly": true,
      "type": "string"
     }
    }
@@ -384,16 +369,13 @@
    "type": "object",
    "properties": {
     "code": {
-     "type": "string",
-     "readOnly": true
+     "type": "string"
     },
     "message": {
-     "type": "string",
-     "readOnly": true
+     "type": "string"
     },
     "target": {
-     "type": "string",
-     "readOnly": true
+     "type": "string"
     },
     "innerError": {
      "$ref": "#/definitions/InternalError"
@@ -404,12 +386,10 @@
    "type": "object",
    "properties": {
     "code": {
-     "type": "string",
-     "readOnly": true
+     "type": "string"
     },
     "message": {
-     "type": "string",
-     "readOnly": true
+     "type": "string"
     },
     "innerError": {
      "$ref": "#/definitions/InternalError"
@@ -464,14 +444,12 @@
    "properties": {
     "documents": {
      "type": "array",
-     "readOnly": true,
      "items": {
       "$ref": "#/definitions/LanguageBatchResultItemV2"
      }
     },
     "errors": {
      "type": "array",
-     "readOnly": true,
      "items": {
       "$ref": "#/definitions/ErrorRecordV2"
      }
@@ -483,13 +461,11 @@
    "properties": {
     "id": {
      "description": "Unique document identifier.",
-     "readOnly": true,
      "type": "string"
     },
     "detectedLanguages": {
      "description": "A list of extracted languages.",
      "type": "array",
-     "readOnly": true,
      "items": {
       "$ref": "#/definitions/DetectedLanguageV2"
      }
@@ -519,14 +495,12 @@
    "properties": {
     "documents": {
      "type": "array",
-     "readOnly": true,
      "items": {
       "$ref": "#/definitions/SentimentBatchResultItemV2"
      }
     },
     "errors": {
      "type": "array",
-     "readOnly": true,
      "items": {
       "$ref": "#/definitions/ErrorRecordV2"
      }
@@ -538,17 +512,11 @@
    "properties": {
     "score": {
      "format": "double",
-<<<<<<< HEAD
-     "description": "A decimal number between 0 and 1 denoting the sentiment of the document. \r\n            A score above 0.7 usually refers to a positive document while a score below 0.3 normally has a negative connotation.\r\n            Mid values refer to neutral text.",
-     "readOnly": true,
-=======
      "description": "A decimal number between 0 and 1 denoting the sentiment of the document. A score above 0.7 usually refers to a positive document while a score below 0.3 normally has a negative connotation. Mid values refer to neutral text.",
->>>>>>> e6c7486c
      "type": "number"
     },
     "id": {
      "description": "Unique document identifier.",
-     "readOnly": true,
      "type": "string"
     }
    }

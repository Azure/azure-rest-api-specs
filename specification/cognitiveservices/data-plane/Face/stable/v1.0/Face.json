--- conflicted
+++ resolved
@@ -3789,7 +3789,6 @@
         }
       }
     },
-<<<<<<< HEAD
     "MetaDataContract": {
       "type": "object",
       "description": "A combination of user defined name and user specified data and recognition model name for largePersonGroup/personGroup, and largeFaceList/faceList.",
@@ -3809,10 +3808,7 @@
       "description": "Recognition model name, maximum length is 128.",
       "maxLength": 128
     },
-	"ApplyScope": {
-=======
-    "ApplyScope": {
->>>>>>> d8475502
+	  "ApplyScope": {    
       "type": "array",
       "description": "Array of the target Face subscription ids for the snapshot, specified by the user who created the snapshot when calling Snapshot - Take. For each snapshot, only subscriptions included in the applyScope of Snapshot - Take can apply it.",
       "items": {
@@ -4008,11 +4004,6 @@
           "description": "Show failure message when operation fails (omitted when operation succeeds)."
         }
       }
-<<<<<<< HEAD
-	}
-=======
-    }
->>>>>>> d8475502
   },
   "parameters": {
     "returnFaceAttributes": {

{
  "swagger": "2.0",
  "info": {
<<<<<<< HEAD
    "version": "v1.0-preview",
=======
    "version": "1.0-preview",
>>>>>>> c84f7641
    "title": "Form Recognizer Client",
    "description": "Extracts information from forms and images into structured data based on a model created by a set of representative training forms."
  },
  "securityDefinitions": {
    "apim_key": {
      "type": "apiKey",
      "name": "Ocp-Apim-Subscription-Key",
      "in": "header"
    }
  },
  "security": [
    {
      "apim_key": []
    }
  ],
  "x-ms-parameterized-host": {
    "hostTemplate": "{Endpoint}/formrecognizer/v1.0-preview",
    "useSchemePrefix": false,
    "parameters": [
      {
        "$ref": "#/parameters/Endpoint"
      }
    ]
  },
  "schemes": [
    "https"
  ],
  "paths": {
    "/custom/train": {
      "post": {
        "summary": "Train Model",
        "description": "Creates and trains a custom model. The train request must include a source parameter that is either an externally accessible Azure Storage blob container Uri (preferably a Shared Access Signature Uri) or valid path to a data folder in a locally mounted drive. When local paths are specified, they must follow the Linux/Unix path format and be an absolute path rooted to the input mount configuration\r\n setting value e.g., if '{Mounts:Input}' configuration setting value is '/input' then a valid source path would be '/input/contosodataset'. All data to be trained is expected to be directly under the source folder. Subfolders are not supported. Models are trained using documents that are of the following content type - 'application/pdf', 'image/jpeg' and 'image/png'.\"\r\n Other type of content is ignored.",
        "operationId": "TrainCustomModel",
        "consumes": [
          "application/json"
        ],
        "produces": [
          "application/json"
        ],
        "parameters": [
          {
            "name": "trainRequest",
            "in": "body",
            "description": "Request object for training.",
            "required": true,
            "schema": {
              "$ref": "#/definitions/TrainRequest"
            }
          }
        ],
        "responses": {
          "200": {
            "description": "Success",
            "schema": {
              "$ref": "#/definitions/TrainResult"
            }
          },
          "default": {
            "description": "Response entity accompanying non-successful responses containing additional details about the error.",
            "schema": {
              "$ref": "#/definitions/ErrorResponse"
            }
          }
        },
        "x-ms-examples": {
          "Train new model example": {
            "$ref": "./examples/Train.json"
          }
        }
      }
    },
    "/custom/models/{id}/keys": {
      "get": {
        "summary": "Get Keys",
        "description": "Retrieve the keys that were\r\n extracted during the training of the specified model.",
        "operationId": "GetExtractedKeys",
        "consumes": [],
        "produces": [
          "application/json"
		],
        "parameters": [
          {
            "name": "id",
            "in": "path",
            "description": "Model identifier.",
            "required": true,
            "type": "string",
            "format": "uuid"
          }
        ],
        "responses": {
          "200": {
            "description": "Success",
            "schema": {
              "$ref": "#/definitions/KeysResult"
            }
          },
          "default": {
            "description": "Response entity accompanying non-successful responses containing additional details about the error.",
            "schema": {
              "$ref": "#/definitions/ErrorResponse"
            }
          }
        },
        "x-ms-examples": {
          "Get Keys from Model": {
            "$ref": "./examples/GetKeys.json"
          }
        }
      }
    },
    "/custom/models": {
      "get": {
        "summary": "Get Models",
        "description": "Get information about all trained custom models",
        "operationId": "GetCustomModels",
        "consumes": [],
        "produces": [
          "application/json"
        ],
        "parameters": [],
        "responses": {
          "200": {
            "description": "Success",
            "schema": {
              "$ref": "#/definitions/ModelsResult"
            }
          },
          "default": {
            "description": "Response entity accompanying non-successful responses containing additional details about the error.",
            "schema": {
              "$ref": "#/definitions/ErrorResponse"
            }
          }
        },
        "x-ms-examples": {
          "Get Model from id": {
            "$ref": "./examples/GetModels.json"
          }
        }
      }
    },
    "/custom/models/{id}": {
      "get": {
        "summary": "Get Model",
        "description": "Get information about a model.",
        "operationId": "GetCustomModel",
        "consumes": [],
        "produces": [
          "application/json"
        ],
        "parameters": [
          {
            "name": "id",
            "in": "path",
            "description": "Model identifier.",
            "required": true,
            "type": "string",
            "format": "uuid"
          }
        ],
        "responses": {
          "200": {
            "description": "Success",
            "schema": {
                "$ref": "#/definitions/ModelResult"
            }
          },
          "default": {
            "description": "Response entity accompanying non-successful responses containing additional details about the error.",
            "schema": {
              "$ref": "#/definitions/ErrorResponse"
            }
          }
        },
        "x-ms-examples": {
          "Get Model from id": {
            "$ref": "./examples/GetModel.json"
          }
        }
      },
      "delete": {
        "summary": "Delete Model",
        "description": "Delete model artifacts.",
        "operationId": "DeleteCustomModel",
        "consumes": [],
        "produces": [
          "application/json"
        ],
        "parameters": [
          {
            "name": "id",
            "in": "path",
            "description": "The identifier of the model to delete.",
            "required": true,
            "type": "string",
            "format": "uuid"
          }
        ],
        "responses": {
          "204": {
            "description": "Successfully removed model artifacts."
          },
          "default": {
            "description": "Response entity accompanying non-successful responses containing additional details about the error.",
            "schema": {
              "$ref": "#/definitions/ErrorResponse"
            }
          }
        },
        "x-ms-examples": {
          "Get Model from id": {
            "$ref": "./examples/DeleteModel.json"
          }
        }
      }
    },
    "/custom/models/{id}/analyze": {
      "post": {
        "summary": "Analyze Form",
        "description": "Analyze extracts key-value pair from a given document. The input document must be of one of the supported content types - 'application/pdf', 'image/jpeg' or 'image/png'. A success response is returned in JSON.",
        "operationId": "AnalyzeWithCustomModel",
        "consumes": [
          "application/pdf",
          "image/jpeg",
          "image/png",
          "multipart/form-data"
        ],
        "produces": [
          "application/json"
        ],
        "parameters": [
          {
            "name": "id",
            "in": "path",
            "description": "Model Identifier to analyze the document with.",
            "required": true,
            "type": "string",
            "format": "uuid"
          },
          {
            "name": "keys",
            "in": "query",
            "description": "An optional list of known keys to extract the values for.",
            "required": false,
            "type": "array",
            "items": {
              "type": "string"
            },
            "uniqueItems": false
          },
          {
            "name": "form_stream",
            "in": "formData",
            "description": "A pdf document or image (jpg,png) file to analyze.",
            "required": true,
            "type": "file"
          }
        ],
        "responses": {
          "200": {
            "description": "Success",
            "schema": {
              "$ref": "#/definitions/AnalyzeResult"
            }
          },
          "default": {
            "description": "Response entity accompanying non-successful responses containing additional details about the error.",
            "schema": {
              "$ref": "#/definitions/ErrorResponse"
            }
          }
        },
        "x-ms-examples": {
          "Get Model from id": {
            "$ref": "./examples/Analyze.json"
          }
        }
      }
    }
  },
  "definitions": {
    "TrainRequest": {
      "description": "Contract to initiate a train request.",
      "required": [
        "source"
      ],
      "type": "object",
      "properties": {
        "source": {
          "description": "Get or set source path.",
          "maxLength": 2048,
          "minLength": 0,
          "type": "string"
        }
      }
    },
    "TrainResult": {
      "description": "Response of the Train API call.",
      "type": "object",
      "properties": {
        "modelId": {
          "description": "Identifier of the model.",
          "type": "string",
          "format": "uuid",
          "x-nullable": false
        },
        "trainingDocuments": {
          "description": "List of documents used to train the model and the\r\ntrain operation error reported by each.",
          "uniqueItems": false,
          "type": "array",
          "items": {
            "$ref": "#/definitions/FormDocumentReport"
          }
        },
        "errors": {
          "description": "Errors returned during the training operation.",
          "uniqueItems": false,
          "type": "array",
          "items": {
            "$ref": "#/definitions/FormOperationError"
          }
        }
      }
    },
    "KeysResult": {
      "description": "Result of an operation to get\r\nthe keys extracted by a model.",
      "type": "object",
      "properties": {
        "clusters": {
          "description": "Object mapping ClusterIds to Key lists.",
          "type": "object",
          "additionalProperties": {
            "uniqueItems": false,
            "type": "array",
            "items": { "type": "string" }
          }
        }
      }
    },
    "ModelResult": {
      "description": "Result of a model status query operation.",
      "type": "object",
      "properties": {
        "modelId": {
          "description": "Get or set model identifier.",
          "type": "string",
          "format": "uuid",
          "x-nullable": false
        },
        "status": {
          "description": "Get or set the status of model.",
          "enum": [ "created", "ready", "invalid" ],
          "type": "string"
        },
        "createdDateTime": {
          "format": "date-time",
          "description": "Get or set the created date time of the model.",
          "type": "string"
        },
        "lastUpdatedDateTime": {
          "format": "date-time",
          "description": "Get or set the model last updated datetime.",
          "type": "string"
        }
      }
    },
    "ModelsResult": {
      "description": "Result of query operation to fetch multiple models.",
      "type": "object",
      "properties": {
        "models": {
          "description": "Collection of models.",
          "uniqueItems": false,
          "type": "array",
          "items": {
            "$ref": "#/definitions/ModelResult"
          }
        }
      }
    },
    "FormDocumentReport": {
      "type": "object",
      "properties": {
        "documentName": {
          "description": "Reference to the data that the report is for.",
          "type": "string"
        },
        "pages": {
          "format": "int32",
          "description": "Total number of pages trained on.",
          "type": "integer"
        },
        "errors": {
          "description": "List of errors per page.",
          "uniqueItems": false,
          "type": "array",
          "items": {
            "type": "string"
          }
        },
        "status": {
          "description": "Status of the training operation.",
          "enum": [
            "success",
            "partialSuccess",
            "failure"
          ],
          "type": "string"
        }
      }
    },
    "FormOperationError": {
      "description": "Error reported during an operation.",
      "type": "object",
      "properties": {
        "errorMessage": {
          "description": "Message reported during the train operation.",
          "type": "string"
        }
      }
    },
    "ErrorResponse": {
      "type": "object",
      "properties": {
        "error": {
          "$ref": "#/definitions/ErrorInformation"
        }
      }
    },
    "ErrorInformation": {
      "type": "object",
      "properties": {
        "code": {
          "type": "string"
        },
        "innerError": {
          "$ref": "#/definitions/InnerError"
        },
        "message": {
          "type": "string"
        }
      }
    },
    "InnerError": {
      "type": "object",
      "properties": {
        "requestId": {
          "type": "string"
        }
      }
    },
    "AnalyzeResult": {
      "description": "Analyze API call result.",
      "type": "object",
      "properties": {
        "status": {
          "description": "Status of the analyze operation.",
          "enum": [
            "success",
            "partialSuccess",
            "failure"
          ],
          "type": "string"
        },
        "pages": {
          "description": "Page level information extracted in the analyzed\r\ndocument.",
          "uniqueItems": false,
          "type": "array",
          "items": {
            "$ref": "#/definitions/ExtractedPage"
          }
        },
        "errors": {
          "description": "List of errors reported during the analyze\r\noperation.",
          "uniqueItems": false,
          "type": "array",
          "items": {
            "$ref": "#/definitions/FormOperationError"
          }
        }
      }
    },
    "ExtractedPage": {
      "description": "Extraction information of a single page in a\r\nwith a document.",
      "type": "object",
      "properties": {
        "number": {
          "format": "int32",
          "description": "Page number.",
          "type": "integer"
        },
        "height": {
          "format": "int32",
          "description": "Height of the page (in pixels).",
          "type": "integer"
        },
        "width": {
          "format": "int32",
          "description": "Width of the page (in pixels).",
          "type": "integer"
        },
        "clusterId": {
          "format": "int32",
          "description": "Cluster identifier.",
          "type": "integer"
        },
        "keyValuePairs": {
          "description": "List of Key-Value pairs extracted from the page.",
          "uniqueItems": false,
          "type": "array",
          "items": {
            "$ref": "#/definitions/ExtractedKeyValuePair"
          }
        },
        "tables": {
          "description": "List of Tables and their information extracted from the page.",
          "uniqueItems": false,
          "type": "array",
          "items": {
            "$ref": "#/definitions/ExtractedTable"
          }
        }
      }
    },
    "ExtractedKeyValuePair": {
      "description": "Representation of a key-value pair as a list\r\nof key and value tokens.",
      "type": "object",
      "properties": {
        "key": {
          "description": "List of tokens for the extracted key in a key-value pair.",
          "uniqueItems": false,
          "type": "array",
          "items": {
            "$ref": "#/definitions/ExtractedToken"
          }
        },
        "value": {
          "description": "List of tokens for the extracted value in a key-value pair.",
          "uniqueItems": false,
          "type": "array",
          "items": {
            "$ref": "#/definitions/ExtractedToken"
          }
        }
      }
    },
    "ExtractedTable": {
      "description": "Extraction information about a table\r\ncontained in a page.",
      "type": "object",
      "properties": {
        "id": {
          "description": "Table identifier.",
          "type": "string"
        },
        "columns": {
          "description": "List of columns contained in the table.",
          "uniqueItems": false,
          "type": "array",
          "items": {
            "$ref": "#/definitions/ExtractedTableColumn"
          }
        }
      }
    },
    "ExtractedToken": {
      "description": "Canonical representation of single extracted text.",
      "type": "object",
      "properties": {
        "text": {
          "description": "String value of the extracted text.",
          "type": "string"
        },
        "boundingBox": {
          "description": "Bounding box of the extracted text. Represents the\r\nlocation of the extracted text as a pair of\r\ncartesian co-ordinates. The co-ordinate pairs are arranged by\r\ntop-left, top-right, bottom-right and bottom-left endpoints box\r\nwith origin reference from the bottom-left of the page.",
          "uniqueItems": false,
          "type": "array",
          "items": {
            "format": "double",
            "type": "number"
          }
        },
        "confidence": {
          "format": "double",
          "description": "A measure of accuracy of the extracted text.",
          "type": "number"
        }
      }
    },
    "ExtractedTableColumn": {
      "description": "Extraction information of a column in\r\na table.",
      "type": "object",
      "properties": {
        "header": {
          "description": "List of extracted tokens for the column header.",
          "uniqueItems": false,
          "type": "array",
          "items": {
            "$ref": "#/definitions/ExtractedToken"
          }
        },
        "entries": {
          "description": "Extracted text for each cell of a column. Each cell\r\nin the column can have a list of one or more tokens.",
          "uniqueItems": false,
          "type": "array",
          "items": {
            "uniqueItems": false,
            "type": "array",
            "items": {
              "$ref": "#/definitions/ExtractedToken"
            }
          }
        }
      }
    }
  },
  "parameters": {
    "Endpoint": {
      "name": "Endpoint",
      "description": "Supported Cognitive Services endpoints (protocol and hostname, for example: https://westus2.api.cognitive.microsoft.com).",
      "x-ms-parameter-location": "client",
      "required": true,
      "type": "string",
      "in": "path",
      "x-ms-skip-url-encoding": true
    }
  }
}<|MERGE_RESOLUTION|>--- conflicted
+++ resolved
@@ -1,11 +1,7 @@
 {
   "swagger": "2.0",
   "info": {
-<<<<<<< HEAD
-    "version": "v1.0-preview",
-=======
     "version": "1.0-preview",
->>>>>>> c84f7641
     "title": "Form Recognizer Client",
     "description": "Extracts information from forms and images into structured data based on a model created by a set of representative training forms."
   },

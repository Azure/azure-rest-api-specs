--- conflicted
+++ resolved
@@ -38,11 +38,6 @@
   "@azure-tools/typespec-ts":
     emitter-output-dir: "{js-sdk-folder}/sdk/{service-directory-name}/ai-anomaly-detector-rest"
     generate-metadata: true
-<<<<<<< HEAD
-    generate-test: true
-    should-use-pnpm-dep: true
-=======
->>>>>>> 98314dcc
     package-dir: "ai-anomaly-detector-rest"
     package-details:
       name: "@azure-rest/ai-anomaly-detector"

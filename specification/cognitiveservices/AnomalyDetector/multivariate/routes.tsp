--- conflicted
+++ resolved
@@ -58,29 +58,16 @@
   // TParams
   {
     @doc("Model information.")
-<<<<<<< HEAD
     @body modelInfo: MultivariateModelDetails,
-=======
-    @body
-    modelInfo: ModelInfo;
->>>>>>> a6ae55e4
   },
   // TResponse
   {
     @statusCode statusCode: 201;
 
     @doc("Location and ID of the model.")
-<<<<<<< HEAD
     @header location: string,
     @body result: MultivariateModel
   }>;
-=======
-    @header
-    location: string;
-    @body result: AnomalyDetectionModel;
-  }
->;
->>>>>>> a6ae55e4
 
 #suppress "@azure-tools/typespec-azure-core/use-standard-operations" "Does not fit any standard operation pattern"
 // This operation does not fit any standard operation pattern.
@@ -129,13 +116,8 @@
 op getMultivariateModel(
   @doc("Model identifier.")
   @path
-<<<<<<< HEAD
   modelId: string,
 ): MultivariateModel | ResponseError;
-=======
-  modelId: string
-): AnomalyDetectionModel | ResponseError;
->>>>>>> a6ae55e4
 
 #suppress "@azure-tools/typespec-azure-core/use-standard-operations" "Does not fit any standard operation pattern"
 // This operation does not fit any standard operation pattern.
@@ -156,25 +138,15 @@
   @doc("Model identifier.")
   @path
   modelId: string,
-
   @doc("Request of multivariate anomaly detection.")
-<<<<<<< HEAD
   @body options: MultivariateBatchDetectionSettings,
-=======
-  @body
-  options: MultivariateBatchDetectionOptions
->>>>>>> a6ae55e4
 ): {
-  @statusCode statusCode: 202;
-
+  @statusCode statusCode: 202,
   @doc("ID of the detection result.")
-  @header("Operation-Id")
-  operationId: string;
-
+  @header("Operation-Id") operationId: string,
   @doc("Location of the detection result.")
-  @header("Operation-Location")
-  operationLocation: string;
-  @body result: MultivariateDetectionResult;
+  @header("Operation-Location") operationLocation: string,
+  @body result: MultivariateDetectionResult,
 } | ResponseError;
 
 #suppress "@azure-tools/typespec-azure-core/use-standard-operations" "Does not fit any standard operation pattern"
@@ -195,10 +167,5 @@
   modelId: string,
 
   @doc("Request of the last detection.")
-<<<<<<< HEAD
   @body options: MultivariateLastDetectionSettings,
-=======
-  @body
-  options: MultivariateLastDetectionOptions
->>>>>>> a6ae55e4
 ): MultivariateLastDetectionResult | ResponseError;
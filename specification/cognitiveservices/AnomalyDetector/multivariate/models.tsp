--- conflicted
+++ resolved
@@ -35,22 +35,12 @@
   "MultiTable",
 }
 
-<<<<<<< HEAD
 enum MultivariateAlignMode {
-=======
-#suppress "@azure-tools/typespec-azure-core/documentation-required" "MUST fix in next update"
-enum AlignMode {
->>>>>>> dd6fbdd4
   "Inner",
   "Outer",
 }
 
-<<<<<<< HEAD
 enum MultivariateModelStatus {
-=======
-#suppress "@azure-tools/typespec-azure-core/documentation-required" "MUST fix in next update"
-enum ModelStatus {
->>>>>>> dd6fbdd4
   @doc("The model has been created. Training has been scheduled but not yet started.")
   Created: "CREATED",
   @doc("The model is being trained.")

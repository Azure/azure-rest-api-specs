--- conflicted
+++ resolved
@@ -11,21 +11,12 @@
 
 #suppress "@azure-tools/typespec-azure-core/documentation-required" "MUST fix in next update"
 @doc("Field that indicates how missing values will be filled.")
-<<<<<<< HEAD
 enum MultivariateFillNaMethod {
   "Previous",
   "Subsequent",
   "Linear",
   "Zero",
   "Fixed",
-=======
-enum FillNAMethod {
-  Previous,
-  Subsequent,
-  Linear,
-  Zero,
-  Fixed,
->>>>>>> a6ae55e4
 }
 
 #suppress "@azure-tools/typespec-azure-core/documentation-required" "MUST fix in next update"
@@ -37,7 +28,6 @@
 }
 
 @doc("Data schema of the input data source. The default is OneTable.")
-<<<<<<< HEAD
 enum MultivariateDataSchema {
   @doc("OneTable means that your input data is in one CSV file, which contains one time stamp column and several variable columns. The default MultivariateDataSchema value is OneTable.")
   "OneTable",
@@ -48,20 +38,6 @@
 enum MultivariateAlignMode {
   "Inner",
   "Outer",
-=======
-enum DataSchema {
-  @doc("OneTable means that your input data is in one CSV file, which contains one time stamp column and several variable columns. The default DataSchema value is OneTable.")
-  OneTable,
-
-  @doc("MultiTable means that your input data is separated in multiple CSV files. Each file contains one time stamp column and one variable column, and the CSV file name should indicate the name of the variable. The default DataSchema value is OneTable.")
-  MultiTable,
-}
-
-#suppress "@azure-tools/typespec-azure-core/documentation-required" "MUST fix in next update"
-enum AlignMode {
-  Inner,
-  Outer,
->>>>>>> a6ae55e4
 }
 
 enum MultivariateModelStatus {
@@ -109,21 +85,7 @@
 Detection request for batch inference. This is an asynchronous inference that
 will need another API to get detection results.
 """)
-<<<<<<< HEAD
   setupInfo: MultivariateBatchDetectionSettings;
-=======
-  setupInfo: MultivariateBatchDetectionOptions;
-}
-
-@doc("Error information that the API returned.")
-@error
-model ErrorResponse {
-  @doc("Error code.")
-  code: string;
-
-  @doc("Message that explains the error that the service reported.")
-  message: string;
->>>>>>> a6ae55e4
 }
 
 @doc("Variable status.")
@@ -317,12 +279,7 @@
 @doc("Diagnostics information to help inspect the states of a model or variable.")
 model MultivariateDiagnosticDetails {
   @doc("Model status.")
-<<<<<<< HEAD
   modelState?: MultivariateModelState;
-=======
-  modelState?: ModelState;
-
->>>>>>> a6ae55e4
   @doc("Variable status.")
   variableStates?: MultivariateVariableState[];
 }
@@ -425,12 +382,7 @@
 @doc("Results of the last detection.")
 model MultivariateLastDetectionResult {
   @doc("Variable status.")
-<<<<<<< HEAD
   variableStates?: MultivariateVariableState[];
-=======
-  variableStates?: VariableState[];
-
->>>>>>> a6ae55e4
   @doc("Anomaly status and information.")
   results?: AnomalyState[];
 }
@@ -440,11 +392,6 @@
 model ResponseError {
   @header("x-ms-error-code")
   @doc("Error code.")
-<<<<<<< HEAD
   msErrorCode?: string,
   ...Foundations.Error
-=======
-  msErrorCode?: string;
-  ...ErrorResponse;
->>>>>>> a6ae55e4
 }
--- conflicted
+++ resolved
@@ -33,13 +33,10 @@
   @doc("Version 2022-05-01")
   @useDependency(Azure.Core.Versions.v1_0_Preview_2)
   v2022_05_01: "2022-05-01",
-<<<<<<< HEAD
 
   @doc("Version 2023-04-01")
   @useDependency(Azure.Core.Versions.v1_0_Preview_2)
   v2023_04_01: "2023-04-01",
-=======
->>>>>>> da77a3a9
 }
 
 @doc("Resource model")
@@ -176,11 +173,7 @@
 
   #suppress "@azure-tools/typespec-azure-core/casing-style" "The names of Property types must use camelCase"
   @doc("Set true to show all intents.")
-<<<<<<< HEAD
   `show-all-intents`?: boolean;
-=======
-  "show-all-intents"?: boolean;
->>>>>>> da77a3a9
 
   @doc("The timezone offset for the location of the request.")
   timezoneOffset?: float32;
@@ -190,11 +183,7 @@
 
   #suppress "@azure-tools/typespec-azure-core/casing-style" "The names of Property types must use camelCase"
   @doc("The subscription key to use when enabling Bing spell check")
-<<<<<<< HEAD
   `bing-spell-check-subscription-key`?: string;
-=======
-  "bing-spell-check-subscription-key"?: string;
->>>>>>> da77a3a9
 }
 
 @doc("This is a set of request parameters for Customized Conversation projects.")
@@ -325,15 +314,9 @@
 enum extraInformationKind {
   #suppress "@azure-tools/typespec-azure-core/documentation-required" "The EnumMember named 'EntitySubtype' should have a documentation or description, please use decorator @doc to add it."
   EntitySubtype,
-<<<<<<< HEAD
-
-  @doc("List key.")
-=======
   #suppress "@azure-tools/typespec-azure-core/documentation-required" "The EnumMember named 'ListKey' should have a documentation or description, please use decorator @doc to add it."
->>>>>>> da77a3a9
   ListKey,
-
-  @doc("Regex Key")
+  #suppress "@azure-tools/typespec-azure-core/documentation-required" "The EnumMember named 'RegexKey' should have a documentation or description, please use decorator @doc to add it."
   RegexKey,
 }
 
@@ -353,7 +336,6 @@
 
   @doc("The canonical form of the extracted entity.")
   key?: string;
-<<<<<<< HEAD
 }
 
 @doc("The regex key extra data kind.")
@@ -367,8 +349,6 @@
 
   @doc("The .NET regex pattern used in extracting the entity. Please visit https://docs.microsoft.com/dotnet/standard/base-types/regular-expressions for more information about .NET regular expressions.")
   regexPattern: string;
-=======
->>>>>>> da77a3a9
 }
 
 @doc("The abstract base class for entity resolutions.")
@@ -549,13 +529,10 @@
 
   @doc("An optional modifier of a date/time instance.")
   modifier?: TemporalModifier;
-<<<<<<< HEAD
 
   @doc("An optional triplet containing the beginning, the end, and the duration all stated as ISO 8601 formatted strings.")
   @added(Versions.v2023_04_01)
   timex: string;
-=======
->>>>>>> da77a3a9
 }
 
 @doc("represents the resolution of numeric intervals.")
@@ -1362,22 +1339,11 @@
   Minim,
   #suppress "@azure-tools/typespec-azure-core/documentation-required" "The EnumMember named 'Cord' should have a documentation or description, please use decorator @doc to add it."
   Cord,
-<<<<<<< HEAD
-
-  @doc("The Volume Unit of measurement")
-  Peck,
-
-  @doc("The Volume Unit of measurement")
-  Bushel,
-
-  @doc("The Volume Unit of measurement")
-=======
-  #suppress "@azure-tools/typespec-azure-core/documentation-required" "The EnumMember named 'Peck' should have a documentation or description, please use decorator @doc to add it."
+  #suppress "@azure-tools/typespec-azure-core/documentation-required" "The EnumMember named 'Cord' should have a documentation or description, please use decorator @doc to add it."
   Peck,
   #suppress "@azure-tools/typespec-azure-core/documentation-required" "The EnumMember named 'Bushel' should have a documentation or description, please use decorator @doc to add it."
   Bushel,
   #suppress "@azure-tools/typespec-azure-core/documentation-required" "The EnumMember named 'Hogshead' should have a documentation or description, please use decorator @doc to add it."
->>>>>>> da77a3a9
   Hogshead,
 }
 
@@ -1438,7 +1404,6 @@
   Conversations,
   AnalyzeConversationTask,
   AnalyzeConversationTaskResult
-<<<<<<< HEAD
 >;
 
 @added(Versions.v2023_04_01)
@@ -1488,7 +1453,4 @@
 //   @format("uuid")
 //   @doc("Job ID")
 //   jobId: string;
-// }
-=======
->;
->>>>>>> da77a3a9
+// }
--- conflicted
+++ resolved
@@ -32,13 +32,8 @@
     namespace: Azure.AI.ContentSafety
     model-namespace: false
   "@azure-tools/typespec-ts":
-<<<<<<< HEAD
-    package-dir: "ai-content-safety-rest"
+    emitter-output-dir: "{output-dir}/{service-dir}/ai-content-safety-rest"
     is-modular-library: true
-=======
-    emitter-output-dir: "{output-dir}/{service-dir}/ai-content-safety-rest"
-    is-modular-library: false
->>>>>>> e252b782
     package-details:
       name: "@azure-rest/ai-content-safety"
       version: "1.0.0"

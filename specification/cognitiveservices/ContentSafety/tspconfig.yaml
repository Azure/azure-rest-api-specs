parameters:
  service-dir:
    default: "sdk/contentsafety"
emit:
  - "@azure-tools/typespec-autorest"
linter:
  extends:
    - "@azure-tools/typespec-azure-core/all"
options:
  "@azure-tools/typespec-autorest":
    emitter-output-dir: "{project-root}/../"
    output-file: "{azure-resource-provider-folder}/{service-name}/{version-status}/{version}/contentsafety.json"
    azure-resource-provider-folder: "data-plane"
    examples-directory: ./examples
    omit-unreachable-types: true
  "@azure-tools/typespec-python":
    package-dir: "azure-ai-contentsafety"
    package-version: "1.0.0"
    package-name: "{package-dir}"
<<<<<<< HEAD
    package-pprint-name: '"Azure AI Content Safety"'
=======
    package-pprint-name: "\"Azure AI Content Safety\""
    flavor: azure
>>>>>>> 1e221321
  "@azure-tools/typespec-csharp":
    package-dir: "Azure.AI.ContentSafety"
    namespace: "{package-dir}"
    clear-output-folder: true
    model-namespace: false
    flavor: azure
  "@azure-tools/typespec-ts":
    package-dir: "ai-content-safety-rest"
    packageDetails:
      name: "@azure-rest/ai-content-safety"
      version: "1.0.0"
      description: "ContentSafety Service"
    flavor: azure
  "@azure-tools/typespec-java":
    package-dir: "azure-ai-contentsafety"
    namespace: com.azure.ai.contentsafety
    examples-directory: examples
    partial-update: true
    flavor: azure<|MERGE_RESOLUTION|>--- conflicted
+++ resolved
@@ -17,12 +17,8 @@
     package-dir: "azure-ai-contentsafety"
     package-version: "1.0.0"
     package-name: "{package-dir}"
-<<<<<<< HEAD
     package-pprint-name: '"Azure AI Content Safety"'
-=======
-    package-pprint-name: "\"Azure AI Content Safety\""
     flavor: azure
->>>>>>> 1e221321
   "@azure-tools/typespec-csharp":
     package-dir: "Azure.AI.ContentSafety"
     namespace: "{package-dir}"

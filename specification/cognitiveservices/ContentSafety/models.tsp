--- conflicted
+++ resolved
@@ -213,7 +213,146 @@
   blocklistItemIds: string[];
 }
 
-<<<<<<< HEAD
+@added(ContentSafety.Versions.v2023_10_30_Preview)
+@doc("Text Incident.")
+@resource("text/incident")
+model TextIncident {
+  @doc("incident name.")
+  @pattern("^[0-9A-Za-z._~-]+$")
+  @key("incidentName")
+  @visibility("read", "create", "query")
+  @maxLength(64)
+  incidentName: string;
+
+  @doc("Incident description.")
+  @maxLength(1024)
+  description?: string;
+}
+
+@added(ContentSafety.Versions.v2023_10_30_Preview)
+@doc("Sample in a Text Incident.")
+@resource("incidentSamples")
+@parentResource(TextIncident)
+model TextIncidentSample {
+  @doc("incident name.")
+  @key("incidentSampleId")
+  @visibility("read")
+  @maxLength(64)
+  incidentSampleId: string;
+
+  @doc("IncidentSample text content.")
+  @maxLength(1024)
+  text?: string;
+}
+
+@added(ContentSafety.Versions.v2023_10_30_Preview)
+@doc("The request to add incidentSamples to a incident.")
+model AddTextIncidentSamplesOptions {
+  @doc("Array of incidentSamples to add.")
+  incidentSamples: TextIncidentSample[];
+}
+
+@added(ContentSafety.Versions.v2023_10_30_Preview)
+@doc("The response of adding incidentSamples to the incident.")
+model AddTextIncidentSamplesResult {
+  @doc("Array of incidentSamples have been added.")
+  incidentSamples: TextIncidentSample[];
+}
+
+@added(ContentSafety.Versions.v2023_10_30_Preview)
+@doc("The request to remove incidentSamples from a incident.")
+model RemoveTextIncidentSamplesOptions {
+  @doc("Array of incidentSamples to remove.")
+  incidentSampleIds: string[];
+}
+
+@added(ContentSafety.Versions.v2023_10_30_Preview)
+@doc("Image Incident.")
+@resource("image/incident")
+model ImageIncident {
+  @doc("incident name.")
+  @pattern("^[0-9A-Za-z._~-]+$")
+  @key("incidentName")
+  @visibility("read", "create", "query")
+  @maxLength(64)
+  incidentName: string;
+
+  @doc("Incident description.")
+  @maxLength(1024)
+  description?: string;
+}
+
+@added(ContentSafety.Versions.v2023_10_30_Preview)
+@doc("Sample in an Image Incident.")
+@resource("incidentSamples")
+@parentResource(ImageIncident)
+model ImageIncidentSample {
+  @doc("incident name.")
+  @key("incidentSampleId")
+  @visibility("read")
+  @maxLength(64)
+  incidentSampleId: string;
+
+  @doc("IncidentSample image content.")
+  image?: ImageData;
+}
+
+@added(ContentSafety.Versions.v2023_10_30_Preview)
+@doc("The image result is base64 encoded bytes")
+@projectedName("csharp", "ContentSafetyImageDataResult")
+model ImageDataResult {
+  @doc("The Base64 encoding of the image.")
+  content?: bytes;
+}
+
+@added(ContentSafety.Versions.v2023_10_30_Preview)
+@doc("Sample Result in an Image Incident.")
+@resource("incidentSamples")
+@parentResource(ImageIncident)
+model ImageIncidentSampleResult {
+  @doc("incident name.")
+  @key("incidentSampleId")
+  @visibility("read")
+  @maxLength(64)
+  incidentSampleId: string;
+
+  @doc("IncidentSample image content.")
+  image?: ImageDataResult;
+}
+
+@added(ContentSafety.Versions.v2023_10_30_Preview)
+@doc("The request to add incidentSamples to a incident.")
+model AddImageIncidentSamplesOptions {
+  @doc("Array of incidentSamples to add.")
+  incidentSamples: ImageIncidentSample[];
+}
+
+@added(ContentSafety.Versions.v2023_10_30_Preview)
+@doc("The request to remove incidentSamples from a incident.")
+model RemoveImageIncidentSamplesOptions {
+  @doc("Array of incidentSamples to remove.")
+  incidentSampleIds: string[];
+}
+
+@added(ContentSafety.Versions.v2023_10_30_Preview)
+@doc("Sample in a Image Incident.")
+@resource("incidentSamples")
+@parentResource(ImageIncident)
+model ListImageIncidentSampleResult {
+  @doc("incident name.")
+  @key("incidentSampleId")
+  @visibility("read")
+  @maxLength(64)
+  incidentSampleId: string;
+}
+
+@added(ContentSafety.Versions.v2023_10_30_Preview)
+@doc("The response of adding incidentSamples to the incident.")
+model AddImageIncidentSamplesResult {
+  @doc("Array of incidentSamples have been added.")
+  incidentSamples: ListImageIncidentSampleResult[];
+}
+
 #suppress "@azure-tools/typespec-azure-core/documentation-required" "MUST fix in next update"
 @doc("Text analyze category.")
 @added(Versions.v2023_10_30_Preview)
@@ -290,145 +429,4 @@
 
 //   @doc("The reason of failure.")
 //   error?: string;
-// }
-=======
-@added(ContentSafety.Versions.v2023_10_30_Preview)
-@doc("Text Incident.")
-@resource("text/incident")
-model TextIncident {
-  @doc("incident name.")
-  @pattern("^[0-9A-Za-z._~-]+$")
-  @key("incidentName")
-  @visibility("read", "create", "query")
-  @maxLength(64)
-  incidentName: string;
-
-  @doc("Incident description.")
-  @maxLength(1024)
-  description?: string;
-}
-
-@added(ContentSafety.Versions.v2023_10_30_Preview)
-@doc("Sample in a Text Incident.")
-@resource("incidentSamples")
-@parentResource(TextIncident)
-model TextIncidentSample {
-  @doc("incident name.")
-  @key("incidentSampleId")
-  @visibility("read")
-  @maxLength(64)
-  incidentSampleId: string;
-
-  @doc("IncidentSample text content.")
-  @maxLength(1024)
-  text?: string;
-}
-
-@added(ContentSafety.Versions.v2023_10_30_Preview)
-@doc("The request to add incidentSamples to a incident.")
-model AddTextIncidentSamplesOptions {
-  @doc("Array of incidentSamples to add.")
-  incidentSamples: TextIncidentSample[];
-}
-
-@added(ContentSafety.Versions.v2023_10_30_Preview)
-@doc("The response of adding incidentSamples to the incident.")
-model AddTextIncidentSamplesResult {
-  @doc("Array of incidentSamples have been added.")
-  incidentSamples: TextIncidentSample[];
-}
-
-@added(ContentSafety.Versions.v2023_10_30_Preview)
-@doc("The request to remove incidentSamples from a incident.")
-model RemoveTextIncidentSamplesOptions {
-  @doc("Array of incidentSamples to remove.")
-  incidentSampleIds: string[];
-}
-
-@added(ContentSafety.Versions.v2023_10_30_Preview)
-@doc("Image Incident.")
-@resource("image/incident")
-model ImageIncident {
-  @doc("incident name.")
-  @pattern("^[0-9A-Za-z._~-]+$")
-  @key("incidentName")
-  @visibility("read", "create", "query")
-  @maxLength(64)
-  incidentName: string;
-
-  @doc("Incident description.")
-  @maxLength(1024)
-  description?: string;
-}
-
-@added(ContentSafety.Versions.v2023_10_30_Preview)
-@doc("Sample in an Image Incident.")
-@resource("incidentSamples")
-@parentResource(ImageIncident)
-model ImageIncidentSample {
-  @doc("incident name.")
-  @key("incidentSampleId")
-  @visibility("read")
-  @maxLength(64)
-  incidentSampleId: string;
-
-  @doc("IncidentSample image content.")
-  image?: ImageData;
-}
-
-@added(ContentSafety.Versions.v2023_10_30_Preview)
-@doc("The image result is base64 encoded bytes")
-@projectedName("csharp", "ContentSafetyImageDataResult")
-model ImageDataResult {
-  @doc("The Base64 encoding of the image.")
-  content?: bytes;
-}
-
-@added(ContentSafety.Versions.v2023_10_30_Preview)
-@doc("Sample Result in an Image Incident.")
-@resource("incidentSamples")
-@parentResource(ImageIncident)
-model ImageIncidentSampleResult {
-  @doc("incident name.")
-  @key("incidentSampleId")
-  @visibility("read")
-  @maxLength(64)
-  incidentSampleId: string;
-
-  @doc("IncidentSample image content.")
-  image?: ImageDataResult;
-}
-
-@added(ContentSafety.Versions.v2023_10_30_Preview)
-@doc("The request to add incidentSamples to a incident.")
-model AddImageIncidentSamplesOptions {
-  @doc("Array of incidentSamples to add.")
-  incidentSamples: ImageIncidentSample[];
-}
-
-@added(ContentSafety.Versions.v2023_10_30_Preview)
-@doc("The request to remove incidentSamples from a incident.")
-model RemoveImageIncidentSamplesOptions {
-  @doc("Array of incidentSamples to remove.")
-  incidentSampleIds: string[];
-}
-
-@added(ContentSafety.Versions.v2023_10_30_Preview)
-@doc("Sample in a Image Incident.")
-@resource("incidentSamples")
-@parentResource(ImageIncident)
-model ListImageIncidentSampleResult {
-  @doc("incident name.")
-  @key("incidentSampleId")
-  @visibility("read")
-  @maxLength(64)
-  incidentSampleId: string;
-}
-
-@added(ContentSafety.Versions.v2023_10_30_Preview)
-@doc("The response of adding incidentSamples to the incident.")
-model AddImageIncidentSamplesResult {
-  @doc("Array of incidentSamples have been added.")
-  incidentSamples: ListImageIncidentSampleResult[];
-}
->>>>>>> ca9a1f62
+// }
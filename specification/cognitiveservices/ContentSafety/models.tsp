--- conflicted
+++ resolved
@@ -27,27 +27,16 @@
 
 @doc("The type of text analysis output.")
 enum AnalyzeTextOutputType {
-<<<<<<< HEAD
-  @doc("Output severities in four levels, the value could be 0, 2, 4, 6.")
-  FourSeverityLevels,
-
-  @doc("Output severities in eight levels, the value could be 0, 1, 2, 3, 4, 5, 6, 7.")
-=======
   @doc("Output severities in four levels, the value could be 0,2,4,6.")
   FourSeverityLevels,
 
   @doc("Output severities in eight levels, the value could be 0,1,2,3,4,5,6,7.")
->>>>>>> eccca594
   EightSeverityLevels,
 }
 
 @doc("The type of image analysis output.")
 enum AnalyzeImageOutputType {
-<<<<<<< HEAD
-  @doc("Output severities in four levels, the value could be 0, 2, 4, 6.")
-=======
   @doc("Output severities in four levels, the value could be 0,2,4,6.")
->>>>>>> eccca594
   FourSeverityLevels,
 }
 
@@ -65,7 +54,6 @@
 
   @doc("When set to true, further analyses of harmful content will not be performed in cases where blocklists are hit. When set to false, all analyses of harmful content will be performed, whether or not blocklists are hit.")
   haltOnBlocklistHit?: boolean;
-<<<<<<< HEAD
 
   @doc("This refers to the type of text analysis output. If no value is assigned, the default value will be \"FourSeverityLevels\".")
   outputType?: AnalyzeTextOutputType = AnalyzeTextOutputType.FourSeverityLevels;
@@ -86,20 +74,6 @@
   @added(ContentSafety.Versions.v2023_10_15_Preview)
   @doc("The accept decision made by service.")
   accepted?: boolean;
-=======
-
-  @doc("This refers to the type of text analysis output. If no value is assigned, the default value will be \"FourSeverityLevels\".")
-  outputType?: AnalyzeTextOutputType = AnalyzeTextOutputType.FourSeverityLevels;
-}
-
-@doc("The text analysis response.")
-model AnalyzeTextResult {
-  @doc("The blocklist match details.")
-  blocklistsMatch?: TextBlocklistMatch[];
-
-  @doc("Analysis result for categories.")
-  categoriesAnalysis: TextCategoriesAnalysis[];
->>>>>>> eccca594
 }
 
 @doc("The result of blocklist match.")
@@ -122,17 +96,12 @@
   @doc("The text analysis category.")
   category: TextCategory;
 
-<<<<<<< HEAD
-  @doc("The value increases with the severity of the input content. The value of this field is determined by the outputType specified in the request. If 'FourSeverityLevels' or 'EightSeverityLevels' is chosen, this field will be included in the output.")
+  @doc("The value increases with the severity of the input content. The value of this field is determined by the output type specified in the request. The output type could be ‘FourSeverityLevels’ or ‘EightSeverity Levels’, and the output value can be 0, 2, 4, 6 or 0, 1, 2, 3, 4, 5, 6, or 7.")
   severity?: int32;
 
   @added(ContentSafety.Versions.v2023_10_15_Preview)
   @doc("The decision made by service.")
   accepted?: boolean;
-=======
-  @doc("The value increases with the severity of the input content. The value of this field is determined by the output type specified in the request. The output type could be ‘FourSeverityLevels’ or ‘EightSeverity Levels’, and the output value can be 0, 2, 4, 6 or 0, 1, 2, 3, 4, 5, 6, or 7.")
-  severity?: int32;
->>>>>>> eccca594
 }
 
 @doc("The image analysis request.")
@@ -145,13 +114,10 @@
 
   @doc("This refers to the type of image analysis output. If no value is assigned, the default value will be \"FourSeverityLevels\".")
   outputType?: AnalyzeImageOutputType = AnalyzeImageOutputType.FourSeverityLevels;
-<<<<<<< HEAD
 
   @added(ContentSafety.Versions.v2023_10_15_Preview)
   @doc("Name of the project. When this field is provided, it means service will analyze the text with specified policy based on the given project name. If project name occurs with other configuration like categories, a bad request error will be returned.")
   projectName?: string;
-=======
->>>>>>> eccca594
 }
 
 @doc("The image can be either base64 encoded bytes or a blob URL. You can choose only one of these options. If both are provided, the request will be refused. The maximum image size is 2048 x 2048 pixels and should not exceed 4 MB, while the minimum image size is 50 x 50 pixels.")
@@ -168,13 +134,10 @@
 model AnalyzeImageResult {
   @doc("Analysis result for categories.")
   categoriesAnalysis: ImageCategoriesAnalysis[];
-<<<<<<< HEAD
 
   @added(ContentSafety.Versions.v2023_10_15_Preview)
   @doc("The decision made by service.")
   accepted?: boolean;
-=======
->>>>>>> eccca594
 }
 
 @doc("Image analysis result.")
@@ -182,17 +145,12 @@
   @doc("The image analysis category.")
   category: ImageCategory;
 
-<<<<<<< HEAD
-  @doc("The value increases with the severity of the input content. The value of this field is determined by the output type specified in the request. The output type could be ‘FourSeverityLevels’ or ‘EightSeverity Levels’, and the output value can be 0, 2, 4, 6 or 0, 1, 2, 3, 4, 5, 6, or 7.")
+  @doc("The value increases with the severity of the input content. The value of this field is determined by the output type specified in the request. The output type could be ‘FourSeverityLevels’, and the output value can be 0, 2, 4, 6.")
   severity?: int32;
 
   @added(ContentSafety.Versions.v2023_10_15_Preview)
   @doc("The decision made by service.")
   accepted?: boolean;
-=======
-  @doc("The value increases with the severity of the input content. The value of this field is determined by the output type specified in the request. The output type could be ‘FourSeverityLevels’, and the output value can be 0, 2, 4, 6.")
-  severity?: int32;
->>>>>>> eccca594
 }
 
 @doc("Text Blocklist.")
@@ -219,7 +177,6 @@
   @visibility("read")
   @maxLength(64)
   blocklistItemId: string;
-<<<<<<< HEAD
 
   @doc("BlocklistItem description.")
   @maxLength(1024)
@@ -269,14 +226,6 @@
   modality: ContentModality;
 
   @doc("Project display name.")
-=======
-
-  @doc("BlocklistItem description.")
-  @maxLength(1024)
-  description?: string;
-
-  @doc("BlocklistItem content.")
->>>>>>> eccca594
   @maxLength(128)
   @minLength(3)
   displayName?: string;
@@ -301,6 +250,7 @@
 enum ContentModality {
   @doc("Text modality.")
   Text,
+
   @doc("Image modality.")
   Image,
 }
@@ -320,7 +270,7 @@
 model ImageCategoryPolicy {
   @doc("Image category.")
   category: ImageCategory;
-  
+
   @doc("Severity less than the threshold will be treated as accepted for the category. The value can only be 2, 4, 6 for FourSeverityLevels. If the threshold is undefined, it means all content are accepted.")
   acceptSeverityThreshold?: int32;
 }
@@ -345,7 +295,7 @@
   @doc("The category policy. The length must be larger than 0.")
   @minItems(1)
   categoryPolicies: ImageCategoryPolicy[];
-  
+
   @doc("The type of text analysis output. If not assigned, the default value is \"FourSeverityLevels\".")
   outputType?: AnalyzeTextOutputType = AnalyzeTextOutputType.FourSeverityLevels;
 }
@@ -368,7 +318,6 @@
   text: string;
 }
 
-<<<<<<< HEAD
 @added(ContentSafety.Versions.v2023_10_15_Preview)
 @doc("The protected material analysis response.")
 model AnalyzeTextProtectedMaterialResult {
@@ -396,22 +345,4 @@
 model JailbreakAnalysisResult {
   @doc("Analysis result for jailbreak.")
   violated: boolean;
-=======
-@doc("The request to add blocklistItems to a text blocklist.")
-model AddOrUpdateTextBlocklistItemsOptions {
-  @doc("Array of blocklistItems to add.")
-  blocklistItems: TextBlocklistItem[];
-}
-
-@doc("The response of adding blocklistItems to the text blocklist.")
-model AddOrUpdateTextBlocklistItemsResult {
-  @doc("Array of blocklistItems have been added.")
-  blocklistItems: TextBlocklistItem[];
-}
-
-@doc("The request to remove blocklistItems from a text blocklist.")
-model RemoveTextBlocklistItemsOptions {
-  @doc("Array of blocklistItemIds to remove.")
-  blocklistItemIds: string[];
->>>>>>> eccca594
 }
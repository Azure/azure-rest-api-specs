import "@typespec/http";
import "@typespec/rest";
import "@azure-tools/typespec-client-generator-core";

using TypeSpec.Http;
using TypeSpec.Rest;
using TypeSpec.Versioning;
using Azure.ClientGenerator.Core;

namespace ContentSafety;

@doc("The harm category supported in Text content analysis.")
union TextCategory {
  string,

  @doc("The harm category for Text - Hate.")
  "Hate",

  @doc("The harm category for Text - SelfHarm.")
  "SelfHarm",

  @doc("The harm category for Text - Sexual.")
  "Sexual",

  @doc("The harm category for Text - Violence.")
  "Violence",
}

@doc("The harm category supported in Image content analysis.")
union ImageCategory {
  string,

  @doc("The harm category for Image - Hate.")
  "Hate",

  @doc("The harm category for Image - SelfHarm.")
  "SelfHarm",

  @doc("The harm category for Image - Sexual.")
  "Sexual",

  @doc("The harm category for Image - Violence.")
  "Violence",
}

@doc("The type of text analysis output.")
union AnalyzeTextOutputType {
  string,

  @doc("Output severities in four levels, the value could be 0,2,4,6.")
  FourSeverityLevels: "FourSeverityLevels",

  @doc("Output severities in eight levels, the value could be 0,1,2,3,4,5,6,7.")
  EightSeverityLevels: "EightSeverityLevels",
}

@doc("The type of image analysis output.")
union AnalyzeImageOutputType {
  string,

  @doc("Output severities in four levels, the value could be 0,2,4,6.")
  FourSeverityLevels: "FourSeverityLevels",
}

@doc("The text analysis request.")
model AnalyzeTextOptions {
  @doc("The text to be analyzed. We support a maximum of 10k Unicode characters (Unicode code points) in the text of one request.")
  @maxLength(10000)
  text: string;

  @doc("The categories will be analyzed. If they are not assigned, a default set of analysis results for the categories will be returned.")
  categories?: TextCategory[];

  @doc("The names of blocklists.")
  blocklistNames?: string[];

  @doc("When set to true, further analyses of harmful content will not be performed in cases where blocklists are hit. When set to false, all analyses of harmful content will be performed, whether or not blocklists are hit.")
  haltOnBlocklistHit?: boolean;

  @doc("This refers to the type of text analysis output. If no value is assigned, the default value will be \"FourSeverityLevels\".")
  outputType?: AnalyzeTextOutputType = AnalyzeTextOutputType.FourSeverityLevels;
}

@doc("The text analysis response.")
model AnalyzeTextResult {
  @doc("The blocklist match details.")
  blocklistsMatch?: TextBlocklistMatch[];

  @doc("Analysis result for categories.")
  categoriesAnalysis: TextCategoriesAnalysis[];
}

@doc("The result of blocklist match.")
model TextBlocklistMatch {
  @doc("The name of the matched blocklist.")
  @maxLength(64)
  blocklistName: string;

  @doc("The ID of the matched item.")
  @maxLength(64)
  blocklistItemId: string;

  @doc("The content of the matched item.")
  @maxLength(128)
  blocklistItemText: string;
}

@doc("Text analysis result.")
model TextCategoriesAnalysis {
  @doc("The text analysis category.")
  category: TextCategory;

  @doc("The value increases with the severity of the input content. The value of this field is determined by the output type specified in the request. The output type could be ‘FourSeverityLevels’ or ‘EightSeverity Levels’, and the output value can be 0, 2, 4, 6 or 0, 1, 2, 3, 4, 5, 6, or 7.")
  severity?: int32;
}

@doc("The image analysis request.")
model AnalyzeImageOptions {
  @doc("The image to be analyzed.")
  image: ImageData;

  @doc("The categories will be analyzed. If they are not assigned, a default set of analysis results for the categories will be returned.")
  categories?: ImageCategory[];

  @doc("This refers to the type of image analysis output. If no value is assigned, the default value will be \"FourSeverityLevels\".")
  outputType?: AnalyzeImageOutputType = AnalyzeImageOutputType.FourSeverityLevels;
}

@doc("The image can be either base64 encoded bytes or a blob URL. You can choose only one of these options. If both are provided, the request will be refused. The maximum image size is 2048 x 2048 pixels and should not exceed 4 MB, while the minimum image size is 50 x 50 pixels.")
@clientName("ContentSafetyImageData", "csharp")
@clientName("ContentSafetyImageData", "java")
model ImageData {
  @doc("The Base64 encoding of the image.")
  content?: bytes;

  @doc("The blob url of the image.")
  @clientName("BlobUri", "csharp")
  blobUrl?: url;
}

@doc("The image analysis response.")
model AnalyzeImageResult {
  @doc("Analysis result for categories.")
  categoriesAnalysis: ImageCategoriesAnalysis[];
}

@doc("Image analysis result.")
model ImageCategoriesAnalysis {
  @doc("The image analysis category.")
  category: ImageCategory;

  @doc("The value increases with the severity of the input content. The value of this field is determined by the output type specified in the request. The output type could be ‘FourSeverityLevels’, and the output value can be 0, 2, 4, 6.")
  severity?: int32;
}

@doc("Text Blocklist.")
@resource("text/blocklists")
model TextBlocklist {
  @doc("Text blocklist name.")
  @pattern("^[0-9A-Za-z._~-]+$")
  @key("blocklistName")
  @visibility("read", "create", "query")
  @maxLength(64)
  @clientName("Name", "csharp")
  @clientName("name", "java")
  blocklistName: string;

  @doc("Text blocklist description.")
  @maxLength(1024)
  description?: string;
}

@doc("Item in a TextBlocklist.")
@resource("blocklistItems")
@parentResource(TextBlocklist)
model TextBlocklistItem {
  @doc("The service will generate a BlocklistItemId, which will be a UUID.")
  @key("blocklistItemId")
  @visibility("read")
  @maxLength(64)
  blocklistItemId: string;

  @doc("BlocklistItem description.")
  @maxLength(1024)
  description?: string;

  @doc("BlocklistItem content. The length is counted using Unicode code point.")
  @maxLength(128)
  text: string;

  @added(ContentSafety.Versions.v2024_09_01)
  @doc("An optional properties indicating whether this item is to be matched as a regular expression.")
  isRegex?: boolean;
}

@doc("The request to add blocklistItems to a text blocklist.")
model AddOrUpdateTextBlocklistItemsOptions {
  @doc("Array of blocklistItems to add.")
  blocklistItems: TextBlocklistItem[];
}

@doc("The response of adding blocklistItems to the text blocklist.")
model AddOrUpdateTextBlocklistItemsResult {
  @doc("Array of blocklistItems have been added.")
  blocklistItems: TextBlocklistItem[];
}

@doc("The request to remove blocklistItems from a text blocklist.")
model RemoveTextBlocklistItemsOptions {
  @doc("Array of blocklistItemIds to remove.")
  blocklistItemIds: string[];
}

@added(ContentSafety.Versions.v2024_09_01)
@doc("The request of analyzing potential direct or indirect injection attacks.")
model ShieldPromptOptions {
  @doc("The user prompt to be analyzed, which may contain direct injection attacks.")
  userPrompt?: string;

  @doc("The documents to be analyzed, which may contain direct or indirect injection attacks.")
  documents?: string[];
}

@added(ContentSafety.Versions.v2024_09_01)
@doc("The combined analysis results of potential direct or indirect injection attacks.")
model ShieldPromptResult {
  @doc("Direct injection attacks analysis result for the given user prompt.")
  userPromptAnalysis?: UserPromptInjectionAnalysisResult;

  @doc("Direct and indirect injection attacks analysis result for the given documents.")
  documentsAnalysis?: DocumentInjectionAnalysisResult[];
}

@added(ContentSafety.Versions.v2024_09_01)
@doc("The individual analysis result of potential injection attacks in the given user prompt.")
model UserPromptInjectionAnalysisResult {
  @doc("Whether a potential injection attack is detected or not.")
  attackDetected: boolean;
}

@added(ContentSafety.Versions.v2024_09_01)
@doc("The individual analysis result of potential injection attacks in the given documents.")
model DocumentInjectionAnalysisResult {
  @doc("Whether a potential injection attack is detected or not.")
  attackDetected: boolean;
}

@added(ContentSafety.Versions.v2024_09_01)
@doc("The request of detecting potential protected material present in the given text.")
model DetectTextProtectedMaterialOptions {
  @doc("The text to be analyzed, which may contain protected material. The characters will be counted in Unicode code points.")
  text: string;
}

@added(ContentSafety.Versions.v2024_09_01)
@doc("The combined detection results of potential protected material.")
model DetectTextProtectedMaterialResult {
  @doc("Analysis result for the given text.")
  protectedMaterialAnalysis: TextProtectedMaterialAnalysisResult;
}

@added(ContentSafety.Versions.v2024_09_01)
@doc("The individual detection result of potential protected material.")
model TextProtectedMaterialAnalysisResult {
  @doc("Whether potential protected material is detected or not.")
  detected: boolean;
}

@added(ContentSafety.Versions.v2024_09_15_Preview)
@doc("The request of detecting potential protected material present in the given code.")
model DetectCodeProtectedMaterialOptions {
  @doc("The code to be analyzed, which may contain protected material. The characters will be counted in Unicode code points.")
  code: string;
}

@added(ContentSafety.Versions.v2024_09_15_Preview)
@doc("The combined detection results of potential protected material for code.")
model DetectCodeProtectedMaterialResult {
  @doc("Analysis result for the given text.")
  protectedMaterialAnalysis: CodeProtectedMaterialAnalysisResult;
}

@added(ContentSafety.Versions.v2024_09_15_Preview)
@doc("The code citation of potential protected material for code.")
model CodeCitation {
  @doc("The license type fetched from source repository.")
  license: string;

  @doc("The repository URLs of the source code detected.")
  sourceUrls: string[];
}

@added(ContentSafety.Versions.v2024_09_15_Preview)
@doc("The individual detection result of potential protected material for code.")
model CodeProtectedMaterialAnalysisResult {
  @doc("Whether potential protected material is detected or not.")
  detected: boolean;

  @doc("The code citation of potential protected material for code.")
  codeCitations: CodeCitation[];
}

@added(ContentSafety.Versions.v2024_09_15_Preview)
@doc("The domain supported in Text Groundedness analysis.")
union GroundednessDomain {
  string,

  @doc("The domain for Groundedness analysis - Generic.")
  Generic: "Generic",

  @doc("The domain for Groundedness analysis - Medical.")
  Medical: "Medical",
}

@added(ContentSafety.Versions.v2024_09_15_Preview)
@doc("The task type supported in Text Groundedness analysis.")
union GroundednessTask {
  string,

  @doc("The task type for Groundedness analysis - Summarization.")
  Summarization: "Summarization",

  @doc("The task type for Groundedness analysis - QnA.")
  QnA: "QnA",
}

#suppress "@azure-tools/typespec-azure-core/casing-style" "The names of Property types must use PascalCase"
@added(ContentSafety.Versions.v2024_09_15_Preview)
@doc("The options for QnA task.")
model QnAOptions {
  @doc("The user's question input in a QnA task.")
  query: string;
}

#suppress "@azure-tools/typespec-azure-core/casing-style" "The names of Property types must use PascalCase"
@added(ContentSafety.Versions.v2024_09_15_Preview)
@doc("The LLM resource type supported in Text Groundedness analysis.")
union LLMResourceType {
  string,

  @doc("The LLM resource type for Groundedness analysis - Azure OpenAI.")
  AzureOpenAI: "AzureOpenAI",
}

#suppress "@azure-tools/typespec-azure-core/casing-style" "The names of Property types must use PascalCase"
@added(ContentSafety.Versions.v2024_09_15_Preview)
@doc("Details of the given LLM resource.")
model LLMResource {
  @doc("LLM resource type.")
  resourceType?: LLMResourceType = LLMResourceType.AzureOpenAI;

  #suppress "@azure-tools/typespec-azure-core/casing-style" "The names of Property types must use camelCase"
  @doc("Endpoint for Azure OpenAI resource.")
  azureOpenAIEndpoint: string;

  #suppress "@azure-tools/typespec-azure-core/casing-style" "The names of Property types must use camelCase"
  @doc("Deployment name.")
  azureOpenAIDeploymentName: string;
}

@added(ContentSafety.Versions.v2024_09_15_Preview)
@doc("The request of text groundedness analysis.")
model AnalyzeTextGroundednessOptions {
  @doc("""
    The domain of the text for analysis. Allowed values: Medical, Generic.
    This field is optional, with a default value of Generic.
    """)
  domain?: GroundednessDomain = GroundednessDomain.Generic;

  @doc("""
    The task type for the text analysis. Type of task: QnA, Summarization.
    This field is optional, with a default value of Summarization.
    """)
  task?: GroundednessTask = GroundednessTask.Summarization;

  @doc("""
    The user's question input in a QnA scenario.
    This field is optional, but cannot be omitted when task type is QnA.
    """)
  qna?: QnAOptions;

  @doc("The text to be analyzed. Usually, it's the LLM output and may contain ungrounded content.")
  text: string;

  @doc("""
    The grounding sources to be used for validating the groundedness.
    Limit: Restrictions on the total amount of grounding sources that can be analyzed in a single request are 55K characters (in Unicode code point).
    """)
  groundingSources: string[];

  @doc("""
    A value indicating if to generate mitigated content for the ungrounded content and included in the response.
    This field is optional, with a default value of false.
    """)
  mitigating?: boolean;

  @doc("""
    A value indicating if to generate an explanation for the groundedness analysis result and included in the response.
    This field is optional, with a default value of false.
    """)
  reasoning?: boolean;

  @doc("""
    Connection details for the LLM resource. 
    This field will be used only when the 'reasoning' field is set to true; otherwise, it will be ignored.
    """)
  llmResource?: LLMResource;
}

@added(ContentSafety.Versions.v2024_09_15_Preview)
@doc("To describe the string index in different representations.")
model IndexDetails {
  @doc("Indicate the index when encoding is UTF-8.")
  utf8: int64;

  @doc("Indicate the index when encoding is UTF-16.")
  utf16: int64;

  @doc("Indicate the index with code point format.")
  codePoint: int64;
}

@added(ContentSafety.Versions.v2024_09_15_Preview)
@doc("Details of the content that identified as ungroundedness.")
model UngroundednessDetails {
  @doc("The original text which is considered as ungrounded.")
  text: string;

  @doc("The offset that the ungrounded content starts in the original text.")
  offset: IndexDetails;

  @doc("The length of the ungrounded content.")
  length: IndexDetails;

  @doc("""
    The explanation for detected ungroundedness.
    It's available only when the 'reasoning' field in the input is set to true.
    """)
  reason?: string;
}

@added(ContentSafety.Versions.v2024_09_15_Preview)
@doc("The response of text groundedness analysis.")
model AnalyzeTextGroundednessResult {
  @doc("Indicates whether ungrounded content is detected.")
  ungroundedDetected: boolean;

  @doc("""
    Specifies the proportion of the text identified as ungrounded, 
    expressed as a decimal between 0 and 1,
    where 0 indicates no ungrounded content and 1 indicates the entire given text is considered ungrounded.
    """)
  ungroundedPercentage: float32;

  @doc("Provides insights into ungrounded content with specific examples and percentages.")
  ungroundedDetails: UngroundednessDetails[];

  @doc("""
    The mitigation for detected ungroundedness.
    It's available only when the 'mitigating' field in the input is set to true.
    """)
  mitigatedText?: string;
}

@added(ContentSafety.Versions.v2024_09_15_Preview)
@doc("Definition of an Auto Reviewer version.")
@resource("text/autoReviewers")
model AutoReviewerVersion {
  @doc("The name of the Auto Reviewer.")
  @visibility("read", "create", "update")
  @pattern("^[0-9A-Za-z._~-]+$")
  @maxLength(64)
  @key
  autoReviewerName: string;

  @doc("The labels defined in the Auto Reviewer. There should be a label named 'Other' in the list. The 'Other' label is the default one to represent the content that does not classified as any other labels.")
  labels: AutoReviewerLabelDetails[];

  @doc("The blob URL which should be a jsonl that contains the examples of an Auto Reviewer. Read & write access to the upper layer virtual directory is required. This is optional.")
  @visibility("create", "read", "update")
  exampleBlobUrl?: string;

  @doc("Delimiter of the given blob URL. If omitted, '/' will be used as the delimiter to parse the exampleBlobUrl.")
  @visibility("created", "update", "read")
  blobDelimiter?: string;

  @doc("The blob URL that contains a snapshot of exampleBlobUrl. It's available in the response only when exampleBlobUrl is provided in the request.")
  @visibility("read")
  exampleBlobCopyUrl?: string;

  @doc("The version of Auto Reviewer.")
  @visibility("read")
  version: int32;

  @doc("The creation time of this Auto Reviewer version. The time is in UTC.")
  @visibility("read")
  createdTime: utcDateTime;

  @doc("The status of this Auto Reviewer version.")
  @visibility("read")
  status: AutoReviewerOperationStatus;

  @doc("The error details of this Auto Reviewer version.")
  @visibility("read")
  error?: string;
}

@added(ContentSafety.Versions.v2024_09_15_Preview)
@doc("The label details of an Auto Reviewer version.")
model AutoReviewerLabelDetails {
  @doc("The name of the label.")
  labelName: string;

  @doc("The description of the label.")
  description: string;
}

@added(ContentSafety.Versions.v2024_09_15_Preview)
@doc("The possible status of an Auto Reviewer operation.")
union AutoReviewerOperationStatus {
  string,

  @doc("Auto Reviewer operation status - NotStarted")
  "NotStarted",

  @doc("Auto Reviewer operation status - Running")
  "Running",

  @doc("Auto Reviewer operation status - Succeeded")
  "Succeeded",

  @doc("Auto Reviewer operation status - Failed")
  "Failed",
}

@added(ContentSafety.Versions.v2024_09_15_Preview)
@doc("All versions of an Auto Reviewer.")
model AutoReviewerVersionList {
  @doc("List of auto reviewer versions.")
  value: AutoReviewerVersion[];
}

@added(ContentSafety.Versions.v2024_09_15_Preview)
@doc("The request to analyze the given text with the Auto Reviewer version defined.")
model AutoReviewTextOptions {
  @doc("The text to be analyzed.")
  text: string;

  @doc("The name of the Auto Reviewer.")
  autoReviewerName: string;

  @doc("The version of the Auto Reviewer. The latest version will be used if omitted.")
  autoReviewerVersion?: int32;
}

@added(ContentSafety.Versions.v2024_09_15_Preview)
@doc("The response of analyzing text with Auto Reviewer.")
model AutoReviewTextResult {
  @doc("The label classified by the given Auto Reviewer.")
  labelName: string;

  @doc("To provide more details of the analysis result.")
  reasoning: string;
}

@added(ContentSafety.Versions.v2024_09_15_Preview)
@doc("The details of a long running operation of Auto Reviewer.")
@resource("text/autoReviewers/operations")
model AutoReviewerOperationDetail {
  @doc("The id of this operation.")
  @key("operationId")
  @visibility("read", "create", "query")
  id: string;

  @doc("The status of this operation.")
  status: AutoReviewerOperationStatus;

  @doc("The error details when this operation failed.")
  error?: Azure.Core.Foundations.Error;
}

@added(ContentSafety.Versions.v2024_09_15_Preview)
@doc("The possible status of a content safety incident operation.")
union IncidentOperationStatus {
  string,

  @doc("Content Safety Incident operation status - NotStarted")
  "NotStarted",

  @doc("Content Safety Incident operation status - Running")
  "Running",

  @doc("Content Safety Incident operation status - Succeeded")
  "Succeeded",

  @doc("Content Safety Incident operation status - Failed")
  "Failed",

  @doc("Content Safety Incident operation status - Canceled")
  "Canceled",
}

@added(ContentSafety.Versions.v2024_09_15_Preview)
@doc("Definition of a content safety Text Incident.")
@resource("text/incidents")
model TextIncident {
  @doc("The name of the incident.")
  @visibility("read", "create", "query")
  @pattern("^(?=[a-zA-Z0-9])[a-zA-Z0-9-]*[a-zA-Z0-9]$")
  @maxLength(64)
  @key("incidentName")
  incidentName: string;

  @doc("The guideline to define this incident.")
  incidentDefinition?: string;

  @doc("The created time of this incident.")
  @visibility("read", "query")
  created: utcDateTime;

  @doc("The latest updated time of this incident.")
  @visibility("read", "query")
  lastUpdated: utcDateTime;
}

@added(ContentSafety.Versions.v2024_09_15_Preview)
@doc("Definition of a sample in a Text Incident.")
@resource("incidentSamples")
@parentResource(TextIncident)
model TextIncidentSample {
  @doc("The name of this incident sample.")
  @visibility("read")
  @maxLength(64)
  @key("incidentSampleId")
  incidentSampleId: string;

  @doc("The text content of this incident sample.")
  text?: string;
}

@added(ContentSafety.Versions.v2024_09_15_Preview)
@doc("The request to add incident samples to a Text Incident.")
model AddTextIncidentSamplesOptions {
  @doc("Incident samples to be added.")
  incidentSamples: TextIncidentSample[];
}

@added(ContentSafety.Versions.v2024_09_15_Preview)
@doc("The response of adding incident samples to a Text Incident.")
model AddTextIncidentSamplesResult {
  @doc("Incident samples have been added.")
  incidentSamples: TextIncidentSample[];
}

@added(ContentSafety.Versions.v2024_09_15_Preview)
@doc("The request to remove incident samples from a Text Incident.")
model RemoveTextIncidentSamplesOptions {
  @doc("Incident samples to be removed.")
  incidentSampleIds: string[];
}

@added(ContentSafety.Versions.v2024_09_15_Preview)
@doc("The request to analyze given text content with content safety Text Incidents defined.")
model AnalyzeTextDetectIncidentsOptions {
  @doc("The text to be analyzed.")
  text: string;

  @doc("The incidents defined.")
  incidentNames: string[];
}

@added(ContentSafety.Versions.v2024_09_15_Preview)
@doc("The definition of a matched content safety incident.")
model IncidentMatch {
  @doc("The name of the matched incident.")
  incidentName: string;
}

@added(ContentSafety.Versions.v2024_09_15_Preview)
@doc("The response of analyzing given content with content safety incidents defined.")
model DetectIncidentsResult {
  @doc("The details of matched incidents.")
  incidentMatches: IncidentMatch[];
}

@added(ContentSafety.Versions.v2024_09_15_Preview)
@doc("Definition of a content safety Image Incident.")
@resource("image/incidents")
model ImageIncident {
  @doc("The name of the incident.")
  @visibility("read", "create", "query")
  @pattern("^(?=[a-zA-Z0-9])[a-zA-Z0-9-]*[a-zA-Z0-9]$")
  @maxLength(64)
  @key("incidentName")
  incidentName: string;

  @doc("The created time of this incident.")
  @visibility("read", "query")
  created: utcDateTime;

  @doc("The latest updated time of this incident.")
  @visibility("read", "query")
  lastUpdated: utcDateTime;
}

@added(ContentSafety.Versions.v2024_09_15_Preview)
@doc("Definition of an Image Incident sample in a request.")
@resource("incidentSamples")
@parentResource(ImageIncident)
model ImageIncidentSample {
  @doc("The name of this incident sample.")
  @visibility("read")
  @maxLength(64)
  @key("incidentSampleId")
  incidentSampleId: string;

  @doc("The image content of this incident sample.")
  image?: ImageData;
}

@added(ContentSafety.Versions.v2024_09_15_Preview)
@doc("The request to add incident samples to an Image Incident.")
model AddImageIncidentSamplesOptions {
  @doc("Incident samples to be added.")
  incidentSamples: ImageIncidentSample[];
}

@added(ContentSafety.Versions.v2024_09_15_Preview)
@doc("A single sample in an Image Incident sample list.")
@resource("incidentSamples")
@parentResource(ImageIncident)
model ListImageIncidentSampleResult {
  @doc("The name of this incident sample.")
  @key("incidentSampleId")
  @visibility("read")
  incidentSampleId: string;
}

@added(ContentSafety.Versions.v2024_09_15_Preview)
@doc("The response of adding incident samples to an Image Incident.")
model AddImageIncidentSamplesResult {
  @doc("Array of incidentSamples have been added.")
  incidentSamples: ListImageIncidentSampleResult[];
}

@added(ContentSafety.Versions.v2024_09_15_Preview)
@doc("Definition of an image in a response.")
model ImageDataResult {
  @doc("Base64-encoded image.")
  content?: bytes;
}

@added(ContentSafety.Versions.v2024_09_15_Preview)
@doc("Definition of an Image Incident sample in a response.")
@resource("incidentSamples")
@parentResource(ImageIncident)
model ImageIncidentSampleResult {
  @doc("The name of this incident sample.")
  @key("incidentSampleId")
  @visibility("read")
  incidentSampleId: string;

  @doc("The image content of this incident sample.")
  image?: ImageDataResult;
}

@added(ContentSafety.Versions.v2024_09_15_Preview)
@doc("The request to remove incident samples from an Image Incident.")
model RemoveImageIncidentSamplesOptions {
  @doc("Incident samples to be removed.")
  incidentSampleIds: string[];
}

@added(ContentSafety.Versions.v2024_09_15_Preview)
@doc("The request to analyze given image with content safety Image Incidents defined.")
model AnalyzeImageDetectIncidentsOptions {
  @doc("The image to be analyzed.")
  image: ImageData;

  @doc("The incidents defined.")
  incidentNames: string[];
}

@added(ContentSafety.Versions.v2024_09_15_Preview)
@doc("The details of a long running operation of Text Incident.")
@resource("text/incidents/operations")
model TextIncidentOperationResult {
  @doc("The id of this operation.")
  @key("operationId")
  @visibility("read", "create", "query")
  id: string;

  @doc("The status of this operation.")
  @visibility("read")
  status: IncidentOperationStatus;

  @doc("The error details when this operation failed.")
  errorMessage?: Azure.Core.Foundations.Error;
}

@added(ContentSafety.Versions.v2024_09_15_Preview)
@doc("The details of a long running operation of Image Incident.")
@resource("image/incidents/operations")
model ImageIncidentOperationResult {
  @doc("The id of this operation.")
  @key("operationId")
  @visibility("read", "create", "query")
  id: string;

  @doc("The status of this operation.")
  @visibility("read")
  status: IncidentOperationStatus;

  @doc("The error details when this operation failed.")
  error?: Azure.Core.Foundations.Error;
}

@added(ContentSafety.Versions.v2024_09_15_Preview)
@doc("Incident long running operation parameters.")
model IncidentLongRunningOperationParameters {
  @doc("The operation id passed by the user, if not provided, will be automatically generated as a UUID.")
  @header("Operation-Id")
  @pattern("^(?=[a-zA-Z0-9])[a-zA-Z0-9-]*[a-zA-Z0-9]$")
  @maxLength(64)
  operationId?: string;
}

@added(ContentSafety.Versions.v2024_09_15_Preview)
@doc("Incident long running operation status result.")
model IncidentLongRunningOperationStatusResult {
  @doc("The operation id passed by the user in the request or a random UUID generated by server side.")
  @header("Operation-Id")
  @pattern("^(?=[a-zA-Z0-9])[a-zA-Z0-9-]*[a-zA-Z0-9]$")
  @maxLength(64)
  operationId: string;
}

@added(ContentSafety.Versions.v2024_09_15_Preview)
@resource("text/categories")
@doc("Definition of a Customer Category version.")
model TextCustomCategoryVersion {
  @doc("The name of this Custom Category")
  @visibility("read", "create", "update")
  @pattern("^(?=[a-zA-Z0-9])[a-zA-Z0-9-]*[a-zA-Z0-9]$")
  @maxLength(64)
  @key
  categoryName: string;

  @doc("The definition or description of this Custom Category version.")
  @visibility("read", "create", "update")
  definition: string;

  @doc("The blob URL which should be a jsonl that contains the samples. Read & write access to the upper layer virtual directory is required.")
  @visibility("create", "read", "update")
  sampleBlobUrl: string;

  @doc("The blob URL that contains a snapshot of sampleBlobUrl.")
  @visibility("read")
  sampleBlobSnapshotUrl: string;

  @doc("The version of Custom Category.")
  @visibility("read")
  version: int32;

  @doc("The creation time of this Custom Category version. The time is in UTC.")
  @visibility("read")
  createdTime: utcDateTime;

  @doc("The status of this Custom Category version")
  @visibility("read")
  status: CustomCategoryStatus;

  @doc("The error details of this Custom Category version.")
  @visibility("read")
  errorMessage?: string;
}

@added(ContentSafety.Versions.v2024_09_15_Preview)
@doc("The possible status of building a Custom Category.")
union CustomCategoryStatus {
  string,

  @doc("Custom Category building status - NotStarted")
  "NotStarted",

  @doc("Custom Category building status - Running")
  "Running",

  @doc("Custom Category building status - Succeeded")
  "Succeeded",

  @doc("Custom Category building status - Failed")
  "Failed",
}

@added(ContentSafety.Versions.v2024_09_15_Preview)
@doc("All versions of a Custom Category.")
model TextCustomCategoryVersionList {
  @doc("List of custom category versions.")
  value: TextCustomCategoryVersion[];
}

@added(ContentSafety.Versions.v2024_09_15_Preview)
@doc("The possible status of a Custom Category operation.")
union CustomCategoryOperationStatus {
  string,

  @doc("Custom Category operation status - NotStarted")
  "NotStarted",

  @doc("Custom Category operation status - Running")
  "Running",

  @doc("Custom Category operation status - Succeeded")
  "Succeeded",

  @doc("Custom Category operation status - Failed")
  "Failed",
}

@added(ContentSafety.Versions.v2024_09_15_Preview)
@doc("The details of a long running operation of Custom Category.")
@resource("text/categories/operations")
model CustomCategoryOperationDetail {
  @doc("The id of this operation.")
  @visibility("read", "create", "query")
  @maxLength(64)
  @key("operationId")
  id: string;

  @doc("The status of this operation.")
  @visibility("read")
  status: CustomCategoryOperationStatus;

  @doc("The error details when this operation failed.")
  error?: Azure.Core.Foundations.Error;
}

@added(ContentSafety.Versions.v2024_09_15_Preview)
@doc("Custom Category long running operation parameters.")
model CustomCategoryLongRunningOperationParameters {
  @doc("The build will target on the given version.")
  @query
  version: int32;

  @doc("The operation id passed by the user, if not provided, will be automatically generated as a UUID.")
  @header("Operation-Id")
  @pattern("^(?=[a-zA-Z0-9])[a-zA-Z0-9-]*[a-zA-Z0-9]$")
  @maxLength(64)
  operationId?: string;
}

@added(ContentSafety.Versions.v2024_09_15_Preview)
@doc("Custom Category long running operation status result.")
model CustomCategoryLongRunningOperationStatusResult {
  @doc("The operation id passed by the user in the request or a random UUID generated by server side.")
  @header("Operation-Id")
  @pattern("^(?=[a-zA-Z0-9])[a-zA-Z0-9-]*[a-zA-Z0-9]$")
  @maxLength(64)
  operationId: string;
}

@added(ContentSafety.Versions.v2024_09_15_Preview)
@doc("The request to analyze given text content with the Custom Category version defined.")
model AnalyzeTextCustomCategoryOption {
  @doc("The text needs to be analyzed.")
  text: string;

  @doc("Custom category name.")
  categoryName: string;

  @doc("Custom category version, if not assigned use the latest version.")
  version?: int32;
}

@added(ContentSafety.Versions.v2024_09_15_Preview)
@doc("The analysis result of Custom Category.")
model TextCustomCategoryAnalysis {
  @doc("Whether the Custom Category is detected.")
  detected: boolean;
}

@added(ContentSafety.Versions.v2024_09_15_Preview)
@doc("The response of analyzing text with Custom Category.")
model AnalyzeTextCustomCategoryResult {
  @doc("The analysis result with Custom Category.")
  customCategoryAnalysis: TextCustomCategoryAnalysis;
}

<<<<<<< HEAD
@added(ContentSafety.Versions.v2024_09_30_Preview)
@doc("The image to be analyzed.")
model CredentialImageData {
  @doc("The Base64 encoding of the image.")
  content: bytes;
}

@added(ContentSafety.Versions.v2024_09_30_Preview)
@doc("The request of decoding content credential in the given image.")
model DecodeImageCredentialOptions {
  @doc("The image to be analyzed.")
  image: CredentialImageData;
}

@added(ContentSafety.Versions.v2024_09_30_Preview)
@doc("The decoding results of content credential.")
model DecodeImageCredentialResult {
  @doc("Analysis result for the given image.")
  imageCredentialAnalysis: ImageCredentialAnalysisResult;
}

@added(ContentSafety.Versions.v2024_09_30_Preview)
@doc("The decoding result of content credential.")
model ImageCredentialAnalysisResult {
  @doc("The C2PA Manifest information that baked in the image.")
  imageManifest: string;

  @doc("Image Manifest added by Encode Model.")
  watermarkStickyManifest: string;
=======
@added(ContentSafety.Versions.v2024_09_15_Preview)
@doc("The harm category supported in Image-with-Text content analysis.")
union ImageWithTextCategory {
  string,

  @doc("The harm category for Image-with-Text - Hate.")
  "Hate",

  @doc("The harm category for Image-with-Text - SelfHarm.")
  "SelfHarm",

  @doc("The harm category for Image-with-Text - Sexual.")
  "Sexual",

  @doc("The harm category for Image-with-Text - Violence.")
  "Violence",
}

@added(ContentSafety.Versions.v2024_09_15_Preview)
@doc("The request to analyze an image with embedded or custom text.")
model AnalyzeImageWithTextOptions {
  @doc("The image content to be analyzed.")
  image: ImageData;

  @doc("The text related to the given image.")
  text?: string;

  @doc("The harm categories to be detected. A default set of harm categories will be applied if omitted.")
  categories?: ImageWithTextCategory[];

  @doc("When set to true, the embedded text in given image will be recognized and concatenated with the given text for analysis.")
  enableOcr: boolean;
}

@added(Versions.v2024_09_15_Preview)
@doc("The definition of individual result for analyzing an image with embedded or custom text.")
model ImageWithTextCategoriesAnalysis {
  @doc("The harm category detected.")
  category: ImageWithTextCategory;

  @doc("It indicates the severity of the harm. 0 means the content is considered as safe in this harm category.")
  severity?: int32;
}

@added(Versions.v2024_09_15_Preview)
@doc("The response of analyzing an image with embedded or custom text.")
model AnalyzeImageWithTextResult {
  @doc("The individual analysis result for each harm category.")
  categoriesAnalysis: ImageWithTextCategoriesAnalysis[];
>>>>>>> 0b47137f
}<|MERGE_RESOLUTION|>--- conflicted
+++ resolved
@@ -987,7 +987,57 @@
   customCategoryAnalysis: TextCustomCategoryAnalysis;
 }
 
-<<<<<<< HEAD
+@added(ContentSafety.Versions.v2024_09_15_Preview)
+@doc("The harm category supported in Image-with-Text content analysis.")
+union ImageWithTextCategory {
+  string,
+
+  @doc("The harm category for Image-with-Text - Hate.")
+  "Hate",
+
+  @doc("The harm category for Image-with-Text - SelfHarm.")
+  "SelfHarm",
+
+  @doc("The harm category for Image-with-Text - Sexual.")
+  "Sexual",
+
+  @doc("The harm category for Image-with-Text - Violence.")
+  "Violence",
+}
+
+@added(ContentSafety.Versions.v2024_09_15_Preview)
+@doc("The request to analyze an image with embedded or custom text.")
+model AnalyzeImageWithTextOptions {
+  @doc("The image content to be analyzed.")
+  image: ImageData;
+
+  @doc("The text related to the given image.")
+  text?: string;
+
+  @doc("The harm categories to be detected. A default set of harm categories will be applied if omitted.")
+  categories?: ImageWithTextCategory[];
+
+  @doc("When set to true, the embedded text in given image will be recognized and concatenated with the given text for analysis.")
+  enableOcr: boolean;
+}
+
+@added(Versions.v2024_09_15_Preview)
+@doc("The definition of individual result for analyzing an image with embedded or custom text.")
+model ImageWithTextCategoriesAnalysis {
+  @doc("The harm category detected.")
+  category: ImageWithTextCategory;
+
+  @doc("It indicates the severity of the harm. 0 means the content is considered as safe in this harm category.")
+  severity?: int32;
+}
+
+@added(Versions.v2024_09_15_Preview)
+@doc("The response of analyzing an image with embedded or custom text.")
+model AnalyzeImageWithTextResult {
+  @doc("The individual analysis result for each harm category.")
+  categoriesAnalysis: ImageWithTextCategoriesAnalysis[];
+}
+
 @added(ContentSafety.Versions.v2024_09_30_Preview)
 @doc("The image to be analyzed.")
 model CredentialImageData {
@@ -1017,55 +1067,4 @@
 
   @doc("Image Manifest added by Encode Model.")
   watermarkStickyManifest: string;
-=======
-@added(ContentSafety.Versions.v2024_09_15_Preview)
-@doc("The harm category supported in Image-with-Text content analysis.")
-union ImageWithTextCategory {
-  string,
-
-  @doc("The harm category for Image-with-Text - Hate.")
-  "Hate",
-
-  @doc("The harm category for Image-with-Text - SelfHarm.")
-  "SelfHarm",
-
-  @doc("The harm category for Image-with-Text - Sexual.")
-  "Sexual",
-
-  @doc("The harm category for Image-with-Text - Violence.")
-  "Violence",
-}
-
-@added(ContentSafety.Versions.v2024_09_15_Preview)
-@doc("The request to analyze an image with embedded or custom text.")
-model AnalyzeImageWithTextOptions {
-  @doc("The image content to be analyzed.")
-  image: ImageData;
-
-  @doc("The text related to the given image.")
-  text?: string;
-
-  @doc("The harm categories to be detected. A default set of harm categories will be applied if omitted.")
-  categories?: ImageWithTextCategory[];
-
-  @doc("When set to true, the embedded text in given image will be recognized and concatenated with the given text for analysis.")
-  enableOcr: boolean;
-}
-
-@added(Versions.v2024_09_15_Preview)
-@doc("The definition of individual result for analyzing an image with embedded or custom text.")
-model ImageWithTextCategoriesAnalysis {
-  @doc("The harm category detected.")
-  category: ImageWithTextCategory;
-
-  @doc("It indicates the severity of the harm. 0 means the content is considered as safe in this harm category.")
-  severity?: int32;
-}
-
-@added(Versions.v2024_09_15_Preview)
-@doc("The response of analyzing an image with embedded or custom text.")
-model AnalyzeImageWithTextResult {
-  @doc("The individual analysis result for each harm category.")
-  categoriesAnalysis: ImageWithTextCategoriesAnalysis[];
->>>>>>> 0b47137f
 }
--- conflicted
+++ resolved
@@ -110,50 +110,6 @@
   severity?: int32;
 }
 
-@added(ContentSafety.Versions.v2023_10_15_Preview)
-@doc("The protected material analysis request.")
-model AnalyzeTextProtectedMaterialOptions {
-  @doc("The text needs to be analyzed. We support a maximum of 1k Unicode characters (Unicode code points) in the text of one request.")
-  @maxLength(1000)
-  text: string;
-}
-
-@added(ContentSafety.Versions.v2023_10_15_Preview)
-@doc("The protected material analysis response.")
-model AnalyzeTextProtectedMaterialResult {
-  @doc("Analysis result for protected material.")
-  protectedMaterialAnalysis: ProtectedMaterialAnalysisResult;
-}
-
-@added(ContentSafety.Versions.v2023_10_15_Preview)
-@doc("The text protected material analysis response.")
-model ProtectedMaterialAnalysisResult {
-  @doc("Analysis result for protected material..")
-  detected: boolean;
-}
-
-@added(ContentSafety.Versions.v2023_10_15_Preview)
-@doc("The text jailbreak analysis request.")
-model AnalyzeTextJailbreakOptions {
-  @doc("The text needs to be analyzed if it attempt to jailbreak. We support a maximum of 1k Unicode characters (Unicode code points) in the text of one request.")
-  @maxLength(1000)
-  text: string;
-}
-
-@added(ContentSafety.Versions.v2023_10_15_Preview)
-@doc("The text jailbreak analysis request.")
-model AnalyzeTextJailbreakResult {
-  @doc("Analysis result for jailbreak.")
-  jailbreakAnalysis: JailbreakAnalysisResult;
-}
-
-@added(ContentSafety.Versions.v2023_10_15_Preview)
-@doc("The text jailbreak analysis response.")
-model JailbreakAnalysisResult {
-  @doc("Analysis result for jailbreak.")
-  detected: boolean;
-}
-
 @added(ContentSafety.Versions.v2023_10_30_Preview)
 @doc("The result of text incident match.")
 model IncidentMatch {
@@ -263,7 +219,50 @@
   blocklistItemIds: string[];
 }
 
-<<<<<<< HEAD
+@added(ContentSafety.Versions.v2023_10_15_Preview)
+@doc("The protected material analysis request.")
+model AnalyzeTextProtectedMaterialOptions {
+  @doc("The text needs to be analyzed. We support a maximum of 1k Unicode characters (Unicode code points) in the text of one request.")
+  @maxLength(1000)
+  text: string;
+}
+
+@added(ContentSafety.Versions.v2023_10_15_Preview)
+@doc("The protected material analysis response.")
+model AnalyzeTextProtectedMaterialResult {
+  @doc("Analysis result for protected material.")
+  protectedMaterialAnalysis: ProtectedMaterialAnalysisResult;
+}
+
+@added(ContentSafety.Versions.v2023_10_15_Preview)
+@doc("The text protected material analysis response.")
+model ProtectedMaterialAnalysisResult {
+  @doc("Analysis result for protected material..")
+  detected: boolean;
+}
+
+@added(ContentSafety.Versions.v2023_10_15_Preview)
+@doc("The text jailbreak analysis request.")
+model AnalyzeTextJailbreakOptions {
+  @doc("The text needs to be analyzed if it attempt to jailbreak. We support a maximum of 1k Unicode characters (Unicode code points) in the text of one request.")
+  @maxLength(1000)
+  text: string;
+}
+
+@added(ContentSafety.Versions.v2023_10_15_Preview)
+@doc("The text jailbreak analysis request.")
+model AnalyzeTextJailbreakResult {
+  @doc("Analysis result for jailbreak.")
+  jailbreakAnalysis: JailbreakAnalysisResult;
+}
+
+@added(ContentSafety.Versions.v2023_10_15_Preview)
+@doc("The text jailbreak analysis response.")
+model JailbreakAnalysisResult {
+  @doc("Analysis result for jailbreak.")
+  detected: boolean;
+}
+
 @added(ContentSafety.Versions.v2023_10_30_Preview)
 @doc("Text Incident.")
 @resource("text/incidents")
@@ -518,48 +517,4 @@
 model AnalyzeImageWithTextResult {
   @doc("Analysis result for categories.")
   categoriesAnalysis: ImageWithTextCategoriesAnalysis[];
-=======
-@added(ContentSafety.Versions.v2023_10_15_Preview)
-@doc("The protected material analysis request.")
-model AnalyzeTextProtectedMaterialOptions {
-  @doc("The text needs to be analyzed. We support a maximum of 1k Unicode characters (Unicode code points) in the text of one request.")
-  @maxLength(1000)
-  text: string;
-}
-
-@added(ContentSafety.Versions.v2023_10_15_Preview)
-@doc("The protected material analysis response.")
-model AnalyzeTextProtectedMaterialResult {
-  @doc("Analysis result for protected material.")
-  protectedMaterialAnalysis: ProtectedMaterialAnalysisResult;
-}
-
-@added(ContentSafety.Versions.v2023_10_15_Preview)
-@doc("The text protected material analysis response.")
-model ProtectedMaterialAnalysisResult {
-  @doc("Analysis result for protected material..")
-  detected: boolean;
-}
-
-@added(ContentSafety.Versions.v2023_10_15_Preview)
-@doc("The text jailbreak analysis request.")
-model AnalyzeTextJailbreakOptions {
-  @doc("The text needs to be analyzed if it attempt to jailbreak. We support a maximum of 1k Unicode characters (Unicode code points) in the text of one request.")
-  @maxLength(1000)
-  text: string;
-}
-
-@added(ContentSafety.Versions.v2023_10_15_Preview)
-@doc("The text jailbreak analysis request.")
-model AnalyzeTextJailbreakResult {
-  @doc("Analysis result for jailbreak.")
-  jailbreakAnalysis: JailbreakAnalysisResult;
-}
-
-@added(ContentSafety.Versions.v2023_10_15_Preview)
-@doc("The text jailbreak analysis response.")
-model JailbreakAnalysisResult {
-  @doc("Analysis result for jailbreak.")
-  detected: boolean;
->>>>>>> be07d319
 }
import "@typespec/http";
import "@typespec/rest";

using TypeSpec.Http;
using TypeSpec.Rest;
using TypeSpec.Versioning;

namespace ContentSafety;

#suppress "@azure-tools/typespec-azure-core/documentation-required" "MUST fix in next update"
@doc("Text analyze category.")
enum TextCategory {
  Hate,
  SelfHarm,
  Sexual,
  Violence,
}

#suppress "@azure-tools/typespec-azure-core/documentation-required" "MUST fix in next update"
@doc("Image analyze category.")
enum ImageCategory {
  Hate,
  SelfHarm,
  Sexual,
  Violence,
}

@doc("The type of text analysis output.")
enum AnalyzeTextOutputType {
  @doc("Output severities in four levels, the value could be 0,2,4,6.")
  FourSeverityLevels,

  @doc("Output severities in eight levels, the value could be 0,1,2,3,4,5,6,7.")
  EightSeverityLevels,
}

@doc("The type of image analysis output.")
enum AnalyzeImageOutputType {
  @doc("Output severities in four levels, the value could be 0,2,4,6.")
  FourSeverityLevels,
}

@doc("The text analysis request.")
model AnalyzeTextOptions {
  @doc("The text needs to be analyzed. We support a maximum of 10k Unicode characters (Unicode code points) in the text of one request.")
  @maxLength(10000)
  text: string;

  @doc("The categories will be analyzed. If they are not assigned, a default set of analysis results for the categories will be returned.")
  categories?: TextCategory[];

  @doc("The names of blocklists.")
  blocklistNames?: string[];

  @doc("When set to true, further analyses of harmful content will not be performed in cases where blocklists are hit. When set to false, all analyses of harmful content will be performed, whether or not blocklists are hit.")
  haltOnBlocklistHit?: boolean;

  @doc("This refers to the type of text analysis output. If no value is assigned, the default value will be \"FourSeverityLevels\".")
  outputType?: AnalyzeTextOutputType = AnalyzeTextOutputType.FourSeverityLevels;

  @added(ContentSafety.Versions.v2023_10_30_Preview)
  @doc("The incidents to detect.")
  incidents?: IncidentOptions;
}

@added(ContentSafety.Versions.v2023_10_30_Preview)
@doc("The text analysis request.")
model IncidentOptions {
  @doc("The accept decision made by service.")
  incidentNames?: string[];

  @doc("When set to true, further analyses of harmful content will not be performed in cases where incidents are hit. When set to false, all analyses of harmful content will be performed, whether or not incidents are hit.")
  haltOnIncidentHit?: boolean;
}

@doc("The text analysis response.")
model AnalyzeTextResult {
  @doc("The blocklist match details.")
  blocklistsMatch?: TextBlocklistMatch[];

  @doc("Analysis result for categories.")
  categoriesAnalysis: TextCategoriesAnalysis[];

  @added(ContentSafety.Versions.v2023_10_30_Preview)
  @doc("The incident match details.")
  incidentMatches?: IncidentMatch[];

  @added(ContentSafety.Versions.v2024_01_30_Preview)
  @doc("Chunks in the original text detected as harmful content. Analysis result and scores are caused by these.")
  citation?: string[];
}

@doc("The result of blocklist match.")
model TextBlocklistMatch {
  @doc("The name of the matched blocklist.")
  @maxLength(64)
  blocklistName: string;

  @doc("The ID of the matched item.")
  @maxLength(64)
  blocklistItemId: string;

  @doc("The content of the matched item.")
  @maxLength(128)
  blocklistItemText: string;
}

@doc("Text analysis result.")
model TextCategoriesAnalysis {
  @doc("The text analysis category.")
  category: TextCategory;

  @doc("The value increases with the severity of the input content. The value of this field is determined by the output type specified in the request. The output type could be ‘FourSeverityLevels’ or ‘EightSeverity Levels’, and the output value can be 0, 2, 4, 6 or 0, 1, 2, 3, 4, 5, 6, or 7.")
  severity?: int32;
}

@added(ContentSafety.Versions.v2023_10_30_Preview)
@doc("The result of text incident match.")
model IncidentMatch {
  @doc("The name of the matched incident.")
  @maxLength(64)
  incidentName: string;
}

@doc("The image analysis request.")
model AnalyzeImageOptions {
  @doc("The image needs to be analyzed.")
  image: ImageData;

  @doc("The categories will be analyzed. If they are not assigned, a default set of analysis results for the categories will be returned.")
  categories?: ImageCategory[];

  @doc("This refers to the type of image analysis output. If no value is assigned, the default value will be \"FourSeverityLevels\".")
  outputType?: AnalyzeImageOutputType = AnalyzeImageOutputType.FourSeverityLevels;

  @added(ContentSafety.Versions.v2023_10_30_Preview)
  @doc("The incidents to detect.")
  incidents?: IncidentOptions;
}

@doc("The image can be either base64 encoded bytes or a blob URL. You can choose only one of these options. If both are provided, the request will be refused. The maximum image size is 2048 x 2048 pixels and should not exceed 4 MB, while the minimum image size is 50 x 50 pixels.")
@projectedName("csharp", "ContentSafetyImageData")
@projectedName("java", "ContentSafetyImageData")
model ImageData {
  @doc("The Base64 encoding of the image.")
  content?: bytes;

  @doc("The blob url of the image.")
  @projectedName("csharp", "BlobUri")
  blobUrl?: url;
}

@doc("The image analysis response.")
model AnalyzeImageResult {
  @doc("Analysis result for categories.")
  categoriesAnalysis: ImageCategoriesAnalysis[];

  @added(ContentSafety.Versions.v2023_10_30_Preview)
  @doc("The incident match details.")
  incidentMatches?: IncidentMatch[];
}

@doc("Image analysis result.")
model ImageCategoriesAnalysis {
  @doc("The image analysis category.")
  category: ImageCategory;

  @doc("The value increases with the severity of the input content. The value of this field is determined by the output type specified in the request. The output type could be ‘FourSeverityLevels’, and the output value can be 0, 2, 4, 6.")
  severity?: int32;
}

@doc("Text Blocklist.")
@resource("text/blocklists")
model TextBlocklist {
  @doc("Text blocklist name.")
  @pattern("^[0-9A-Za-z._~-]+$")
  @key("blocklistName")
  @visibility("read", "create", "query")
  @maxLength(64)
  @projectedName("csharp", "Name")
  @projectedName("java", "name")
  blocklistName: string;

  @doc("Text blocklist description.")
  @maxLength(1024)
  description?: string;
}

@doc("Item in a TextBlocklist.")
@resource("blocklistItems")
@parentResource(TextBlocklist)
model TextBlocklistItem {
  @doc("The service will generate a BlocklistItemId, which will be a UUID.")
  @key("blocklistItemId")
  @visibility("read")
  @maxLength(64)
  blocklistItemId: string;

  @doc("BlocklistItem description.")
  @maxLength(1024)
  description?: string;

  @doc("BlocklistItem content.")
  @maxLength(128)
  text: string;
}

@doc("The request to add blocklistItems to a text blocklist.")
model AddOrUpdateTextBlocklistItemsOptions {
  @doc("Array of blocklistItems to add.")
  blocklistItems: TextBlocklistItem[];
}

@doc("The response of adding blocklistItems to the text blocklist.")
model AddOrUpdateTextBlocklistItemsResult {
  @doc("Array of blocklistItems have been added.")
  blocklistItems: TextBlocklistItem[];
}

@doc("The request to remove blocklistItems from a text blocklist.")
model RemoveTextBlocklistItemsOptions {
  @doc("Array of blocklistItemIds to remove.")
  blocklistItemIds: string[];
}

@added(ContentSafety.Versions.v2023_10_15_Preview)
@doc("The protected material analysis request.")
model AnalyzeTextProtectedMaterialOptions {
  @doc("The text needs to be analyzed. We support a maximum of 1k Unicode characters (Unicode code points) in the text of one request.")
  @maxLength(1000)
  text: string;
}

@added(ContentSafety.Versions.v2023_10_15_Preview)
@doc("The protected material analysis response.")
model AnalyzeTextProtectedMaterialResult {
  @doc("Analysis result for protected material.")
  protectedMaterialAnalysis: ProtectedMaterialAnalysisResult;
}

@added(ContentSafety.Versions.v2023_10_15_Preview)
@doc("The text protected material analysis response.")
model ProtectedMaterialAnalysisResult {
  @doc("Analysis result for protected material..")
  detected: boolean;
}

@added(ContentSafety.Versions.v2023_10_15_Preview)
@doc("The text jailbreak analysis request.")
model AnalyzeTextJailbreakOptions {
  @doc("The text needs to be analyzed if it attempt to jailbreak. We support a maximum of 1k Unicode characters (Unicode code points) in the text of one request.")
  @maxLength(1000)
  text: string;
}

@added(ContentSafety.Versions.v2023_10_15_Preview)
@doc("The text jailbreak analysis request.")
model AnalyzeTextJailbreakResult {
  @doc("Analysis result for jailbreak.")
  jailbreakAnalysis: JailbreakAnalysisResult;
}

@added(ContentSafety.Versions.v2023_10_15_Preview)
@doc("The text jailbreak analysis response.")
model JailbreakAnalysisResult {
  @doc("Analysis result for jailbreak.")
  detected: boolean;
}

@added(ContentSafety.Versions.v2023_10_30_Preview)
@doc("Text Incident.")
@resource("text/incidents")
model TextIncident {
  @doc("incident name.")
  @pattern("^[0-9A-Za-z._~-]+$")
  @key("incidentName")
  @visibility("read", "create", "query")
  @maxLength(64)
  incidentName: string;

  @doc("Incident description.")
  @maxLength(1024)
  description?: string;

  @doc("Incident created time.")
  @visibility("read", "query")
  created: utcDateTime;

  @doc("Incident updated time.")
  @visibility("read", "query")
  lastUpdated: utcDateTime;
}

@added(ContentSafety.Versions.v2023_10_30_Preview)
@doc("Sample in a Text Incident.")
@resource("incidentSamples")
@parentResource(TextIncident)
model TextIncidentSample {
  @doc("incident name.")
  @key("incidentSampleId")
  @visibility("read")
  @maxLength(64)
  incidentSampleId: string;

  @doc("IncidentSample text content.")
  @maxLength(1024)
  text?: string;
}

@added(ContentSafety.Versions.v2023_10_30_Preview)
@doc("The request to add incidentSamples to a incident.")
model AddTextIncidentSamplesOptions {
  @doc("Array of incidentSamples to add.")
  incidentSamples: TextIncidentSample[];
}

@added(ContentSafety.Versions.v2023_10_30_Preview)
@doc("The response of adding incidentSamples to the incident.")
model AddTextIncidentSamplesResult {
  @doc("Array of incidentSamples have been added.")
  incidentSamples: TextIncidentSample[];
}

@added(ContentSafety.Versions.v2023_10_30_Preview)
@doc("The request to remove incidentSamples from a incident.")
model RemoveTextIncidentSamplesOptions {
  @doc("Array of incidentSamples to remove.")
  incidentSampleIds: string[];
}

@added(ContentSafety.Versions.v2023_10_30_Preview)
@doc("Image Incident.")
@resource("image/incidents")
model ImageIncident {
  @doc("incident name.")
  @pattern("^[0-9A-Za-z._~-]+$")
  @key("incidentName")
  @visibility("read", "create", "query")
  @maxLength(64)
  incidentName: string;

  @doc("Incident description.")
  @maxLength(1024)
  description?: string;

  @doc("Incident created time.")
  @visibility("read", "query")
  created: utcDateTime;

  @doc("Incident updated time.")
  @visibility("read", "query")
  lastUpdated: utcDateTime;
}

@added(ContentSafety.Versions.v2023_10_30_Preview)
@doc("Sample in an Image Incident.")
@resource("incidentSamples")
@parentResource(ImageIncident)
model ImageIncidentSample {
  @doc("incident name.")
  @key("incidentSampleId")
  @visibility("read")
  @maxLength(64)
  incidentSampleId: string;

  @doc("IncidentSample image content.")
  image?: ImageData;
}

@added(ContentSafety.Versions.v2023_10_30_Preview)
@doc("The image result is base64 encoded bytes")
@projectedName("csharp", "ContentSafetyImageDataResult")
model ImageDataResult {
  @doc("The Base64 encoding of the image.")
  content?: bytes;
}

@added(ContentSafety.Versions.v2023_10_30_Preview)
@doc("Sample Result in an Image Incident.")
@resource("incidentSamples")
@parentResource(ImageIncident)
model ImageIncidentSampleResult {
  @doc("incident name.")
  @key("incidentSampleId")
  @visibility("read")
  @maxLength(64)
  incidentSampleId: string;

  @doc("IncidentSample image content.")
  image?: ImageDataResult;
}

@added(ContentSafety.Versions.v2023_10_30_Preview)
@doc("The request to add incidentSamples to a incident.")
model AddImageIncidentSamplesOptions {
  @doc("Array of incidentSamples to add.")
  incidentSamples: ImageIncidentSample[];
}

@added(ContentSafety.Versions.v2023_10_30_Preview)
@doc("The request to remove incidentSamples from a incident.")
model RemoveImageIncidentSamplesOptions {
  @doc("Array of incidentSamples to remove.")
  incidentSampleIds: string[];
}

@added(ContentSafety.Versions.v2023_10_30_Preview)
@doc("Sample in a Image Incident.")
@resource("incidentSamples")
@parentResource(ImageIncident)
model ListImageIncidentSampleResult {
  @doc("incident name.")
  @key("incidentSampleId")
  @visibility("read")
  @maxLength(64)
  incidentSampleId: string;
}

@added(ContentSafety.Versions.v2023_10_30_Preview)
@doc("The response of adding incidentSamples to the incident.")
model AddImageIncidentSamplesResult {
  @doc("Array of incidentSamples have been added.")
  incidentSamples: ListImageIncidentSampleResult[];
}

@doc("Annotate text options")
@added(Versions.v2023_10_30_Preview)
model AnnotateTextOptions {
  @doc("The text needs to be analyzed. We support a maximum of 10k Unicode characters (Unicode code points) in the text of one request.")
  @maxLength(10000)
  text: string;

  @doc("The category will be analyzed, you can set your customized category or one of built-in categories in 'Hate','Selfharm', 'Sexual' and 'Violence'.")
  category: string;
}

@doc("The text annotation response.")
@added(Versions.v2023_10_30_Preview)
model AnnotateTextResult {
  @doc("The id of annotated subcategory.")
  id: int32;

  @doc("The name of annotated subcategory.")
  name: string;

  @doc("The reasoning.")
  reasoning?: string;
}

@added(Versions.v2023_10_30_Preview)
@doc("Pre-defined concept.")
model PreDefinedConcept {
  concept: string;
  description: string;
}

@added(Versions.v2023_10_30_Preview)
@doc("Label definition.")
model SubCategory {
  id: int32;
  name: string;
  statements: string[];
}

@added(Versions.v2023_10_30_Preview)
@doc("Text Customized categories.")
@resource("text/categories")
model TextCustomizedCategory {
  @doc("Text customizedCategories name.")
  @pattern("^Customized_[0-9A-Za-z._~-]+$")
  @key("categoryName")
  @visibility("read", "create", "query")
  @maxLength(64)
  categoryName: string;

  preDefinedConcepts?: PreDefinedConcept[];
  subCategories: SubCategory[];
  emphases?: string[];
  exampleBlobUrl?: url;
}

#suppress "@azure-tools/typespec-azure-core/documentation-required" "MUST fix in next update"
@added(ContentSafety.Versions.v2023_10_30_Preview)
@doc("ImageWithText analyze category.")
enum ImageWithTextCategory {
  Hate,
  SelfHarm,
  Sexual,
  Violence,
}

@added(ContentSafety.Versions.v2023_10_30_Preview)
@doc("The analysis request of the image with text.")
model AnalyzeImageWithTextOptions {
  @doc("The image needs to be analyzed.")
  image: ImageData;

  @doc("The text attached to the image. We support at most 1k characters (unicode code points) in one text request.")
  @maxLength(1000)
  text?: string;

  @doc("The categories will be analyzed. If they are not assigned, a default set of analysis results for the categories will be returned.")
  categories?: ImageWithTextCategory[];

  @doc("When set to true, our service will perform OCR and concatenate the recognized text with input text before analyzing. We will recognize at most 256 characters (unicode code points) from input image. The others will be truncated.")
  enableOcr: boolean;
}

@added(Versions.v2023_10_30_Preview)
@doc("ImageWithText analysis result.")
model ImageWithTextCategoriesAnalysis {
  @doc("The imageWithtext analysis category.")
  category: ImageWithTextCategory;

  @doc("The higher the severity of input content, the larger this value is. The values could be: 0,2,4,6.")
  severity?: int32;
}

@added(Versions.v2023_10_30_Preview)
@doc("The analysis response of the image with text.")
model AnalyzeImageWithTextResult {
  @doc("Analysis result for categories.")
  categoriesAnalysis: ImageWithTextCategoriesAnalysis[];
}

<<<<<<< HEAD
@added(Versions.v2023_10_30_Preview)
@doc("Connection information for GPT resource.")
model GptResource {
  @doc("Endpoint of Azure OpenAI resource.")
  azureOpenAIEndpoint: string;

  @doc("Deployment name of GPT model.")
  deploymentName: string;
}

#suppress "@azure-tools/typespec-azure-core/documentation-required" "MUST fix in next update"
@added(ContentSafety.Versions.v2023_10_30_Preview)
@doc("domain category.")
=======
#suppress "@azure-tools/typespec-azure-core/documentation-required" "MUST fix in next update"
@added(ContentSafety.Versions.v2023_10_30_Preview)
@doc("Domain.")
>>>>>>> 53626270
enum Domain {
  Generic,
  Medical,
}

#suppress "@azure-tools/typespec-azure-core/documentation-required" "MUST fix in next update"
@added(ContentSafety.Versions.v2023_10_30_Preview)
<<<<<<< HEAD
@doc("task type.")
=======
@doc("Task type.")
>>>>>>> 53626270
enum Task {
  Summarization,
  QnA,
}

@added(Versions.v2023_10_30_Preview)
<<<<<<< HEAD
@doc("The request of ungroudedness detection.")
=======
@doc("Connection details for the GPT resource.")
model GptResource {
  @doc("Endpoint for Azure OpenAI resource.")
  azureOpenAIEndpoint: string;

  @doc("Deployment model name.")
  deploymentName: string;
}

@added(Versions.v2023_10_30_Preview)
@doc("The request of ungroundedness detection.")
>>>>>>> 53626270
model DetectUngroundednessOptions {
  @doc("""
  The domain of the text for analysis.
  This field is optional, with a default value of Generic.
  """)
  domain?: Domain;

  @doc("""
  The task type for the text analysis.
  This field is optional, with a default value of Summarization.
  """)
  task?: Task;

  @doc("""
  The user's question input in a QnA scenario.
  This field is optional, but if the task type is set to QnA, it becomes required.
  """)
  query?: string;

  @doc("The text requiring analysis.")
  text: string;

  @doc("The source information used as a grounding reference.")
  groundingSources: string[];

  @doc("""
  A value indicating if the output includes an explanation for the identified ungroundedness.
  This field is optional, with a default value of false.
  """)
  reasoning?: boolean;

  @doc("""
  Connection details for the GPT resource. 
  This field will be used only when the 'reasoning' field is set to true; otherwise, it will be ignored.
  """)
  gptResource?: GptResource;
}

@added(Versions.v2023_10_30_Preview)
<<<<<<< HEAD
@doc("The detailed information about a text identified as ungroundness.")
=======
@doc("The detailed information about a text identified as ungrounded.")
>>>>>>> 53626270
model UngroundedDetails {
  @doc("The ungrounded text.")
  text: string;

  @doc("""
  The explanation for identifying the text as ungrounded. 
  Only when the 'reasoning' field in the input is set to true 'reason' field will be returned.
  """)
  reason?: string;
}

@added(Versions.v2023_10_30_Preview)
<<<<<<< HEAD
@doc("The response of ungroudedness detection.")
=======
@doc("The response of ungroundedness detection.")
>>>>>>> 53626270
model DetectUngroundednessResult {
  @doc("Detection result for ungrounded text.")
  ungrounded: boolean;

  @doc("Confidence score of the model in the analysis results.")
  confidenceScore: float32;

  @doc("Percentage of ungrounded Text.")
  ungroundedPercentage: float32;

  @doc("The detailed information about a text identified as ungrounded.")
  ungroundedDetails: UngroundedDetails[];
}<|MERGE_RESOLUTION|>--- conflicted
+++ resolved
@@ -523,25 +523,9 @@
   categoriesAnalysis: ImageWithTextCategoriesAnalysis[];
 }
 
-<<<<<<< HEAD
-@added(Versions.v2023_10_30_Preview)
-@doc("Connection information for GPT resource.")
-model GptResource {
-  @doc("Endpoint of Azure OpenAI resource.")
-  azureOpenAIEndpoint: string;
-
-  @doc("Deployment name of GPT model.")
-  deploymentName: string;
-}
-
 #suppress "@azure-tools/typespec-azure-core/documentation-required" "MUST fix in next update"
 @added(ContentSafety.Versions.v2023_10_30_Preview)
-@doc("domain category.")
-=======
-#suppress "@azure-tools/typespec-azure-core/documentation-required" "MUST fix in next update"
-@added(ContentSafety.Versions.v2023_10_30_Preview)
 @doc("Domain.")
->>>>>>> 53626270
 enum Domain {
   Generic,
   Medical,
@@ -549,20 +533,13 @@
 
 #suppress "@azure-tools/typespec-azure-core/documentation-required" "MUST fix in next update"
 @added(ContentSafety.Versions.v2023_10_30_Preview)
-<<<<<<< HEAD
-@doc("task type.")
-=======
 @doc("Task type.")
->>>>>>> 53626270
 enum Task {
   Summarization,
   QnA,
 }
 
 @added(Versions.v2023_10_30_Preview)
-<<<<<<< HEAD
-@doc("The request of ungroudedness detection.")
-=======
 @doc("Connection details for the GPT resource.")
 model GptResource {
   @doc("Endpoint for Azure OpenAI resource.")
@@ -574,7 +551,6 @@
 
 @added(Versions.v2023_10_30_Preview)
 @doc("The request of ungroundedness detection.")
->>>>>>> 53626270
 model DetectUngroundednessOptions {
   @doc("""
   The domain of the text for analysis.
@@ -614,11 +590,7 @@
 }
 
 @added(Versions.v2023_10_30_Preview)
-<<<<<<< HEAD
-@doc("The detailed information about a text identified as ungroundness.")
-=======
 @doc("The detailed information about a text identified as ungrounded.")
->>>>>>> 53626270
 model UngroundedDetails {
   @doc("The ungrounded text.")
   text: string;
@@ -631,11 +603,7 @@
 }
 
 @added(Versions.v2023_10_30_Preview)
-<<<<<<< HEAD
-@doc("The response of ungroudedness detection.")
-=======
 @doc("The response of ungroundedness detection.")
->>>>>>> 53626270
 model DetectUngroundednessResult {
   @doc("Detection result for ungrounded text.")
   ungrounded: boolean;

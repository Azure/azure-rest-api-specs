import "@typespec/http";
import "@typespec/rest";
import "@azure-tools/typespec-client-generator-core";

using TypeSpec.Http;
using TypeSpec.Rest;
using TypeSpec.Versioning;
using Azure.ClientGenerator.Core;

namespace ContentSafety;

#suppress "@azure-tools/typespec-azure-core/documentation-required" "MUST fix in next update"
@doc("Text analyze category.")
union TextCategory {
  string,
  "Hate",
  "SelfHarm",
  "Sexual",
  "Violence",
}

#suppress "@azure-tools/typespec-azure-core/documentation-required" "MUST fix in next update"
@doc("Image analyze category.")
union ImageCategory {
  string,
  "Hate",
  "SelfHarm",
  "Sexual",
  "Violence",
}

@doc("The type of text analysis output.")
union AnalyzeTextOutputType {
  string,

  @doc("Output severities in four levels, the value could be 0,2,4,6.")
  FourSeverityLevels: "FourSeverityLevels",

  @doc("Output severities in eight levels, the value could be 0,1,2,3,4,5,6,7.")
  EightSeverityLevels: "EightSeverityLevels",
}

@doc("The type of image analysis output.")
union AnalyzeImageOutputType {
  string,

  @doc("Output severities in four levels, the value could be 0,2,4,6.")
  FourSeverityLevels: "FourSeverityLevels",
}

@doc("The text analysis request.")
model AnalyzeTextOptions {
  @doc("The text needs to be analyzed. We support a maximum of 10k Unicode characters (Unicode code points) in the text of one request.")
  @maxLength(10000)
  text: string;

  @doc("The categories will be analyzed. If they are not assigned, a default set of analysis results for the categories will be returned.")
  categories?: TextCategory[];

  @doc("The names of blocklists.")
  blocklistNames?: string[];

  @doc("When set to true, further analyses of harmful content will not be performed in cases where blocklists are hit. When set to false, all analyses of harmful content will be performed, whether or not blocklists are hit.")
  haltOnBlocklistHit?: boolean;

  @doc("This refers to the type of text analysis output. If no value is assigned, the default value will be \"FourSeverityLevels\".")
  outputType?: AnalyzeTextOutputType = AnalyzeTextOutputType.FourSeverityLevels;
}

@doc("The text analysis response.")
model AnalyzeTextResult {
  @doc("The blocklist match details.")
  blocklistsMatch?: TextBlocklistMatch[];

  @doc("Analysis result for categories.")
  categoriesAnalysis: TextCategoriesAnalysis[];
}

@doc("The result of blocklist match.")
model TextBlocklistMatch {
  @doc("The name of the matched blocklist.")
  @maxLength(64)
  blocklistName: string;

  @doc("The ID of the matched item.")
  @maxLength(64)
  blocklistItemId: string;

  @doc("The content of the matched item.")
  @maxLength(128)
  blocklistItemText: string;
}

@doc("Text analysis result.")
model TextCategoriesAnalysis {
  @doc("The text analysis category.")
  category: TextCategory;

  @doc("The value increases with the severity of the input content. The value of this field is determined by the output type specified in the request. The output type could be ‘FourSeverityLevels’ or ‘EightSeverity Levels’, and the output value can be 0, 2, 4, 6 or 0, 1, 2, 3, 4, 5, 6, or 7.")
  severity?: int32;
}

@added(ContentSafety.Versions.v2024_04_15_Preview)
@doc("The result of text incident match.")
model IncidentMatch {
  @doc("The name of the matched incident.")
  @maxLength(64)
  incidentName: string;
}

@doc("The image analysis request.")
model AnalyzeImageOptions {
  @doc("The image needs to be analyzed.")
  image: ImageData;

  @doc("The categories will be analyzed. If they are not assigned, a default set of analysis results for the categories will be returned.")
  categories?: ImageCategory[];

  @doc("This refers to the type of image analysis output. If no value is assigned, the default value will be \"FourSeverityLevels\".")
  outputType?: AnalyzeImageOutputType = AnalyzeImageOutputType.FourSeverityLevels;
}

@doc("The image can be either base64 encoded bytes or a blob URL. You can choose only one of these options. If both are provided, the request will be refused. The maximum image size is 2048 x 2048 pixels and should not exceed 4 MB, while the minimum image size is 50 x 50 pixels.")
@clientName("ContentSafetyImageData", "csharp")
@clientName("ContentSafetyImageData", "java")
model ImageData {
  @doc("The Base64 encoding of the image.")
  content?: bytes;

  @doc("The blob url of the image.")
  @clientName("BlobUri", "csharp")
  blobUrl?: url;
}

@doc("The image analysis response.")
model AnalyzeImageResult {
  @doc("Analysis result for categories.")
  categoriesAnalysis: ImageCategoriesAnalysis[];
}

@doc("Image analysis result.")
model ImageCategoriesAnalysis {
  @doc("The image analysis category.")
  category: ImageCategory;

  @doc("The value increases with the severity of the input content. The value of this field is determined by the output type specified in the request. The output type could be ‘FourSeverityLevels’, and the output value can be 0, 2, 4, 6.")
  severity?: int32;
}

@doc("Text Blocklist.")
@resource("text/blocklists")
model TextBlocklist {
  @doc("Text blocklist name.")
  @pattern("^[0-9A-Za-z._~-]+$")
  @key("blocklistName")
  @visibility("read", "create", "query")
  @maxLength(64)
  @clientName("Name", "csharp")
  @clientName("name", "java")
  blocklistName: string;

  @doc("Text blocklist description.")
  @maxLength(1024)
  description?: string;
}

@doc("Item in a TextBlocklist.")
@resource("blocklistItems")
@parentResource(TextBlocklist)
model TextBlocklistItem {
  @doc("The service will generate a BlocklistItemId, which will be a UUID.")
  @key("blocklistItemId")
  @visibility("read")
  @maxLength(64)
  blocklistItemId: string;

  @doc("BlocklistItem description.")
  @maxLength(1024)
  description?: string;

  @doc("BlocklistItem content.")
  @maxLength(128)
  text: string;

  @added(ContentSafety.Versions.v2024_04_15_Preview)
  @doc("Optional setting. true means this item is a regex matched term, false means this item is an exact matched term. Default value is false.")
  isRegex?: boolean;
}

@doc("The request to add blocklistItems to a text blocklist.")
model AddOrUpdateTextBlocklistItemsOptions {
  @doc("Array of blocklistItems to add.")
  blocklistItems: TextBlocklistItem[];
}

@doc("The response of adding blocklistItems to the text blocklist.")
model AddOrUpdateTextBlocklistItemsResult {
  @doc("Array of blocklistItems have been added.")
  blocklistItems: TextBlocklistItem[];
}

@doc("The request to remove blocklistItems from a text blocklist.")
model RemoveTextBlocklistItemsOptions {
  @doc("Array of blocklistItemIds to remove.")
  blocklistItemIds: string[];
}

@added(ContentSafety.Versions.v2024_04_15_Preview)
@doc("Text Incident.")
@resource("text/incidents")
model TextIncident {
  @doc("incident name.")
  @pattern("^[0-9A-Za-z._~-]+$")
  @key("incidentName")
  @visibility("read", "create", "query")
  @maxLength(64)
  incidentName: string;

  @doc("Incident definition.")
  @maxLength(1024)
  incidentDefinition?: string;

  @doc("Incident status.")
  @visibility("read")
  status: IncidentStatus;

  @doc("Incident created time.")
  @visibility("read", "query")
  created: utcDateTime;

  @doc("Incident updated time.")
  @visibility("read", "query")
  lastUpdated: utcDateTime;
}

@added(ContentSafety.Versions.v2024_04_15_Preview)
@doc("Incident status.")
enum IncidentStatus {
  InProgress,
  Completed,
  Failed,
}

@added(ContentSafety.Versions.v2024_04_15_Preview)
@doc("Sample in a Text Incident.")
@resource("incidentSamples")
@parentResource(TextIncident)
model TextIncidentSample {
  @doc("incident name.")
  @key("incidentSampleId")
  @visibility("read")
  @maxLength(64)
  incidentSampleId: string;

  @doc("IncidentSample text content.")
  @maxLength(1024)
  text?: string;
}

@added(ContentSafety.Versions.v2024_04_15_Preview)
@doc("The request to add incidentSamples to a incident.")
model AddTextIncidentSamplesOptions {
  @doc("Array of incidentSamples to add.")
  incidentSamples: TextIncidentSample[];
}

@added(ContentSafety.Versions.v2024_04_15_Preview)
@doc("The response of adding incidentSamples to the incident.")
model AddTextIncidentSamplesResult {
  @doc("Array of incidentSamples have been added.")
  incidentSamples: TextIncidentSample[];
}

@added(ContentSafety.Versions.v2024_04_15_Preview)
@doc("The request to remove incidentSamples from a incident.")
model RemoveTextIncidentSamplesOptions {
  @doc("Array of incidentSamples to remove.")
  incidentSampleIds: string[];
}

@added(ContentSafety.Versions.v2024_04_15_Preview)
@doc("Image Incident.")
@resource("image/incidents")
model ImageIncident {
  @doc("incident name.")
  @pattern("^[0-9A-Za-z._~-]+$")
  @key("incidentName")
  @visibility("read", "create", "query")
  @maxLength(64)
  incidentName: string;

  @doc("Incident status.")
  @visibility("read")
  status: IncidentStatus;

  @doc("Incident created time.")
  @visibility("read", "query")
  created: utcDateTime;

  @doc("Incident updated time.")
  @visibility("read", "query")
  lastUpdated: utcDateTime;
}

@added(ContentSafety.Versions.v2024_04_15_Preview)
@doc("Sample in an Image Incident.")
@resource("incidentSamples")
@parentResource(ImageIncident)
model ImageIncidentSample {
  @doc("incident name.")
  @key("incidentSampleId")
  @visibility("read")
  @maxLength(64)
  incidentSampleId: string;

  @doc("IncidentSample image content.")
  image?: ImageData;
}

@added(ContentSafety.Versions.v2024_04_15_Preview)
@doc("Sample Result in an Image Incident.")
@resource("incidentSamples")
@parentResource(ImageIncident)
model ImageIncidentSampleResult {
  @doc("incident name.")
  @key("incidentSampleId")
  @visibility("read")
  @maxLength(64)
  incidentSampleId: string;

  @doc("IncidentSample image content.")
  image?: ImageDataResult;
}

@added(ContentSafety.Versions.v2024_04_15_Preview)
@doc("The image result is base64 encoded bytes")
@projectedName("csharp", "ContentSafetyImageDataResult")
model ImageDataResult {
  @doc("The Base64 encoding of the image.")
  content?: bytes;
}

@added(ContentSafety.Versions.v2024_04_15_Preview)
@doc("The request to add incidentSamples to a incident.")
model AddImageIncidentSamplesOptions {
  @doc("Array of incidentSamples to add.")
  incidentSamples: ImageIncidentSample[];
}

@added(ContentSafety.Versions.v2024_04_15_Preview)
@doc("The request to remove incidentSamples from a incident.")
model RemoveImageIncidentSamplesOptions {
  @doc("Array of incidentSamples to remove.")
  incidentSampleIds: string[];
}

@added(ContentSafety.Versions.v2024_04_15_Preview)
@doc("Sample in a Image Incident.")
@resource("incidentSamples")
@parentResource(ImageIncident)
model ListImageIncidentSampleResult {
  @doc("incident name.")
  @key("incidentSampleId")
  @visibility("read")
  @maxLength(64)
  incidentSampleId: string;
}

@added(ContentSafety.Versions.v2024_04_15_Preview)
@doc("The response of adding incidentSamples to the incident.")
model AddImageIncidentSamplesResult {
  @doc("Array of incidentSamples have been added.")
  incidentSamples: ListImageIncidentSampleResult[];
}

@added(ContentSafety.Versions.v2023_10_15_Preview)
@doc("The protected material analysis request.")
model AnalyzeTextProtectedMaterialOptions {
  @doc("The text needs to be analyzed. We support a maximum of 1k Unicode characters (Unicode code points) in the text of one request.")
  @maxLength(1000)
  text: string;
}

@added(ContentSafety.Versions.v2023_10_15_Preview)
@doc("The protected material analysis response.")
model AnalyzeTextProtectedMaterialResult {
  @doc("Analysis result for protected material.")
  protectedMaterialAnalysis: ProtectedMaterialAnalysisResult;
}

@added(ContentSafety.Versions.v2023_10_15_Preview)
@doc("The text protected material analysis response.")
model ProtectedMaterialAnalysisResult {
  @doc("Analysis result for protected material..")
  detected: boolean;
}

@added(ContentSafety.Versions.v2023_10_15_Preview)
@doc("The text jailbreak analysis request.")
model AnalyzeTextJailbreakOptions {
  @doc("The text needs to be analyzed if it attempt to jailbreak. We support a maximum of 1k Unicode characters (Unicode code points) in the text of one request.")
  @maxLength(1000)
  text: string;
}

@added(ContentSafety.Versions.v2023_10_15_Preview)
@doc("The text jailbreak analysis request.")
model AnalyzeTextJailbreakResult {
  @doc("Analysis result for jailbreak.")
  jailbreakAnalysis: JailbreakAnalysisResult;
}

@added(ContentSafety.Versions.v2023_10_15_Preview)
@doc("The text jailbreak analysis response.")
model JailbreakAnalysisResult {
  @doc("Analysis result for jailbreak.")
  detected: boolean;
}

<<<<<<< HEAD
@added(ContentSafety.Versions.v2024_04_15_Preview)
@doc("The text detect incidents analysis request.")
model AnalyzeTextDetectIncidentsOptions {
  @doc("The text needs to be analyzed if it attempts to detect incidents. We support a maximum of 10 thousands Unicode characters (Unicode code points) in the text of one request.")
  @maxLength(10000)
  text: string;

  @added(ContentSafety.Versions.v2024_04_15_Preview)
  @doc("The incidents to detect.")
  incidentNames: string[];
}

@added(ContentSafety.Versions.v2024_04_15_Preview)
@doc("The detect incidents analysis request.")
model DetectIncidentsResult {
  @doc("The detect incidents match details.")
  incidentMatches: IncidentMatch[];
}

@added(ContentSafety.Versions.v2024_04_15_Preview)
@doc("The image detect incidents analysis request.")
model AnalyzeImageDetectIncidentsOptions {
  @doc("The image needs to be analyzed.")
  image: ImageData;

  @added(ContentSafety.Versions.v2024_04_15_Preview)
  @doc("The incidents to detect.")
  incidentNames: string[];
}

@added(ContentSafety.Versions.v2024_04_15_Preview)
@resource("text/autoReviewers")
model AutoReviewerVersion {
  @key
  @visibility("read", "create", "update")
  @pattern("^[0-9A-Za-z._~-]+$")
  @maxLength(64)
  @doc("The name of the auto reviewer.")
  autoReviewerName: string;

  @doc("The labels defined in the auto reviewer.")
  labels: AutoReviewerLabelDetails[];

  @doc("Whether let system add an otherwise label to the auto reviewer. Default value is true.")
  enableOtherwiseLabel?: boolean;

  @doc("URL of example jsonl blob. Read & write access to the last layer virtual directory is required.")
  @visibility("create", "read", "update")
  exampleBlobUrl?: string;

  @doc("Delimiter of blob url. If not provided, '/' will be used as the delimiter to parse the exampleBlobUrl.")
  @visibility("created", "update", "read")
  blobDelimiter?: string;

  @doc("URL of copied example jsonl blob. If exampleBlobUrl is not provided in the request, this field will not be shown in the response.")
  @visibility("read")
  exampleBlobCopyUrl?: string;

  @doc("Version number of the auto reviewer.")
  @visibility("read")
  version: int32;

  @doc("Creation time of the auto reviewer.")
  @visibility("read")
  createdTime: utcDateTime;

  @doc("Build status of the auto reviewer.")
  @visibility("read")
  status: AutoReviewerStatus;

  @doc("Error when building the auto reviewer.")
  error?: Azure.Core.Foundations.ErrorResponse;
}

@added(ContentSafety.Versions.v2024_04_15_Preview)
model AutoReviewerLabelDetails {
  @doc("The name of the label.")
  labelName: string;

  @doc("The description of the label.")
  description: string;
}

@added(ContentSafety.Versions.v2024_04_15_Preview)
enum AutoReviewerStatus {
  Building,
  Succeeded,
  Failed,
}

@added(ContentSafety.Versions.v2024_04_15_Preview)
@doc("List of auto reviewer versions.")
model AutoReviewerVersionList {
  @doc("List of auto reviewer versions.")
  value: AutoReviewerVersion[];
}

@added(ContentSafety.Versions.v2024_04_15_Preview)
@doc("The text auto reviewing request.")
model AutoReviewTextOptions {
  @doc("The text needs to be auto reviewed.")
  text: string;

  @doc("The name of the auto reviewer.")
  autoReviewerName: string;

  @doc("The version of the auto reviewer. If not assigned we will use the latest version.")
  autoReviewerVersion?: int32;
}

@added(ContentSafety.Versions.v2024_04_15_Preview)
@doc("The text auto reviewing result.")
model AutoReviewTextResult {
  @doc("The output label name.")
  labelName: string;

  @doc("The reasoning of output label.")
  reasoning: string;
=======
#suppress "@azure-tools/typespec-azure-core/documentation-required" "MUST fix in next update"
@added(ContentSafety.Versions.v2024_02_15_Preview)
@doc("Groundedness Domain.")
union GroundednessDomain {
  string,
  Generic: "Generic",
  Medical: "Medical",
}

#suppress "@azure-tools/typespec-azure-core/documentation-required" "MUST fix in next update"
@added(ContentSafety.Versions.v2024_02_15_Preview)
@doc("Groundedness Task type.")
union GroundednessTask {
  string,
  Summarization: "Summarization",
  QnA: "QnA",
}

#suppress "@azure-tools/typespec-azure-core/casing-style" "The names of Property types must use PascalCase"
@added(ContentSafety.Versions.v2024_02_15_Preview)
@doc("The request of QnA options.")
model QnAOptions {
  @doc("The user's question input in a QnA scenario.")
  @maxLength(7500)
  query: string;
}

@added(ContentSafety.Versions.v2024_02_15_Preview)
@doc("LLM resource type.")
union LLMResourceType {
  string,

  @doc("Azure OpenAI resource type.")
  AzureOpenAI: "AzureOpenAI",
}

#suppress "@azure-tools/typespec-azure-core/casing-style" "The names of Property types must use PascalCase"
@added(Versions.v2024_02_15_Preview)
@doc("Connection details for the LLM resource.")
model LLMResource {
  @doc("LLM resource type. The default value is AzureOpenAI.")
  resourceType?: LLMResourceType = LLMResourceType.AzureOpenAI;

  #suppress "@azure-tools/typespec-azure-core/casing-style" "The names of Property types must use camelCase"
  @doc("Endpoint for Azure OpenAI resource.")
  azureOpenAIEndpoint: string;

  #suppress "@azure-tools/typespec-azure-core/casing-style" "The names of Property types must use camelCase"
  @doc("Deployment model name.")
  azureOpenAIDeploymentName: string;
}

@added(Versions.v2024_02_15_Preview)
@doc("The request of groundedness detection.")
model AnalyzeTextGroundednessOptions {
  @doc("""
  The domain of the text for analysis. Allowed values: Medical, Generic.
  This field is optional, with a default value of Generic.
  """)
  domain?: GroundednessDomain = GroundednessDomain.Generic;

  @doc("""
  The task type for the text analysis. Type of task: QnA, Summarization.
  This field is optional, with a default value of Summarization.
  """)
  task?: GroundednessTask = GroundednessTask.Summarization;

  @doc("""
  The user's question input in a QnA scenario.
  This field is optional, but if the task type is set to QnA, it becomes required.
  """)
  qna?: QnAOptions;

  @doc("The specific text that needs to be checked.")
  @maxLength(7500)
  text: string;

  @doc("""
  Leverages a vast array of grounding sources to validate AI-generated text.
  Limit: Restrictions on the total amount of grounding sources that can be analyzed in a single request are 55K characters.
  """)
  groundingSources: string[];

  @doc("""
  A value indicating if the output includes an explanation for the identified groundedness.
  This field is optional, with a default value of false.
  """)
  reasoning?: boolean;

  @doc("""
  Connection details for the LLM resource. 
  This field will be used only when the 'reasoning' field is set to true; otherwise, it will be ignored.
  """)
  llmResource?: LLMResource;
}

@added(Versions.v2024_02_15_Preview)
@doc("The index details.")
model IndexDetails {
  @doc("Indicate the index when encoding is UTF-8.")
  utf8: int64;

  @doc("Indicate the index when encoding is UTF-16.")
  utf16: int64;

  @doc("Indicate the index with code point format.")
  codePoint: int64;
}

@added(Versions.v2024_02_15_Preview)
@doc("The detailed information about a text identified as ungroundedness.")
model UngroundednessDetails {
  @doc("The grounded text.")
  text: string;

  @doc("The offset when grounded text starts.")
  offset: IndexDetails;

  @doc("The length of the grounded text.")
  length: IndexDetails;

  @doc("""
  The explanation for detected ungroundedness, enhancing understanding.
  Only when the 'reasoning' field in the input is set to true 'reason' field will be returned.
  """)
  reason?: string;
}

@added(Versions.v2024_02_15_Preview)
@doc("The response of groundedness detection.")
model AnalyzeTextGroundednessResult {
  @doc("Indicates whether the text exhibits ungroundedness.")
  ungroundedDetected: boolean;

  @doc("""
  Specifies the proportion of the text identified as ungrounded, 
  expressed as a decimal between 0 and 1,
  where 0 indicates no grounded content and 1 indicates entirely grounded content..
  """)
  ungroundedPercentage: float32;

  @doc("Provides insights into ungrounded content with specific examples and percentages.")
  ungroundedDetails: UngroundednessDetails[];
}

@added(ContentSafety.Versions.v2024_02_15_Preview)
@doc("The text prompt injection attacks analysis request.")
model AnalyzeTextPromptInjectionOptions {
  @doc("The user prompt needs to be analyzed if it attempts to do direct injection attacks.")
  userPrompt?: string;

  @doc("The documents needs to be analyzed if they attempt to do direct or indirect injection attacks.")
  documents?: string[];
}

@added(ContentSafety.Versions.v2024_02_15_Preview)
@doc("The text injection attacks analysis response.")
model AnalyzeTextPromptInjectionResult {
  @doc("Direct injection analysis result for user prompt input.")
  userPromptAnalysis?: TextPromptInjectionResult;

  @doc("Direct and indirect injection attacks analysis result for documents input.")
  documentsAnalysis?: TextPromptInjectionResult[];
}

@added(ContentSafety.Versions.v2024_02_15_Preview)
@doc("The text injection attacks analysis response.")
model TextPromptInjectionResult {
  @doc("Analysis result for whether the prompt is classified as an injection attack.")
  attackDetected: boolean;
>>>>>>> 11926fe1
}<|MERGE_RESOLUTION|>--- conflicted
+++ resolved
@@ -417,126 +417,6 @@
   detected: boolean;
 }
 
-<<<<<<< HEAD
-@added(ContentSafety.Versions.v2024_04_15_Preview)
-@doc("The text detect incidents analysis request.")
-model AnalyzeTextDetectIncidentsOptions {
-  @doc("The text needs to be analyzed if it attempts to detect incidents. We support a maximum of 10 thousands Unicode characters (Unicode code points) in the text of one request.")
-  @maxLength(10000)
-  text: string;
-
-  @added(ContentSafety.Versions.v2024_04_15_Preview)
-  @doc("The incidents to detect.")
-  incidentNames: string[];
-}
-
-@added(ContentSafety.Versions.v2024_04_15_Preview)
-@doc("The detect incidents analysis request.")
-model DetectIncidentsResult {
-  @doc("The detect incidents match details.")
-  incidentMatches: IncidentMatch[];
-}
-
-@added(ContentSafety.Versions.v2024_04_15_Preview)
-@doc("The image detect incidents analysis request.")
-model AnalyzeImageDetectIncidentsOptions {
-  @doc("The image needs to be analyzed.")
-  image: ImageData;
-
-  @added(ContentSafety.Versions.v2024_04_15_Preview)
-  @doc("The incidents to detect.")
-  incidentNames: string[];
-}
-
-@added(ContentSafety.Versions.v2024_04_15_Preview)
-@resource("text/autoReviewers")
-model AutoReviewerVersion {
-  @key
-  @visibility("read", "create", "update")
-  @pattern("^[0-9A-Za-z._~-]+$")
-  @maxLength(64)
-  @doc("The name of the auto reviewer.")
-  autoReviewerName: string;
-
-  @doc("The labels defined in the auto reviewer.")
-  labels: AutoReviewerLabelDetails[];
-
-  @doc("Whether let system add an otherwise label to the auto reviewer. Default value is true.")
-  enableOtherwiseLabel?: boolean;
-
-  @doc("URL of example jsonl blob. Read & write access to the last layer virtual directory is required.")
-  @visibility("create", "read", "update")
-  exampleBlobUrl?: string;
-
-  @doc("Delimiter of blob url. If not provided, '/' will be used as the delimiter to parse the exampleBlobUrl.")
-  @visibility("created", "update", "read")
-  blobDelimiter?: string;
-
-  @doc("URL of copied example jsonl blob. If exampleBlobUrl is not provided in the request, this field will not be shown in the response.")
-  @visibility("read")
-  exampleBlobCopyUrl?: string;
-
-  @doc("Version number of the auto reviewer.")
-  @visibility("read")
-  version: int32;
-
-  @doc("Creation time of the auto reviewer.")
-  @visibility("read")
-  createdTime: utcDateTime;
-
-  @doc("Build status of the auto reviewer.")
-  @visibility("read")
-  status: AutoReviewerStatus;
-
-  @doc("Error when building the auto reviewer.")
-  error?: Azure.Core.Foundations.ErrorResponse;
-}
-
-@added(ContentSafety.Versions.v2024_04_15_Preview)
-model AutoReviewerLabelDetails {
-  @doc("The name of the label.")
-  labelName: string;
-
-  @doc("The description of the label.")
-  description: string;
-}
-
-@added(ContentSafety.Versions.v2024_04_15_Preview)
-enum AutoReviewerStatus {
-  Building,
-  Succeeded,
-  Failed,
-}
-
-@added(ContentSafety.Versions.v2024_04_15_Preview)
-@doc("List of auto reviewer versions.")
-model AutoReviewerVersionList {
-  @doc("List of auto reviewer versions.")
-  value: AutoReviewerVersion[];
-}
-
-@added(ContentSafety.Versions.v2024_04_15_Preview)
-@doc("The text auto reviewing request.")
-model AutoReviewTextOptions {
-  @doc("The text needs to be auto reviewed.")
-  text: string;
-
-  @doc("The name of the auto reviewer.")
-  autoReviewerName: string;
-
-  @doc("The version of the auto reviewer. If not assigned we will use the latest version.")
-  autoReviewerVersion?: int32;
-}
-
-@added(ContentSafety.Versions.v2024_04_15_Preview)
-@doc("The text auto reviewing result.")
-model AutoReviewTextResult {
-  @doc("The output label name.")
-  labelName: string;
-
-  @doc("The reasoning of output label.")
-  reasoning: string;
-=======
 #suppress "@azure-tools/typespec-azure-core/documentation-required" "MUST fix in next update"
 @added(ContentSafety.Versions.v2024_02_15_Preview)
 @doc("Groundedness Domain.")
@@ -707,5 +587,124 @@
 model TextPromptInjectionResult {
   @doc("Analysis result for whether the prompt is classified as an injection attack.")
   attackDetected: boolean;
->>>>>>> 11926fe1
+}
+
+@added(ContentSafety.Versions.v2024_04_15_Preview)
+@doc("The text detect incidents analysis request.")
+model AnalyzeTextDetectIncidentsOptions {
+  @doc("The text needs to be analyzed if it attempts to detect incidents. We support a maximum of 10 thousands Unicode characters (Unicode code points) in the text of one request.")
+  @maxLength(10000)
+  text: string;
+
+  @added(ContentSafety.Versions.v2024_04_15_Preview)
+  @doc("The incidents to detect.")
+  incidentNames: string[];
+}
+
+@added(ContentSafety.Versions.v2024_04_15_Preview)
+@doc("The detect incidents analysis request.")
+model DetectIncidentsResult {
+  @doc("The detect incidents match details.")
+  incidentMatches: IncidentMatch[];
+}
+
+@added(ContentSafety.Versions.v2024_04_15_Preview)
+@doc("The image detect incidents analysis request.")
+model AnalyzeImageDetectIncidentsOptions {
+  @doc("The image needs to be analyzed.")
+  image: ImageData;
+
+  @added(ContentSafety.Versions.v2024_04_15_Preview)
+  @doc("The incidents to detect.")
+  incidentNames: string[];
+}
+
+@added(ContentSafety.Versions.v2024_04_15_Preview)
+@resource("text/autoReviewers")
+model AutoReviewerVersion {
+  @key
+  @visibility("read", "create", "update")
+  @pattern("^[0-9A-Za-z._~-]+$")
+  @maxLength(64)
+  @doc("The name of the auto reviewer.")
+  autoReviewerName: string;
+
+  @doc("The labels defined in the auto reviewer.")
+  labels: AutoReviewerLabelDetails[];
+
+  @doc("Whether let system add an otherwise label to the auto reviewer. Default value is true.")
+  enableOtherwiseLabel?: boolean;
+
+  @doc("URL of example jsonl blob. Read & write access to the last layer virtual directory is required.")
+  @visibility("create", "read", "update")
+  exampleBlobUrl?: string;
+
+  @doc("Delimiter of blob url. If not provided, '/' will be used as the delimiter to parse the exampleBlobUrl.")
+  @visibility("created", "update", "read")
+  blobDelimiter?: string;
+
+  @doc("URL of copied example jsonl blob. If exampleBlobUrl is not provided in the request, this field will not be shown in the response.")
+  @visibility("read")
+  exampleBlobCopyUrl?: string;
+
+  @doc("Version number of the auto reviewer.")
+  @visibility("read")
+  version: int32;
+
+  @doc("Creation time of the auto reviewer.")
+  @visibility("read")
+  createdTime: utcDateTime;
+
+  @doc("Build status of the auto reviewer.")
+  @visibility("read")
+  status: AutoReviewerStatus;
+
+  @doc("Error when building the auto reviewer.")
+  error?: Azure.Core.Foundations.ErrorResponse;
+}
+
+@added(ContentSafety.Versions.v2024_04_15_Preview)
+model AutoReviewerLabelDetails {
+  @doc("The name of the label.")
+  labelName: string;
+
+  @doc("The description of the label.")
+  description: string;
+}
+
+@added(ContentSafety.Versions.v2024_04_15_Preview)
+enum AutoReviewerStatus {
+  Building,
+  Succeeded,
+  Failed,
+}
+
+@added(ContentSafety.Versions.v2024_04_15_Preview)
+@doc("List of auto reviewer versions.")
+model AutoReviewerVersionList {
+  @doc("List of auto reviewer versions.")
+  value: AutoReviewerVersion[];
+}
+
+@added(ContentSafety.Versions.v2024_04_15_Preview)
+@doc("The text auto reviewing request.")
+model AutoReviewTextOptions {
+  @doc("The text needs to be auto reviewed.")
+  text: string;
+
+  @doc("The name of the auto reviewer.")
+  autoReviewerName: string;
+
+  @doc("The version of the auto reviewer. If not assigned we will use the latest version.")
+  autoReviewerVersion?: int32;
+}
+
+@added(ContentSafety.Versions.v2024_04_15_Preview)
+@doc("The text auto reviewing result.")
+model AutoReviewTextResult {
+  @doc("The output label name.")
+  labelName: string;
+
+  @doc("The reasoning of output label.")
+  reasoning: string;
 }
import "@azure-tools/typespec-azure-core";
import "@typespec/http";
import "@typespec/rest";
import "@azure-tools/typespec-client-generator-core";
import "./models.tsp";

using TypeSpec.Http;
using TypeSpec.Rest;
using TypeSpec.Versioning;
using Azure.Core;
using Azure.Core.Traits;
using Azure.ClientGenerator.Core;

namespace ContentSafety;

interface TextOperations {
  @summary("Analyze Text")
  @doc("A synchronous API for the analysis of potentially harmful text content. Currently, it supports four categories: Hate, SelfHarm, Sexual, and Violence.")
  @route("/text:analyze")
  @post
  analyzeText is Azure.Core.RpcOperation<
    {
      @body
      @doc("The text analysis request.")
      @clientName("options", "csharp")
      @clientName("options", "python")
      @clientName("options", "java")
      body: AnalyzeTextOptions;
    },
    AnalyzeTextResult
  >;

  @added(ContentSafety.Versions.v2023_10_15_Preview)
  @summary("Analyze Text Jailbreak")
  @doc("A synchronous API for the analysis of text jailbreak.")
  @route("/text:detectJailbreak")
  @post
  detectTextJailbreak is Azure.Core.RpcOperation<
    {
      @body
      @doc("The text jailbreak analysis request.")
      @clientName("options", "csharp")
      @clientName("options", "python")
      @clientName("options", "java")
      body: AnalyzeTextJailbreakOptions;
    },
    AnalyzeTextJailbreakResult
  >;

  @added(ContentSafety.Versions.v2023_10_15_Preview)
  @summary("Analyze Protected Material")
  @doc("A synchronous API for the analysis of protected material.")
  @route("/text:detectProtectedMaterial")
  @post
  detectTextProtectedMaterial is Azure.Core.RpcOperation<
    {
      @body
      @doc("The text protected material analysis request.")
      @clientName("options", "csharp")
      @clientName("options", "python")
      @clientName("options", "java")
      body: AnalyzeTextProtectedMaterialOptions;
    },
    AnalyzeTextProtectedMaterialResult
  >;

<<<<<<< HEAD
  @added(ContentSafety.Versions.v2024_04_15_Preview)
  @summary("Analyze Text Detect Incidents")
  @doc("A synchronous API for the analysis of text detect incidents.")
  @route("/text:detectIncidents")
  @post
  detectTextIncidents is Azure.Core.RpcOperation<
    {
      @body
      @doc("The text incidents analysis request.")
      @clientName("options", "csharp")
      @clientName("options", "python")
      @clientName("options", "java")
      body: AnalyzeTextDetectIncidentsOptions;
    },
    DetectIncidentsResult
=======
  @added(ContentSafety.Versions.v2024_02_15_Preview)
  @summary("Analyze text prompt injection attacks")
  @doc("A synchronous API for the analysis of text prompt injection attacks.")
  @route("/text:shieldPrompt")
  @post
  detectTextPromptInjectionOptions is Azure.Core.RpcOperation<
    {
      @body
      @doc("The text prompt injection attacks analysis request.")
      @projectedName("csharp", "options")
      @projectedName("python", "options")
      @projectedName("java", "options")
      body: AnalyzeTextPromptInjectionOptions;
    },
    AnalyzeTextPromptInjectionResult
>>>>>>> 11926fe1
  >;
}

interface ImageOperations {
  @summary("Analyze Image")
  @doc("A synchronous API for the analysis of potentially harmful image content. Currently, it supports four categories: Hate, SelfHarm, Sexual, and Violence.")
  @route("/image:analyze")
  @post
  analyzeImage is Azure.Core.RpcOperation<
    {
      @doc("The image analysis request.")
      @body
      @clientName("options", "csharp")
      @clientName("options", "python")
      @clientName("options", "java")
      body: AnalyzeImageOptions;
    },
    AnalyzeImageResult
  >;

  @added(ContentSafety.Versions.v2024_04_15_Preview)
  @summary("Analyze Image Detect Incidents")
  @doc("A synchronous API for the analysis of image detect incidents.")
  @route("/image:detectIncidents")
  @post
  detectImageIncidents is Azure.Core.RpcOperation<
    {
      @body
      @doc("The image incidents analysis request.")
      @clientName("options", "csharp")
      @clientName("options", "python")
      @clientName("options", "java")
      body: AnalyzeImageDetectIncidentsOptions;
    },
    DetectIncidentsResult
  >;
}

interface BlockOps
  extends Azure.Core.ResourceOperations<NoRepeatableRequests &
      NoConditionalRequests &
      NoClientRequestId> {}

@@clientName(Azure.Core.Foundations.ResourceBody.resource, "options");

interface TextBlocklists {
  @summary("Get Text Blocklist By blocklistName")
  @doc("Returns text blocklist details.")
  getTextBlocklist is BlockOps.ResourceRead<TextBlocklist>;

  @summary("Create Or Update Text Blocklist")
  @doc("Updates a text blocklist. If the blocklistName does not exist, a new blocklist will be created.")
  createOrUpdateTextBlocklist is BlockOps.ResourceCreateOrUpdate<TextBlocklist>;

  @summary("Delete Text Blocklist By blocklistName")
  @doc("Deletes a text blocklist.")
  deleteTextBlocklist is BlockOps.ResourceDelete<TextBlocklist>;

  @summary("Get All Text Blocklists")
  @doc("Get all text blocklists details.")
  listTextBlocklists is BlockOps.ResourceList<TextBlocklist>;

  @summary("Add or update BlocklistItems To Text Blocklist")
  @doc("Add or update blocklistItems to a text blocklist. You can add or update at most 100 blocklistItems in one request.")
  addOrUpdateBlocklistItems is BlockOps.ResourceAction<
    TextBlocklist,
    {
      @doc("Options for adding or updating blocklist items.")
      @body
      @clientName("options", "csharp")
      @clientName("options", "python")
      @clientName("options", "java")
      body: AddOrUpdateTextBlocklistItemsOptions;
    },
    AddOrUpdateTextBlocklistItemsResult
  >;

  @summary("Remove BlocklistItems From Text Blocklist")
  @doc("Remove blocklistItems from a text blocklist. You can remove at most 100 BlocklistItems in one request.")
  removeBlocklistItems is BlockOps.ResourceAction<
    TextBlocklist,
    {
      @doc("Options for removing blocklist items.")
      @body
      @clientName("options", "csharp")
      @clientName("options", "python")
      @clientName("options", "java")
      body: RemoveTextBlocklistItemsOptions;
    },
    NoContentResponse
  >;

  @summary("Get BlocklistItem By blocklistName And blocklistItemId")
  @doc("Get blocklistItem by blocklistName and blocklistItemId from a text blocklist.")
  getTextBlocklistItem is BlockOps.ResourceRead<TextBlocklistItem>;

  @summary("Get All BlocklistItems By blocklistName")
  @doc("Get all blocklistItems in a text blocklist.")
  listTextBlocklistItems is BlockOps.ResourceList<
    TextBlocklistItem,
    ListQueryParametersTrait<StandardListQueryParameters>
  >;
}

<<<<<<< HEAD
interface TextIncidentOps
  extends Azure.Core.ResourceOperations<NoRepeatableRequests &
      NoConditionalRequests &
      NoClientRequestId> {}

@added(ContentSafety.Versions.v2024_04_15_Preview)
interface TextIncidents {
  @summary("Get Text Incident By incidentName")
  @doc("Returns text incident details.")
  getIncidents is TextIncidentOps.ResourceRead<TextIncident>;

  @summary("Create Or Update Text Incident")
  @doc("Updates a text incident. If the text incident does not exist, a new text incident will be created.")
  createOrUpdateIncident is TextIncidentOps.ResourceCreateOrUpdate<TextIncident>;

  @summary("Delete Text Incident By incidentName")
  @doc("Deletes a text incident.")
  deleteIncident is TextIncidentOps.ResourceDelete<TextIncident>;

  @summary("Get All Text Incidents")
  @doc("Get all incidents details.")
  listIncidents is TextIncidentOps.ResourceList<
    TextIncident,
    ListQueryParametersTrait<StandardListQueryParameters>
  >;

  @summary("Add TextIncidentSamples To Incident")
  @doc("Add textIncidentSamples to an incident. You can add at most 100 textIncidentSamples in one request.")
  addIncidentSamples is TextIncidentOps.ResourceAction<
    TextIncident,
    AddTextIncidentSamplesOptions,
    AddTextIncidentSamplesResult
  >;

  @summary("Remove TextIncidentSamples From Incident")
  @doc("Remove textIncidentSamples from an incident. You can remove at most 100 Text Incident in one request.")
  removeIncidentSamples is TextIncidentOps.ResourceAction<
    TextIncident,
    RemoveTextIncidentSamplesOptions,
    NoContentResponse
  >;

  @summary("Get TextIncidentSample By textIncidentName And textIncidentSampleId")
  @doc("Get textIncidentSample by textIncidentName and textIncidentSampleId from a text incident.")
  getIncidentSample is TextIncidentOps.ResourceRead<TextIncidentSample>;

  @summary("Get All TextIncidentSamples By textIncidentName")
  @doc("Get all TextIncidentSamples in a text incident.")
  listIncidentSamples is TextIncidentOps.ResourceList<
    TextIncidentSample,
    ListQueryParametersTrait<StandardListQueryParameters>
  >;
}

interface ImageIncidentOps
  extends Azure.Core.ResourceOperations<NoRepeatableRequests &
      NoConditionalRequests &
      NoClientRequestId> {}

@added(ContentSafety.Versions.v2024_04_15_Preview)
interface ImageIncidents {
  @summary("Get Image Incident By incidentName")
  @doc("Returns image incident details.")
  getIncidents is ImageIncidentOps.ResourceRead<ImageIncident>;

  @summary("Create Or Update Image Incident")
  @doc("Updates a image incident. If the image incident does not exist, a new image incident will be created.")
  createOrUpdateIncident is ImageIncidentOps.ResourceCreateOrUpdate<ImageIncident>;

  @summary("Delete Image Incident By incidentName")
  @doc("Deletes a image incident.")
  deleteIncident is ImageIncidentOps.ResourceDelete<ImageIncident>;

  @summary("Get All Image Incidents")
  @doc("Get all incidents details.")
  listIncidents is ImageIncidentOps.ResourceList<
    ImageIncident,
    ListQueryParametersTrait<StandardListQueryParameters>
  >;

  @summary("Add ImageIncidentSamples To Incident")
  @doc("Add imageIncidentSamples to an incident. You can add at most 100 imageIncidentSamples in one request.")
  addIncidentSamples is ImageIncidentOps.ResourceAction<
    ImageIncident,
    AddImageIncidentSamplesOptions,
    AddImageIncidentSamplesResult
  >;

  @summary("Remove ImageIncidentSamples From Incident")
  @doc("Remove imageIncidentSamples from an incident. You can remove at most 100 Image Incident in one request.")
  removeIncidentSamples is ImageIncidentOps.ResourceAction<
    ImageIncident,
    RemoveImageIncidentSamplesOptions,
    NoContentResponse
  >;

  @summary("Get ImageIncidentSample By imageIncidentName And imageIncidentSampleId")
  @doc("Get imageIncidentSample by imageIncidentName and imageIncidentSampleId from a image incident.")
  getIncidentSample is ImageIncidentOps.ResourceRead<ImageIncidentSampleResult>;

  @summary("Get All ImageIncidentSamples By imageIncidentName")
  @doc("Get all ImageIncidentSamples in a image incident.")
  listIncidentSamples is ImageIncidentOps.ResourceList<
    ListImageIncidentSampleResult,
    ListQueryParametersTrait<StandardListQueryParameters>
  >;
}

interface AutoReviewerOps
  extends Azure.Core.ResourceOperations<NoRepeatableRequests &
      NoConditionalRequests &
      NoClientRequestId> {}

@added(ContentSafety.Versions.v2024_04_15_Preview)
interface AutoReviewerOperations {
  @summary("Create a new version of auto reviewer.")
  @doc("Create new auto reviewer or a new version of exisiting auto reviewer.")
  createOrUpdateAutoReviewer is AutoReviewerOps.ResourceCreateOrReplace<AutoReviewerVersion>;

  #suppress "@azure-tools/typespec-azure-core/use-standard-operations"
  @doc("Get a auto reviewer or a specific version of it.")
  @get
  @route("/text/autoReviewers/{autoReviewerName}")
  getAutoReviewer is Azure.Core.Foundations.Operation<
    {
      @path
      @doc("Name of the auto reviewer.")
      autoReviewerName: string;

      @query
      @doc("If not provided, it will return the latest version.")
      version?: int32;
    },
    AutoReviewerVersionList
  >;

  @doc("List latest versions of auto reviewers.")
  listCustomizedCategory is AutoReviewerOps.ResourceList<
    AutoReviewerVersion,
    ListQueryParametersTrait<StandardListQueryParameters>
  >;

  @doc("Delete an auto reviewer or a specific version of it.")
  deleteCustomizedCategory is AutoReviewerOps.ResourceDelete<
    AutoReviewerVersion,
    QueryParametersTrait<{
      @query
      @doc("If not provided, it will delete all the versions of the auto reviewer.")
      version?: int32;
    }>
  >;

  @summary("Auto Review Text")
  @doc("A synchronous API for the automatic review of harmful content")
  @route("/text:autoReview")
  @post
  autoReview is Azure.Core.RpcOperation<
    {
      @body
      @doc("The text analysis request.")
      body: AutoReviewTextOptions;
    },
    AutoReviewTextResult
=======
@added(Versions.v2024_02_15_Preview)
interface TextGroundednessDetectionOperations {
  @summary("Detect Groundedness")
  @doc("A synchronous API for the analysis of language model outputs to determine alignment with user-provided information or identify fictional content.")
  @route("/text:detectGroundedness")
  @post
  detectGroundednessOptions is Azure.Core.RpcOperation<
    {
      @body
      @doc("The text groundedness detection request.")
      @clientName("options", "csharp")
      @clientName("options", "python")
      @clientName("options", "java")
      body: AnalyzeTextGroundednessOptions;
    },
    AnalyzeTextGroundednessResult
>>>>>>> 11926fe1
  >;
}<|MERGE_RESOLUTION|>--- conflicted
+++ resolved
@@ -64,23 +64,6 @@
     AnalyzeTextProtectedMaterialResult
   >;
 
-<<<<<<< HEAD
-  @added(ContentSafety.Versions.v2024_04_15_Preview)
-  @summary("Analyze Text Detect Incidents")
-  @doc("A synchronous API for the analysis of text detect incidents.")
-  @route("/text:detectIncidents")
-  @post
-  detectTextIncidents is Azure.Core.RpcOperation<
-    {
-      @body
-      @doc("The text incidents analysis request.")
-      @clientName("options", "csharp")
-      @clientName("options", "python")
-      @clientName("options", "java")
-      body: AnalyzeTextDetectIncidentsOptions;
-    },
-    DetectIncidentsResult
-=======
   @added(ContentSafety.Versions.v2024_02_15_Preview)
   @summary("Analyze text prompt injection attacks")
   @doc("A synchronous API for the analysis of text prompt injection attacks.")
@@ -96,7 +79,23 @@
       body: AnalyzeTextPromptInjectionOptions;
     },
     AnalyzeTextPromptInjectionResult
->>>>>>> 11926fe1
+  >;
+
+  @added(ContentSafety.Versions.v2024_04_15_Preview)
+  @summary("Analyze Text Detect Incidents")
+  @doc("A synchronous API for the analysis of text detect incidents.")
+  @route("/text:detectIncidents")
+  @post
+  detectTextIncidents is Azure.Core.RpcOperation<
+    {
+      @body
+      @doc("The text incidents analysis request.")
+      @clientName("options", "csharp")
+      @clientName("options", "python")
+      @clientName("options", "java")
+      body: AnalyzeTextDetectIncidentsOptions;
+    },
+    DetectIncidentsResult
   >;
 }
 
@@ -201,7 +200,25 @@
   >;
 }
 
-<<<<<<< HEAD
+@added(Versions.v2024_02_15_Preview)
+interface TextGroundednessDetectionOperations {
+  @summary("Detect Groundedness")
+  @doc("A synchronous API for the analysis of language model outputs to determine alignment with user-provided information or identify fictional content.")
+  @route("/text:detectGroundedness")
+  @post
+  detectGroundednessOptions is Azure.Core.RpcOperation<
+    {
+      @body
+      @doc("The text groundedness detection request.")
+      @clientName("options", "csharp")
+      @clientName("options", "python")
+      @clientName("options", "java")
+      body: AnalyzeTextGroundednessOptions;
+    },
+    AnalyzeTextGroundednessResult
+  >;
+}
+
 interface TextIncidentOps
   extends Azure.Core.ResourceOperations<NoRepeatableRequests &
       NoConditionalRequests &
@@ -365,23 +382,5 @@
       body: AutoReviewTextOptions;
     },
     AutoReviewTextResult
-=======
-@added(Versions.v2024_02_15_Preview)
-interface TextGroundednessDetectionOperations {
-  @summary("Detect Groundedness")
-  @doc("A synchronous API for the analysis of language model outputs to determine alignment with user-provided information or identify fictional content.")
-  @route("/text:detectGroundedness")
-  @post
-  detectGroundednessOptions is Azure.Core.RpcOperation<
-    {
-      @body
-      @doc("The text groundedness detection request.")
-      @clientName("options", "csharp")
-      @clientName("options", "python")
-      @clientName("options", "java")
-      body: AnalyzeTextGroundednessOptions;
-    },
-    AnalyzeTextGroundednessResult
->>>>>>> 11926fe1
   >;
 }
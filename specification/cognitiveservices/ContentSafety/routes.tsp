import "@azure-tools/typespec-azure-core";
import "@typespec/http";
import "@typespec/rest";
import "./models.tsp";

using TypeSpec.Http;
using TypeSpec.Rest;
using TypeSpec.Versioning;
using Azure.Core;
using Azure.Core.Traits;

namespace ContentSafety;

interface TextOperations {
  @summary("Analyze Text")
  @doc("A synchronous API for the analysis of potentially harmful text content. Currently, it supports four categories: Hate, SelfHarm, Sexual, and Violence.")
  @route("/text:analyze")
  @post
  analyzeText is Azure.Core.RpcOperation<
    {
      @body
      @doc("The text analysis request.")
      @projectedName("csharp", "options")
      @projectedName("python", "options")
      @projectedName("java", "options")
      body: AnalyzeTextOptions;
    },
    AnalyzeTextResult
  >;

  @added(ContentSafety.Versions.v2023_10_15_Preview)
  @summary("Analyze Text Jailbreak")
  @doc("A synchronous API for the analysis of text jailbreak.")
  @route("/text:detectJailbreak")
  @post
  detectTextJailbreak is Azure.Core.RpcOperation<
    {
      @body
      @doc("The text jailbreak analysis request.")
<<<<<<< HEAD
=======
      @projectedName("csharp", "options")
      @projectedName("python", "options")
      @projectedName("java", "options")
>>>>>>> ea28180c
      body: AnalyzeTextJailbreakOptions;
    },
    AnalyzeTextJailbreakResult
  >;

  @added(ContentSafety.Versions.v2023_10_15_Preview)
  @summary("Analyze Protected Material")
  @doc("A synchronous API for the analysis of protected material.")
  @route("/text:detectProtectedMaterial")
  @post
  detectTextProtectedMaterial is Azure.Core.RpcOperation<
    {
      @body
<<<<<<< HEAD
      @doc("The text analysis request.")
=======
      @doc("The text protected material analysis request.")
      @projectedName("csharp", "options")
      @projectedName("python", "options")
      @projectedName("java", "options")
>>>>>>> ea28180c
      body: AnalyzeTextProtectedMaterialOptions;
    },
    AnalyzeTextProtectedMaterialResult
  >;
}

interface ImageOperations {
  @summary("Analyze Image")
  @doc("A synchronous API for the analysis of potentially harmful image content. Currently, it supports four categories: Hate, SelfHarm, Sexual, and Violence.")
  @route("/image:analyze")
  @post
  analyzeImage is Azure.Core.RpcOperation<
    {
      @doc("The image analysis request.")
      @body
      @projectedName("csharp", "options")
      @projectedName("python", "options")
      @projectedName("java", "options")
      body: AnalyzeImageOptions;
    },
    AnalyzeImageResult
  >;
}

interface BlockOps
  extends Azure.Core.ResourceOperations<NoRepeatableRequests &
      NoConditionalRequests &
      NoClientRequestId> {}

@@projectedName(Azure.Core.Foundations.ResourceBody.resource,
  "client",
  "options"
);

interface TextBlocklists {
  @summary("Get Text Blocklist By blocklistName")
  @doc("Returns text blocklist details.")
  getTextBlocklist is BlockOps.ResourceRead<TextBlocklist>;

  @summary("Create Or Update Text Blocklist")
  @doc("Updates a text blocklist. If the blocklistName does not exist, a new blocklist will be created.")
  createOrUpdateTextBlocklist is BlockOps.ResourceCreateOrUpdate<TextBlocklist>;

  @summary("Delete Text Blocklist By blocklistName")
  @doc("Deletes a text blocklist.")
  deleteTextBlocklist is BlockOps.ResourceDelete<TextBlocklist>;

  @summary("Get All Text Blocklists")
  @doc("Get all text blocklists details.")
  listTextBlocklists is BlockOps.ResourceList<TextBlocklist>;

  @summary("Add or update BlocklistItems To Text Blocklist")
  @doc("Add or update blocklistItems to a text blocklist. You can add or update at most 100 blocklistItems in one request.")
  addOrUpdateBlocklistItems is BlockOps.ResourceAction<
    TextBlocklist,
    {
      @doc("Options for adding or updating blocklist items.")
      @body
      @projectedName("csharp", "options")
      @projectedName("python", "options")
      @projectedName("java", "options")
      body: AddOrUpdateTextBlocklistItemsOptions;
    },
    AddOrUpdateTextBlocklistItemsResult
  >;

  @summary("Remove BlocklistItems From Text Blocklist")
  @doc("Remove blocklistItems from a text blocklist. You can remove at most 100 BlocklistItems in one request.")
  removeBlocklistItems is BlockOps.ResourceAction<
    TextBlocklist,
    {
      @doc("Options for removing blocklist items.")
      @body
      @projectedName("csharp", "options")
      @projectedName("python", "options")
      @projectedName("java", "options")
      body: RemoveTextBlocklistItemsOptions;
    },
    NoContentResponse
  >;

  @summary("Get BlocklistItem By blocklistName And blocklistItemId")
  @doc("Get blocklistItem by blocklistName and blocklistItemId from a text blocklist.")
  getTextBlocklistItem is BlockOps.ResourceRead<TextBlocklistItem>;

  @summary("Get All BlocklistItems By blocklistName")
  @doc("Get all blocklistItems in a text blocklist.")
  listTextBlocklistItems is BlockOps.ResourceList<
    TextBlocklistItem,
    ListQueryParametersTrait<StandardListQueryParameters>
  >;
}

interface TextIncidentOps
  extends Azure.Core.ResourceOperations<NoRepeatableRequests &
      NoConditionalRequests &
      NoClientRequestId> {}

@added(ContentSafety.Versions.v2023_10_30_Preview)
interface TextIncidents {
  @summary("Get Text Incident By incidentName")
  @doc("Returns text incident details.")
  getIncidents is TextIncidentOps.ResourceRead<TextIncident>;

  @summary("Create Or Update Text Incident")
  @doc("Updates a text incident. If the text incident does not exist, a new text incident will be created.")
  createOrUpdateIncident is TextIncidentOps.ResourceCreateOrUpdate<TextIncident>;

  @summary("Delete Text Incident By incidentName")
  @doc("Deletes a text incident.")
  deleteIncident is TextIncidentOps.ResourceDelete<TextIncident>;

  @summary("Get All Text Incidents")
  @doc("Get all incidents details.")
  listIncidents is TextIncidentOps.ResourceList<
    TextIncident,
    ListQueryParametersTrait<StandardListQueryParameters>
  >;

  @summary("Add TextIncidentSamples To Incident")
  @doc("Add textIncidentSamples to an incident. You can add at most 100 textIncidentSamples in one request.")
  addIncidentSamples is TextIncidentOps.ResourceAction<
    TextIncident,
    AddTextIncidentSamplesOptions,
    AddTextIncidentSamplesResult
  >;

  @summary("Remove TextIncidentSamples From Incident")
  @doc("Remove textIncidentSamples from an incident. You can remove at most 100 Text Incident in one request.")
  removeIncidentSamples is TextIncidentOps.ResourceAction<
    TextIncident,
    RemoveTextIncidentSamplesOptions,
    NoContentResponse
  >;

  @summary("Get TextIncidentSample By textIncidentName And textIncidentSampleId")
  @doc("Get textIncidentSample by textIncidentName and textIncidentSampleId from a text incident.")
  getIncidentSample is TextIncidentOps.ResourceRead<TextIncidentSample>;

  @summary("Get All TextIncidentSamples By textIncidentName")
  @doc("Get all TextIncidentSamples in a text incident.")
  listIncidentSamples is TextIncidentOps.ResourceList<
    TextIncidentSample,
    ListQueryParametersTrait<StandardListQueryParameters>
  >;
}

interface ImageIncidentOps
  extends Azure.Core.ResourceOperations<NoRepeatableRequests &
      NoConditionalRequests &
      NoClientRequestId> {}

@added(ContentSafety.Versions.v2023_10_30_Preview)
interface ImageIncidents {
  @summary("Get Image Incident By incidentName")
  @doc("Returns image incident details.")
  getIncidents is ImageIncidentOps.ResourceRead<ImageIncident>;

  @summary("Create Or Update Image Incident")
  @doc("Updates a image incident. If the image incident does not exist, a new image incident will be created.")
  createOrUpdateIncident is ImageIncidentOps.ResourceCreateOrUpdate<ImageIncident>;

  @summary("Delete Image Incident By incidentName")
  @doc("Deletes a image incident.")
  deleteIncident is ImageIncidentOps.ResourceDelete<ImageIncident>;

  @summary("Get All Image Incidents")
  @doc("Get all incidents details.")
  listIncidents is ImageIncidentOps.ResourceList<
    ImageIncident,
    ListQueryParametersTrait<StandardListQueryParameters>
  >;

  @summary("Add ImageIncidentSamples To Incident")
  @doc("Add imageIncidentSamples to an incident. You can add at most 100 imageIncidentSamples in one request.")
  addIncidentSamples is ImageIncidentOps.ResourceAction<
    ImageIncident,
    AddImageIncidentSamplesOptions,
    AddImageIncidentSamplesResult
  >;

  @summary("Remove ImageIncidentSamples From Incident")
  @doc("Remove imageIncidentSamples from an incident. You can remove at most 100 Image Incident in one request.")
  removeIncidentSamples is ImageIncidentOps.ResourceAction<
    ImageIncident,
    RemoveImageIncidentSamplesOptions,
    NoContentResponse
  >;

  @summary("Get ImageIncidentSample By imageIncidentName And imageIncidentSampleId")
  @doc("Get imageIncidentSample by imageIncidentName and imageIncidentSampleId from a image incident.")
  getIncidentSample is ImageIncidentOps.ResourceRead<ImageIncidentSampleResult>;

  @summary("Get All ImageIncidentSamples By imageIncidentName")
  @doc("Get all ImageIncidentSamples in a image incident.")
  listIncidentSamples is ImageIncidentOps.ResourceList<
    ListImageIncidentSampleResult,
    ListQueryParametersTrait<StandardListQueryParameters>
  >;
}

@added(Versions.v2023_10_30_Preview)
interface PromptTextOperations {
  @summary("Annotate Text by Prompt")
  @route("/text:adaptiveAnnotate")
  @post
  annotateText is Azure.Core.RpcOperation<
    {
      @body
      @doc("The text analysis request.")
      body: AnnotateTextOptions;
    },
    AnnotateTextResult
  >;
}

interface CategoryOps
  extends Azure.Core.ResourceOperations<NoRepeatableRequests &
      NoConditionalRequests &
      NoClientRequestId> {}

@added(Versions.v2023_10_30_Preview)
interface TextCategoryCustomization {
  createOrReplaceTextCustomizedCategory is CategoryOps.ResourceCreateOrReplace<TextCustomizedCategory>;

  getTextCustomizedCategory is CategoryOps.ResourceRead<TextCustomizedCategory>;

  deleteTextCustomizedCategory is CategoryOps.ResourceDelete<TextCustomizedCategory>;

  listTextCustomizedCategory is CategoryOps.ResourceList<
    TextCustomizedCategory,
    ListQueryParametersTrait<StandardListQueryParameters>
  >;
}

@added(Versions.v2023_10_30_Preview)
interface ImageWithTextOperations {
  @summary("Analyze Image With Text")
  @doc("A synchronous API for the analysis of potentially harmful image with text content. Currently, it supports four categories: Hate, SelfHarm, Sexual, and Violence.")
  @route("/imageWithText:analyze")
  @post
  analyzeImageWithText is Azure.Core.RpcOperation<
    {
      @doc("The image with text analysis request.")
      @body
      body: AnalyzeImageWithTextOptions;
    },
    AnalyzeImageWithTextResult
  >;
}

@added(Versions.v2023_10_30_Preview)
interface TextUngroundednessDetectionOperations{
  @summary("Detect Ungrounded Information")
  @doc("A synchronous API for the analysis of language model outputs to determine alignment with user-provided information or identify fictional content.")
  @route("/text:detectUngroundedness")
  @post
  detectUngroundedness is Azure.Core.RpcOperation<
    {
      @body
      @doc("The ungroundedness detection request.")
      body: DetectUngroundednessOptions;
    },
    DetectUngroundednessResult
  >;
}<|MERGE_RESOLUTION|>--- conflicted
+++ resolved
@@ -37,12 +37,9 @@
     {
       @body
       @doc("The text jailbreak analysis request.")
-<<<<<<< HEAD
-=======
-      @projectedName("csharp", "options")
-      @projectedName("python", "options")
-      @projectedName("java", "options")
->>>>>>> ea28180c
+      @projectedName("csharp", "options")
+      @projectedName("python", "options")
+      @projectedName("java", "options")
       body: AnalyzeTextJailbreakOptions;
     },
     AnalyzeTextJailbreakResult
@@ -56,14 +53,10 @@
   detectTextProtectedMaterial is Azure.Core.RpcOperation<
     {
       @body
-<<<<<<< HEAD
-      @doc("The text analysis request.")
-=======
       @doc("The text protected material analysis request.")
       @projectedName("csharp", "options")
       @projectedName("python", "options")
       @projectedName("java", "options")
->>>>>>> ea28180c
       body: AnalyzeTextProtectedMaterialOptions;
     },
     AnalyzeTextProtectedMaterialResult
@@ -316,7 +309,7 @@
 }
 
 @added(Versions.v2023_10_30_Preview)
-interface TextUngroundednessDetectionOperations{
+interface TextUngroundednessDetectionOperations {
   @summary("Detect Ungrounded Information")
   @doc("A synchronous API for the analysis of language model outputs to determine alignment with user-provided information or identify fictional content.")
   @route("/text:detectUngroundedness")

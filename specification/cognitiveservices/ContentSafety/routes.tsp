--- conflicted
+++ resolved
@@ -21,10 +21,7 @@
       @body
       @doc("The text analysis request.")
       @projectedName("csharp", "options")
-<<<<<<< HEAD
-=======
       @projectedName("python", "options")
->>>>>>> 2fa8f105
       @projectedName("java", "options")
       body: AnalyzeTextOptions;
     },
@@ -42,10 +39,7 @@
       @doc("The image analysis request.")
       @body
       @projectedName("csharp", "options")
-<<<<<<< HEAD
-=======
       @projectedName("python", "options")
->>>>>>> 2fa8f105
       @projectedName("java", "options")
       body: AnalyzeImageOptions;
     },
@@ -85,14 +79,9 @@
       @doc("Options for adding or updating blocklist items.")
       @body
       @projectedName("csharp", "options")
-<<<<<<< HEAD
-      @projectedName("java", "options")
-      options: AddOrUpdateTextBlocklistItemsOptions,
-=======
       @projectedName("python", "options")
       @projectedName("java", "options")
       body: AddOrUpdateTextBlocklistItemsOptions,
->>>>>>> 2fa8f105
     },
     AddOrUpdateTextBlocklistItemsResult
   >;
@@ -105,14 +94,9 @@
       @doc("Options for removing blocklist items.")
       @body
       @projectedName("csharp", "options")
-<<<<<<< HEAD
-      @projectedName("java", "options")
-      options: RemoveTextBlocklistItemsOptions,
-=======
       @projectedName("python", "options")
       @projectedName("java", "options")
       body: RemoveTextBlocklistItemsOptions,
->>>>>>> 2fa8f105
     },
     NoContentResponse
   >;

import "@azure-tools/typespec-azure-core";
import "@typespec/http";
import "@typespec/rest";
import "./models.tsp";

using TypeSpec.Http;
using TypeSpec.Rest;
using TypeSpec.Versioning;
using Azure.Core;
using Azure.Core.Traits;

namespace ContentSafety;

interface TextOperations {
  @summary("Analyze Text")
  @doc("A sync API for harmful content analysis for text. Currently, we support four categories: Hate, SelfHarm, Sexual, Violence.")
  @route("/text:analyze")
  @post
  analyzeText is Azure.Core.RpcOperation<
    {
      @body
      @doc("The request of text analysis.")
      body: AnalyzeTextOptions;
    },
    AnalyzeTextResult
  >;
}

interface ImageOperations {
  @summary("Analyze Image")
  @doc("A sync API for harmful content analysis for image. Currently, we support four categories: Hate, SelfHarm, Sexual, Violence.")
  @route("/image:analyze")
  @post
  analyzeImage is Azure.Core.RpcOperation<
    {
      @doc("The analysis request of the image.")
      @body
      body: AnalyzeImageOptions;
    },
    AnalyzeImageResult
  >;
}

interface BlockOps
  extends Azure.Core.ResourceOperations<NoRepeatableRequests &
      NoConditionalRequests &
      NoClientRequestId> {}
<<<<<<< HEAD
      
=======
>>>>>>> 4e90cf03
interface TextBlocklists {
  @summary("Get Text Blocklist By blocklistName")
  @doc("Returns text blocklist details.")
  getTextBlocklist is BlockOps.ResourceRead<TextBlocklist>;

  @summary("Create Or Update Text Blocklist")
  @doc("Updates a text blocklist, if blocklistName does not exist, create a new blocklist.")
  createOrUpdateTextBlocklist is BlockOps.ResourceCreateOrUpdate<TextBlocklist>;

  @summary("Delete Text Blocklist By blocklistName")
  @doc("Deletes a text blocklist.")
  deleteTextBlocklist is BlockOps.ResourceDelete<TextBlocklist>;

  @summary("Get All Text Blocklists")
  @doc("Get all text blocklists details.")
  listTextBlocklists is BlockOps.ResourceList<TextBlocklist>;

  @summary("Add BlockItems To Text Blocklist")
  @doc("Add blockItems to a text blocklist. You can add at most 100 BlockItems in one request.")
  addBlockItems is BlockOps.ResourceAction<
    TextBlocklist,
    AddBlockItemsOptions,
    AddBlockItemsResult
  >;

  @summary("Remove BlockItems From Text Blocklist")
  @doc("Remove blockItems from a text blocklist. You can remove at most 100 BlockItems in one request.")
  removeBlockItems is BlockOps.ResourceAction<
    TextBlocklist,
    RemoveBlockItemsOptions,
    NoContentResponse
  >;

  @summary("Get BlockItem By blocklistName And blockItemId")
  @doc("Get blockItem By blockItemId from a text blocklist.")
  getTextBlocklistItem is BlockOps.ResourceRead<TextBlockItem>;

  @summary("Get All BlockItems By blocklistName")
  @doc("Get all blockItems in a text blocklist")
  listTextBlocklistItems is BlockOps.ResourceList<
    TextBlockItem,
    ListQueryParametersTrait<StandardListQueryParameters>
  >;
}<|MERGE_RESOLUTION|>--- conflicted
+++ resolved
@@ -45,10 +45,7 @@
   extends Azure.Core.ResourceOperations<NoRepeatableRequests &
       NoConditionalRequests &
       NoClientRequestId> {}
-<<<<<<< HEAD
-      
-=======
->>>>>>> 4e90cf03
+
 interface TextBlocklists {
   @summary("Get Text Blocklist By blocklistName")
   @doc("Returns text blocklist details.")

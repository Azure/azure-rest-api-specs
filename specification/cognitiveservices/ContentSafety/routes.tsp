--- conflicted
+++ resolved
@@ -91,7 +91,108 @@
   >;
 }
 
-<<<<<<< HEAD
+interface TextIncidentOps
+  extends Azure.Core.ResourceOperations<NoRepeatableRequests &
+      NoConditionalRequests &
+      NoClientRequestId> {}
+
+@added(ContentSafety.Versions.v2023_10_30_Preview)
+interface TextIncidents {
+  @summary("Get Text Incident By incidentName")
+  @doc("Returns text incident details.")
+  getIncidents is TextIncidentOps.ResourceRead<TextIncident>;
+
+  @summary("Create Or Update Text Incident")
+  @doc("Updates a text incident. If the text incident does not exist, a new text incident will be created.")
+  createOrUpdateIncident is TextIncidentOps.ResourceCreateOrUpdate<TextIncident>;
+
+  @summary("Delete Text Incident By incidentName")
+  @doc("Deletes a text incident.")
+  deleteIncident is TextIncidentOps.ResourceDelete<TextIncident>;
+
+  @summary("Get All Text Incidents")
+  @doc("Get all incidents details.")
+  listIncidents is TextIncidentOps.ResourceList<TextIncident>;
+
+  @summary("Add TextIncidentSamples To Incident")
+  @doc("Add textIncidentSamples to an incident. You can add at most 100 textIncidentSamples in one request.")
+  addIncidentSamples is TextIncidentOps.ResourceAction<
+    TextIncident,
+    AddTextIncidentSamplesOptions,
+    AddTextIncidentSamplesResult
+  >;
+
+  @summary("Remove TextIncidentSamples From Incident")
+  @doc("Remove textIncidentSamples from an incident. You can remove at most 100 Text Incident in one request.")
+  removeIncidentSamples is TextIncidentOps.ResourceAction<
+    TextIncident,
+    RemoveTextIncidentSamplesOptions,
+    NoContentResponse
+  >;
+
+  @summary("Get TextIncidentSample By textIncidentName And textIncidentSampleId")
+  @doc("Get textIncidentSample by textIncidentName and textIncidentSampleId from a text incident.")
+  getIncidentSample is TextIncidentOps.ResourceRead<TextIncidentSample>;
+
+  @summary("Get All TextIncidentSamples By textIncidentName")
+  @doc("Get all TextIncidentSamples in a text incident.")
+  listIncidentSamples is TextIncidentOps.ResourceList<
+    TextIncidentSample,
+    ListQueryParametersTrait<StandardListQueryParameters>
+  >;
+}
+
+interface ImageIncidentOps
+  extends Azure.Core.ResourceOperations<NoRepeatableRequests &
+      NoConditionalRequests &
+      NoClientRequestId> {}
+
+@added(ContentSafety.Versions.v2023_10_30_Preview)
+interface ImageIncidents {
+  @summary("Get Image Incident By incidentName")
+  @doc("Returns image incident details.")
+  getIncidents is ImageIncidentOps.ResourceRead<ImageIncident>;
+
+  @summary("Create Or Update Image Incident")
+  @doc("Updates a image incident. If the image incident does not exist, a new image incident will be created.")
+  createOrUpdateIncident is ImageIncidentOps.ResourceCreateOrUpdate<ImageIncident>;
+
+  @summary("Delete Image Incident By incidentName")
+  @doc("Deletes a image incident.")
+  deleteIncident is ImageIncidentOps.ResourceDelete<ImageIncident>;
+
+  @summary("Get All Image Incidents")
+  @doc("Get all incidents details.")
+  listIncidents is ImageIncidentOps.ResourceList<ImageIncident>;
+
+  @summary("Add ImageIncidentSamples To Incident")
+  @doc("Add imageIncidentSamples to an incident. You can add at most 100 imageIncidentSamples in one request.")
+  addIncidentSamples is ImageIncidentOps.ResourceAction<
+    ImageIncident,
+    AddImageIncidentSamplesOptions,
+    AddImageIncidentSamplesResult
+  >;
+
+  @summary("Remove ImageIncidentSamples From Incident")
+  @doc("Remove imageIncidentSamples from an incident. You can remove at most 100 Image Incident in one request.")
+  removeIncidentSamples is ImageIncidentOps.ResourceAction<
+    ImageIncident,
+    RemoveImageIncidentSamplesOptions,
+    NoContentResponse
+  >;
+
+  @summary("Get ImageIncidentSample By imageIncidentName And imageIncidentSampleId")
+  @doc("Get imageIncidentSample by imageIncidentName and imageIncidentSampleId from a image incident.")
+  getIncidentSample is ImageIncidentOps.ResourceRead<ImageIncidentSampleResult>;
+
+  @summary("Get All ImageIncidentSamples By imageIncidentName")
+  @doc("Get all ImageIncidentSamples in a image incident.")
+  listIncidentSamples is ImageIncidentOps.ResourceList<
+    ListImageIncidentSampleResult,
+    ListQueryParametersTrait<StandardListQueryParameters>
+  >;
+}
+
 @added(Versions.v2023_10_30_Preview)
 interface PromptTextOperations {
   @summary("Annotate Text by Prompt")
@@ -120,110 +221,4 @@
   // getTextCustomizedCategoryOperation(
   //   @path operationId: string,
   // ): TextCustomizedCategoryOperation;
-}
-=======
-
-interface TextIncidentOps
-  extends Azure.Core.ResourceOperations<NoRepeatableRequests &
-      NoConditionalRequests &
-      NoClientRequestId> {}
-
-
-@added(ContentSafety.Versions.v2023_10_30_Preview)
-interface TextIncidents {
-  @summary("Get Text Incident By incidentName")
-  @doc("Returns text incident details.")
-  getIncidents is TextIncidentOps.ResourceRead<TextIncident>;
-
-  @summary("Create Or Update Text Incident")
-  @doc("Updates a text incident. If the text incident does not exist, a new text incident will be created.")
-  createOrUpdateIncident is TextIncidentOps.ResourceCreateOrUpdate<TextIncident>;
-
-  @summary("Delete Text Incident By incidentName")
-  @doc("Deletes a text incident.")
-  deleteIncident is TextIncidentOps.ResourceDelete<TextIncident>;
-
-  @summary("Get All Text Incidents")
-  @doc("Get all incidents details.")
-  listIncidents is TextIncidentOps.ResourceList<TextIncident>;
-
-  @summary("Add TextIncidentSamples To Incident")
-  @doc("Add textIncidentSamples to an incident. You can add at most 100 textIncidentSamples in one request.")
-  addIncidentSamples is TextIncidentOps.ResourceAction<
-    TextIncident,
-    AddTextIncidentSamplesOptions,
-    AddTextIncidentSamplesResult
-  >;
-
-  @summary("Remove TextIncidentSamples From Incident")
-  @doc("Remove textIncidentSamples from an incident. You can remove at most 100 Text Incident in one request.")
-  removeIncidentSamples is TextIncidentOps.ResourceAction<
-    TextIncident,
-    RemoveTextIncidentSamplesOptions,
-    NoContentResponse
-  >;
-
-  @summary("Get TextIncidentSample By textIncidentName And textIncidentSampleId")
-  @doc("Get textIncidentSample by textIncidentName and textIncidentSampleId from a text incident.")
-  getIncidentSample is TextIncidentOps.ResourceRead<TextIncidentSample>;
-
-  @summary("Get All TextIncidentSamples By textIncidentName")
-  @doc("Get all TextIncidentSamples in a text incident.")
-  listIncidentSamples is TextIncidentOps.ResourceList<
-    TextIncidentSample,
-    ListQueryParametersTrait<StandardListQueryParameters>
-  >;
-}
-
-interface ImageIncidentOps
-  extends Azure.Core.ResourceOperations<NoRepeatableRequests &
-      NoConditionalRequests &
-      NoClientRequestId> {}
-
-
-@added(ContentSafety.Versions.v2023_10_30_Preview)
-interface ImageIncidents {
-  @summary("Get Image Incident By incidentName")
-  @doc("Returns image incident details.")
-  getIncidents is ImageIncidentOps.ResourceRead<ImageIncident>;
-
-  @summary("Create Or Update Image Incident")
-  @doc("Updates a image incident. If the image incident does not exist, a new image incident will be created.")
-  createOrUpdateIncident is ImageIncidentOps.ResourceCreateOrUpdate<ImageIncident>;
-
-  @summary("Delete Image Incident By incidentName")
-  @doc("Deletes a image incident.")
-  deleteIncident is ImageIncidentOps.ResourceDelete<ImageIncident>;
-
-  @summary("Get All Image Incidents")
-  @doc("Get all incidents details.")
-  listIncidents is ImageIncidentOps.ResourceList<ImageIncident>;
-
-  @summary("Add ImageIncidentSamples To Incident")
-  @doc("Add imageIncidentSamples to an incident. You can add at most 100 imageIncidentSamples in one request.")
-  addIncidentSamples is ImageIncidentOps.ResourceAction<
-    ImageIncident,
-    AddImageIncidentSamplesOptions,
-    AddImageIncidentSamplesResult
-  >;
-
-  @summary("Remove ImageIncidentSamples From Incident")
-  @doc("Remove imageIncidentSamples from an incident. You can remove at most 100 Image Incident in one request.")
-  removeIncidentSamples is ImageIncidentOps.ResourceAction<
-    ImageIncident,
-    RemoveImageIncidentSamplesOptions,
-    NoContentResponse
-  >;
-
-  @summary("Get ImageIncidentSample By imageIncidentName And imageIncidentSampleId")
-  @doc("Get imageIncidentSample by imageIncidentName and imageIncidentSampleId from a image incident.")
-  getIncidentSample is ImageIncidentOps.ResourceRead<ImageIncidentSampleResult>;
-
-  @summary("Get All ImageIncidentSamples By imageIncidentName")
-  @doc("Get all ImageIncidentSamples in a image incident.")
-  listIncidentSamples is ImageIncidentOps.ResourceList<
-    ListImageIncidentSampleResult,
-    ListQueryParametersTrait<StandardListQueryParameters>
-  >;
-}
->>>>>>> ca9a1f62
+}
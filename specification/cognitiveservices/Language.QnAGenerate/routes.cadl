import "@azure-tools/cadl-azure-core";
import "@azure-tools/cadl-autorest";
import "@cadl-lang/rest";
import "@cadl-lang/versioning";

import "./models.cadl";

using Cadl.Rest;
using Cadl.Http;
using Autorest;
using Cadl.Versioning;
<<<<<<< HEAD
using Azure.Core;

namespace Microsoft.Language.GenerateQuestionAnswers;
=======
>>>>>>> fdeae2c2

// @resource("generationrequests")
// model GenerationRequestResource{
//   @key("")
//   @doc("")
//   @visibility("read")
//   name : string;
// }

interface GenerateQuestionAnswersOperations {
<<<<<<< HEAD
=======

  #suppress "@azure-tools/cadl-azure-core/use-standard-operations" "This is an existing service, we have a non-conforming operation."
  @route("/generate-questionanswers")
  @summary("Generate Question and Answers from a set of documents.")
  @doc("Generate Question and Answers from a set of documents.")
  @example("./examples/SuccessfulQAGenerationJob_UseMarkedAnswer.json", "Succesful Marked Answer QAGeneration Request")
  @example("./examples/SuccesfulSubmitQAGeneration_URL.json", "Succesfull QAGeneration Request")
  @post
  SubmitJob is Azure.Core.Foundations.LongRunningOperation<GenerationRequest>;
>>>>>>> fdeae2c2

  #suppress "@azure-tools/cadl-azure-core/use-standard-operations" "This is an existing service, we have a non-conforming operation."
  @route("/generate-questionanswers/jobs")
  @summary("Gets the status of a question answers generation job.")
  @doc("Gets the status of a question answers generation job.")
  @example("/examples/SuccessfulQAGenerationJobStatus_UseMarkedAnswer.json", "Sucesful Marked Answer QAGeneration JOB Response")
  @example("/examples/SuccessfulQAGenerationJobStatus_URL.json", "Sucesful QAGeneration JOB")
  @get
  GetJobStatus is Azure.Core.Foundations.Operation<{ 
    ...JobIdParameter;
  }, GenerationJobState>;
<<<<<<< HEAD

  #suppress "@azure-tools/cadl-azure-core/use-standard-operations" "This is an existing service, we have a non-conforming operation."
  @route("/generate-questionanswers")
  @summary("Generate Question and Answers from a set of documents.")
  @doc("Generate Question and Answers from a set of documents.")
  @example("./examples/SuccessfulQAGenerationJob_UseMarkedAnswer.json", "Succesful Marked Answer QAGeneration Request")
  @example("./examples/SuccesfulSubmitQAGeneration_URL.json", "Succesfull QAGeneration Request")
  @post
  @pollingOperation(GenerateQuestionAnswersOperations.GetJobStatus)
  SubmitJob is Azure.Core.Foundations.LongRunningOperation<GenerationRequest>;
=======
>>>>>>> fdeae2c2
}<|MERGE_RESOLUTION|>--- conflicted
+++ resolved
@@ -2,42 +2,17 @@
 import "@azure-tools/cadl-autorest";
 import "@cadl-lang/rest";
 import "@cadl-lang/versioning";
-
 import "./models.cadl";
 
 using Cadl.Rest;
 using Cadl.Http;
 using Autorest;
 using Cadl.Versioning;
-<<<<<<< HEAD
 using Azure.Core;
 
 namespace Microsoft.Language.GenerateQuestionAnswers;
-=======
->>>>>>> fdeae2c2
-
-// @resource("generationrequests")
-// model GenerationRequestResource{
-//   @key("")
-//   @doc("")
-//   @visibility("read")
-//   name : string;
-// }
 
 interface GenerateQuestionAnswersOperations {
-<<<<<<< HEAD
-=======
-
-  #suppress "@azure-tools/cadl-azure-core/use-standard-operations" "This is an existing service, we have a non-conforming operation."
-  @route("/generate-questionanswers")
-  @summary("Generate Question and Answers from a set of documents.")
-  @doc("Generate Question and Answers from a set of documents.")
-  @example("./examples/SuccessfulQAGenerationJob_UseMarkedAnswer.json", "Succesful Marked Answer QAGeneration Request")
-  @example("./examples/SuccesfulSubmitQAGeneration_URL.json", "Succesfull QAGeneration Request")
-  @post
-  SubmitJob is Azure.Core.Foundations.LongRunningOperation<GenerationRequest>;
->>>>>>> fdeae2c2
-
   #suppress "@azure-tools/cadl-azure-core/use-standard-operations" "This is an existing service, we have a non-conforming operation."
   @route("/generate-questionanswers/jobs")
   @summary("Gets the status of a question answers generation job.")
@@ -48,7 +23,6 @@
   GetJobStatus is Azure.Core.Foundations.Operation<{ 
     ...JobIdParameter;
   }, GenerationJobState>;
-<<<<<<< HEAD
 
   #suppress "@azure-tools/cadl-azure-core/use-standard-operations" "This is an existing service, we have a non-conforming operation."
   @route("/generate-questionanswers")
@@ -59,6 +33,4 @@
   @post
   @pollingOperation(GenerateQuestionAnswersOperations.GetJobStatus)
   SubmitJob is Azure.Core.Foundations.LongRunningOperation<GenerationRequest>;
-=======
->>>>>>> fdeae2c2
 }
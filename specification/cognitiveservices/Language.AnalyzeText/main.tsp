import "@typespec/rest";
import "@typespec/http";
import "@typespec/versioning";
import "@azure-tools/typespec-azure-core";
import "./models/common.models.tsp";
import "./models/custom.text.tsp";
import "./models/entity.linking.tsp";
import "./models/entity.recognition.tsp";
import "./models/healthcare.tsp";
import "./models/key.phrase.extraction.tsp";
import "./models/language.detection.tsp";
import "./models/pii.entity.recognition.tsp";
import "./models/sentiment.analysis.tsp";
import "./models/summarization.tsp";

using TypeSpec.Http;
using TypeSpec.Rest;
using TypeSpec.Versioning;
using Azure.Core;
using Azure.Core.Traits;
/** The language service API is a suite of natural language processing (NLP) skills built with best-in-class Microsoft machine learning algorithms.  The API can be used to analyze unstructured text for tasks such as sentiment analysis, key phrase extraction, language detection and question answering. Further documentation can be found in <a href=\"https://learn.microsoft.com/azure/cognitive-services/language-service/overview\">https://learn.microsoft.com/azure/cognitive-services/language-service/overview</a>.0 */
@useAuth(
  ApiKeyAuth<ApiKeyLocation.header, "Ocp-Apim-Subscription-Key"> | OAuth2Auth<[
    {
      type: OAuth2FlowType.authorizationCode,
      authorizationUrl: "https://login.microsoftonline.com/common/oauth2/authorize",
      tokenUrl: "https://login.microsoftonline.com/common/oauth2/token",
      scopes: ["https://cognitiveservices.azure.com/.default"],
    }
  ]>
)
@service(#{ title: "Microsoft Cognitive Language Service - Text Analysis" })
@server(
  "{Endpoint}/language",
  "Single server endpoint",
  {
    /** Supported Cognitive Services endpoint (e.g., https://<resource-name>.api.cognitiveservices.azure.com). */
    Endpoint: url,
  }
)
@versioned(Versions)
namespace Language.Text;

/** Analyze Conversations Service Versions */
enum Versions {
  /** Version 2022-05-01 */
  v2022_05_01: "2022-05-01",

  /** Version 2023-04-01 */
  v2023_04_01: "2023-04-01",

  /** Version 2024-11-01 */
  v2024_11_01: "2024-11-01",

  /** Version 2024-11-01 */
  v2025_11_01: "2025-11-01",

<<<<<<< HEAD
  /** Version 2025-05-15-preview */
  v2025_05_15_preview: "2025-05-15-preview",

  /** Version 2025-11-01 */
  v2025_11_01: "2025-11-01",

  /** Version 2025-11-15-preview */
  v2025_11_15_preview: "2025-11-15-preview",
=======
  /** Version 2025-11-15-preview */
  v2025_11_15_preview: "2025-11-15-preview"
>>>>>>> 0fad2e45
}

alias ServiceTraits = NoRepeatableRequests &
  NoConditionalRequests &
  NoClientRequestId;

alias languageOperations = ResourceOperations<ServiceTraits, ErrorResponse>;

/** Request text analysis over a collection of documents. */
#suppress "@azure-tools/typespec-azure-core/use-standard-operations"
@post
@route("/:analyze-text")
op analyzeText is RpcOperation<
  AnalyzeTextBody & AnalyzeTextQueryParameters,
  AnalyzeTextTaskResult,
  {},
  ErrorResponse
>;

/** Get the status of an analysis job. A job can consist of one or more tasks. After all tasks succeed, the job transitions to the succeeded state and results are available for each task. */
#suppress "@azure-tools/typespec-azure-core/use-standard-operations"
#suppress "@azure-tools/typespec-azure-core/use-standard-names" "Existing name"
@summary("Get analysis status and results")
op analyzeTextJobStatus is languageOperations.ResourceRead<
  AnalyzeTextJobState,
  AnalyzeTextJobQueryParameters
>;

/** Submit a collection of text documents for analysis. Specify one or more unique tasks to be executed as a long-running operation. */
#suppress "@azure-tools/typespec-azure-core/use-standard-operations"
@route("/analyze-text/jobs")
@pollingOperation(analyzeTextJobStatus)
op analyzeTextSubmitJob is Foundations.LongRunningOperation<
  AnalyzeTextJobsInput,
  AcceptedResponse,
  {},
  ErrorResponse
>;

/** Cancel a long-running Text Analysis job. */
#suppress "@azure-tools/typespec-azure-core/use-standard-operations"
@summary("Cancel a long-running Text Analysis job.")
@pollingOperation(analyzeTextJobStatus)
@route("/analyze-text/jobs/{jobId}:cancel")
@post
op analyzeTextCancelJob is Foundations.LongRunningOperation<
  {
    /** The job ID to cancel. */
    @path
    jobId: uuid;
  },
  AcceptedResponse,
  {},
  ErrorResponse
>;<|MERGE_RESOLUTION|>--- conflicted
+++ resolved
@@ -55,7 +55,9 @@
   /** Version 2024-11-01 */
   v2025_11_01: "2025-11-01",
 
-<<<<<<< HEAD
+  /** Version 2024-11-15-preview */
+  v2024_11_15_preview: "2024-11-15-preview",
+
   /** Version 2025-05-15-preview */
   v2025_05_15_preview: "2025-05-15-preview",
 
@@ -64,10 +66,6 @@
 
   /** Version 2025-11-15-preview */
   v2025_11_15_preview: "2025-11-15-preview",
-=======
-  /** Version 2025-11-15-preview */
-  v2025_11_15_preview: "2025-11-15-preview"
->>>>>>> 0fad2e45
 }
 
 alias ServiceTraits = NoRepeatableRequests &

--- conflicted
+++ resolved
@@ -20,14 +20,9 @@
     namespace: "Azure.AI.Language.Text"
     flavor: azure
   "@azure-tools/typespec-python":
-<<<<<<< HEAD
-    package-dir: "azure-ai-textanalytics"
-    namespace: "azure.ai.textanalytics"
-=======
     package-name: "azure-ai-textanalytics"
     package-dir: "azure-ai-textanalytics"
     namespace: "azure.ai.language.text"
->>>>>>> 77636b29
     generate-test: true
     generate-sample: true
     flavor: "azure"

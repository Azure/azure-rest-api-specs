--- conflicted
+++ resolved
@@ -450,16 +450,9 @@
 #suppress "@azure-tools/typespec-azure-core/casing-style"
 @doc("Contains the PII LRO results.")
 model PiiEntityRecognitionLROResult extends AnalyzeTextLROResult {
-<<<<<<< HEAD
   @doc("The kind of the task.")
   kind: AnalyzeTextLROResultsKind.PiiEntityRecognitionLROResults;
   @doc("The list of pii results")
-=======
-  @doc("Kind of the task.")
-  kind: AnalyzeTextLROResultsKind.PiiEntityRecognitionLROResults;
-
-  #suppress "@azure-tools/typespec-azure-core/documentation-required"
->>>>>>> 71dda18c
   results: PiiResult;
 }
 

--- conflicted
+++ resolved
@@ -31,32 +31,14 @@
   /** StringIndexType to be used for analysis. */
   stringIndexType?: StringIndexType = StringIndexType.TextElements_v8;
 
-  /** Disable entity validation */
-  @added(Versions.v2025_11_15_preview)
-  disableEntityValidation?: boolean = false;
-
-  /** Confidence score threshold for the PII entities to be returned in the response. Entities with a confidence score below this threshold will be filtered out. */
-  @added(Versions.v2025_11_15_preview)
-  confidenceScoreThreshold?: ConfidenceScoreThreshold;
-
-  /** Enumeration of PII categories to be excluded in the response. */
-  @added(Versions.v2025_11_15_preview)
-  excludePiiCategories?: PiiCategoryValues[];
-
-<<<<<<< HEAD
   /** RedactionPolicy to be used on the input. */
   @added(Versions.v2024_11_15_preview)
   @removed(Versions.v2025_11_15_preview)
   redactionPolicy?: BaseRedactionPolicy;
-=======
-  /** RedactionPolicies to be used on the input. */
+
+  /** List of RedactionPolicies to be used on the input. */
   @added(Versions.v2025_11_15_preview)
   redactionPolicies?: BaseRedactionPolicy[];
->>>>>>> 0fad2e45
-
-  /** List of RedactionPolicies to be used on the input. */
-  @added(Versions.v2025_11_15_preview)
-  redactionPolicies?: BaseRedactionPolicy[];
 
   /** Confidence score threshold configuration for PII entity recognition */
   @added(Versions.v2025_11_15_preview)
@@ -75,56 +57,37 @@
   entitySynonyms?: EntitySynonyms[];
 }
 
-/** The confidence score threshold configuration for PII entity recognition */
+/** Object that allows the user to provide synonyms for context words that to enhance pii entity detection. */
+@added(Versions.v2025_11_15_preview)
+model EntitySynonyms {
+  /** The entity name */
+  entityType: EntityCategory;
+
+  /** The entity synonyms */
+  synonyms: EntitySynonym[];
+}
+
+/** The entity synonyms used to enhance pii entity detection */
+@added(Versions.v2025_11_15_preview)
+model EntitySynonym {
+  /** The synonym to be used for context */
+  synonym: string;
+
+  /** The 2 letter ISO 639-1 language the synonym */
+  language?: string;
+}
+
 @added(Versions.v2025_11_15_preview)
 model ConfidenceScoreThreshold {
   /** Minimum confidence score threshold for the PII entities to be returned in the response. Entities with a confidence score below this threshold will be filtered out. Value should be between 0.0 and 1.0 */
   default: float32 = 0.3;
 
-  /** Confidence score threshold overrides for specific PII categories */
   overrides?: ConfidenceScoreThresholdOverride[];
 }
 
-/** The confidence score threshold override for a specific PII category */
 model ConfidenceScoreThresholdOverride{
   /** The PII category for which to override the confidence score threshold */
   entityType: PiiCategoriesExclude;
-
-  /** The confidence score threshold for the specified PII category */
-  value: float32;
-}
-
-/** Object that allows the user to provide synonyms for context words that to enhance pii entity detection. */
-@added(Versions.v2025_11_15_preview)
-model EntitySynonyms {
-  /** The entity name */
-  entityType: EntityCategory;
-
-  /** The entity synonyms */
-  synonyms: EntitySynonym[];
-}
-
-/** The entity synonyms used to enhance pii entity detection */
-@added(Versions.v2025_11_15_preview)
-model EntitySynonym {
-  /** The synonym to be used for context */
-  synonym: string;
-
-  /** The 2 letter ISO 639-1 language the synonym */
-  language?: string;
-}
-
-@added(Versions.v2025_11_15_preview)
-model ConfidenceScoreThreshold {
-  /** Minimum confidence score threshold for the PII entities to be returned in the response. Entities with a confidence score below this threshold will be filtered out. Value should be between 0.0 and 1.0 */
-  default: float32 = 0.3;
-
-  overrides?: ConfidenceScoreThresholdOverride[];
-}
-
-model ConfidenceScoreThresholdOverride{
-  /** The PII category for which to override the confidence score threshold */
-  entityType: PiiCategoryValues;
 
   /** The confidence score threshold for the specified PII category */
   value: float32;
@@ -147,7 +110,6 @@
   /** The entity RedactionPolicy object kind. */
   policyKind: RedactionPolicyKind = RedactionPolicyKind.characterMask;
 
-<<<<<<< HEAD
   @added(Versions.v2025_11_15_preview)
   /** (Optional) describes the PII categories to which the redaction policy will be applied. If not specified, the redaction policy will be applied to all PII categories. */
   entityTypes?: PiiCategoriesExclude[];
@@ -159,16 +121,6 @@
   /** (Optional) flag to indicate whether this redaction policy is the default policy to be applied when no specific policy is defined for a PII category. Only one policy can be marked as default. */
   @added(Versions.v2025_11_15_preview)
   isDefaultPolicy?: boolean = false;
-=======
-  /** Optional name for the redaction policy. */
-  policyName?: string;
-
-  /** Optional list of entity types the redaction policy will be applied to. */
-  entityTypes?: PiiCategoryValues[];
-
-  /** Optional flag to indicate if this is the default redaction policy to be applied when no other policies match. Only one policy can be marked as default. */
-  isDefault?: boolean = false;
->>>>>>> 0fad2e45
 }
 
 /** Represents the policy of redacting with a redaction character */
@@ -203,16 +155,6 @@
   policyKind: RedactionPolicyKind.noMask;
 }
 
-/** Represents the policy of replacing PII with synthetic values. */
-@added(Versions.v2025_11_15_preview)
-model SyntheticReplacementPolicyType extends BaseRedactionPolicy {
-  /** The entity RedactionPolicy object kind. */
-  policyKind: RedactionPolicyKind.syntheticReplacement;
-
-  /** Optional flag to indicate whether to preserve the original data format in the synthetic replacement. Default is false. */
-  preserveDataFormat?: boolean;
-} 
-
 /** Represents the policy of redacting PII with the entity type. */
 @added(Versions.v2025_11_15_preview)
 model EntityMaskPolicyType extends BaseRedactionPolicy {
@@ -234,13 +176,8 @@
   /** Redact detected entities with entity type. */
   entityMask: "entityMask",
 
-<<<<<<< HEAD
   /** Replace detected entities with synthetic values. */
   syntheticReplacement: "syntheticReplacement"
-=======
-  /** Apply synthetic replacement values for the detected entities. */
-  syntheticReplacement: "syntheticReplacement",
->>>>>>> 0fad2e45
 }
 
 /** Contains the analyze text PIIEntityRecognition LRO task. */
@@ -322,7 +259,7 @@
 /** (Optional) describes the PII categories to return */
 union PiiCategory {
   string,
-  PiiCategoryValues,
+  PiiCategoriesExclude,
 
   /** All PII categories. */
   All: "All",
@@ -342,7 +279,7 @@
 }
 
 /** (Optional) describes the PII categories to return */
-union PiiCategoryValues {
+union PiiCategoriesExclude {
   string,
 
   /** ABA Routing number */

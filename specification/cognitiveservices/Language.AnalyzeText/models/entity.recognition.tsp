--- conflicted
+++ resolved
@@ -8,16 +8,9 @@
 
 @doc("The entity recognition analyze text input task request.")
 model AnalyzeTextEntityRecognitionInput extends AnalyzeTextTask {
-<<<<<<< HEAD
   @doc("The kind of task.")
   kind: AnalyzeTextTaskKind.EntityRecognition;
   @doc("The input to be analyzed.")
-=======
-  @doc("Kind of the task.")
-  kind: AnalyzeTextTaskKind.EntityRecognition;
-
-  #suppress "@azure-tools/typespec-azure-core/documentation-required"
->>>>>>> 71dda18c
   analysisInput?: MultiLanguageAnalysisInput;
   @doc("Task parameters.")
   parameters?: EntitiesTaskParameters;

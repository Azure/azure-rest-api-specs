import "@typespec/rest";
import "@typespec/http";
import "@typespec/versioning";
import "@azure-tools/typespec-azure-core";
import "@azure-tools/typespec-client-generator-core";

using Azure.ClientGenerator.Core;
using TypeSpec.Http;
using TypeSpec.Rest;
using TypeSpec.Versioning;
using Azure.Core;

namespace Language.Text.Authoring;

#suppress "@azure-tools/typespec-azure-core/documentation-required"
@clientName("TextAuthoringProjectKind", "csharp")
union ProjectKind {
  string,

  /**
   * For building a classification model to classify text using your own data. Each file will have only one label. For example, file 1 is classified as A and file 2 is classified as B.
   */
  CustomSingleLabelClassification: "CustomSingleLabelClassification",

  /**
   * For building a classification model to classify text using your own data. Each file can have one or many labels. For example, file 1 is classified as A, B, and C and file 2 is classified as B and C.
   */
  CustomMultiLabelClassification: "CustomMultiLabelClassification",

  /**
   * For building an extraction model to identify your domain categories using your own data.
   */
  CustomEntityRecognition: "CustomEntityRecognition",

  /**
   * For building an abstractive summarization models which are able to summarize long documents.
   */
  @added(Versions.v2024_11_15_preview)
  CustomAbstractiveSummarization: "CustomAbstractiveSummarization",

  /**
   * For building an text analytics for health model to identify your health domain data.
   */
  @added(Versions.v2024_11_15_preview)
  CustomHealthcare: "CustomHealthcare",

  /**
   * For building a sentiment models which are able to extract sentiment for long documents.
   */
  @added(Versions.v2024_11_15_preview)
  CustomTextSentiment: "CustomTextSentiment",
}

/**
 * Human-readable error code.
 */
#suppress "@azure-tools/typespec-azure-core/documentation-required"
@clientName("TextAuthoringErrorCode", "csharp")
union ErrorCode {
  string,
  InvalidRequest: "InvalidRequest",
  InvalidArgument: "InvalidArgument",
  Unauthorized: "Unauthorized",
  Forbidden: "Forbidden",
  NotFound: "NotFound",
  ProjectNotFound: "ProjectNotFound",
  OperationNotFound: "OperationNotFound",
  AzureCognitiveSearchNotFound: "AzureCognitiveSearchNotFound",
  AzureCognitiveSearchIndexNotFound: "AzureCognitiveSearchIndexNotFound",
  TooManyRequests: "TooManyRequests",
  AzureCognitiveSearchThrottling: "AzureCognitiveSearchThrottling",
  AzureCognitiveSearchIndexLimitReached: "AzureCognitiveSearchIndexLimitReached",
  InternalServerError: "InternalServerError",
  ServiceUnavailable: "ServiceUnavailable",
  Timeout: "Timeout",
  QuotaExceeded: "QuotaExceeded",
  Conflict: "Conflict",
  Warning: "Warning",
}

/**
 * Human-readable error code.
 */
#suppress "@azure-tools/typespec-azure-core/documentation-required"
@clientName("TextAuthoringInnerErrorCode", "csharp")
union InnerErrorCode {
  string,
  InvalidRequest: "InvalidRequest",
  InvalidParameterValue: "InvalidParameterValue",
  KnowledgeBaseNotFound: "KnowledgeBaseNotFound",
  AzureCognitiveSearchNotFound: "AzureCognitiveSearchNotFound",
  AzureCognitiveSearchThrottling: "AzureCognitiveSearchThrottling",
  ExtractionFailure: "ExtractionFailure",
  InvalidRequestBodyFormat: "InvalidRequestBodyFormat",
  EmptyRequest: "EmptyRequest",
  MissingInputDocuments: "MissingInputDocuments",
  InvalidDocument: "InvalidDocument",
  ModelVersionIncorrect: "ModelVersionIncorrect",
  InvalidDocumentBatch: "InvalidDocumentBatch",
  UnsupportedLanguageCode: "UnsupportedLanguageCode",
  InvalidCountryHint: "InvalidCountryHint",
}

#suppress "@azure-tools/typespec-azure-core/documentation-required"
@clientName("StringIndexType", "csharp")
union StringIndexType {
  string,

  /**
   * The offset and length values will correspond to UTF-16 code units. Use this option if your application is written in a language that support Unicode, for example Java, JavaScript.
   */
  Utf16CodeUnit: "Utf16CodeUnit",
}

#suppress "@azure-tools/typespec-azure-core/documentation-required"
@clientName("TextAuthoringEvaluationKind", "csharp")
union EvaluationKind {
  string,

  /**
   * Split the data into training and test sets according to user-defined percentages.
   */
  percentage: "percentage",

  /**
   * Split the data according to the chosen dataset for every example in the data.
   */
  manual: "manual",
}

#suppress "@azure-tools/typespec-azure-core/documentation-required"
@lroStatus
@clientName("TextAuthoringOperationStatus", "csharp")
union JobStatus {
  string,
  notStarted: "notStarted",
  running: "running",

  @lroSucceeded
  succeeded: "succeeded",

  @lroFailed
  failed: "failed",

  @lroCanceled
  cancelled: "cancelled",

  cancelling: "cancelling",
  partiallyCompleted: "partiallyCompleted",
}

#suppress "@azure-tools/typespec-azure-core/documentation-required"
@clientName("TextAuthoringSentiment", "csharp")
union Sentiment {
  string,
  positive: "positive",
  negative: "negative",
  neutral: "neutral",
}

#suppress "@azure-tools/typespec-azure-core/documentation-required"
@clientName("TextAuthoringCompositionMode", "csharp")
union CompositionSetting {
  string,

  /**
   * Every component's match or prediction is returned as a separate instance of the entity.
   */
  separateComponents: "separateComponents",

  /**
   * When two or more components are found in the text and overlap, the components' spans are merged together into one span combining all of them.
   */
  combineComponents: "combineComponents",
}

/**
 * Represents a list of retrieved projects' metadata.
 */
@clientName("TextAuthoringProjectsMetadata", "csharp")
model TextAnalysisAuthoringProjectsMetadata {
  /**
   * The list of projects.
   */
  value: TextAnalysisAuthoringProjectMetadata[];

  /**
   * The next page link.
   */
  nextLink?: string;
}

/**
 * Represents the metadata of a project.
 */
@resource("authoring/analyze-text/projects")
@clientName("TextAuthoringProjectMetadata", "csharp")
model TextAnalysisAuthoringProjectMetadata {
  /**
   * Represents the project creation datetime.
   */
  @clientName("createdOn", "csharp")
  createdDateTime: utcDateTime;

  /**
   * Represents the project last modification datetime.
   */
  @clientName("lastModifiedOn", "csharp")
  lastModifiedDateTime: utcDateTime;

  /**
   * Represents the project last training datetime.
   */
  @clientName("lastTrainedOn", "csharp")
  lastTrainedDateTime?: utcDateTime;

  /**
   * Represents the project last deployment datetime.
   */
  @clientName("lastDeployedOn", "csharp")
  lastDeployedDateTime?: utcDateTime;

  /**
   * The project kind.
   */
  projectKind: ProjectKind;

  /**
   * The storage container name.
   */
  storageInputContainerName: string;

  /**
   * The project settings.
   */
  settings?: TextAnalysisAuthoringProjectSettings;

  /**
   * The new project name.
   */
  @key("projectName")
  @visibility(Lifecycle.Read)
  projectName: string;

  /**
   * Whether the project would be used for multiple languages or not.
   */
  multilingual?: boolean;

  /**
   * The project description.
   */
  description?: string;

  /**
   * The project language. This is BCP-47 representation of a language. For example, use "en" for English, "en-gb" for English (UK), "es" for Spanish etc.
   */
  language: string;
}

/**
 * Represents the settings used to define the project behavior.
 */
@clientName("TextAuthoringProjectSettings")
model TextAnalysisAuthoringProjectSettings {
  /**
   * The threshold of the class with the highest confidence, at which the prediction will automatically be changed to "None". The value of the threshold should be between 0 and 1 inclusive.
   */
  confidenceThreshold?: float32;

  /**
   * The path to the AML connected project.
   */
  @added(Versions.v2024_11_15_preview)
  amlProjectPath?: string;

  /**
   * Indicates whether the labeling experience can be modified or not.
   */
  @added(Versions.v2024_11_15_preview)
  isLabelingLocked?: boolean;

  /**
   * Indicates whether to run GPT predictions or not.
   */
  @added(Versions.v2024_11_15_preview)
  runGptPredictions?: boolean;

  /**
   * The predictive lookahead for GPT predictions that is specified by the user.
   */
  @added(Versions.v2024_11_15_preview)
  gptPredictiveLookahead?: int32;
}

/**
 * The error object.
 */
@clientName("TextAuthoringError", "csharp")
model Error {
  /**
   * One of a server-defined set of error codes.
   */
  code: ErrorCode;

  /**
   * A human-readable representation of the error.
   */
  message: string;

  /**
   * The target of the error.
   */
  target?: string;

  /**
   * An array of details about specific errors that led to this reported error.
   */
  details?: Error[];

  /**
   * An object containing more specific information than the current object about the error.
   */
  innererror?: InnerErrorModel;
}

/**
 * An object containing more specific information about the error. As per Microsoft One API guidelines - https://github.com/Microsoft/api-guidelines/blob/vNext/Guidelines.md#7102-error-condition-responses.
 */
@clientName("TextAuthoringInnerErrorModel", "csharp")
model InnerErrorModel {
  /**
   * One of a server-defined set of error codes.
   */
  code: InnerErrorCode;

  /**
   * Error message.
   */
  message: string;

  /**
   * Error details.
   */
  details?: Record<string>;

  /**
   * Error target.
   */
  target?: string;

  /**
   * An object containing more specific information than the current object about the error.
   */
  innererror?: InnerErrorModel;
}

/**
 * Represents the options used to create or update a project.
 */
@clientName("TextAuthoringCreateProjectDetails", "csharp")
model TextAnalysisAuthoringCreateProjectOptions {
  /**
   * The project kind.
   */
  projectKind: ProjectKind;

  /**
   * The storage container name.
   */
  storageInputContainerName: string;

  /**
   * The project settings.
   */
  settings?: TextAnalysisAuthoringProjectSettings;

  /**
   * The new project name.
   */
  projectName: string;

  /**
   * Whether the project would be used for multiple languages or not.
   */
  multilingual?: boolean;

  /**
   * The project description.
   */
  description?: string;

  /**
   * The project language. This is BCP-47 representation of a language. For example, use "en" for English, "en-gb" for English (UK), "es" for Spanish etc.
   */
  language: string;
}

/**
 * Represents the options for authorizing a project copy to the current Azure resource.
 */
@clientName("TextAuthoringCopyAuthorizationDetails", "csharp")
model TextAnalysisAuthoringCopyAuthorizationOptions {
  /**
   * Represents the project kind.
   */
  projectKind: ProjectKind;

  /**
   * The name of the storage container.
   */
  storageInputContainerName?: string;

  /**
   * Whether to allow an existing project to be overwritten using the resulting copy authorization.
   */
  allowOverwrite?: boolean;
}

/**
 * Represents the options for copying an existing project to another Azure resource.
 */
@clientName("TextAuthoringCopyProjectDetails", "csharp")
model TextAnalysisAuthoringCopyProjectOptions {
  /**
   * Represents the project kind.
   */
  projectKind: ProjectKind;

  /**
   * The project name to be copied-into.
   */
  targetProjectName: string;

  /**
   * The access token.
   */
  accessToken: string;

  /**
   * The expiration of the access token.
   */
  expiresAt: utcDateTime;

  /**
   * Represents the target Azure resource ID.
   */
  targetResourceId: string;

  /**
   * Represents the target Azure resource region.
   */
  targetResourceRegion: string;
}

/**
 * Represents an exported project.
 */
@clientName("TextAuthoringExportedProject", "csharp")
model TextAnalysisAuthoringExportedProject {
  /**
   * The version of the exported file.
   */
  projectFileVersion: string;

  /**
   * Specifies the method used to interpret string offsets. For additional information see https://aka.ms/text-analytics-offsets.
   */
  stringIndexType: StringIndexType;

  /**
   * Represents the project metadata.
   */
  metadata: TextAnalysisAuthoringCreateProjectOptions;

  /**
   * Represents the project assets.
   */
  assets?: TextAnalysisAuthoringExportedProjectAssets;
}

/**
 * Represents the assets of an exported project.
 */
@discriminator("projectKind")
@clientName("TextAuthoringExportedProjectAsset", "csharp")
model TextAnalysisAuthoringExportedProjectAssets {
  projectKind: ProjectKind;
}

/**
 * Represents the options for starting a new training job.
 */
@clientName("TextAuthoringTrainingJobDetails", "csharp")
model TextAnalysisAuthoringTrainingJobOptions {
  /**
   * Represents the output model label.
   */
  modelLabel: string;

  /**
   * Represents training config version.
   */
  trainingConfigVersion: string;

  /**
   * Represents the evaluation options. By default, the evaluation kind is percentage, with training split percentage as 80, and testing split percentage as 20.
   */
  evaluationOptions?: TextAnalysisAuthoringEvaluationOptions;

  /**
   * Represents the settings for using data generation as part of training a custom model.
   */
  @added(Versions.v2024_11_15_preview)
  dataGenerationSettings?: TextAnalysisAuthoringDataGenerationSettings;
}

/**
 * Represents the settings for using data generation as part of training a custom model.
 */
@added(Versions.v2024_11_15_preview)
@clientName("DataGenerationSetting")
model TextAnalysisAuthoringDataGenerationSettings {
  /**
   * If set to true, augment customer provided training data with synthetic data to improve model quality.
   */
  enableDataGeneration: boolean;

  /**
   * Represents the connection info for the Azure resource to use during data generation as part of training a custom model.
   */
  @added(Versions.v2024_11_15_preview)
  dataGenerationConnectionInfo: TextAnalysisAuthoringDataGenerationConnectionInfo;
}

/**
 * Represents the connection info for the Azure resource to use during data generation as part of training a custom model.
 */
@added(Versions.v2024_11_15_preview)
@clientName("DataGenerationConnectionInfo", "csharp")
model TextAnalysisAuthoringDataGenerationConnectionInfo {
  /**
   * Connection type for data generation settings. Currently only supports Azure Open AI.
   */
  kind: "AzureOpenAI";

  /**
   * Resource ID for the data generation resource. Looks something like "/subscriptions/<SUBSCRIPTION-ID-GUID>/resourceGroups/<RG-NAME>/providers/Microsoft.CognitiveServices/accounts/<AOAI-ACCOUNT-NAME>".
   */
  resourceId: string;

  /**
   * Deployment name of model to be used for synthetic data generation.
   */
  deploymentName: string;
}

/**
 * Represents the options used running the evaluation.
 */
@clientName("TextAuthoringEvaluationDetails", "csharp")
model TextAnalysisAuthoringEvaluationOptions {
  /**
   * Represents the evaluation kind. By default, the evaluation kind is set to percentage.
   */
  kind?: EvaluationKind;

  /**
   * Represents the training dataset split percentage. Only needed in case the evaluation kind is percentage.
   */
  trainingSplitPercentage?: int32;

  /**
   * Represents the testing dataset split percentage. Only needed in case the evaluation kind is percentage.
   */
  testingSplitPercentage?: int32;
}

/**
 * Represents the state of a copy job.
 */
@added(Versions.v2024_11_15_preview)
@clientName("TextAuthoringCopyProjectState", "csharp")
@resource("copy/jobs")
@parentResource(TextAnalysisAuthoringProjectMetadata)
model TextAnalysisAuthoringCopyProjectJobState {
  ...TextAnalysisAuthoringJobState;
}

/**
 * Represents a job's state.
 */
@clientName("TextAuthoringState", "csharp")
model TextAnalysisAuthoringJobState {
  /**
   * The job ID.
   */
  @key("jobId")
  @visibility(Lifecycle.Read)
  jobId: string;

  /**
   * The creation date time of the job.
   */
  @clientName("createdOn", "csharp")
  createdDateTime: utcDateTime;

  /**
   * The last date time the job was updated.
   */
  @clientName("lastUpdatedOn", "csharp")
  lastUpdatedDateTime: utcDateTime;

  /**
   * The expiration date time of the job.
   */
  @clientName("expiresOn", "csharp")
  expirationDateTime?: utcDateTime;

  /**
   * The job status.
   */
  status: JobStatus;

  /**
   * The warnings that were encountered while executing the job.
   */
  warnings?: Foundations.Error[];

  /**
   * The errors encountered while executing the job.
   */
  errors?: Foundations.Error[];
}

/**
 * Represents a list of retrieved deployments.
 */
@clientName("TextAuthoringProjectDeployments", "csharp")
model TextAnalysisAuthoringProjectDeployments {
  /**
   * The list of projects.
   */
  value: TextAnalysisAuthoringProjectDeployment[];

  /**
   * The next page link.
   */
  nextLink?: string;
}

/**
 * Represents a project deployment.
 */
@clientName("TextAuthoringProjectDeployment", "csharp")
@resource("deployments")
@parentResource(TextAnalysisAuthoringProjectMetadata)
model TextAnalysisAuthoringProjectDeployment {
  /**
   * Represents deployment name.
   */
  @key("deploymentName")
  @visibility(Lifecycle.Read)
  deploymentName: string;

  /**
   * Represents deployment modelId.
   */
  modelId: string;

  /**
   * Represents deployment last trained time.
   */
  @clientName("lastTrainedOn", "csharp")
  lastTrainedDateTime: utcDateTime;

  /**
   * Represents deployment last deployed time.
   */
  @clientName("lastDeployedOn", "csharp")
  lastDeployedDateTime: utcDateTime;

  /**
   * Represents deployment expiration date in the runtime.
   */
  @clientName("deploymentExpiredOn", "csharp")
  deploymentExpirationDate: plainDate;

  /**
   * Represents model training config version.
   */
  modelTrainingConfigVersion: string;

  /**
   * Represents the metadata of the assigned Azure resources.
   */
  @added(Versions.v2024_11_15_preview)
  assignedResources: TextAnalysisAuthoringDeploymentResource[];
}

/**
 * Represents an Azure resource assigned to a deployment.
 */
@clientName("TextAuthoringDeploymentResource", "csharp")
model TextAnalysisAuthoringDeploymentResource {
  /**
   * Represents the Azure resource Id.
   */
  resourceId: string;

  /**
   * Represents the resource region.
   */
  region: string;
}

/**
 * Represents the options for creating or updating a project deployment.
 */
@clientName("TextAuthoringCreateDeploymentDetails", "csharp")
model TextAnalysisAuthoringCreateDeploymentOptions {
  /**
   * Represents the trained model label.
   */
  trainedModelLabel: string;

  /**
   * Represents the resource IDs to be assigned to the deployment. If provided, the deployment will be rolled out to the resources provided here as well as the original resource in which the project is created.
   */
<<<<<<< HEAD
  @added(Versions.v2023_04_15_preview)
=======
  @added(Versions.v2024_11_15_preview)
  @removed(Versions.v2025_05_15_preview)
>>>>>>> 667a97d5
  assignedResourceIds?: string[];
}

/**
 * Represents the options for deleting a project deployment.
 */
@added(Versions.v2024_11_15_preview)
@clientName("TextAuthoringDeleteDeploymentDetails", "csharp")
model TextAnalysisAuthoringDeleteDeploymentOptions {
  /**
   * Represents the resource IDs to delete the deployment from. If not provided, the deployment will be rolled out from all the resources it is deployed to. If provided, it will delete the deployment only from the specified assigned resources, and leave it for the rest.
   */
  assignedResourceIds?: string[];
}

/**
 * Represents the state of a deployment job.
 */
@clientName("TextAuthoringDeploymentState", "csharp")
@parentResource(TextAnalysisAuthoringProjectDeployment)
@resource("jobs")
model TextAnalysisAuthoringDeploymentJobState {
  ...TextAnalysisAuthoringJobState;
}

/**
 * Represents the state of an existing delete deployment from specific resources job.
 */
@clientName("TextAuthoringDeploymentDeleteFromResourcesState", "csharp")
@parentResource(TextAnalysisAuthoringProjectDeployment)
@resource("delete-from-resources/jobs")
model TextAnalysisAuthoringDeploymentDeleteFromResourcesJobState {
  ...TextAnalysisAuthoringJobState;
}

/**
 * Represents the state of a deployment job.
 */
@clientName("TextAuthoringSwapDeploymentsState", "csharp")
@parentResource(TextAnalysisAuthoringProjectMetadata)
@resource("deployments/swap/jobs")
model TextAnalysisAuthoringSwapDeploymentsJobState {
  ...TextAnalysisAuthoringJobState;
}

/**
 * Represents the options for swapping two deployments together.
 */
@clientName("TextAuthoringSwapDeploymentsDetails", "csharp")
model TextAnalysisAuthoringSwapDeploymentsOptions {
  /**
   * Represents the first deployment name.
   */
  firstDeploymentName: string;

  /**
   * Represents the second deployment name.
   */
  secondDeploymentName: string;
}

/**
 * Represents the state of an export job.
 */
@clientName("TextAuthoringExportProjectState", "csharp")
@resource("export/jobs")
@parentResource(TextAnalysisAuthoringProjectMetadata)
model TextAnalysisAuthoringExportProjectJobState {
  ...TextAnalysisAuthoringJobState;

  /**
   * The URL to use in order to download the exported project.
   */
  resultUrl?: string;
}

/**
 * Represents a list of exported trained models.
 */
@clientName("TextAuthoringExportedTrainedModels", "csharp")
model TextAnalysisAuthoringExportedTrainedModels {
  /**
   * The list of projects.
   */
  value: TextAnalysisAuthoringExportedTrainedModel[];

  /**
   * The next page link.
   */
  nextLink?: string;
}

/**
 * Represents an exported trained model.
 */
@clientName("TextAuthoringExportedTrainedModel", "csharp")
@resource("exported-models")
@parentResource(TextAnalysisAuthoringProjectMetadata)
model TextAnalysisAuthoringExportedTrainedModel {
  /**
   * The exported model name.
   */
  @key("exportedModelName")
  @visibility(Lifecycle.Read)
  exportedModelName: string;

  /**
   * The model ID.
   */
  modelId: string;

  /**
   * The last trained date time of the model.
   */
  @clientName("lastTrainedOn", "csharp")
  lastTrainedDateTime: utcDateTime;

  /**
   * The last exported date time of the model.
   */
  @clientName("lastExportedModelOn", "csharp")
  lastExportedModelDateTime: utcDateTime;

  /**
   * The model expiration date.
   */
  @clientName("modelExpiredOn", "csharp")
  modelExpirationDate: plainDate;

  /**
   * The model training config version.
   */
  modelTrainingConfigVersion: string;
}

/**
 * Represents the options for creating or replacing an exported model.
 */
@clientName("TextAuthoringExportedModelDetails", "csharp")
model TextAnalysisAuthoringExportedModelOptions {
  /**
   * The trained model label.
   */
  trainedModelLabel: string;
}

/**
 * Represents the state of a job to create or updated an exported model.
 */
@clientName("TextAuthoringExportedModelState", "csharp")
@resource("jobs")
@parentResource(TextAnalysisAuthoringExportedTrainedModel)
model TextAnalysisAuthoringExportedModelJobState {
  ...TextAnalysisAuthoringJobState;
}

/**
 * Represents the properties for the exported model manifest.
 */
@added(Versions.v2024_11_15_preview)
@clientName("ExportedModelManifest", "csharp")
model TextAnalysisAuthoringExportedModelManifest {
  /**
   * The model files belonging to this model.
   */
  modelFiles: TextAnalysisAuthoringModelFile[];
}

/**
 * Represents the properties for the model file.
 */
@clientName("TextAuthoringModelFile", "csharp")
@added(Versions.v2024_11_15_preview)
model TextAnalysisAuthoringModelFile {
  /**
   * The name of the file.
   */
  name: string;

  /**
   * The URI to retrieve the content of the file.
   */
  contentUri: url;
}

/**
 * Represents the state of an import job.
 */
@clientName("TextAuthoringImportProjectState", "csharp")
@resource("import/jobs")
@parentResource(TextAnalysisAuthoringProjectMetadata)
model TextAnalysisAuthoringImportProjectJobState {
  ...TextAnalysisAuthoringJobState;
}

/**
 * Represents a list of retrieved trained models.
 */
@clientName("TextAuthoringProjectTrainedModels", "csharp")
model TextAnalysisAuthoringProjectTrainedModels {
  /**
   * The list of projects.
   */
  value: TextAnalysisAuthoringProjectTrainedModel[];

  /**
   * The next page link.
   */
  nextLink?: string;
}

/**
 * Represents a trained model.
 */
@clientName("TextAuthoringProjectTrainedModel", "csharp")
@resource("models")
@parentResource(TextAnalysisAuthoringProjectMetadata)
model TextAnalysisAuthoringProjectTrainedModel {
  /**
   * The trained model label.
   */
  @key("trainedModelLabel")
  @visibility(Lifecycle.Read)
  label: string;

  /**
   * The model ID.
   */
  modelId: string;

  /**
   * The last trained date time of the model.
   */
  @clientName("lastTrainedOn", "csharp")
  lastTrainedDateTime: utcDateTime;

  /**
   * The duration of the model's last training request in seconds.
   */
  lastTrainingDurationInSeconds: int32;

  /**
   * The model expiration date.
   */
  @clientName("modelExpiredOn", "csharp")
  modelExpirationDate: plainDate;

  /**
   * The model training config version.
   */
  modelTrainingConfigVersion: string;

  /**
   * The flag to indicate if the trained model has a snapshot ready.
   */
  hasSnapshot: boolean;
}

/**
 * Represents the state of a evaluation job.
 */
@clientName("TextAuthoringEvaluationState", "csharp")
@resource("evaluate/jobs")
@parentResource(TextAnalysisAuthoringProjectTrainedModel)
model TextAnalysisAuthoringEvaluationJobState {
  ...TextAnalysisAuthoringJobState;

  /**
   * Represents evaluation task detailed result.
   */
  result: TextAnalysisAuthoringEvaluationJobResult;
}

#suppress "@azure-tools/typespec-azure-core/documentation-required"
@clientName("TextAuthoringEvaluationJobResult", "csharp")
model TextAnalysisAuthoringEvaluationJobResult {
  /**
   * Represents the options used running the evaluation.
   */
  evaluationOptions: TextAnalysisAuthoringEvaluationOptions;

  /**
   * Represents trained model label.
   */
  modelLabel: string;

  /**
   * Represents training config version.
   */
  trainingConfigVersion: string;

  /**
   * Represents progress percentage.
   */
  percentComplete: int32;
}

/**
 * Represents a list of results for an evaluation operation.
 */
@clientName("TextAuthoringEvalResults", "csharp")
model TextAnalysisAuthoringEvaluationResults {
  /**
   * The list of projects.
   */
  value: TextAnalysisAuthoringDocumentEvaluationResult[];

  /**
   * The next page link.
   */
  nextLink?: string;
}

/**
 * Represents the evaluation result of a document.
 */
@clientName("TextAuthoringDocumentEvalResult", "csharp")
@resource("evaluation/result")
@parentResource(TextAnalysisAuthoringProjectTrainedModel)
@discriminator("projectKind")
model TextAnalysisAuthoringDocumentEvaluationResult {
  /**
   * Represents the project kind.
   */
  @key
  @visibility(Lifecycle.Read)
  projectKind: ProjectKind;

  /**
   * Represents the document path.
   */
  location: string;

  /**
   * Represents the document language. This is BCP-47 representation of a language. For example, use "en" for English, "en-gb" for English (UK), "es" for Spanish etc.
   */
  language: string;
}

#suppress "@azure-tools/typespec-azure-core/documentation-required"
model StringIndexTypeQueryParameter {
  /**
   * Specifies the method used to interpret string offsets. For additional information see https://aka.ms/text-analytics-offsets.
   */
  @query("stringIndexType")
  stringIndexType: StringIndexType;
}

#suppress "@azure-tools/typespec-azure-core/documentation-required"
model ProjectKindQueryParameter {
  /**
   * The project kind, default value is CustomSingleLabelClassification.
   */
  #suppress "@azure-tools/typespec-azure-core/casing-style"
  @query("projectKind")
  ProjectKind?: ProjectKind;
}

#suppress "@azure-tools/typespec-azure-core/documentation-required"
model SupportedPrebuiltEntitiesQueryParameter {
  /**
   * The project kind, default value is CustomSingleLabelClassification.
   */
  #suppress "@azure-tools/typespec-azure-core/casing-style"
  @query("projectKind")
  ProjectKind?: ProjectKind;

  /**
   * The language to get supported prebuilt entities for. Required if multilingual is false. This is BCP-47 representation of a language. For example, use "en" for English, "en-gb" for English (UK), "es" for Spanish etc.
   */
  @query("language")
  language?: string;

  /**
   * Whether to get the support prebuilt entities for multilingual or monolingual projects. If true, the language parameter is ignored.
   */
  @query("multilingual")
  multilingual?: string;
}

/**
 * Represents the summary for an evaluation operation.
 */
@discriminator("projectKind")
@clientName("TextAuthoringEvalSummary", "csharp")
model TextAnalysisAuthoringEvaluationSummary {
  /**
   * Represents the project type that the evaluation ran on.
   */
  projectKind: ProjectKind;

  /**
   * Represents the options used running the evaluation.
   */
  evaluationOptions: TextAnalysisAuthoringEvaluationOptions;
}

/**
 * Represents the state of loading a snapshot job.
 */
@clientName("TextAuthoringLoadSnapshotState", "csharp")
@resource("load-snapshot/jobs")
@parentResource(TextAnalysisAuthoringProjectTrainedModel)
model TextAnalysisAuthoringLoadSnapshotJobState {
  ...TextAnalysisAuthoringJobState;
}

/**
 * Represents the assigned deployment resources.
 */
@added(Versions.v2024_11_15_preview)
@clientName("TextAuthoringAssignedDeploymentResources", "csharp")
model TextAnalysisAuthoringAssignedDeploymentResources {
  /**
   * The list of projects.
   */
  value: TextAnalysisAuthoringAssignedDeploymentResource[];

  /**
   * The next page link.
   */
  nextLink?: string;
}

/**
 * Represents the assigned deployment resource.
 */
@added(Versions.v2024_11_15_preview)
@clientName("TextAuthoringAssignedDeploymentResource", "csharp")
@resource("resources")
@parentResource(TextAnalysisAuthoringProjectMetadata)
model TextAnalysisAuthoringAssignedDeploymentResource {
  /**
   * The resource ID.
   */
  @key
  @visibility(Lifecycle.Read)
  azureResourceId: string;

  /**
   * The resource region.
   */
  region: string;
}

/**
 * Represents the options for assigning Azure resources to a project.
 */
@clientName("TextAuthoringAssignDeploymentResourcesDetails", "csharp")
model TextAnalysisAuthoringAssignDeploymentResourcesOptions {
  /**
   * Represents the metadata for the resources to be assigned.
   */
  resourcesMetadata: TextAnalysisAuthoringResourceMetadata[];
}

/**
 * Represents metadata for the Azure resource..
 */
@clientName("TextAuthoringResourceMetadata", "csharp")
model TextAnalysisAuthoringResourceMetadata {
  /**
   * Represents the Azure resource ID.
   */
  azureResourceId: string;

  /**
   * Represents the Azure resource custom domain.
   */
  customDomain: string;

  /**
   * Represents the Azure resource region.
   */
  region: string;
}

/**
 * Represents the options to unassign Azure resources from a project.
 */
@added(Versions.v2024_11_15_preview)
@clientName("TextAuthoringUnassignDeploymentResourcesDetails", "csharp")
model TextAnalysisAuthoringUnassignDeploymentResourcesOptions {
  /**
   * Represents the assigned resource IDs to be unassigned.
   */
  assignedResourceIds: string[];
}

/**
 * Represents the state of a deployment resources job.
 */
@added(Versions.v2024_11_15_preview)
@clientName("TextAuthoringDeploymentResourcesState", "csharp")
@resource("resources/assign/jobs")
@parentResource(TextAnalysisAuthoringProjectMetadata)
model TextAnalysisAuthoringDeploymentResourcesJobState {
  ...TextAnalysisAuthoringJobState;
}

/**
 * Represents a list of retrieved training jobs.
 */
@clientName("TextAuthoringTrainingJobs", "csharp")
model TextAnalysisAuthoringTrainingJobs {
  /**
   * The list of projects.
   */
  value: TextAnalysisAuthoringTrainingJobState[];

  /**
   * The next page link.
   */
  nextLink?: string;
}

/**
 * Represents the state of a training job.
 */
@clientName("TextAuthoringTrainingState", "csharp")
@resource("train/jobs")
@parentResource(TextAnalysisAuthoringProjectMetadata)
model TextAnalysisAuthoringTrainingJobState {
  ...TextAnalysisAuthoringJobState;

  /**
   * Represents training tasks detailed result.
   */
  result: TextAnalysisAuthoringTrainingJobResult;
}

/**
 * Represents the output of a training job.
 */
@clientName("TextAuthoringTrainingJobResult", "csharp")
model TextAnalysisAuthoringTrainingJobResult {
  /**
   * Represents trained model label.
   */
  modelLabel: string;

  /**
   * Represents training config version.
   */
  trainingConfigVersion: string;

  /**
   * Represents model train status.
   */
  trainingStatus: TextAnalysisAuthoringSubTrainingJobState;

  /**
   * Represents model evaluation status.
   */
  evaluationStatus?: TextAnalysisAuthoringSubTrainingJobState;

  /**
   * Represents the estimate end date time for training and evaluation.
   */
  @clientName("estimatedEndOn", "csharp")
  estimatedEndDateTime?: utcDateTime;
}

/**
 * Represents the detailed state of a training sub-operation.
 */
@clientName("TextAuthoringSubTrainingState", "csharp")
model TextAnalysisAuthoringSubTrainingJobState {
  /**
   * Represents progress percentage.
   */
  percentComplete: int32;

  /**
   * Represents the start date time.
   */
  @clientName("startedOn", "csharp")
  startDateTime?: utcDateTime;

  /**
   * Represents the end date time.
   */
  @clientName("endedOn", "csharp")
  endDateTime?: utcDateTime;

  /**
   * Represents the status of the sub-operation.
   */
  status: JobStatus;
}

/**
 * Represents the state of a project deletion job.
 */
@resource("authoring/analyze-text/projects/global/deletion-jobs")
@clientName("TextAuthoringProjectDeletionState", "csharp")
model TextAnalysisAuthoringProjectDeletionJobState {
  ...TextAnalysisAuthoringJobState;
}

/**
 * Represents the metadata for deployments assigned to a resource.
 */
@added(Versions.v2024_11_15_preview)
@clientName("TextAuthoringAssignedResourceDeploymentsMetadata", "csharp")
model TextAnalysisAuthoringAssignedResourceDeploymentsMetadata {
  /**
   * The list of projects.
   */
  value: TextAnalysisAuthoringAssignedProjectDeploymentsMetadata[];

  /**
   * The next page link.
   */
  nextLink?: string;
}

/**
 * Represents the metadata for assigned deployments for a project.
 */
@resource("authoring/analyze-text/projects/global/deployments/resources")
@clientName("TextAuthoringAssignedProjectDeploymentsMetadata", "csharp")
@added(Versions.v2024_11_15_preview)
model TextAnalysisAuthoringAssignedProjectDeploymentsMetadata {
  /**
   * Represents the project name.
   */
  @key
  @visibility(Lifecycle.Read)
  projectName: string;

  /**
   * Represents the resource region.
   */
  deploymentsMetadata: TextAnalysisAuthoringAssignedProjectDeploymentMetadata[];
}

/**
 * Represents the metadata for an assigned deployment
 */
@clientName("TextAuthoringAssignedProjectDeploymentMetadata", "csharp")
model TextAnalysisAuthoringAssignedProjectDeploymentMetadata {
  /**
   * Represents the deployment name.
   */
  deploymentName: string;

  /**
   * Represents deployment last deployed time.
   */
  @clientName("lastDeployedOn", "csharp")
  lastDeployedDateTime: utcDateTime;

  /**
   * Represents deployment expiration date in the runtime.
   */
  @clientName("DeploymentExpiresOn", "csharp")
  deploymentExpirationDate: plainDate;
}

/**
 * Represents a list of retrieved languages.
 */
@clientName("TextAuthoringSupportedLanguages", "csharp")
model TextAnalysisAuthoringSupportedLanguages {
  /**
   * The list of projects.
   */
  value: TextAnalysisAuthoringSupportedLanguage[];

  /**
   * The next page link.
   */
  nextLink?: string;
}

/**
 * Represents a supported language.
 */
@resource("authoring/analyze-text/projects/global/languages")
@clientName("TextAuthoringSupportedLanguage", "csharp")
model TextAnalysisAuthoringSupportedLanguage {
  /**
   * The language name.
   */
  @key
  @visibility(Lifecycle.Read)
  languageName: string;

  /**
   * The language code. This is BCP-47 representation of a language. For example, "en" for English, "en-gb" for English (UK), "es" for Spanish etc.
   */
  languageCode: string;
}

/**
 * Represents a list of the retrieved supported prebuilt entities.
 */
@added(Versions.v2024_11_15_preview)
@clientName("TextAuthoringPrebuiltEntities", "csharp")
model TextAnalysisAuthoringPrebuiltEntities {
  /**
   * The list of projects.
   */
  value: TextAnalysisAuthoringPrebuiltEntity[];

  /**
   * The next page link.
   */
  nextLink?: string;
}

/**
 * Represents a supported prebuilt entity.
 */
@added(Versions.v2024_11_15_preview)
@resource("authoring/analyze-text/projects/global/prebuilt-entities")
@clientName("TextAuthoringPrebuiltEntity", "csharp")
model TextAnalysisAuthoringPrebuiltEntity {
  /**
   * The prebuilt entity category.
   */
  @key
  @visibility(Lifecycle.Read)
  category: string;

  /**
   * The description.
   */
  description: string;

  /**
   * English examples for the entity.
   */
  examples: string;
}

/**
 * Represents a list of training config versions.
 */
@clientName("TextAuthoringTrainingConfigVersions", "csharp")
model TextAnalysisAuthoringTrainingConfigVersions {
  /**
   * The list of projects.
   */
  value: TextAnalysisAuthoringTrainingConfigVersion[];

  /**
   * The next page link.
   */
  nextLink?: string;
}

/**
 * Represents a training config version.
 */
#suppress "@azure-tools/typespec-client-generator-core/property-name-conflict" "TODO: This client name renaming explicitly makes us run into the csharp issue. Please fix."
@resource("authoring/analyze-text/projects/global/training-config-versions")
@clientName("TextAuthoringTrainingConfigVersion", "csharp")
model TextAnalysisAuthoringTrainingConfigVersion {
  /**
   * Represents the version of the config.
   */
  @key
  @visibility(Lifecycle.Read)
  trainingConfigVersion: string;

  /**
   * Represents the training config version expiration date.
   */
  @clientName("modelExpiredOn", "csharp")
  modelExpirationDate: plainDate;
}

/**
 * Represents a cell in a confusion matrix.
 */
@clientName("TextAuthoringConfusionMatrixCell", "csharp")
model TextAnalysisAuthoringConfusionMatrixCell {
  /**
   * Represents normalized value in percentages.
   */
  normalizedValue: float32;

  /**
   * Represents raw value.
   */
  rawValue: float32;
}

/**
 * Represents the document evaluation result for a custom entity recognition project.
 */
@clientName("CustomEntityRecognitionDocumentEvalResult", "csharp")
model TextAnalysisAuthoringCustomEntityRecognitionDocumentEvaluationResult
  extends TextAnalysisAuthoringDocumentEvaluationResult {
  /**
   * Represents the evaluation prediction for entity recognition.
   */
  customEntityRecognitionResult: TextAnalysisAuthoringDocumentEntityRecognitionEvaluationResult;

  /**
   * Represents the project kind.
   */
  projectKind: "CustomEntityRecognition";
}

/**
 * Represents the entity recognition evaluation result for a document.
 */
@clientName("DocumentEntityRecognitionEvalResult", "csharp")
model TextAnalysisAuthoringDocumentEntityRecognitionEvaluationResult {
  /**
   * Represents the document labelled entities.
   */
  entities: TextAnalysisAuthoringDocumentEntityRegionEvaluationResult[];
}

/**
 * Represents the evaluation comparison between the expected and predicted entities of a document region.
 */
@clientName("DocumentEntityRegionEvalResult", "csharp")
model TextAnalysisAuthoringDocumentEntityRegionEvaluationResult {
  /**
   * Represents the region's expected entity labels.
   */
  expectedEntities: TextAnalysisAuthoringDocumentEntityLabelEvaluationResult[];

  /**
   * Represents the region's predicted entity labels.
   */
  predictedEntities: TextAnalysisAuthoringDocumentEntityLabelEvaluationResult[];

  /**
   * Represents the region offset.
   */
  regionOffset: int32;

  /**
   * Represents the region length.
   */
  regionLength: int32;
}

/**
 * Represents an evaluation result entity label.
 */
@clientName("DocumentEntityLabelEvalResult", "csharp")
model TextAnalysisAuthoringDocumentEntityLabelEvaluationResult {
  /**
   * Represents the entity category.
   */
  category: string;

  /**
   * Represents the entity offset index relative to the original text.
   */
  offset: int32;

  /**
   * Represents the entity length.
   */
  length: int32;
}

/**
 * Represents the evaluation summary for a custom entity recognition project.
 */
@clientName("CustomEntityRecognitionEvalSummary", "csharp")
model TextAnalysisAuthoringCustomEntityRecognitionEvaluationSummary
  extends TextAnalysisAuthoringEvaluationSummary {
  /**
   * Contains the data related to extraction evaluation.
   */
  customEntityRecognitionEvaluation: TextAnalysisAuthoringEntityRecognitionEvaluationSummary;

  /**
   * Represents the project type that the evaluation ran on.
   */
  projectKind: "CustomEntityRecognition";
}

#suppress "@azure-tools/typespec-azure-core/documentation-required"
@clientName("TextAuthoringConfusionMatrixRow", "csharp")
model TextAnalysisAuthoringConfusionMatrixRow
  is Record<TextAnalysisAuthoringConfusionMatrixCell>;

/**
 * Represents the evaluation summary for a custom entity recognition project.
 */
@clientName("EntityRecognitionEvalSummary", "csharp")
model TextAnalysisAuthoringEntityRecognitionEvaluationSummary {
  /**
   * Represents the confusion matrix between two entities (the two entities can be the same). The matrix is between the entity that was labelled and the entity that was predicted.
   */
  confusionMatrix: Record<TextAnalysisAuthoringConfusionMatrixRow>;

  /**
   * Represents the entities evaluation
   */
  entities: Record<TextAnalysisAuthoringEntityEvaluationSummary>;

  /**
   * Represents the micro F1. Expected value is a float between 0 and 1 inclusive.
   */
  microF1: float32;

  /**
   * Represents the micro precision. Expected value is a float between 0 and 1 inclusive.
   */
  microPrecision: float32;

  /**
   * Represents the micro recall. Expected value is a float between 0 and 1 inclusive.
   */
  microRecall: float32;

  /**
   * Represents the macro F1. Expected value is a float between 0 and 1 inclusive.
   */
  macroF1: float32;

  /**
   * Represents the macro precision. Expected value is a float between 0 and 1 inclusive.
   */
  macroPrecision: float32;

  /**
   * Represents the macro recall. Expected value is a float between 0 and 1 inclusive.
   */
  macroRecall: float32;
}

/**
 * Represents the evaluation summary for an entity.
 */
@clientName("TextAuthoringEntityEvalSummary", "csharp")
model TextAnalysisAuthoringEntityEvaluationSummary {
  /**
   * Represents the model precision
   */
  f1: float64;

  /**
   * Represents the model recall
   */
  precision: float64;

  /**
   * Represents the model F1 score
   */
  recall: float64;

  /**
   * Represents the count of true positive
   */
  truePositiveCount: int32;

  /**
   * Represents the count of true negative
   */
  trueNegativeCount: int32;

  /**
   * Represents the count of false positive
   */
  falsePositiveCount: int32;

  /**
   * Represents the count of false negative
   */
  falseNegativeCount: int32;
}

/**
 * Represents the document evaluation result for a custom entity recognition project.
 */
@added(Versions.v2024_11_15_preview)
@clientName("CustomHealthcareDocumentEvalResult", "csharp")
model TextAnalysisAuthoringCustomHealthcareDocumentEvaluationResult
  extends TextAnalysisAuthoringDocumentEvaluationResult {
  /**
   * Represents the evaluation prediction for entity recognition.
   */
  customHealthcareResult: TextAnalysisAuthoringDocumentHealthcareEvaluationResult;

  /**
   * Represents the project kind.
   */
  projectKind: "CustomHealthcare";
}

/**
 * Represents the healthcare evaluation result for a document.
 */
@clientName("DocumentHealthcareEvalResult", "csharp")
model TextAnalysisAuthoringDocumentHealthcareEvaluationResult {
  /**
   * Represents the document labelled entities.
   */
  entities: TextAnalysisAuthoringDocumentEntityRegionEvaluationResult[];
}

/**
 * Represents the evaluation summary for a custom health care project.
 */
@added(Versions.v2024_11_15_preview)
@clientName("CustomHealthcareEvalSummary", "csharp")
model TextAnalysisAuthoringCustomHealthcareEvaluationSummary
  extends TextAnalysisAuthoringEvaluationSummary {
  /**
   * Contains the data related to health care evaluation.
   */
  customHealthcareEvaluation: TextAnalysisAuthoringEntityRecognitionEvaluationSummary;

  /**
   * Represents the project type that the evaluation ran on.
   */
  projectKind: "CustomHealthcare";
}

/**
 * Represents the document evaluation result for a custom multi-label classification project.
 */
@clientName("CustomMultiLabelClassificationDocumentEvalResult", "csharp")
model TextAnalysisAuthoringCustomMultiLabelClassificationDocumentEvaluationResult
  extends TextAnalysisAuthoringDocumentEvaluationResult {
  /**
   * Represents the evaluation prediction for multi label classification.
   */
  customMultiLabelClassificationResult: TextAnalysisAuthoringDocumentMultiLabelClassificationEvaluationResult;

  /**
   * Represents the project kind.
   */
  projectKind: "CustomMultiLabelClassification";
}

/**
 * Represents the comparison between the expected and predicted classes that are result from the evaluation operation.
 */
@clientName("DocumentMultiLabelClassificationEvalResult", "csharp")
model TextAnalysisAuthoringDocumentMultiLabelClassificationEvaluationResult {
  /**
   * Represents the document's expected classes.
   */
  expectedClasses: string[];

  /**
   * Represents the document's predicted classes.
   */
  predictedClasses: string[];
}

/**
 * Represents the evaluation summary for a custom multi-label classification project.
 */
@clientName("CustomMultiLabelClassificationEvalSummary", "csharp")
model TextAnalysisAuthoringCustomMultiLabelClassificationEvaluationSummary
  extends TextAnalysisAuthoringEvaluationSummary {
  /**
   * Contains the data related to multi label classification evaluation.
   */
  customMultiLabelClassificationEvaluation: TextAnalysisAuthoringMultiLabelClassificationEvaluationSummary;

  /**
   * Represents the project type that the evaluation ran on.
   */
  projectKind: "CustomMultiLabelClassification";
}

/**
 * Represents the evaluation summary for a multi-label classification project.
 */
@clientName("MultiLabelClassificationEvalSummary", "csharp")
model TextAnalysisAuthoringMultiLabelClassificationEvaluationSummary {
  /**
   * Represents the classes evaluation
   */
  classes: Record<TextAnalysisAuthoringMultiLabelClassEvaluationSummary>;

  /**
   * Represents the micro F1. Expected value is a float between 0 and 1 inclusive.
   */
  microF1: float32;

  /**
   * Represents the micro precision. Expected value is a float between 0 and 1 inclusive.
   */
  microPrecision: float32;

  /**
   * Represents the micro recall. Expected value is a float between 0 and 1 inclusive.
   */
  microRecall: float32;

  /**
   * Represents the macro F1. Expected value is a float between 0 and 1 inclusive.
   */
  macroF1: float32;

  /**
   * Represents the macro precision. Expected value is a float between 0 and 1 inclusive.
   */
  macroPrecision: float32;

  /**
   * Represents the macro recall. Expected value is a float between 0 and 1 inclusive.
   */
  macroRecall: float32;
}

/**
 * Represents the evaluation summary of a class in a multi-label classification project.
 */
@clientName("MultiLabelClassEvalSummary", "csharp")
model TextAnalysisAuthoringMultiLabelClassEvaluationSummary {
  /**
   * Represents the model precision
   */
  f1: float64;

  /**
   * Represents the model recall
   */
  precision: float64;

  /**
   * Represents the model F1 score
   */
  recall: float64;

  /**
   * Represents the count of true positive
   */
  truePositiveCount: int32;

  /**
   * Represents the count of true negative
   */
  trueNegativeCount: int32;

  /**
   * Represents the count of false positive
   */
  falsePositiveCount: int32;

  /**
   * Represents the count of false negative
   */
  falseNegativeCount: int32;
}

/**
 * Represents the document evaluation result for a custom single-label classification project.
 */
@clientName("CustomSingleLabelClassificationDocumentEvalResult", "csharp")
model TextAnalysisAuthoringCustomSingleLabelClassificationDocumentEvaluationResult
  extends TextAnalysisAuthoringDocumentEvaluationResult {
  /**
   * Represents the evaluation prediction for single label classification.
   */
  customSingleLabelClassificationResult: TextAnalysisAuthoringDocumentSingleLabelClassificationEvaluationResult;

  /**
   * Represents the project kind.
   */
  projectKind: "CustomSingleLabelClassification";
}

/**
 * Represents the comparison between the expected and predicted class that result from an evaluation operation.
 */
@clientName("DocumentSingleLabelClassificationEvalResult", "csharp")
model TextAnalysisAuthoringDocumentSingleLabelClassificationEvaluationResult {
  /**
   * Represents the document's expected class.
   */
  expectedClass: string;

  /**
   * Represents the document's predicted class.
   */
  predictedClass: string;
}

/**
 * Represents the evaluation summary for a custom single-label classification project.
 */
@clientName("CustomSingleLabelClassificationEvalSummary", "csharp")
model TextAnalysisAuthoringCustomSingleLabelClassificationEvaluationSummary
  extends TextAnalysisAuthoringEvaluationSummary {
  /**
   * Contains the data related to single label classification evaluation.
   */
  customSingleLabelClassificationEvaluation: TextAnalysisAuthoringSingleLabelClassificationEvaluationSummary;

  /**
   * Represents the project type that the evaluation ran on.
   */
  projectKind: "CustomSingleLabelClassification";
}

/**
 * Represents the evaluation summary for a custom single-label classification project.
 */
@clientName("SingleLabelClassificationEvalSummary", "csharp")
model TextAnalysisAuthoringSingleLabelClassificationEvaluationSummary {
  /**
   * Represents the confusion matrix between two classes (the two classes can be the same). The matrix is between the class that was labelled and the class that was predicted.
   */
  confusionMatrix: Record<TextAnalysisAuthoringConfusionMatrixRow>;

  /**
   * Represents the classes evaluation
   */
  classes: Record<TextAnalysisAuthoringSingleLabelClassEvaluationSummary>;

  /**
   * Represents the micro F1. Expected value is a float between 0 and 1 inclusive.
   */
  microF1: float32;

  /**
   * Represents the micro precision. Expected value is a float between 0 and 1 inclusive.
   */
  microPrecision: float32;

  /**
   * Represents the micro recall. Expected value is a float between 0 and 1 inclusive.
   */
  microRecall: float32;

  /**
   * Represents the macro F1. Expected value is a float between 0 and 1 inclusive.
   */
  macroF1: float32;

  /**
   * Represents the macro precision. Expected value is a float between 0 and 1 inclusive.
   */
  macroPrecision: float32;

  /**
   * Represents the macro recall. Expected value is a float between 0 and 1 inclusive.
   */
  macroRecall: float32;
}

/**
 * Represents the evaluation summary for a class in a single-label classification project.
 */
@clientName("SingleLabelClassEvalSummary", "csharp")
model TextAnalysisAuthoringSingleLabelClassEvaluationSummary {
  /**
   * Represents the model precision
   */
  f1: float64;

  /**
   * Represents the model recall
   */
  precision: float64;

  /**
   * Represents the model F1 score
   */
  recall: float64;

  /**
   * Represents the count of true positive
   */
  truePositiveCount: int32;

  /**
   * Represents the count of true negative
   */
  trueNegativeCount: int32;

  /**
   * Represents the count of false positive
   */
  falsePositiveCount: int32;

  /**
   * Represents the count of false negative
   */
  falseNegativeCount: int32;
}

/**
 * Represents the document evaluation result for a custom sentiment project.
 */
@added(Versions.v2024_11_15_preview)
@clientName("CustomTextSentimentDocumentEvalResult", "csharp")
model TextAnalysisAuthoringCustomTextSentimentDocumentEvaluationResult
  extends TextAnalysisAuthoringDocumentEvaluationResult {
  /**
   * Represents the evaluation prediction for text sentiment.
   */
  customTextSentimentResult: TextAnalysisAuthoringDocumentTextSentimentEvaluationResult;

  /**
   * Represents the project kind.
   */
  projectKind: "CustomTextSentiment";
}

/**
 * Represents the comparison between the expected and predicted sentiment that result from an evaluation operation.
 */
@clientName("DocumentTextSentimentEvalResult", "csharp")
model TextAnalysisAuthoringDocumentTextSentimentEvaluationResult {
  /**
   * Represents the document's expected sentiment labels.
   */
  expectedSentimentSpans: TextAnalysisAuthoringDocumentSentimentLabelEvaluationResult[];

  /**
   * Represents the document's predicted sentiment labels.
   */
  predictedSentimentSpans: TextAnalysisAuthoringDocumentSentimentLabelEvaluationResult[];
}

/**
 * Represents an evaluation result Sentiment label.
 */
@clientName("DocumentSentimentLabelEvalResult", "csharp")
model TextAnalysisAuthoringDocumentSentimentLabelEvaluationResult {
  /**
   * Represents the sentiment category.
   */
  category: Sentiment;

  /**
   * Represents the sentiment offset index relative to the original text.
   */
  offset: int32;

  /**
   * Represents the sentiment length.
   */
  length: int32;
}

/**
 * Represents the evaluation summary for a custom text sentiment project.
 */
@added(Versions.v2024_11_15_preview)
@clientName("CustomTextSentimentEvalSummary", "csharp")
model TextAnalysisAuthoringCustomTextSentimentEvaluationSummary
  extends TextAnalysisAuthoringEvaluationSummary {
  /**
   * Contains the data related to custom sentiment evaluation.
   */
  customTextSentimentEvaluation: TextAnalysisAuthoringTextSentimentEvaluationSummary;

  /**
   * Represents the project type that the evaluation ran on.
   */
  projectKind: "CustomTextSentiment";
}

/**
 * Represents the evaluation summary for a custom text sentiment project.
 */
@clientName("TextSentimentEvalSummary", "csharp")
model TextAnalysisAuthoringTextSentimentEvaluationSummary {
  /**
   * Represents evaluation of span level sentiments
   */
  spanSentimentsEvaluation: TextAnalysisAuthoringSpanSentimentEvaluationSummary;

  /**
   * Represents the micro F1. Expected value is a float between 0 and 1 inclusive.
   */
  microF1: float32;

  /**
   * Represents the micro precision. Expected value is a float between 0 and 1 inclusive.
   */
  microPrecision: float32;

  /**
   * Represents the micro recall. Expected value is a float between 0 and 1 inclusive.
   */
  microRecall: float32;

  /**
   * Represents the macro F1. Expected value is a float between 0 and 1 inclusive.
   */
  macroF1: float32;

  /**
   * Represents the macro precision. Expected value is a float between 0 and 1 inclusive.
   */
  macroPrecision: float32;

  /**
   * Represents the macro recall. Expected value is a float between 0 and 1 inclusive.
   */
  macroRecall: float32;
}

/**
 * Represents the evaluation summary for a custom sentiment project.
 */
@clientName("SpanSentimentEvalSummary", "csharp")
model TextAnalysisAuthoringSpanSentimentEvaluationSummary {
  /**
   * Represents the confusion matrix between two sentiments (the two sentiments can be the same). The matrix is between the sentiment that was labelled and the sentiment that was predicted.
   */
  confusionMatrix: Record<TextAnalysisAuthoringConfusionMatrixRow>;

  /**
   * Represents the sentiment evaluation
   */
  sentiments: Record<TextAnalysisAuthoringSentimentEvaluationSummary>;

  /**
   * Represents the micro F1. Expected value is a float between 0 and 1 inclusive.
   */
  microF1: float32;

  /**
   * Represents the micro precision. Expected value is a float between 0 and 1 inclusive.
   */
  microPrecision: float32;

  /**
   * Represents the micro recall. Expected value is a float between 0 and 1 inclusive.
   */
  microRecall: float32;

  /**
   * Represents the macro F1. Expected value is a float between 0 and 1 inclusive.
   */
  macroF1: float32;

  /**
   * Represents the macro precision. Expected value is a float between 0 and 1 inclusive.
   */
  macroPrecision: float32;

  /**
   * Represents the macro recall. Expected value is a float between 0 and 1 inclusive.
   */
  macroRecall: float32;
}

/**
 * Represents the evaluation summary for a sentiment in a custom sentiment project.
 */
@clientName("SentimentEvalSummary", "csharp")
model TextAnalysisAuthoringSentimentEvaluationSummary {
  /**
   * Represents the model precision
   */
  f1: float64;

  /**
   * Represents the model recall
   */
  precision: float64;

  /**
   * Represents the model F1 score
   */
  recall: float64;

  /**
   * Represents the count of true positive
   */
  truePositiveCount: int32;

  /**
   * Represents the count of true negative
   */
  trueNegativeCount: int32;

  /**
   * Represents the count of false positive
   */
  falsePositiveCount: int32;

  /**
   * Represents the count of false negative
   */
  falseNegativeCount: int32;
}

/**
 * Represents a class of an exported project.
 */
@clientName("TextAuthoringExportedClass", "csharp")
model TextAnalysisAuthoringExportedClass {
  /**
   * The class category.
   */
  category?: string;
}

/**
 * Represents an entity in an exported project with composite entities enabled.
 */
@clientName("TextAuthoringExportedCompositeEntity", "csharp")
model TextAnalysisAuthoringExportedCompositeEntity {
  /**
   * The behavior to follow when the entity's components overlap with each other.
   */
  compositionSetting?: CompositionSetting;

  /**
   * The list component of the entity.
   */
  list?: TextAnalysisAuthoringExportedEntityList;

  /**
   * The prebuilt entities components.
   */
  prebuilts?: TextAnalysisAuthoringExportedPrebuiltEntity[];

  /**
   * The entity category.
   */
  category?: string;
}

/**
 * Represents a list component of an entity.
 */
@clientName("TextAuthoringExportedEntityList", "csharp")
model TextAnalysisAuthoringExportedEntityList {
  /**
   * The sub-lists of the list component.
   */
  sublists?: TextAnalysisAuthoringExportedEntitySublist[];
}

/**
 * Represents a sub-list inside a list component.
 */
@clientName("TextAuthoringExportedEntitySublist", "csharp")
model TextAnalysisAuthoringExportedEntitySublist {
  /**
   * The key of the sub-list.
   */
  listKey?: string;

  /**
   * The phrases of that correspond to the sub-list.
   */
  synonyms?: TextAnalysisAuthoringExportedEntityListSynonym[];
}

/**
 * Represents a list of synonyms inside a list component
 */
@clientName("TextAuthoringExportedEntityListSynonym", "csharp")
model TextAnalysisAuthoringExportedEntityListSynonym {
  /**
   * Represents the language of the synonyms. This is BCP-47 representation of a language. For example, use "en" for English, "en-gb" for English (UK), "es" for Spanish etc.
   */
  language?: string;

  /**
   * The list of synonyms.
   */
  values?: string[];
}

/**
 * Represents an exported prebuilt entity component
 */
@clientName("TextAuthoringExportedPrebuiltEntity", "csharp")
model TextAnalysisAuthoringExportedPrebuiltEntity {
  /**
   * The prebuilt entity category.
   */
  category: string;
}

/**
 * Represents an exported document for a custom abstractive summarization project.
 */
@clientName("ExportedCustomAbstractiveSummarizationDocument", "csharp")
model TextAnalysisAuthoringExportedCustomAbstractiveSummarizationDocument {
  /**
   * Represents the summary file location in the blob store container associated with the project.
   */
  summaryLocation: string;

  /**
   * The location of the document in the storage.
   */
  location?: string;

  /**
   * Represents the document language. This is BCP-47 representation of a language. For example, use "en" for English, "en-gb" for English (UK), "es" for Spanish etc.
   */
  language?: string;

  /**
   * The dataset for this document. Allowed values are 'Train' and 'Test'.
   */
  dataset?: string;
}

/**
 * Represents the exported assets for an abstractive summarization project.
 */
@added(Versions.v2024_11_15_preview)
@clientName("ExportedCustomAbstractiveSummarizationProjectAsset", "csharp")
model TextAnalysisAuthoringExportedCustomAbstractiveSummarizationProjectAssets
  extends TextAnalysisAuthoringExportedProjectAssets {
  /**
   * The list of documents belonging to this project.
   */
  documents?: TextAnalysisAuthoringExportedCustomAbstractiveSummarizationDocument[];

  /**
   * The type of the project the assets belong to.
   */
  projectKind: "CustomAbstractiveSummarization";
}

/**
 * Represents an exported document for a custom entity recognition project.
 */
@clientName("ExportedCustomEntityRecognitionDocument", "csharp")
model TextAnalysisAuthoringExportedCustomEntityRecognitionDocument {
  /**
   * The list of entity labels belonging to the document.
   */
  entities?: TextAnalysisAuthoringExportedDocumentEntityRegion[];

  /**
   * The location of the document in the storage.
   */
  location?: string;

  /**
   * Represents the document language. This is BCP-47 representation of a language. For example, use "en" for English, "en-gb" for English (UK), "es" for Spanish etc.
   */
  language?: string;

  /**
   * The dataset for this document. Allowed values are 'Train' and 'Test'.
   */
  dataset?: string;
}

/**
 * Represents a region in a document for entity labeling.
 */
@clientName("ExportedDocumentEntityRegion", "csharp")
model TextAnalysisAuthoringExportedDocumentEntityRegion {
  /**
   * Start position for the region.
   */
  regionOffset?: int32;

  /**
   * Length for the region text.
   */
  regionLength?: int32;

  /**
   * The list of entity labels belonging to this region.
   */
  labels?: TextAnalysisAuthoringExportedDocumentEntityLabel[];
}

/**
 * Represents an entity label for a document.
 */
@clientName("ExportedDocumentEntityLabel", "csharp")
model TextAnalysisAuthoringExportedDocumentEntityLabel {
  /**
   * The entity category.
   */
  category?: string;

  /**
   * Start position for the entity text.
   */
  offset?: int32;

  /**
   * Length for the entity text.
   */
  length?: int32;
}

/**
 * Represents the exported assets for a entity recognition project.
 */
@clientName("ExportedCustomEntityRecognitionProjectAsset", "csharp")
model TextAnalysisAuthoringExportedCustomEntityRecognitionProjectAssets
  extends TextAnalysisAuthoringExportedProjectAssets {
  /**
   * The list of entities belonging to the project.
   */
  entities?: TextAnalysisAuthoringExportedEntity[];

  /**
   * The list of documents belonging to the project.
   */
  documents?: TextAnalysisAuthoringExportedCustomEntityRecognitionDocument[];

  /**
   * The type of the project the assets belong to.
   */
  projectKind: "CustomEntityRecognition";
}

/**
 * Represents an entity in an exported project.
 */
@clientName("TextAuthoringExportedEntity", "csharp")
model TextAnalysisAuthoringExportedEntity {
  /**
   * The entity category.
   */
  category?: string;

  /**
   * Short description for entity category. Required when enabling synthetic data generation.
   */
  @added(Versions.v2024_11_15_preview)
  description?: string;
}

/**
 * Represents an exported document for a CustomHealthcare project.
 */
@clientName("ExportedCustomHealthcareDocument", "csharp")
model TextAnalysisAuthoringExportedCustomHealthcareDocument {
  /**
   * The list of entity labels belonging to the document.
   */
  entities?: TextAnalysisAuthoringExportedDocumentEntityRegion[];

  /**
   * The location of the document in the storage.
   */
  location?: string;

  /**
   * Represents the document language. This is BCP-47 representation of a language. For example, use "en" for English, "en-gb" for English (UK), "es" for Spanish etc.
   */
  language?: string;

  /**
   * The dataset for this document. Allowed values are 'Train' and 'Test'.
   */
  dataset?: string;
}

/**
 * Represents the exported assets for a CustomHealthcare project.
 */
@added(Versions.v2024_11_15_preview)
@clientName("ExportedCustomHealthcareProjectAsset", "csharp")
model TextAnalysisAuthoringExportedCustomHealthcareProjectAssets
  extends TextAnalysisAuthoringExportedProjectAssets {
  /**
   * The list of entities belonging to the project.
   */
  entities?: TextAnalysisAuthoringExportedCompositeEntity[];

  /**
   * The list of documents belonging to the project.
   */
  documents?: TextAnalysisAuthoringExportedCustomHealthcareDocument[];

  /**
   * The type of the project the assets belong to.
   */
  projectKind: "CustomHealthcare";
}

/**
 * Represents an exported document of a custom multi-label classification project.
 */
@clientName("ExportedCustomMultiLabelClassificationDocument", "csharp")
model TextAnalysisAuthoringExportedCustomMultiLabelClassificationDocument {
  /**
   * The document classes.
   */
  classes?: TextAnalysisAuthoringExportedDocumentClass[];

  /**
   * The location of the document in the storage.
   */
  location?: string;

  /**
   * Represents the document language. This is BCP-47 representation of a language. For example, use "en" for English, "en-gb" for English (UK), "es" for Spanish etc.
   */
  language?: string;

  /**
   * The dataset for this document. Allowed values are 'Train' and 'Test'.
   */
  dataset?: string;
}

/**
 * Represents a classification label for a document.
 */
#suppress "@azure-tools/typespec-azure-core/documentation-required"
@clientName("ExportedDocumentClass", "csharp")
model TextAnalysisAuthoringExportedDocumentClass {
  category?: string;
}

/**
 * Represents the exported assets for a custom multi-label classification project.
 */
@clientName("ExportedCustomMultiLabelClassificationProjectAsset", "csharp")
model TextAnalysisAuthoringExportedCustomMultiLabelClassificationProjectAssets
  extends TextAnalysisAuthoringExportedProjectAssets {
  /**
   * The list of classes in the project.
   */
  classes?: TextAnalysisAuthoringExportedClass[];

  /**
   * The list of documents in the project.
   */
  documents?: TextAnalysisAuthoringExportedCustomMultiLabelClassificationDocument[];

  /**
   * The type of the project the assets belong to.
   */
  projectKind: "CustomMultiLabelClassification";
}

/**
 * Represents an exported document for a custom single-label classification project.
 */
@clientName("ExportedCustomSingleLabelClassificationDocument", "csharp")
model TextAnalysisAuthoringExportedCustomSingleLabelClassificationDocument {
  /**
   * The class of the documents.
   */
  class?: TextAnalysisAuthoringExportedDocumentClass;

  /**
   * The location of the document in the storage.
   */
  location?: string;

  /**
   * Represents the document language. This is BCP-47 representation of a language. For example, use "en" for English, "en-gb" for English (UK), "es" for Spanish etc.
   */
  language?: string;

  /**
   * The dataset for this document. Allowed values are 'Train' and 'Test'.
   */
  dataset?: string;
}

/**
 * Represents the exported assets for a single-label classification project.
 */
@clientName("ExportedCustomSingleLabelClassificationProjectAsset", "csharp")
model TextAnalysisAuthoringExportedCustomSingleLabelClassificationProjectAssets
  extends TextAnalysisAuthoringExportedProjectAssets {
  /**
   * The list of classes belonging to this project.
   */
  classes?: TextAnalysisAuthoringExportedClass[];

  /**
   * The list of documents belonging to this project.
   */
  documents?: TextAnalysisAuthoringExportedCustomSingleLabelClassificationDocument[];

  /**
   * The type of the project the assets belong to.
   */
  projectKind: "CustomSingleLabelClassification";
}

/**
 * Represents an exported document for a custom text sentiment project.
 */
#suppress "@azure-tools/typespec-azure-core/documentation-required"
@clientName("ExportedCustomTextSentimentDocument", "csharp")
model TextAnalysisAuthoringExportedCustomTextSentimentDocument {
  sentimentSpans?: TextAnalysisAuthoringExportedDocumentSentimentLabel[];

  /**
   * The location of the document in the storage.
   */
  location?: string;

  /**
   * Represents the document language. This is BCP-47 representation of a language. For example, use "en" for English, "en-gb" for English (UK), "es" for Spanish etc.
   */
  language?: string;

  /**
   * The dataset for this document. Allowed values are 'Train' and 'Test'.
   */
  dataset?: string;
}

/**
 * Represents an entity label for a document.
 */
@clientName("ExportedDocumentSentimentLabel", "csharp")
model TextAnalysisAuthoringExportedDocumentSentimentLabel {
  /**
   * The sentiment category.
   */
  category?: Sentiment;

  /**
   * Start position for the sentiment text.
   */
  offset?: int32;

  /**
   * Length for the sentiment text.
   */
  length?: int32;
}

/**
 * Represents the exported assets for a custom text sentiment project.
 */
@added(Versions.v2024_11_15_preview)
@clientName("CustomTextSentimentProjectAssets", "csharp")
model TextAnalysisAuthoringExportedCustomTextSentimentProjectAssets
  extends TextAnalysisAuthoringExportedProjectAssets {
  /**
   * The list of documents belonging to the project.
   */
  documents?: TextAnalysisAuthoringExportedCustomTextSentimentDocument[];

  /**
   * The type of the project the assets belong to.
   */
  projectKind: "CustomTextSentiment";
}<|MERGE_RESOLUTION|>--- conflicted
+++ resolved
@@ -727,12 +727,7 @@
   /**
    * Represents the resource IDs to be assigned to the deployment. If provided, the deployment will be rolled out to the resources provided here as well as the original resource in which the project is created.
    */
-<<<<<<< HEAD
   @added(Versions.v2023_04_15_preview)
-=======
-  @added(Versions.v2024_11_15_preview)
-  @removed(Versions.v2025_05_15_preview)
->>>>>>> 667a97d5
   assignedResourceIds?: string[];
 }
 

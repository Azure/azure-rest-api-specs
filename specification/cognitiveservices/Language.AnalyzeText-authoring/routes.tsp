--- conflicted
+++ resolved
@@ -187,7 +187,7 @@
    * Generates a copy project operation authorization to the current target Azure resource.
    */
   #suppress "@azure-tools/typespec-azure-core/documentation-required"
-  @added(Versions.v2024_11_15_preview)
+  @added(Versions.v2023_04_15_preview)
   @actionSeparator("/:")
   @action("authorize-copy")
   @clientName("AuthorizeProjectCopy", "csharp")
@@ -203,13 +203,8 @@
   #suppress "@azure-tools/typespec-azure-core/use-standard-operations"
   @route("/authoring/analyze-text/projects/{projectName}/:copy")
   @post
-<<<<<<< HEAD
-  @pollingOperation(TextAnalysisAuthoring.getCopyProjectStatus)
-  @added(Versions.v2024_11_15_preview)
-=======
   @pollingOperation(TextAuthoringProject.getCopyProjectStatus)
   @added(Versions.v2023_04_15_preview)
->>>>>>> 8ce80204
   copyProject is Foundations.LongRunningOperation<
     {
       /**
@@ -285,7 +280,7 @@
       /**
        * The format of the project to import. The currently supported formats are json and aml formats. If not provided, the default is set to json.
        */
-      @added(Versions.v2024_11_15_preview)
+      @added(Versions.v2023_04_15_preview)
       @header
       format?: string;
 
@@ -329,7 +324,7 @@
   /**
    * Gets the status of an existing copy project job.
    */
-  @added(Versions.v2024_11_15_preview)
+  @added(Versions.v2023_04_15_preview)
   getCopyProjectStatus is languageOperations.ResourceRead<TextAnalysisAuthoringCopyProjectJobState>;
 
   /**
@@ -527,7 +522,7 @@
   @pollingOperation(
     TextAuthoringDeployment.getDeploymentDeleteFromResourcesStatus
   )
-  @added(Versions.v2024_11_15_preview)
+  @added(Versions.v2023_04_15_preview)
   deleteDeploymentFromResources is Foundations.LongRunningOperation<
     {
       /**
@@ -556,7 +551,7 @@
   /**
    * Gets the status of an existing delete deployment from specific resources job.
    */
-  @added(Versions.v2024_11_15_preview)
+  @added(Versions.v2023_04_15_preview)
   getDeploymentDeleteFromResourcesStatus is languageOperations.ResourceRead<TextAnalysisAuthoringDeploymentDeleteFromResourcesJobState>;
 
   /**
@@ -593,31 +588,7 @@
     },
     AcceptedResponse,
     {},
-<<<<<<< HEAD
-    ErrorResponse
-  >;
-
-  /**
-   * Gets the status of an existing swap deployment job.
-   */
-  getSwapDeploymentsStatus is languageOperations.ResourceRead<TextAnalysisAuthoringSwapDeploymentsJobState>;
-
-  /**
-   * Gets the status of an export job. Once job completes, returns the project
-   * metadata, and assets.
-   */
-  getExportStatus is languageOperations.ResourceRead<TextAnalysisAuthoringExportProjectJobState>;
-
-  /**
-   * Lists the exported models belonging to a project.
-   */
-  @added(Versions.v2024_11_15_preview)
-  listExportedModels is languageOperations.ResourceList<
-    TextAnalysisAuthoringExportedTrainedModel,
-    ListQueryParametersTrait<StandardListQueryParameters>
-=======
-    Foundations.ErrorResponse
->>>>>>> 8ce80204
+    Foundations.ErrorResponse
   >;
 }
 
@@ -625,7 +596,7 @@
   /**
    * Gets the details of an exported model.
    */
-  @added(Versions.v2024_11_15_preview)
+  @added(Versions.v2023_04_15_preview)
   getExportedModel is languageOperations.ResourceRead<TextAnalysisAuthoringExportedTrainedModel>;
 
   /**
@@ -634,13 +605,8 @@
   #suppress "@azure-tools/typespec-azure-core/use-standard-operations"
   @route("/authoring/analyze-text/projects/{projectName}/exported-models/{exportedModelName}")
   @put
-<<<<<<< HEAD
-  @pollingOperation(TextAnalysisAuthoring.getExportedModelJobStatus)
-  @added(Versions.v2024_11_15_preview)
-=======
   @pollingOperation(TextAuthoringExportedModel.getExportedModelJobStatus)
   @added(Versions.v2023_04_15_preview)
->>>>>>> 8ce80204
   createOrUpdateExportedModel is Foundations.LongRunningOperation<
     {
       /**
@@ -672,13 +638,8 @@
   #suppress "@azure-tools/typespec-azure-core/use-standard-operations"
   @route("/authoring/analyze-text/projects/{projectName}/exported-models/{exportedModelName}")
   @delete
-<<<<<<< HEAD
-  @pollingOperation(TextAnalysisAuthoring.getExportedModelJobStatus)
-  @added(Versions.v2024_11_15_preview)
-=======
   @pollingOperation(TextAuthoringExportedModel.getExportedModelJobStatus)
   @added(Versions.v2023_04_15_preview)
->>>>>>> 8ce80204
   deleteExportedModel is Foundations.LongRunningOperation<
     {
       /**
@@ -701,7 +662,7 @@
   /**
    * Gets the status for an existing job to create or update an exported model.
    */
-  @added(Versions.v2024_11_15_preview)
+  @added(Versions.v2023_04_15_preview)
   getExportedModelJobStatus is languageOperations.ResourceRead<TextAnalysisAuthoringExportedModelJobState>;
 
   /**
@@ -710,7 +671,7 @@
   #suppress "@azure-tools/typespec-azure-core/use-standard-operations"
   @route("/authoring/analyze-text/projects/{projectName}/exported-models/{exportedModelName}/manifest")
   @get
-  @added(Versions.v2024_11_15_preview)
+  @added(Versions.v2023_04_15_preview)
   getExportedModelManifest is Azure.Core.Foundations.Operation<
     {
       /**
@@ -748,13 +709,8 @@
   #suppress "@azure-tools/typespec-azure-core/use-standard-operations"
   @route("/authoring/analyze-text/projects/{projectName}/models/{trainedModelLabel}/:evaluate")
   @post
-<<<<<<< HEAD
-  @pollingOperation(TextAnalysisAuthoring.getEvaluationStatus)
-  @added(Versions.v2024_11_15_preview)
-=======
   @pollingOperation(TextAuthoringTrainedModel.getEvaluationStatus)
   @added(Versions.v2023_04_15_preview)
->>>>>>> 8ce80204
   evaluateModel is Foundations.LongRunningOperation<
     {
       /**
@@ -806,7 +762,7 @@
   /**
    * Gets the status for an evaluation job.
    */
-  @added(Versions.v2024_11_15_preview)
+  @added(Versions.v2023_04_15_preview)
   getEvaluationStatus is languageOperations.ResourceRead<TextAnalysisAuthoringEvaluationJobState>;
 
   /**
@@ -848,172 +804,4 @@
    * Gets the status for loading a snapshot.
    */
   getLoadSnapshotStatus is languageOperations.ResourceRead<TextAnalysisAuthoringLoadSnapshotJobState>;
-<<<<<<< HEAD
-
-  /**
-   * Lists the deployments resources assigned to the project.
-   */
-  @added(Versions.v2024_11_15_preview)
-  listDeploymentResources is languageOperations.ResourceList<
-    TextAnalysisAuthoringAssignedDeploymentResource,
-    ListQueryParametersTrait<StandardListQueryParameters>
-  >;
-
-  /**
-   * Assign new Azure resources to a project to allow deploying new deployments to
-   * them. This API is available only via AAD authentication and not supported via
-   * subscription key authentication. For more details about AAD authentication,
-   * check here:
-   * https://learn.microsoft.com/en-us/azure/cognitive-services/authentication?tabs=powershell#authenticate-with-azure-active-directory
-   */
-  #suppress "@azure-tools/typespec-azure-core/use-standard-operations"
-  @route("/authoring/analyze-text/projects/{projectName}/resources/:assign")
-  @post
-  @pollingOperation(TextAnalysisAuthoring.getAssignDeploymentResourcesStatus)
-  @added(Versions.v2024_11_15_preview)
-  assignDeploymentResources is Foundations.LongRunningOperation<
-    {
-      /**
-       * The name of the project to use.
-       */
-      @path
-      projectName: string;
-
-      /**
-       * The new project resources info.
-       */
-      @body
-      body: TextAnalysisAuthoringAssignDeploymentResourcesOptions;
-    },
-    AcceptedResponse,
-    {},
-    ErrorResponse
-  >;
-
-  /**
-   * Unassign resources from a project. This disallows deploying new deployments to
-   * these resources, and deletes existing deployments assigned to them.
-   */
-  #suppress "@azure-tools/typespec-azure-core/use-standard-operations"
-  @route("/authoring/analyze-text/projects/{projectName}/resources/:unassign")
-  @post
-  @pollingOperation(TextAnalysisAuthoring.getUnassignDeploymentResourcesStatus)
-  @added(Versions.v2024_11_15_preview)
-  unassignDeploymentResources is Foundations.LongRunningOperation<
-    {
-      /**
-       * The name of the project to use.
-       */
-      @path
-      projectName: string;
-
-      /**
-       * The info for the deployment resources to be deleted.
-       */
-      @body
-      body: TextAnalysisAuthoringUnassignDeploymentResourcesOptions;
-    },
-    AcceptedResponse,
-    {},
-    ErrorResponse
-  >;
-
-  /**
-   * Gets the status of an existing assign deployment resources job.
-   */
-  @added(Versions.v2024_11_15_preview)
-  getAssignDeploymentResourcesStatus is languageOperations.ResourceRead<TextAnalysisAuthoringAssignDeploymentResourcesJobState>;
-
-  /**
-   * Gets the status of an existing unassign deployment resources job.
-   */
-  @added(Versions.v2024_11_15_preview)
-  getUnassignDeploymentResourcesStatus is languageOperations.ResourceRead<TextAnalysisAuthoringUnassignDeploymentResourcesJobState>;
-
-  /**
-   * Lists the non-expired training jobs created for a project.
-   */
-  listTrainingJobs is languageOperations.ResourceList<
-    TextAnalysisAuthoringTrainingJobState,
-    ListQueryParametersTrait<StandardListQueryParameters>
-  >;
-
-  /**
-   * Gets the status for a training job.
-   */
-  getTrainingStatus is languageOperations.ResourceRead<TextAnalysisAuthoringTrainingJobState>;
-
-  /**
-   * Triggers a cancellation for a running training job.
-   */
-  #suppress "@azure-tools/typespec-azure-core/use-standard-operations"
-  @route("/authoring/analyze-text/projects/{projectName}/train/jobs/{jobId}/:cancel")
-  @post
-  @pollingOperation(TextAnalysisAuthoring.getTrainingStatus)
-  cancelTrainingJob is Foundations.LongRunningOperation<
-    {
-      /**
-       * The name of the project to use.
-       */
-      @path
-      projectName: string;
-
-      /**
-       * The job ID.
-       */
-      @path
-      jobId: string;
-    },
-    AcceptedResponse,
-    {},
-    ErrorResponse
-  >;
-
-  /**
-   * Gets the status for a project deletion job.
-   */
-  getProjectDeletionStatus is languageOperations.ResourceRead<TextAnalysisAuthoringProjectDeletionJobState>;
-
-  /**
-   * Lists the deployments to which an Azure resource is assigned. This doesn't
-   * return deployments belonging to projects owned by this resource. It only
-   * returns deployments belonging to projects owned by other resources.
-   */
-  @added(Versions.v2024_11_15_preview)
-  listAssignedResourceDeployments is languageOperations.ResourceList<
-    TextAnalysisAuthoringAssignedProjectDeploymentsMetadata,
-    ListQueryParametersTrait<StandardListQueryParameters>
-  >;
-
-  /**
-   * Lists the supported languages.
-   */
-  #suppress "@azure-tools/typespec-azure-core/use-standard-names" "Existing name"
-  getSupportedLanguages is languageOperations.ResourceList<
-    TextAnalysisAuthoringSupportedLanguage,
-    ListQueryParametersTrait<ProjectKindQueryParameter &
-      StandardListQueryParameters>
-  >;
-
-  /**
-   * Lists the supported prebuilt entities that can be used while creating composed
-   * entities.
-   */
-  #suppress "@azure-tools/typespec-azure-core/use-standard-names" "Existing name"
-  @added(Versions.v2024_11_15_preview)
-  getSupportedPrebuiltEntities is languageOperations.ResourceList<
-    TextAnalysisAuthoringPrebuiltEntity,
-    SupportedPrebuiltEntitiesQueryParameter & StandardListQueryParameters
-  >;
-
-  /**
-   * Lists the support training config version for a given project type.
-   */
-  listTrainingConfigVersions is languageOperations.ResourceList<
-    TextAnalysisAuthoringTrainingConfigVersion,
-    ListQueryParametersTrait<ProjectKindQueryParameter &
-      StandardListQueryParameters>
-  >;
-=======
->>>>>>> 8ce80204
 }
--- conflicted
+++ resolved
@@ -17,14 +17,9 @@
     package-dir: "Azure.AI.Language.Text.Authoring"
     clear-output-folder: true
     model-namespace: true
-<<<<<<< HEAD
-    namespace: "Azure.AI.Language.Authoring.Analyzetext"
+    namespace: "Azure.AI.Language.Text.Authoring"
     flavor: azure
   "@azure-tools/typespec-python":
     package-dir: "azure-ai-language-text-authoring"
     package-name: "{package-dir}"
-    flavor: "azure"
-=======
-    namespace: "Azure.AI.Language.Text.Authoring"
-    flavor: azure
->>>>>>> b4144eef
+    flavor: "azure"
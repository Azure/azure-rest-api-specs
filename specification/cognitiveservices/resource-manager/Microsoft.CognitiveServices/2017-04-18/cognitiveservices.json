<<<<<<< HEAD
{
  "swagger": "2.0",
  "info": {
    "title": "CognitiveServicesManagementClient",
    "description": "Cognitive Services Management Client",
    "version": "2017-04-18"
  },
  "host": "management.azure.com",
  "schemes": [
    "https"
  ],
  "consumes": [
    "application/json"
  ],
  "produces": [
    "application/json"
  ],
  "securityDefinitions": {
    "azure_auth": {
      "type": "oauth2",
      "authorizationUrl": "https://login.microsoftonline.com/common/oauth2/authorize",
      "flow": "implicit",
      "description": "Azure Active Directory OAuth2 Flow",
      "scopes": {
        "user_impersonation": "impersonate your user account"
      }
    }
  },
  "paths": {
    "/subscriptions/{subscriptionId}/resourceGroups/{resourceGroupName}/providers/Microsoft.CognitiveServices/accounts/{accountName}": {
      "put": {
        "tags": [
          "CognitiveServicesAccounts"
        ],
        "description": "Create Cognitive Services Account. Accounts is a resource group wide resource type. It holds the keys for developer to access intelligent APIs. It's also the resource type for billing.",
        "operationId": "CognitiveServicesAccounts_Create",
        "x-ms-examples": {
          "Get Account": {
            "$ref": "./examples/CreateAccount.json"
          }
        },
        "parameters": [
          {
            "name": "resourceGroupName",
            "in": "path",
            "required": true,
            "type": "string",
            "description": "The name of the resource group within the user's subscription."
          },
          {
            "name": "accountName",
            "in": "path",
            "required": true,
            "type": "string",
            "maxLength": 64,
            "minLength": 2,
            "pattern": "^[a-zA-Z0-9][a-zA-Z0-9_.-]*$",
            "description": "The name of Cognitive Services account."
          },
          {
            "name": "parameters",
            "in": "body",
            "required": true,
            "schema": {
              "$ref": "#/definitions/CognitiveServicesAccountCreateParameters"
            },
            "description": "The parameters to provide for the created account."
          },
          {
            "$ref": "#/parameters/apiVersionParameter"
          },
          {
            "$ref": "#/parameters/subscriptionIdParameter"
          }
        ],
        "responses": {
          "200": {
            "description": "If resource is created successfully or already existed, the service should return 200 (OK).",
            "schema": {
              "$ref": "#/definitions/CognitiveServicesAccount"
            }
          },
          "201": {
            "description": "If resource is created successfully, the service should return 201 (OK).",
            "schema": {
              "$ref": "#/definitions/CognitiveServicesAccount"
            }
          },
          "default": {
            "description": "Error response describing why the operation failed",
            "schema": {
              "$ref": "#/definitions/Error"
            }
          }
        }
      },
      "patch": {
        "tags": [
          "CognitiveServicesAccounts"
        ],
        "description": "Updates a Cognitive Services account",
        "operationId": "CognitiveServicesAccounts_Update",
        "x-ms-examples": {
          "Get Account": {
            "$ref": "./examples/UpdateAccount.json"
          }
        },
        "parameters": [
          {
            "name": "resourceGroupName",
            "in": "path",
            "required": true,
            "type": "string",
            "description": "The name of the resource group within the user's subscription."
          },
          {
            "name": "accountName",
            "in": "path",
            "required": true,
            "type": "string",
            "maxLength": 64,
            "minLength": 2,
            "pattern": "^[a-zA-Z0-9][a-zA-Z0-9_.-]*$",
            "description": "The name of Cognitive Services account."
          },
          {
            "name": "parameters",
            "in": "body",
            "required": true,
            "x-ms-client-flatten": true,
            "schema": {
              "$ref": "#/definitions/CognitiveServicesAccountUpdateParameters"
            },
            "description": "The parameters to provide for the created account."
          },
          {
            "$ref": "#/parameters/apiVersionParameter"
          },
          {
            "$ref": "#/parameters/subscriptionIdParameter"
          }
        ],
        "responses": {
          "200": {
            "description": "The resource provider should return 200 (OK) to indicate that the operation completed successfully. ",
            "schema": {
              "$ref": "#/definitions/CognitiveServicesAccount"
            }
          },
          "default": {
            "description": "Error response describing why the operation failed. If the resource group *or* resource does not exist, 404 (NotFound) should be returned.",
            "schema": {
              "$ref": "#/definitions/Error"
            }
          }
        }
      },
      "delete": {
        "tags": [
          "CognitiveServicesAccounts"
        ],
        "description": "Deletes a Cognitive Services account from the resource group. ",
        "operationId": "CognitiveServicesAccounts_Delete",
        "x-ms-examples": {
          "Delete Account": {
            "$ref": "./examples/DeleteAccount.json"
          }
        },
        "parameters": [
          {
            "name": "resourceGroupName",
            "in": "path",
            "required": true,
            "type": "string",
            "description": "The name of the resource group within the user's subscription."
          },
          {
            "name": "accountName",
            "in": "path",
            "required": true,
            "type": "string",
            "maxLength": 64,
            "minLength": 2,
            "pattern": "^[a-zA-Z0-9][a-zA-Z0-9_.-]*$",
            "description": "The name of Cognitive Services account."
          },
          {
            "$ref": "#/parameters/apiVersionParameter"
          },
          {
            "$ref": "#/parameters/subscriptionIdParameter"
          }
        ],
        "responses": {
          "200": {
            "description": "A 200 (OK) should be returned if the object exists and was deleted successfully;"
          },
          "204": {
            "description": "a 204 (NoContent) should be used if the resource does not exist and the request is well formed."
          },
          "default": {
            "description": "Error response describing why the operation failed",
            "schema": {
              "$ref": "#/definitions/Error"
            }
          }
        }
      },
      "get": {
        "tags": [
          "CognitiveServicesAccounts"
        ],
        "description": "Returns a Cognitive Services account specified by the parameters.",
        "operationId": "CognitiveServicesAccounts_GetProperties",
        "x-ms-examples": {
          "Get Account": {
            "$ref": "./examples/GetAccount.json"
          }
        },
        "parameters": [
          {
            "name": "resourceGroupName",
            "in": "path",
            "required": true,
            "type": "string",
            "description": "The name of the resource group within the user's subscription."
          },
          {
            "name": "accountName",
            "in": "path",
            "required": true,
            "type": "string",
            "maxLength": 64,
            "minLength": 2,
            "pattern": "^[a-zA-Z0-9][a-zA-Z0-9_.-]*$",
            "description": "The name of Cognitive Services account."
          },
          {
            "$ref": "#/parameters/apiVersionParameter"
          },
          {
            "$ref": "#/parameters/subscriptionIdParameter"
          }
        ],
        "responses": {
          "200": {
            "description": "The resource provider should return 200 (OK) to indicate that the operation completed successfully.\nFor a detailed explanation of each field in the response body, please refer to the request body description in the PUT resource section. The only GET specific properties are “name,” “type” and “id.”\nField\tDescription\nKind\trequired.  String.\n\tThe API set for this API account. It can be \n\t· a single API, for example: Face API, Vision API, Speech API. \n\ta bundle of APIs:  Face + Speech, Vision + Emotion, etc.\nsku.name\tRequired.\n\tThe pricing tier/plan of this API. Could be: \n\tF0 - Free\n\tB0 - Basic\n\tS0 - Standard\n\tP0 - Premium\n",
            "schema": {
              "$ref": "#/definitions/CognitiveServicesAccount"
            }
          },
          "default": {
            "description": "Error response describing why the operation failed. If the resource does not exist, 404 (NotFound) should be returned.",
            "schema": {
              "$ref": "#/definitions/Error"
            }
          }
        }
      }
    },
    "/subscriptions/{subscriptionId}/resourceGroups/{resourceGroupName}/providers/Microsoft.CognitiveServices/accounts": {
      "get": {
        "tags": [
          "CognitiveServicesAccounts"
        ],
        "description": "Returns all the resources of a particular type belonging to a resource group",
        "operationId": "Accounts_ListByResourceGroup",
        "x-ms-examples": {
          "List Accounts by Resource Group": {
            "$ref": "./examples/ListAccountsByResourceGroup.json"
          }
        },
        "parameters": [
          {
            "name": "resourceGroupName",
            "in": "path",
            "required": true,
            "type": "string",
            "description": "The name of the resource group within the user's subscription."
          },
          {
            "$ref": "#/parameters/subscriptionIdParameter"
          },
          {
            "$ref": "#/parameters/apiVersionParameter"
          }
        ],
        "responses": {
          "200": {
            "description": "The resource provider should return 200 (OK) to indicate that the operation completed successfully. For other errors (e.g. internal errors) use the appropriate HTTP error code.\nThe nextLink field is expected to point to the URL the client should use to fetch the next page (per server side paging). This matches the OData guidelines for paged responses here. If a resource provider does not support paging, it should return the same body (JSON object with “value” property) but omit nextLink entirely (or set to null, *not* empty string) for future compatibility.\nThe nextLink should be implemented using following query parameters:\n· skipToken: opaque token that allows the resource provider to skip resources already enumerated. This value is defined and returned by the RP after first request via nextLink.\n· top: the optional client query parameter which defines the maximum number of records to be returned by the server.\nImplementation details:\n· NextLink may include all the query parameters (specifically OData $filter) used by the client in the first query. \n· Server may return less records than requested with nextLink. Returning zero records with NextLink is an acceptable response. \nClients must fetch records until the nextLink is not returned back / null. Clients should never rely on number of returned records to determinate if pagination is completed.",
            "schema": {
              "$ref": "#/definitions/CognitiveServicesAccountListResult"
            }
          },
          "default": {
            "description": "Error response describing why the operation failed. If the resource group does not exist, 404 (NotFound) will be returned.",
            "schema": {
              "$ref": "#/definitions/Error"
            }
          }
        },
        "x-ms-pageable": {
          "nextLinkName": "nextLink"
        }
      }
    },
    "/subscriptions/{subscriptionId}/providers/Microsoft.CognitiveServices/accounts": {
      "get": {
        "tags": [
          "CognitiveServicesAccounts"
        ],
        "description": "Returns all the resources of a particular type belonging to a subscription.",
        "operationId": "Accounts_List",
        "x-ms-examples": {
          "List Accounts by Subscription": {
            "$ref": "./examples/ListAccountsBySubscription.json"
          }
        },
        "parameters": [
          {
            "$ref": "#/parameters/apiVersionParameter"
          },
          {
            "$ref": "#/parameters/subscriptionIdParameter"
          }
        ],
        "responses": {
          "200": {
            "description": "The resource provider should return 200 (OK) to indicate that the operation completed successfully. For other errors (e.g. internal errors) use the appropriate HTTP error code.\nThe nextLink field is expected to point to the URL the client should use to fetch the next page (per server side paging). This matches the OData guidelines for paged responses. If a resource provider does not support paging, it should return the same body but leave nextLink empty for future compatibility.\nFor a detailed explanation of each field in the response body, please refer to the request body description in the PUT resource section. ",
            "schema": {
              "$ref": "#/definitions/CognitiveServicesAccountListResult"
            }
          },
          "default": {
            "description": "Error response describing why the operation failed",
            "schema": {
              "$ref": "#/definitions/Error"
            }
          }
        },
        "x-ms-pageable": {
          "nextLinkName": "nextLink"
        }
      }
    },
    "/subscriptions/{subscriptionId}/resourceGroups/{resourceGroupName}/providers/Microsoft.CognitiveServices/accounts/{accountName}/listKeys": {
      "post": {
        "tags": [
          "CognitiveServicesAccounts"
        ],
        "operationId": "CognitiveServicesAccounts_ListKeys",
        "description": "Lists the account keys for the specified Cognitive Services account.",
        "x-ms-examples": {
          "List Keys": {
            "$ref": "./examples/ListKeys.json"
          }
        },
        "parameters": [
          {
            "name": "resourceGroupName",
            "in": "path",
            "required": true,
            "type": "string",
            "description": "The name of the resource group within the user's subscription."
          },
          {
            "name": "accountName",
            "in": "path",
            "required": true,
            "type": "string",
            "maxLength": 64,
            "minLength": 2,
            "pattern": "^[a-zA-Z0-9][a-zA-Z0-9_.-]*$",
            "description": "The name of Cognitive Services account."
          },
          {
            "$ref": "#/parameters/apiVersionParameter"
          },
          {
            "$ref": "#/parameters/subscriptionIdParameter"
          }
        ],
        "responses": {
          "200": {
            "description": "Returns with a response body containing the subscription keys for the resource: key1\nThe first API key for authentication when client calls the API endpoint.\n\nkey2\nThe second API key for authentication when client calls the API endpoint.",
            "schema": {
              "$ref": "#/definitions/CognitiveServicesAccountKeys"
            }
          },
          "default": {
            "description": "Error response describing why the operation failed",
            "schema": {
              "$ref": "#/definitions/Error"
            }
          }
        }
      }
    },
    "/subscriptions/{subscriptionId}/resourceGroups/{resourceGroupName}/providers/Microsoft.CognitiveServices/accounts/{accountName}/regenerateKey": {
      "post": {
        "tags": [
          "CognitiveServicesAccounts"
        ],
        "operationId": "CognitiveServicesAccounts_RegenerateKey",
        "description": "Regenerates the specified account key for the specified Cognitive Services account.",
        "x-ms-examples": {
          "Regenerate Keys": {
            "$ref": "./examples/RegenerateKey.json"
          }
        },
        "parameters": [
          {
            "name": "resourceGroupName",
            "in": "path",
            "required": true,
            "type": "string",
            "description": "The name of the resource group within the user's subscription."
          },
          {
            "name": "accountName",
            "in": "path",
            "required": true,
            "type": "string",
            "maxLength": 64,
            "minLength": 2,
            "pattern": "^[a-zA-Z0-9][a-zA-Z0-9_.-]*$",
            "description": "The name of Cognitive Services account."
          },
          {
            "name": "parameters",
            "in": "body",
            "required": true,
            "x-ms-client-flatten": true,
            "schema": {
              "$ref": "#/definitions/RegenerateKeyParameters"
            },
            "description": "regenerate key parameters."
          },
          {
            "$ref": "#/parameters/apiVersionParameter"
          },
          {
            "$ref": "#/parameters/subscriptionIdParameter"
          }
        ],
        "responses": {
          "200": {
            "description": "",
            "schema": {
              "$ref": "#/definitions/CognitiveServicesAccountKeys"
            }
          },
          "default": {
            "description": "Error response describing why the operation failed",
            "schema": {
              "$ref": "#/definitions/Error"
            }
          }
        }
      }
    },
    "/subscriptions/{subscriptionId}/resourceGroups/{resourceGroupName}/providers/Microsoft.CognitiveServices/accounts/{accountName}/skus": {
      "get": {
        "tags": [
          "CognitiveServicesAccounts"
        ],
        "description": "List available SKUs for the requested Cognitive Services account",
        "x-ms-examples": {
          "List SKUs": {
            "$ref": "./examples/ListSkus.json"
          }
        },
        "operationId": "CognitiveServicesAccounts_ListSkus",
        "parameters": [
          {
            "name": "resourceGroupName",
            "in": "path",
            "required": true,
            "type": "string",
            "description": "The name of the resource group within the user's subscription."
          },
          {
            "name": "accountName",
            "in": "path",
            "required": true,
            "type": "string",
            "maxLength": 64,
            "minLength": 2,
            "pattern": "^[a-zA-Z0-9][a-zA-Z0-9_.-]*$",
            "description": "The name of Cognitive Services account."
          },
          {
            "$ref": "#/parameters/apiVersionParameter"
          },
          {
            "$ref": "#/parameters/subscriptionIdParameter"
          }
        ],
        "responses": {
          "200": {
            "description": "The resource provider should return 200 (OK) to indicate that the operation completed successfully.\nFor a detailed explanation of each field in the response body, please refer to the request body description in the PUT resource section. The only GET specific properties are “name,” “type” and “id.”\nField\tDescription\nsku\tRequired, object\n\tThe exact set of keys that define this sku. This matches the fields on the respective resource.\nsku.name\tRequired, string\n\tThe name of the SKU. This is typically a letter + number code, such as A0 or P3\nsku.tier\tRequired, string\n\tThe tier of this particular SKU. Typically one of:\n\t· Free\n\t· Basic\n\t· Standard\n\t· Premium\n",
            "schema": {
              "$ref": "#/definitions/CognitiveServicesAccountEnumerateSkusResult"
            }
          },
          "default": {
            "description": "Error response describing why the operation failed. If the resource does not exist, 404 (NotFound) will be returned.",
            "schema": {
              "$ref": "#/definitions/Error"
            }
          }
        }
      }
    },
    "/providers/Microsoft.CognitiveServices/operations": {
      "get": {
        "tags": [ "Operations" ],
        "description": "Lists all the available Cognitive Services account operations.",
        "operationId": "Operations_List",
        "x-ms-examples": {
          "Get Operations": {
            "$ref": "./examples/GetOperations.json"
          }
        },
        "parameters": [
          {
            "$ref": "#/parameters/apiVersionParameter"
          }
        ],
        "responses": {
          "200": {
            "description": "OK.",
            "schema": {
              "$ref": "#/definitions/OperationEntityListResult"
            }
          }
        },
        "deprecated": false,
        "x-ms-pageable": {
          "nextLinkName": "nextLink"
        }
      }
    },
    "/subscriptions/{subscriptionId}/providers/Microsoft.CognitiveServices/locations/{location}/checkSkuAvailability": {
      "post": {
        "tags": [ "CognitiveServicesAccounts" ],
        "operationId": "CheckSkuAvailability_List",
        "description": "Check available SKUs.",
        "x-ms-examples": {
          "Check SKU Availability": {
            "$ref": "./examples/CheckSkuAvailability.json"
          }
        },
        "parameters": [
          {
            "$ref": "#/parameters/subscriptionIdParameter"
          },
          {
            "$ref": "#/parameters/apiVersionParameter"
          },
          {
            "$ref": "#/parameters/locationParameter"
          },
          {
            "name": "parameters",
            "in": "body",
            "required": true,
            "x-ms-client-flatten": true,
            "schema": {
              "$ref": "#/definitions/CheckSkuAvailabilityParameter"
            },
            "description": "Check SKU Availablity POST body."
          }
        ],
        "responses": {
          "200": {
            "description": "OK.",
            "schema": {
              "$ref": "#/definitions/CheckSkuAvailabilityResultList"
            }
          }
        }
      }
    }
  },
  "definitions": {
    "CognitiveServicesAccountCreateParameters": {
      "properties": {
        "sku": {
          "$ref": "#/definitions/Sku",
          "description": "Required. Gets or sets the SKU of the resource."
        },
        "kind": {
          "$ref": "#/definitions/CognitiveServicesAccountKind",
          "description": "Required. Gets or sets the Kind of the resource."
        },
        "location": {
          "type": "string",
          "description": "Required. Gets or sets the location of the resource. This will be one of the supported and registered Azure Geo Regions (e.g. West US, East US, Southeast Asia, etc.). The geo region of a resource cannot be changed once it is created, but if an identical geo region is specified on update the request will succeed."
        },
        "tags": {
          "type": "object",
          "additionalProperties": {
            "type": "string"
          },
          "description": "Gets or sets a list of key value pairs that describe the resource. These tags can be used in viewing and grouping this resource (across resource groups). A maximum of 15 tags can be provided for a resource. Each tag must have a key no greater than 128 characters and value no greater than 256 characters."
        },
        "properties": {
          "type": "object",
          "description": "Must exist in the request. Must be an empty object. Must not be null."
        }
      },
      "required": [
        "sku",
        "kind",
        "location",
        "properties"
      ],
      "description": "The parameters to provide for the account."
    },
    "CognitiveServicesAccountKind": {
      "type": "string",
      "description": "Required. Indicates the type of cognitive service account.",
      "enum": [
        "Academic",
        "Bing.Autosuggest",
        "Bing.Search",
        "Bing.Speech",
        "Bing.SpellCheck",
        "ComputerVision",
        "ContentModerator",
        "CustomSpeech",
        "Emotion",
        "Face",
        "LUIS",
        "Recommendations",
        "SpeakerRecognition",
        "Speech",
        "SpeechTranslation",
        "TextAnalytics",
        "TextTranslation",
        "WebLM"
      ],
      "x-ms-enum": {
        "name": "Kind",
        "modelAsString": true
      }
    },
    "CognitiveServicesAccountUpdateParameters": {
      "properties": {
        "sku": {
          "$ref": "#/definitions/Sku",
          "description": "Gets or sets the SKU of the resource."
        },
        "tags": {
          "type": "object",
          "additionalProperties": {
            "type": "string"
          },
          "description": "Gets or sets a list of key value pairs that describe the resource. These tags can be used in viewing and grouping this resource (across resource groups). A maximum of 15 tags can be provided for a resource. Each tag must have a key no greater than 128 characters and value no greater than 256 characters."
        }
      },
      "description": "The parameters to provide for the account."
    },
    "Sku": {
      "properties": {
        "name": {
          "$ref": "#/definitions/SkuName",
          "description": "Gets or sets the sku name. Required for account creation, optional for update."
        },
        "tier": {
          "readOnly": true,
          "type": "string",
          "description": "Gets the sku tier. This is based on the SKU name.",
          "enum": [
            "Free",
            "Standard",
            "Premium"
          ],
          "x-ms-enum": {
            "name": "SkuTier",
            "modelAsString": false
          }
        }
      },
      "required": [
        "name"
      ],
      "description": "The SKU of the cognitive services account."
    },
    "SkuName": {
      "type": "string",
      "description": "The name of SKU.",
      "enum": [
        "F0",
        "P0",
        "P1",
        "P2",
        "S0",
        "S1",
        "S2",
        "S3",
        "S4",
        "S5",
        "S6"
      ],
      "x-ms-enum": {
        "name": "SkuName",
        "modelAsString": true
      }
    },
    "CognitiveServicesAccount": {
      "description": "Cognitive Services Account is an Azure resource representing the provisioned account, its type, location and SKU.",
      "type": "object",
      "properties": {
        "etag": {
          "type": "string",
          "description": "Entity Tag"
        },
        "id": {
          "type": "string",
          "description": "The id of the created account"
        },
        "kind": {
          "type": "string",
          "description": "Type of cognitive service account."
        },
        "location": {
          "type": "string",
          "description": "The location of the resource"
        },
        "name": {
          "type": "string",
          "description": "The name of the created account"
        },
        "properties": {
          "x-ms-client-flatten": true,
          "$ref": "#/definitions/CognitiveServicesAccountProperties",
          "description": "Properties of Cognitive Services account."
        },
        "sku": {
          "$ref": "#/definitions/Sku",
          "description": "The SKU of Cognitive Services account."
        },
        "tags": {
          "type": "object",
          "additionalProperties": {
            "type": "string"
          },
          "description": "Gets or sets a list of key value pairs that describe the resource. These tags can be used in viewing and grouping this resource (across resource groups). A maximum of 15 tags can be provided for a resource. Each tag must have a key no greater than 128 characters and value no greater than 256 characters."
        },
        "type": {
          "type": "string",
          "description": "Resource type"
        }
      },
      "x-ms-azure-resource": true
    },
    "CognitiveServicesAccountListResult": {
      "properties": {
        "nextLink": {
          "description": "The link used to get the next page of accounts.",
          "type": "string"
        },
        "value": {
          "readOnly": true,
          "type": "array",
          "items": {
            "$ref": "#/definitions/CognitiveServicesAccount"
          },
          "description": "Gets the list of Cognitive Services accounts and their properties."
        }
      },
      "description": "The list of cognitive services accounts operation response."
    },
    "CognitiveServicesAccountProperties": {
      "properties": {
        "provisioningState": {
          "readOnly": true,
          "type": "string",
          "description": "Gets the status of the cognitive services account at the time the operation was called.",
          "enum": [
            "Creating",
            "ResolvingDNS",
            "Succeeded",
            "Failed"
          ],
          "x-ms-enum": {
            "name": "ProvisioningState",
            "modelAsString": false
          }
        },
        "endpoint": {
          "type": "string",
          "description": "Endpoint of the created account."
        },
        "internalId": {
          "type": "string",
          "description": "The internal identifier."
        }
      },
      "description": "Properties of Cognitive Services account."
    },
    "CognitiveServicesAccountKeys": {
      "properties": {
        "key1": {
          "type": "string",
          "description": "Gets the value of key 1."
        },
        "key2": {
          "type": "string",
          "description": "Gets the value of key 2."
        }
      },
      "description": "The access keys for the cognitive services account."
    },
    "RegenerateKeyParameters": {
      "properties": {
        "keyName": {
          "type": "string",
          "description": "key name to generate (Key1|Key2)",
          "enum": [
            "Key1",
            "Key2"
          ],
          "x-ms-enum": {
            "name": "KeyName",
            "modelAsString": false
          }
        }
      },
      "required": [
        "keyName"
      ],
      "description": "Regenerate key parameters."
    },
    "CognitiveServicesAccountEnumerateSkusResult": {
      "properties": {
        "value": {
          "readOnly": true,
          "type": "array",
          "items": {
            "$ref": "#/definitions/CognitiveServicesResourceAndSku"
          },
          "description": "Gets the list of Cognitive Services accounts and their properties."
        }
      },
      "description": "The list of cognitive services accounts operation response."
    },
    "CognitiveServicesResourceAndSku": {
      "properties": {
        "resourceType": {
          "type": "string",
          "description": "Resource Namespace and Type"
        },
        "sku": {
          "$ref": "#/definitions/Sku",
          "description": "The SKU of Cognitive Services account."
        }
      },
      "description": "Cognitive Services resource type and SKU."
    },
    "Error": {
      "properties": {
        "error": {
          "$ref": "#/definitions/ErrorBody",
          "description": "The error body."
        }
      },
      "description": "Cognitive Services error object."
    },
    "ErrorBody": {
      "properties": {
        "code": {
          "type": "string",
          "description": "error code"
        },
        "message": {
          "type": "string",
          "description": "error message"
        }
      },
      "description": "Cognitive Services error body.",
      "required": [
        "code",
        "message"
      ]
    },
    "OperationEntityListResult": {
      "description": "The list of cognitive services accounts operation response.",
      "type": "object",
      "properties": {
        "nextLink": {
          "description": "The link used to get the next page of operations.",
          "type": "string"
        },
        "value": {
          "description": "The list of operations.",
          "type": "array",
          "items": {
            "$ref": "#/definitions/OperationEntity"
          }
        }
      }
    },
    "OperationEntity": {
      "description": "The operation supported by Cognitive Services.",
      "type": "object",
      "properties": {
        "name": {
          "description": "Operation name: {provider}/{resource}/{operation}.",
          "type": "string"
        },
        "display": {
          "$ref": "#/definitions/OperationDisplayInfo",
          "description": "The operation supported by Cognitive Services."
        },
        "origin": {
          "description": "The origin of the operation.",
          "type": "string"
        },
        "properties": {
          "description": "Additional properties.",
          "type": "object"
        }
      }
    },
    "OperationDisplayInfo": {
      "description": "The operation supported by Cognitive Services.",
      "type": "object",
      "properties": {
        "description": {
          "description": "The description of the operation.",
          "type": "string"
        },
        "operation": {
          "description": "The action that users can perform, based on their permission level.",
          "type": "string"
        },
        "provider": {
          "description": "Service provider: Microsoft Cognitive Services.",
          "type": "string"
        },
        "resource": {
          "description": "Resource on which the operation is performed.",
          "type": "string"
        }
      }
    },
    "CheckSkuAvailabilityParameter": {
      "description": "Check SKU availability parameter.",
      "properties": {
        "skus": {
          "type": "array",
          "items": {
            "$ref": "#/definitions/SkuName"
          },
          "description": "The SKU of the resource."
        },
        "kind": {
          "$ref": "#/definitions/CognitiveServicesAccountKind",
          "description": "The Kind of the resource."
        },
        "type": {
          "type": "string",
          "description": "The Type of the resource."
        }
      },
      "required": [
        "skus",
        "kind",
        "type"
      ]
    },
    "CheckSkuAvailabilityResultList": {
      "description": "Check SKU availability result list.",
      "properties": {
        "value": {
          "type": "array",
          "items": {
            "$ref": "#/definitions/CheckSkuAvailabilityResult"
          },
          "description": "Check SKU availability result list."
        }
      }
    },
    "CheckSkuAvailabilityResult": {
      "description": "Check SKU availability result.",
      "properties": {
        "kind": {
          "$ref": "#/definitions/CognitiveServicesAccountKind",
          "description": "The Kind of the resource."
        },
        "type": {
          "type": "string",
          "description": "The Type of the resource."
        },
        "skuName": {
          "$ref": "#/definitions/SkuName",
          "description": "The SKU of Cognitive Services account."
        },
        "skuAvailable": {
          "type": "boolean",
          "description": "Indicates the given SKU is available or not."
        },
        "reason": {
          "type": "string",
          "description": "Reason why the SKU is not available."
        },
        "message": {
          "type": "string",
          "description": "Additional error message."
        }
      }
    }
  },
  "parameters": {
    "subscriptionIdParameter": {
      "name": "subscriptionId",
      "in": "path",
      "description": "Azure Subscription ID.",
      "required": true,
      "type": "string"
    },
    "apiVersionParameter": {
      "name": "api-version",
      "in": "query",
      "required": true,
      "type": "string",
      "description": "Version of the API to be used with the client request. Current version is 2017-04-18"
    },
    "locationParameter": {
      "name": "location",
      "in": "path",
      "description": "Resource location.",
      "required": true,
      "type": "string",
      "x-ms-parameter-location": "method"
    }
  }
=======
{
  "swagger": "2.0",
  "info": {
    "title": "CognitiveServicesManagementClient",
    "description": "Cognitive Services Management Client",
    "version": "2017-04-18"
  },
  "host": "management.azure.com",
  "schemes": [
    "https"
  ],
  "consumes": [
    "application/json"
  ],
  "produces": [
    "application/json"
  ],
  "securityDefinitions": {
    "azure_auth": {
      "type": "oauth2",
      "authorizationUrl": "https://login.microsoftonline.com/common/oauth2/authorize",
      "flow": "implicit",
      "description": "Azure Active Directory OAuth2 Flow",
      "scopes": {
        "user_impersonation": "impersonate your user account"
      }
    }
  },
  "paths": {
    "/subscriptions/{subscriptionId}/resourceGroups/{resourceGroupName}/providers/Microsoft.CognitiveServices/accounts/{accountName}": {
      "put": {
        "tags": [
          "CognitiveServicesAccounts"
        ],
        "description": "Create Cognitive Services Account. Accounts is a resource group wide resource type. It holds the keys for developer to access intelligent APIs. It's also the resource type for billing.",
        "operationId": "CognitiveServicesAccounts_Create",
        "x-ms-examples": {
          "Get Account": {
            "$ref": "./examples/CreateAccount.json"
          }
        },
        "parameters": [
          {
            "name": "resourceGroupName",
            "in": "path",
            "required": true,
            "type": "string",
            "description": "The name of the resource group within the user's subscription."
          },
          {
            "name": "accountName",
            "in": "path",
            "required": true,
            "type": "string",
            "maxLength": 64,
            "minLength": 2,
            "pattern": "^[a-zA-Z0-9][a-zA-Z0-9_.-]*$",
            "description": "The name of Cognitive Services account."
          },
          {
            "name": "parameters",
            "in": "body",
            "required": true,
            "schema": {
              "$ref": "#/definitions/CognitiveServicesAccountCreateParameters"
            },
            "description": "The parameters to provide for the created account."
          },
          {
            "$ref": "#/parameters/apiVersionParameter"
          },
          {
            "$ref": "#/parameters/subscriptionIdParameter"
          }
        ],
        "responses": {
          "200": {
            "description": "If resource is created successfully or already existed, the service should return 200 (OK).",
            "schema": {
              "$ref": "#/definitions/CognitiveServicesAccount"
            }
          },
          "201": {
            "description": "If resource is created successfully, the service should return 201 (OK).",
            "schema": {
              "$ref": "#/definitions/CognitiveServicesAccount"
            }
          },
          "default": {
            "description": "Error response describing why the operation failed",
            "schema": {
              "$ref": "#/definitions/Error"
            }
          }
        }
      },
      "patch": {
        "tags": [
          "CognitiveServicesAccounts"
        ],
        "description": "Updates a Cognitive Services account",
        "operationId": "CognitiveServicesAccounts_Update",
        "x-ms-examples": {
          "Get Account": {
            "$ref": "./examples/UpdateAccount.json"
          }
        },
        "parameters": [
          {
            "name": "resourceGroupName",
            "in": "path",
            "required": true,
            "type": "string",
            "description": "The name of the resource group within the user's subscription."
          },
          {
            "name": "accountName",
            "in": "path",
            "required": true,
            "type": "string",
            "maxLength": 64,
            "minLength": 2,
            "pattern": "^[a-zA-Z0-9][a-zA-Z0-9_.-]*$",
            "description": "The name of Cognitive Services account."
          },
          {
            "name": "parameters",
            "in": "body",
            "required": true,
            "x-ms-client-flatten": true,
            "schema": {
              "$ref": "#/definitions/CognitiveServicesAccountUpdateParameters"
            },
            "description": "The parameters to provide for the created account."
          },
          {
            "$ref": "#/parameters/apiVersionParameter"
          },
          {
            "$ref": "#/parameters/subscriptionIdParameter"
          }
        ],
        "responses": {
          "200": {
            "description": "The resource provider should return 200 (OK) to indicate that the operation completed successfully. ",
            "schema": {
              "$ref": "#/definitions/CognitiveServicesAccount"
            }
          },
          "default": {
            "description": "Error response describing why the operation failed. If the resource group *or* resource does not exist, 404 (NotFound) should be returned.",
            "schema": {
              "$ref": "#/definitions/Error"
            }
          }
        }
      },
      "delete": {
        "tags": [
          "CognitiveServicesAccounts"
        ],
        "description": "Deletes a Cognitive Services account from the resource group. ",
        "operationId": "CognitiveServicesAccounts_Delete",
        "x-ms-examples": {
          "Delete Account": {
            "$ref": "./examples/DeleteAccount.json"
          }
        },
        "parameters": [
          {
            "name": "resourceGroupName",
            "in": "path",
            "required": true,
            "type": "string",
            "description": "The name of the resource group within the user's subscription."
          },
          {
            "name": "accountName",
            "in": "path",
            "required": true,
            "type": "string",
            "maxLength": 64,
            "minLength": 2,
            "pattern": "^[a-zA-Z0-9][a-zA-Z0-9_.-]*$",
            "description": "The name of Cognitive Services account."
          },
          {
            "$ref": "#/parameters/apiVersionParameter"
          },
          {
            "$ref": "#/parameters/subscriptionIdParameter"
          }
        ],
        "responses": {
          "200": {
            "description": "A 200 (OK) should be returned if the object exists and was deleted successfully;"
          },
          "204": {
            "description": "a 204 (NoContent) should be used if the resource does not exist and the request is well formed."
          },
          "default": {
            "description": "Error response describing why the operation failed",
            "schema": {
              "$ref": "#/definitions/Error"
            }
          }
        }
      },
      "get": {
        "tags": [
          "CognitiveServicesAccounts"
        ],
        "description": "Returns a Cognitive Services account specified by the parameters.",
        "operationId": "CognitiveServicesAccounts_GetProperties",
        "x-ms-examples": {
          "Get Account": {
            "$ref": "./examples/GetAccount.json"
          }
        },
        "parameters": [
          {
            "name": "resourceGroupName",
            "in": "path",
            "required": true,
            "type": "string",
            "description": "The name of the resource group within the user's subscription."
          },
          {
            "name": "accountName",
            "in": "path",
            "required": true,
            "type": "string",
            "maxLength": 64,
            "minLength": 2,
            "pattern": "^[a-zA-Z0-9][a-zA-Z0-9_.-]*$",
            "description": "The name of Cognitive Services account."
          },
          {
            "$ref": "#/parameters/apiVersionParameter"
          },
          {
            "$ref": "#/parameters/subscriptionIdParameter"
          }
        ],
        "responses": {
          "200": {
            "description": "The resource provider should return 200 (OK) to indicate that the operation completed successfully.\nFor a detailed explanation of each field in the response body, please refer to the request body description in the PUT resource section. The only GET specific properties are “name,” “type” and “id.”\nField\tDescription\nKind\trequired.  String.\n\tThe API set for this API account. It can be \n\t· a single API, for example: Face API, Vision API, Speech API. \n\ta bundle of APIs:  Face + Speech, Vision + Emotion, etc.\nsku.name\tRequired.\n\tThe pricing tier/plan of this API. Could be: \n\tF0 - Free\n\tB0 - Basic\n\tS0 - Standard\n\tP0 - Premium\n",
            "schema": {
              "$ref": "#/definitions/CognitiveServicesAccount"
            }
          },
          "default": {
            "description": "Error response describing why the operation failed. If the resource does not exist, 404 (NotFound) should be returned.",
            "schema": {
              "$ref": "#/definitions/Error"
            }
          }
        }
      }
    },
    "/subscriptions/{subscriptionId}/resourceGroups/{resourceGroupName}/providers/Microsoft.CognitiveServices/accounts": {
      "get": {
        "tags": [
          "CognitiveServicesAccounts"
        ],
        "description": "Returns all the resources of a particular type belonging to a resource group",
        "operationId": "Accounts_ListByResourceGroup",
        "x-ms-examples": {
          "List Accounts by Resource Group": {
            "$ref": "./examples/ListAccountsByResourceGroup.json"
          }
        },
        "parameters": [
          {
            "name": "resourceGroupName",
            "in": "path",
            "required": true,
            "type": "string",
            "description": "The name of the resource group within the user's subscription."
          },
          {
            "$ref": "#/parameters/subscriptionIdParameter"
          },
          {
            "$ref": "#/parameters/apiVersionParameter"
          }
        ],
        "responses": {
          "200": {
            "description": "The resource provider should return 200 (OK) to indicate that the operation completed successfully. For other errors (e.g. internal errors) use the appropriate HTTP error code.\nThe nextLink field is expected to point to the URL the client should use to fetch the next page (per server side paging). This matches the OData guidelines for paged responses here. If a resource provider does not support paging, it should return the same body (JSON object with “value” property) but omit nextLink entirely (or set to null, *not* empty string) for future compatibility.\nThe nextLink should be implemented using following query parameters:\n· skipToken: opaque token that allows the resource provider to skip resources already enumerated. This value is defined and returned by the RP after first request via nextLink.\n· top: the optional client query parameter which defines the maximum number of records to be returned by the server.\nImplementation details:\n· NextLink may include all the query parameters (specifically OData $filter) used by the client in the first query. \n· Server may return less records than requested with nextLink. Returning zero records with NextLink is an acceptable response. \nClients must fetch records until the nextLink is not returned back / null. Clients should never rely on number of returned records to determinate if pagination is completed.",
            "schema": {
              "$ref": "#/definitions/CognitiveServicesAccountListResult"
            }
          },
          "default": {
            "description": "Error response describing why the operation failed. If the resource group does not exist, 404 (NotFound) will be returned.",
            "schema": {
              "$ref": "#/definitions/Error"
            }
          }
        },
        "x-ms-pageable": {
          "nextLinkName": "nextLink"
        }
      }
    },
    "/subscriptions/{subscriptionId}/providers/Microsoft.CognitiveServices/accounts": {
      "get": {
        "tags": [
          "CognitiveServicesAccounts"
        ],
        "description": "Returns all the resources of a particular type belonging to a subscription.",
        "operationId": "Accounts_List",
        "x-ms-examples": {
          "List Accounts by Subscription": {
            "$ref": "./examples/ListAccountsBySubscription.json"
          }
        },
        "parameters": [
          {
            "$ref": "#/parameters/apiVersionParameter"
          },
          {
            "$ref": "#/parameters/subscriptionIdParameter"
          }
        ],
        "responses": {
          "200": {
            "description": "The resource provider should return 200 (OK) to indicate that the operation completed successfully. For other errors (e.g. internal errors) use the appropriate HTTP error code.\nThe nextLink field is expected to point to the URL the client should use to fetch the next page (per server side paging). This matches the OData guidelines for paged responses. If a resource provider does not support paging, it should return the same body but leave nextLink empty for future compatibility.\nFor a detailed explanation of each field in the response body, please refer to the request body description in the PUT resource section. ",
            "schema": {
              "$ref": "#/definitions/CognitiveServicesAccountListResult"
            }
          },
          "default": {
            "description": "Error response describing why the operation failed",
            "schema": {
              "$ref": "#/definitions/Error"
            }
          }
        },
        "x-ms-pageable": {
          "nextLinkName": "nextLink"
        }
      }
    },
    "/subscriptions/{subscriptionId}/resourceGroups/{resourceGroupName}/providers/Microsoft.CognitiveServices/accounts/{accountName}/listKeys": {
      "post": {
        "tags": [
          "CognitiveServicesAccounts"
        ],
        "operationId": "CognitiveServicesAccounts_ListKeys",
        "description": "Lists the account keys for the specified Cognitive Services account.",
        "x-ms-examples": {
          "List Keys": {
            "$ref": "./examples/ListKeys.json"
          }
        },
        "parameters": [
          {
            "name": "resourceGroupName",
            "in": "path",
            "required": true,
            "type": "string",
            "description": "The name of the resource group within the user's subscription."
          },
          {
            "name": "accountName",
            "in": "path",
            "required": true,
            "type": "string",
            "maxLength": 64,
            "minLength": 2,
            "pattern": "^[a-zA-Z0-9][a-zA-Z0-9_.-]*$",
            "description": "The name of Cognitive Services account."
          },
          {
            "$ref": "#/parameters/apiVersionParameter"
          },
          {
            "$ref": "#/parameters/subscriptionIdParameter"
          }
        ],
        "responses": {
          "200": {
            "description": "Returns with a response body containing the subscription keys for the resource: key1\nThe first API key for authentication when client calls the API endpoint.\n\nkey2\nThe second API key for authentication when client calls the API endpoint.",
            "schema": {
              "$ref": "#/definitions/CognitiveServicesAccountKeys"
            }
          },
          "default": {
            "description": "Error response describing why the operation failed",
            "schema": {
              "$ref": "#/definitions/Error"
            }
          }
        }
      }
    },
    "/subscriptions/{subscriptionId}/resourceGroups/{resourceGroupName}/providers/Microsoft.CognitiveServices/accounts/{accountName}/regenerateKey": {
      "post": {
        "tags": [
          "CognitiveServicesAccounts"
        ],
        "operationId": "CognitiveServicesAccounts_RegenerateKey",
        "description": "Regenerates the specified account key for the specified Cognitive Services account.",
        "x-ms-examples": {
          "Regenerate Keys": {
            "$ref": "./examples/RegenerateKey.json"
          }
        },
        "parameters": [
          {
            "name": "resourceGroupName",
            "in": "path",
            "required": true,
            "type": "string",
            "description": "The name of the resource group within the user's subscription."
          },
          {
            "name": "accountName",
            "in": "path",
            "required": true,
            "type": "string",
            "maxLength": 64,
            "minLength": 2,
            "pattern": "^[a-zA-Z0-9][a-zA-Z0-9_.-]*$",
            "description": "The name of Cognitive Services account."
          },
          {
            "name": "parameters",
            "in": "body",
            "required": true,
            "x-ms-client-flatten": true,
            "schema": {
              "$ref": "#/definitions/RegenerateKeyParameters"
            },
            "description": "regenerate key parameters."
          },
          {
            "$ref": "#/parameters/apiVersionParameter"
          },
          {
            "$ref": "#/parameters/subscriptionIdParameter"
          }
        ],
        "responses": {
          "200": {
            "description": "",
            "schema": {
              "$ref": "#/definitions/CognitiveServicesAccountKeys"
            }
          },
          "default": {
            "description": "Error response describing why the operation failed",
            "schema": {
              "$ref": "#/definitions/Error"
            }
          }
        }
      }
    },
    "/subscriptions/{subscriptionId}/resourceGroups/{resourceGroupName}/providers/Microsoft.CognitiveServices/accounts/{accountName}/skus": {
      "get": {
        "tags": [
          "CognitiveServicesAccounts"
        ],
        "description": "List available SKUs for the requested Cognitive Services account",
        "x-ms-examples": {
          "List SKUs": {
            "$ref": "./examples/ListSkus.json"
          }
        },
        "operationId": "CognitiveServicesAccounts_ListSkus",
        "parameters": [
          {
            "name": "resourceGroupName",
            "in": "path",
            "required": true,
            "type": "string",
            "description": "The name of the resource group within the user's subscription."
          },
          {
            "name": "accountName",
            "in": "path",
            "required": true,
            "type": "string",
            "maxLength": 64,
            "minLength": 2,
            "pattern": "^[a-zA-Z0-9][a-zA-Z0-9_.-]*$",
            "description": "The name of Cognitive Services account."
          },
          {
            "$ref": "#/parameters/apiVersionParameter"
          },
          {
            "$ref": "#/parameters/subscriptionIdParameter"
          }
        ],
        "responses": {
          "200": {
            "description": "The resource provider should return 200 (OK) to indicate that the operation completed successfully.\nFor a detailed explanation of each field in the response body, please refer to the request body description in the PUT resource section. The only GET specific properties are “name,” “type” and “id.”\nField\tDescription\nsku\tRequired, object\n\tThe exact set of keys that define this sku. This matches the fields on the respective resource.\nsku.name\tRequired, string\n\tThe name of the SKU. This is typically a letter + number code, such as A0 or P3\nsku.tier\tRequired, string\n\tThe tier of this particular SKU. Typically one of:\n\t· Free\n\t· Basic\n\t· Standard\n\t· Premium\n",
            "schema": {
              "$ref": "#/definitions/CognitiveServicesAccountEnumerateSkusResult"
            }
          },
          "default": {
            "description": "Error response describing why the operation failed. If the resource does not exist, 404 (NotFound) will be returned.",
            "schema": {
              "$ref": "#/definitions/Error"
            }
          }
        }
      }
    },
    "/providers/Microsoft.CognitiveServices/operations": {
      "get": {
        "tags": [ "Operations" ],
        "description": "Lists all the available Cognitive Services account operations.",
        "operationId": "Operations_List",
        "x-ms-examples": {
          "Get Operations": {
            "$ref": "./examples/GetOperations.json"
          }
        },
        "parameters": [
          {
            "$ref": "#/parameters/apiVersionParameter"
          }
        ],
        "responses": {
          "200": {
            "description": "OK.",
            "schema": {
              "$ref": "#/definitions/OperationEntityListResult"
            }
          }
        },
        "deprecated": false,
        "x-ms-pageable": {
          "nextLinkName": "nextLink"
        }
      }
    },
    "/subscriptions/{subscriptionId}/providers/Microsoft.CognitiveServices/locations/{location}/checkSkuAvailability": {
      "post": {
        "tags": [ "CognitiveServicesAccounts" ],
        "operationId": "CheckSkuAvailability_List",
        "description": "Check available SKUs.",
        "x-ms-examples": {
          "Check SKU Availability": {
            "$ref": "./examples/CheckSkuAvailability.json"
          }
        },
        "parameters": [
          {
            "$ref": "#/parameters/subscriptionIdParameter"
          },
          {
            "$ref": "#/parameters/apiVersionParameter"
          },
          {
            "$ref": "#/parameters/locationParameter"
          },
          {
            "name": "parameters",
            "in": "body",
            "required": true,
            "x-ms-client-flatten": true,
            "schema": {
              "$ref": "#/definitions/CheckSkuAvailabilityParameter"
            },
            "description": "Check SKU Availablity POST body."
          }
        ],
        "responses": {
          "200": {
            "description": "OK.",
            "schema": {
              "$ref": "#/definitions/CheckSkuAvailabilityResultList"
            }
          }
        }
      }
    }
  },
  "definitions": {
    "CognitiveServicesAccountCreateParameters": {
      "properties": {
        "sku": {
          "$ref": "#/definitions/Sku",
          "description": "Required. Gets or sets the SKU of the resource."
        },
        "kind": {
          "$ref": "#/definitions/CognitiveServicesAccountKind",
          "description": "Required. Gets or sets the Kind of the resource."
        },
        "location": {
          "type": "string",
          "description": "Required. Gets or sets the location of the resource. This will be one of the supported and registered Azure Geo Regions (e.g. West US, East US, Southeast Asia, etc.). The geo region of a resource cannot be changed once it is created, but if an identical geo region is specified on update the request will succeed."
        },
        "tags": {
          "type": "object",
          "additionalProperties": {
            "type": "string"
          },
          "description": "Gets or sets a list of key value pairs that describe the resource. These tags can be used in viewing and grouping this resource (across resource groups). A maximum of 15 tags can be provided for a resource. Each tag must have a key no greater than 128 characters and value no greater than 256 characters."
        },
        "properties": {
          "type": "object",
          "description": "Must exist in the request. Must be an empty object. Must not be null."
        }
      },
      "required": [
        "sku",
        "kind",
        "location",
        "properties"
      ],
      "description": "The parameters to provide for the account."
    },
    "CognitiveServicesAccountKind": {
      "type": "string",
      "description": "Required. Indicates the type of cognitive service account.",
      "enum": [
        "Academic",
        "Bing.Autosuggest",
        "Bing.Search",
        "Bing.Speech",
        "Bing.SpellCheck",
        "ComputerVision",
        "ContentModerator",
        "CustomSpeech",
        "Emotion",
        "Face",
        "LUIS",
        "Recommendations",
        "SpeakerRecognition",
        "Speech",
        "SpeechTranslation",
        "TextAnalytics",
        "TextTranslation",
        "WebLM"
      ],
      "x-ms-enum": {
        "name": "Kind",
        "modelAsString": true
      }
    },
    "CognitiveServicesAccountUpdateParameters": {
      "properties": {
        "sku": {
          "$ref": "#/definitions/Sku",
          "description": "Gets or sets the SKU of the resource."
        },
        "tags": {
          "type": "object",
          "additionalProperties": {
            "type": "string"
          },
          "description": "Gets or sets a list of key value pairs that describe the resource. These tags can be used in viewing and grouping this resource (across resource groups). A maximum of 15 tags can be provided for a resource. Each tag must have a key no greater than 128 characters and value no greater than 256 characters."
        }
      },
      "description": "The parameters to provide for the account."
    },
    "Sku": {
      "properties": {
        "name": {
          "$ref": "#/definitions/SkuName",
          "description": "Gets or sets the sku name. Required for account creation, optional for update."
        },
        "tier": {
          "readOnly": true,
          "type": "string",
          "description": "Gets the sku tier. This is based on the SKU name.",
          "enum": [
            "Free",
            "Standard",
            "Premium"
          ],
          "x-ms-enum": {
            "name": "SkuTier",
            "modelAsString": false
          }
        }
      },
      "required": [
        "name"
      ],
      "description": "The SKU of the cognitive services account."
    },
    "SkuName": {
      "type": "string",
      "description": "The name of SKU.",
      "enum": [
        "F0",
        "P0",
        "P1",
        "P2",
        "S0",
        "S1",
        "S2",
        "S3",
        "S4",
        "S5",
        "S6"
      ],
      "x-ms-enum": {
        "name": "SkuName",
        "modelAsString": true
      }
    },
    "CognitiveServicesAccount": {
      "description": "Cognitive Services Account is an Azure resource representing the provisioned account, its type, location and SKU.",
      "type": "object",
      "properties": {
        "etag": {
          "type": "string",
          "description": "Entity Tag"
        },
        "id": {
          "type": "string",
          "description": "The id of the created account",
          "readOnly": true
        },
        "kind": {
          "type": "string",
          "description": "Type of cognitive service account."
        },
        "location": {
          "type": "string",
          "description": "The location of the resource"
        },
        "name": {
          "type": "string",
          "description": "The name of the created account",
          "readOnly": true
        },
        "properties": {
          "x-ms-client-flatten": true,
          "$ref": "#/definitions/CognitiveServicesAccountProperties",
          "description": "Properties of Cognitive Services account."
        },
        "sku": {
          "$ref": "#/definitions/Sku",
          "description": "The SKU of Cognitive Services account."
        },
        "tags": {
          "type": "object",
          "additionalProperties": {
            "type": "string"
          },
          "description": "Gets or sets a list of key value pairs that describe the resource. These tags can be used in viewing and grouping this resource (across resource groups). A maximum of 15 tags can be provided for a resource. Each tag must have a key no greater than 128 characters and value no greater than 256 characters."
        },
        "type": {
          "type": "string",
          "description": "Resource type",
          "readOnly": true
        }
      },
      "x-ms-azure-resource": true
    },
    "CognitiveServicesAccountListResult": {
      "properties": {
        "nextLink": {
          "description": "The link used to get the next page of accounts.",
          "type": "string"
        },
        "value": {
          "readOnly": true,
          "type": "array",
          "items": {
            "$ref": "#/definitions/CognitiveServicesAccount"
          },
          "description": "Gets the list of Cognitive Services accounts and their properties."
        }
      },
      "description": "The list of cognitive services accounts operation response."
    },
    "CognitiveServicesAccountProperties": {
      "properties": {
        "provisioningState": {
          "readOnly": true,
          "type": "string",
          "description": "Gets the status of the cognitive services account at the time the operation was called.",
          "enum": [
            "Creating",
            "ResolvingDNS",
            "Succeeded",
            "Failed"
          ],
          "x-ms-enum": {
            "name": "ProvisioningState",
            "modelAsString": false
          }
        },
        "endpoint": {
          "type": "string",
          "description": "Endpoint of the created account."
        },
        "internalId": {
          "type": "string",
          "description": "The internal identifier."
        }
      },
      "description": "Properties of Cognitive Services account."
    },
    "CognitiveServicesAccountKeys": {
      "properties": {
        "key1": {
          "type": "string",
          "description": "Gets the value of key 1."
        },
        "key2": {
          "type": "string",
          "description": "Gets the value of key 2."
        }
      },
      "description": "The access keys for the cognitive services account."
    },
    "RegenerateKeyParameters": {
      "properties": {
        "keyName": {
          "type": "string",
          "description": "key name to generate (Key1|Key2)",
          "enum": [
            "Key1",
            "Key2"
          ],
          "x-ms-enum": {
            "name": "KeyName",
            "modelAsString": false
          }
        }
      },
      "required": [
        "keyName"
      ],
      "description": "Regenerate key parameters."
    },
    "CognitiveServicesAccountEnumerateSkusResult": {
      "properties": {
        "value": {
          "readOnly": true,
          "type": "array",
          "items": {
            "$ref": "#/definitions/CognitiveServicesResourceAndSku"
          },
          "description": "Gets the list of Cognitive Services accounts and their properties."
        }
      },
      "description": "The list of cognitive services accounts operation response."
    },
    "CognitiveServicesResourceAndSku": {
      "properties": {
        "resourceType": {
          "type": "string",
          "description": "Resource Namespace and Type"
        },
        "sku": {
          "$ref": "#/definitions/Sku",
          "description": "The SKU of Cognitive Services account."
        }
      },
      "description": "Cognitive Services resource type and SKU."
    },
    "Error": {
      "properties": {
        "error": {
          "$ref": "#/definitions/ErrorBody",
          "description": "The error body."
        }
      },
      "description": "Cognitive Services error object."
    },
    "ErrorBody": {
      "properties": {
        "code": {
          "type": "string",
          "description": "error code"
        },
        "message": {
          "type": "string",
          "description": "error message"
        }
      },
      "description": "Cognitive Services error body.",
      "required": [
        "code",
        "message"
      ]
    },
    "OperationEntityListResult": {
      "description": "The list of cognitive services accounts operation response.",
      "type": "object",
      "properties": {
        "nextLink": {
          "description": "The link used to get the next page of operations.",
          "type": "string"
        },
        "value": {
          "description": "The list of operations.",
          "type": "array",
          "items": {
            "$ref": "#/definitions/OperationEntity"
          }
        }
      }
    },
    "OperationEntity": {
      "description": "The operation supported by Cognitive Services.",
      "type": "object",
      "properties": {
        "name": {
          "description": "Operation name: {provider}/{resource}/{operation}.",
          "type": "string"
        },
        "display": {
          "$ref": "#/definitions/OperationDisplayInfo",
          "description": "The operation supported by Cognitive Services."
        },
        "origin": {
          "description": "The origin of the operation.",
          "type": "string"
        },
        "properties": {
          "description": "Additional properties.",
          "type": "object"
        }
      }
    },
    "OperationDisplayInfo": {
      "description": "The operation supported by Cognitive Services.",
      "type": "object",
      "properties": {
        "description": {
          "description": "The description of the operation.",
          "type": "string"
        },
        "operation": {
          "description": "The action that users can perform, based on their permission level.",
          "type": "string"
        },
        "provider": {
          "description": "Service provider: Microsoft Cognitive Services.",
          "type": "string"
        },
        "resource": {
          "description": "Resource on which the operation is performed.",
          "type": "string"
        }
      }
    },
    "CheckSkuAvailabilityParameter": {
      "description": "Check SKU availability parameter.",
      "properties": {
        "skus": {
          "type": "array",
          "items": {
            "$ref": "#/definitions/SkuName"
          },
          "description": "The SKU of the resource."
        },
        "kind": {
          "$ref": "#/definitions/CognitiveServicesAccountKind",
          "description": "The Kind of the resource."
        },
        "type": {
          "type": "string",
          "description": "The Type of the resource."
        }
      },
      "required": [
        "skus",
        "kind",
        "type"
      ]
    },
    "CheckSkuAvailabilityResultList": {
      "description": "Check SKU availability result list.",
      "properties": {
        "value": {
          "type": "array",
          "items": {
            "$ref": "#/definitions/CheckSkuAvailabilityResult"
          },
          "description": "Check SKU availability result list."
        }
      }
    },
    "CheckSkuAvailabilityResult": {
      "description": "Check SKU availability result.",
      "properties": {
        "kind": {
          "$ref": "#/definitions/CognitiveServicesAccountKind",
          "description": "The Kind of the resource."
        },
        "type": {
          "type": "string",
          "description": "The Type of the resource."
        },
        "skuName": {
          "$ref": "#/definitions/SkuName",
          "description": "The SKU of Cognitive Services account."
        },
        "skuAvailable": {
          "type": "boolean",
          "description": "Indicates the given SKU is available or not."
        },
        "reason": {
          "type": "string",
          "description": "Reason why the SKU is not available."
        },
        "message": {
          "type": "string",
          "description": "Additional error message."
        }
      }
    }
  },
  "parameters": {
    "subscriptionIdParameter": {
      "name": "subscriptionId",
      "in": "path",
      "description": "Azure Subscription ID.",
      "required": true,
      "type": "string"
    },
    "apiVersionParameter": {
      "name": "api-version",
      "in": "query",
      "required": true,
      "type": "string",
      "description": "Version of the API to be used with the client request. Current version is 2017-04-18"
    },
    "locationParameter": {
      "name": "location",
      "in": "path",
      "description": "Resource location.",
      "required": true,
      "type": "string",
      "x-ms-parameter-location": "method"
    }
  }
>>>>>>> 45c6e275
}<|MERGE_RESOLUTION|>--- conflicted
+++ resolved
@@ -1,4 +1,3 @@
-<<<<<<< HEAD
 {
   "swagger": "2.0",
   "info": {
@@ -720,7 +719,8 @@
         },
         "id": {
           "type": "string",
-          "description": "The id of the created account"
+          "description": "The id of the created account",
+          "readOnly": true
         },
         "kind": {
           "type": "string",
@@ -732,7 +732,8 @@
         },
         "name": {
           "type": "string",
-          "description": "The name of the created account"
+          "description": "The name of the created account",
+          "readOnly": true
         },
         "properties": {
           "x-ms-client-flatten": true,
@@ -752,7 +753,8 @@
         },
         "type": {
           "type": "string",
-          "description": "Resource type"
+          "description": "Resource type",
+          "readOnly": true
         }
       },
       "x-ms-azure-resource": true
@@ -1039,1049 +1041,4 @@
       "x-ms-parameter-location": "method"
     }
   }
-=======
-{
-  "swagger": "2.0",
-  "info": {
-    "title": "CognitiveServicesManagementClient",
-    "description": "Cognitive Services Management Client",
-    "version": "2017-04-18"
-  },
-  "host": "management.azure.com",
-  "schemes": [
-    "https"
-  ],
-  "consumes": [
-    "application/json"
-  ],
-  "produces": [
-    "application/json"
-  ],
-  "securityDefinitions": {
-    "azure_auth": {
-      "type": "oauth2",
-      "authorizationUrl": "https://login.microsoftonline.com/common/oauth2/authorize",
-      "flow": "implicit",
-      "description": "Azure Active Directory OAuth2 Flow",
-      "scopes": {
-        "user_impersonation": "impersonate your user account"
-      }
-    }
-  },
-  "paths": {
-    "/subscriptions/{subscriptionId}/resourceGroups/{resourceGroupName}/providers/Microsoft.CognitiveServices/accounts/{accountName}": {
-      "put": {
-        "tags": [
-          "CognitiveServicesAccounts"
-        ],
-        "description": "Create Cognitive Services Account. Accounts is a resource group wide resource type. It holds the keys for developer to access intelligent APIs. It's also the resource type for billing.",
-        "operationId": "CognitiveServicesAccounts_Create",
-        "x-ms-examples": {
-          "Get Account": {
-            "$ref": "./examples/CreateAccount.json"
-          }
-        },
-        "parameters": [
-          {
-            "name": "resourceGroupName",
-            "in": "path",
-            "required": true,
-            "type": "string",
-            "description": "The name of the resource group within the user's subscription."
-          },
-          {
-            "name": "accountName",
-            "in": "path",
-            "required": true,
-            "type": "string",
-            "maxLength": 64,
-            "minLength": 2,
-            "pattern": "^[a-zA-Z0-9][a-zA-Z0-9_.-]*$",
-            "description": "The name of Cognitive Services account."
-          },
-          {
-            "name": "parameters",
-            "in": "body",
-            "required": true,
-            "schema": {
-              "$ref": "#/definitions/CognitiveServicesAccountCreateParameters"
-            },
-            "description": "The parameters to provide for the created account."
-          },
-          {
-            "$ref": "#/parameters/apiVersionParameter"
-          },
-          {
-            "$ref": "#/parameters/subscriptionIdParameter"
-          }
-        ],
-        "responses": {
-          "200": {
-            "description": "If resource is created successfully or already existed, the service should return 200 (OK).",
-            "schema": {
-              "$ref": "#/definitions/CognitiveServicesAccount"
-            }
-          },
-          "201": {
-            "description": "If resource is created successfully, the service should return 201 (OK).",
-            "schema": {
-              "$ref": "#/definitions/CognitiveServicesAccount"
-            }
-          },
-          "default": {
-            "description": "Error response describing why the operation failed",
-            "schema": {
-              "$ref": "#/definitions/Error"
-            }
-          }
-        }
-      },
-      "patch": {
-        "tags": [
-          "CognitiveServicesAccounts"
-        ],
-        "description": "Updates a Cognitive Services account",
-        "operationId": "CognitiveServicesAccounts_Update",
-        "x-ms-examples": {
-          "Get Account": {
-            "$ref": "./examples/UpdateAccount.json"
-          }
-        },
-        "parameters": [
-          {
-            "name": "resourceGroupName",
-            "in": "path",
-            "required": true,
-            "type": "string",
-            "description": "The name of the resource group within the user's subscription."
-          },
-          {
-            "name": "accountName",
-            "in": "path",
-            "required": true,
-            "type": "string",
-            "maxLength": 64,
-            "minLength": 2,
-            "pattern": "^[a-zA-Z0-9][a-zA-Z0-9_.-]*$",
-            "description": "The name of Cognitive Services account."
-          },
-          {
-            "name": "parameters",
-            "in": "body",
-            "required": true,
-            "x-ms-client-flatten": true,
-            "schema": {
-              "$ref": "#/definitions/CognitiveServicesAccountUpdateParameters"
-            },
-            "description": "The parameters to provide for the created account."
-          },
-          {
-            "$ref": "#/parameters/apiVersionParameter"
-          },
-          {
-            "$ref": "#/parameters/subscriptionIdParameter"
-          }
-        ],
-        "responses": {
-          "200": {
-            "description": "The resource provider should return 200 (OK) to indicate that the operation completed successfully. ",
-            "schema": {
-              "$ref": "#/definitions/CognitiveServicesAccount"
-            }
-          },
-          "default": {
-            "description": "Error response describing why the operation failed. If the resource group *or* resource does not exist, 404 (NotFound) should be returned.",
-            "schema": {
-              "$ref": "#/definitions/Error"
-            }
-          }
-        }
-      },
-      "delete": {
-        "tags": [
-          "CognitiveServicesAccounts"
-        ],
-        "description": "Deletes a Cognitive Services account from the resource group. ",
-        "operationId": "CognitiveServicesAccounts_Delete",
-        "x-ms-examples": {
-          "Delete Account": {
-            "$ref": "./examples/DeleteAccount.json"
-          }
-        },
-        "parameters": [
-          {
-            "name": "resourceGroupName",
-            "in": "path",
-            "required": true,
-            "type": "string",
-            "description": "The name of the resource group within the user's subscription."
-          },
-          {
-            "name": "accountName",
-            "in": "path",
-            "required": true,
-            "type": "string",
-            "maxLength": 64,
-            "minLength": 2,
-            "pattern": "^[a-zA-Z0-9][a-zA-Z0-9_.-]*$",
-            "description": "The name of Cognitive Services account."
-          },
-          {
-            "$ref": "#/parameters/apiVersionParameter"
-          },
-          {
-            "$ref": "#/parameters/subscriptionIdParameter"
-          }
-        ],
-        "responses": {
-          "200": {
-            "description": "A 200 (OK) should be returned if the object exists and was deleted successfully;"
-          },
-          "204": {
-            "description": "a 204 (NoContent) should be used if the resource does not exist and the request is well formed."
-          },
-          "default": {
-            "description": "Error response describing why the operation failed",
-            "schema": {
-              "$ref": "#/definitions/Error"
-            }
-          }
-        }
-      },
-      "get": {
-        "tags": [
-          "CognitiveServicesAccounts"
-        ],
-        "description": "Returns a Cognitive Services account specified by the parameters.",
-        "operationId": "CognitiveServicesAccounts_GetProperties",
-        "x-ms-examples": {
-          "Get Account": {
-            "$ref": "./examples/GetAccount.json"
-          }
-        },
-        "parameters": [
-          {
-            "name": "resourceGroupName",
-            "in": "path",
-            "required": true,
-            "type": "string",
-            "description": "The name of the resource group within the user's subscription."
-          },
-          {
-            "name": "accountName",
-            "in": "path",
-            "required": true,
-            "type": "string",
-            "maxLength": 64,
-            "minLength": 2,
-            "pattern": "^[a-zA-Z0-9][a-zA-Z0-9_.-]*$",
-            "description": "The name of Cognitive Services account."
-          },
-          {
-            "$ref": "#/parameters/apiVersionParameter"
-          },
-          {
-            "$ref": "#/parameters/subscriptionIdParameter"
-          }
-        ],
-        "responses": {
-          "200": {
-            "description": "The resource provider should return 200 (OK) to indicate that the operation completed successfully.\nFor a detailed explanation of each field in the response body, please refer to the request body description in the PUT resource section. The only GET specific properties are “name,” “type” and “id.”\nField\tDescription\nKind\trequired.  String.\n\tThe API set for this API account. It can be \n\t· a single API, for example: Face API, Vision API, Speech API. \n\ta bundle of APIs:  Face + Speech, Vision + Emotion, etc.\nsku.name\tRequired.\n\tThe pricing tier/plan of this API. Could be: \n\tF0 - Free\n\tB0 - Basic\n\tS0 - Standard\n\tP0 - Premium\n",
-            "schema": {
-              "$ref": "#/definitions/CognitiveServicesAccount"
-            }
-          },
-          "default": {
-            "description": "Error response describing why the operation failed. If the resource does not exist, 404 (NotFound) should be returned.",
-            "schema": {
-              "$ref": "#/definitions/Error"
-            }
-          }
-        }
-      }
-    },
-    "/subscriptions/{subscriptionId}/resourceGroups/{resourceGroupName}/providers/Microsoft.CognitiveServices/accounts": {
-      "get": {
-        "tags": [
-          "CognitiveServicesAccounts"
-        ],
-        "description": "Returns all the resources of a particular type belonging to a resource group",
-        "operationId": "Accounts_ListByResourceGroup",
-        "x-ms-examples": {
-          "List Accounts by Resource Group": {
-            "$ref": "./examples/ListAccountsByResourceGroup.json"
-          }
-        },
-        "parameters": [
-          {
-            "name": "resourceGroupName",
-            "in": "path",
-            "required": true,
-            "type": "string",
-            "description": "The name of the resource group within the user's subscription."
-          },
-          {
-            "$ref": "#/parameters/subscriptionIdParameter"
-          },
-          {
-            "$ref": "#/parameters/apiVersionParameter"
-          }
-        ],
-        "responses": {
-          "200": {
-            "description": "The resource provider should return 200 (OK) to indicate that the operation completed successfully. For other errors (e.g. internal errors) use the appropriate HTTP error code.\nThe nextLink field is expected to point to the URL the client should use to fetch the next page (per server side paging). This matches the OData guidelines for paged responses here. If a resource provider does not support paging, it should return the same body (JSON object with “value” property) but omit nextLink entirely (or set to null, *not* empty string) for future compatibility.\nThe nextLink should be implemented using following query parameters:\n· skipToken: opaque token that allows the resource provider to skip resources already enumerated. This value is defined and returned by the RP after first request via nextLink.\n· top: the optional client query parameter which defines the maximum number of records to be returned by the server.\nImplementation details:\n· NextLink may include all the query parameters (specifically OData $filter) used by the client in the first query. \n· Server may return less records than requested with nextLink. Returning zero records with NextLink is an acceptable response. \nClients must fetch records until the nextLink is not returned back / null. Clients should never rely on number of returned records to determinate if pagination is completed.",
-            "schema": {
-              "$ref": "#/definitions/CognitiveServicesAccountListResult"
-            }
-          },
-          "default": {
-            "description": "Error response describing why the operation failed. If the resource group does not exist, 404 (NotFound) will be returned.",
-            "schema": {
-              "$ref": "#/definitions/Error"
-            }
-          }
-        },
-        "x-ms-pageable": {
-          "nextLinkName": "nextLink"
-        }
-      }
-    },
-    "/subscriptions/{subscriptionId}/providers/Microsoft.CognitiveServices/accounts": {
-      "get": {
-        "tags": [
-          "CognitiveServicesAccounts"
-        ],
-        "description": "Returns all the resources of a particular type belonging to a subscription.",
-        "operationId": "Accounts_List",
-        "x-ms-examples": {
-          "List Accounts by Subscription": {
-            "$ref": "./examples/ListAccountsBySubscription.json"
-          }
-        },
-        "parameters": [
-          {
-            "$ref": "#/parameters/apiVersionParameter"
-          },
-          {
-            "$ref": "#/parameters/subscriptionIdParameter"
-          }
-        ],
-        "responses": {
-          "200": {
-            "description": "The resource provider should return 200 (OK) to indicate that the operation completed successfully. For other errors (e.g. internal errors) use the appropriate HTTP error code.\nThe nextLink field is expected to point to the URL the client should use to fetch the next page (per server side paging). This matches the OData guidelines for paged responses. If a resource provider does not support paging, it should return the same body but leave nextLink empty for future compatibility.\nFor a detailed explanation of each field in the response body, please refer to the request body description in the PUT resource section. ",
-            "schema": {
-              "$ref": "#/definitions/CognitiveServicesAccountListResult"
-            }
-          },
-          "default": {
-            "description": "Error response describing why the operation failed",
-            "schema": {
-              "$ref": "#/definitions/Error"
-            }
-          }
-        },
-        "x-ms-pageable": {
-          "nextLinkName": "nextLink"
-        }
-      }
-    },
-    "/subscriptions/{subscriptionId}/resourceGroups/{resourceGroupName}/providers/Microsoft.CognitiveServices/accounts/{accountName}/listKeys": {
-      "post": {
-        "tags": [
-          "CognitiveServicesAccounts"
-        ],
-        "operationId": "CognitiveServicesAccounts_ListKeys",
-        "description": "Lists the account keys for the specified Cognitive Services account.",
-        "x-ms-examples": {
-          "List Keys": {
-            "$ref": "./examples/ListKeys.json"
-          }
-        },
-        "parameters": [
-          {
-            "name": "resourceGroupName",
-            "in": "path",
-            "required": true,
-            "type": "string",
-            "description": "The name of the resource group within the user's subscription."
-          },
-          {
-            "name": "accountName",
-            "in": "path",
-            "required": true,
-            "type": "string",
-            "maxLength": 64,
-            "minLength": 2,
-            "pattern": "^[a-zA-Z0-9][a-zA-Z0-9_.-]*$",
-            "description": "The name of Cognitive Services account."
-          },
-          {
-            "$ref": "#/parameters/apiVersionParameter"
-          },
-          {
-            "$ref": "#/parameters/subscriptionIdParameter"
-          }
-        ],
-        "responses": {
-          "200": {
-            "description": "Returns with a response body containing the subscription keys for the resource: key1\nThe first API key for authentication when client calls the API endpoint.\n\nkey2\nThe second API key for authentication when client calls the API endpoint.",
-            "schema": {
-              "$ref": "#/definitions/CognitiveServicesAccountKeys"
-            }
-          },
-          "default": {
-            "description": "Error response describing why the operation failed",
-            "schema": {
-              "$ref": "#/definitions/Error"
-            }
-          }
-        }
-      }
-    },
-    "/subscriptions/{subscriptionId}/resourceGroups/{resourceGroupName}/providers/Microsoft.CognitiveServices/accounts/{accountName}/regenerateKey": {
-      "post": {
-        "tags": [
-          "CognitiveServicesAccounts"
-        ],
-        "operationId": "CognitiveServicesAccounts_RegenerateKey",
-        "description": "Regenerates the specified account key for the specified Cognitive Services account.",
-        "x-ms-examples": {
-          "Regenerate Keys": {
-            "$ref": "./examples/RegenerateKey.json"
-          }
-        },
-        "parameters": [
-          {
-            "name": "resourceGroupName",
-            "in": "path",
-            "required": true,
-            "type": "string",
-            "description": "The name of the resource group within the user's subscription."
-          },
-          {
-            "name": "accountName",
-            "in": "path",
-            "required": true,
-            "type": "string",
-            "maxLength": 64,
-            "minLength": 2,
-            "pattern": "^[a-zA-Z0-9][a-zA-Z0-9_.-]*$",
-            "description": "The name of Cognitive Services account."
-          },
-          {
-            "name": "parameters",
-            "in": "body",
-            "required": true,
-            "x-ms-client-flatten": true,
-            "schema": {
-              "$ref": "#/definitions/RegenerateKeyParameters"
-            },
-            "description": "regenerate key parameters."
-          },
-          {
-            "$ref": "#/parameters/apiVersionParameter"
-          },
-          {
-            "$ref": "#/parameters/subscriptionIdParameter"
-          }
-        ],
-        "responses": {
-          "200": {
-            "description": "",
-            "schema": {
-              "$ref": "#/definitions/CognitiveServicesAccountKeys"
-            }
-          },
-          "default": {
-            "description": "Error response describing why the operation failed",
-            "schema": {
-              "$ref": "#/definitions/Error"
-            }
-          }
-        }
-      }
-    },
-    "/subscriptions/{subscriptionId}/resourceGroups/{resourceGroupName}/providers/Microsoft.CognitiveServices/accounts/{accountName}/skus": {
-      "get": {
-        "tags": [
-          "CognitiveServicesAccounts"
-        ],
-        "description": "List available SKUs for the requested Cognitive Services account",
-        "x-ms-examples": {
-          "List SKUs": {
-            "$ref": "./examples/ListSkus.json"
-          }
-        },
-        "operationId": "CognitiveServicesAccounts_ListSkus",
-        "parameters": [
-          {
-            "name": "resourceGroupName",
-            "in": "path",
-            "required": true,
-            "type": "string",
-            "description": "The name of the resource group within the user's subscription."
-          },
-          {
-            "name": "accountName",
-            "in": "path",
-            "required": true,
-            "type": "string",
-            "maxLength": 64,
-            "minLength": 2,
-            "pattern": "^[a-zA-Z0-9][a-zA-Z0-9_.-]*$",
-            "description": "The name of Cognitive Services account."
-          },
-          {
-            "$ref": "#/parameters/apiVersionParameter"
-          },
-          {
-            "$ref": "#/parameters/subscriptionIdParameter"
-          }
-        ],
-        "responses": {
-          "200": {
-            "description": "The resource provider should return 200 (OK) to indicate that the operation completed successfully.\nFor a detailed explanation of each field in the response body, please refer to the request body description in the PUT resource section. The only GET specific properties are “name,” “type” and “id.”\nField\tDescription\nsku\tRequired, object\n\tThe exact set of keys that define this sku. This matches the fields on the respective resource.\nsku.name\tRequired, string\n\tThe name of the SKU. This is typically a letter + number code, such as A0 or P3\nsku.tier\tRequired, string\n\tThe tier of this particular SKU. Typically one of:\n\t· Free\n\t· Basic\n\t· Standard\n\t· Premium\n",
-            "schema": {
-              "$ref": "#/definitions/CognitiveServicesAccountEnumerateSkusResult"
-            }
-          },
-          "default": {
-            "description": "Error response describing why the operation failed. If the resource does not exist, 404 (NotFound) will be returned.",
-            "schema": {
-              "$ref": "#/definitions/Error"
-            }
-          }
-        }
-      }
-    },
-    "/providers/Microsoft.CognitiveServices/operations": {
-      "get": {
-        "tags": [ "Operations" ],
-        "description": "Lists all the available Cognitive Services account operations.",
-        "operationId": "Operations_List",
-        "x-ms-examples": {
-          "Get Operations": {
-            "$ref": "./examples/GetOperations.json"
-          }
-        },
-        "parameters": [
-          {
-            "$ref": "#/parameters/apiVersionParameter"
-          }
-        ],
-        "responses": {
-          "200": {
-            "description": "OK.",
-            "schema": {
-              "$ref": "#/definitions/OperationEntityListResult"
-            }
-          }
-        },
-        "deprecated": false,
-        "x-ms-pageable": {
-          "nextLinkName": "nextLink"
-        }
-      }
-    },
-    "/subscriptions/{subscriptionId}/providers/Microsoft.CognitiveServices/locations/{location}/checkSkuAvailability": {
-      "post": {
-        "tags": [ "CognitiveServicesAccounts" ],
-        "operationId": "CheckSkuAvailability_List",
-        "description": "Check available SKUs.",
-        "x-ms-examples": {
-          "Check SKU Availability": {
-            "$ref": "./examples/CheckSkuAvailability.json"
-          }
-        },
-        "parameters": [
-          {
-            "$ref": "#/parameters/subscriptionIdParameter"
-          },
-          {
-            "$ref": "#/parameters/apiVersionParameter"
-          },
-          {
-            "$ref": "#/parameters/locationParameter"
-          },
-          {
-            "name": "parameters",
-            "in": "body",
-            "required": true,
-            "x-ms-client-flatten": true,
-            "schema": {
-              "$ref": "#/definitions/CheckSkuAvailabilityParameter"
-            },
-            "description": "Check SKU Availablity POST body."
-          }
-        ],
-        "responses": {
-          "200": {
-            "description": "OK.",
-            "schema": {
-              "$ref": "#/definitions/CheckSkuAvailabilityResultList"
-            }
-          }
-        }
-      }
-    }
-  },
-  "definitions": {
-    "CognitiveServicesAccountCreateParameters": {
-      "properties": {
-        "sku": {
-          "$ref": "#/definitions/Sku",
-          "description": "Required. Gets or sets the SKU of the resource."
-        },
-        "kind": {
-          "$ref": "#/definitions/CognitiveServicesAccountKind",
-          "description": "Required. Gets or sets the Kind of the resource."
-        },
-        "location": {
-          "type": "string",
-          "description": "Required. Gets or sets the location of the resource. This will be one of the supported and registered Azure Geo Regions (e.g. West US, East US, Southeast Asia, etc.). The geo region of a resource cannot be changed once it is created, but if an identical geo region is specified on update the request will succeed."
-        },
-        "tags": {
-          "type": "object",
-          "additionalProperties": {
-            "type": "string"
-          },
-          "description": "Gets or sets a list of key value pairs that describe the resource. These tags can be used in viewing and grouping this resource (across resource groups). A maximum of 15 tags can be provided for a resource. Each tag must have a key no greater than 128 characters and value no greater than 256 characters."
-        },
-        "properties": {
-          "type": "object",
-          "description": "Must exist in the request. Must be an empty object. Must not be null."
-        }
-      },
-      "required": [
-        "sku",
-        "kind",
-        "location",
-        "properties"
-      ],
-      "description": "The parameters to provide for the account."
-    },
-    "CognitiveServicesAccountKind": {
-      "type": "string",
-      "description": "Required. Indicates the type of cognitive service account.",
-      "enum": [
-        "Academic",
-        "Bing.Autosuggest",
-        "Bing.Search",
-        "Bing.Speech",
-        "Bing.SpellCheck",
-        "ComputerVision",
-        "ContentModerator",
-        "CustomSpeech",
-        "Emotion",
-        "Face",
-        "LUIS",
-        "Recommendations",
-        "SpeakerRecognition",
-        "Speech",
-        "SpeechTranslation",
-        "TextAnalytics",
-        "TextTranslation",
-        "WebLM"
-      ],
-      "x-ms-enum": {
-        "name": "Kind",
-        "modelAsString": true
-      }
-    },
-    "CognitiveServicesAccountUpdateParameters": {
-      "properties": {
-        "sku": {
-          "$ref": "#/definitions/Sku",
-          "description": "Gets or sets the SKU of the resource."
-        },
-        "tags": {
-          "type": "object",
-          "additionalProperties": {
-            "type": "string"
-          },
-          "description": "Gets or sets a list of key value pairs that describe the resource. These tags can be used in viewing and grouping this resource (across resource groups). A maximum of 15 tags can be provided for a resource. Each tag must have a key no greater than 128 characters and value no greater than 256 characters."
-        }
-      },
-      "description": "The parameters to provide for the account."
-    },
-    "Sku": {
-      "properties": {
-        "name": {
-          "$ref": "#/definitions/SkuName",
-          "description": "Gets or sets the sku name. Required for account creation, optional for update."
-        },
-        "tier": {
-          "readOnly": true,
-          "type": "string",
-          "description": "Gets the sku tier. This is based on the SKU name.",
-          "enum": [
-            "Free",
-            "Standard",
-            "Premium"
-          ],
-          "x-ms-enum": {
-            "name": "SkuTier",
-            "modelAsString": false
-          }
-        }
-      },
-      "required": [
-        "name"
-      ],
-      "description": "The SKU of the cognitive services account."
-    },
-    "SkuName": {
-      "type": "string",
-      "description": "The name of SKU.",
-      "enum": [
-        "F0",
-        "P0",
-        "P1",
-        "P2",
-        "S0",
-        "S1",
-        "S2",
-        "S3",
-        "S4",
-        "S5",
-        "S6"
-      ],
-      "x-ms-enum": {
-        "name": "SkuName",
-        "modelAsString": true
-      }
-    },
-    "CognitiveServicesAccount": {
-      "description": "Cognitive Services Account is an Azure resource representing the provisioned account, its type, location and SKU.",
-      "type": "object",
-      "properties": {
-        "etag": {
-          "type": "string",
-          "description": "Entity Tag"
-        },
-        "id": {
-          "type": "string",
-          "description": "The id of the created account",
-          "readOnly": true
-        },
-        "kind": {
-          "type": "string",
-          "description": "Type of cognitive service account."
-        },
-        "location": {
-          "type": "string",
-          "description": "The location of the resource"
-        },
-        "name": {
-          "type": "string",
-          "description": "The name of the created account",
-          "readOnly": true
-        },
-        "properties": {
-          "x-ms-client-flatten": true,
-          "$ref": "#/definitions/CognitiveServicesAccountProperties",
-          "description": "Properties of Cognitive Services account."
-        },
-        "sku": {
-          "$ref": "#/definitions/Sku",
-          "description": "The SKU of Cognitive Services account."
-        },
-        "tags": {
-          "type": "object",
-          "additionalProperties": {
-            "type": "string"
-          },
-          "description": "Gets or sets a list of key value pairs that describe the resource. These tags can be used in viewing and grouping this resource (across resource groups). A maximum of 15 tags can be provided for a resource. Each tag must have a key no greater than 128 characters and value no greater than 256 characters."
-        },
-        "type": {
-          "type": "string",
-          "description": "Resource type",
-          "readOnly": true
-        }
-      },
-      "x-ms-azure-resource": true
-    },
-    "CognitiveServicesAccountListResult": {
-      "properties": {
-        "nextLink": {
-          "description": "The link used to get the next page of accounts.",
-          "type": "string"
-        },
-        "value": {
-          "readOnly": true,
-          "type": "array",
-          "items": {
-            "$ref": "#/definitions/CognitiveServicesAccount"
-          },
-          "description": "Gets the list of Cognitive Services accounts and their properties."
-        }
-      },
-      "description": "The list of cognitive services accounts operation response."
-    },
-    "CognitiveServicesAccountProperties": {
-      "properties": {
-        "provisioningState": {
-          "readOnly": true,
-          "type": "string",
-          "description": "Gets the status of the cognitive services account at the time the operation was called.",
-          "enum": [
-            "Creating",
-            "ResolvingDNS",
-            "Succeeded",
-            "Failed"
-          ],
-          "x-ms-enum": {
-            "name": "ProvisioningState",
-            "modelAsString": false
-          }
-        },
-        "endpoint": {
-          "type": "string",
-          "description": "Endpoint of the created account."
-        },
-        "internalId": {
-          "type": "string",
-          "description": "The internal identifier."
-        }
-      },
-      "description": "Properties of Cognitive Services account."
-    },
-    "CognitiveServicesAccountKeys": {
-      "properties": {
-        "key1": {
-          "type": "string",
-          "description": "Gets the value of key 1."
-        },
-        "key2": {
-          "type": "string",
-          "description": "Gets the value of key 2."
-        }
-      },
-      "description": "The access keys for the cognitive services account."
-    },
-    "RegenerateKeyParameters": {
-      "properties": {
-        "keyName": {
-          "type": "string",
-          "description": "key name to generate (Key1|Key2)",
-          "enum": [
-            "Key1",
-            "Key2"
-          ],
-          "x-ms-enum": {
-            "name": "KeyName",
-            "modelAsString": false
-          }
-        }
-      },
-      "required": [
-        "keyName"
-      ],
-      "description": "Regenerate key parameters."
-    },
-    "CognitiveServicesAccountEnumerateSkusResult": {
-      "properties": {
-        "value": {
-          "readOnly": true,
-          "type": "array",
-          "items": {
-            "$ref": "#/definitions/CognitiveServicesResourceAndSku"
-          },
-          "description": "Gets the list of Cognitive Services accounts and their properties."
-        }
-      },
-      "description": "The list of cognitive services accounts operation response."
-    },
-    "CognitiveServicesResourceAndSku": {
-      "properties": {
-        "resourceType": {
-          "type": "string",
-          "description": "Resource Namespace and Type"
-        },
-        "sku": {
-          "$ref": "#/definitions/Sku",
-          "description": "The SKU of Cognitive Services account."
-        }
-      },
-      "description": "Cognitive Services resource type and SKU."
-    },
-    "Error": {
-      "properties": {
-        "error": {
-          "$ref": "#/definitions/ErrorBody",
-          "description": "The error body."
-        }
-      },
-      "description": "Cognitive Services error object."
-    },
-    "ErrorBody": {
-      "properties": {
-        "code": {
-          "type": "string",
-          "description": "error code"
-        },
-        "message": {
-          "type": "string",
-          "description": "error message"
-        }
-      },
-      "description": "Cognitive Services error body.",
-      "required": [
-        "code",
-        "message"
-      ]
-    },
-    "OperationEntityListResult": {
-      "description": "The list of cognitive services accounts operation response.",
-      "type": "object",
-      "properties": {
-        "nextLink": {
-          "description": "The link used to get the next page of operations.",
-          "type": "string"
-        },
-        "value": {
-          "description": "The list of operations.",
-          "type": "array",
-          "items": {
-            "$ref": "#/definitions/OperationEntity"
-          }
-        }
-      }
-    },
-    "OperationEntity": {
-      "description": "The operation supported by Cognitive Services.",
-      "type": "object",
-      "properties": {
-        "name": {
-          "description": "Operation name: {provider}/{resource}/{operation}.",
-          "type": "string"
-        },
-        "display": {
-          "$ref": "#/definitions/OperationDisplayInfo",
-          "description": "The operation supported by Cognitive Services."
-        },
-        "origin": {
-          "description": "The origin of the operation.",
-          "type": "string"
-        },
-        "properties": {
-          "description": "Additional properties.",
-          "type": "object"
-        }
-      }
-    },
-    "OperationDisplayInfo": {
-      "description": "The operation supported by Cognitive Services.",
-      "type": "object",
-      "properties": {
-        "description": {
-          "description": "The description of the operation.",
-          "type": "string"
-        },
-        "operation": {
-          "description": "The action that users can perform, based on their permission level.",
-          "type": "string"
-        },
-        "provider": {
-          "description": "Service provider: Microsoft Cognitive Services.",
-          "type": "string"
-        },
-        "resource": {
-          "description": "Resource on which the operation is performed.",
-          "type": "string"
-        }
-      }
-    },
-    "CheckSkuAvailabilityParameter": {
-      "description": "Check SKU availability parameter.",
-      "properties": {
-        "skus": {
-          "type": "array",
-          "items": {
-            "$ref": "#/definitions/SkuName"
-          },
-          "description": "The SKU of the resource."
-        },
-        "kind": {
-          "$ref": "#/definitions/CognitiveServicesAccountKind",
-          "description": "The Kind of the resource."
-        },
-        "type": {
-          "type": "string",
-          "description": "The Type of the resource."
-        }
-      },
-      "required": [
-        "skus",
-        "kind",
-        "type"
-      ]
-    },
-    "CheckSkuAvailabilityResultList": {
-      "description": "Check SKU availability result list.",
-      "properties": {
-        "value": {
-          "type": "array",
-          "items": {
-            "$ref": "#/definitions/CheckSkuAvailabilityResult"
-          },
-          "description": "Check SKU availability result list."
-        }
-      }
-    },
-    "CheckSkuAvailabilityResult": {
-      "description": "Check SKU availability result.",
-      "properties": {
-        "kind": {
-          "$ref": "#/definitions/CognitiveServicesAccountKind",
-          "description": "The Kind of the resource."
-        },
-        "type": {
-          "type": "string",
-          "description": "The Type of the resource."
-        },
-        "skuName": {
-          "$ref": "#/definitions/SkuName",
-          "description": "The SKU of Cognitive Services account."
-        },
-        "skuAvailable": {
-          "type": "boolean",
-          "description": "Indicates the given SKU is available or not."
-        },
-        "reason": {
-          "type": "string",
-          "description": "Reason why the SKU is not available."
-        },
-        "message": {
-          "type": "string",
-          "description": "Additional error message."
-        }
-      }
-    }
-  },
-  "parameters": {
-    "subscriptionIdParameter": {
-      "name": "subscriptionId",
-      "in": "path",
-      "description": "Azure Subscription ID.",
-      "required": true,
-      "type": "string"
-    },
-    "apiVersionParameter": {
-      "name": "api-version",
-      "in": "query",
-      "required": true,
-      "type": "string",
-      "description": "Version of the API to be used with the client request. Current version is 2017-04-18"
-    },
-    "locationParameter": {
-      "name": "location",
-      "in": "path",
-      "description": "Resource location.",
-      "required": true,
-      "type": "string",
-      "x-ms-parameter-location": "method"
-    }
-  }
->>>>>>> 45c6e275
 }
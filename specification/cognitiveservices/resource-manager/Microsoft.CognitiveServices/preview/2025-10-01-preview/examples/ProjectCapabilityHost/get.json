{
  "parameters": {
    "accountName": "account-1",
    "api-version": "2025-10-01-preview",
    "capabilityHostName": "capabilityHostName",
    "projectName": "project-1",
    "resourceGroupName": "test-rg",
    "subscriptionId": "00000000-1111-2222-3333-444444444444"
  },
  "responses": {
    "200": {
      "body": {
        "name": "capabilityHostName",
        "type": "Microsoft.CognitiveServices/accounts/projects/capabilityHosts",
        "id": "/subscriptions/00000000-1111-2222-3333-444444444444/resourceGroups/test-rg/providers/Microsoft.CognitiveServices/accounts/account-1/projects/project-1/capabilityHosts/capabilityHostName",
        "properties": {
<<<<<<< HEAD
          "description": "string",
          "customerSubnet": "/subscriptions/00000000-1111-2222-3333-444444444444/resourceGroups/myResourceGroups/providers/Microsoft.Network/virtualNetworks/myVnet/subnets/mySubne",
          "provisioningState": "Succeeded",
          "tags": {
            "string": "string"
          }
=======
          "aiServicesConnections": [
            "aoai_connection"
          ],
          "storageConnections": [
            "blob_connection"
          ],
          "vectorStoreConnections": [
            "acs_connection"
          ],
          "threadStorageConnections": [
            "aca_connection"
          ],
          "provisioningState": "Succeeded"
>>>>>>> 9c8b6b94
        }
      },
      "headers": {}
    }
  },
  "operationId": "ProjectCapabilityHosts_Get",
  "title": "Get Project CapabilityHost."
}<|MERGE_RESOLUTION|>--- conflicted
+++ resolved
@@ -1,27 +1,20 @@
 {
   "parameters": {
+    "subscriptionId": "00000000-1111-2222-3333-444444444444",
+    "resourceGroupName": "test-rg",
     "accountName": "account-1",
-    "api-version": "2025-10-01-preview",
+    "projectName": "project-1",
     "capabilityHostName": "capabilityHostName",
-    "projectName": "project-1",
-    "resourceGroupName": "test-rg",
-    "subscriptionId": "00000000-1111-2222-3333-444444444444"
+    "api-version": "2025-10-01-preview"
   },
   "responses": {
     "200": {
+      "headers": {},
       "body": {
+        "id": "/subscriptions/00000000-1111-2222-3333-444444444444/resourceGroups/test-rg/providers/Microsoft.CognitiveServices/accounts/account-1/projects/project-1/capabilityHosts/capabilityHostName",
         "name": "capabilityHostName",
         "type": "Microsoft.CognitiveServices/accounts/projects/capabilityHosts",
-        "id": "/subscriptions/00000000-1111-2222-3333-444444444444/resourceGroups/test-rg/providers/Microsoft.CognitiveServices/accounts/account-1/projects/project-1/capabilityHosts/capabilityHostName",
         "properties": {
-<<<<<<< HEAD
-          "description": "string",
-          "customerSubnet": "/subscriptions/00000000-1111-2222-3333-444444444444/resourceGroups/myResourceGroups/providers/Microsoft.Network/virtualNetworks/myVnet/subnets/mySubne",
-          "provisioningState": "Succeeded",
-          "tags": {
-            "string": "string"
-          }
-=======
           "aiServicesConnections": [
             "aoai_connection"
           ],
@@ -35,12 +28,8 @@
             "aca_connection"
           ],
           "provisioningState": "Succeeded"
->>>>>>> 9c8b6b94
         }
-      },
-      "headers": {}
+      }
     }
-  },
-  "operationId": "ProjectCapabilityHosts_Get",
-  "title": "Get Project CapabilityHost."
+  }
 }
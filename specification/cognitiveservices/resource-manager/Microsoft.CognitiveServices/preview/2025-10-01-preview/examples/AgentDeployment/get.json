--- conflicted
+++ resolved
@@ -1,26 +1,31 @@
 {
   "parameters": {
+    "subscriptionId": "00000000-1111-2222-3333-444444444444",
+    "resourceGroupName": "test-rg",
     "accountName": "my-cognitive-services-account",
-    "api-version": "2025-10-01-preview",
+    "projectName": "my-project",
     "appName": "agent-app-1",
     "deploymentName": "deployment-1",
-    "projectName": "my-project",
-    "resourceGroupName": "test-rg",
-    "subscriptionId": "00000000-1111-2222-3333-444444444444"
+    "api-version": "2025-10-01-preview"
   },
   "responses": {
     "200": {
+      "headers": {},
       "body": {
-<<<<<<< HEAD
-        "name": "deployment-1",
-        "type": "Microsoft.CognitiveServices/accounts/projects/applications/deployments",
-        "id": "/subscriptions/00000000-1111-2222-3333-444444444444/resourceGroups/test-rg/providers/Microsoft.CognitiveServices/accounts/my-cognitive-services-account/projects/my-project/applications/agent-app-1/deployments/deployment-1",
-=======
         "id": "/subscriptions/00000000-1111-2222-3333-444444444444/resourceGroups/test-rg/providers/Microsoft.CognitiveServices/accounts/my-cognitive-services-account/projects/my-project/applications/agent-app-1/agentDeployments/deployment-1",
         "name": "deployment-1",
         "type": "Microsoft.CognitiveServices/accounts/projects/applications/agentDeployments",
->>>>>>> 9c8b6b94
         "properties": {
+          "displayName": "Production Deployment",
+          "deploymentId": "550e8400-e29b-41d4-a716-446655440001",
+          "state": "Running",
+          "deploymentType": "Managed",
+          "protocols": [
+            {
+              "protocol": "Agent",
+              "version": "1.0"
+            }
+          ],
           "agents": [
             {
               "agentId": "agent-123",
@@ -28,17 +33,7 @@
               "agentVersion": "1.0.0"
             }
           ],
-          "deploymentId": "550e8400-e29b-41d4-a716-446655440001",
-          "deploymentType": "Managed",
-          "displayName": "Production Deployment",
-          "protocols": [
-            {
-              "version": "1.0",
-              "protocol": "Agent"
-            }
-          ],
-          "provisioningState": "Succeeded",
-          "state": "Running"
+          "provisioningState": "Succeeded"
         },
         "systemData": {
           "createdAt": "2024-09-29T12:34:56.999Z",
@@ -48,10 +43,7 @@
           "lastModifiedBy": "user@contoso.com",
           "lastModifiedByType": "User"
         }
-      },
-      "headers": {}
+      }
     }
-  },
-  "operationId": "AgentDeployments_Get",
-  "title": "Get Agent Deployment."
+  }
 }
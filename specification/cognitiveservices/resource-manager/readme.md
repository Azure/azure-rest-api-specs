# CognitiveServices

> see https://aka.ms/autorest

This is the AutoRest configuration file for CognitiveServices.

# Notice

Microsoft will use data you send to Bing Search Services or the Translator Speech API to improve Microsoft products and services. Where you send personal data to these Cognitive Services, you are responsible for obtaining sufficient consent from the data subjects. The General Privacy and Security Terms in the Online Services Terms do not apply to these Cognitive Services. Please refer to the Microsoft Cognitive Services section in the [Online Services Terms](https://www.microsoft.com/en-us/Licensing/product-licensing/products.aspx) for details. Microsoft offers policy controls that may be used to [disable new Cognitive Services deployments](https://learn.microsoft.com/azure/cognitive-services/cognitive-services-apis-create-account).

---

## Getting Started

To build the SDK for CognitiveServices, simply [Install AutoRest](https://aka.ms/autorest/install) and in this folder, run:

> `autorest`

To see additional help and options, run:

> `autorest --help`

---

## Configuration

### Basic Information

These are the global settings for the CognitiveServices API.

```yaml
openapi-type: arm
<<<<<<< HEAD
tag: package-preview-2025-10-01-preview
```

### Tag: package-preview-2025-10-01-preview

These settings apply only when `--tag=package-preview-2025-10-01-preview` is specified on the command line.

```yaml $(tag) == 'package-preview-2025-10-01-preview'
input-file:
  - Microsoft.CognitiveServices/preview/2025-10-01-preview/cognitiveservices.json
suppressions:
  - code: ArmResourcePropertiesBag
    reason: This API is copied from Machine Learning Services RP where this behavior is already established.
    where:
      - $.definitions.OutboundRuleBasicResource
  - code: AvoidAdditionalProperties
    reason: This API is copied from Machine Learning Services RP where this behavior is already established.
    where:
      - $.definitions.ManagedNetworkSettings.properties.outboundRules
  - code: ProvisioningStateSpecifiedForLROPut
    reason: This API is copied from Machine Learning Services RP where this behavior is already established.
    where:
      - $.paths["/subscriptions/{subscriptionId}/resourceGroups/{resourceGroupName}/providers/Microsoft.CognitiveServices/accounts/{accountName}/managedNetworks/{managedNetworkName}/outboundRules/{ruleName}"].put
      - $.paths["/subscriptions/{subscriptionId}/resourceGroups/{resourceGroupName}/providers/Microsoft.CognitiveServices/accounts/{accountName}/managedNetworks/{managedNetworkName}"].put
  - code: PutResponseCodes
    reason: This API is copied from Machine Learning Services RP where it is already established and in use.
    where:
      - $.paths["/subscriptions/{subscriptionId}/resourceGroups/{resourceGroupName}/providers/Microsoft.CognitiveServices/accounts/{accountName}/managedNetworks/{managedNetworkName}/outboundRules/{ruleName}"].put
      - $.paths["/subscriptions/{subscriptionId}/resourceGroups/{resourceGroupName}/providers/Microsoft.CognitiveServices/accounts/{accountName}/managedNetworks/{managedNetworkName}"].put
=======
tag: package-2025-10-01-preview
```

### Tag: package-2025-10-01-preview

These settings apply only when `--tag=package-2025-10-01-preview` is specified on the command line.

```yaml $(tag) == 'package-2025-10-01-preview'
input-file:
  - Microsoft.CognitiveServices/stable/2025-09-01/cognitiveservices.json
suppressions:
  - code: PutResponseCodes
    reason: This is existing behavior in all other APIs and already in stable version, will keep the same.
    where:
      - $.paths["/subscriptions/{subscriptionId}/resourceGroups/{resourceGroupName}/providers/Microsoft.CognitiveServices/accounts/{accountName}/projects/{projectName}"].put
      - $.paths["/subscriptions/{subscriptionId}/resourceGroups/{resourceGroupName}/providers/Microsoft.CognitiveServices/accounts/{accountName}/connections/{connectionName}"].put
      - $.paths["/subscriptions/{subscriptionId}/resourceGroups/{resourceGroupName}/providers/Microsoft.CognitiveServices/accounts/{accountName}/projects/{projectName}/connections/{connectionName}"].put
  - code: PatchResponseCodes
    reason: This is existing behavior in all other APIs and already in stable version, will keep the same.
    where:
      - $.paths["/subscriptions/{subscriptionId}/resourceGroups/{resourceGroupName}/providers/Microsoft.CognitiveServices/accounts/{accountName}/projects/{projectName}"].patch
  - code: PatchBodyParametersSchema
    reason: this is a required field for in a optional property this experience exist in other stable schemas as well.
    where:
      - $.paths["/subscriptions/{subscriptionId}/resourceGroups/{resourceGroupName}/providers/Microsoft.CognitiveServices/accounts/{accountName}/connections/{connectionName}"].patch.parameters[5].schema.properties.properties
      - $.paths["/subscriptions/{subscriptionId}/resourceGroups/{resourceGroupName}/providers/Microsoft.CognitiveServices/accounts/{accountName}/projects/{projectName}"].patch.parameters[3].schema.properties.properties
      - $.paths["/subscriptions/{subscriptionId}/resourceGroups/{resourceGroupName}/providers/Microsoft.CognitiveServices/accounts/{accountName}/projects/{projectName}"].patch.parameters[3].schema.properties.sku
      - $.paths["/subscriptions/{subscriptionId}/resourceGroups/{resourceGroupName}/providers/Microsoft.CognitiveServices/accounts/{accountName}/projects/{projectName}/connections/{connectionName}"].patch.parameters[6].schema.properties.properties
  - code: GuidUsage
    reason: Approved to be suppressed in AML swagger.
    where:
      - $.definitions.ConnectionOAuth2.properties.clientId.format
  - code: DeleteResponseCodes
    reason: Behavior is align with other existing API for this RP
    where:
      - $.paths["/subscriptions/{subscriptionId}/resourceGroups/{resourceGroupName}/providers/Microsoft.CognitiveServices/accounts/{accountName}/projects/{projectName}"].delete

  - code: AvoidAdditionalProperties
    reason: Approved to be suppressed in AML swagger
    where:
      - $.definitions.ConnectionPropertiesV2.properties.metadata
      - $.definitions.CustomKeys.properties.keys
  - code: NestedResourcesMustHaveListOperation
    reason: This API will be added in the later api version, same behavior as AML RP and already got suppression approved.
    where:
      - $.definitions["CapabilityHostResource"]
  - code: LroLocationHeader
    reason: Align with existing API behavior in other APIs
    where:
      - $.paths["/subscriptions/{subscriptionId}/resourceGroups/{resourceGroupName}/providers/Microsoft.CognitiveServices/accounts/{accountName}/projects/{projectName}"].put.responses.202
      - $.paths["/subscriptions/{subscriptionId}/resourceGroups/{resourceGroupName}/providers/Microsoft.CognitiveServices/accounts/{accountName}/projects/{projectName}"].patch.responses.202
      - $.paths["/subscriptions/{subscriptionId}/resourceGroups/{resourceGroupName}/providers/Microsoft.CognitiveServices/accounts/{accountName}/projects/{projectName}"].delete.responses.202
  - code: AvoidAdditionalProperties
    reason: Same as existing account resource, trying to have the same behavior
    where:
      - $.definitions.ProjectProperties.properties.endpoints
```

### Tag: package-2025-09-01

These settings apply only when `--tag=package-2025-09-01` is specified on the command line.

```yaml $(tag) == 'package-2025-09-01'
input-file:
  - Microsoft.CognitiveServices/stable/2025-09-01/cognitiveservices.json
suppressions:
>>>>>>> 23bc3096
  - code: PutResponseCodes
    reason: This is existing behavior in all other APIs and already in stable version, will keep the same.
    where:
      - $.paths["/subscriptions/{subscriptionId}/resourceGroups/{resourceGroupName}/providers/Microsoft.CognitiveServices/accounts/{accountName}/projects/{projectName}"].put
      - $.paths["/subscriptions/{subscriptionId}/resourceGroups/{resourceGroupName}/providers/Microsoft.CognitiveServices/accounts/{accountName}/connections/{connectionName}"].put
      - $.paths["/subscriptions/{subscriptionId}/resourceGroups/{resourceGroupName}/providers/Microsoft.CognitiveServices/accounts/{accountName}/projects/{projectName}/connections/{connectionName}"].put
  - code: PatchResponseCodes
    reason: This is existing behavior in all other APIs and already in stable version, will keep the same.
    where:
      - $.paths["/subscriptions/{subscriptionId}/resourceGroups/{resourceGroupName}/providers/Microsoft.CognitiveServices/accounts/{accountName}/projects/{projectName}"].patch
  - code: PatchBodyParametersSchema
    reason: this is a required field for in a optional property this experience exist in other stable schemas as well.
    where:
      - $.paths["/subscriptions/{subscriptionId}/resourceGroups/{resourceGroupName}/providers/Microsoft.CognitiveServices/accounts/{accountName}/connections/{connectionName}"].patch.parameters[5].schema.properties.properties
      - $.paths["/subscriptions/{subscriptionId}/resourceGroups/{resourceGroupName}/providers/Microsoft.CognitiveServices/accounts/{accountName}/projects/{projectName}"].patch.parameters[3].schema.properties.properties
      - $.paths["/subscriptions/{subscriptionId}/resourceGroups/{resourceGroupName}/providers/Microsoft.CognitiveServices/accounts/{accountName}/projects/{projectName}"].patch.parameters[3].schema.properties.sku
      - $.paths["/subscriptions/{subscriptionId}/resourceGroups/{resourceGroupName}/providers/Microsoft.CognitiveServices/accounts/{accountName}/projects/{projectName}/connections/{connectionName}"].patch.parameters[6].schema.properties.properties
  - code: GuidUsage
    reason: Approved to be suppressed in AML swagger.
    where:
      - $.definitions.ConnectionOAuth2.properties.clientId.format
  - code: DeleteResponseCodes
    reason: Behavior is align with other existing API for this RP
    where:
      - $.paths["/subscriptions/{subscriptionId}/resourceGroups/{resourceGroupName}/providers/Microsoft.CognitiveServices/accounts/{accountName}/projects/{projectName}"].delete

  - code: AvoidAdditionalProperties
    reason: Approved to be suppressed in AML swagger
    where:
      - $.definitions.ConnectionPropertiesV2.properties.metadata
      - $.definitions.CustomKeys.properties.keys
  - code: NestedResourcesMustHaveListOperation
    reason: This API will be added in the later api version, same behavior as AML RP and already got suppression approved.
    where:
      - $.definitions["CapabilityHostResource"]
  - code: LroLocationHeader
    reason: Align with existing API behavior in other APIs
    where:
      - $.paths["/subscriptions/{subscriptionId}/resourceGroups/{resourceGroupName}/providers/Microsoft.CognitiveServices/accounts/{accountName}/projects/{projectName}"].put.responses.202
      - $.paths["/subscriptions/{subscriptionId}/resourceGroups/{resourceGroupName}/providers/Microsoft.CognitiveServices/accounts/{accountName}/projects/{projectName}"].patch.responses.202
      - $.paths["/subscriptions/{subscriptionId}/resourceGroups/{resourceGroupName}/providers/Microsoft.CognitiveServices/accounts/{accountName}/projects/{projectName}"].delete.responses.202
  - code: AvoidAdditionalProperties
    reason: Same as existing account resource, trying to have the same behavior
    where:
      - $.definitions.ProjectProperties.properties.endpoints
```

### Tag: package-2025-07-01-preview

These settings apply only when `--tag=package-2025-07-01-preview` is specified on the command line.

```yaml $(tag) == 'package-2025-07-01-preview'
input-file:
  - Microsoft.CognitiveServices/preview/2025-07-01-preview/cognitiveservices.json
suppressions:
  - code: PutResponseCodes
    reason: This is existing behavior in all other APIs and already in stable version, will keep the same.
    where:
      - $.paths["/subscriptions/{subscriptionId}/resourceGroups/{resourceGroupName}/providers/Microsoft.CognitiveServices/accounts/{accountName}/projects/{projectName}"].put
      - $.paths["/subscriptions/{subscriptionId}/resourceGroups/{resourceGroupName}/providers/Microsoft.CognitiveServices/accounts/{accountName}/connections/{connectionName}"].put
      - $.paths["/subscriptions/{subscriptionId}/resourceGroups/{resourceGroupName}/providers/Microsoft.CognitiveServices/accounts/{accountName}/projects/{projectName}/connections/{connectionName}"].put
  - code: PatchResponseCodes
    reason: This is existing behavior in all other APIs and already in stable version, will keep the same.
    where:
      - $.paths["/subscriptions/{subscriptionId}/resourceGroups/{resourceGroupName}/providers/Microsoft.CognitiveServices/accounts/{accountName}/projects/{projectName}"].patch
  - code: PatchBodyParametersSchema
    reason: this is a required field for in a optional property this experience exist in other stable schemas as well.
    where:
      - $.paths["/subscriptions/{subscriptionId}/resourceGroups/{resourceGroupName}/providers/Microsoft.CognitiveServices/accounts/{accountName}/connections/{connectionName}"].patch.parameters[5].schema.properties.properties
      - $.paths["/subscriptions/{subscriptionId}/resourceGroups/{resourceGroupName}/providers/Microsoft.CognitiveServices/accounts/{accountName}/projects/{projectName}"].patch.parameters[3].schema.properties.properties
      - $.paths["/subscriptions/{subscriptionId}/resourceGroups/{resourceGroupName}/providers/Microsoft.CognitiveServices/accounts/{accountName}/projects/{projectName}"].patch.parameters[3].schema.properties.sku
      - $.paths["/subscriptions/{subscriptionId}/resourceGroups/{resourceGroupName}/providers/Microsoft.CognitiveServices/accounts/{accountName}/projects/{projectName}/connections/{connectionName}"].patch.parameters[6].schema.properties.properties
  - code: GuidUsage
    reason: Approved to be suppressed in AML swagger.
    where:
      - $.definitions.ConnectionOAuth2.properties.clientId.format
  - code: DeleteResponseCodes
    reason: Behavior is align with other existing API for this RP
    where:
      - $.paths["/subscriptions/{subscriptionId}/resourceGroups/{resourceGroupName}/providers/Microsoft.CognitiveServices/accounts/{accountName}/projects/{projectName}"].delete

  - code: AvoidAdditionalProperties
    reason: Approved to be suppressed in AML swagger
    where:
      - $.definitions.ConnectionPropertiesV2.properties.metadata
      - $.definitions.CustomKeys.properties.keys
  - code: NestedResourcesMustHaveListOperation
    reason: This API will be added in the later api version, same behavior as AML RP and already got suppression approved.
    where:
      - $.definitions["CapabilityHostResource"]
  - code: LroLocationHeader
    reason: Align with existing API behavior in other APIs
    where:
      - $.paths["/subscriptions/{subscriptionId}/resourceGroups/{resourceGroupName}/providers/Microsoft.CognitiveServices/accounts/{accountName}/projects/{projectName}"].put.responses.202
      - $.paths["/subscriptions/{subscriptionId}/resourceGroups/{resourceGroupName}/providers/Microsoft.CognitiveServices/accounts/{accountName}/projects/{projectName}"].patch.responses.202
      - $.paths["/subscriptions/{subscriptionId}/resourceGroups/{resourceGroupName}/providers/Microsoft.CognitiveServices/accounts/{accountName}/projects/{projectName}"].delete.responses.202
  - code: AvoidAdditionalProperties
    reason: Same as existing account resource, trying to have the same behavior
    where:
      - $.definitions.ProjectProperties.properties.endpoints
```

### Tag: package-2025-06-01

These settings apply only when `--tag=package-2025-06-01` is specified on the command line.

```yaml $(tag) == 'package-2025-06-01'
input-file:
  - Microsoft.CognitiveServices/stable/2025-06-01/cognitiveservices.json
suppressions:
  - code: PutResponseCodes
    reason: This is existing behavior in all other APIs and already in stable version, will keep the same.
    where:
      - $.paths["/subscriptions/{subscriptionId}/resourceGroups/{resourceGroupName}/providers/Microsoft.CognitiveServices/accounts/{accountName}/projects/{projectName}"].put
      - $.paths["/subscriptions/{subscriptionId}/resourceGroups/{resourceGroupName}/providers/Microsoft.CognitiveServices/accounts/{accountName}/connections/{connectionName}"].put
      - $.paths["/subscriptions/{subscriptionId}/resourceGroups/{resourceGroupName}/providers/Microsoft.CognitiveServices/accounts/{accountName}/projects/{projectName}/connections/{connectionName}"].put
  - code: PatchResponseCodes
    reason: This is existing behavior in all other APIs and already in stable version, will keep the same.
    where:
      - $.paths["/subscriptions/{subscriptionId}/resourceGroups/{resourceGroupName}/providers/Microsoft.CognitiveServices/accounts/{accountName}/projects/{projectName}"].patch
  - code: PatchBodyParametersSchema
    reason: this is a required field for in a optional property this experience exist in other stable schemas as well.
    where:
      - $.paths["/subscriptions/{subscriptionId}/resourceGroups/{resourceGroupName}/providers/Microsoft.CognitiveServices/accounts/{accountName}/connections/{connectionName}"].patch.parameters[5].schema.properties.properties
      - $.paths["/subscriptions/{subscriptionId}/resourceGroups/{resourceGroupName}/providers/Microsoft.CognitiveServices/accounts/{accountName}/projects/{projectName}"].patch.parameters[3].schema.properties.properties
      - $.paths["/subscriptions/{subscriptionId}/resourceGroups/{resourceGroupName}/providers/Microsoft.CognitiveServices/accounts/{accountName}/projects/{projectName}"].patch.parameters[3].schema.properties.sku
      - $.paths["/subscriptions/{subscriptionId}/resourceGroups/{resourceGroupName}/providers/Microsoft.CognitiveServices/accounts/{accountName}/projects/{projectName}/connections/{connectionName}"].patch.parameters[6].schema.properties.properties
  - code: GuidUsage
    reason: Approved to be suppressed in AML swagger.
    where:
      - $.definitions.ConnectionOAuth2.properties.clientId.format
  - code: DeleteResponseCodes
    reason: Behavior is align with other existing API for this RP
    where:
      - $.paths["/subscriptions/{subscriptionId}/resourceGroups/{resourceGroupName}/providers/Microsoft.CognitiveServices/accounts/{accountName}/projects/{projectName}"].delete

  - code: AvoidAdditionalProperties
    reason: Approved to be suppressed in AML swagger
    where:
      - $.definitions.ConnectionPropertiesV2.properties.metadata
      - $.definitions.CustomKeys.properties.keys
  - code: NestedResourcesMustHaveListOperation
    reason: This API will be added in the later api version, same behavior as AML RP and already got suppression approved.
    where:
      - $.definitions["CapabilityHostResource"]
  - code: LroLocationHeader
    reason: Align with existing API behavior in other APIs
    where:
      - $.paths["/subscriptions/{subscriptionId}/resourceGroups/{resourceGroupName}/providers/Microsoft.CognitiveServices/accounts/{accountName}/projects/{projectName}"].put.responses.202
      - $.paths["/subscriptions/{subscriptionId}/resourceGroups/{resourceGroupName}/providers/Microsoft.CognitiveServices/accounts/{accountName}/projects/{projectName}"].patch.responses.202
      - $.paths["/subscriptions/{subscriptionId}/resourceGroups/{resourceGroupName}/providers/Microsoft.CognitiveServices/accounts/{accountName}/projects/{projectName}"].delete.responses.202
  - code: AvoidAdditionalProperties
    reason: Same as existing account resource, trying to have the same behavior
    where:
      - $.definitions.ProjectProperties.properties.endpoints
```

### Tag: package-preview-2025-04-01-preview

These settings apply only when `--tag=package-preview-2025-04-01-preview` is specified on the command line.

```yaml $(tag) == 'package-preview-2025-04-01-preview'
input-file:
  - Microsoft.CognitiveServices/preview/2025-04-01-preview/cognitiveservices.json
suppressions:
  - code: PutResponseCodes
    reason: This is existing behavior in all other APIs and already in stable version, will keep the same.
    where:
      - $.paths["/subscriptions/{subscriptionId}/resourceGroups/{resourceGroupName}/providers/Microsoft.CognitiveServices/accounts/{accountName}/projects/{projectName}"].put
      - $.paths["/subscriptions/{subscriptionId}/resourceGroups/{resourceGroupName}/providers/Microsoft.CognitiveServices/accounts/{accountName}/connections/{connectionName}"].put
      - $.paths["/subscriptions/{subscriptionId}/resourceGroups/{resourceGroupName}/providers/Microsoft.CognitiveServices/accounts/{accountName}/projects/{projectName}/connections/{connectionName}"].put
  - code: PatchResponseCodes
    reason: This is existing behavior in all other APIs and already in stable version, will keep the same.
    where:
      - $.paths["/subscriptions/{subscriptionId}/resourceGroups/{resourceGroupName}/providers/Microsoft.CognitiveServices/accounts/{accountName}/projects/{projectName}"].patch
  - code: PatchBodyParametersSchema
    reason: this is a required field for in a optional property this experience exist in other stable schemas as well.
    where:
      - $.paths["/subscriptions/{subscriptionId}/resourceGroups/{resourceGroupName}/providers/Microsoft.CognitiveServices/accounts/{accountName}/connections/{connectionName}"].patch.parameters[5].schema.properties.properties
      - $.paths["/subscriptions/{subscriptionId}/resourceGroups/{resourceGroupName}/providers/Microsoft.CognitiveServices/accounts/{accountName}/projects/{projectName}"].patch.parameters[3].schema.properties.properties
      - $.paths["/subscriptions/{subscriptionId}/resourceGroups/{resourceGroupName}/providers/Microsoft.CognitiveServices/accounts/{accountName}/projects/{projectName}"].patch.parameters[3].schema.properties.sku
      - $.paths["/subscriptions/{subscriptionId}/resourceGroups/{resourceGroupName}/providers/Microsoft.CognitiveServices/accounts/{accountName}/projects/{projectName}/connections/{connectionName}"].patch.parameters[6].schema.properties.properties
  - code: GuidUsage
    reason: Approved to be suppressed in AML swagger.
    where:
      - $.definitions.ConnectionOAuth2.properties.clientId.format
  - code: DeleteResponseCodes
    reason: Behavior is align with other existing API for this RP
    where:
      - $.paths["/subscriptions/{subscriptionId}/resourceGroups/{resourceGroupName}/providers/Microsoft.CognitiveServices/accounts/{accountName}/projects/{projectName}"].delete

  - code: AvoidAdditionalProperties
    reason: Approved to be suppressed in AML swagger
    where:
      - $.definitions.ConnectionPropertiesV2.properties.metadata
      - $.definitions.CustomKeys.properties.keys
  - code: NestedResourcesMustHaveListOperation
    reason: This API will be added in the later api version, same behavior as AML RP and already got suppression approved.
    where:
      - $.definitions["CapabilityHostResource"]
  - code: LroLocationHeader
    reason: Align with existing API behavior in other APIs
    where:
      - $.paths["/subscriptions/{subscriptionId}/resourceGroups/{resourceGroupName}/providers/Microsoft.CognitiveServices/accounts/{accountName}/projects/{projectName}"].put.responses.202
      - $.paths["/subscriptions/{subscriptionId}/resourceGroups/{resourceGroupName}/providers/Microsoft.CognitiveServices/accounts/{accountName}/projects/{projectName}"].patch.responses.202
      - $.paths["/subscriptions/{subscriptionId}/resourceGroups/{resourceGroupName}/providers/Microsoft.CognitiveServices/accounts/{accountName}/projects/{projectName}"].delete.responses.202
  - code: AvoidAdditionalProperties
    reason: Same as existing account resource, trying to have the same behavior
    where:
      - $.definitions.ProjectProperties.properties.endpoints
```

### Tag: package-2024-10

These settings apply only when `--tag=package-2024-10` is specified on the command line.

```yaml $(tag) == 'package-2024-10'
input-file:
  - Microsoft.CognitiveServices/stable/2024-10-01/cognitiveservices.json
```

### Tag: package-preview-2024-06

These settings apply only when `--tag=package-preview-2024-06` is specified on the command line.

```yaml $(tag) == 'package-preview-2024-06'
input-file:
  - Microsoft.CognitiveServices/preview/2024-06-01-preview/cognitiveservices.json
```

### Tag: package-preview-2024-04

These settings apply only when `--tag=package-preview-2024-04` is specified on the command line.

```yaml $(tag) == 'package-preview-2024-04'
input-file:
  - Microsoft.CognitiveServices/preview/2024-04-01-preview/cognitiveservices.json
```

### Tag: package-preview-2023-10

These settings apply only when `--tag=package-preview-2023-10` is specified on the command line.

```yaml $(tag) == 'package-preview-2023-10'
input-file:
  - Microsoft.CognitiveServices/preview/2023-10-01-preview/cognitiveservices.json
suppressions:
  - code: ResourceNameRestriction
    reason: The resource name parameter 'deploymentName' is not a new added parameter and was already implemented in previous versions of API, we cannot add pattern now.
    from: cognitiveservices.json
```

### Tag: package-2023-05

These settings apply only when `--tag=package-2023-05` is specified on the command line.

```yaml $(tag) == 'package-2023-05'
input-file:
  - Microsoft.CognitiveServices/stable/2023-05-01/cognitiveservices.json
```

### Tag: package-2022-12

These settings apply only when `--tag=package-2022-12` is specified on the command line.

```yaml $(tag) == 'package-2022-12'
input-file:
  - Microsoft.CognitiveServices/stable/2022-12-01/cognitiveservices.json
```

### Tag: package-2022-10

These settings apply only when `--tag=package-2022-10` is specified on the command line.

```yaml $(tag) == 'package-2022-10'
input-file:
  - Microsoft.CognitiveServices/stable/2022-10-01/cognitiveservices.json
```

### Tag: package-2022-03

These settings apply only when `--tag=package-2022-03` is specified on the command line.

```yaml $(tag) == 'package-2022-03'
input-file:
  - Microsoft.CognitiveServices/stable/2022-03-01/cognitiveservices.json
```

### Tag: package-2021-10

These settings apply only when `--tag=package-2021-10` is specified on the command line.

```yaml $(tag) == 'package-2021-10'
input-file:
  - Microsoft.CognitiveServices/stable/2021-10-01/cognitiveservices.json
```

### Tag: package-2021-04

These settings apply only when `--tag=package-2021-04` is specified on the command line.

```yaml $(tag) == 'package-2021-04'
input-file:
  - Microsoft.CognitiveServices/stable/2021-04-30/cognitiveservices.json
```

### Tag: package-2017-04

These settings apply only when `--tag=package-2017-04` is specified on the command line.

```yaml $(tag) == 'package-2017-04'
input-file:
  - Microsoft.CognitiveServices/stable/2017-04-18/cognitiveservices.json
```

### Tag: package-2016-02-preview

These settings apply only when `--tag=package-2016-02-preview` is specified on the command line.

```yaml $(tag) == 'package-2016-02-preview'
input-file:
  - Microsoft.CognitiveServices/preview/2016-02-01-preview/cognitiveservices.json
```

## Suppression

```yaml
directive:
  - suppress: TrackedResourcePatchOperation
    from: cognitiveservices.json
    where: $.paths["/subscriptions/{subscriptionId}/resourceGroups/{resourceGroupName}/providers/Microsoft.CognitiveServices/accounts/{accountName}/commitmentPlans/{commitmentPlanName}"]
    reason: The resource accounts/commitmentPlans is not a tracked resource
```

---

# Code Generation

## Swagger to SDK

This section describes what SDK should be generated by the automatic system.
This is not used by Autorest itself.

```yaml $(swagger-to-sdk)
swagger-to-sdk:
  - repo: azure-sdk-for-net
  - repo: azure-sdk-for-python
  - repo: azure-sdk-for-java
  - repo: azure-sdk-for-go
  - repo: azure-sdk-for-js
  - repo: azure-sdk-for-node
  - repo: azure-sdk-for-ruby
    after_scripts:
      - bundle install && rake arm:regen_all_profiles['azure_mgmt_cognitive_services']
  - repo: azure-resource-manager-schemas
  - repo: azure-powershell
```

## Python

See configuration in [readme.python.md](./readme.python.md)

## Go

See configuration in [readme.go.md](./readme.go.md)

## Java

These settings apply only when `--java` is specified on the command line.
Please also specify `--azure-libraries-for-java-folder=<path to the root directory of your azure-libraries-for-java clone>`.

```yaml $(java)
azure-arm: true
fluent: true
namespace: com.microsoft.azure.management.cognitiveservices
license-header: MICROSOFT_MIT_NO_CODEGEN
payload-flattening-threshold: 1
output-folder: $(azure-libraries-for-java-folder)/azure-mgmt-cognitiveservices
```

### Java multi-api

```yaml $(java) && $(multiapi)
batch:
  - tag: package-2017-04
  - tag: package-2016-02-preview
```

### Tag: package-2017-04 and java

These settings apply only when `--tag=package-2017-04 --java` is specified on the command line.
Please also specify `--azure-libraries-for-java-folder=<path to the root directory of your azure-sdk-for-java clone>`.

```yaml $(tag) == 'package-2017-04' && $(java) && $(multiapi)
java:
  namespace: com.microsoft.azure.management.cognitiveservices.v2017_04_18
  output-folder: $(azure-libraries-for-java-folder)/sdk/cognitiveservices/mgmt-v2017_04_18
regenerate-manager: true
generate-interface: true
```

### Tag: package-2016-02-preview and java

These settings apply only when `--tag=package-2016-02-preview --java` is specified on the command line.
Please also specify `--azure-libraries-for-java-folder=<path to the root directory of your azure-sdk-for-java clone>`.

```yaml $(tag) == 'package-2016-02-preview' && $(java) && $(multiapi)
java:
  namespace: com.microsoft.azure.management.cognitiveservices.v2016_02_01_preview
  output-folder: $(azure-libraries-for-java-folder)/sdk/cognitiveservices/mgmt-v2016_02_01_preview
regenerate-manager: true
generate-interface: true
```<|MERGE_RESOLUTION|>--- conflicted
+++ resolved
@@ -30,7 +30,6 @@
 
 ```yaml
 openapi-type: arm
-<<<<<<< HEAD
 tag: package-preview-2025-10-01-preview
 ```
 
@@ -60,18 +59,6 @@
     where:
       - $.paths["/subscriptions/{subscriptionId}/resourceGroups/{resourceGroupName}/providers/Microsoft.CognitiveServices/accounts/{accountName}/managedNetworks/{managedNetworkName}/outboundRules/{ruleName}"].put
       - $.paths["/subscriptions/{subscriptionId}/resourceGroups/{resourceGroupName}/providers/Microsoft.CognitiveServices/accounts/{accountName}/managedNetworks/{managedNetworkName}"].put
-=======
-tag: package-2025-10-01-preview
-```
-
-### Tag: package-2025-10-01-preview
-
-These settings apply only when `--tag=package-2025-10-01-preview` is specified on the command line.
-
-```yaml $(tag) == 'package-2025-10-01-preview'
-input-file:
-  - Microsoft.CognitiveServices/stable/2025-09-01/cognitiveservices.json
-suppressions:
   - code: PutResponseCodes
     reason: This is existing behavior in all other APIs and already in stable version, will keep the same.
     where:
@@ -97,7 +84,6 @@
     reason: Behavior is align with other existing API for this RP
     where:
       - $.paths["/subscriptions/{subscriptionId}/resourceGroups/{resourceGroupName}/providers/Microsoft.CognitiveServices/accounts/{accountName}/projects/{projectName}"].delete
-
   - code: AvoidAdditionalProperties
     reason: Approved to be suppressed in AML swagger
     where:
@@ -127,7 +113,6 @@
 input-file:
   - Microsoft.CognitiveServices/stable/2025-09-01/cognitiveservices.json
 suppressions:
->>>>>>> 23bc3096
   - code: PutResponseCodes
     reason: This is existing behavior in all other APIs and already in stable version, will keep the same.
     where:

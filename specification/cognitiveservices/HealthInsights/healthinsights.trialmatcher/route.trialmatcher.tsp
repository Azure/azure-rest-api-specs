import "@azure-tools/typespec-azure-core";
import "@azure-tools/typespec-autorest";
import "@typespec/rest";
import "@typespec/http";

import "./model.trialmatcher.tsp";
import "../healthinsights.common/primitives.tsp";

using Azure.Core;
using TypeSpec.Rest;
using TypeSpec.Http;
using Autorest;

namespace AzureHealthInsights;

interface TrialMatcher {
  @summary("Get Trial Matcher job details")
  @tag("TrialMatcher")
  @doc("Gets the status and details of the Trial Matcher job.")
  @example(
    "./examples/SuccessfulTrialMatcherResponse.json",
    "SuccessfulTrialMatcherGetAnalyzeStatus"
  )
<<<<<<< HEAD
  getJob is Azure.Core.ResourceRead<TrialMatcherResult>;
=======
  GetJob is Azure.Core.ResourceRead<TrialMatcherResult>;
>>>>>>> b96c8a35

  #suppress "@azure-tools/typespec-azure-core/use-standard-operations" "There is no long-running RPC template in Azure.Core"
  @summary("Create Trial Matcher job")
  @tag("TrialMatcher")
  @doc("Creates a Trial Matcher job with the given request body.")
  @pollingOperation(TrialMatcher.getJob)
  @route("/trialmatcher/jobs")
  @example(
    "./examples/SuccessfulTrialMatcherRequest.json",
    "SuccessfulTrialMatcherAnalyzeRequest"
  )
<<<<<<< HEAD
  createJob is LongRunningRpcOperation<TrialMatcherData, TrialMatcherResult>;
=======
  CreateJob is LongRunningRpcOperation<TrialMatcherData, TrialMatcherResult>;
>>>>>>> b96c8a35
}<|MERGE_RESOLUTION|>--- conflicted
+++ resolved
@@ -21,25 +21,17 @@
     "./examples/SuccessfulTrialMatcherResponse.json",
     "SuccessfulTrialMatcherGetAnalyzeStatus"
   )
-<<<<<<< HEAD
-  getJob is Azure.Core.ResourceRead<TrialMatcherResult>;
-=======
   GetJob is Azure.Core.ResourceRead<TrialMatcherResult>;
->>>>>>> b96c8a35
 
   #suppress "@azure-tools/typespec-azure-core/use-standard-operations" "There is no long-running RPC template in Azure.Core"
   @summary("Create Trial Matcher job")
   @tag("TrialMatcher")
   @doc("Creates a Trial Matcher job with the given request body.")
-  @pollingOperation(TrialMatcher.getJob)
+  @pollingOperation(TrialMatcher.GetJob)
   @route("/trialmatcher/jobs")
   @example(
     "./examples/SuccessfulTrialMatcherRequest.json",
     "SuccessfulTrialMatcherAnalyzeRequest"
   )
-<<<<<<< HEAD
-  createJob is LongRunningRpcOperation<TrialMatcherData, TrialMatcherResult>;
-=======
   CreateJob is LongRunningRpcOperation<TrialMatcherData, TrialMatcherResult>;
->>>>>>> b96c8a35
 }
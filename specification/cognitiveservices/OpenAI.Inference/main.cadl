--- conflicted
+++ resolved
@@ -3,13 +3,7 @@
 
 using Cadl.Rest;
 using Cadl.Http;
-<<<<<<< HEAD
-
-@serviceTitle("Azure OpenAI Service API")
-@serviceVersion("2022-03-01-preview")
-=======
 @service({title: "Azure OpenAI API", version: "2022-06-01-preview" })
->>>>>>> de7ee206
 @server(
   "https://{endpoint}/openai",
   "Azure OpenAI APIs for completions and search",

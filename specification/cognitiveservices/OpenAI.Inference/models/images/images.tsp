import "@azure-tools/typespec-azure-core";
import "@typespec/http";
import "@typespec/versioning";

import "./common.tsp";
import "../completions/azure_content_filtering.tsp";

using Azure.Core;
using TypeSpec.Http;
using TypeSpec.Versioning;

namespace Azure.OpenAI;

@doc("The desired size of generated images.")
@added(ServiceApiVersions.v2023_06_01_Preview)
union ImageSize {
  string,

  @doc("""
  Very small image size of 256x256 pixels.
  Only supported with dall-e-2 models.
  """)
  size256x256: "256x256",

  @doc("""
  A smaller image size of 512x512 pixels.
  Only supported with dall-e-2 models.
  """)
  size512x512: "512x512",

  @doc("""
  A standard, square image size of 1024x1024 pixels.
  Supported by both dall-e-2 and dall-e-3 models.
  """)
  @added(ServiceApiVersions.v2024_02_15_Preview)
  size1024x1024: "1024x1024",

  @doc("""
  A wider image size of 1024x1792 pixels.
  Only supported with dall-e-3 models.
  """)
  @added(ServiceApiVersions.v2024_02_15_Preview)
  size1792x1024: "1792x1024",

  @doc("""
  A taller image size of 1792x1024 pixels.
  Only supported with dall-e-3 models.
  """)
  @added(ServiceApiVersions.v2024_02_15_Preview)
  size1024x1792: "1024x1792",
}

@doc("""
An image generation configuration that specifies how the model should prioritize quality, cost, and speed.
Only configurable with dall-e-3 models.
""")
<<<<<<< HEAD
@added(ServiceApiVersions.v2023_12_01_Preview)
union ImageGenerationQuality {
  string,

=======
@added(ServiceApiVersions.v2024_02_15_Preview)
enum ImageGenerationQuality {
>>>>>>> 6dedbc06
  @doc("""
  Requests image generation with standard, balanced characteristics of quality, cost, and speed.
  """)
  standard: "standard",

  @doc("""
  Requests image generation with higher quality, higher cost and lower speed relative to standard.
  """)
  hd: "hd",
}

@doc("""
An image generation configuration that specifies how the model should incorporate realism and other visual characteristics.
Only configurable with dall-e-3 models.
""")
<<<<<<< HEAD
@added(ServiceApiVersions.v2023_12_01_Preview)
union ImageGenerationStyle {
  string,

=======
@added(ServiceApiVersions.v2024_02_15_Preview)
enum ImageGenerationStyle {
>>>>>>> 6dedbc06
  @doc("""
  Requests image generation in a natural style with less preference for dramatic and hyper-realistic characteristics.
  """)
  natural: "natural",

  @doc("""
  Requests image generation in a vivid style with a higher preference for dramatic and hyper-realistic
  characteristics.
  """)
  vivid: "vivid",
}

@doc("The format in which the generated images are returned.")
@added(ServiceApiVersions.v2023_06_01_Preview)
union ImageGenerationResponseFormat {
  string,

  @doc("Image generation response items should provide a URL from which the image may be retrieved.")
  url: "url",

  @doc("Image generation response items should provide image data as a base64-encoded string.")
  base64: "b64_json",
}

@doc("Represents the request data used to generate images.")
@added(ServiceApiVersions.v2023_06_01_Preview)
model ImageGenerationOptions {
  @doc("""
  The model name or Azure OpenAI model deployment name to use for image generation. If not specified, dall-e-2 will be
  inferred as a default.
  """)
  `model`?: string;

  @doc("A description of the desired images.")
  prompt: string;

  @doc("""
  The number of images to generate.
  Dall-e-2 models support values between 1 and 10.
  Dall-e-3 models only support a value of 1.
  """)
  @projectedName("csharp", "ImageCount")
  n?: int32 = 1;

  @doc("""
  The desired dimensions for generated images.
  Dall-e-2 models support 256x256, 512x512, or 1024x1024.
  Dall-e-3 models support 1024x1024, 1792x1024, or 1024x1792.
  """)
  size?: ImageSize = ImageSize.size1024x1024;

  @doc("The format in which image generation response items should be presented.")
  @encodedName("application/json", "response_format")
  responseFormat?: ImageGenerationResponseFormat = ImageGenerationResponseFormat.url;

  @doc("""
  The desired image generation quality level to use.
  Only configurable with dall-e-3 models.
  """)
  @added(ServiceApiVersions.v2024_02_15_Preview)
  quality?: ImageGenerationQuality = ImageGenerationQuality.standard;

  @doc("""
  The desired image generation style to use.
  Only configurable with dall-e-3 models.
  """)
  @added(ServiceApiVersions.v2024_02_15_Preview)
  style?: ImageGenerationStyle = ImageGenerationStyle.vivid;

  @doc("A unique identifier representing your end-user, which can help to monitor and detect abuse.")
  user?: string;
}

@doc("Describes the content filtering result for the image generation request.")
@added(ServiceApiVersions.v2024_02_15_Preview)
model ImageGenerationContentFilterResults {
  @doc("""
  Describes language related to anatomical organs and genitals, romantic relationships,
   acts portrayed in erotic or affectionate terms, physical sexual acts, including
   those portrayed as an assault or a forced sexual violent act against one’s will,
   prostitution, pornography, and abuse.
  """)
  sexual?: ContentFilterResult;

  @doc("""
  Describes language related to physical actions intended to hurt, injure, damage, or
  kill someone or something; describes weapons, etc.
  """)
  violence?: ContentFilterResult;

  @doc("""
  Describes language attacks or uses that include pejorative or discriminatory language
  with reference to a person or identity group on the basis of certain differentiating
  attributes of these groups including but not limited to race, ethnicity, nationality,
  gender identity and expression, sexual orientation, religion, immigration status, ability
  status, personal appearance, and body size.
  """)
  hate?: ContentFilterResult;

  @doc("""
  Describes language related to physical actions intended to purposely hurt, injure,
  or damage one’s body, or kill oneself.
  """)
  @encodedName("application/json", "self_harm")
  selfHarm?: ContentFilterResult;
}

@doc("Describes the content filtering results for the prompt of a image generation request.")
@added(ServiceApiVersions.v2024_02_15_Preview)
model ImageGenerationPromptFilterResults {
  ...ImageGenerationContentFilterResults;

  @doc("Describes whether profanity was detected.")
  profanity?: ContentFilterDetectionResult;

  @doc("Whether a jailbreak attempt was detected in the prompt.")
  jailbreak?: ContentFilterDetectionResult;
}

@doc("""
A representation of a single generated image, provided as either base64-encoded data or as a URL from which the image
may be retrieved.
""")
@added(ServiceApiVersions.v2023_06_01_Preview)
model ImageGenerationData {
  @doc("The URL that provides temporary access to download the generated image.")
  url?: url;

  @doc("The complete data for an image, represented as a base64-encoded string.")
  @encodedName("application/json", "b64_json")
  base64Data?: string;

  @doc("Information about the content filtering results.")
  @added(ServiceApiVersions.v2024_02_15_Preview)
  @encodedName("application/json", "content_filter_results")
  contentFilterResults?: ImageGenerationContentFilterResults;

  @doc("""
  The final prompt used by the model to generate the image.
  Only provided with dall-3-models and only when revisions were made to the prompt.
  """)
  @added(ServiceApiVersions.v2024_02_15_Preview)
  @encodedName("application/json", "revised_prompt")
  revisedPrompt?: string;

  @doc("""
  Information about the content filtering category (hate, sexual, violence, self_harm), if
  it has been detected, as well as the severity level (very_low, low, medium, high-scale
  that determines the intensity and risk level of harmful content) and if it has been
  filtered or not. Information about jailbreak content and profanity, if it has been detected,
  and if it has been filtered or not. And information about customer block list, if it has
  been filtered and its id.
  """)
  @added(ServiceApiVersions.v2024_02_15_Preview)
  @encodedName("application/json", "prompt_filter_results")
  promptFilterResults?: ImageGenerationPromptFilterResults;
}

@doc("The result of a successful image generation operation.")
@added(ServiceApiVersions.v2023_06_01_Preview)
model ImageGenerations {
  @doc("""
  A timestamp representing when this operation was started.
  Expressed in seconds since the Unix epoch of 1970-01-01T00:00:00+0000.
  """)
  @projectedName("java", "createdAt")
  @encode(DateTimeKnownEncoding.unixTimestamp, int32)
  created: utcDateTime;

  @doc("The images generated by the operation.")
  data: ImageGenerationData[];
}

// Note: pending resolution of  cross-language code emission behavior for long-running operations, image generation
//        reuses its final operation response model as its status polling model.

// Note2: the Java emitter currently does not support versioning annotations
// To prevent code generation from picking this up we have to flat out remove it
// We need to check in an arch board meeting, whether @removed indeed should prevent
// models from being generated. It might not be the case, it should probably enforce a "maximum"
// version, but not prevent generation of models for older versions.

//@lroStatus
@doc("A polling status update or final response payload for an image operation.")
@added(ServiceApiVersions.v2023_06_01_Preview)
@removed(ServiceApiVersions.v2024_02_15_Preview)
model BatchImageGenerationOperationResponse {
  @doc("The ID of the operation.")
  id: string;

  @doc("A timestamp when this job or item was created (in unix epochs).")
  @projectedName("java", "createdAt")
  @encode(DateTimeKnownEncoding.unixTimestamp, int32)
  created: utcDateTime;

  @doc("A timestamp when this operation and its associated images expire and will be deleted (in unix epochs).")
  expires?: int64;

  @doc("The result of the operation if the operation succeeded.")
  result?: ImageGenerations;

  @doc("The status of the operation")
  status: AzureOpenAIOperationState;

  @doc("The error if the operation failed.")
  error?: Foundations.Error;
}<|MERGE_RESOLUTION|>--- conflicted
+++ resolved
@@ -54,15 +54,10 @@
 An image generation configuration that specifies how the model should prioritize quality, cost, and speed.
 Only configurable with dall-e-3 models.
 """)
-<<<<<<< HEAD
-@added(ServiceApiVersions.v2023_12_01_Preview)
+@added(ServiceApiVersions.v2024_02_15_Preview)
 union ImageGenerationQuality {
   string,
 
-=======
-@added(ServiceApiVersions.v2024_02_15_Preview)
-enum ImageGenerationQuality {
->>>>>>> 6dedbc06
   @doc("""
   Requests image generation with standard, balanced characteristics of quality, cost, and speed.
   """)
@@ -78,15 +73,10 @@
 An image generation configuration that specifies how the model should incorporate realism and other visual characteristics.
 Only configurable with dall-e-3 models.
 """)
-<<<<<<< HEAD
-@added(ServiceApiVersions.v2023_12_01_Preview)
+@added(ServiceApiVersions.v2024_02_15_Preview)
 union ImageGenerationStyle {
   string,
 
-=======
-@added(ServiceApiVersions.v2024_02_15_Preview)
-enum ImageGenerationStyle {
->>>>>>> 6dedbc06
   @doc("""
   Requests image generation in a natural style with less preference for dramatic and hyper-realistic characteristics.
   """)

import "@azure-tools/typespec-azure-core";
import "@typespec/http";
import "@typespec/versioning";

import "./common.tsp";

using Azure.Core;
using TypeSpec.Http;
using TypeSpec.Versioning;

namespace Azure.OpenAI;

@doc("The desired size of generated images.")
@added(ServiceApiVersions.v2023_06_01_Preview)
enum ImageSize {
  @doc("""
  Very small image size of 256x256 pixels.
  Only supported with dall-e-2 models.
  """)
  size256x256: "256x256",

  @doc("""
  A smaller image size of 512x512 pixels.
  Only supported with dall-e-2 models.
  """)
  size512x512: "512x512",

  @doc("""
  A standard, square image size of 1024x1024 pixels.
  Supported by both dall-e-2 and dall-e-3 models.
  """)
  @added(ServiceApiVersions.v2023_12_01_Preview)
  size1024x1024: "1024x1024",

  @doc("""
  A wider image size of 1024x1792 pixels.
  Only supported with dall-e-3 models.
  """)
  @added(ServiceApiVersions.v2023_12_01_Preview)
  size1792x1024: "1792x1024",

  @doc("""
  A taller image size of 1792x1024 pixels.
  Only supported with dall-e-3 models.
  """)
  @added(ServiceApiVersions.v2023_12_01_Preview)
  size1024x1792: "1024x1792",
}

@doc("""
An image generation configuration that specifies how the model should prioritize quality, cost, and speed.
Only configurable with dall-e-3 models.
""")
@added(ServiceApiVersions.v2023_12_01_Preview)
enum ImageGenerationQuality {
  @doc("""
  Requests image generation with standard, balanced characteristics of quality, cost, and speed.
  """)
  standard: "standard",

  @doc("""
  Requests image generation with higher quality, higher cost and lower speed relative to standard.
  """)
  hd: "hd",
}

@doc("""
An image generation configuration that specifies how the model should incorporate realism and other visual characteristics.
Only configurable with dall-e-3 models.
""")
@added(ServiceApiVersions.v2023_12_01_Preview)
enum ImageGenerationStyle {
  @doc("""
  Requests image generation in a natural style with less preference for dramatic and hyper-realistic characteristics.
  """)
  natural: "natural",

  @doc("""
  Requests image generation in a vivid style with a higher preference for dramatic and hyper-realistic
  characteristics.
  """)
  vivid: "vivid",
}

@doc("The format in which the generated images are returned.")
@added(ServiceApiVersions.v2023_06_01_Preview)
enum ImageGenerationResponseFormat {
  @doc("Image generation response items should provide a URL from which the image may be retrieved.")
  url: "url",

  @doc("Image generation response items should provide image data as a base64-encoded string.")
  base64: "b64_json",
}

@doc("Represents the request data used to generate images.")
@added(ServiceApiVersions.v2023_06_01_Preview)
model ImageGenerationOptions {
  @doc("The model to use for image generation.")
  `model`?: string;

  @doc("A description of the desired images.")
  prompt: string;

<<<<<<< HEAD
  @doc("The number of images to generate (defaults to 1).")
=======
  @doc("""
  The number of images to generate.
  Dall-e-2 models support values between 1 and 10.
  Dall-e-3 models only support a value of 1.
  """)
  @projectedName("csharp", "ImageCount")
>>>>>>> 58da246c
  n?: int32 = 1;

  @doc("""
  The desired dimensions for generated images.
  Dall-e-2 models support 256x256, 512x512, or 1024x1024.
  Dall-e-3 models support 1024x1024, 1792x1024, or 1024x1792.
  """)
  size?: ImageSize = ImageSize.size1024x1024;

  @doc("The format in which image generation response items should be presented.")
  @projectedName("json", "response_format")
  responseFormat?: ImageGenerationResponseFormat = ImageGenerationResponseFormat.url;

  @doc("""
  The desired image generation quality level to use.
  Only configurable with dall-e-3 models.
  """)
  @added(ServiceApiVersions.v2023_12_01_Preview)
  quality?: ImageGenerationQuality = ImageGenerationQuality.standard;

  @doc("""
  The desired image generation style to use.
  Only configurable with dall-e-3 models.
  """)
  @added(ServiceApiVersions.v2023_12_01_Preview)
  style?: ImageGenerationStyle = ImageGenerationStyle.vivid;

  @doc("A unique identifier representing your end-user, which can help to monitor and detect abuse.")
  user?: string;
}

@doc("""
A representation of a single generated image, provided as either base64-encoded data or as a URL from which the image
may be retrieved.
""")
@added(ServiceApiVersions.v2023_06_01_Preview)
model ImageGenerationData {
  @doc("The URL that provides temporary access to download the generated image.")
  url?: url;

  @doc("The complete data for an image, represented as a base64-encoded string.")
  @projectedName("json", "b64_json")
  base64Data?: string;

  @doc("""
  The final prompt used by the model to generate the image.
  Only provided with dall-3-models and only when revisions were made to the prompt.
  """)
  @added(ServiceApiVersions.v2023_12_01_Preview)
  @projectedName("json", "revised_prompt")
  revisedPrompt?: string;
}

@doc("The result of a successful image generation operation.")
@added(ServiceApiVersions.v2023_06_01_Preview)
model ImageGenerations {
<<<<<<< HEAD
  @doc("A timestamp when this job or item was created (in unix epochs).")
=======
  @doc("""
  A timestamp representing when this operation was started.
  Expressed in seconds since the Unix epoch of 1970-01-01T00:00:00+0000.
  """)
  @projectedName("json", "created")
  @projectedName("java", "createdAt")
>>>>>>> 58da246c
  @encode(DateTimeKnownEncoding.unixTimestamp, int32)
  created: utcDateTime;

  @doc("The images generated by the operation.")
  data: ImageGenerationData[];
}

// Note: pending resolution of  cross-language code emission behavior for long-running operations, image generation
//        reuses its final operation response model as its status polling model.

// Note2: the Java emitter currently does not support versioning annotations
// To prevent code generation from picking this up we have to flat out remove it
// We need to check in an arch board meeting, whether @removed indeed should prevent 
// models from being generated. It might not be the case, it should probably enforce a "maximum"
// version, but not prevent generation of models for older versions.

//@lroStatus
@doc("A polling status update or final response payload for an image operation.")
@added(ServiceApiVersions.v2023_06_01_Preview)
@removed(ServiceApiVersions.v2023_12_01_Preview)
model BatchImageGenerationOperationResponse {
  @doc("The ID of the operation.")
  id: string;

  @doc("A timestamp when this job or item was created (in unix epochs).")
  @encode(DateTimeKnownEncoding.unixTimestamp, int32)
  created: utcDateTime;

  @doc("A timestamp when this operation and its associated images expire and will be deleted (in unix epochs).")
  expires?: int64;

  @doc("The result of the operation if the operation succeeded.")
  result?: ImageGenerations;

  @doc("The status of the operation")
  status: AzureOpenAIOperationState;

  @doc("The error if the operation failed.")
  error?: Foundations.Error;
}<|MERGE_RESOLUTION|>--- conflicted
+++ resolved
@@ -101,16 +101,12 @@
   @doc("A description of the desired images.")
   prompt: string;
 
-<<<<<<< HEAD
-  @doc("The number of images to generate (defaults to 1).")
-=======
   @doc("""
   The number of images to generate.
   Dall-e-2 models support values between 1 and 10.
   Dall-e-3 models only support a value of 1.
   """)
   @projectedName("csharp", "ImageCount")
->>>>>>> 58da246c
   n?: int32 = 1;
 
   @doc("""
@@ -167,16 +163,12 @@
 @doc("The result of a successful image generation operation.")
 @added(ServiceApiVersions.v2023_06_01_Preview)
 model ImageGenerations {
-<<<<<<< HEAD
-  @doc("A timestamp when this job or item was created (in unix epochs).")
-=======
   @doc("""
   A timestamp representing when this operation was started.
   Expressed in seconds since the Unix epoch of 1970-01-01T00:00:00+0000.
   """)
   @projectedName("json", "created")
   @projectedName("java", "createdAt")
->>>>>>> 58da246c
   @encode(DateTimeKnownEncoding.unixTimestamp, int32)
   created: utcDateTime;
 

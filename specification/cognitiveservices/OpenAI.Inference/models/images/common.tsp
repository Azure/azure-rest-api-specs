--- conflicted
+++ resolved
@@ -10,15 +10,10 @@
 
 @lroStatus
 @doc("The state of a job or item.")
-<<<<<<< HEAD
-@removed(ServiceApiVersions.v2023_12_01_Preview)
+@removed(ServiceApiVersions.v2024_02_15_Preview)
 union AzureOpenAIOperationState {
   string,
-
-=======
-@removed(ServiceApiVersions.v2024_02_15_Preview)
-enum AzureOpenAIOperationState {
->>>>>>> 6dedbc06
+  
   @doc("The operation was created and is queued to be processed in the future.")
   notRunning: "notRunning",
 

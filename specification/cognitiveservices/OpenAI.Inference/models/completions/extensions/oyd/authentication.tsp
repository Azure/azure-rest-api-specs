import "@typespec/versioning";

namespace Azure.OpenAI;

using TypeSpec.Versioning;

@doc("""
The authentication types supported with Azure OpenAI On Your Data.
""")
<<<<<<< HEAD
@added(ServiceApiVersions.v2023_08_01_Preview)
union OnYourDataAuthenticationType {
  string,

=======
@added(ServiceApiVersions.v2024_02_15_Preview)
enum OnYourDataAuthenticationType {
>>>>>>> 6dedbc06
  @doc("Authentication via API key.")
  apiKey: "api_key",

  @doc("Authentication via connection string.")
  connectionString: "connection_string",

  @doc("Authentication via key and key ID pair.")
  keyAndKeyId: "key_and_key_id",

  @doc("Authentication via encoded API key.")
  encodedApiKey: "encoded_api_key",

  @doc("Authentication via access token.")
  accessToken: "access_token",

  @doc("Authentication via system-assigned managed identity.")
  systemAssignedManagedIdentity: "system_assigned_managed_identity",

  @doc("Authentication via user-assigned managed identity.")
  userAssignedManagedIdentity: "user_assigned_managed_identity",
}

@discriminator("type")
@doc("The authentication options for Azure OpenAI On Your Data.")
@added(ServiceApiVersions.v2024_02_15_Preview)
model OnYourDataAuthenticationOptions {
  @doc("The authentication type.")
  type: OnYourDataAuthenticationType;
}

@doc("""
The authentication options for Azure OpenAI On Your Data when using an API key.
""")
@added(ServiceApiVersions.v2024_02_15_Preview)
model OnYourDataApiKeyAuthenticationOptions
  extends OnYourDataAuthenticationOptions {
  @doc("The authentication type of API key.")
  type: OnYourDataAuthenticationType.apiKey;

  @doc("The API key to use for authentication.")
  key: string;
}

@doc("""
The authentication options for Azure OpenAI On Your Data when using a connection string.
""")
@added(ServiceApiVersions.v2024_02_15_Preview)
model OnYourDataConnectionStringAuthenticationOptions
  extends OnYourDataAuthenticationOptions {
  @doc("The authentication type of connection string.")
  type: OnYourDataAuthenticationType.connectionString;

  @doc("The connection string to use for authentication.")
  @encodedName("application/json", "connection_string")
  connectionString: string;
}

@doc("""
The authentication options for Azure OpenAI On Your Data when using an Elasticsearch key and key ID pair.
""")
@added(ServiceApiVersions.v2024_02_15_Preview)
model OnYourDataKeyAndKeyIdAuthenticationOptions
  extends OnYourDataAuthenticationOptions {
  @doc("The authentication type of Elasticsearch key and key ID pair.")
  type: OnYourDataAuthenticationType.keyAndKeyId;

  @doc("The key to use for authentication.")
  key: string;

  @doc("The key ID to use for authentication.")
  @encodedName("application/json", "key_id")
  keyId: string;
}

@doc("""
The authentication options for Azure OpenAI On Your Data when using an Elasticsearch encoded API key.
""")
@added(ServiceApiVersions.v2024_02_15_Preview)
model OnYourDataEncodedApiKeyAuthenticationOptions
  extends OnYourDataAuthenticationOptions {
  @doc("The authentication type of Elasticsearch encoded API Key.")
  type: OnYourDataAuthenticationType.encodedApiKey;

  @doc("The encoded API key to use for authentication.")
  @encodedName("application/json", "encoded_api_key")
  encodedApiKey: string;
}

@doc("""
The authentication options for Azure OpenAI On Your Data when using access token.
""")
@added(ServiceApiVersions.v2024_02_15_Preview)
model OnYourDataAccessTokenAuthenticationOptions
  extends OnYourDataAuthenticationOptions {
  @doc("The authentication type of access token.")
  type: OnYourDataAuthenticationType.accessToken;

  @doc("The access token to use for authentication.")
  @encodedName("application/json", "access_token")
  accessToken: string;
}

@doc("""
The authentication options for Azure OpenAI On Your Data when using a system-assigned managed identity.
""")
@added(ServiceApiVersions.v2024_02_15_Preview)
model OnYourDataSystemAssignedManagedIdentityAuthenticationOptions
  extends OnYourDataAuthenticationOptions {
  @doc("The authentication type of system-assigned managed identity.")
  type: OnYourDataAuthenticationType.systemAssignedManagedIdentity;
}

@doc("""
The authentication options for Azure OpenAI On Your Data when using a user-assigned managed identity.
""")
@added(ServiceApiVersions.v2024_02_15_Preview)
model OnYourDataUserAssignedManagedIdentityAuthenticationOptions
  extends OnYourDataAuthenticationOptions {
  @doc("The authentication type of user-assigned managed identity.")
  type: OnYourDataAuthenticationType.userAssignedManagedIdentity;

  @doc("The resource ID of the user-assigned managed identity to use for authentication.")
  @encodedName("application/json", "managed_identity_resource_id")
  managedIdentityResourceId: string;
}<|MERGE_RESOLUTION|>--- conflicted
+++ resolved
@@ -7,15 +7,10 @@
 @doc("""
 The authentication types supported with Azure OpenAI On Your Data.
 """)
-<<<<<<< HEAD
-@added(ServiceApiVersions.v2023_08_01_Preview)
+@added(ServiceApiVersions.v2024_02_15_Preview)
 union OnYourDataAuthenticationType {
   string,
-
-=======
-@added(ServiceApiVersions.v2024_02_15_Preview)
-enum OnYourDataAuthenticationType {
->>>>>>> 6dedbc06
+  
   @doc("Authentication via API key.")
   apiKey: "api_key",
 

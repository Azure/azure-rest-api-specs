--- conflicted
+++ resolved
@@ -37,39 +37,23 @@
   ...OnYourDataCommonChatExtensionConfiguration;
 
   @doc("The MongoDB vCore database name to use with Azure Cosmos DB.")
-<<<<<<< HEAD
   @clientName("DatabaseName", "csharp")
+  @encodedName("application/json", "database_name")
   databaseName: string;
 
   @doc("The name of the Azure Cosmos DB resource container.")
   @clientName("ContainerName", "csharp")
+  @encodedName("application/json", "container_name")
   containerName: string;
 
   @doc("The MongoDB vCore index name to use with Azure Cosmos DB.")
   @clientName("IndexName", "csharp")
+  @encodedName("application/json", "index_name")
   indexName: string;
 
   @doc("Customized field mapping behavior to use when interacting with the search index.")
   @clientName("FieldMappingOptions", "csharp")
-=======
-  @projectedName("csharp", "DatabaseName")
-  @encodedName("application/json", "database_name")
-  databaseName: string;
-
-  @doc("The name of the Azure Cosmos DB resource container.")
-  @projectedName("csharp", "ContainerName")
-  @encodedName("application/json", "container_name")
-  containerName: string;
-
-  @doc("The MongoDB vCore index name to use with Azure Cosmos DB.")
-  @projectedName("csharp", "IndexName")
-  @encodedName("application/json", "index_name")
-  indexName: string;
-
-  @doc("Customized field mapping behavior to use when interacting with the search index.")
-  @projectedName("csharp", "FieldMappingOptions")
   @encodedName("application/json", "fields_mapping")
->>>>>>> d4168119
   fieldsMapping: AzureCosmosDBFieldMappingOptions;
 
   @doc("The embedding dependency for vector search.")
@@ -82,56 +66,32 @@
 @added(ServiceApiVersions.v2024_02_15_Preview)
 model AzureCosmosDBFieldMappingOptions {
   @doc("The name of the index field to use as a title.")
-<<<<<<< HEAD
   @clientName("TitleFieldName", "csharp")
+  @encodedName("application/json", "title_field")
   titleField?: string;
 
   @doc("The name of the index field to use as a URL.")
   @clientName("UrlFieldName", "csharp")
+  @encodedName("application/json", "url_field")
   urlField?: string;
 
   @doc("The name of the index field to use as a filepath.")
   @clientName("FilepathFieldName", "csharp")
+  @encodedName("application/json", "filepath_field")
   filepathField?: string;
 
   @doc("The names of index fields that should be treated as content.")
   @clientName("ContentFieldNames", "csharp")
+  @encodedName("application/json", "content_fields")
   contentFields: string[];
 
   @doc("The separator pattern that content fields should use.")
   @clientName("ContentFieldSeparator", "csharp")
+  @encodedName("application/json", "content_fields_separator")
   contentFieldsSeparator?: string;
 
   @doc("The names of fields that represent vector data.")
   @clientName("VectorFieldNames", "csharp")
-=======
-  @projectedName("csharp", "TitleFieldName")
-  @encodedName("application/json", "title_field")
-  titleField?: string;
-
-  @doc("The name of the index field to use as a URL.")
-  @projectedName("csharp", "UrlFieldName")
-  @encodedName("application/json", "url_field")
-  urlField?: string;
-
-  @doc("The name of the index field to use as a filepath.")
-  @projectedName("csharp", "FilepathFieldName")
-  @encodedName("application/json", "filepath_field")
-  filepathField?: string;
-
-  @doc("The names of index fields that should be treated as content.")
-  @projectedName("csharp", "ContentFieldNames")
-  @encodedName("application/json", "content_fields")
-  contentFields: string[];
-
-  @doc("The separator pattern that content fields should use.")
-  @projectedName("csharp", "ContentFieldSeparator")
-  @encodedName("application/json", "content_fields_separator")
-  contentFieldsSeparator?: string;
-
-  @doc("The names of fields that represent vector data.")
-  @projectedName("csharp", "VectorFieldNames")
   @encodedName("application/json", "vector_fields")
->>>>>>> d4168119
   vectorFields: string[];
 }
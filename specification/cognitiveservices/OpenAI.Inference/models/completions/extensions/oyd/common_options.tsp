import "@typespec/versioning";
import "@azure-tools/typespec-client-generator-core";
import "./../../azure_chat_extensions.tsp";
import "./authentication.tsp";

namespace Azure.OpenAI;

using TypeSpec.Versioning;
using Azure.ClientGenerator.Core;

alias OnYourDataCommonChatExtensionConfiguration = {
  @doc("""
  The authentication method to use when accessing the defined data source.
  Each data source type supports a specific set of available authentication methods; please see the documentation of
  the data source for supported mechanisms.
  If not otherwise provided, On Your Data will attempt to use System Managed Identity (default credential)
  authentication.
  """)
  @clientName("Authentication", "csharp")
  authentication?: OnYourDataAuthenticationOptions;

  #suppress "@azure-tools/typespec-azure-core/casing-style" "this represents the case-sensitive wire format"
  @doc("The configured top number of documents to feature for the configured query.")
<<<<<<< HEAD
  @clientName("DocumentCount", "csharp")
  topNDocuments?: int32;

  @doc("Whether queries should be restricted to use of indexed data.")
  @clientName("ShouldRestrictResultScope", "csharp")
=======
  @projectedName("csharp", "DocumentCount")
  @encodedName("application/json", "top_n_documents")
  topNDocuments?: int32;

  @doc("Whether queries should be restricted to use of indexed data.")
  @projectedName("csharp", "ShouldRestrictResultScope")
  @encodedName("application/json", "in_scope")
>>>>>>> d4168119
  inScope?: boolean;

  @doc("The configured strictness of the search relevance filtering. The higher of strictness, the higher of the precision but lower recall of the answer.")
  @minValue(1)
  @maxValue(5)
  strictness?: int32;

  @doc("Give the model instructions about how it should behave and any context it should reference when generating a response. You can describe the assistant's personality and tell it how to format responses. There's a 100 token limit for it, and it counts against the overall token limit.")
  @encodedName("application/json", "role_information")
  roleInformation?: string;
};<|MERGE_RESOLUTION|>--- conflicted
+++ resolved
@@ -21,21 +21,13 @@
 
   #suppress "@azure-tools/typespec-azure-core/casing-style" "this represents the case-sensitive wire format"
   @doc("The configured top number of documents to feature for the configured query.")
-<<<<<<< HEAD
   @clientName("DocumentCount", "csharp")
+  @encodedName("application/json", "top_n_documents")
   topNDocuments?: int32;
 
   @doc("Whether queries should be restricted to use of indexed data.")
   @clientName("ShouldRestrictResultScope", "csharp")
-=======
-  @projectedName("csharp", "DocumentCount")
-  @encodedName("application/json", "top_n_documents")
-  topNDocuments?: int32;
-
-  @doc("Whether queries should be restricted to use of indexed data.")
-  @projectedName("csharp", "ShouldRestrictResultScope")
   @encodedName("application/json", "in_scope")
->>>>>>> d4168119
   inScope?: boolean;
 
   @doc("The configured strictness of the search relevance filtering. The higher of strictness, the higher of the precision but lower recall of the answer.")

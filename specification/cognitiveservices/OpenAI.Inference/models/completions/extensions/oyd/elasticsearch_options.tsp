import "@typespec/versioning";
import "./../../azure_chat_extensions.tsp";
import "./common_options.tsp";

namespace Azure.OpenAI;

using TypeSpec.Versioning;

@added(ServiceApiVersions.v2024_02_15_Preview)
@doc("""
A specific representation of configurable options for Elasticsearch when using it as an Azure OpenAI chat
extension.
""")
model ElasticsearchChatExtensionConfiguration
  extends AzureChatExtensionConfiguration {
  @doc("""
  The type label to use when configuring Azure OpenAI chat extensions. This should typically not be changed from its
  default value for Elasticsearch®.
  """)
  type: AzureChatExtensionType.elasticsearch;

  @doc("The parameters to use when configuring Elasticsearch®.")
  parameters: ElasticsearchChatExtensionParameters;
}

@added(ServiceApiVersions.v2024_02_15_Preview)
@doc("Parameters to use when configuring Elasticsearch® as an Azure OpenAI chat extension. The supported authentication types are KeyAndKeyId and EncodedAPIKey.")
model ElasticsearchChatExtensionParameters {
  ...OnYourDataCommonChatExtensionConfiguration;

  @doc("The endpoint of Elasticsearch®.")
  endpoint: url;

  @doc("The index name of Elasticsearch®.")
  @encodedName("application/json", "index_name")
  indexName: string;

  @doc("The index field mapping options of Elasticsearch®.")
  @projectedName("csharp", "FieldMappingOptions")
  @encodedName("application/json", "fields_mapping")
  fieldsMapping?: ElasticsearchIndexFieldMappingOptions;

  @doc("The query type of Elasticsearch®.")
  @encodedName("application/json", "query_type")
  queryType?: ElasticsearchQueryType;

  @doc("The embedding dependency for vector search.")
  @encodedName("application/json", "embedding_dependency")
  embeddingDependency?: OnYourDataVectorizationSource;
}

@doc("Optional settings to control how fields are processed when using a configured Elasticsearch® resource.")
@added(ServiceApiVersions.v2024_02_15_Preview)
model ElasticsearchIndexFieldMappingOptions {
  @doc("The name of the index field to use as a title.")
  @projectedName("csharp", "TitleFieldName")
  @encodedName("application/json", "title_field")
  titleField?: string;

  @doc("The name of the index field to use as a URL.")
  @projectedName("csharp", "UrlFieldName")
  @encodedName("application/json", "url_field")
  urlField?: string;

  @doc("The name of the index field to use as a filepath.")
  @projectedName("csharp", "FilepathFieldName")
  @encodedName("application/json", "filepath_field")
  filepathField?: string;

  @doc("The names of index fields that should be treated as content.")
  @projectedName("csharp", "ContentFieldNames")
  @encodedName("application/json", "content_fields")
  contentFields?: string[];

  @doc("The separator pattern that content fields should use.")
  @projectedName("csharp", "ContentFieldSeparator")
  @encodedName("application/json", "content_fields_separator")
  contentFieldsSeparator?: string;

  @doc("The names of fields that represent vector data.")
  @projectedName("csharp", "VectorFieldNames")
  @encodedName("application/json", "vector_fields")
  vectorFields?: string[];
}

@doc("""
The type of Elasticsearch® retrieval query that should be executed when using it as an Azure OpenAI chat extension.
""")
<<<<<<< HEAD
@added(ServiceApiVersions.v2023_12_01_Preview)
union ElasticsearchQueryType {
  string,

=======
@added(ServiceApiVersions.v2024_02_15_Preview)
enum ElasticsearchQueryType {
>>>>>>> 6dedbc06
  @doc("Represents the default, simple query parser.")
  simple: "simple",

  @doc("Represents vector search over computed data.")
  vector: "vector",
}<|MERGE_RESOLUTION|>--- conflicted
+++ resolved
@@ -86,15 +86,10 @@
 @doc("""
 The type of Elasticsearch® retrieval query that should be executed when using it as an Azure OpenAI chat extension.
 """)
-<<<<<<< HEAD
-@added(ServiceApiVersions.v2023_12_01_Preview)
+@added(ServiceApiVersions.v2024_02_15_Preview)
 union ElasticsearchQueryType {
   string,
-
-=======
-@added(ServiceApiVersions.v2024_02_15_Preview)
-enum ElasticsearchQueryType {
->>>>>>> 6dedbc06
+  
   @doc("Represents the default, simple query parser.")
   simple: "simple",
 

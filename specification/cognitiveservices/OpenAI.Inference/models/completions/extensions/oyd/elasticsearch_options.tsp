--- conflicted
+++ resolved
@@ -38,12 +38,8 @@
   indexName: string;
 
   @doc("The index field mapping options of Elasticsearch®.")
-<<<<<<< HEAD
   @clientName("FieldMappingOptions", "csharp")
-=======
-  @projectedName("csharp", "FieldMappingOptions")
   @encodedName("application/json", "fields_mapping")
->>>>>>> d4168119
   fieldsMapping?: ElasticsearchIndexFieldMappingOptions;
 
   @doc("The query type of Elasticsearch®.")
@@ -59,57 +55,33 @@
 @added(ServiceApiVersions.v2024_02_15_Preview)
 model ElasticsearchIndexFieldMappingOptions {
   @doc("The name of the index field to use as a title.")
-<<<<<<< HEAD
   @clientName("TitleFieldName", "csharp")
+  @encodedName("application/json", "title_field")
   titleField?: string;
 
   @doc("The name of the index field to use as a URL.")
   @clientName("UrlFieldName", "csharp")
+  @encodedName("application/json", "url_field")
   urlField?: string;
 
   @doc("The name of the index field to use as a filepath.")
   @clientName("FilepathFieldName", "csharp")
+  @encodedName("application/json", "filepath_field")
   filepathField?: string;
 
   @doc("The names of index fields that should be treated as content.")
   @clientName("ContentFieldNames", "csharp")
+  @encodedName("application/json", "content_fields")
   contentFields?: string[];
 
   @doc("The separator pattern that content fields should use.")
   @clientName("ContentFieldSeparator", "csharp")
+  @encodedName("application/json", "content_fields_separator")
   contentFieldsSeparator?: string;
 
   @doc("The names of fields that represent vector data.")
   @clientName("VectorFieldNames", "csharp")
-=======
-  @projectedName("csharp", "TitleFieldName")
-  @encodedName("application/json", "title_field")
-  titleField?: string;
-
-  @doc("The name of the index field to use as a URL.")
-  @projectedName("csharp", "UrlFieldName")
-  @encodedName("application/json", "url_field")
-  urlField?: string;
-
-  @doc("The name of the index field to use as a filepath.")
-  @projectedName("csharp", "FilepathFieldName")
-  @encodedName("application/json", "filepath_field")
-  filepathField?: string;
-
-  @doc("The names of index fields that should be treated as content.")
-  @projectedName("csharp", "ContentFieldNames")
-  @encodedName("application/json", "content_fields")
-  contentFields?: string[];
-
-  @doc("The separator pattern that content fields should use.")
-  @projectedName("csharp", "ContentFieldSeparator")
-  @encodedName("application/json", "content_fields_separator")
-  contentFieldsSeparator?: string;
-
-  @doc("The names of fields that represent vector data.")
-  @projectedName("csharp", "VectorFieldNames")
   @encodedName("application/json", "vector_fields")
->>>>>>> d4168119
   vectorFields?: string[];
 }
 

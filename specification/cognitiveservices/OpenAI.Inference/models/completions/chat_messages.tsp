--- conflicted
+++ resolved
@@ -127,13 +127,8 @@
   @doc("An optional name for the participant.")
   name?: string;
 
-<<<<<<< HEAD
-  @projectedName("json", "tool_calls")
+  @encodedName("application/json", "tool_calls")
   @added(ServiceApiVersions.v2024_02_15_Preview)
-=======
-  @encodedName("application/json", "tool_calls")
-  @added(ServiceApiVersions.v2023_12_01_Preview)
->>>>>>> d9fe11f5
   @doc("""
   The tool calls that must be resolved and have their outputs appended to subsequent input messages for the chat
   completions request to resolve as configured.
@@ -141,12 +136,7 @@
   toolCalls?: ChatCompletionsToolCall[];
 
   @added(ServiceApiVersions.v2023_07_01_Preview)
-<<<<<<< HEAD
-  @projectedName("json", "function_call")
-=======
-  @removed(ServiceApiVersions.v2023_12_01_Preview)
   @encodedName("application/json", "function_call")
->>>>>>> d9fe11f5
   @doc("""
   The function call that must be resolved and have its output appended to subsequent input messages for the chat
   completions request to resolve as configured.
@@ -193,13 +183,8 @@
   @doc("The content of the message.")
   content: string | null;
 
-<<<<<<< HEAD
   @added(ServiceApiVersions.v2024_02_15_Preview)
-  @projectedName("json", "tool_calls")
-=======
-  @added(ServiceApiVersions.v2023_12_01_Preview)
   @encodedName("application/json", "tool_calls")
->>>>>>> d9fe11f5
   @doc("""
   The tool calls that must be resolved and have their outputs appended to subsequent input messages for the chat
   completions request to resolve as configured.

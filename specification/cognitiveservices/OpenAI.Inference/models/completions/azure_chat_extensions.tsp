import "@typespec/versioning";
import "./chat_completions.tsp";
import "./chat_messages.tsp";
import "./extensions/oyd/azure_search_options.tsp";
import "./extensions/oyd/azure_machinelearning_index_options.tsp";
import "./extensions/oyd/azure_cosmosdb_options.tsp";
import "./extensions/oyd/elasticsearch_options.tsp";
import "./extensions/oyd/pinecone_options.tsp";

namespace Azure.OpenAI;

using TypeSpec.Versioning;

@added(ServiceApiVersions.v2024_02_15_Preview)
@doc("""
  A representation of configuration data for a single Azure OpenAI chat extension. This will be used by a chat
  completions request that should use Azure OpenAI chat extensions to augment the response behavior.
  The use of this configuration is compatible only with Azure OpenAI.
""")
<<<<<<< HEAD
union AzureChatExtensionType {
  string,

  @doc("Represents the use of Azure Cognitive Search as an Azure OpenAI chat extension.")
  azureCognitiveSearch: "AzureCognitiveSearch",
=======
enum AzureChatExtensionType {
  @doc("Represents the use of Azure AI Search as an Azure OpenAI chat extension.")
  azureSearch: "azure_search",
>>>>>>> 6dedbc06

  @doc("Represents the use of Azure Machine Learning index as an Azure OpenAI chat extension.")
  azureMachineLearningIndex: "azure_ml_index",

  @doc("Represents the use of Azure Cosmos DB as an Azure OpenAI chat extension.")
  azureCosmosDB: "azure_cosmos_db",

  @doc("Represents the use of Elasticsearch® index as an Azure OpenAI chat extension.")
  elasticsearch: "elasticsearch",

  @doc("Represents the use of Pinecone index as an Azure OpenAI chat extension.")
  pinecone: "pinecone",
}

@discriminator("type")
@added(ServiceApiVersions.v2024_02_15_Preview)
@doc("""
  A representation of configuration data for a single Azure OpenAI chat extension. This will be used by a chat
  completions request that should use Azure OpenAI chat extensions to augment the response behavior.
  The use of this configuration is compatible only with Azure OpenAI.
""")
model AzureChatExtensionConfiguration {
  @doc("""
    The label for the type of an Azure chat extension. This typically corresponds to a matching Azure resource.
    Azure chat extensions are only compatible with Azure OpenAI.
  """)
  type: AzureChatExtensionType;
}

@added(ServiceApiVersions.v2024_02_15_Preview)
@doc("""
  A representation of the additional context information available when Azure OpenAI chat extensions are involved
  in the generation of a corresponding chat completions response. This context information is only populated when
  using an Azure OpenAI request configured to use a matching extension.
""")
model AzureChatExtensionsMessageContext {
  @doc("""
    The contextual information associated with the Azure chat extensions used for a chat completions request.
    These messages describe the data source retrievals, plugin invocations, and other intermediate steps taken in the
    course of generating a chat completions response that was augmented by capabilities from Azure OpenAI chat
    extensions.
  """)
  citations?: AzureChatExtensionDataSourceResponseCitation[];

  @doc("The detected intent from the chat history, used to pass to the next turn to carry over the context.")
  intent?: string;
}

@added(ServiceApiVersions.v2024_02_15_Preview)
@doc("""
A single instance of additional context information available when Azure OpenAI chat extensions are involved
in the generation of a corresponding chat completions response. This context information is only populated when
using an Azure OpenAI request configured to use a matching extension.
""")
model AzureChatExtensionDataSourceResponseCitation {
  @doc("The content of the citation.")
  content: string;

  @doc("The title of the citation.")
  title?: string;

  @doc("The URL of the citation.")
  url?: string;

  @doc("The file path of the citation.")
  filepath?: string;

  #suppress "@azure-tools/typespec-azure-core/casing-style" "OpenAI uses wire-format snake_casing"
  @doc("The chunk ID of the citation.")
  chunk_id?: string;
}

@added(ServiceApiVersions.v2024_02_15_Preview)
@doc("A representation of the available options for the Azure OpenAI grounding enhancement.")
model AzureChatGroundingEnhancementConfiguration {
  @doc("Specifies whether the enhancement is enabled.")
  enabled: boolean;
}

#suppress "@azure-tools/typespec-azure-core/casing-style" "established industry acronym"
@added(ServiceApiVersions.v2024_02_15_Preview)
@doc("A representation of the available options for the Azure OpenAI optical character recognition (OCR) enhancement.")
model AzureChatOCREnhancementConfiguration {
  @doc("Specifies whether the enhancement is enabled.")
  enabled: boolean;
}

@added(ServiceApiVersions.v2024_02_15_Preview)
@doc("A representation of the available Azure OpenAI enhancement configurations.")
model AzureChatEnhancementConfiguration {
  @doc("A representation of the available options for the Azure OpenAI grounding enhancement.")
  grounding?: AzureChatGroundingEnhancementConfiguration;

  @doc("A representation of the available options for the Azure OpenAI optical character recognition (OCR) enhancement.")
  ocr?: AzureChatOCREnhancementConfiguration;
}

@added(ServiceApiVersions.v2024_02_15_Preview)
@doc("""
Represents the output results of Azure enhancements to chat completions, as configured via the matching input provided
in the request.
""")
model AzureChatEnhancements {
  @doc("The grounding enhancement that returns the bounding box of the objects detected in the image.")
  grounding?: AzureGroundingEnhancement;
}

@added(ServiceApiVersions.v2024_02_15_Preview)
@doc("The grounding enhancement that returns the bounding box of the objects detected in the image.")
model AzureGroundingEnhancement {
  @doc("The lines of text detected by the grounding enhancement.")
  lines: AzureGroundingEnhancementLine[];
}

@added(ServiceApiVersions.v2024_02_15_Preview)
@doc("A content line object consisting of an adjacent sequence of content elements, such as words and selection marks.")
model AzureGroundingEnhancementLine {
  @doc("The text within the line.")
  text: string;

  @doc("An array of spans that represent detected objects and its bounding box information.")
  spans: AzureGroundingEnhancementLineSpan[];
}

@added(ServiceApiVersions.v2024_02_15_Preview)
@doc("A span object that represents a detected object and its bounding box information.")
model AzureGroundingEnhancementLineSpan {
  @doc("The text content of the span that represents the detected object.")
  text: string;

  @doc("""
  The character offset within the text where the span begins. This offset is defined as the position of the first
  character of the span, counting from the start of the text as Unicode codepoints.
  """)
  offset: int32;

  @doc("The length of the span in characters, measured in Unicode codepoints.")
  length: int32;

  @doc("An array of objects representing points in the polygon that encloses the detected object.")
  polygon: AzureGroundingEnhancementCoordinatePoint[];
}

@added(ServiceApiVersions.v2024_02_15_Preview)
@doc("A representation of a single polygon point as used by the Azure grounding enhancement.")
model AzureGroundingEnhancementCoordinatePoint {
  @doc("The x-coordinate (horizontal axis) of the point.")
  x: float32;

  @doc("The y-coordinate (vertical axis) of the point.")
  y: float32;
}<|MERGE_RESOLUTION|>--- conflicted
+++ resolved
@@ -17,17 +17,11 @@
   completions request that should use Azure OpenAI chat extensions to augment the response behavior.
   The use of this configuration is compatible only with Azure OpenAI.
 """)
-<<<<<<< HEAD
 union AzureChatExtensionType {
   string,
 
-  @doc("Represents the use of Azure Cognitive Search as an Azure OpenAI chat extension.")
-  azureCognitiveSearch: "AzureCognitiveSearch",
-=======
-enum AzureChatExtensionType {
   @doc("Represents the use of Azure AI Search as an Azure OpenAI chat extension.")
   azureSearch: "azure_search",
->>>>>>> 6dedbc06
 
   @doc("Represents the use of Azure Machine Learning index as an Azure OpenAI chat extension.")
   azureMachineLearningIndex: "azure_ml_index",

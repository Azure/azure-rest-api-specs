import "@typespec/rest";
import "@typespec/http";
import "@typespec/versioning";
import "@azure-tools/typespec-client-generator-core";

import "./azure_chat_extensions.tsp";
import "./azure_content_filtering.tsp";
import "./chat_messages.tsp";
import "./common.tsp";
import "./functions.tsp";
import "./tools.tsp";

using TypeSpec.Rest;
using TypeSpec.Http;
using TypeSpec.Versioning;
using Azure.ClientGenerator.Core;

namespace Azure.OpenAI;

@added(ServiceApiVersions.v2024_02_15_Preview)
@doc("""
An abstract representation of a response format configuration usable by Chat Completions. Can be used to enable JSON
mode.
""")
@discriminator("type")
model ChatCompletionsResponseFormat {
  @doc("The discriminated type for the response format.")
  type: string;
}

@doc("""
The standard Chat Completions response format that can freely generate text and is not guaranteed to produce response
content that adheres to a specific schema.
""")
@added(ServiceApiVersions.v2024_02_15_Preview)
model ChatCompletionsTextResponseFormat extends ChatCompletionsResponseFormat {
  @doc("The discriminated object type, which is always 'text' for this format.")
  type: "text";
}

@doc("""
A response format for Chat Completions that restricts responses to emitting valid JSON objects.
""")
@added(ServiceApiVersions.v2024_02_15_Preview)
model ChatCompletionsJsonResponseFormat extends ChatCompletionsResponseFormat {
  @doc("The discriminated object type, which is always 'json_object' for this format.")
  type: "json_object";
}

@doc("""
The configuration information for a chat completions request.
Completions support a wide variety of tasks and generate text that continues from or "completes"
provided prompt data.
""")
@added(ServiceApiVersions.v2023_05_15)
model ChatCompletionsOptions {
  @doc("""
    The collection of context messages associated with this chat completions request.
    Typical usage begins with a chat message for the System role that provides instructions for
    the behavior of the assistant, followed by alternating messages between the User and
    Assistant roles.
    """)
  messages: ChatRequestMessage[];

  @doc("A list of functions the model may generate JSON inputs for.")
  @added(ServiceApiVersions.v2023_07_01_Preview)
  functions?: FunctionDefinition[];

  @doc("""
    Controls how the model responds to function calls. "none" means the model does not call a function,
    and responds to the end-user. "auto" means the model can pick between an end-user or calling a function.
     Specifying a particular function via `{"name": "my_function"}` forces the model to call that function.
     "none" is the default when no functions are present. "auto" is the default if functions are present.
    """)
  @encodedName("application/json", "function_call")
  @added(ServiceApiVersions.v2023_07_01_Preview)
  functionCall?: FunctionCallConfig;

  @doc("The maximum number of tokens to generate.")
  @encodedName("application/json", "max_tokens")
  maxTokens?: int32;

  @doc("""
    The sampling temperature to use that controls the apparent creativity of generated completions.
    Higher values will make output more random while lower values will make results more focused
    and deterministic.
    It is not recommended to modify temperature and top_p for the same completions request as the
    interaction of these two settings is difficult to predict.
    """)
  temperature?: float32;

  @doc("""
    An alternative to sampling with temperature called nucleus sampling. This value causes the
    model to consider the results of tokens with the provided probability mass. As an example, a
    value of 0.15 will cause only the tokens comprising the top 15% of probability mass to be
    considered.
    It is not recommended to modify temperature and top_p for the same completions request as the
    interaction of these two settings is difficult to predict.
    """)
  @encodedName("application/json", "top_p")
  @clientName("NucleusSamplingFactor", "csharp")
  topP?: float32;

  @doc("""
    A map between GPT token IDs and bias scores that influences the probability of specific tokens
    appearing in a completions response. Token IDs are computed via external tokenizer tools, while
    bias scores reside in the range of -100 to 100 with minimum and maximum values corresponding to
    a full ban or exclusive selection of a token, respectively. The exact behavior of a given bias
    score varies by model.
    """)
  @encodedName("application/json", "logit_bias")
  @clientName("TokenSelectionBiases", "csharp")
  logitBias?: Record<int32>;

  @doc("""
    An identifier for the caller or end user of the operation. This may be used for tracking
    or rate-limiting purposes.
    """)
  user?: string;

  @doc("""
    The number of chat completions choices that should be generated for a chat completions
    response.
    Because this setting can generate many completions, it may quickly consume your token quota.
    Use carefully and ensure reasonable settings for max_tokens and stop.
    """)
  @clientName("ChoiceCount", "csharp")
  n?: int32;

  @doc("""
    A collection of textual sequences that will end completions generation.
    """)
  @clientName("StopSequences", "csharp")
  stop?: string[];

  @doc("""
    A value that influences the probability of generated tokens appearing based on their existing
    presence in generated text.
    Positive values will make tokens less likely to appear when they already exist and increase the
    model's likelihood to output new topics.
    """)
  @encodedName("application/json", "presence_penalty")
  presencePenalty?: float32;

  @doc("""
    A value that influences the probability of generated tokens appearing based on their cumulative
    frequency in generated text.
    Positive values will make tokens less likely to appear as their frequency increases and
    decrease the likelihood of the model repeating the same statements verbatim.
    """)
  @encodedName("application/json", "frequency_penalty")
  frequencyPenalty?: float32;

  @doc("""
    A value indicating whether chat completions should be streamed for this request.
    """)
  @clientName("InternalShouldStreamResponse", "csharp")
  stream?: boolean;

  @doc("""
    The model name to provide as part of this completions request.
    Not applicable to Azure OpenAI, where deployment information should be included in the Azure
    resource URI that's connected to.
    """)
  @clientName("DeploymentName", "csharp")
  `model`?: string;

  @doc("""
    The configuration entries for Azure OpenAI chat extensions that use them.
    This additional specification is only compatible with Azure OpenAI.
  """)
  // Note: client libraries should represent the `dataSources` information for Azure OpenAI chat extensions in a way
  //        that differs from the wire format. To wit: the array should appear on a custom sub-options type (as if
  //        the array were in an appropriate parent JSON object on the wire) and type/field names should converge on
  //        "extensions" instead of "data sources" for representing the additional configuration information. A future
  //        service API version will absorb these proposed changes and allow us to retire the extra complexity.
<<<<<<< HEAD
  @added(ServiceApiVersions.v2023_08_01_Preview)
  @clientName("InternalAzureExtensionsDataSources", "csharp")
=======
  @added(ServiceApiVersions.v2024_02_15_Preview)
  @encodedName("application/json", "data_sources")
  @projectedName("csharp", "InternalAzureExtensionsDataSources")
>>>>>>> d4168119
  dataSources?: AzureChatExtensionConfiguration[];

  @added(ServiceApiVersions.v2024_02_15_Preview)
  @doc("If provided, the configuration options for available Azure OpenAI chat enhancements.")
  enhancements?: AzureChatEnhancementConfiguration;

  @added(ServiceApiVersions.v2024_02_15_Preview)
  @doc("""
  If specified, the system will make a best effort to sample deterministically such that repeated requests with the
  same seed and parameters should return the same result. Determinism is not guaranteed, and you should refer to the
  system_fingerprint response parameter to monitor changes in the backend."
  """)
  seed?: int64;

  #suppress "@azure-tools/typespec-azure-core/no-nullable" "OpenAI uses explicitly nullable types"
  @added(ServiceApiVersions.v2024_02_15_Preview)
  @doc("""
  Whether to return log probabilities of the output tokens or not. If true, returns the log probabilities of each output token returned in the `content` of `message`. This option is currently not available on the `gpt-4-vision-preview` model.
  """)
  logprobs?: boolean | null = false;

  #suppress "@azure-tools/typespec-azure-core/casing-style" "OpenAI uses wire-format snake_casing"
  #suppress "@azure-tools/typespec-azure-core/no-nullable" "OpenAI uses explicitly required, nullable types"
  @added(ServiceApiVersions.v2024_02_15_Preview)
  @doc("""
  An integer between 0 and 5 specifying the number of most likely tokens to return at each token position, each with an associated log probability. `logprobs` must be set to `true` if this parameter is used.
  """)
  top_logprobs?: int32 | null;

  @encodedName("application/json", "response_format")
  @added(ServiceApiVersions.v2024_02_15_Preview)
  @doc("An object specifying the format that the model must output. Used to enable JSON mode.")
  responseFormat?: ChatCompletionsResponseFormat;

  @added(ServiceApiVersions.v2024_02_15_Preview)
  @doc("The available tool definitions that the chat completions request can use, including caller-defined functions.")
  tools?: ChatCompletionsToolDefinition[];

  @encodedName("application/json", "tool_choice")
  @added(ServiceApiVersions.v2024_02_15_Preview)
  @doc("""
  If specified, the model will configure which of the provided tools it can use for the chat completions response.
  """)
  toolChoice?: ChatCompletionsToolSelection;
}

@doc("""
The representation of a single prompt completion as part of an overall chat completions request.
Generally, `n` choices are generated per provided prompt with a default value of 1.
Token limits and other settings may limit the number of choices generated.
""")
@added(ServiceApiVersions.v2023_05_15)
model ChatChoice {
  @doc("The chat message for a given chat completions prompt.")
  message?: ChatResponseMessage;

  #suppress "@azure-tools/typespec-azure-core/no-nullable" "OpenAI uses explicitly required, nullable types"
  @added(ServiceApiVersions.v2024_02_15_Preview)
  @doc("The log probability information for this choice, as enabled via the 'logprobs' request option.")
  logprobs: ChatChoiceLogProbabilityInfo | null;

  @doc("The ordered index associated with this chat completions choice.")
  index: int32;

  #suppress "@azure-tools/typespec-azure-core/no-nullable" "OpenAI uses explicitly required, nullable types"
  #suppress "@azure-tools/typespec-autorest/union-unsupported" "OpenAPI v2 support deferred"
  @doc("The reason that this chat completions choice completed its generated.")
  @encodedName("application/json", "finish_reason")
  finishReason: CompletionsFinishReason | null;

  // Note: this property is currently speculative via observation and not yet documented anywhere.
  @doc("""
  The reason the model stopped generating tokens, together with any applicable details.
  This structured representation replaces 'finish_reason' for some models.
  """)
  @added(ServiceApiVersions.v2024_02_15_Preview)
  @encodedName("application/json", "finish_details")
  finishDetails?: ChatFinishDetails;

  @doc("The delta message content for a streaming response.")
  @clientName("InternalStreamingDeltaMessage", "csharp")
  delta?: ChatResponseMessage;

  @doc("""
    Information about the content filtering category (hate, sexual, violence, self_harm), if it
    has been detected, as well as the severity level (very_low, low, medium, high-scale that
    determines the intensity and risk level of harmful content) and if it has been filtered or not.
    """)
  @added(ServiceApiVersions.v2023_06_01_Preview)
  @encodedName("application/json", "content_filter_results")
  contentFilterResults?: ContentFilterResultsForChoice;

  @added(ServiceApiVersions.v2024_02_15_Preview)
  @doc("""
  Represents the output results of Azure OpenAI enhancements to chat completions, as configured via the matching input
  provided in the request. This supplementary information is only available when using Azure OpenAI and only when the
  request is configured to use enhancements.
  """)
  enhancements?: AzureChatEnhancements;
}

@doc("""
Representation of the response data from a chat completions request.
Completions support a wide variety of tasks and generate text that continues from or "completes"
provided prompt data.
""")
@added(ServiceApiVersions.v2023_05_15)
model ChatCompletions {
  @doc("A unique identifier associated with this chat completions response.")
  id: string;

  @doc("""
    The first timestamp associated with generation activity for this completions response,
    represented as seconds since the beginning of the Unix epoch of 00:00 on 1 Jan 1970.
    """)
  @clientName("createdAt", "java")
  @encode(DateTimeKnownEncoding.unixTimestamp, int32)
  created: utcDateTime;

  @doc("""
    The collection of completions choices associated with this completions response.
    Generally, `n` choices are generated per provided prompt with a default value of 1.
    Token limits and other settings may limit the number of choices generated.
    """)
  choices: ChatChoice[];

  @doc("""
  Content filtering results for zero or more prompts in the request. In a streaming request,
  results for different prompts may arrive at different times or in different orders.
  """)
  @added(ServiceApiVersions.v2023_06_01_Preview)
  @encodedName("application/json", "prompt_filter_results")
  promptFilterResults?: ContentFilterResultsForPrompt[];

  @added(ServiceApiVersions.v2024_02_15_Preview)
  @encodedName("application/json", "system_fingerprint")
  @doc("""
  Can be used in conjunction with the `seed` request parameter to understand when backend changes have been made that
  might impact determinism.
  """)
  systemFingerprint?: string;

  @doc("""
    Usage information for tokens processed and generated as part of this completions operation.
    """)
  usage: CompletionsUsage;
}

@added(ServiceApiVersions.v2024_02_15_Preview)
@discriminator("type")
@doc("An abstract representation of structured information about why a chat completions response terminated.")
model ChatFinishDetails {
  @doc("The object type.")
  type: string;
}

@doc("A structured representation of a stop reason that signifies natural termination by the model.")
@added(ServiceApiVersions.v2024_02_15_Preview)
model StopFinishDetails extends ChatFinishDetails {
  @doc("The object type, which is always 'stop' for this object.")
  type: "stop";

  @doc("The token sequence that the model terminated with.")
  stop: string;
}

@doc("""
A structured representation of a stop reason that signifies a token limit was reached before the model could naturally
complete.
""")
@added(ServiceApiVersions.v2024_02_15_Preview)
model MaxTokensFinishDetails extends ChatFinishDetails {
  @doc("The object type, which is always 'max_tokens' for this object.")
  type: "max_tokens";
}

@added(ServiceApiVersions.v2024_02_15_Preview)
@doc("""
Log probability information for a choice, as requested via 'logprobs' and 'top_logprobs'.
""")
model ChatChoiceLogProbabilityInfo {
  #suppress "@azure-tools/typespec-azure-core/no-nullable" "OpenAI uses explicitly required, nullable types"
  @doc("""
  The list of log probability information entries for the choice's message content tokens, as requested via the 'logprobs' option.
  """)
  content: ChatTokenLogProbabilityResult[] | null;
}

@added(ServiceApiVersions.v2024_02_15_Preview)
@doc("""
A representation of the log probability information for a single content token, including a list of most likely tokens if 'top_logprobs' were requested.
""")
model ChatTokenLogProbabilityResult {
  ...ChatTokenLogProbabilityInfo;

  #suppress "@azure-tools/typespec-azure-core/no-nullable" "OpenAI uses explicitly required, nullable types"
  #suppress "@azure-tools/typespec-azure-core/casing-style" "OpenAI uses wire-format snake_casing"
  @doc("The list of most likely tokens and their log probability information, as requested via 'top_logprobs'.")
  top_logprobs: ChatTokenLogProbabilityInfo[] | null;
}

@added(ServiceApiVersions.v2024_02_15_Preview)
@doc("""
A representation of the log probability information for a single message content token.
""")
model ChatTokenLogProbabilityInfo {
  @doc("The message content token.")
  token: string;

  @doc("The log probability of the message content token.")
  logprob: float32;

  #suppress "@azure-tools/typespec-azure-core/no-nullable" "OpenAI uses explicitly required, nullable types"
  @doc("""
  A list of integers representing the UTF-8 bytes representation of the token. Useful in instances where characters are represented by multiple tokens and their byte representations must be combined to generate the correct text representation. Can be null if there is no bytes representation for the token.
  """)
  bytes: int32[] | null;
}<|MERGE_RESOLUTION|>--- conflicted
+++ resolved
@@ -174,14 +174,9 @@
   //        the array were in an appropriate parent JSON object on the wire) and type/field names should converge on
   //        "extensions" instead of "data sources" for representing the additional configuration information. A future
   //        service API version will absorb these proposed changes and allow us to retire the extra complexity.
-<<<<<<< HEAD
-  @added(ServiceApiVersions.v2023_08_01_Preview)
+  @added(ServiceApiVersions.v2024_02_15_Preview)
+  @encodedName("application/json", "data_sources")
   @clientName("InternalAzureExtensionsDataSources", "csharp")
-=======
-  @added(ServiceApiVersions.v2024_02_15_Preview)
-  @encodedName("application/json", "data_sources")
-  @projectedName("csharp", "InternalAzureExtensionsDataSources")
->>>>>>> d4168119
   dataSources?: AzureChatExtensionConfiguration[];
 
   @added(ServiceApiVersions.v2024_02_15_Preview)

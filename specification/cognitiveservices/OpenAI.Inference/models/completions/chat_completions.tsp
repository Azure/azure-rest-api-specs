--- conflicted
+++ resolved
@@ -237,8 +237,6 @@
   @projectedName("json", "finish_reason")
   finishReason: CompletionsFinishReason | null;
 
-<<<<<<< HEAD
-=======
   // Note: this property is currently speculative via observation and not yet documented anywhere.
   @doc("""
   The reason the model stopped generating tokens, together with any applicable details.
@@ -253,7 +251,6 @@
   @projectedName("csharp", "InternalStreamingDeltaMessage")
   delta?: ChatResponseMessage;
 
->>>>>>> 583a4974
   @doc("""
     Information about the content filtering category (hate, sexual, violence, self_harm), if it
     has been detected, as well as the severity level (very_low, low, medium, high-scale that

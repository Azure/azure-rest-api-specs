--- conflicted
+++ resolved
@@ -5,32 +5,13 @@
 
 namespace Azure.OpenAI;
 
-<<<<<<< HEAD
 @doc("Embedding request body schema")
 model EmbeddingsRequest {
-=======
-@doc("Input model for embeddings create endpoint")
-model EmbeddingsCreateRequest {
-    @doc("deployment id of the model which was deployed")
-    @path
-    deploymentId: string;
-    @doc("expected schema for the body of the embedding post request")
-    @body
-    body: EmbeddingsCreateBody;
-}
-
-@doc("Embedding request body schema")
-model EmbeddingsCreateBody {
->>>>>>> a746d1ca
     @doc("The ID of the end-user, for use in tracking and rate-limiting.")
     user?: string;
 
     @doc("input type of embedding search to use")
-<<<<<<< HEAD
     inputType?: string;
-=======
-    input_type?: string;
->>>>>>> a746d1ca
 
     @doc("ID of the model to use")
     "model"?: string;
@@ -39,13 +20,9 @@
     An input to embed, encoded as a string, a list of strings, or a list of token
     lists
     """)
-    input: EmbeddingsInput;
+    input: string | string[] | integer[] | integer[][];
     // https://stackoverflow.com/questions/70112647/equivalent-use-of-oneof-from-openapi-3-in-openapi-2
     // we technically have string, string[], integer[], and integer[][]
     // but since we are targeting openAPIv2 we are not able to use polymorphism effectively, we need to simply
     // have a typeless object as part of the response
-}
-
-@doc("Embedding request body schema, base fields")
-model EmbeddingsInput {
 }
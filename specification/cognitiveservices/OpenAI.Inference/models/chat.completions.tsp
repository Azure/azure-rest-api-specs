--- conflicted
+++ resolved
@@ -148,26 +148,6 @@
 Token limits and other settings may limit the number of choices generated.
 """)
 model ChatChoice {
-<<<<<<< HEAD
-    @doc("The chat message for a given chat completions prompt.")
-    @projectedName("json", "message")
-    message?: ChatMessage;
-
-    @doc("The ordered index associated with this chat completions choice.")
-    @projectedName("json", "index")
-    index: int32;
-
-    #suppress "@azure-tools/typespec-azure-core/no-nullable" "The operation already returns nulls"
-    #suppress "@azure-tools/typespec-autorest/union-unsupported" "https://github.com/Azure/typespec-azure/issues/3180"
-    @doc("The reason that this chat completions choice completed its generated.")
-    @projectedName("json", "finish_reason")
-    finishReason: CompletionsFinishReason | null;
-
-    @doc("The delta message content for a streaming response.")
-    @projectedName("json", "delta")
-    @projectedName("csharp", "InternalStreamingDeltaMessage")
-    delta?: ChatMessage;
-=======
   @doc("The chat message for a given chat completions prompt.")
   @projectedName("json", "message")
   message?: ChatMessage;
@@ -177,6 +157,7 @@
   index: int32;
 
   #suppress "@azure-tools/typespec-azure-core/no-nullable" "The operation already returns nulls"
+  #suppress "@azure-tools/typespec-autorest/union-unsupported" "https://github.com/Azure/typespec-azure/issues/3180"
   @doc("The reason that this chat completions choice completed its generated.")
   @projectedName("json", "finish_reason")
   finishReason: CompletionsFinishReason | null;
@@ -185,7 +166,6 @@
   @projectedName("json", "delta")
   @projectedName("csharp", "InternalStreamingDeltaMessage")
   delta?: ChatMessage;
->>>>>>> fefa8c56
 }
 
 @doc("""

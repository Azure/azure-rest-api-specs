parameters:
  "service-dir":
    default: "sdk/openai"
  "dependencies":
    default: ""
emit:
 - "@azure-tools/typespec-autorest"
options:
  "@azure-tools/typespec-autorest":
    emitter-output-dir: "{project-root}/../"
    output-file: "{azure-resource-provider-folder}/AzureOpenAI/inference/{version-status}/{version}/generated.json"
    azure-resource-provider-folder: "data-plane"
    examples-directory: examples
<<<<<<< HEAD
  # Uncomment this line and add "@azure-tools/cadl-python" to your package.json to generate Python code
  # "@azure-tools/cadl-python":
  #   "basic-setup-py": true
  #   "package-version":
  #   "package-name":
  #   "output-path":
  # Uncomment this line and add "@azure-tools/cadl-java" to your package.json to generate Java code
  # "@azure-tools/cadl-java": true
  # Uncomment this line and add "@azure-tools/cadl-csharp" to your package.json to generate C# code    
  # https://github.com/Azure/azure-rest-api-specs/issues/24496
  # "@azure-tools/typespec-csharp":
  #   package-dir: "Azure.AI.OpenAI"
  #   namespace: "Azure.AI.OpenAI"
  #   clear-output-folder: true
  #   model-namespace: false
  # https://github.com/Azure/azure-rest-api-specs/issues/24497
  # "@azure-tools/typespec-java":
  #   package-dir: "azure-ai-openai"
  #   namespace: "com.azure.ai.openai"
  #   partial-update: true
  #   enable-sync-stack: true
  #   generate-tests: false
  # https://github.com/Azure/azure-rest-api-specs/issues/24498
  "@azure-tools/typespec-ts":
    package-dir: "openai"
    generateMetadata: false
    generateTest: false
    isModularLibrary: true
    relative-generated-folder: "sources/generated"
    packageDetails:
      name: "@azure/openai"
=======
    omit-unreachable-types: true
  "@azure-tools/typespec-csharp":
    package-dir: "Azure.AI.OpenAI"
    namespace: "Azure.AI.OpenAI"
    clear-output-folder: true
    model-namespace: false
  "@azure-tools/typespec-java":
    package-dir: "azure-ai-openai"
    namespace: "com.azure.ai.openai"
    partial-update: true
    enable-sync-stack: true
    generate-tests: false
  # "@azure-tools/typespec-ts":
  #   package-dir: "azure-ai-openai"
  #   emitter-output-dir: "{project-root}/generated"
  #   generateMetadata: false
  #   generateTest: false
  #   isModularLibrary: true
  #   packageDetails:
  #     name: "@azure/openai"
>>>>>>> 83eb6fff
<|MERGE_RESOLUTION|>--- conflicted
+++ resolved
@@ -11,39 +11,6 @@
     output-file: "{azure-resource-provider-folder}/AzureOpenAI/inference/{version-status}/{version}/generated.json"
     azure-resource-provider-folder: "data-plane"
     examples-directory: examples
-<<<<<<< HEAD
-  # Uncomment this line and add "@azure-tools/cadl-python" to your package.json to generate Python code
-  # "@azure-tools/cadl-python":
-  #   "basic-setup-py": true
-  #   "package-version":
-  #   "package-name":
-  #   "output-path":
-  # Uncomment this line and add "@azure-tools/cadl-java" to your package.json to generate Java code
-  # "@azure-tools/cadl-java": true
-  # Uncomment this line and add "@azure-tools/cadl-csharp" to your package.json to generate C# code    
-  # https://github.com/Azure/azure-rest-api-specs/issues/24496
-  # "@azure-tools/typespec-csharp":
-  #   package-dir: "Azure.AI.OpenAI"
-  #   namespace: "Azure.AI.OpenAI"
-  #   clear-output-folder: true
-  #   model-namespace: false
-  # https://github.com/Azure/azure-rest-api-specs/issues/24497
-  # "@azure-tools/typespec-java":
-  #   package-dir: "azure-ai-openai"
-  #   namespace: "com.azure.ai.openai"
-  #   partial-update: true
-  #   enable-sync-stack: true
-  #   generate-tests: false
-  # https://github.com/Azure/azure-rest-api-specs/issues/24498
-  "@azure-tools/typespec-ts":
-    package-dir: "openai"
-    generateMetadata: false
-    generateTest: false
-    isModularLibrary: true
-    relative-generated-folder: "sources/generated"
-    packageDetails:
-      name: "@azure/openai"
-=======
     omit-unreachable-types: true
   "@azure-tools/typespec-csharp":
     package-dir: "Azure.AI.OpenAI"
@@ -56,12 +23,11 @@
     partial-update: true
     enable-sync-stack: true
     generate-tests: false
-  # "@azure-tools/typespec-ts":
-  #   package-dir: "azure-ai-openai"
-  #   emitter-output-dir: "{project-root}/generated"
-  #   generateMetadata: false
-  #   generateTest: false
-  #   isModularLibrary: true
-  #   packageDetails:
-  #     name: "@azure/openai"
->>>>>>> 83eb6fff
+  "@azure-tools/typespec-ts":
+    package-dir: "openai"
+    generateMetadata: false
+    generateTest: false
+    isModularLibrary: true
+    relative-generated-folder: "sources/generated"
+    packageDetails:
+      name: "@azure/openai"
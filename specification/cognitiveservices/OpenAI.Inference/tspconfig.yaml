parameters:
  dependencies:
    default: ""
  service-dir:
    default: sdk/openai
emit:
  - D:/Go/src/github.com/Azure/autorest.go/packages/typespec-go
options:
  '@azure-tools/typespec-autorest':
    azure-resource-provider-folder: data-plane
    emitter-output-dir: '{project-root}/../'
    examples-directory: '{project-root}/examples'
    omit-unreachable-types: true
    output-file: '{azure-resource-provider-folder}/AzureOpenAI/inference/{version-status}/{version}/generated.json'
  '@azure-tools/typespec-csharp':
    clear-output-folder: true
    flavor: azure
    generate-protocol-methods: false
    model-namespace: false
    namespace: Azure.AI.OpenAI
    package-dir: Azure.AI.OpenAI
  '@azure-tools/typespec-go':
    emitter-output-dir: '{project-root}/go/sdk/resourcemanager/cognitiveservices/armcognitiveservices'
    module: github.com/Azure/azure-sdk-for-go/sdk/resourcemanager/cognitiveservices/armcognitiveservices
    module-version: 0.1.0
  '@azure-tools/typespec-java':
    custom-types: FunctionCallPreset
    custom-types-subpackage: implementation.models
    customization-class: customization/src/main/java/ChatCompletionsToolCallCustomizations.java
    enable-sync-stack: true
    flavor: azure
    generate-tests: false
    namespace: com.azure.ai.openai
    package-dir: azure-ai-openai
    partial-update: true
  '@azure-tools/typespec-ts':
    flavor: azure
<<<<<<< HEAD
=======
    stream-style-serialization: false
  "@azure-tools/typespec-ts":
    package-dir: "openai"
>>>>>>> e367672e
    generateMetadata: false
    generateTest: false
    isModularLibrary: true
    package-dir: openai
    packageDetails:
      name: '@azure/openai'
linter:
  extends:
    - '@azure-tools/typespec-azure-core/all'<|MERGE_RESOLUTION|>--- conflicted
+++ resolved
@@ -31,16 +31,11 @@
     flavor: azure
     generate-tests: false
     namespace: com.azure.ai.openai
+    stream-style-serialization: false
     package-dir: azure-ai-openai
     partial-update: true
   '@azure-tools/typespec-ts':
     flavor: azure
-<<<<<<< HEAD
-=======
-    stream-style-serialization: false
-  "@azure-tools/typespec-ts":
-    package-dir: "openai"
->>>>>>> e367672e
     generateMetadata: false
     generateTest: false
     isModularLibrary: true

import "@azure-tools/typespec-client-generator-core";
import "../main.tsp";

using Azure.ClientGenerator.Core;

<<<<<<< HEAD
// Azure-specific long-running operations should be treated as implementation details that are wrapped into
// appropriately merged public surface.
@@access(Azure.OpenAI.beginAzureBatchImageGeneration, Access.internal);
@@access(Azure.OpenAI.getAzureBatchImageGenerationOperationStatus,
  Access.internal
);

=======
>>>>>>> 16967320
// Azure-specific Chat Completions with extensions should be handled by clients as a conditional selection within the
// shared Chat Completions route, with the selection gated by the presence or non-presence of additional child
// configuration options on the request payload options model.
@@access(Azure.OpenAI.getChatCompletionsWithAzureExtensions, Access.internal);

// Some models from routes with suppressed visibility are still desired for custom public surface.
@@access(Azure.OpenAI.ImageGenerationOptions, Access.public);
@@usage(Azure.OpenAI.ImageGenerationOptions, Usage.input | Usage.output);
@@access(Azure.OpenAI.ImageSize, Access.public);
@@usage(Azure.OpenAI.ImageGenerations, Usage.input | Usage.output);

// Java will need to have those models expose in public surface.
@@access(Azure.OpenAI.AudioTranscription, Access.public, "java");
@@access(Azure.OpenAI.AudioTranscriptionOptions, Access.public, "java");
@@access(Azure.OpenAI.AudioTranslation, Access.public, "java");
@@access(Azure.OpenAI.AudioTranslationOptions, Access.public, "java");

@@access(Azure.OpenAI.AzureCognitiveSearchIndexFieldMappingOptions,
  Access.public
);
@@usage(Azure.OpenAI.AzureCognitiveSearchIndexFieldMappingOptions, Usage.input);

@@access(Azure.OpenAI.AzureCognitiveSearchQueryType, Access.public);
@@usage(Azure.OpenAI.AzureCognitiveSearchQueryType, Usage.input);

@@access(Azure.OpenAI.AzureCognitiveSearchChatExtensionConfiguration,
  Access.public
);
@@usage(Azure.OpenAI.AzureCognitiveSearchChatExtensionConfiguration,
  Usage.input
);

// Remap "model" nomenclature to "DeploymentName" in appropriate containers; comments should clarify the dual use
@@projectedName(Azure.OpenAI.ImageGenerationOptions.`model`,
  "csharp",
  "DeploymentName"
);

@@projectedName(Azure.OpenAI.ChatResponseMessage.context,
  "csharp",
  "AzureExtensionsContext"
);<|MERGE_RESOLUTION|>--- conflicted
+++ resolved
@@ -3,16 +3,6 @@
 
 using Azure.ClientGenerator.Core;
 
-<<<<<<< HEAD
-// Azure-specific long-running operations should be treated as implementation details that are wrapped into
-// appropriately merged public surface.
-@@access(Azure.OpenAI.beginAzureBatchImageGeneration, Access.internal);
-@@access(Azure.OpenAI.getAzureBatchImageGenerationOperationStatus,
-  Access.internal
-);
-
-=======
->>>>>>> 16967320
 // Azure-specific Chat Completions with extensions should be handled by clients as a conditional selection within the
 // shared Chat Completions route, with the selection gated by the presence or non-presence of additional child
 // configuration options on the request payload options model.

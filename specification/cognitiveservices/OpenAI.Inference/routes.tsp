import "@azure-tools/typespec-azure-core";
import "@typespec/rest";
import "@typespec/http";
import "@typespec/versioning";

import "./models/completions.create.tsp";
import "./models/chat.completions.tsp";
import "./models/embeddings.create.tsp";
import "./models/images.tsp";

using TypeSpec.Rest;
using TypeSpec.Http;
using TypeSpec.Versioning;

using Azure.Core;

namespace Azure.OpenAI;

@doc("Return the embeddings for a given prompt.")
@actionSeparator("/")
@action("embeddings") //@convenientAPI(true)
op getEmbeddings is Azure.Core.ResourceAction<
  Deployment,
  EmbeddingsOptions,
  Embeddings
>;

@doc("""
Gets completions for the provided input prompts.
Completions support a wide variety of tasks and generate text that continues from or "completes"
provided prompt data.
""")
@actionSeparator("/")
@action("completions") //@convenientAPI(true)
op getCompletions is Azure.Core.ResourceAction<
  Deployment,
  CompletionsOptions,
  Completions
>;

@doc("""
Gets chat completions for the provided chat messages.
Completions support a wide variety of tasks and generate text that continues from or "completes"
provided prompt data.
""")
@added(ServiceApiVersions.v2023_05_15)
@actionSeparator("/")
@action("chat/completions") //@convenientAPI(true)
op getChatCompletions is ResourceAction<
  Deployment,
  ChatCompletionsOptions,
  ChatCompletions
>;

<<<<<<< HEAD
#suppress "@azure-tools/typespec-azure-core/rpc-operation-request-body" "MUST fix in next update"
=======
// Note: pending resolution of  cross-language code emission behavior for long-running operations, image generation
//        reuses its final operation response model as its status polling model.

>>>>>>> e183bbe1
#suppress "@azure-tools/typespec-azure-core/no-rpc-path-params" "Allowed because this is a non-standard status polling operation."
@doc("Returns the status of the images operation")
@added(ServiceApiVersions.v2023_06_01_Preview)
@route("/operations/images/{operationId}")
op getAzureBatchImageGenerationOperationStatus is RpcOperation<
  {
    @doc(".") @path operationId: string;
  },
  BatchImageGenerationOperationResponse
>;

#suppress "@azure-tools/typespec-azure-core/use-standard-operations" ""
@doc("Starts the generation of a batch of images from a text caption")
@added(ServiceApiVersions.v2023_06_01_Preview)
@route("/images/generations:submit")
@pollingOperation(
  getAzureBatchImageGenerationOperationStatus,
  {
    operationId: ResponseProperty<"id">,
  }
)
op beginAzureBatchImageGeneration is OaiLongRunningRpcOperation<
  ImageGenerationOptions,
  BatchImageGenerationOperationResponse,
  BatchImageGenerationOperationResponse
>;<|MERGE_RESOLUTION|>--- conflicted
+++ resolved
@@ -52,13 +52,9 @@
   ChatCompletions
 >;
 
-<<<<<<< HEAD
-#suppress "@azure-tools/typespec-azure-core/rpc-operation-request-body" "MUST fix in next update"
-=======
 // Note: pending resolution of  cross-language code emission behavior for long-running operations, image generation
 //        reuses its final operation response model as its status polling model.
-
->>>>>>> e183bbe1
+#suppress "@azure-tools/typespec-azure-core/rpc-operation-request-body" "MUST fix in next update"
 #suppress "@azure-tools/typespec-azure-core/no-rpc-path-params" "Allowed because this is a non-standard status polling operation."
 @doc("Returns the status of the images operation")
 @added(ServiceApiVersions.v2023_06_01_Preview)

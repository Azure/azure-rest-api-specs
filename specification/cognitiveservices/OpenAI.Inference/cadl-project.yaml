--- conflicted
+++ resolved
@@ -10,11 +10,7 @@
   # Uncomment this line and add "@azure-tools/cadl-java" to your package.json to generate Java code
   # "@azure-tools/cadl-java": true
   # Uncomment this line and add "@azure-tools/cadl-csharp" to your package.json to generate C# code
-<<<<<<< HEAD
-   "@azure-tools/cadl-csharp":
-=======
   "@azure-tools/cadl-csharp":
->>>>>>> 24f03ea5
      namespace: "Azure.OpenAI.Inference"
      clear-output-folder: true
      generateConvenienceAPI: true

--- conflicted
+++ resolved
@@ -17,14 +17,9 @@
     package-dir: "Azure.AI.Language.Conversations.Authoring"
     clear-output-folder: true
     model-namespace: true
-<<<<<<< HEAD
-    namespace: "Azure.AI.Language.Authoring.Analyzeconversations"
+    namespace: "Azure.AI.Language.Conversations.Authoring"
     flavor: azure
   "@azure-tools/typespec-python":
     package-dir: "azure-ai-language-conversations-authoring"
     package-name: "{package-dir}"
-    flavor: "azure"
-=======
-    namespace: "Azure.AI.Language.Conversations.Authoring"
-    flavor: azure
->>>>>>> b4144eef
+    flavor: "azure"
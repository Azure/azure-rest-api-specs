import "@azure-tools/typespec-azure-core";
import "@typespec/rest";
import "./models/project.tsp";
import "./models/common.tsp";
import "@typespec/http";
import "@typespec/versioning";
import "@azure-tools/typespec-client-generator-core";

using TypeSpec.Rest;
using TypeSpec.Http;
using Azure.Core;
using Azure.Core.Traits;
using Azure.ClientGenerator.Core;
using TypeSpec.Versioning;

namespace Language.Conversations.Authoring;

alias ServiceTraits = NoRepeatableRequests &
  NoConditionalRequests &
  NoClientRequestId;

alias languageOperations = ResourceOperations<
  ServiceTraits,
  Foundations.ErrorResponse
>;

/**
 * Lists the deployments belonging to a project.
 */
#suppress "@azure-tools/typespec-azure-core/use-standard-names"
op conversationAuthoringListDeployments is languageOperations.ResourceList<
  AnalyzeConversationAuthoringProjectDeployment,
  ListQueryParametersTrait<StandardListQueryParameters>
>;

/**
 * Lists the existing projects.
 */
#suppress "@azure-tools/typespec-azure-core/use-standard-names"
op conversationAuthoringListProjects is languageOperations.ResourceList<
  AnalyzeConversationAuthoringProjectMetadata,
  ListQueryParametersTrait<StandardListQueryParameters>
>;

/**
 * Lists the supported languages for the given project type.
 */
#suppress "@azure-tools/typespec-azure-core/use-standard-names"
op conversationAuthoringListSupportedLanguages is languageOperations.ResourceList<
  AnalyzeConversationAuthoringSupportedLanguage,
  ListQueryParametersTrait<StandardListQueryParameters &
    ProjectKindQueryParameter>
>;

/**
 * Lists the deployments to which an Azure resource is assigned. This doesn't return deployments belonging to projects owned by this resource. It only returns deployments belonging to projects owned by other resources.
 */
#suppress "@azure-tools/typespec-azure-core/use-standard-names"
@added(Versions.v2025_11_01)
op conversationAuthoringListAssignedResourceDeployments is languageOperations.ResourceList<
  AnalyzeConversationAuthoringAssignedProjectDeploymentsMetadata,
  ListQueryParametersTrait<StandardListQueryParameters>
>;

/**
 * Lists the Language or AIService resources assigned to the project.
 */
#suppress "@azure-tools/typespec-azure-core/use-standard-names"
@added(Versions.v2025_11_01)
<<<<<<< HEAD
=======
@renamedFrom(Versions.v2025_05_15_preview, "conversationAuthoringListProjectResources")
>>>>>>> bed528bc
op conversationAuthoringListDeploymentResources is languageOperations.ResourceList<
  AnalyzeConversationAuthoringDeploymentResourceInfo,
  ListQueryParametersTrait<StandardListQueryParameters>
>;

/**
 * Lists the supported prebuilt entities that can be used while creating composed entities.
 */
#suppress "@azure-tools/typespec-azure-core/use-standard-names"
op conversationAuthoringListSupportedPrebuiltEntities is languageOperations.ResourceList<
  AnalyzeConversationAuthoringPrebuiltEntity,
  ListQueryParametersTrait<StandardListQueryParameters &
    SupportedPrebuiltEntitiesQueryParameter>
>;

/**
 * Lists the support training config version for a given project type.
 */
#suppress "@azure-tools/typespec-azure-core/use-standard-names"
op conversationAuthoringListTrainingConfigVersions is languageOperations.ResourceList<
  AnalyzeConversationAuthoringTrainingConfigVersion,
  ListQueryParametersTrait<StandardListQueryParameters &
    ProjectKindQueryParameter>
>;

/**
 * Lists the non-expired training jobs created for a project.
 */
#suppress "@azure-tools/typespec-azure-core/use-standard-names"
op conversationAuthoringListTrainingJobs is languageOperations.ResourceList<
  AnalyzeConversationAuthoringTrainingJobState,
  ListQueryParametersTrait<StandardListQueryParameters>
>;

/**
 * Lists the trained models belonging to a project.
 */
#suppress "@azure-tools/typespec-azure-core/use-standard-names"
op conversationAuthoringListTrainedModels is languageOperations.ResourceList<
  AnalyzeConversationAuthoringProjectTrainedModel,
  ListQueryParametersTrait<StandardListQueryParameters>
>;

/**
 * Lists the exported models belonging to a project.
 */
#suppress "@azure-tools/typespec-azure-core/use-standard-names"
<<<<<<< HEAD
@added(Versions.v2025_11_15_preview)
=======
@added(Versions.v2025_05_15_preview)
>>>>>>> bed528bc
op conversationAuthoringListExportedModels is languageOperations.ResourceList<
  AnalyzeConversationAuthoringExportedTrainedModel,
  ListQueryParametersTrait<StandardListQueryParameters>
>;

interface ConversationAuthoringDeployment {
  /**
   * Gets the details of a deployment.
   */
  @get
  getDeployment is languageOperations.ResourceRead<AnalyzeConversationAuthoringProjectDeployment>;

  /**
   * Creates a new deployment or replaces an existing one.
   */
  #suppress "@azure-tools/typespec-azure-core/use-standard-operations"
  @route("/authoring/analyze-conversations/projects/{projectName}/deployments/{deploymentName}")
  @put
  @pollingOperation(ConversationAuthoringDeployment.getDeploymentStatus)
  @access(Access.internal, "python")
  deployProject is Foundations.LongRunningOperation<
    {
      /**
       * The name of the project to use.
       */
      @maxLength(100)
      @path
      projectName: string;

      /**
       * The name of the specific deployment of the project to use.
       */
      @path
      deploymentName: string;

      /**
       * The new deployment info.
       */
      @body
      @clientName("details", "csharp")
      body: AnalyzeConversationAuthoringCreateDeploymentOptions;
    },
    AcceptedResponse,
    {},
    Foundations.ErrorResponse
  >;

  /**
   * Deletes a project deployment.
   */
  #suppress "@azure-tools/typespec-azure-core/use-standard-operations"
  @route("/authoring/analyze-conversations/projects/{projectName}/deployments/{deploymentName}")
  @delete
  @pollingOperation(ConversationAuthoringDeployment.getDeploymentStatus)
  @access(Access.internal, "python")
  deleteDeployment is Foundations.LongRunningOperation<
    {
      /**
       * The name of the project to use.
       */
      @maxLength(100)
      @path
      projectName: string;

      /**
       * The name of the specific deployment of the project to use.
       */
      @path
      deploymentName: string;
    },
    AcceptedResponse,
    {},
    Foundations.ErrorResponse
  >;

  /**
   * Deletes a deployment from the specified project-assigned resources.
   */
  #suppress "@azure-tools/typespec-azure-core/use-standard-operations"
  @route("/authoring/analyze-conversations/projects/{projectName}/deployments/{deploymentName}/:delete-from-resources")
  @post
  @pollingOperation(
    ConversationAuthoringDeployment.getDeploymentDeleteFromResourcesStatus
  )
  @access(Access.internal, "python")
  @added(Versions.v2025_11_01)
  deleteDeploymentFromResources is Foundations.LongRunningOperation<
    {
      /**
       * The name of the project to use.
       */
      @maxLength(100)
      @path
      projectName: string;

      /**
       * The name of the specific deployment of the project to use.
       */
      @path
      deploymentName: string;

      /**
       * The Language or AIService resource list for deleting the deployment.\r\n            The deployment will only be deleted from the specified resources, and will remain for the rest.
       */
      @body
      @clientName("details", "csharp")
      body: AnalyzeConversationAuthoringDeploymentAzureResourceIds;
    },
    AcceptedResponse,
    {},
    Foundations.ErrorResponse
  >;

  /**
   * Gets the status of an existing delete deployment from specific resources job.
   */
  @added(Versions.v2025_11_01)
  getDeploymentDeleteFromResourcesStatus is languageOperations.ResourceRead<AnalyzeConversationAuthoringDeploymentDeleteFromResourcesJobState>;

  /**
   * Gets the status of an existing deployment job.
   */
  getDeploymentStatus is languageOperations.ResourceRead<AnalyzeConversationAuthoringDeploymentJobState>;
}

interface ConversationAuthoringProject {
  /**
   * Assign new Language or AIService Azure resources to a project to allowing deployment to them. This API is available only via AAD authentication and not supported via subscription key authentication. For more details about AAD authentication, check here: https://learn.microsoft.com/en-us/azure/cognitive-services/authentication?tabs=powershell#authenticate-with-azure-active-directory
   */
  #suppress "@azure-tools/typespec-azure-core/use-standard-operations"
  @route("/authoring/analyze-conversations/projects/{projectName}/resources/:assign")
  @post
  @pollingOperation(
    ConversationAuthoringProject.getAssignDeploymentResourcesStatus
  )
  @access(Access.internal, "python")
  @added(Versions.v2025_11_01)
<<<<<<< HEAD
=======
  @renamedFrom(Versions.v2025_05_15_preview, "assignProjectResources")
>>>>>>> bed528bc
  assignDeploymentResources is Foundations.LongRunningOperation<
    {
      /**
       * The name of the project to use.
       */
      @maxLength(100)
      @path
      projectName: string;

      /**
       * The new project resources to be assigned.
       */
      @body
      @clientName("details", "csharp")
      body: AnalyzeConversationAuthoringDeploymentResourceAssignments;
    },
    AcceptedResponse,
    {},
    Foundations.ErrorResponse
  >;

  /**
   * Unassign resources from a project. This disallows deployment to these resources.
   */
  #suppress "@azure-tools/typespec-azure-core/use-standard-operations"
  @route("/authoring/analyze-conversations/projects/{projectName}/resources/:unassign")
  @post
  @pollingOperation(
    ConversationAuthoringProject.getUnassignDeploymentResourcesStatus
  )
  @access(Access.internal, "python")
  @added(Versions.v2025_11_01)
<<<<<<< HEAD
=======
  @renamedFrom(Versions.v2025_05_15_preview, "unassignProjectResources")
>>>>>>> bed528bc
  unassignDeploymentResources is Foundations.LongRunningOperation<
    {
      /**
       * The name of the project to use.
       */
      @maxLength(100)
      @path
      projectName: string;

      /**
       * The list of Language or AIService Azure resource IDs to be unassigned.
       */
      @body
      @clientName("details", "csharp")
<<<<<<< HEAD
      @typeChangedFrom(Versions.v2025_11_15_preview, AnalyzeConversationAuthoringDeploymentAzureResourceIds)
=======
      @typeChangedFrom(Versions.v2025_05_15_preview, AnalyzeConversationAuthoringDeleteDeploymentOptions)
>>>>>>> bed528bc
      body: AnalyzeConversationAuthoringUnassignDeploymentResourcesOptions;
    },
    AcceptedResponse,
    {},
    Foundations.ErrorResponse
  >;

  /**
   * Gets the status of an existing assign project resources job.
   */
  @added(Versions.v2025_11_01)
<<<<<<< HEAD
=======
  @renamedFrom(Versions.v2025_05_15_preview, "getAssignProjectResourcesStatus")
>>>>>>> bed528bc
  getAssignDeploymentResourcesStatus is languageOperations.ResourceRead<AnalyzeConversationAuthoringDeploymentResourcesJobState>;

  /**
   * Gets the status of an existing unassign project resources job.
   */
  #suppress "@azure-tools/typespec-azure-core/use-standard-operations"
  @route("/authoring/analyze-conversations/projects/{projectName}/resources/unassign/jobs/{jobId}")
  @get
  @added(Versions.v2025_11_01)
<<<<<<< HEAD
=======
  @renamedFrom(Versions.v2025_05_15_preview, "getUnassignProjectResourcesStatus")
>>>>>>> bed528bc
  getUnassignDeploymentResourcesStatus is Azure.Core.Foundations.Operation<
    {
      /**
       * The name of the project to use.
       */
      @maxLength(100)
      @path
      projectName: string;

      /**
       * The job ID.
       */
      @path
      jobId: string;
    },
    AnalyzeConversationAuthoringDeploymentResourcesJobState,
    {},
    Foundations.ErrorResponse
  >;

  /**
   * Swaps two existing deployments with each other.
   */
  #suppress "@azure-tools/typespec-azure-core/use-standard-operations"
  @route("/authoring/analyze-conversations/projects/{projectName}/deployments/:swap")
  @post
  @pollingOperation(ConversationAuthoringProject.getSwapDeploymentsStatus)
  @access(Access.internal, "python")
  swapDeployments is Foundations.LongRunningOperation<
    {
      /**
       * The name of the project to use.
       */
      @maxLength(100)
      @path
      projectName: string;

      /**
       * The job object to swap two deployments.
       */
      @body
      @clientName("details", "csharp")
      body: AnalyzeConversationAuthoringSwapDeploymentsOptions;
    },
    AcceptedResponse,
    {},
    Foundations.ErrorResponse
  >;

  /**
   * Gets the status of an existing swap deployment job.
   */
  getSwapDeploymentsStatus is languageOperations.ResourceRead<AnalyzeConversationAuthoringSwapDeploymentsJobState>;
  /**
   * Gets the details of a project.
   */
  getProject is languageOperations.ResourceRead<AnalyzeConversationAuthoringProjectMetadata>;

  /**
   * Creates a new project or updates an existing one.
   */
  #suppress "@azure-tools/typespec-azure-core/use-standard-operations" "Need to rename the body"
  @createsOrUpdatesResource(AnalyzeConversationAuthoringProjectMetadata)
  @patch(#{ implicitOptionality: false })
  createProject is Foundations.ResourceOperation<
    AnalyzeConversationAuthoringProjectMetadata,
    {
      @doc("This request has a JSON Merge Patch body.")
      @TypeSpec.Http.header("Content-Type")
      contentType: "application/merge-patch+json";

      /** The request body */
      @clientName("details", "csharp")
      @bodyRoot
      body: AnalyzeConversationAuthoringCreateProjectOptions;
    },
    Foundations.ResourceCreatedOrOkResponse<AnalyzeConversationAuthoringProjectMetadata>,
    {},
    Foundations.ErrorResponse
  >;

  /**
   * Deletes a project.
   */
  #suppress "@azure-tools/typespec-azure-core/use-standard-operations"
  @route("/authoring/analyze-conversations/projects/{projectName}")
  @delete
  @pollingOperation(ConversationAuthoringProject.getProjectDeletionStatus)
  deleteProject is Foundations.LongRunningOperation<
    {
      /**
       * The name of the project to use.
       */
      @maxLength(100)
      @path
      projectName: string;
    },
    AcceptedResponse,
    {},
    Foundations.ErrorResponse
  >;
  /**
   * Gets the status for a project deletion job.
   */
  #suppress "@azure-tools/typespec-azure-core/use-standard-operations"
  @route("/authoring/analyze-conversations/projects/global/deletion-jobs/{jobId}")
  @get
  getProjectDeletionStatus is Azure.Core.Foundations.Operation<
    {
      /**
       * The job ID.
       */
      @path
      jobId: string;
    },
    AnalyzeConversationAuthoringProjectDeletionJobState,
    {},
    Foundations.ErrorResponse
  >;

  /**
   * Triggers a job to export a project's data.
   */
  #suppress "@azure-tools/typespec-azure-core/use-standard-operations"
  @route("/authoring/analyze-conversations/projects/{projectName}/:export")
  @post
  @pollingOperation(ConversationAuthoringProject.getExportStatus)
  @access(Access.internal, "python")
  export is Foundations.LongRunningOperation<
    {
      /**
       * The name of the project to use.
       */
      @maxLength(100)
      @path
      projectName: string;

      /**
       * The format of the exported project file to use.
       */
      #suppress "@azure-tools/typespec-azure-core/casing-style"
      @query("format")
      ExportedProjectFormat?: ExportedProjectFormat;

      /**
       * Specifies the method used to interpret string offsets. For additional information see https://aka.ms/text-analytics-offsets.
       */
      @query("stringIndexType")
      stringIndexType: StringIndexType;

      /**
       * Kind of asset to export.
       */
      @query("assetKind")
      assetKind?: string;

      /**
       * Trained model label to export. If the trainedModelLabel is null, the default behavior is to export the current working copy.
       */
      @query("trainedModelLabel")
      trainedModelLabel?: string;
    },
    AcceptedResponse,
    {},
    Foundations.ErrorResponse
  >;

  /**
   * Triggers a job to import a project. If a project with the same name already exists, the data of that project is replaced.
   */
  #suppress "@azure-tools/typespec-azure-core/use-standard-operations"
  @route("/authoring/analyze-conversations/projects/{projectName}/:import")
  @post
  @pollingOperation(ConversationAuthoringProject.getImportStatus)
  `import` is Foundations.LongRunningOperation<
    {
      /**
       * The name of the project to use.
       */
      @maxLength(100)
      @path
      projectName: string;

      /**
       * The format of the exported project file to use.
       */
      #suppress "@azure-tools/typespec-azure-core/casing-style"
      @query("format")
      ExportedProjectFormat?: ExportedProjectFormat;

      /**
       * The project data to import.
       */
      @body
      @clientName("exportedProject", "csharp")
      body: AnalyzeConversationAuthoringExportedProject;
    },
    AcceptedResponse,
    {},
    Foundations.ErrorResponse
  >;

  /**
   * Gets the status of an export job. Once job completes, returns the project metadata, and assets.
   */
  getExportStatus is languageOperations.ResourceRead<AnalyzeConversationAuthoringExportProjectJobState>;

  /**
   * Gets the status for an import.
   */
  getImportStatus is languageOperations.ResourceRead<AnalyzeConversationAuthoringImportProjectJobState>;

  /**
   * Generates a copy project operation authorization to the current target Azure resource.
   */
  #suppress "@azure-tools/typespec-azure-core/casing-style"
  @post
<<<<<<< HEAD
  @added(Versions.v2025_11_15_preview)
=======
  @added(Versions.v2025_05_15_preview)
>>>>>>> bed528bc
  @actionSeparator("/:")
  @action("authorize-copy")
  copyProjectAuthorization is languageOperations.ResourceAction<
    AnalyzeConversationAuthoringProjectMetadata,
    AnalyzeConversationAuthoringCopyAuthorizationOptions,
    AnalyzeConversationAuthoringCopiedProjectOptions
  >;

  /**
   * Copies an existing project to another Azure resource.
   */
  #suppress "@azure-tools/typespec-azure-core/use-standard-operations"
  @route("/authoring/analyze-conversations/projects/{projectName}/:copy")
  @post
  @pollingOperation(ConversationAuthoringProject.getCopyProjectStatus)
  @access(Access.internal, "python")
<<<<<<< HEAD
  @added(Versions.v2025_11_15_preview)
=======
  @added(Versions.v2025_05_15_preview)
>>>>>>> bed528bc
  copyProject is Foundations.LongRunningOperation<
    {
      /**
       * The name of the project to use.
       */
      @maxLength(100)
      @path
      projectName: string;

      /**
       * The copy project info.
       */
      @body
      @clientName("details", "csharp")
      body: AnalyzeConversationAuthoringCopiedProjectOptions;
    },
    AcceptedResponse,
    {},
    Foundations.ErrorResponse
  >;

  /**
   * Gets the status of an existing copy project job.
   */
<<<<<<< HEAD
  @added(Versions.v2025_11_15_preview)
=======
  @added(Versions.v2025_05_15_preview)
>>>>>>> bed528bc
  getCopyProjectStatus is languageOperations.ResourceRead<AnalyzeConversationAuthoringCopiedProjectJobState>;

  /**
   * Triggers a training job for a project.
   */
  #suppress "@azure-tools/typespec-azure-core/use-standard-operations"
  @route("/authoring/analyze-conversations/projects/{projectName}/:train")
  @post
  @pollingOperation(ConversationAuthoringProject.getTrainingStatus)
  train is Foundations.LongRunningOperation<
    {
      /**
       * The name of the project to use.
       */
      @maxLength(100)
      @path
      projectName: string;

      /**
       * The training input parameters.
       */
      @body
      @clientName("details", "csharp")
      body: AnalyzeConversationAuthoringTrainingJobOptions;
    },
    AcceptedResponse,
    {},
    Foundations.ErrorResponse
  >;

  /**
   * Gets the status for a training job.
   */
  getTrainingStatus is languageOperations.ResourceRead<AnalyzeConversationAuthoringTrainingJobState>;

  /**
   * Triggers a cancellation for a running training job.
   */
  #suppress "@azure-tools/typespec-azure-core/use-standard-operations"
  @route("/authoring/analyze-conversations/projects/{projectName}/train/jobs/{jobId}/:cancel")
  @post
  @pollingOperation(ConversationAuthoringProject.getTrainingStatus)
  cancelTrainingJob is Foundations.LongRunningOperation<
    {
      /**
       * The name of the project to use.
       */
      @maxLength(100)
      @path
      projectName: string;

      /**
       * The job ID.
       */
      @path
      jobId: string;
    },
    AcceptedResponse,
    {},
    Foundations.ErrorResponse
  >;
}

interface ConversationAuthoringExportedModel {
  /**
   * Gets the details of an exported model.
   */
<<<<<<< HEAD
  @added(Versions.v2025_11_15_preview)
=======
  @added(Versions.v2025_05_15_preview)
>>>>>>> bed528bc
  getExportedModel is languageOperations.ResourceRead<AnalyzeConversationAuthoringExportedTrainedModel>;

  /**
   * Deletes an existing exported model.
   */
  #suppress "@azure-tools/typespec-azure-core/use-standard-operations"
  @route("/authoring/analyze-conversations/projects/{projectName}/exported-models/{exportedModelName}")
  @delete
  @pollingOperation(
    ConversationAuthoringExportedModel.getExportedModelJobStatus
  )
<<<<<<< HEAD
  @added(Versions.v2025_11_15_preview)
=======
  @added(Versions.v2025_05_15_preview)
>>>>>>> bed528bc
  @access(Access.internal, "python")
  deleteExportedModel is Foundations.LongRunningOperation<
    {
      /**
       * The name of the project to use.
       */
      @path
      projectName: string;

      /**
       * The exported model name.
       */
      @path
      exportedModelName: string;
    },
    AcceptedResponse,
    {},
    Foundations.ErrorResponse
  >;
  /**
   * Creates a new exported model or replaces an existing one.
   */
  #suppress "@azure-tools/typespec-azure-core/use-standard-operations"
  @route("/authoring/analyze-conversations/projects/{projectName}/exported-models/{exportedModelName}")
  @put
  @pollingOperation(
    ConversationAuthoringExportedModel.getExportedModelJobStatus
  )
<<<<<<< HEAD
  @added(Versions.v2025_11_15_preview)
=======
  @added(Versions.v2025_05_15_preview)
>>>>>>> bed528bc
  @access(Access.internal, "python")
  createOrUpdateExportedModel is Foundations.LongRunningOperation<
    {
      /**
       * The name of the project to use.
       */
      @path
      projectName: string;

      /**
       * The exported model name.
       */
      @path
      exportedModelName: string;

      /**
       * The exported model info.
       */
      @body
      @clientName("details", "csharp")
      body: ExportedModelOptions;
    },
    AcceptedResponse,
    {},
    Foundations.ErrorResponse
  >;
  /**
   * Gets the status for an existing job to create or update an exported model.
   */
<<<<<<< HEAD
  @added(Versions.v2025_11_15_preview)
=======
  @added(Versions.v2025_05_15_preview)
>>>>>>> bed528bc
  getExportedModelJobStatus is languageOperations.ResourceRead<AnalyzeConversationAuthoringExportedModelJobState>;
}
interface ConversationAuthoringTrainedModel {
  /**
   * Gets the details of a trained model.
   */
  getTrainedModel is languageOperations.ResourceRead<AnalyzeConversationAuthoringProjectTrainedModel>;

  /**
   * Deletes an existing trained model.
   */
  deleteTrainedModel is languageOperations.ResourceDelete<AnalyzeConversationAuthoringProjectTrainedModel>;

  /**
   * Triggers evaluation operation on a trained model.
   */
  #suppress "@azure-tools/typespec-azure-core/use-standard-operations"
  @route("/authoring/analyze-conversations/projects/{projectName}/models/{trainedModelLabel}/:evaluate")
  @post
  @pollingOperation(ConversationAuthoringTrainedModel.getEvaluationStatus)
<<<<<<< HEAD
  @added(Versions.v2025_11_15_preview)
=======
  @added(Versions.v2025_05_15_preview)
>>>>>>> bed528bc
  evaluateModel is Foundations.LongRunningOperation<
    {
      /**
       * The name of the project to use.
       */
      @maxLength(100)
      @path
      projectName: string;

      /**
       * The trained model label.
       */
      @path
      trainedModelLabel: string;

      /**
       * The training input parameters.
       */
      @body
      @clientName("details", "csharp")
      body: AnalyzeConversationAuthoringEvaluationOptions;
    },
    AcceptedResponse,
    {},
    Foundations.ErrorResponse
  >;

  /**
   * Restores the snapshot of this trained model to be the current working directory of the project.
   */
  #suppress "@azure-tools/typespec-azure-core/use-standard-operations"
  @route("/authoring/analyze-conversations/projects/{projectName}/models/{trainedModelLabel}/:load-snapshot")
  @post
  @pollingOperation(ConversationAuthoringTrainedModel.getLoadSnapshotStatus)
  @access(Access.internal, "python")
  loadSnapshot is Foundations.LongRunningOperation<
    {
      /**
       * The name of the project to use.
       */
      @maxLength(100)
      @path
      projectName: string;

      /**
       * The trained model label.
       */
      @path
      trainedModelLabel: string;
    },
    AcceptedResponse,
    {},
    Foundations.ErrorResponse
  >;
  /**
   * Gets the status for an evaluation job.
   */
<<<<<<< HEAD
  @added(Versions.v2025_11_15_preview)
=======
  @added(Versions.v2025_05_15_preview)
>>>>>>> bed528bc
  getEvaluationStatus is languageOperations.ResourceRead<AnalyzeConversationAuthoringEvaluationJobState>;

  /**
   * Gets the detailed results of the evaluation for a trained model. This includes the raw inference results for the data included in the evaluation process.
   */
  #suppress "@azure-tools/typespec-azure-core/use-standard-names" "Existing name"
  getModelEvaluationResults is languageOperations.ResourceList<
    AnalyzeConversationAuthoringUtteranceEvaluationResult,
    ListQueryParametersTrait<StandardListQueryParameters &
      StringIndexTypeQueryParameter>
  >;

  /**
   * Gets the evaluation summary of a trained model. The summary includes high level performance measurements of the model e.g., F1, Precision, Recall, etc.
   */
  #suppress "@azure-tools/typespec-azure-core/use-standard-operations"
  @route("/authoring/analyze-conversations/projects/{projectName}/models/{trainedModelLabel}/evaluation/summary-result")
  @get
  getModelEvaluationSummary is Foundations.Operation<
    {
      /**
       * The name of the project to use.
       */
      @maxLength(100)
      @path
      projectName: string;

      /**
       * The trained model label.
       */
      @path
      trainedModelLabel: string;
    },
    AnalyzeConversationAuthoringEvaluationSummary,
    {},
    Foundations.ErrorResponse
  >;

  /**
   * Gets the status for loading a snapshot.
   */
  getLoadSnapshotStatus is languageOperations.ResourceRead<AnalyzeConversationAuthoringLoadSnapshotJobState>;
}<|MERGE_RESOLUTION|>--- conflicted
+++ resolved
@@ -67,10 +67,7 @@
  */
 #suppress "@azure-tools/typespec-azure-core/use-standard-names"
 @added(Versions.v2025_11_01)
-<<<<<<< HEAD
-=======
 @renamedFrom(Versions.v2025_05_15_preview, "conversationAuthoringListProjectResources")
->>>>>>> bed528bc
 op conversationAuthoringListDeploymentResources is languageOperations.ResourceList<
   AnalyzeConversationAuthoringDeploymentResourceInfo,
   ListQueryParametersTrait<StandardListQueryParameters>
@@ -118,11 +115,7 @@
  * Lists the exported models belonging to a project.
  */
 #suppress "@azure-tools/typespec-azure-core/use-standard-names"
-<<<<<<< HEAD
 @added(Versions.v2025_11_15_preview)
-=======
-@added(Versions.v2025_05_15_preview)
->>>>>>> bed528bc
 op conversationAuthoringListExportedModels is languageOperations.ResourceList<
   AnalyzeConversationAuthoringExportedTrainedModel,
   ListQueryParametersTrait<StandardListQueryParameters>
@@ -260,10 +253,7 @@
   )
   @access(Access.internal, "python")
   @added(Versions.v2025_11_01)
-<<<<<<< HEAD
-=======
   @renamedFrom(Versions.v2025_05_15_preview, "assignProjectResources")
->>>>>>> bed528bc
   assignDeploymentResources is Foundations.LongRunningOperation<
     {
       /**
@@ -296,10 +286,7 @@
   )
   @access(Access.internal, "python")
   @added(Versions.v2025_11_01)
-<<<<<<< HEAD
-=======
   @renamedFrom(Versions.v2025_05_15_preview, "unassignProjectResources")
->>>>>>> bed528bc
   unassignDeploymentResources is Foundations.LongRunningOperation<
     {
       /**
@@ -314,11 +301,7 @@
        */
       @body
       @clientName("details", "csharp")
-<<<<<<< HEAD
       @typeChangedFrom(Versions.v2025_11_15_preview, AnalyzeConversationAuthoringDeploymentAzureResourceIds)
-=======
-      @typeChangedFrom(Versions.v2025_05_15_preview, AnalyzeConversationAuthoringDeleteDeploymentOptions)
->>>>>>> bed528bc
       body: AnalyzeConversationAuthoringUnassignDeploymentResourcesOptions;
     },
     AcceptedResponse,
@@ -330,10 +313,7 @@
    * Gets the status of an existing assign project resources job.
    */
   @added(Versions.v2025_11_01)
-<<<<<<< HEAD
-=======
   @renamedFrom(Versions.v2025_05_15_preview, "getAssignProjectResourcesStatus")
->>>>>>> bed528bc
   getAssignDeploymentResourcesStatus is languageOperations.ResourceRead<AnalyzeConversationAuthoringDeploymentResourcesJobState>;
 
   /**
@@ -343,10 +323,7 @@
   @route("/authoring/analyze-conversations/projects/{projectName}/resources/unassign/jobs/{jobId}")
   @get
   @added(Versions.v2025_11_01)
-<<<<<<< HEAD
-=======
   @renamedFrom(Versions.v2025_05_15_preview, "getUnassignProjectResourcesStatus")
->>>>>>> bed528bc
   getUnassignDeploymentResourcesStatus is Azure.Core.Foundations.Operation<
     {
       /**
@@ -564,11 +541,7 @@
    */
   #suppress "@azure-tools/typespec-azure-core/casing-style"
   @post
-<<<<<<< HEAD
   @added(Versions.v2025_11_15_preview)
-=======
-  @added(Versions.v2025_05_15_preview)
->>>>>>> bed528bc
   @actionSeparator("/:")
   @action("authorize-copy")
   copyProjectAuthorization is languageOperations.ResourceAction<
@@ -585,11 +558,7 @@
   @post
   @pollingOperation(ConversationAuthoringProject.getCopyProjectStatus)
   @access(Access.internal, "python")
-<<<<<<< HEAD
   @added(Versions.v2025_11_15_preview)
-=======
-  @added(Versions.v2025_05_15_preview)
->>>>>>> bed528bc
   copyProject is Foundations.LongRunningOperation<
     {
       /**
@@ -614,11 +583,7 @@
   /**
    * Gets the status of an existing copy project job.
    */
-<<<<<<< HEAD
   @added(Versions.v2025_11_15_preview)
-=======
-  @added(Versions.v2025_05_15_preview)
->>>>>>> bed528bc
   getCopyProjectStatus is languageOperations.ResourceRead<AnalyzeConversationAuthoringCopiedProjectJobState>;
 
   /**
@@ -686,11 +651,7 @@
   /**
    * Gets the details of an exported model.
    */
-<<<<<<< HEAD
   @added(Versions.v2025_11_15_preview)
-=======
-  @added(Versions.v2025_05_15_preview)
->>>>>>> bed528bc
   getExportedModel is languageOperations.ResourceRead<AnalyzeConversationAuthoringExportedTrainedModel>;
 
   /**
@@ -702,11 +663,7 @@
   @pollingOperation(
     ConversationAuthoringExportedModel.getExportedModelJobStatus
   )
-<<<<<<< HEAD
   @added(Versions.v2025_11_15_preview)
-=======
-  @added(Versions.v2025_05_15_preview)
->>>>>>> bed528bc
   @access(Access.internal, "python")
   deleteExportedModel is Foundations.LongRunningOperation<
     {
@@ -735,11 +692,7 @@
   @pollingOperation(
     ConversationAuthoringExportedModel.getExportedModelJobStatus
   )
-<<<<<<< HEAD
   @added(Versions.v2025_11_15_preview)
-=======
-  @added(Versions.v2025_05_15_preview)
->>>>>>> bed528bc
   @access(Access.internal, "python")
   createOrUpdateExportedModel is Foundations.LongRunningOperation<
     {
@@ -769,11 +722,7 @@
   /**
    * Gets the status for an existing job to create or update an exported model.
    */
-<<<<<<< HEAD
   @added(Versions.v2025_11_15_preview)
-=======
-  @added(Versions.v2025_05_15_preview)
->>>>>>> bed528bc
   getExportedModelJobStatus is languageOperations.ResourceRead<AnalyzeConversationAuthoringExportedModelJobState>;
 }
 interface ConversationAuthoringTrainedModel {
@@ -794,11 +743,7 @@
   @route("/authoring/analyze-conversations/projects/{projectName}/models/{trainedModelLabel}/:evaluate")
   @post
   @pollingOperation(ConversationAuthoringTrainedModel.getEvaluationStatus)
-<<<<<<< HEAD
   @added(Versions.v2025_11_15_preview)
-=======
-  @added(Versions.v2025_05_15_preview)
->>>>>>> bed528bc
   evaluateModel is Foundations.LongRunningOperation<
     {
       /**
@@ -856,11 +801,7 @@
   /**
    * Gets the status for an evaluation job.
    */
-<<<<<<< HEAD
   @added(Versions.v2025_11_15_preview)
-=======
-  @added(Versions.v2025_05_15_preview)
->>>>>>> bed528bc
   getEvaluationStatus is languageOperations.ResourceRead<AnalyzeConversationAuthoringEvaluationJobState>;
 
   /**

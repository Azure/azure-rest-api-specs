parameters:
  "service-dir":
    default: "sdk/iotfirmwaredefense"
emit:
  - "@azure-tools/typespec-autorest"
options:
  "@azure-tools/typespec-autorest":
    use-read-only-status-schema: true
    omit-unreachable-types: true
    emitter-output-dir: "{project-root}/.."
    azure-resource-provider-folder: "resource-manager"
    output-file: "{azure-resource-provider-folder}/{service-name}/{version-status}/{version}/iotfirmwaredefense.json"
  "@azure-tools/typespec-python":
    package-dir: "azure-mgmt-iotfirmwaredefense"
    namespace: "azure.mgmt.iotfirmwaredefense"
    flavor: "azure"
    generate-test: true
    generate-sample: true
<<<<<<< HEAD
  "@azure-tools/typespec-java":
    package-dir: "azure-resourcemanager-iotfirmwaredefense"
    namespace: "com.azure.resourcemanager.iotfirmwaredefense"
    flavor: "azure"
    service-name: "Iot Firmware Defense"
=======
  "@azure-tools/typespec-go":
    service-dir: "sdk/resourcemanager/iotfirmwaredefense"
    package-dir: "armiotfirmwaredefense"
    module: "github.com/Azure/azure-sdk-for-go/{service-dir}/{package-dir}"
    fix-const-stuttering: true
    flavor: "azure"
    generate-samples: true
    generate-fakes: true
    head-as-boolean: true
    inject-spans: true
>>>>>>> c32a29a8
linter:
  extends:
    - "@azure-tools/typespec-azure-rulesets/resource-manager"<|MERGE_RESOLUTION|>--- conflicted
+++ resolved
@@ -16,13 +16,11 @@
     flavor: "azure"
     generate-test: true
     generate-sample: true
-<<<<<<< HEAD
   "@azure-tools/typespec-java":
     package-dir: "azure-resourcemanager-iotfirmwaredefense"
     namespace: "com.azure.resourcemanager.iotfirmwaredefense"
     flavor: "azure"
     service-name: "Iot Firmware Defense"
-=======
   "@azure-tools/typespec-go":
     service-dir: "sdk/resourcemanager/iotfirmwaredefense"
     package-dir: "armiotfirmwaredefense"
@@ -33,7 +31,6 @@
     generate-fakes: true
     head-as-boolean: true
     inject-spans: true
->>>>>>> c32a29a8
 linter:
   extends:
     - "@azure-tools/typespec-azure-rulesets/resource-manager"
## Python

These settings apply only when `--python` is specified on the command line.
Please also specify `--python-sdks-folder=<path to the root directory of your azure-sdk-for-python clone>`.
Use `--python-mode=update` if you already have a setup.py and just want to update the code itself.


``` yaml $(python)
azure-arm: true
license-header: MICROSOFT_MIT_NO_VERSION
package-name: azure-mgmt-web
package-version: 0.42.0
no-namespace-folders: true
```

### Python multi-api

Generate all API versions currently shipped for this package


```yaml $(python) && $(multiapi)
clear-output-folder: true
batch:
<<<<<<< HEAD
=======
  - tag: package-2021-02-only
>>>>>>> 21056051
  - tag: package-2021-01-15-only
  - tag: package-2021-01-only
  - tag: package-2020-12-only
  - tag: package-2020-09-only
  - tag: package-2020-06-only
  - tag: package-2019-08-only
  - tag: package-2018-11-only
  - tag: package-2018-02-only
  - tag: package-2016-09-only
  - tag: package-2016-08-only
  - tag: package-2016-03-only
  - tag: package-2015-08-only
  - tag: package-2015-04-only
  - multiapiscript: true
```

``` yaml $(multiapiscript)
output-folder: $(python-sdks-folder)/appservice/azure-mgmt-web/azure/mgmt/web/
clear-output-folder: false
perform-load: false
```

<<<<<<< HEAD
=======
### Tag: package-2021-02-only and python

These settings apply only when `--tag=package-2021-02-only --python` is specified on the command line.
Please also specify `--python-sdks-folder=<path to the root directory of your azure-sdk-for-python clone>`.

``` yaml $(tag) == 'package-2021-02-only' && $(python)
namespace: azure.mgmt.web.v2021_02_01
output-folder: $(python-sdks-folder)/appservice/azure-mgmt-web/azure/mgmt/web/v2021_02_01
```

>>>>>>> 21056051
### Tag: package-2021-01-15-only and python

These settings apply only when `--tag=package-2021-01-15-only --python` is specified on the command line.
Please also specify `--python-sdks-folder=<path to the root directory of your azure-sdk-for-python clone>`.

``` yaml $(tag) == 'package-2021-01-15-only' && $(python)
namespace: azure.mgmt.web.v2021_01_15
output-folder: $(python-sdks-folder)/appservice/azure-mgmt-web/azure/mgmt/web/v2021_01_15
```

### Tag: package-2021-01-only and python

These settings apply only when `--tag=package-2021-01-only --python` is specified on the command line.
Please also specify `--python-sdks-folder=<path to the root directory of your azure-sdk-for-python clone>`.

``` yaml $(tag) == 'package-2021-01-only' && $(python)
namespace: azure.mgmt.web.v2021_01_01
output-folder: $(python-sdks-folder)/appservice/azure-mgmt-web/azure/mgmt/web/v2021_01_01
```

### Tag: package-2020-12-only and python

These settings apply only when `--tag=package-2020-12-only --python` is specified on the command line.
Please also specify `--python-sdks-folder=<path to the root directory of your azure-sdk-for-python clone>`.

``` yaml $(tag) == 'package-2020-12-only' && $(python)
namespace: azure.mgmt.web.v2020_12_01
output-folder: $(python-sdks-folder)/appservice/azure-mgmt-web/azure/mgmt/web/v2020_12_01
```

### Tag: package-2020-09-only and python

These settings apply only when `--tag=package-2020-09-only --python` is specified on the command line.
Please also specify `--python-sdks-folder=<path to the root directory of your azure-sdk-for-python clone>`.

``` yaml $(tag) == 'package-2020-09-only' && $(python)
namespace: azure.mgmt.web.v2020_09_01
output-folder: $(python-sdks-folder)/appservice/azure-mgmt-web/azure/mgmt/web/v2020_09_01
```

### Tag: package-2020-06-only and python

These settings apply only when `--tag=package-2020-06-only --python` is specified on the command line.
Please also specify `--python-sdks-folder=<path to the root directory of your azure-sdk-for-python clone>`.

``` yaml $(tag) == 'package-2020-06-only' && $(python)
namespace: azure.mgmt.web.v2020_06_01
output-folder: $(python-sdks-folder)/appservice/azure-mgmt-web/azure/mgmt/web/v2020_06_01
```

### Tag: package-2019-08-only and python

These settings apply only when `--tag=package-2019-08-only --python` is specified on the command line.
Please also specify `--python-sdks-folder=<path to the root directory of your azure-sdk-for-python clone>`.

``` yaml $(tag) == 'package-2019-08-only' && $(python)
namespace: azure.mgmt.web.v2019_08_01
output-folder: $(python-sdks-folder)/appservice/azure-mgmt-web/azure/mgmt/web/v2019_08_01
```

### Tag: package-2018-11-only and python

These settings apply only when `--tag=package-2018-11-only --python` is specified on the command line.
Please also specify `--python-sdks-folder=<path to the root directory of your azure-sdk-for-python clone>`.

``` yaml $(tag) == 'package-2018-11-only' && $(python)
namespace: azure.mgmt.web.v2018_11_01
output-folder: $(python-sdks-folder)/appservice/azure-mgmt-web/azure/mgmt/web/v2018_11_01
```

### Tag: package-2018-02-only and python

These settings apply only when `--tag=package-2018-02-only --python` is specified on the command line.
Please also specify `--python-sdks-folder=<path to the root directory of your azure-sdk-for-python clone>`.

``` yaml $(tag) == 'package-2018-02-only' && $(python)
namespace: azure.mgmt.web.v2018_02_01
output-folder: $(python-sdks-folder)/appservice/azure-mgmt-web/azure/mgmt/web/v2018_02_01
```

### Tag: package-2016-09-only and python

These settings apply only when `--tag=package-2016-09-only --python` is specified on the command line.
Please also specify `--python-sdks-folder=<path to the root directory of your azure-sdk-for-python clone>`.

``` yaml $(tag) == 'package-2016-09-only' && $(python)
namespace: azure.mgmt.web.v2016_09_01
output-folder: $(python-sdks-folder)/appservice/azure-mgmt-web/azure/mgmt/web/v2016_09_01
```

### Tag: package-2016-08-only and python

These settings apply only when `--tag=package-2016-08-only --python` is specified on the command line.
Please also specify `--python-sdks-folder=<path to the root directory of your azure-sdk-for-python clone>`.

``` yaml $(tag) == 'package-2016-08-only' && $(python)
namespace: azure.mgmt.web.v2016_08_01
output-folder: $(python-sdks-folder)/appservice/azure-mgmt-web/azure/mgmt/web/v2016_08_01
```

### Tag: package-2016-03-only and python

These settings apply only when `--tag=package-2016-03-only --python` is specified on the command line.
Please also specify `--python-sdks-folder=<path to the root directory of your azure-sdk-for-python clone>`.

``` yaml $(tag) == 'package-2016-03-only' && $(python)
namespace: azure.mgmt.web.v2016_03_01
output-folder: $(python-sdks-folder)/appservice/azure-mgmt-web/azure/mgmt/web/v2016_03_01
```

### Tag: package-2015-08-only and python

These settings apply only when `--tag=package-2019-04-only --python` is specified on the command line.
Please also specify `--python-sdks-folder=<path to the root directory of your azure-sdk-for-python clone>`.

``` yaml $(tag) == 'package-2015-08-only' && $(python)
namespace: azure.mgmt.web.v2015_08_01
output-folder: $(python-sdks-folder)/appservice/azure-mgmt-web/azure/mgmt/web/v2015_08_01
```

### Tag: package-2015-04-only and python

These settings apply only when `--tag=package-2019-04-only --python` is specified on the command line.
Please also specify `--python-sdks-folder=<path to the root directory of your azure-sdk-for-python clone>`.

``` yaml $(tag) == 'package-2015-04-only' && $(python)
namespace: azure.mgmt.web.v2015_04_01
output-folder: $(python-sdks-folder)/appservice/azure-mgmt-web/azure/mgmt/web/v2015_04_01
```<|MERGE_RESOLUTION|>--- conflicted
+++ resolved
@@ -21,10 +21,7 @@
 ```yaml $(python) && $(multiapi)
 clear-output-folder: true
 batch:
-<<<<<<< HEAD
-=======
   - tag: package-2021-02-only
->>>>>>> 21056051
   - tag: package-2021-01-15-only
   - tag: package-2021-01-only
   - tag: package-2020-12-only
@@ -47,8 +44,6 @@
 perform-load: false
 ```
 
-<<<<<<< HEAD
-=======
 ### Tag: package-2021-02-only and python
 
 These settings apply only when `--tag=package-2021-02-only --python` is specified on the command line.
@@ -59,7 +54,6 @@
 output-folder: $(python-sdks-folder)/appservice/azure-mgmt-web/azure/mgmt/web/v2021_02_01
 ```
 
->>>>>>> 21056051
 ### Tag: package-2021-01-15-only and python
 
 These settings apply only when `--tag=package-2021-01-15-only --python` is specified on the command line.

# Web

> see https://aka.ms/autorest

This is the AutoRest configuration file for Web.


The App service RP comprises of services where each service has its own tag.
Hence, each sub-service has its own swagger spec.

All of them are tied together using this configuration and are packaged together into one compute client library.
This makes it easier for customers to download one (NuGet/npm/pip/maven/gem) compute client library package rather than installing individual packages for each sub service.


---
## Getting Started
To build the SDK for Web, simply [Install AutoRest](https://aka.ms/autorest/install) and in this folder, run:

> `autorest`

To see additional help and options, run:

> `autorest --help`
---

## Configuration



### Basic Information
These are the global settings for the Web API.

``` yaml
title: WebSiteManagementClient
description: WebSite Management Client
openapi-type: arm
tag: package-2020-12
```

### Suppression

``` yaml
directive:
  - suppress: XmsResourceInPutResponse
    from: WebApps.json
    where: $.paths["/subscriptions/{subscriptionId}/resourceGroups/{resourceGroupName}/providers/Microsoft.Web/sites/{name}/functions/{functionName}/keys/{keyName}"].put
    reason: Model type is not an Azure resource
  - suppress: RequiredPropertiesMissingInResourceModel
    from: WebApps.json
    where: $.definitions.KeyInfo
    reason: Model type is not an Azure resource
  - suppress: BodyTopLevelProperties
    from: WebApps.json
    where: $.definitions.KeyInfo.properties
    reason: Model type is not an Azure resource
```

### Tag: package-2020-12
These settings apply only when `--tag=package-2020-12` or `--tag=package-2020-12-only` is specified on the command line.
NOTE: Currently these tags are the same, but it will need to be split if any files from folders other than 2020-06-01 are included.
``` yaml $(tag) == 'package-2020-12' || $(tag) == 'package-2020-12-only'
input-file:
- Microsoft.CertificateRegistration/stable/2020-12-01/AppServiceCertificateOrders.json
- Microsoft.CertificateRegistration/stable/2020-12-01/CertificateOrdersDiagnostics.json
- Microsoft.CertificateRegistration/stable/2020-12-01/CertificateRegistrationProvider.json
- Microsoft.DomainRegistration/stable/2020-12-01/Domains.json
- Microsoft.DomainRegistration/stable/2020-12-01/TopLevelDomains.json
- Microsoft.DomainRegistration/stable/2020-12-01/DomainRegistrationProvider.json
- Microsoft.Web/stable/2020-12-01/Certificates.json
- Microsoft.Web/stable/2020-12-01/CommonDefinitions.json
- Microsoft.Web/stable/2020-12-01/DeletedWebApps.json
- Microsoft.Web/stable/2020-12-01/Diagnostics.json
- Microsoft.Web/stable/2020-12-01/Global.json
- Microsoft.Web/stable/2020-12-01/Provider.json
- Microsoft.Web/stable/2020-12-01/Recommendations.json
- Microsoft.Web/stable/2020-12-01/ResourceProvider.json
- Microsoft.Web/stable/2020-12-01/WebApps.json
- Microsoft.Web/stable/2020-12-01/StaticSites.json
- Microsoft.Web/stable/2020-12-01/AppServiceEnvironments.json
- Microsoft.Web/stable/2020-12-01/AppServicePlans.json
- Microsoft.Web/stable/2020-12-01/ResourceHealthMetadata.json
directive:
  # suppress each RPC 3016 error
- where: $.definitions.FunctionSecrets.properties.trigger_url
  suppress: R3016
  reason: This requires a breaking change in functions runtime API.
- where: $.definitions.Identifier.properties
  suppress: R3019
  reason: It's an old API, will resolve in next API version
- where: $.definitions.VnetGateway
  suppress: R4015
  reason: Does not have list operation
- where: $.definitions.VnetInfo
  suppress: R4015
  reason: Does not have list operation
- suppress: R4009
  from: AppServiceCertificateOrders.json
  reason: SystemData will implement in next version.
- suppress: R4009
  from: CertificateOrdersDiagnostics.json
  reason: SystemData will implement in next version.
- suppress: R4009
  from: CertificateRegistrationProvider.json
  reason: SystemData will implement in next version.
- suppress: R4009
  from: Domains.json
  reason: SystemData will implement in next version.
- suppress: R4009
  from: TopLevelDomains.json
  reason: SystemData will implement in next version.
- suppress: R4009
  from: DomainRegistrationProvider.json
  reason: SystemData will implement in next version.
- suppress: R4009
  from: Certificates.json
  reason: SystemData will implement in next version.
- suppress: R4009
  from: CommonDefinitions.json
  reason: SystemData will implement in next version.
- suppress: R4009
  from: DeletedWebApps.json
  reason: SystemData will implement in next version.
- suppress: R4009
  from: Diagnostics.json
  reason: SystemData will implement in next version.
- suppress: R4009
  from: Global.json
  reason: SystemData will implement in next version.
- suppress: R4009
  from: Provider.json
  reason: SystemData will implement in next version.
- suppress: R4009
  from: Recommendations.json
  reason: SystemData will implement in next version.
- suppress: R4009
  from: WebApps.json
  reason: SystemData will implement in next version.
- suppress: R4009
  from: StaticSites.json
  reason: SystemData will implement in next version.
- suppress: R4009
  from: AppServiceEnvironments.json
  reason: SystemData will implement in next version.
- suppress: R4009
  from: AppServicePlans.json
  reason: SystemData will implement in next version.
- suppress: R4009
  from: ResourceHealthMetadata.json
  reason: SystemData will implement in next version.
```

### Tag: package-2020-10
These settings apply only when `--tag=package-2020-10` or `--tag=package-2020-10-only` is specified on the command line.
NOTE: Currently these tags are the same, but it will need to be split if any files from folders other than 2020-06-01 are included.
``` yaml $(tag) == 'package-2020-10' || $(tag) == 'package-2020-10-only'
input-file:
- Microsoft.CertificateRegistration/stable/2020-10-01/AppServiceCertificateOrders.json
- Microsoft.CertificateRegistration/stable/2020-10-01/CertificateRegistrationProvider.json
- Microsoft.DomainRegistration/stable/2020-10-01/Domains.json
- Microsoft.DomainRegistration/stable/2020-10-01/TopLevelDomains.json
- Microsoft.DomainRegistration/stable/2020-10-01/DomainRegistrationProvider.json
- Microsoft.Web/stable/2020-10-01/Certificates.json
- Microsoft.Web/stable/2020-10-01/CommonDefinitions.json
- Microsoft.Web/stable/2020-10-01/DeletedWebApps.json
- Microsoft.Web/stable/2020-10-01/Diagnostics.json
- Microsoft.Web/stable/2020-10-01/Provider.json
- Microsoft.Web/stable/2020-10-01/Recommendations.json
- Microsoft.Web/stable/2020-10-01/ResourceProvider.json
- Microsoft.Web/stable/2020-10-01/WebApps.json
- Microsoft.Web/stable/2020-10-01/StaticSites.json
- Microsoft.Web/stable/2020-10-01/AppServiceEnvironments.json
- Microsoft.Web/stable/2020-10-01/AppServicePlans.json
- Microsoft.Web/stable/2020-10-01/ResourceHealthMetadata.json
directive:
  # suppress each RPC 3016 error
- where: $.definitions.FunctionSecrets.properties.trigger_url
  suppress: R3016
  reason: This requires a breaking change in functions runtime API.
- where: $.definitions.Identifier.properties
  suppress: R3019
  reason: It's an old API, will resolve in next API version
- where: $.definitions.VnetGateway
  suppress: R4015
  reason: Does not have list operation
- where: $.definitions.VnetInfo
  suppress: R4015
  reason: Does not have list operation
```

### Tag: package-2020-09
These settings apply only when `--tag=package-2020-09` or `--tag=package-2020-09-only` is specified on the command line.
NOTE: Currently these tags are the same, but it will need to be split if any files from folders other than 2020-06-01 are included.
``` yaml $(tag) == 'package-2020-09' || $(tag) == 'package-2020-09-only'
input-file:
- Microsoft.CertificateRegistration/stable/2020-09-01/AppServiceCertificateOrders.json
- Microsoft.CertificateRegistration/stable/2020-09-01/CertificateRegistrationProvider.json
- Microsoft.DomainRegistration/stable/2020-09-01/Domains.json
- Microsoft.DomainRegistration/stable/2020-09-01/TopLevelDomains.json
- Microsoft.DomainRegistration/stable/2020-09-01/DomainRegistrationProvider.json
- Microsoft.Web/stable/2020-09-01/Certificates.json
- Microsoft.Web/stable/2020-09-01/CommonDefinitions.json
- Microsoft.Web/stable/2020-09-01/DeletedWebApps.json
- Microsoft.Web/stable/2020-09-01/Diagnostics.json
- Microsoft.Web/stable/2020-09-01/Provider.json
- Microsoft.Web/stable/2020-09-01/Recommendations.json
- Microsoft.Web/stable/2020-09-01/ResourceProvider.json
- Microsoft.Web/stable/2020-09-01/WebApps.json
- Microsoft.Web/stable/2020-09-01/StaticSites.json
- Microsoft.Web/stable/2020-09-01/AppServiceEnvironments.json
- Microsoft.Web/stable/2020-09-01/AppServicePlans.json
- Microsoft.Web/stable/2020-09-01/ResourceHealthMetadata.json
directive:
  # suppress each RPC 3016 error
- where: $.definitions.FunctionSecrets.properties.trigger_url
  suppress: R3016
  reason: This requires a breaking change in functions runtime API.
  approved-by: "@weidongxu-microsoft"
- where: $.definitions.Identifier.properties
  suppress: R3019
  reason: It's an old API, will resolve in next API version
  approved-by: "@ravbhatnagar"
- where: $.definitions.VnetGateway
  suppress: R4015
  reason: Does not have list operation
  approved-by: "@mark.cowlishaw"
- where: $.definitions.VnetInfo
  suppress: R4015
  reason: Does not have list operation
  approved-by: "@mark.cowlishaw"
```

### Tag: package-2020-06
These settings apply only when `--tag=package-2020-06` or `--tag=package-2020-06-only` is specified on the command line.
NOTE: Currently these tags are the same, but it will need to be split if any files from folders other than 2019-08-01 are included.
``` yaml $(tag) == 'package-2020-06' || $(tag) == 'package-2020-06-only' 
input-file:
- Microsoft.CertificateRegistration/stable/2020-06-01/AppServiceCertificateOrders.json
- Microsoft.CertificateRegistration/stable/2020-06-01/CertificateRegistrationProvider.json
- Microsoft.DomainRegistration/stable/2020-06-01/Domains.json
- Microsoft.DomainRegistration/stable/2020-06-01/TopLevelDomains.json
- Microsoft.DomainRegistration/stable/2020-06-01/DomainRegistrationProvider.json
- Microsoft.Web/stable/2020-06-01/Certificates.json
- Microsoft.Web/stable/2020-06-01/CommonDefinitions.json
- Microsoft.Web/stable/2020-06-01/DeletedWebApps.json
- Microsoft.Web/stable/2020-06-01/Diagnostics.json
- Microsoft.Web/stable/2020-06-01/Provider.json
- Microsoft.Web/stable/2020-06-01/Recommendations.json
- Microsoft.Web/stable/2020-06-01/ResourceProvider.json
- Microsoft.Web/stable/2020-06-01/WebApps.json
- Microsoft.Web/stable/2020-06-01/StaticSites.json
- Microsoft.Web/stable/2020-06-01/AppServiceEnvironments.json
- Microsoft.Web/stable/2020-06-01/AppServicePlans.json
- Microsoft.Web/stable/2020-06-01/ResourceHealthMetadata.json
directive:
  # suppress each RPC 3016 error
- where: $.definitions.FunctionSecrets.properties.trigger_url
  suppress: R3016
  reason: This requires a breaking change in functions runtime API.
  approved-by: "@weidongxu-microsoft"
```

### Tag: package-2019-08

These settings apply only when `--tag=package-2019-08` or `--tag=package-2019-08-only` is specified on the command line.
NOTE: Currently these tags are the same, but it will need to be split if any files from folders other than 2019-08-01 are included.

``` yaml $(tag) == 'package-2019-08' || $(tag) == 'package-2019-08-only' 

input-file:
- Microsoft.CertificateRegistration/stable/2019-08-01/AppServiceCertificateOrders.json
- Microsoft.CertificateRegistration/stable/2019-08-01/CertificateRegistrationProvider.json
- Microsoft.DomainRegistration/stable/2019-08-01/Domains.json
- Microsoft.DomainRegistration/stable/2019-08-01/TopLevelDomains.json
- Microsoft.DomainRegistration/stable/2019-08-01/DomainRegistrationProvider.json
- Microsoft.Web/stable/2019-08-01/Certificates.json
- Microsoft.Web/stable/2019-08-01/CommonDefinitions.json
- Microsoft.Web/stable/2019-08-01/DeletedWebApps.json
- Microsoft.Web/stable/2019-08-01/Diagnostics.json
- Microsoft.Web/stable/2019-08-01/Provider.json
- Microsoft.Web/stable/2019-08-01/Recommendations.json
- Microsoft.Web/stable/2019-08-01/ResourceProvider.json
- Microsoft.Web/stable/2019-08-01/WebApps.json
- Microsoft.Web/stable/2019-08-01/StaticSites.json
- Microsoft.Web/stable/2019-08-01/AppServiceEnvironments.json
- Microsoft.Web/stable/2019-08-01/AppServicePlans.json
- Microsoft.Web/stable/2019-08-01/ResourceHealthMetadata.json
```

### Tag: package-2018-12

These settings apply only when `--tag=package-2018-12` is specified on the command line.

``` yaml $(tag) == 'package-2018-12'
input-file:
- Microsoft.CertificateRegistration/stable/2018-02-01/AppServiceCertificateOrders.json
- Microsoft.CertificateRegistration/stable/2018-02-01/CertificateRegistrationProvider.json
- Microsoft.DomainRegistration/stable/2018-02-01/Domains.json
- Microsoft.DomainRegistration/stable/2018-02-01/TopLevelDomains.json
- Microsoft.DomainRegistration/stable/2018-02-01/DomainRegistrationProvider.json
- Microsoft.Web/stable/2018-11-01/Certificates.json
- Microsoft.Web/stable/2018-02-01/CommonDefinitions.json
- Microsoft.Web/stable/2018-02-01/DeletedWebApps.json
- Microsoft.Web/stable/2018-02-01/Diagnostics.json
- Microsoft.Web/stable/2018-02-01/Provider.json
- Microsoft.Web/stable/2018-02-01/Recommendations.json
- Microsoft.Web/stable/2018-02-01/ResourceProvider.json
- Microsoft.Web/stable/2018-11-01/WebApps.json
- Microsoft.Web/stable/2018-02-01/AppServiceEnvironments.json
- Microsoft.Web/stable/2018-02-01/AppServicePlans.json
- Microsoft.Web/stable/2018-02-01/ResourceHealthMetadata.json
directive:
  # suppress each RPC 3019 error
- where: $.definitions.Identifier.properties
  suppress: R3019
  reason: It's an old API, will resolve in next API version
  approved-by: "@ravbhatnagar"
```

### Tag: package-2018-11

These settings apply only when `--tag=package-2018-11` is specified on the command line.

``` yaml $(tag) == 'package-2018-11'
input-file:
- Microsoft.CertificateRegistration/stable/2018-02-01/AppServiceCertificateOrders.json
- Microsoft.CertificateRegistration/stable/2018-02-01/CertificateRegistrationProvider.json
- Microsoft.DomainRegistration/stable/2018-02-01/Domains.json
- Microsoft.DomainRegistration/stable/2018-02-01/TopLevelDomains.json
- Microsoft.DomainRegistration/stable/2018-02-01/DomainRegistrationProvider.json
- Microsoft.Web/stable/2018-11-01/Certificates.json
- Microsoft.Web/stable/2018-02-01/CommonDefinitions.json
- Microsoft.Web/stable/2018-02-01/DeletedWebApps.json
- Microsoft.Web/stable/2018-02-01/Diagnostics.json
- Microsoft.Web/stable/2018-02-01/Provider.json
- Microsoft.Web/stable/2018-02-01/Recommendations.json
- Microsoft.Web/stable/2018-02-01/ResourceProvider.json
- Microsoft.Web/stable/2018-02-01/WebApps.json
- Microsoft.Web/stable/2018-02-01/AppServiceEnvironments.json
- Microsoft.Web/stable/2018-02-01/AppServicePlans.json
- Microsoft.Web/stable/2018-02-01/ResourceHealthMetadata.json
directive:
  # suppress each RPC 3019 error
- where: $.definitions.Identifier.properties
  suppress: R3019
  reason: It's an old API, will resolve in next API version
  approved-by: "@ravbhatnagar"
```

### Tag: package-2018-11-only

These settings apply only when `--tag=package-2018-11-only` is specified on the command line.

``` yaml $(tag) == 'package-2018-11-only'
input-file:
- Microsoft.Web/stable/2018-11-01/Certificates.json
directive:
  # suppress each RPC 3019 error
- where: $.definitions.Identifier.properties
  suppress: R3019
  reason: It's an old API, will resolve in next API version
  approved-by: "@ravbhatnagar"
```

### Tag: package-2018-02

These settings apply only when `--tag=package-2018-02` is specified on the command line.

``` yaml $(tag) == 'package-2018-02'
input-file:
- Microsoft.CertificateRegistration/stable/2018-02-01/AppServiceCertificateOrders.json
- Microsoft.CertificateRegistration/stable/2018-02-01/CertificateRegistrationProvider.json
- Microsoft.DomainRegistration/stable/2018-02-01/Domains.json
- Microsoft.DomainRegistration/stable/2018-02-01/TopLevelDomains.json
- Microsoft.DomainRegistration/stable/2018-02-01/DomainRegistrationProvider.json
- Microsoft.Web/stable/2018-02-01/Certificates.json
- Microsoft.Web/stable/2018-02-01/CommonDefinitions.json
- Microsoft.Web/stable/2018-02-01/DeletedWebApps.json
- Microsoft.Web/stable/2018-02-01/Diagnostics.json
- Microsoft.Web/stable/2018-02-01/Provider.json
- Microsoft.Web/stable/2018-02-01/Recommendations.json
- Microsoft.Web/stable/2018-02-01/ResourceProvider.json
- Microsoft.Web/stable/2018-02-01/WebApps.json
- Microsoft.Web/stable/2018-02-01/AppServiceEnvironments.json
- Microsoft.Web/stable/2018-02-01/AppServicePlans.json
- Microsoft.Web/stable/2018-02-01/ResourceHealthMetadata.json
directive:
  # suppress each RPC 3019 error
- where: $.definitions.Identifier.properties
  suppress: R3019
  reason: It's an old API, will resolve in next API version
  approved-by: "@ravbhatnagar"
```

### Tag: package-2018-02-only

These settings apply only when `--tag=package-2018-02` is specified on the command line.

``` yaml $(tag) == 'package-2018-02-only'
input-file:
- Microsoft.CertificateRegistration/stable/2018-02-01/AppServiceCertificateOrders.json
- Microsoft.CertificateRegistration/stable/2018-02-01/CertificateRegistrationProvider.json
- Microsoft.DomainRegistration/stable/2018-02-01/Domains.json
- Microsoft.DomainRegistration/stable/2018-02-01/TopLevelDomains.json
- Microsoft.DomainRegistration/stable/2018-02-01/DomainRegistrationProvider.json
- Microsoft.Web/stable/2018-02-01/Certificates.json
- Microsoft.Web/stable/2018-02-01/CommonDefinitions.json
- Microsoft.Web/stable/2018-02-01/DeletedWebApps.json
- Microsoft.Web/stable/2018-02-01/Diagnostics.json
- Microsoft.Web/stable/2018-02-01/Provider.json
- Microsoft.Web/stable/2018-02-01/Recommendations.json
- Microsoft.Web/stable/2018-02-01/ResourceProvider.json
- Microsoft.Web/stable/2018-02-01/WebApps.json
- Microsoft.Web/stable/2018-02-01/AppServiceEnvironments.json
- Microsoft.Web/stable/2018-02-01/AppServicePlans.json
- Microsoft.Web/stable/2018-02-01/ResourceHealthMetadata.json
directive:
  # suppress each RPC 3019 error
- where: $.definitions.Identifier.properties
  suppress: R3019
  reason: It's an old API, will resolve in next API version
  approved-by: "@ravbhatnagar"
```

### Tag: package-2016-09

These settings apply only when `--tag=package-2016-09` is specified on the command line.

``` yaml $(tag) == 'package-2016-09'
input-file:
- Microsoft.CertificateRegistration/stable/2015-08-01/AppServiceCertificateOrders.json
- Microsoft.CertificateRegistration/stable/2015-08-01/CertificateRegistrationProvider.json
- Microsoft.DomainRegistration/stable/2015-04-01/Domains.json
- Microsoft.DomainRegistration/stable/2015-04-01/TopLevelDomains.json
- Microsoft.DomainRegistration/stable/2015-04-01/DomainRegistrationProvider.json
- Microsoft.Web/stable/2016-03-01/Certificates.json
- Microsoft.Web/stable/2016-03-01/CommonDefinitions.json
- Microsoft.Web/stable/2016-03-01/DeletedWebApps.json
- Microsoft.Web/stable/2016-03-01/Diagnostics.json
- Microsoft.Web/stable/2016-03-01/Provider.json
- Microsoft.Web/stable/2016-03-01/Recommendations.json
- Microsoft.Web/stable/2016-03-01/ResourceHealthMetadata.json
- Microsoft.Web/stable/2016-03-01/ResourceProvider.json
- Microsoft.Web/stable/2016-08-01/WebApps.json
- Microsoft.Web/stable/2016-09-01/AppServiceEnvironments.json
- Microsoft.Web/stable/2016-09-01/AppServicePlans.json
directive:
  # suppress each RPC 3019 error
- where: $.definitions.User.properties
  suppress: R3019
  reason: It's an old API, will resolve in next API version
  approved-by: "@ravbhatnagar"
- where: $.definitions.SourceControl.properties
  suppress: R3019
  reason: It's an old API, will resolve in next API version
  approved-by: "@ravbhatnagar"
- where: $.definitions.BackupRequest.properties
  suppress: R3019
  reason: It's an old API, will resolve in next API version
  approved-by: "@ravbhatnagar"
- where: $.definitions.Deployment.properties
  suppress: R3019
  reason: It's an old API, will resolve in next API version
  approved-by: "@ravbhatnagar"
- where: $.definitions.Identifier.properties
  suppress: R3019
  reason: It's an old API, will resolve in next API version
  approved-by: "@ravbhatnagar"
- where: $.definitions.PremierAddOn.properties
  suppress: R3019
  reason: It's an old API, will resolve in next API version
  approved-by: "@ravbhatnagar"
- where: $.definitions.SiteExtensionInfo.properties
  suppress: R3019
  reason: It's an old API, will resolve in next API version
  approved-by: "@ravbhatnagar"
- where: $.definitions.AppServicePlan.properties
  suppress: R3019
  reason: It's an old API, will resolve in next API version
  approved-by: "@ravbhatnagar"
- where: $.definitions.VnetRoute.properties
  suppress: R3019
  reason: It's an old API, will resolve in next API version
  approved-by: "@ravbhatnagar"
- where: $.definitions.FunctionEnvelope.properties
  suppress: R3019
  reason: It's an old API, will resolve in next API version
  approved-by: "@ravbhatnagar"
- where: $.definitions.CertificateOrderAction.properties
  suppress: R3019
  reason: It's an old API, will resolve in next API version
  approved-by: "@ravbhatnagar"
- where: $.definitions.ResourceMetricDefinition.properties
  suppress: R3019
  reason: It's an old API, will resolve in next API version
  approved-by: "@ravbhatnagar"
- where: $.definitions.TopLevelDomain.properties
  suppress: R3019
  reason: It's an old API, will resolve in next API version
  approved-by: "@ravbhatnagar"
- where: $.definitions.GeoRegion.properties
  suppress: R3019
  reason: It's an old API, will resolve in next API version
  approved-by: "@ravbhatnagar"
- where: $.definitions.PremierAddOnOffer.properties
  suppress: R3019
  reason: It's an old API, will resolve in next API version
  approved-by: "@ravbhatnagar"
- where: $.definitions.ContinuousWebJob.properties
  suppress: R3019
  reason: It's an old API, will resolve in next API version
  approved-by: "@ravbhatnagar"
- where: $.definitions.ProcessInfo.properties
  suppress: R3019
  reason: It's an old API, will resolve in next API version
  approved-by: "@ravbhatnagar"
- where: $.definitions.ProcessThreadInfo.properties
  suppress: R3019
  reason: It's an old API, will resolve in next API version
  approved-by: "@ravbhatnagar"
- where: $.definitions.SiteConfigurationSnapshotInfo.properties
  suppress: R3019
  reason: It's an old API, will resolve in next API version
  approved-by: "@ravbhatnagar"
- where: $.definitions.SiteInstance.properties
  suppress: R3019
  reason: It's an old API, will resolve in next API version
  approved-by: "@ravbhatnagar"
- where: $.definitions.SlotDifference.properties
  suppress: R3019
  reason: It's an old API, will resolve in next API version
  approved-by: "@ravbhatnagar"
- where: $.definitions.TriggeredJobRun.properties
  suppress: R3019
  reason: It's an old API, will resolve in next API version
  approved-by: "@ravbhatnagar"
- where: $.definitions.TriggeredWebJob.properties
  suppress: R3019
  reason: It's an old API, will resolve in next API version
  approved-by: "@ravbhatnagar"
- where: $.definitions.WebJob.properties
  suppress: R3019
  reason: It's an old API, will resolve in next API version
  approved-by: "@ravbhatnagar"
- where: $.definitions.MetricDefinition.properties
  suppress: R3019
  reason: It's an old API, will resolve in next API version
  approved-by: "@ravbhatnagar"
- where: $.definitions.Usage.properties
  suppress: R3019
  reason: It's an old API, will resolve in next API version
  approved-by: "@ravbhatnagar"
- where: $.definitions.AppServicePlanPatchResource.properties
  suppress: R3019
  reason: It's an old API, will resolve in next API version
  approved-by: "@ravbhatnagar"
```

### Tag: package-2016-09-only

These settings apply only when `--tag=package-2016-09-only` is specified on the command line.

``` yaml $(tag) == 'package-2016-09-only'
input-file:
- Microsoft.Web/stable/2016-09-01/AppServiceEnvironments.json
- Microsoft.Web/stable/2016-09-01/AppServicePlans.json
directive:
  # suppress each RPC 3019 error
- where: $.definitions.User.properties
  suppress: R3019
  reason: It's an old API, will resolve in next API version
  approved-by: "@ravbhatnagar"
- where: $.definitions.SourceControl.properties
  suppress: R3019
  reason: It's an old API, will resolve in next API version
  approved-by: "@ravbhatnagar"
- where: $.definitions.BackupRequest.properties
  suppress: R3019
  reason: It's an old API, will resolve in next API version
  approved-by: "@ravbhatnagar"
- where: $.definitions.Deployment.properties
  suppress: R3019
  reason: It's an old API, will resolve in next API version
  approved-by: "@ravbhatnagar"
- where: $.definitions.Identifier.properties
  suppress: R3019
  reason: It's an old API, will resolve in next API version
  approved-by: "@ravbhatnagar"
- where: $.definitions.PremierAddOn.properties
  suppress: R3019
  reason: It's an old API, will resolve in next API version
  approved-by: "@ravbhatnagar"
- where: $.definitions.SiteExtensionInfo.properties
  suppress: R3019
  reason: It's an old API, will resolve in next API version
  approved-by: "@ravbhatnagar"
- where: $.definitions.AppServicePlan.properties
  suppress: R3019
  reason: It's an old API, will resolve in next API version
  approved-by: "@ravbhatnagar"
- where: $.definitions.VnetRoute.properties
  suppress: R3019
  reason: It's an old API, will resolve in next API version
  approved-by: "@ravbhatnagar"
- where: $.definitions.FunctionEnvelope.properties
  suppress: R3019
  reason: It's an old API, will resolve in next API version
  approved-by: "@ravbhatnagar"
- where: $.definitions.CertificateOrderAction.properties
  suppress: R3019
  reason: It's an old API, will resolve in next API version
  approved-by: "@ravbhatnagar"
- where: $.definitions.ResourceMetricDefinition.properties
  suppress: R3019
  reason: It's an old API, will resolve in next API version
  approved-by: "@ravbhatnagar"
- where: $.definitions.TopLevelDomain.properties
  suppress: R3019
  reason: It's an old API, will resolve in next API version
  approved-by: "@ravbhatnagar"
- where: $.definitions.GeoRegion.properties
  suppress: R3019
  reason: It's an old API, will resolve in next API version
  approved-by: "@ravbhatnagar"
- where: $.definitions.PremierAddOnOffer.properties
  suppress: R3019
  reason: It's an old API, will resolve in next API version
  approved-by: "@ravbhatnagar"
- where: $.definitions.ContinuousWebJob.properties
  suppress: R3019
  reason: It's an old API, will resolve in next API version
  approved-by: "@ravbhatnagar"
- where: $.definitions.ProcessInfo.properties
  suppress: R3019
  reason: It's an old API, will resolve in next API version
  approved-by: "@ravbhatnagar"
- where: $.definitions.ProcessThreadInfo.properties
  suppress: R3019
  reason: It's an old API, will resolve in next API version
  approved-by: "@ravbhatnagar"
- where: $.definitions.SiteConfigurationSnapshotInfo.properties
  suppress: R3019
  reason: It's an old API, will resolve in next API version
  approved-by: "@ravbhatnagar"
- where: $.definitions.SiteInstance.properties
  suppress: R3019
  reason: It's an old API, will resolve in next API version
  approved-by: "@ravbhatnagar"
- where: $.definitions.SlotDifference.properties
  suppress: R3019
  reason: It's an old API, will resolve in next API version
  approved-by: "@ravbhatnagar"
- where: $.definitions.TriggeredJobRun.properties
  suppress: R3019
  reason: It's an old API, will resolve in next API version
  approved-by: "@ravbhatnagar"
- where: $.definitions.TriggeredWebJob.properties
  suppress: R3019
  reason: It's an old API, will resolve in next API version
  approved-by: "@ravbhatnagar"
- where: $.definitions.WebJob.properties
  suppress: R3019
  reason: It's an old API, will resolve in next API version
  approved-by: "@ravbhatnagar"
- where: $.definitions.MetricDefinition.properties
  suppress: R3019
  reason: It's an old API, will resolve in next API version
  approved-by: "@ravbhatnagar"
- where: $.definitions.Usage.properties
  suppress: R3019
  reason: It's an old API, will resolve in next API version
  approved-by: "@ravbhatnagar"
- where: $.definitions.AppServicePlanPatchResource.properties
  suppress: R3019
  reason: It's an old API, will resolve in next API version
  approved-by: "@ravbhatnagar"
```

### Tag: package-2016-08-only

These settings apply only when `--tag=package-2016-08-only` is specified on the command line.

``` yaml $(tag) == 'package-2016-08-only'
input-file:
- Microsoft.Web/stable/2016-08-01/WebApps.json
directive:
  # suppress each RPC 3019 error
- where: $.definitions.User.properties
  suppress: R3019
  reason: It's an old API, will resolve in next API version
  approved-by: "@ravbhatnagar"
- where: $.definitions.SourceControl.properties
  suppress: R3019
  reason: It's an old API, will resolve in next API version
  approved-by: "@ravbhatnagar"
- where: $.definitions.BackupRequest.properties
  suppress: R3019
  reason: It's an old API, will resolve in next API version
  approved-by: "@ravbhatnagar"
- where: $.definitions.Deployment.properties
  suppress: R3019
  reason: It's an old API, will resolve in next API version
  approved-by: "@ravbhatnagar"
- where: $.definitions.Identifier.properties
  suppress: R3019
  reason: It's an old API, will resolve in next API version
  approved-by: "@ravbhatnagar"
- where: $.definitions.PremierAddOn.properties
  suppress: R3019
  reason: It's an old API, will resolve in next API version
  approved-by: "@ravbhatnagar"
- where: $.definitions.SiteExtensionInfo.properties
  suppress: R3019
  reason: It's an old API, will resolve in next API version
  approved-by: "@ravbhatnagar"
- where: $.definitions.AppServicePlan.properties
  suppress: R3019
  reason: It's an old API, will resolve in next API version
  approved-by: "@ravbhatnagar"
- where: $.definitions.VnetRoute.properties
  suppress: R3019
  reason: It's an old API, will resolve in next API version
  approved-by: "@ravbhatnagar"
- where: $.definitions.FunctionEnvelope.properties
  suppress: R3019
  reason: It's an old API, will resolve in next API version
  approved-by: "@ravbhatnagar"
- where: $.definitions.CertificateOrderAction.properties
  suppress: R3019
  reason: It's an old API, will resolve in next API version
  approved-by: "@ravbhatnagar"
- where: $.definitions.ResourceMetricDefinition.properties
  suppress: R3019
  reason: It's an old API, will resolve in next API version
  approved-by: "@ravbhatnagar"
- where: $.definitions.TopLevelDomain.properties
  suppress: R3019
  reason: It's an old API, will resolve in next API version
  approved-by: "@ravbhatnagar"
- where: $.definitions.GeoRegion.properties
  suppress: R3019
  reason: It's an old API, will resolve in next API version
  approved-by: "@ravbhatnagar"
- where: $.definitions.PremierAddOnOffer.properties
  suppress: R3019
  reason: It's an old API, will resolve in next API version
  approved-by: "@ravbhatnagar"
- where: $.definitions.ContinuousWebJob.properties
  suppress: R3019
  reason: It's an old API, will resolve in next API version
  approved-by: "@ravbhatnagar"
- where: $.definitions.ProcessInfo.properties
  suppress: R3019
  reason: It's an old API, will resolve in next API version
  approved-by: "@ravbhatnagar"
- where: $.definitions.ProcessThreadInfo.properties
  suppress: R3019
  reason: It's an old API, will resolve in next API version
  approved-by: "@ravbhatnagar"
- where: $.definitions.SiteConfigurationSnapshotInfo.properties
  suppress: R3019
  reason: It's an old API, will resolve in next API version
  approved-by: "@ravbhatnagar"
- where: $.definitions.SiteInstance.properties
  suppress: R3019
  reason: It's an old API, will resolve in next API version
  approved-by: "@ravbhatnagar"
- where: $.definitions.SlotDifference.properties
  suppress: R3019
  reason: It's an old API, will resolve in next API version
  approved-by: "@ravbhatnagar"
- where: $.definitions.TriggeredJobRun.properties
  suppress: R3019
  reason: It's an old API, will resolve in next API version
  approved-by: "@ravbhatnagar"
- where: $.definitions.TriggeredWebJob.properties
  suppress: R3019
  reason: It's an old API, will resolve in next API version
  approved-by: "@ravbhatnagar"
- where: $.definitions.WebJob.properties
  suppress: R3019
  reason: It's an old API, will resolve in next API version
  approved-by: "@ravbhatnagar"
- where: $.definitions.MetricDefinition.properties
  suppress: R3019
  reason: It's an old API, will resolve in next API version
  approved-by: "@ravbhatnagar"
- where: $.definitions.Usage.properties
  suppress: R3019
  reason: It's an old API, will resolve in next API version
  approved-by: "@ravbhatnagar"
- where: $.definitions.AppServicePlanPatchResource.properties
  suppress: R3019
  reason: It's an old API, will resolve in next API version
  approved-by: "@ravbhatnagar"
```

### Tag: package-2016-03-only

These settings apply only when `--tag=package-2016-03-only` is specified on the command line.

``` yaml $(tag) == 'package-2016-03-only'
input-file:
- Microsoft.Web/stable/2016-03-01/Certificates.json
- Microsoft.Web/stable/2016-03-01/CommonDefinitions.json
- Microsoft.Web/stable/2016-03-01/DeletedWebApps.json
- Microsoft.Web/stable/2016-03-01/Diagnostics.json
- Microsoft.Web/stable/2016-03-01/Provider.json
- Microsoft.Web/stable/2016-03-01/Recommendations.json
- Microsoft.Web/stable/2016-03-01/ResourceHealthMetadata.json
- Microsoft.Web/stable/2016-03-01/ResourceProvider.json
directive:
  # suppress each RPC 3019 error
- where: $.definitions.User.properties
  suppress: R3019
  reason: It's an old API, will resolve in next API version
  approved-by: "@ravbhatnagar"
- where: $.definitions.SourceControl.properties
  suppress: R3019
  reason: It's an old API, will resolve in next API version
  approved-by: "@ravbhatnagar"
- where: $.definitions.BackupRequest.properties
  suppress: R3019
  reason: It's an old API, will resolve in next API version
  approved-by: "@ravbhatnagar"
- where: $.definitions.Deployment.properties
  suppress: R3019
  reason: It's an old API, will resolve in next API version
  approved-by: "@ravbhatnagar"
- where: $.definitions.Identifier.properties
  suppress: R3019
  reason: It's an old API, will resolve in next API version
  approved-by: "@ravbhatnagar"
- where: $.definitions.PremierAddOn.properties
  suppress: R3019
  reason: It's an old API, will resolve in next API version
  approved-by: "@ravbhatnagar"
- where: $.definitions.SiteExtensionInfo.properties
  suppress: R3019
  reason: It's an old API, will resolve in next API version
  approved-by: "@ravbhatnagar"
- where: $.definitions.AppServicePlan.properties
  suppress: R3019
  reason: It's an old API, will resolve in next API version
  approved-by: "@ravbhatnagar"
- where: $.definitions.VnetRoute.properties
  suppress: R3019
  reason: It's an old API, will resolve in next API version
  approved-by: "@ravbhatnagar"
- where: $.definitions.FunctionEnvelope.properties
  suppress: R3019
  reason: It's an old API, will resolve in next API version
  approved-by: "@ravbhatnagar"
- where: $.definitions.CertificateOrderAction.properties
  suppress: R3019
  reason: It's an old API, will resolve in next API version
  approved-by: "@ravbhatnagar"
- where: $.definitions.ResourceMetricDefinition.properties
  suppress: R3019
  reason: It's an old API, will resolve in next API version
  approved-by: "@ravbhatnagar"
- where: $.definitions.TopLevelDomain.properties
  suppress: R3019
  reason: It's an old API, will resolve in next API version
  approved-by: "@ravbhatnagar"
- where: $.definitions.GeoRegion.properties
  suppress: R3019
  reason: It's an old API, will resolve in next API version
  approved-by: "@ravbhatnagar"
- where: $.definitions.PremierAddOnOffer.properties
  suppress: R3019
  reason: It's an old API, will resolve in next API version
  approved-by: "@ravbhatnagar"
- where: $.definitions.ContinuousWebJob.properties
  suppress: R3019
  reason: It's an old API, will resolve in next API version
  approved-by: "@ravbhatnagar"
- where: $.definitions.ProcessInfo.properties
  suppress: R3019
  reason: It's an old API, will resolve in next API version
  approved-by: "@ravbhatnagar"
- where: $.definitions.ProcessThreadInfo.properties
  suppress: R3019
  reason: It's an old API, will resolve in next API version
  approved-by: "@ravbhatnagar"
- where: $.definitions.SiteConfigurationSnapshotInfo.properties
  suppress: R3019
  reason: It's an old API, will resolve in next API version
  approved-by: "@ravbhatnagar"
- where: $.definitions.SiteInstance.properties
  suppress: R3019
  reason: It's an old API, will resolve in next API version
  approved-by: "@ravbhatnagar"
- where: $.definitions.SlotDifference.properties
  suppress: R3019
  reason: It's an old API, will resolve in next API version
  approved-by: "@ravbhatnagar"
- where: $.definitions.TriggeredJobRun.properties
  suppress: R3019
  reason: It's an old API, will resolve in next API version
  approved-by: "@ravbhatnagar"
- where: $.definitions.TriggeredWebJob.properties
  suppress: R3019
  reason: It's an old API, will resolve in next API version
  approved-by: "@ravbhatnagar"
- where: $.definitions.WebJob.properties
  suppress: R3019
  reason: It's an old API, will resolve in next API version
  approved-by: "@ravbhatnagar"
- where: $.definitions.MetricDefinition.properties
  suppress: R3019
  reason: It's an old API, will resolve in next API version
  approved-by: "@ravbhatnagar"
- where: $.definitions.Usage.properties
  suppress: R3019
  reason: It's an old API, will resolve in next API version
  approved-by: "@ravbhatnagar"
- where: $.definitions.AppServicePlanPatchResource.properties
  suppress: R3019
  reason: It's an old API, will resolve in next API version
  approved-by: "@ravbhatnagar"
```

### Tag: package-2015-08-only

These settings apply only when `--tag=package-2015-08-only` is specified on the command line.

``` yaml $(tag) == 'package-2015-08-only'
input-file:
- Microsoft.CertificateRegistration/stable/2015-08-01/AppServiceCertificateOrders.json
- Microsoft.CertificateRegistration/stable/2015-08-01/CertificateRegistrationProvider.json
directive:
  # suppress each RPC 3019 error
- where: $.definitions.User.properties
  suppress: R3019
  reason: It's an old API, will resolve in next API version
  approved-by: "@ravbhatnagar"
- where: $.definitions.SourceControl.properties
  suppress: R3019
  reason: It's an old API, will resolve in next API version
  approved-by: "@ravbhatnagar"
- where: $.definitions.BackupRequest.properties
  suppress: R3019
  reason: It's an old API, will resolve in next API version
  approved-by: "@ravbhatnagar"
- where: $.definitions.Deployment.properties
  suppress: R3019
  reason: It's an old API, will resolve in next API version
  approved-by: "@ravbhatnagar"
- where: $.definitions.Identifier.properties
  suppress: R3019
  reason: It's an old API, will resolve in next API version
  approved-by: "@ravbhatnagar"
- where: $.definitions.PremierAddOn.properties
  suppress: R3019
  reason: It's an old API, will resolve in next API version
  approved-by: "@ravbhatnagar"
- where: $.definitions.SiteExtensionInfo.properties
  suppress: R3019
  reason: It's an old API, will resolve in next API version
  approved-by: "@ravbhatnagar"
- where: $.definitions.AppServicePlan.properties
  suppress: R3019
  reason: It's an old API, will resolve in next API version
  approved-by: "@ravbhatnagar"
- where: $.definitions.VnetRoute.properties
  suppress: R3019
  reason: It's an old API, will resolve in next API version
  approved-by: "@ravbhatnagar"
- where: $.definitions.FunctionEnvelope.properties
  suppress: R3019
  reason: It's an old API, will resolve in next API version
  approved-by: "@ravbhatnagar"
- where: $.definitions.CertificateOrderAction.properties
  suppress: R3019
  reason: It's an old API, will resolve in next API version
  approved-by: "@ravbhatnagar"
- where: $.definitions.ResourceMetricDefinition.properties
  suppress: R3019
  reason: It's an old API, will resolve in next API version
  approved-by: "@ravbhatnagar"
- where: $.definitions.TopLevelDomain.properties
  suppress: R3019
  reason: It's an old API, will resolve in next API version
  approved-by: "@ravbhatnagar"
- where: $.definitions.GeoRegion.properties
  suppress: R3019
  reason: It's an old API, will resolve in next API version
  approved-by: "@ravbhatnagar"
- where: $.definitions.PremierAddOnOffer.properties
  suppress: R3019
  reason: It's an old API, will resolve in next API version
  approved-by: "@ravbhatnagar"
- where: $.definitions.ContinuousWebJob.properties
  suppress: R3019
  reason: It's an old API, will resolve in next API version
  approved-by: "@ravbhatnagar"
- where: $.definitions.ProcessInfo.properties
  suppress: R3019
  reason: It's an old API, will resolve in next API version
  approved-by: "@ravbhatnagar"
- where: $.definitions.ProcessThreadInfo.properties
  suppress: R3019
  reason: It's an old API, will resolve in next API version
  approved-by: "@ravbhatnagar"
- where: $.definitions.SiteConfigurationSnapshotInfo.properties
  suppress: R3019
  reason: It's an old API, will resolve in next API version
  approved-by: "@ravbhatnagar"
- where: $.definitions.SiteInstance.properties
  suppress: R3019
  reason: It's an old API, will resolve in next API version
  approved-by: "@ravbhatnagar"
- where: $.definitions.SlotDifference.properties
  suppress: R3019
  reason: It's an old API, will resolve in next API version
  approved-by: "@ravbhatnagar"
- where: $.definitions.TriggeredJobRun.properties
  suppress: R3019
  reason: It's an old API, will resolve in next API version
  approved-by: "@ravbhatnagar"
- where: $.definitions.TriggeredWebJob.properties
  suppress: R3019
  reason: It's an old API, will resolve in next API version
  approved-by: "@ravbhatnagar"
- where: $.definitions.WebJob.properties
  suppress: R3019
  reason: It's an old API, will resolve in next API version
  approved-by: "@ravbhatnagar"
- where: $.definitions.MetricDefinition.properties
  suppress: R3019
  reason: It's an old API, will resolve in next API version
  approved-by: "@ravbhatnagar"
- where: $.definitions.Usage.properties
  suppress: R3019
  reason: It's an old API, will resolve in next API version
  approved-by: "@ravbhatnagar"
- where: $.definitions.AppServicePlanPatchResource.properties
  suppress: R3019
  reason: It's an old API, will resolve in next API version
  approved-by: "@ravbhatnagar"
```

### Tag: package-2015-04-only

These settings apply only when `--tag=package-2015-04-only` is specified on the command line.

``` yaml $(tag) == 'package-2015-04-only'
input-file:
- Microsoft.DomainRegistration/stable/2015-04-01/Domains.json
- Microsoft.DomainRegistration/stable/2015-04-01/TopLevelDomains.json
- Microsoft.DomainRegistration/stable/2015-04-01/DomainRegistrationProvider.json
directive:
  # suppress each RPC 3019 error
- where: $.definitions.User.properties
  suppress: R3019
  reason: It's an old API, will resolve in next API version
  approved-by: "@ravbhatnagar"
- where: $.definitions.SourceControl.properties
  suppress: R3019
  reason: It's an old API, will resolve in next API version
  approved-by: "@ravbhatnagar"
- where: $.definitions.BackupRequest.properties
  suppress: R3019
  reason: It's an old API, will resolve in next API version
  approved-by: "@ravbhatnagar"
- where: $.definitions.Deployment.properties
  suppress: R3019
  reason: It's an old API, will resolve in next API version
  approved-by: "@ravbhatnagar"
- where: $.definitions.Identifier.properties
  suppress: R3019
  reason: It's an old API, will resolve in next API version
  approved-by: "@ravbhatnagar"
- where: $.definitions.PremierAddOn.properties
  suppress: R3019
  reason: It's an old API, will resolve in next API version
  approved-by: "@ravbhatnagar"
- where: $.definitions.SiteExtensionInfo.properties
  suppress: R3019
  reason: It's an old API, will resolve in next API version
  approved-by: "@ravbhatnagar"
- where: $.definitions.AppServicePlan.properties
  suppress: R3019
  reason: It's an old API, will resolve in next API version
  approved-by: "@ravbhatnagar"
- where: $.definitions.VnetRoute.properties
  suppress: R3019
  reason: It's an old API, will resolve in next API version
  approved-by: "@ravbhatnagar"
- where: $.definitions.FunctionEnvelope.properties
  suppress: R3019
  reason: It's an old API, will resolve in next API version
  approved-by: "@ravbhatnagar"
- where: $.definitions.CertificateOrderAction.properties
  suppress: R3019
  reason: It's an old API, will resolve in next API version
  approved-by: "@ravbhatnagar"
- where: $.definitions.ResourceMetricDefinition.properties
  suppress: R3019
  reason: It's an old API, will resolve in next API version
  approved-by: "@ravbhatnagar"
- where: $.definitions.TopLevelDomain.properties
  suppress: R3019
  reason: It's an old API, will resolve in next API version
  approved-by: "@ravbhatnagar"
- where: $.definitions.GeoRegion.properties
  suppress: R3019
  reason: It's an old API, will resolve in next API version
  approved-by: "@ravbhatnagar"
- where: $.definitions.PremierAddOnOffer.properties
  suppress: R3019
  reason: It's an old API, will resolve in next API version
  approved-by: "@ravbhatnagar"
- where: $.definitions.ContinuousWebJob.properties
  suppress: R3019
  reason: It's an old API, will resolve in next API version
  approved-by: "@ravbhatnagar"
- where: $.definitions.ProcessInfo.properties
  suppress: R3019
  reason: It's an old API, will resolve in next API version
  approved-by: "@ravbhatnagar"
- where: $.definitions.ProcessThreadInfo.properties
  suppress: R3019
  reason: It's an old API, will resolve in next API version
  approved-by: "@ravbhatnagar"
- where: $.definitions.SiteConfigurationSnapshotInfo.properties
  suppress: R3019
  reason: It's an old API, will resolve in next API version
  approved-by: "@ravbhatnagar"
- where: $.definitions.SiteInstance.properties
  suppress: R3019
  reason: It's an old API, will resolve in next API version
  approved-by: "@ravbhatnagar"
- where: $.definitions.SlotDifference.properties
  suppress: R3019
  reason: It's an old API, will resolve in next API version
  approved-by: "@ravbhatnagar"
- where: $.definitions.TriggeredJobRun.properties
  suppress: R3019
  reason: It's an old API, will resolve in next API version
  approved-by: "@ravbhatnagar"
- where: $.definitions.TriggeredWebJob.properties
  suppress: R3019
  reason: It's an old API, will resolve in next API version
  approved-by: "@ravbhatnagar"
- where: $.definitions.WebJob.properties
  suppress: R3019
  reason: It's an old API, will resolve in next API version
  approved-by: "@ravbhatnagar"
- where: $.definitions.MetricDefinition.properties
  suppress: R3019
  reason: It's an old API, will resolve in next API version
  approved-by: "@ravbhatnagar"
- where: $.definitions.Usage.properties
  suppress: R3019
  reason: It's an old API, will resolve in next API version
  approved-by: "@ravbhatnagar"
- where: $.definitions.AppServicePlanPatchResource.properties
  suppress: R3019
  reason: It's an old API, will resolve in next API version
  approved-by: "@ravbhatnagar"
```

### Tag: package-2016-06-01

These settings apply only when `--tag=package-2016-06-01` is specified on the command line.

``` yaml $(tag) == 'package-2016-06-01'
input-file:
- Microsoft.Web/stable/2016-06-01/logicAppsManagementClient.json
```

### Tag: package-2015-08-preview

These settings apply only when `--tag=package-2015-08-preview` is specified on the command line.

``` yaml $(tag) == 'package-2015-08-preview'
input-file:
- Microsoft.Web/stable/2015-08-01/service.json
- Microsoft.Web/preview/2015-08-01-preview/logicAppsManagementClient.json
```

### Tag: package-2015-08-certificate-registration

These settings apply only when `--tag=package-2015-08-certificate-registration` is specified on the command line.

``` yaml $(tag) == 'package-2015-08-certificate-registration'
input-file:
- Microsoft.CertificateRegistration/stable/2015-08-01/AppServiceCertificateOrders.json
- Microsoft.CertificateRegistration/stable/2015-08-01/CertificateRegistrationProvider.json
```

### Tag: package-2015-04-domain-registration

These settings apply only when `--tag=package-2015-04-domain-registration` is specified on the command line.

``` yaml $(tag) == 'package-2015-04-domain-registration'
input-file:
- Microsoft.DomainRegistration/stable/2015-04-01/Domains.json
- Microsoft.DomainRegistration/stable/2015-04-01/TopLevelDomains.json
- Microsoft.DomainRegistration/stable/2015-04-01/DomainRegistrationProvider.json
```

### Tag: package-2016-09-01-web

These settings apply only when `--tag=package-2016-09-01-web` is specified on the command line.

``` yaml $(tag) == 'package-2016-09-01-web'
input-file:
- Microsoft.Web/stable/2016-09-01/AppServiceEnvironments.json
- Microsoft.Web/stable/2016-09-01/AppServicePlans.json
```

### Tag: package-2016-08-01-web

These settings apply only when `--tag=package-2016-08-01-web` is specified on the command line.

``` yaml $(tag) == 'package-2016-08-01-web'
input-file:
- Microsoft.Web/stable/2016-08-01/WebApps.json
```

### Tag: package-2016-03-01-web

These settings apply only when `--tag=package-2016-03-01-web` is specified on the command line.

``` yaml $(tag) == 'package-2016-03-01-web'
input-file:
- Microsoft.Web/stable/2016-03-01/Certificates.json
- Microsoft.Web/stable/2016-03-01/CommonDefinitions.json
- Microsoft.Web/stable/2016-03-01/DeletedWebApps.json
- Microsoft.Web/stable/2016-03-01/Diagnostics.json
- Microsoft.Web/stable/2016-03-01/Provider.json
- Microsoft.Web/stable/2016-03-01/Recommendations.json
- Microsoft.Web/stable/2016-03-01/ResourceHealthMetadata.json
- Microsoft.Web/stable/2016-03-01/ResourceProvider.json
```

---
# Code Generation


## Swagger to SDK

This section describes what SDK should be generated by the automatic system.
This is not used by Autorest itself.

``` yaml $(swagger-to-sdk)
swagger-to-sdk:
  - repo: azure-sdk-for-net
  - repo: azure-sdk-for-python
    autorest_options:
      use: "@microsoft.azure/autorest.python@4.0.70"
    after_scripts:
      - python ./scripts/multiapi_init_gen.py azure-mgmt-web
      - python ./scripts/trim_aio.py ./sdk/appservice/azure-mgmt-web
  - repo: azure-sdk-for-python-track2
  - repo: azure-sdk-for-java
  - repo: azure-sdk-for-go
  - repo: azure-sdk-for-node
  - repo: azure-sdk-for-js
  - repo: azure-sdk-for-ruby
    after_scripts:
      - bundle install && rake arm:regen_all_profiles['azure_mgmt_web']
  - repo: azure-resource-manager-schemas
```

## Go

See configuration in [readme.go.md](./readme.go.md)

## Python

See configuration in [readme.python.md](./readme.python.md)
<<<<<<< HEAD


=======


>>>>>>> 7d4caa5e
## Java

See configuration in [readme.java.md](./readme.java.md)

### Tag: package-2018-03-01-hybrid

These settings apply only when `--tag=package-2018-03-01-hybrid` is specified on the command line.
Creating this tag to pick proper resources from the hybrid profile for csharp code generation.

``` yaml $(tag) == 'package-2018-03-01-hybrid'
input-file:
- Microsoft.Web/stable/2016-03-01/Certificates.json
- Microsoft.Web/stable/2016-03-01/CommonDefinitions.json
- Microsoft.Web/stable/2016-08-01/WebApps.json
- Microsoft.Web/stable/2016-03-01/ResourceProvider.json
- Microsoft.Web/stable/2016-03-01/Provider.json
- Microsoft.Web/stable/2016-03-01/Recommendations.json
- Microsoft.Web/stable/2016-09-01/AppServiceEnvironments.json
- Microsoft.Web/stable/2016-09-01/AppServicePlans.json
```

### Tag: profile-hybrid-2019-03-01

These settings apply only when `--tag=profile-hybrid-2019-03-01` is specified on the command line.
Creating this tag to pick proper resources from the hybrid profile.

``` yaml $(tag) == 'profile-hybrid-2019-03-01'
input-file:
- Microsoft.Web/stable/2018-02-01/Certificates.json
- Microsoft.Web/stable/2018-02-01/CommonDefinitions.json
- Microsoft.Web/stable/2018-02-01/WebApps.json
- Microsoft.Web/stable/2018-02-01/ResourceProvider.json
- Microsoft.Web/stable/2018-02-01/AppServicePlans.json
- Microsoft.Web/stable/2018-02-01/Provider.json
- Microsoft.Web/stable/2018-02-01/ResourceProvider.json
- Microsoft.Web/stable/2018-02-01/Recommendations.json
```

### Tag: profile-hybrid-2020-09-01

These settings apply only when `--tag=profile-hybrid-2020-09-01` is specified on the command line.
Creating this tag to pick proper resources from the hybrid profile.

``` yaml $(tag) == 'profile-hybrid-2020-09-01'
input-file:
- Microsoft.Web/stable/2018-02-01/Certificates.json
- Microsoft.Web/stable/2018-02-01/WebApps.json
- Microsoft.Web/stable/2018-02-01/ResourceProvider.json
- Microsoft.Web/stable/2018-02-01/AppServicePlans.json
- Microsoft.Web/stable/2018-02-01/Provider.json
- Microsoft.Web/stable/2018-02-01/ResourceProvider.json
- Microsoft.Web/stable/2018-02-01/Recommendations.json
```

<<<<<<< HEAD
## AzureResourceSchema
=======
>>>>>>> 7d4caa5e

<|MERGE_RESOLUTION|>--- conflicted
+++ resolved
@@ -1272,13 +1272,8 @@
 ## Python
 
 See configuration in [readme.python.md](./readme.python.md)
-<<<<<<< HEAD
-
-
-=======
-
-
->>>>>>> 7d4caa5e
+
+
 ## Java
 
 See configuration in [readme.java.md](./readme.java.md)
@@ -1333,8 +1328,4 @@
 - Microsoft.Web/stable/2018-02-01/Recommendations.json
 ```
 
-<<<<<<< HEAD
-## AzureResourceSchema
-=======
->>>>>>> 7d4caa5e
-
+

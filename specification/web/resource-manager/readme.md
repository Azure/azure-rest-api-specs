# Web

> see https://aka.ms/autorest

This is the AutoRest configuration file for Web.

The App service RP comprises of services where each service has its own tag.
Hence, each sub-service has its own swagger spec.

All of them are tied together using this configuration and are packaged together into one compute client library.
This makes it easier for customers to download one (NuGet/npm/pip/maven/gem) compute client library package rather than installing individual packages for each sub service.

---

## Getting Started

To build the SDK for Web, simply [Install AutoRest](https://aka.ms/autorest/install) and in this folder, run:

> `autorest`

To see additional help and options, run:

> `autorest --help`

---

## Configuration

### Basic Information

These are the global settings for the Web API.

``` yaml
title: WebSiteManagementClient
description: WebSite Management Client
openapi-type: arm
tag: package-2022-03
```

### Suppression

``` yaml
directive:
  - suppress: XmsResourceInPutResponse
    from: WebApps.json
    where: $.paths["/subscriptions/{subscriptionId}/resourceGroups/{resourceGroupName}/providers/Microsoft.Web/sites/{name}/functions/{functionName}/keys/{keyName}"].put
    reason: Model type is not an Azure resource
  - suppress: RequiredPropertiesMissingInResourceModel
    from: WebApps.json
    where: $.definitions.KeyInfo
    reason: Model type is not an Azure resource
  - suppress: BodyTopLevelProperties
    from: WebApps.json
    where: $.definitions.KeyInfo.properties
    reason: Model type is not an Azure resource
  - suppress: DefinitionsPropertiesNamesCamelCase
    from: WebApps.json
    where: $.definitions.AzureActiveDirectoryLogin.properties.disableWWWAuthenticate
    reason: Property name contains WWW which is an acronym, so camel case does not apply here.
  - suppress: DefinitionsPropertiesNamesCamelCase
    from: WebApps.json
    where: $.definitions.AzureActiveDirectoryLogin.properties.disableWWWAuthenticate
    reason: Property name contains WWW which is an acronym, so camel case does not apply here.
  - suppress: XMS_EXAMPLE_NOTFOUND_ERROR
    from: ResourceProvider.json
    reason: Model type is not owned by cert and domain team
<<<<<<< HEAD
  - suppress: RESPONSE_STATUS_CODE_NOT_IN_SPEC
    from: StaticSites.json
    reason: Retroactive addition of missing examples out of scope at this time.
  - suppress: RESPONSE_STATUS_CODE_NOT_IN_EXAMPLE
    from: StaticSites.json
=======
  - suppress: XMS_EXAMPLE_NOTFOUND_ERROR
    from: WebApps.json
>>>>>>> 9a58bde7
    reason: Retroactive addition of missing examples out of scope at this time.
```


### Tag: package-2022-03

These settings apply only when `--tag=package-2022-03` is specified on the command line.

```yaml $(tag) == 'package-2022-03'
input-file:
  - Microsoft.CertificateRegistration/stable/2022-03-01/AppServiceCertificateOrders.json
  - Microsoft.CertificateRegistration/stable/2022-03-01/CertificateOrdersDiagnostics.json
  - Microsoft.CertificateRegistration/stable/2022-03-01/CertificateRegistrationProvider.json
  - Microsoft.DomainRegistration/stable/2022-03-01/Domains.json
  - Microsoft.DomainRegistration/stable/2022-03-01/TopLevelDomains.json
  - Microsoft.DomainRegistration/stable/2022-03-01/DomainRegistrationProvider.json
  - Microsoft.Web/stable/2022-03-01/AppServiceEnvironments.json
  - Microsoft.Web/stable/2022-03-01/AppServicePlans.json
  - Microsoft.Web/stable/2022-03-01/Certificates.json
  - Microsoft.Web/stable/2022-03-01/CommonDefinitions.json
  - Microsoft.Web/stable/2022-03-01/ContainerApps.json
  - Microsoft.Web/stable/2022-03-01/ContainerAppsRevisions.json
  - Microsoft.Web/stable/2022-03-01/DeletedWebApps.json
  - Microsoft.Web/stable/2022-03-01/Diagnostics.json
  - Microsoft.Web/stable/2022-03-01/Global.json
  - Microsoft.Web/stable/2022-03-01/KubeEnvironments.json
  - Microsoft.Web/stable/2022-03-01/Provider.json
  - Microsoft.Web/stable/2022-03-01/Recommendations.json
  - Microsoft.Web/stable/2022-03-01/ResourceHealthMetadata.json
  - Microsoft.Web/stable/2022-03-01/ResourceProvider.json
  - Microsoft.Web/stable/2022-03-01/StaticSites.json
  - Microsoft.Web/stable/2022-03-01/WebApps.json
directive: 
  # suppress each RPC 3016 error
- where: $.definitions.FunctionSecrets.properties.trigger_url
  suppress: R3016
  reason: This requires a breaking change in functions runtime API.
- where: $.definitions.Identifier.properties
  suppress: R3019
  reason: It's an old API, will resolve in next API version
- where: $.definitions.VnetGateway
  suppress: R4015
  reason: Does not have list operation
- where: $.definitions.VnetInfoResource
  suppress: R4015
  reason: Does not have list operation
- suppress: R4009
  from: AppServiceCertificateOrders.json
  reason: SystemData will implement in next version.
- suppress: R4009
  from: CertificateOrdersDiagnostics.json
  reason: SystemData will implement in next version.
- suppress: R4009
  from: CertificateRegistrationProvider.json
  reason: SystemData will implement in next version.
- suppress: R4009
  from: Domains.json
  reason: SystemData will implement in next version.
- suppress: R4009
  from: TopLevelDomains.json
  reason: SystemData will implement in next version.
- suppress: R4009
  from: DomainRegistrationProvider.json
  reason: SystemData will implement in next version.
- suppress: R4009
  from: Certificates.json
  reason: SystemData will implement in next version.
- suppress: R4009
  from: CommonDefinitions.json
  reason: SystemData will implement in next version.
- suppress: R4009
  from: DeletedWebApps.json
  reason: SystemData will implement in next version.
- suppress: R4009
  from: Diagnostics.json
  reason: SystemData will implement in next version.
- suppress: R4009
  from: Global.json
  reason: SystemData will implement in next version.
- suppress: R4009
  from: Provider.json
  reason: SystemData will implement in next version.
- suppress: R4009
  from: Recommendations.json
  reason: SystemData will implement in next version.
- suppress: R4009
  from: WebApps.json
  reason: SystemData will implement in next version.
- suppress: R4009
  from: StaticSites.json
  reason: SystemData will implement in next version.
- suppress: R4009
  from: AppServiceEnvironments.json
  reason: SystemData will implement in next version.
- suppress: R4009
  from: AppServicePlans.json
  reason: SystemData will implement in next version.
- suppress: R4009
  from: ResourceHealthMetadata.json
  reason: SystemData will implement in next version.
- suppress: R4009
  from: KubeEnvironments.json
  reason: SystemData will implement in next version.
- suppress: R4015
  from: WebApps.json
  where: $.definitions.NetworkFeatures
  reason: Will fix in next version
- suppress: R4019
  from: Recommendations.json
  reason: Will fix in next version
- suppress: R4019
  from: WebApps.json
  reason: Will fix in next version
- suppress: R3021
  from: WebApps.json
  reason: Will fix in next version
- suppress: R4011
  from: WebApps.json
  reason: Will fix in next version
- suppress: R4011
  from: AppServiceEnvironments.json
  reason: Will fix in next version
- suppress: R4011
  from: StaticSites.json
  reason: Will fix in next version
- suppress: R4011
  from: AppServicePlans.json
  reason: Will fix in next version
- suppress: D5001
  reason: Will fix in next version
- suppress: R1003
  reason: Will fix in next version
- suppress: R2001
  reason: Will fix in next version
- suppress: R2029
  reason: Will fix in next version
- suppress: R2063
  reason: Will fix in next version
- suppress: R3010
  reason: Will fix in next version
- where: $.definitions.TriggeredJobRun.properties.trigger_url
  suppress: R3016
  reason: This requires a breaking change in kudu runtime API.
- where: $.definitions.TriggeredJobRun.properties.web_job_name
  suppress: R3016
  reason: This requires a breaking change in kudu runtime API.
- where: $.definitions.TriggeredJobRun.properties.start_time
  suppress: R3016
  reason: This requires a breaking change in kudu runtime API.
- where: $.definitions.TriggeredJobRun.properties.end_time
  suppress: R3016
  reason: This requires a breaking change in kudu runtime API.
- where: $.definitions.TriggeredJobRun.properties.output_url
  suppress: R3016
  reason: This requires a breaking change in kudu runtime API.
- where: $.definitions.TriggeredJobRun.properties.error_url
  suppress: R3016
  reason: This requires a breaking change in kudu runtime API.
- where: $.definitions.TriggeredJobRun.properties.job_name
  suppress: R3016
  reason: This requires a breaking change in kudu runtime API.
- where: $.definitions.TriggeredJobRun.properties.web_job_id
  suppress: R3016
  reason: This requires a breaking change in kudu runtime API.
- suppress: R4009
  from: ContainerApps.json
  reason: SystemData will implement in next version.
- suppress: R4009
  from: ContainerAppsRevisions.json
  reason: SystemData will implement in next version.
- suppress: R3026
  from: ContainerApps.json
  reason: Patch operation will be implemented in later version.
- suppress: R3026
  from: ContainerAppsRevisions.json
  reason: Patch operation will be implemented in later version.
```
### Tag: package-2021-03

These settings apply only when `--tag=package-2021-03` is specified on the command line.

``` yaml $(tag) == 'package-2021-03'  || $(tag) == 'package-2021-03-only'
input-file:
  - Microsoft.CertificateRegistration/stable/2021-03-01/AppServiceCertificateOrders.json
  - Microsoft.CertificateRegistration/stable/2021-03-01/CertificateOrdersDiagnostics.json
  - Microsoft.CertificateRegistration/stable/2021-03-01/CertificateRegistrationProvider.json
  - Microsoft.DomainRegistration/stable/2021-03-01/Domains.json
  - Microsoft.DomainRegistration/stable/2021-03-01/TopLevelDomains.json
  - Microsoft.DomainRegistration/stable/2021-03-01/DomainRegistrationProvider.json
  - Microsoft.Web/stable/2021-03-01/AppServiceEnvironments.json
  - Microsoft.Web/stable/2021-03-01/AppServicePlans.json
  - Microsoft.Web/stable/2021-03-01/Certificates.json
  - Microsoft.Web/stable/2021-03-01/CommonDefinitions.json
  - Microsoft.Web/stable/2021-03-01/ContainerApps.json
  - Microsoft.Web/stable/2021-03-01/ContainerAppsRevisions.json
  - Microsoft.Web/stable/2021-03-01/DeletedWebApps.json
  - Microsoft.Web/stable/2021-03-01/Diagnostics.json
  - Microsoft.Web/stable/2021-03-01/Global.json
  - Microsoft.Web/stable/2021-03-01/KubeEnvironments.json
  - Microsoft.Web/stable/2021-03-01/Provider.json
  - Microsoft.Web/stable/2021-03-01/Recommendations.json
  - Microsoft.Web/stable/2021-03-01/ResourceHealthMetadata.json
  - Microsoft.Web/stable/2021-03-01/ResourceProvider.json
  - Microsoft.Web/stable/2021-03-01/StaticSites.json
  - Microsoft.Web/stable/2021-03-01/WebApps.json
directive:
  # suppress each RPC 3016 error
- where: $.definitions.FunctionSecrets.properties.trigger_url
  suppress: R3016
  reason: This requires a breaking change in functions runtime API.
- where: $.definitions.Identifier.properties
  suppress: R3019
  reason: It's an old API, will resolve in next API version
- where: $.definitions.VnetGateway
  suppress: R4015
  reason: Does not have list operation
- where: $.definitions.VnetInfoResource
  suppress: R4015
  reason: Does not have list operation
- suppress: R4009
  from: AppServiceCertificateOrders.json
  reason: SystemData will implement in next version.
- suppress: R4009
  from: CertificateOrdersDiagnostics.json
  reason: SystemData will implement in next version.
- suppress: R4009
  from: CertificateRegistrationProvider.json
  reason: SystemData will implement in next version.
- suppress: R4009
  from: Domains.json
  reason: SystemData will implement in next version.
- suppress: R4009
  from: TopLevelDomains.json
  reason: SystemData will implement in next version.
- suppress: R4009
  from: DomainRegistrationProvider.json
  reason: SystemData will implement in next version.
- suppress: R4009
  from: Certificates.json
  reason: SystemData will implement in next version.
- suppress: R4009
  from: CommonDefinitions.json
  reason: SystemData will implement in next version.
- suppress: R4009
  from: DeletedWebApps.json
  reason: SystemData will implement in next version.
- suppress: R4009
  from: Diagnostics.json
  reason: SystemData will implement in next version.
- suppress: R4009
  from: Global.json
  reason: SystemData will implement in next version.
- suppress: R4009
  from: Provider.json
  reason: SystemData will implement in next version.
- suppress: R4009
  from: Recommendations.json
  reason: SystemData will implement in next version.
- suppress: R4009
  from: WebApps.json
  reason: SystemData will implement in next version.
- suppress: R4009
  from: StaticSites.json
  reason: SystemData will implement in next version.
- suppress: R4009
  from: AppServiceEnvironments.json
  reason: SystemData will implement in next version.
- suppress: R4009
  from: AppServicePlans.json
  reason: SystemData will implement in next version.
- suppress: R4009
  from: ResourceHealthMetadata.json
  reason: SystemData will implement in next version.
- suppress: R4009
  from: KubeEnvironments.json
  reason: SystemData will implement in next version.
- suppress: R4015
  from: WebApps.json
  where: $.definitions.NetworkFeatures
  reason: Will fix in next version
- suppress: R4019
  from: Recommendations.json
  reason: Will fix in next version
- suppress: R4019
  from: WebApps.json
  reason: Will fix in next version
- suppress: R3021
  from: WebApps.json
  reason: Will fix in next version
- suppress: R4011
  from: WebApps.json
  reason: Will fix in next version
- suppress: R4011
  from: AppServiceEnvironments.json
  reason: Will fix in next version
- suppress: R4011
  from: StaticSites.json
  reason: Will fix in next version
- suppress: R4011
  from: AppServicePlans.json
  reason: Will fix in next version
- suppress: D5001
  reason: Will fix in next version
- suppress: R1003
  reason: Will fix in next version
- suppress: R2001
  reason: Will fix in next version
- suppress: R2029
  reason: Will fix in next version
- suppress: R2063
  reason: Will fix in next version
- suppress: R3010
  reason: Will fix in next version
- where: $.definitions.TriggeredJobRun.properties.trigger_url
  suppress: R3016
  reason: This requires a breaking change in kudu runtime API.
- where: $.definitions.TriggeredJobRun.properties.web_job_name
  suppress: R3016
  reason: This requires a breaking change in kudu runtime API.
- where: $.definitions.TriggeredJobRun.properties.start_time
  suppress: R3016
  reason: This requires a breaking change in kudu runtime API.
- where: $.definitions.TriggeredJobRun.properties.end_time
  suppress: R3016
  reason: This requires a breaking change in kudu runtime API.
- where: $.definitions.TriggeredJobRun.properties.output_url
  suppress: R3016
  reason: This requires a breaking change in kudu runtime API.
- where: $.definitions.TriggeredJobRun.properties.error_url
  suppress: R3016
  reason: This requires a breaking change in kudu runtime API.
- where: $.definitions.TriggeredJobRun.properties.job_name
  suppress: R3016
  reason: This requires a breaking change in kudu runtime API.
- where: $.definitions.TriggeredJobRun.properties.web_job_id
  suppress: R3016
  reason: This requires a breaking change in kudu runtime API.
- suppress: R4009
  from: ContainerApps.json
  reason: SystemData will implement in next version.
- suppress: R4009
  from: ContainerAppsRevisions.json
  reason: SystemData will implement in next version.
- suppress: R3026
  from: ContainerApps.json
  reason: Patch operation will be implemented in later version.
- suppress: R3026
  from: ContainerAppsRevisions.json
  reason: Patch operation will be implemented in later version.
```

### Tag: package-2021-02

These settings apply only when `--tag=package-2021-02` is specified on the command line.

``` yaml $(tag) == 'package-2021-02' || $(tag) == 'package-2021-02-only'
input-file:
  - Microsoft.CertificateRegistration/stable/2021-02-01/AppServiceCertificateOrders.json
  - Microsoft.CertificateRegistration/stable/2021-02-01/CertificateOrdersDiagnostics.json
  - Microsoft.CertificateRegistration/stable/2021-02-01/CertificateRegistrationProvider.json
  - Microsoft.DomainRegistration/stable/2021-02-01/Domains.json
  - Microsoft.DomainRegistration/stable/2021-02-01/TopLevelDomains.json
  - Microsoft.DomainRegistration/stable/2021-02-01/DomainRegistrationProvider.json
  - Microsoft.Web/stable/2021-02-01/AppServiceEnvironments.json
  - Microsoft.Web/stable/2021-02-01/AppServicePlans.json
  - Microsoft.Web/stable/2021-02-01/Certificates.json
  - Microsoft.Web/stable/2021-02-01/CommonDefinitions.json
  - Microsoft.Web/stable/2021-02-01/DeletedWebApps.json
  - Microsoft.Web/stable/2021-02-01/Diagnostics.json
  - Microsoft.Web/stable/2021-02-01/Global.json
  - Microsoft.Web/stable/2021-02-01/KubeEnvironments.json
  - Microsoft.Web/stable/2021-02-01/Provider.json
  - Microsoft.Web/stable/2021-02-01/Recommendations.json
  - Microsoft.Web/stable/2021-02-01/ResourceHealthMetadata.json
  - Microsoft.Web/stable/2021-02-01/ResourceProvider.json
  - Microsoft.Web/stable/2021-02-01/StaticSites.json
  - Microsoft.Web/stable/2021-02-01/WebApps.json
directive:
  # suppress each RPC 3016 error
- where: $.definitions.FunctionSecrets.properties.trigger_url
  suppress: R3016
  reason: This requires a breaking change in functions runtime API.
- where: $.definitions.Identifier.properties
  suppress: R3019
  reason: It's an old API, will resolve in next API version
- where: $.definitions.VnetGateway
  suppress: R4015
  reason: Does not have list operation
- where: $.definitions.VnetInfoResource
  suppress: R4015
  reason: Does not have list operation
- suppress: R4009
  from: AppServiceCertificateOrders.json
  reason: SystemData will implement in next version.
- suppress: R4009
  from: CertificateOrdersDiagnostics.json
  reason: SystemData will implement in next version.
- suppress: R4009
  from: CertificateRegistrationProvider.json
  reason: SystemData will implement in next version.
- suppress: R4009
  from: Domains.json
  reason: SystemData will implement in next version.
- suppress: R4009
  from: TopLevelDomains.json
  reason: SystemData will implement in next version.
- suppress: R4009
  from: DomainRegistrationProvider.json
  reason: SystemData will implement in next version.
- suppress: R4009
  from: Certificates.json
  reason: SystemData will implement in next version.
- suppress: R4009
  from: CommonDefinitions.json
  reason: SystemData will implement in next version.
- suppress: R4009
  from: DeletedWebApps.json
  reason: SystemData will implement in next version.
- suppress: R4009
  from: Diagnostics.json
  reason: SystemData will implement in next version.
- suppress: R4009
  from: Global.json
  reason: SystemData will implement in next version.
- suppress: R4009
  from: Provider.json
  reason: SystemData will implement in next version.
- suppress: R4009
  from: Recommendations.json
  reason: SystemData will implement in next version.
- suppress: R4009
  from: WebApps.json
  reason: SystemData will implement in next version.
- suppress: R4009
  from: StaticSites.json
  reason: SystemData will implement in next version.
- suppress: R4009
  from: AppServiceEnvironments.json
  reason: SystemData will implement in next version.
- suppress: R4009
  from: AppServicePlans.json
  reason: SystemData will implement in next version.
- suppress: R4009
  from: ResourceHealthMetadata.json
  reason: SystemData will implement in next version.
- suppress: R4009
  from: KubeEnvironments.json
  reason: SystemData will implement in next version.
- suppress: R4015
  from: WebApps.json
  where: $.definitions.NetworkFeatures
  reason: Will fix in next version
- suppress: R4019
  from: Recommendations.json
  reason: Will fix in next version
- suppress: R4019
  from: WebApps.json
  reason: Will fix in next version
- suppress: R3021
  from: WebApps.json
  reason: Will fix in next version
- suppress: R4011
  from: WebApps.json
  reason: Will fix in next version
- suppress: R4011
  from: AppServiceEnvironments.json
  reason: Will fix in next version
- suppress: R4011
  from: StaticSites.json
  reason: Will fix in next version
- suppress: R4011
  from: AppServicePlans.json
  reason: Will fix in next version
- suppress: D5001
  reason: Will fix in next version
- suppress: R1003
  reason: Will fix in next version
- suppress: R2001
  reason: Will fix in next version
- suppress: R2029
  reason: Will fix in next version
- suppress: R2063
  reason: Will fix in next version
- suppress: R3010
  reason: Will fix in next version
- where: $.definitions.TriggeredJobRun.properties.trigger_url
  suppress: R3016
  reason: This requires a breaking change in kudu runtime API.
- where: $.definitions.TriggeredJobRun.properties.web_job_name
  suppress: R3016
  reason: This requires a breaking change in kudu runtime API.
- where: $.definitions.TriggeredJobRun.properties.start_time
  suppress: R3016
  reason: This requires a breaking change in kudu runtime API.
- where: $.definitions.TriggeredJobRun.properties.end_time
  suppress: R3016
  reason: This requires a breaking change in kudu runtime API.
- where: $.definitions.TriggeredJobRun.properties.output_url
  suppress: R3016
  reason: This requires a breaking change in kudu runtime API.
- where: $.definitions.TriggeredJobRun.properties.error_url
  suppress: R3016
  reason: This requires a breaking change in kudu runtime API.
- where: $.definitions.TriggeredJobRun.properties.job_name
  suppress: R3016
  reason: This requires a breaking change in kudu runtime API.
- where: $.definitions.TriggeredJobRun.properties.web_job_id
  suppress: R3016
  reason: This requires a breaking change in kudu runtime API.
```

### Tag: package-2021-01-15

These settings apply only when `--tag=package-2021-01-15` is specified on the command line.

``` yaml $(tag) == 'package-2021-01-15' || $(tag) == 'package-2021-01-15-only'
input-file:
  - Microsoft.CertificateRegistration/stable/2021-01-15/AppServiceCertificateOrders.json
  - Microsoft.CertificateRegistration/stable/2021-01-15/CertificateOrdersDiagnostics.json
  - Microsoft.CertificateRegistration/stable/2021-01-15/CertificateRegistrationProvider.json
  - Microsoft.DomainRegistration/stable/2021-01-15/Domains.json
  - Microsoft.DomainRegistration/stable/2021-01-15/TopLevelDomains.json
  - Microsoft.DomainRegistration/stable/2021-01-15/DomainRegistrationProvider.json
  - Microsoft.Web/stable/2021-01-15/AppServiceEnvironments.json
  - Microsoft.Web/stable/2021-01-15/AppServicePlans.json
  - Microsoft.Web/stable/2021-01-15/Certificates.json
  - Microsoft.Web/stable/2021-01-15/CommonDefinitions.json
  - Microsoft.Web/stable/2021-01-15/DeletedWebApps.json
  - Microsoft.Web/stable/2021-01-15/Diagnostics.json
  - Microsoft.Web/stable/2021-01-15/Global.json
  - Microsoft.Web/stable/2021-01-15/KubeEnvironments.json
  - Microsoft.Web/stable/2021-01-15/Provider.json
  - Microsoft.Web/stable/2021-01-15/Recommendations.json
  - Microsoft.Web/stable/2021-01-15/ResourceHealthMetadata.json
  - Microsoft.Web/stable/2021-01-15/ResourceProvider.json
  - Microsoft.Web/stable/2021-01-15/StaticSites.json
  - Microsoft.Web/stable/2021-01-15/WebApps.json
directive:
  # suppress each RPC 3016 error
- where: $.definitions.FunctionSecrets.properties.trigger_url
  suppress: R3016
  reason: This requires a breaking change in functions runtime API.
- where: $.definitions.Identifier.properties
  suppress: R3019
  reason: It's an old API, will resolve in next API version
- where: $.definitions.VnetGateway
  suppress: R4015
  reason: Does not have list operation
- where: $.definitions.VnetInfo
  suppress: R4015
  reason: Does not have list operation
- suppress: R4009
  from: AppServiceCertificateOrders.json
  reason: SystemData will implement in next version.
- suppress: R4009
  from: CertificateOrdersDiagnostics.json
  reason: SystemData will implement in next version.
- suppress: R4009
  from: CertificateRegistrationProvider.json
  reason: SystemData will implement in next version.
- suppress: R4009
  from: Domains.json
  reason: SystemData will implement in next version.
- suppress: R4009
  from: TopLevelDomains.json
  reason: SystemData will implement in next version.
- suppress: R4009
  from: DomainRegistrationProvider.json
  reason: SystemData will implement in next version.
- suppress: R4009
  from: Certificates.json
  reason: SystemData will implement in next version.
- suppress: R4009
  from: CommonDefinitions.json
  reason: SystemData will implement in next version.
- suppress: R4009
  from: DeletedWebApps.json
  reason: SystemData will implement in next version.
- suppress: R4009
  from: Diagnostics.json
  reason: SystemData will implement in next version.
- suppress: R4009
  from: Global.json
  reason: SystemData will implement in next version.
- suppress: R4009
  from: Provider.json
  reason: SystemData will implement in next version.
- suppress: R4009
  from: Recommendations.json
  reason: SystemData will implement in next version.
- suppress: R4009
  from: WebApps.json
  reason: SystemData will implement in next version.
- suppress: R4009
  from: StaticSites.json
  reason: SystemData will implement in next version.
- suppress: R4009
  from: AppServiceEnvironments.json
  reason: SystemData will implement in next version.
- suppress: R4009
  from: AppServicePlans.json
  reason: SystemData will implement in next version.
- suppress: R4009
  from: ResourceHealthMetadata.json
  reason: SystemData will implement in next version.
- suppress: R4009
  from: KubeEnvironments.json
  reason: SystemData will implement in next version.
- suppress: R4015
  from: WebApps.json
  where: $.definitions.NetworkFeatures
  reason: Will fix in next version
- suppress: R4019
  from: Recommendations.json
  reason: Will fix in next version
- suppress: R4019
  from: WebApps.json
  reason: Will fix in next version
- suppress: R3021
  from: WebApps.json
  reason: Will fix in next version
- suppress: R4011
  from: WebApps.json
  reason: Will fix in next version
- suppress: R4011
  from: AppServiceEnvironments.json
  reason: Will fix in next version
- suppress: R4011
  from: StaticSites.json
  reason: Will fix in next version
- suppress: R4011
  from: AppServicePlans.json
  reason: Will fix in next version
- suppress: D5001
  reason: Will fix in next version
- suppress: R1003
  reason: Will fix in next version
- suppress: R2001
  reason: Will fix in next version
- suppress: R2029
  reason: Will fix in next version
- suppress: R2063
  reason: Will fix in next version
- suppress: R3010
  reason: Will fix in next version
```

### Tag: package-2021-01

These settings apply only when `--tag=package-2021-01` is specified on the command line.

``` yaml $(tag) == 'package-2021-01' || $(tag) == 'package-2021-01-only'
input-file:
  - Microsoft.CertificateRegistration/stable/2021-01-01/AppServiceCertificateOrders.json
  - Microsoft.CertificateRegistration/stable/2021-01-01/CertificateOrdersDiagnostics.json
  - Microsoft.CertificateRegistration/stable/2021-01-01/CertificateRegistrationProvider.json
  - Microsoft.DomainRegistration/stable/2021-01-01/Domains.json
  - Microsoft.DomainRegistration/stable/2021-01-01/TopLevelDomains.json
  - Microsoft.DomainRegistration/stable/2021-01-01/DomainRegistrationProvider.json
  - Microsoft.Web/stable/2021-01-01/AppServiceEnvironments.json
  - Microsoft.Web/stable/2021-01-01/AppServicePlans.json
  - Microsoft.Web/stable/2021-01-01/Certificates.json
  - Microsoft.Web/stable/2021-01-01/CommonDefinitions.json
  - Microsoft.Web/stable/2021-01-01/DeletedWebApps.json
  - Microsoft.Web/stable/2021-01-01/Diagnostics.json
  - Microsoft.Web/stable/2021-01-01/Global.json
  - Microsoft.Web/stable/2021-01-01/Provider.json
  - Microsoft.Web/stable/2021-01-01/Recommendations.json
  - Microsoft.Web/stable/2021-01-01/ResourceHealthMetadata.json
  - Microsoft.Web/stable/2021-01-01/ResourceProvider.json
  - Microsoft.Web/stable/2021-01-01/StaticSites.json
  - Microsoft.Web/stable/2021-01-01/WebApps.json
  - Microsoft.Web/stable/2021-01-01/KubeEnvironments.json
directive:
  # suppress each RPC 3016 error
- where: $.definitions.FunctionSecrets.properties.trigger_url
  suppress: R3016
  reason: This requires a breaking change in functions runtime API.
- where: $.definitions.Identifier.properties
  suppress: R3019
  reason: It's an old API, will resolve in next API version
- where: $.definitions.VnetGateway
  suppress: R4015
  reason: Does not have list operation
- where: $.definitions.VnetInfo
  suppress: R4015
  reason: Does not have list operation
- suppress: R4009
  from: AppServiceCertificateOrders.json
  reason: SystemData will implement in next version.
- suppress: R4009
  from: CertificateOrdersDiagnostics.json
  reason: SystemData will implement in next version.
- suppress: R4009
  from: CertificateRegistrationProvider.json
  reason: SystemData will implement in next version.
- suppress: R4009
  from: Domains.json
  reason: SystemData will implement in next version.
- suppress: R4009
  from: TopLevelDomains.json
  reason: SystemData will implement in next version.
- suppress: R4009
  from: DomainRegistrationProvider.json
  reason: SystemData will implement in next version.
- suppress: R4009
  from: Certificates.json
  reason: SystemData will implement in next version.
- suppress: R4009
  from: CommonDefinitions.json
  reason: SystemData will implement in next version.
- suppress: R4009
  from: DeletedWebApps.json
  reason: SystemData will implement in next version.
- suppress: R4009
  from: Diagnostics.json
  reason: SystemData will implement in next version.
- suppress: R4009
  from: Global.json
  reason: SystemData will implement in next version.
- suppress: R4009
  from: Provider.json
  reason: SystemData will implement in next version.
- suppress: R4009
  from: Recommendations.json
  reason: SystemData will implement in next version.
- suppress: R4009
  from: WebApps.json
  reason: SystemData will implement in next version.
- suppress: R4009
  from: StaticSites.json
  reason: SystemData will implement in next version.
- suppress: R4009
  from: AppServiceEnvironments.json
  reason: SystemData will implement in next version.
- suppress: R4009
  from: AppServicePlans.json
  reason: SystemData will implement in next version.
- suppress: R4009
  from: ResourceHealthMetadata.json
  reason: SystemData will implement in next version.
- suppress: R4009
  from: KubeEnvironments.json
  reason: SystemData will implement in next version.
```

### Tag: package-2020-12

These settings apply only when `--tag=package-2020-12` or `--tag=package-2020-12-only` is specified on the command line.
NOTE: Currently these tags are the same, but it will need to be split if any files from folders other than 2020-06-01 are included.

``` yaml $(tag) == 'package-2020-12' || $(tag) == 'package-2020-12-only'
input-file:
- Microsoft.CertificateRegistration/stable/2020-12-01/AppServiceCertificateOrders.json
- Microsoft.CertificateRegistration/stable/2020-12-01/CertificateOrdersDiagnostics.json
- Microsoft.CertificateRegistration/stable/2020-12-01/CertificateRegistrationProvider.json
- Microsoft.DomainRegistration/stable/2020-12-01/Domains.json
- Microsoft.DomainRegistration/stable/2020-12-01/TopLevelDomains.json
- Microsoft.DomainRegistration/stable/2020-12-01/DomainRegistrationProvider.json
- Microsoft.Web/stable/2020-12-01/Certificates.json
- Microsoft.Web/stable/2020-12-01/CommonDefinitions.json
- Microsoft.Web/stable/2020-12-01/DeletedWebApps.json
- Microsoft.Web/stable/2020-12-01/Diagnostics.json
- Microsoft.Web/stable/2020-12-01/Global.json
- Microsoft.Web/stable/2020-12-01/Provider.json
- Microsoft.Web/stable/2020-12-01/Recommendations.json
- Microsoft.Web/stable/2020-12-01/ResourceProvider.json
- Microsoft.Web/stable/2020-12-01/WebApps.json
- Microsoft.Web/stable/2020-12-01/StaticSites.json
- Microsoft.Web/stable/2020-12-01/AppServiceEnvironments.json
- Microsoft.Web/stable/2020-12-01/AppServicePlans.json
- Microsoft.Web/stable/2020-12-01/ResourceHealthMetadata.json
directive:
  # suppress each RPC 3016 error
- where: $.definitions.FunctionSecrets.properties.trigger_url
  suppress: R3016
  reason: This requires a breaking change in functions runtime API.
- where: $.definitions.Identifier.properties
  suppress: R3019
  reason: It's an old API, will resolve in next API version
- where: $.definitions.VnetGateway
  suppress: R4015
  reason: Does not have list operation
- where: $.definitions.VnetInfo
  suppress: R4015
  reason: Does not have list operation
- suppress: R4009
  from: AppServiceCertificateOrders.json
  reason: SystemData will implement in next version.
- suppress: R4009
  from: CertificateOrdersDiagnostics.json
  reason: SystemData will implement in next version.
- suppress: R4009
  from: CertificateRegistrationProvider.json
  reason: SystemData will implement in next version.
- suppress: R4009
  from: Domains.json
  reason: SystemData will implement in next version.
- suppress: R4009
  from: TopLevelDomains.json
  reason: SystemData will implement in next version.
- suppress: R4009
  from: DomainRegistrationProvider.json
  reason: SystemData will implement in next version.
- suppress: R4009
  from: Certificates.json
  reason: SystemData will implement in next version.
- suppress: R4009
  from: CommonDefinitions.json
  reason: SystemData will implement in next version.
- suppress: R4009
  from: DeletedWebApps.json
  reason: SystemData will implement in next version.
- suppress: R4009
  from: Diagnostics.json
  reason: SystemData will implement in next version.
- suppress: R4009
  from: Global.json
  reason: SystemData will implement in next version.
- suppress: R4009
  from: Provider.json
  reason: SystemData will implement in next version.
- suppress: R4009
  from: Recommendations.json
  reason: SystemData will implement in next version.
- suppress: R4009
  from: WebApps.json
  reason: SystemData will implement in next version.
- suppress: R4009
  from: StaticSites.json
  reason: SystemData will implement in next version.
- suppress: R4009
  from: AppServiceEnvironments.json
  reason: SystemData will implement in next version.
- suppress: R4009
  from: AppServicePlans.json
  reason: SystemData will implement in next version.
- suppress: R4009
  from: ResourceHealthMetadata.json
  reason: SystemData will implement in next version.
```

### Tag: package-2020-10

These settings apply only when `--tag=package-2020-10` or `--tag=package-2020-10-only` is specified on the command line.
NOTE: Currently these tags are the same, but it will need to be split if any files from folders other than 2020-06-01 are included.

``` yaml $(tag) == 'package-2020-10' || $(tag) == 'package-2020-10-only'
input-file:
- Microsoft.CertificateRegistration/stable/2020-10-01/AppServiceCertificateOrders.json
- Microsoft.CertificateRegistration/stable/2020-10-01/CertificateRegistrationProvider.json
- Microsoft.DomainRegistration/stable/2020-10-01/Domains.json
- Microsoft.DomainRegistration/stable/2020-10-01/TopLevelDomains.json
- Microsoft.DomainRegistration/stable/2020-10-01/DomainRegistrationProvider.json
- Microsoft.Web/stable/2020-10-01/Certificates.json
- Microsoft.Web/stable/2020-10-01/CommonDefinitions.json
- Microsoft.Web/stable/2020-10-01/DeletedWebApps.json
- Microsoft.Web/stable/2020-10-01/Diagnostics.json
- Microsoft.Web/stable/2020-10-01/Provider.json
- Microsoft.Web/stable/2020-10-01/Recommendations.json
- Microsoft.Web/stable/2020-10-01/ResourceProvider.json
- Microsoft.Web/stable/2020-10-01/WebApps.json
- Microsoft.Web/stable/2020-10-01/StaticSites.json
- Microsoft.Web/stable/2020-10-01/AppServiceEnvironments.json
- Microsoft.Web/stable/2020-10-01/AppServicePlans.json
- Microsoft.Web/stable/2020-10-01/ResourceHealthMetadata.json
directive:
  # suppress each RPC 3016 error
- where: $.definitions.FunctionSecrets.properties.trigger_url
  suppress: R3016
  reason: This requires a breaking change in functions runtime API.
- where: $.definitions.Identifier.properties
  suppress: R3019
  reason: It's an old API, will resolve in next API version
- where: $.definitions.VnetGateway
  suppress: R4015
  reason: Does not have list operation
- where: $.definitions.VnetInfo
  suppress: R4015
  reason: Does not have list operation
```

### Tag: package-2020-09

These settings apply only when `--tag=package-2020-09` or `--tag=package-2020-09-only` is specified on the command line.
NOTE: Currently these tags are the same, but it will need to be split if any files from folders other than 2020-06-01 are included.

``` yaml $(tag) == 'package-2020-09' || $(tag) == 'package-2020-09-only'
input-file:
- Microsoft.CertificateRegistration/stable/2020-09-01/AppServiceCertificateOrders.json
- Microsoft.CertificateRegistration/stable/2020-09-01/CertificateRegistrationProvider.json
- Microsoft.DomainRegistration/stable/2020-09-01/Domains.json
- Microsoft.DomainRegistration/stable/2020-09-01/TopLevelDomains.json
- Microsoft.DomainRegistration/stable/2020-09-01/DomainRegistrationProvider.json
- Microsoft.Web/stable/2020-09-01/Certificates.json
- Microsoft.Web/stable/2020-09-01/CommonDefinitions.json
- Microsoft.Web/stable/2020-09-01/DeletedWebApps.json
- Microsoft.Web/stable/2020-09-01/Diagnostics.json
- Microsoft.Web/stable/2020-09-01/Provider.json
- Microsoft.Web/stable/2020-09-01/Recommendations.json
- Microsoft.Web/stable/2020-09-01/ResourceProvider.json
- Microsoft.Web/stable/2020-09-01/WebApps.json
- Microsoft.Web/stable/2020-09-01/StaticSites.json
- Microsoft.Web/stable/2020-09-01/AppServiceEnvironments.json
- Microsoft.Web/stable/2020-09-01/AppServicePlans.json
- Microsoft.Web/stable/2020-09-01/ResourceHealthMetadata.json
directive:
  # suppress each RPC 3016 error
- where: $.definitions.FunctionSecrets.properties.trigger_url
  suppress: R3016
  reason: This requires a breaking change in functions runtime API.
  approved-by: "@weidongxu-microsoft"
- where: $.definitions.Identifier.properties
  suppress: R3019
  reason: It's an old API, will resolve in next API version
  approved-by: "@ravbhatnagar"
- where: $.definitions.VnetGateway
  suppress: R4015
  reason: Does not have list operation
  approved-by: "@mark.cowlishaw"
- where: $.definitions.VnetInfo
  suppress: R4015
  reason: Does not have list operation
  approved-by: "@mark.cowlishaw"
```

### Tag: package-2020-06

These settings apply only when `--tag=package-2020-06` or `--tag=package-2020-06-only` is specified on the command line.
NOTE: Currently these tags are the same, but it will need to be split if any files from folders other than 2019-08-01 are included.

``` yaml $(tag) == 'package-2020-06' || $(tag) == 'package-2020-06-only'
input-file:
- Microsoft.CertificateRegistration/stable/2020-06-01/AppServiceCertificateOrders.json
- Microsoft.CertificateRegistration/stable/2020-06-01/CertificateRegistrationProvider.json
- Microsoft.DomainRegistration/stable/2020-06-01/Domains.json
- Microsoft.DomainRegistration/stable/2020-06-01/TopLevelDomains.json
- Microsoft.DomainRegistration/stable/2020-06-01/DomainRegistrationProvider.json
- Microsoft.Web/stable/2020-06-01/Certificates.json
- Microsoft.Web/stable/2020-06-01/CommonDefinitions.json
- Microsoft.Web/stable/2020-06-01/DeletedWebApps.json
- Microsoft.Web/stable/2020-06-01/Diagnostics.json
- Microsoft.Web/stable/2020-06-01/Provider.json
- Microsoft.Web/stable/2020-06-01/Recommendations.json
- Microsoft.Web/stable/2020-06-01/ResourceProvider.json
- Microsoft.Web/stable/2020-06-01/WebApps.json
- Microsoft.Web/stable/2020-06-01/StaticSites.json
- Microsoft.Web/stable/2020-06-01/AppServiceEnvironments.json
- Microsoft.Web/stable/2020-06-01/AppServicePlans.json
- Microsoft.Web/stable/2020-06-01/ResourceHealthMetadata.json
directive:
  # suppress each RPC 3016 error
- where: $.definitions.FunctionSecrets.properties.trigger_url
  suppress: R3016
  reason: This requires a breaking change in functions runtime API.
  approved-by: "@weidongxu-microsoft"
```

### Tag: package-2019-08

These settings apply only when `--tag=package-2019-08` or `--tag=package-2019-08-only` is specified on the command line.
NOTE: Currently these tags are the same, but it will need to be split if any files from folders other than 2019-08-01 are included.

``` yaml $(tag) == 'package-2019-08' || $(tag) == 'package-2019-08-only'

input-file:
- Microsoft.CertificateRegistration/stable/2019-08-01/AppServiceCertificateOrders.json
- Microsoft.CertificateRegistration/stable/2019-08-01/CertificateRegistrationProvider.json
- Microsoft.DomainRegistration/stable/2019-08-01/Domains.json
- Microsoft.DomainRegistration/stable/2019-08-01/TopLevelDomains.json
- Microsoft.DomainRegistration/stable/2019-08-01/DomainRegistrationProvider.json
- Microsoft.Web/stable/2019-08-01/Certificates.json
- Microsoft.Web/stable/2019-08-01/CommonDefinitions.json
- Microsoft.Web/stable/2019-08-01/DeletedWebApps.json
- Microsoft.Web/stable/2019-08-01/Diagnostics.json
- Microsoft.Web/stable/2019-08-01/Provider.json
- Microsoft.Web/stable/2019-08-01/Recommendations.json
- Microsoft.Web/stable/2019-08-01/ResourceProvider.json
- Microsoft.Web/stable/2019-08-01/WebApps.json
- Microsoft.Web/stable/2019-08-01/StaticSites.json
- Microsoft.Web/stable/2019-08-01/AppServiceEnvironments.json
- Microsoft.Web/stable/2019-08-01/AppServicePlans.json
- Microsoft.Web/stable/2019-08-01/ResourceHealthMetadata.json
```

### Tag: package-2018-12

These settings apply only when `--tag=package-2018-12` is specified on the command line.

``` yaml $(tag) == 'package-2018-12'
input-file:
- Microsoft.CertificateRegistration/stable/2018-02-01/AppServiceCertificateOrders.json
- Microsoft.CertificateRegistration/stable/2018-02-01/CertificateRegistrationProvider.json
- Microsoft.DomainRegistration/stable/2018-02-01/Domains.json
- Microsoft.DomainRegistration/stable/2018-02-01/TopLevelDomains.json
- Microsoft.DomainRegistration/stable/2018-02-01/DomainRegistrationProvider.json
- Microsoft.Web/stable/2018-11-01/Certificates.json
- Microsoft.Web/stable/2018-02-01/CommonDefinitions.json
- Microsoft.Web/stable/2018-02-01/DeletedWebApps.json
- Microsoft.Web/stable/2018-02-01/Diagnostics.json
- Microsoft.Web/stable/2018-02-01/Provider.json
- Microsoft.Web/stable/2018-02-01/Recommendations.json
- Microsoft.Web/stable/2018-02-01/ResourceProvider.json
- Microsoft.Web/stable/2018-11-01/WebApps.json
- Microsoft.Web/stable/2018-02-01/AppServiceEnvironments.json
- Microsoft.Web/stable/2018-02-01/AppServicePlans.json
- Microsoft.Web/stable/2018-02-01/ResourceHealthMetadata.json
directive:
  # suppress each RPC 3019 error
- where: $.definitions.Identifier.properties
  suppress: R3019
  reason: It's an old API, will resolve in next API version
  approved-by: "@ravbhatnagar"
```

### Tag: package-2018-11

These settings apply only when `--tag=package-2018-11` is specified on the command line.

``` yaml $(tag) == 'package-2018-11'
input-file:
- Microsoft.CertificateRegistration/stable/2018-02-01/AppServiceCertificateOrders.json
- Microsoft.CertificateRegistration/stable/2018-02-01/CertificateRegistrationProvider.json
- Microsoft.DomainRegistration/stable/2018-02-01/Domains.json
- Microsoft.DomainRegistration/stable/2018-02-01/TopLevelDomains.json
- Microsoft.DomainRegistration/stable/2018-02-01/DomainRegistrationProvider.json
- Microsoft.Web/stable/2018-11-01/Certificates.json
- Microsoft.Web/stable/2018-02-01/CommonDefinitions.json
- Microsoft.Web/stable/2018-02-01/DeletedWebApps.json
- Microsoft.Web/stable/2018-02-01/Diagnostics.json
- Microsoft.Web/stable/2018-02-01/Provider.json
- Microsoft.Web/stable/2018-02-01/Recommendations.json
- Microsoft.Web/stable/2018-02-01/ResourceProvider.json
- Microsoft.Web/stable/2018-02-01/WebApps.json
- Microsoft.Web/stable/2018-02-01/AppServiceEnvironments.json
- Microsoft.Web/stable/2018-02-01/AppServicePlans.json
- Microsoft.Web/stable/2018-02-01/ResourceHealthMetadata.json
directive:
  # suppress each RPC 3019 error
- where: $.definitions.Identifier.properties
  suppress: R3019
  reason: It's an old API, will resolve in next API version
  approved-by: "@ravbhatnagar"
```

### Tag: package-2018-11-only

These settings apply only when `--tag=package-2018-11-only` is specified on the command line.

``` yaml $(tag) == 'package-2018-11-only'
input-file:
- Microsoft.Web/stable/2018-11-01/Certificates.json
directive:
  # suppress each RPC 3019 error
- where: $.definitions.Identifier.properties
  suppress: R3019
  reason: It's an old API, will resolve in next API version
  approved-by: "@ravbhatnagar"
```

### Tag: package-2018-02

These settings apply only when `--tag=package-2018-02` is specified on the command line.

``` yaml $(tag) == 'package-2018-02'
input-file:
- Microsoft.CertificateRegistration/stable/2018-02-01/AppServiceCertificateOrders.json
- Microsoft.CertificateRegistration/stable/2018-02-01/CertificateRegistrationProvider.json
- Microsoft.DomainRegistration/stable/2018-02-01/Domains.json
- Microsoft.DomainRegistration/stable/2018-02-01/TopLevelDomains.json
- Microsoft.DomainRegistration/stable/2018-02-01/DomainRegistrationProvider.json
- Microsoft.Web/stable/2018-02-01/Certificates.json
- Microsoft.Web/stable/2018-02-01/CommonDefinitions.json
- Microsoft.Web/stable/2018-02-01/DeletedWebApps.json
- Microsoft.Web/stable/2018-02-01/Diagnostics.json
- Microsoft.Web/stable/2018-02-01/Provider.json
- Microsoft.Web/stable/2018-02-01/Recommendations.json
- Microsoft.Web/stable/2018-02-01/ResourceProvider.json
- Microsoft.Web/stable/2018-02-01/WebApps.json
- Microsoft.Web/stable/2018-02-01/AppServiceEnvironments.json
- Microsoft.Web/stable/2018-02-01/AppServicePlans.json
- Microsoft.Web/stable/2018-02-01/ResourceHealthMetadata.json
directive:
  # suppress each RPC 3019 error
- where: $.definitions.Identifier.properties
  suppress: R3019
  reason: It's an old API, will resolve in next API version
  approved-by: "@ravbhatnagar"
```

### Tag: package-2018-02-only

These settings apply only when `--tag=package-2018-02` is specified on the command line.

``` yaml $(tag) == 'package-2018-02-only'
input-file:
- Microsoft.CertificateRegistration/stable/2018-02-01/AppServiceCertificateOrders.json
- Microsoft.CertificateRegistration/stable/2018-02-01/CertificateRegistrationProvider.json
- Microsoft.DomainRegistration/stable/2018-02-01/Domains.json
- Microsoft.DomainRegistration/stable/2018-02-01/TopLevelDomains.json
- Microsoft.DomainRegistration/stable/2018-02-01/DomainRegistrationProvider.json
- Microsoft.Web/stable/2018-02-01/Certificates.json
- Microsoft.Web/stable/2018-02-01/CommonDefinitions.json
- Microsoft.Web/stable/2018-02-01/DeletedWebApps.json
- Microsoft.Web/stable/2018-02-01/Diagnostics.json
- Microsoft.Web/stable/2018-02-01/Provider.json
- Microsoft.Web/stable/2018-02-01/Recommendations.json
- Microsoft.Web/stable/2018-02-01/ResourceProvider.json
- Microsoft.Web/stable/2018-02-01/WebApps.json
- Microsoft.Web/stable/2018-02-01/AppServiceEnvironments.json
- Microsoft.Web/stable/2018-02-01/AppServicePlans.json
- Microsoft.Web/stable/2018-02-01/ResourceHealthMetadata.json
directive:
  # suppress each RPC 3019 error
- where: $.definitions.Identifier.properties
  suppress: R3019
  reason: It's an old API, will resolve in next API version
  approved-by: "@ravbhatnagar"
```

### Tag: package-2016-09

These settings apply only when `--tag=package-2016-09` is specified on the command line.

``` yaml $(tag) == 'package-2016-09'
input-file:
- Microsoft.CertificateRegistration/stable/2015-08-01/AppServiceCertificateOrders.json
- Microsoft.CertificateRegistration/stable/2015-08-01/CertificateRegistrationProvider.json
- Microsoft.DomainRegistration/stable/2015-04-01/Domains.json
- Microsoft.DomainRegistration/stable/2015-04-01/TopLevelDomains.json
- Microsoft.DomainRegistration/stable/2015-04-01/DomainRegistrationProvider.json
- Microsoft.Web/stable/2016-03-01/Certificates.json
- Microsoft.Web/stable/2016-03-01/CommonDefinitions.json
- Microsoft.Web/stable/2016-03-01/DeletedWebApps.json
- Microsoft.Web/stable/2016-03-01/Diagnostics.json
- Microsoft.Web/stable/2016-03-01/Provider.json
- Microsoft.Web/stable/2016-03-01/Recommendations.json
- Microsoft.Web/stable/2016-03-01/ResourceHealthMetadata.json
- Microsoft.Web/stable/2016-03-01/ResourceProvider.json
- Microsoft.Web/stable/2016-08-01/WebApps.json
- Microsoft.Web/stable/2016-09-01/AppServiceEnvironments.json
- Microsoft.Web/stable/2016-09-01/AppServicePlans.json
directive:
  # suppress each RPC 3019 error
- where: $.definitions.User.properties
  suppress: R3019
  reason: It's an old API, will resolve in next API version
  approved-by: "@ravbhatnagar"
- where: $.definitions.SourceControl.properties
  suppress: R3019
  reason: It's an old API, will resolve in next API version
  approved-by: "@ravbhatnagar"
- where: $.definitions.BackupRequest.properties
  suppress: R3019
  reason: It's an old API, will resolve in next API version
  approved-by: "@ravbhatnagar"
- where: $.definitions.Deployment.properties
  suppress: R3019
  reason: It's an old API, will resolve in next API version
  approved-by: "@ravbhatnagar"
- where: $.definitions.Identifier.properties
  suppress: R3019
  reason: It's an old API, will resolve in next API version
  approved-by: "@ravbhatnagar"
- where: $.definitions.PremierAddOn.properties
  suppress: R3019
  reason: It's an old API, will resolve in next API version
  approved-by: "@ravbhatnagar"
- where: $.definitions.SiteExtensionInfo.properties
  suppress: R3019
  reason: It's an old API, will resolve in next API version
  approved-by: "@ravbhatnagar"
- where: $.definitions.AppServicePlan.properties
  suppress: R3019
  reason: It's an old API, will resolve in next API version
  approved-by: "@ravbhatnagar"
- where: $.definitions.VnetRoute.properties
  suppress: R3019
  reason: It's an old API, will resolve in next API version
  approved-by: "@ravbhatnagar"
- where: $.definitions.FunctionEnvelope.properties
  suppress: R3019
  reason: It's an old API, will resolve in next API version
  approved-by: "@ravbhatnagar"
- where: $.definitions.CertificateOrderAction.properties
  suppress: R3019
  reason: It's an old API, will resolve in next API version
  approved-by: "@ravbhatnagar"
- where: $.definitions.ResourceMetricDefinition.properties
  suppress: R3019
  reason: It's an old API, will resolve in next API version
  approved-by: "@ravbhatnagar"
- where: $.definitions.TopLevelDomain.properties
  suppress: R3019
  reason: It's an old API, will resolve in next API version
  approved-by: "@ravbhatnagar"
- where: $.definitions.GeoRegion.properties
  suppress: R3019
  reason: It's an old API, will resolve in next API version
  approved-by: "@ravbhatnagar"
- where: $.definitions.PremierAddOnOffer.properties
  suppress: R3019
  reason: It's an old API, will resolve in next API version
  approved-by: "@ravbhatnagar"
- where: $.definitions.ContinuousWebJob.properties
  suppress: R3019
  reason: It's an old API, will resolve in next API version
  approved-by: "@ravbhatnagar"
- where: $.definitions.ProcessInfo.properties
  suppress: R3019
  reason: It's an old API, will resolve in next API version
  approved-by: "@ravbhatnagar"
- where: $.definitions.ProcessThreadInfo.properties
  suppress: R3019
  reason: It's an old API, will resolve in next API version
  approved-by: "@ravbhatnagar"
- where: $.definitions.SiteConfigurationSnapshotInfo.properties
  suppress: R3019
  reason: It's an old API, will resolve in next API version
  approved-by: "@ravbhatnagar"
- where: $.definitions.SiteInstance.properties
  suppress: R3019
  reason: It's an old API, will resolve in next API version
  approved-by: "@ravbhatnagar"
- where: $.definitions.SlotDifference.properties
  suppress: R3019
  reason: It's an old API, will resolve in next API version
  approved-by: "@ravbhatnagar"
- where: $.definitions.TriggeredJobRun.properties
  suppress: R3019
  reason: It's an old API, will resolve in next API version
  approved-by: "@ravbhatnagar"
- where: $.definitions.TriggeredWebJob.properties
  suppress: R3019
  reason: It's an old API, will resolve in next API version
  approved-by: "@ravbhatnagar"
- where: $.definitions.WebJob.properties
  suppress: R3019
  reason: It's an old API, will resolve in next API version
  approved-by: "@ravbhatnagar"
- where: $.definitions.MetricDefinition.properties
  suppress: R3019
  reason: It's an old API, will resolve in next API version
  approved-by: "@ravbhatnagar"
- where: $.definitions.Usage.properties
  suppress: R3019
  reason: It's an old API, will resolve in next API version
  approved-by: "@ravbhatnagar"
- where: $.definitions.AppServicePlanPatchResource.properties
  suppress: R3019
  reason: It's an old API, will resolve in next API version
  approved-by: "@ravbhatnagar"
```

### Tag: package-2016-09-only

These settings apply only when `--tag=package-2016-09-only` is specified on the command line.

``` yaml $(tag) == 'package-2016-09-only'
input-file:
- Microsoft.Web/stable/2016-09-01/AppServiceEnvironments.json
- Microsoft.Web/stable/2016-09-01/AppServicePlans.json
directive:
  # suppress each RPC 3019 error
- where: $.definitions.User.properties
  suppress: R3019
  reason: It's an old API, will resolve in next API version
  approved-by: "@ravbhatnagar"
- where: $.definitions.SourceControl.properties
  suppress: R3019
  reason: It's an old API, will resolve in next API version
  approved-by: "@ravbhatnagar"
- where: $.definitions.BackupRequest.properties
  suppress: R3019
  reason: It's an old API, will resolve in next API version
  approved-by: "@ravbhatnagar"
- where: $.definitions.Deployment.properties
  suppress: R3019
  reason: It's an old API, will resolve in next API version
  approved-by: "@ravbhatnagar"
- where: $.definitions.Identifier.properties
  suppress: R3019
  reason: It's an old API, will resolve in next API version
  approved-by: "@ravbhatnagar"
- where: $.definitions.PremierAddOn.properties
  suppress: R3019
  reason: It's an old API, will resolve in next API version
  approved-by: "@ravbhatnagar"
- where: $.definitions.SiteExtensionInfo.properties
  suppress: R3019
  reason: It's an old API, will resolve in next API version
  approved-by: "@ravbhatnagar"
- where: $.definitions.AppServicePlan.properties
  suppress: R3019
  reason: It's an old API, will resolve in next API version
  approved-by: "@ravbhatnagar"
- where: $.definitions.VnetRoute.properties
  suppress: R3019
  reason: It's an old API, will resolve in next API version
  approved-by: "@ravbhatnagar"
- where: $.definitions.FunctionEnvelope.properties
  suppress: R3019
  reason: It's an old API, will resolve in next API version
  approved-by: "@ravbhatnagar"
- where: $.definitions.CertificateOrderAction.properties
  suppress: R3019
  reason: It's an old API, will resolve in next API version
  approved-by: "@ravbhatnagar"
- where: $.definitions.ResourceMetricDefinition.properties
  suppress: R3019
  reason: It's an old API, will resolve in next API version
  approved-by: "@ravbhatnagar"
- where: $.definitions.TopLevelDomain.properties
  suppress: R3019
  reason: It's an old API, will resolve in next API version
  approved-by: "@ravbhatnagar"
- where: $.definitions.GeoRegion.properties
  suppress: R3019
  reason: It's an old API, will resolve in next API version
  approved-by: "@ravbhatnagar"
- where: $.definitions.PremierAddOnOffer.properties
  suppress: R3019
  reason: It's an old API, will resolve in next API version
  approved-by: "@ravbhatnagar"
- where: $.definitions.ContinuousWebJob.properties
  suppress: R3019
  reason: It's an old API, will resolve in next API version
  approved-by: "@ravbhatnagar"
- where: $.definitions.ProcessInfo.properties
  suppress: R3019
  reason: It's an old API, will resolve in next API version
  approved-by: "@ravbhatnagar"
- where: $.definitions.ProcessThreadInfo.properties
  suppress: R3019
  reason: It's an old API, will resolve in next API version
  approved-by: "@ravbhatnagar"
- where: $.definitions.SiteConfigurationSnapshotInfo.properties
  suppress: R3019
  reason: It's an old API, will resolve in next API version
  approved-by: "@ravbhatnagar"
- where: $.definitions.SiteInstance.properties
  suppress: R3019
  reason: It's an old API, will resolve in next API version
  approved-by: "@ravbhatnagar"
- where: $.definitions.SlotDifference.properties
  suppress: R3019
  reason: It's an old API, will resolve in next API version
  approved-by: "@ravbhatnagar"
- where: $.definitions.TriggeredJobRun.properties
  suppress: R3019
  reason: It's an old API, will resolve in next API version
  approved-by: "@ravbhatnagar"
- where: $.definitions.TriggeredWebJob.properties
  suppress: R3019
  reason: It's an old API, will resolve in next API version
  approved-by: "@ravbhatnagar"
- where: $.definitions.WebJob.properties
  suppress: R3019
  reason: It's an old API, will resolve in next API version
  approved-by: "@ravbhatnagar"
- where: $.definitions.MetricDefinition.properties
  suppress: R3019
  reason: It's an old API, will resolve in next API version
  approved-by: "@ravbhatnagar"
- where: $.definitions.Usage.properties
  suppress: R3019
  reason: It's an old API, will resolve in next API version
  approved-by: "@ravbhatnagar"
- where: $.definitions.AppServicePlanPatchResource.properties
  suppress: R3019
  reason: It's an old API, will resolve in next API version
  approved-by: "@ravbhatnagar"
```

### Tag: package-2016-08-only

These settings apply only when `--tag=package-2016-08-only` is specified on the command line.

``` yaml $(tag) == 'package-2016-08-only'
input-file:
- Microsoft.Web/stable/2016-08-01/WebApps.json
directive:
  # suppress each RPC 3019 error
- where: $.definitions.User.properties
  suppress: R3019
  reason: It's an old API, will resolve in next API version
  approved-by: "@ravbhatnagar"
- where: $.definitions.SourceControl.properties
  suppress: R3019
  reason: It's an old API, will resolve in next API version
  approved-by: "@ravbhatnagar"
- where: $.definitions.BackupRequest.properties
  suppress: R3019
  reason: It's an old API, will resolve in next API version
  approved-by: "@ravbhatnagar"
- where: $.definitions.Deployment.properties
  suppress: R3019
  reason: It's an old API, will resolve in next API version
  approved-by: "@ravbhatnagar"
- where: $.definitions.Identifier.properties
  suppress: R3019
  reason: It's an old API, will resolve in next API version
  approved-by: "@ravbhatnagar"
- where: $.definitions.PremierAddOn.properties
  suppress: R3019
  reason: It's an old API, will resolve in next API version
  approved-by: "@ravbhatnagar"
- where: $.definitions.SiteExtensionInfo.properties
  suppress: R3019
  reason: It's an old API, will resolve in next API version
  approved-by: "@ravbhatnagar"
- where: $.definitions.AppServicePlan.properties
  suppress: R3019
  reason: It's an old API, will resolve in next API version
  approved-by: "@ravbhatnagar"
- where: $.definitions.VnetRoute.properties
  suppress: R3019
  reason: It's an old API, will resolve in next API version
  approved-by: "@ravbhatnagar"
- where: $.definitions.FunctionEnvelope.properties
  suppress: R3019
  reason: It's an old API, will resolve in next API version
  approved-by: "@ravbhatnagar"
- where: $.definitions.CertificateOrderAction.properties
  suppress: R3019
  reason: It's an old API, will resolve in next API version
  approved-by: "@ravbhatnagar"
- where: $.definitions.ResourceMetricDefinition.properties
  suppress: R3019
  reason: It's an old API, will resolve in next API version
  approved-by: "@ravbhatnagar"
- where: $.definitions.TopLevelDomain.properties
  suppress: R3019
  reason: It's an old API, will resolve in next API version
  approved-by: "@ravbhatnagar"
- where: $.definitions.GeoRegion.properties
  suppress: R3019
  reason: It's an old API, will resolve in next API version
  approved-by: "@ravbhatnagar"
- where: $.definitions.PremierAddOnOffer.properties
  suppress: R3019
  reason: It's an old API, will resolve in next API version
  approved-by: "@ravbhatnagar"
- where: $.definitions.ContinuousWebJob.properties
  suppress: R3019
  reason: It's an old API, will resolve in next API version
  approved-by: "@ravbhatnagar"
- where: $.definitions.ProcessInfo.properties
  suppress: R3019
  reason: It's an old API, will resolve in next API version
  approved-by: "@ravbhatnagar"
- where: $.definitions.ProcessThreadInfo.properties
  suppress: R3019
  reason: It's an old API, will resolve in next API version
  approved-by: "@ravbhatnagar"
- where: $.definitions.SiteConfigurationSnapshotInfo.properties
  suppress: R3019
  reason: It's an old API, will resolve in next API version
  approved-by: "@ravbhatnagar"
- where: $.definitions.SiteInstance.properties
  suppress: R3019
  reason: It's an old API, will resolve in next API version
  approved-by: "@ravbhatnagar"
- where: $.definitions.SlotDifference.properties
  suppress: R3019
  reason: It's an old API, will resolve in next API version
  approved-by: "@ravbhatnagar"
- where: $.definitions.TriggeredJobRun.properties
  suppress: R3019
  reason: It's an old API, will resolve in next API version
  approved-by: "@ravbhatnagar"
- where: $.definitions.TriggeredWebJob.properties
  suppress: R3019
  reason: It's an old API, will resolve in next API version
  approved-by: "@ravbhatnagar"
- where: $.definitions.WebJob.properties
  suppress: R3019
  reason: It's an old API, will resolve in next API version
  approved-by: "@ravbhatnagar"
- where: $.definitions.MetricDefinition.properties
  suppress: R3019
  reason: It's an old API, will resolve in next API version
  approved-by: "@ravbhatnagar"
- where: $.definitions.Usage.properties
  suppress: R3019
  reason: It's an old API, will resolve in next API version
  approved-by: "@ravbhatnagar"
- where: $.definitions.AppServicePlanPatchResource.properties
  suppress: R3019
  reason: It's an old API, will resolve in next API version
  approved-by: "@ravbhatnagar"
```

### Tag: package-2016-03-only

These settings apply only when `--tag=package-2016-03-only` is specified on the command line.

``` yaml $(tag) == 'package-2016-03-only'
input-file:
- Microsoft.Web/stable/2016-03-01/Certificates.json
- Microsoft.Web/stable/2016-03-01/CommonDefinitions.json
- Microsoft.Web/stable/2016-03-01/DeletedWebApps.json
- Microsoft.Web/stable/2016-03-01/Diagnostics.json
- Microsoft.Web/stable/2016-03-01/Provider.json
- Microsoft.Web/stable/2016-03-01/Recommendations.json
- Microsoft.Web/stable/2016-03-01/ResourceHealthMetadata.json
- Microsoft.Web/stable/2016-03-01/ResourceProvider.json
directive:
  # suppress each RPC 3019 error
- where: $.definitions.User.properties
  suppress: R3019
  reason: It's an old API, will resolve in next API version
  approved-by: "@ravbhatnagar"
- where: $.definitions.SourceControl.properties
  suppress: R3019
  reason: It's an old API, will resolve in next API version
  approved-by: "@ravbhatnagar"
- where: $.definitions.BackupRequest.properties
  suppress: R3019
  reason: It's an old API, will resolve in next API version
  approved-by: "@ravbhatnagar"
- where: $.definitions.Deployment.properties
  suppress: R3019
  reason: It's an old API, will resolve in next API version
  approved-by: "@ravbhatnagar"
- where: $.definitions.Identifier.properties
  suppress: R3019
  reason: It's an old API, will resolve in next API version
  approved-by: "@ravbhatnagar"
- where: $.definitions.PremierAddOn.properties
  suppress: R3019
  reason: It's an old API, will resolve in next API version
  approved-by: "@ravbhatnagar"
- where: $.definitions.SiteExtensionInfo.properties
  suppress: R3019
  reason: It's an old API, will resolve in next API version
  approved-by: "@ravbhatnagar"
- where: $.definitions.AppServicePlan.properties
  suppress: R3019
  reason: It's an old API, will resolve in next API version
  approved-by: "@ravbhatnagar"
- where: $.definitions.VnetRoute.properties
  suppress: R3019
  reason: It's an old API, will resolve in next API version
  approved-by: "@ravbhatnagar"
- where: $.definitions.FunctionEnvelope.properties
  suppress: R3019
  reason: It's an old API, will resolve in next API version
  approved-by: "@ravbhatnagar"
- where: $.definitions.CertificateOrderAction.properties
  suppress: R3019
  reason: It's an old API, will resolve in next API version
  approved-by: "@ravbhatnagar"
- where: $.definitions.ResourceMetricDefinition.properties
  suppress: R3019
  reason: It's an old API, will resolve in next API version
  approved-by: "@ravbhatnagar"
- where: $.definitions.TopLevelDomain.properties
  suppress: R3019
  reason: It's an old API, will resolve in next API version
  approved-by: "@ravbhatnagar"
- where: $.definitions.GeoRegion.properties
  suppress: R3019
  reason: It's an old API, will resolve in next API version
  approved-by: "@ravbhatnagar"
- where: $.definitions.PremierAddOnOffer.properties
  suppress: R3019
  reason: It's an old API, will resolve in next API version
  approved-by: "@ravbhatnagar"
- where: $.definitions.ContinuousWebJob.properties
  suppress: R3019
  reason: It's an old API, will resolve in next API version
  approved-by: "@ravbhatnagar"
- where: $.definitions.ProcessInfo.properties
  suppress: R3019
  reason: It's an old API, will resolve in next API version
  approved-by: "@ravbhatnagar"
- where: $.definitions.ProcessThreadInfo.properties
  suppress: R3019
  reason: It's an old API, will resolve in next API version
  approved-by: "@ravbhatnagar"
- where: $.definitions.SiteConfigurationSnapshotInfo.properties
  suppress: R3019
  reason: It's an old API, will resolve in next API version
  approved-by: "@ravbhatnagar"
- where: $.definitions.SiteInstance.properties
  suppress: R3019
  reason: It's an old API, will resolve in next API version
  approved-by: "@ravbhatnagar"
- where: $.definitions.SlotDifference.properties
  suppress: R3019
  reason: It's an old API, will resolve in next API version
  approved-by: "@ravbhatnagar"
- where: $.definitions.TriggeredJobRun.properties
  suppress: R3019
  reason: It's an old API, will resolve in next API version
  approved-by: "@ravbhatnagar"
- where: $.definitions.TriggeredWebJob.properties
  suppress: R3019
  reason: It's an old API, will resolve in next API version
  approved-by: "@ravbhatnagar"
- where: $.definitions.WebJob.properties
  suppress: R3019
  reason: It's an old API, will resolve in next API version
  approved-by: "@ravbhatnagar"
- where: $.definitions.MetricDefinition.properties
  suppress: R3019
  reason: It's an old API, will resolve in next API version
  approved-by: "@ravbhatnagar"
- where: $.definitions.Usage.properties
  suppress: R3019
  reason: It's an old API, will resolve in next API version
  approved-by: "@ravbhatnagar"
- where: $.definitions.AppServicePlanPatchResource.properties
  suppress: R3019
  reason: It's an old API, will resolve in next API version
  approved-by: "@ravbhatnagar"
```

### Tag: package-2015-08-only

These settings apply only when `--tag=package-2015-08-only` is specified on the command line.

``` yaml $(tag) == 'package-2015-08-only'
input-file:
- Microsoft.CertificateRegistration/stable/2015-08-01/AppServiceCertificateOrders.json
- Microsoft.CertificateRegistration/stable/2015-08-01/CertificateRegistrationProvider.json
directive:
  # suppress each RPC 3019 error
- where: $.definitions.User.properties
  suppress: R3019
  reason: It's an old API, will resolve in next API version
  approved-by: "@ravbhatnagar"
- where: $.definitions.SourceControl.properties
  suppress: R3019
  reason: It's an old API, will resolve in next API version
  approved-by: "@ravbhatnagar"
- where: $.definitions.BackupRequest.properties
  suppress: R3019
  reason: It's an old API, will resolve in next API version
  approved-by: "@ravbhatnagar"
- where: $.definitions.Deployment.properties
  suppress: R3019
  reason: It's an old API, will resolve in next API version
  approved-by: "@ravbhatnagar"
- where: $.definitions.Identifier.properties
  suppress: R3019
  reason: It's an old API, will resolve in next API version
  approved-by: "@ravbhatnagar"
- where: $.definitions.PremierAddOn.properties
  suppress: R3019
  reason: It's an old API, will resolve in next API version
  approved-by: "@ravbhatnagar"
- where: $.definitions.SiteExtensionInfo.properties
  suppress: R3019
  reason: It's an old API, will resolve in next API version
  approved-by: "@ravbhatnagar"
- where: $.definitions.AppServicePlan.properties
  suppress: R3019
  reason: It's an old API, will resolve in next API version
  approved-by: "@ravbhatnagar"
- where: $.definitions.VnetRoute.properties
  suppress: R3019
  reason: It's an old API, will resolve in next API version
  approved-by: "@ravbhatnagar"
- where: $.definitions.FunctionEnvelope.properties
  suppress: R3019
  reason: It's an old API, will resolve in next API version
  approved-by: "@ravbhatnagar"
- where: $.definitions.CertificateOrderAction.properties
  suppress: R3019
  reason: It's an old API, will resolve in next API version
  approved-by: "@ravbhatnagar"
- where: $.definitions.ResourceMetricDefinition.properties
  suppress: R3019
  reason: It's an old API, will resolve in next API version
  approved-by: "@ravbhatnagar"
- where: $.definitions.TopLevelDomain.properties
  suppress: R3019
  reason: It's an old API, will resolve in next API version
  approved-by: "@ravbhatnagar"
- where: $.definitions.GeoRegion.properties
  suppress: R3019
  reason: It's an old API, will resolve in next API version
  approved-by: "@ravbhatnagar"
- where: $.definitions.PremierAddOnOffer.properties
  suppress: R3019
  reason: It's an old API, will resolve in next API version
  approved-by: "@ravbhatnagar"
- where: $.definitions.ContinuousWebJob.properties
  suppress: R3019
  reason: It's an old API, will resolve in next API version
  approved-by: "@ravbhatnagar"
- where: $.definitions.ProcessInfo.properties
  suppress: R3019
  reason: It's an old API, will resolve in next API version
  approved-by: "@ravbhatnagar"
- where: $.definitions.ProcessThreadInfo.properties
  suppress: R3019
  reason: It's an old API, will resolve in next API version
  approved-by: "@ravbhatnagar"
- where: $.definitions.SiteConfigurationSnapshotInfo.properties
  suppress: R3019
  reason: It's an old API, will resolve in next API version
  approved-by: "@ravbhatnagar"
- where: $.definitions.SiteInstance.properties
  suppress: R3019
  reason: It's an old API, will resolve in next API version
  approved-by: "@ravbhatnagar"
- where: $.definitions.SlotDifference.properties
  suppress: R3019
  reason: It's an old API, will resolve in next API version
  approved-by: "@ravbhatnagar"
- where: $.definitions.TriggeredJobRun.properties
  suppress: R3019
  reason: It's an old API, will resolve in next API version
  approved-by: "@ravbhatnagar"
- where: $.definitions.TriggeredWebJob.properties
  suppress: R3019
  reason: It's an old API, will resolve in next API version
  approved-by: "@ravbhatnagar"
- where: $.definitions.WebJob.properties
  suppress: R3019
  reason: It's an old API, will resolve in next API version
  approved-by: "@ravbhatnagar"
- where: $.definitions.MetricDefinition.properties
  suppress: R3019
  reason: It's an old API, will resolve in next API version
  approved-by: "@ravbhatnagar"
- where: $.definitions.Usage.properties
  suppress: R3019
  reason: It's an old API, will resolve in next API version
  approved-by: "@ravbhatnagar"
- where: $.definitions.AppServicePlanPatchResource.properties
  suppress: R3019
  reason: It's an old API, will resolve in next API version
  approved-by: "@ravbhatnagar"
```

### Tag: package-2015-04-only

These settings apply only when `--tag=package-2015-04-only` is specified on the command line.

``` yaml $(tag) == 'package-2015-04-only'
input-file:
- Microsoft.DomainRegistration/stable/2015-04-01/Domains.json
- Microsoft.DomainRegistration/stable/2015-04-01/TopLevelDomains.json
- Microsoft.DomainRegistration/stable/2015-04-01/DomainRegistrationProvider.json
directive:
  # suppress each RPC 3019 error
- where: $.definitions.User.properties
  suppress: R3019
  reason: It's an old API, will resolve in next API version
  approved-by: "@ravbhatnagar"
- where: $.definitions.SourceControl.properties
  suppress: R3019
  reason: It's an old API, will resolve in next API version
  approved-by: "@ravbhatnagar"
- where: $.definitions.BackupRequest.properties
  suppress: R3019
  reason: It's an old API, will resolve in next API version
  approved-by: "@ravbhatnagar"
- where: $.definitions.Deployment.properties
  suppress: R3019
  reason: It's an old API, will resolve in next API version
  approved-by: "@ravbhatnagar"
- where: $.definitions.Identifier.properties
  suppress: R3019
  reason: It's an old API, will resolve in next API version
  approved-by: "@ravbhatnagar"
- where: $.definitions.PremierAddOn.properties
  suppress: R3019
  reason: It's an old API, will resolve in next API version
  approved-by: "@ravbhatnagar"
- where: $.definitions.SiteExtensionInfo.properties
  suppress: R3019
  reason: It's an old API, will resolve in next API version
  approved-by: "@ravbhatnagar"
- where: $.definitions.AppServicePlan.properties
  suppress: R3019
  reason: It's an old API, will resolve in next API version
  approved-by: "@ravbhatnagar"
- where: $.definitions.VnetRoute.properties
  suppress: R3019
  reason: It's an old API, will resolve in next API version
  approved-by: "@ravbhatnagar"
- where: $.definitions.FunctionEnvelope.properties
  suppress: R3019
  reason: It's an old API, will resolve in next API version
  approved-by: "@ravbhatnagar"
- where: $.definitions.CertificateOrderAction.properties
  suppress: R3019
  reason: It's an old API, will resolve in next API version
  approved-by: "@ravbhatnagar"
- where: $.definitions.ResourceMetricDefinition.properties
  suppress: R3019
  reason: It's an old API, will resolve in next API version
  approved-by: "@ravbhatnagar"
- where: $.definitions.TopLevelDomain.properties
  suppress: R3019
  reason: It's an old API, will resolve in next API version
  approved-by: "@ravbhatnagar"
- where: $.definitions.GeoRegion.properties
  suppress: R3019
  reason: It's an old API, will resolve in next API version
  approved-by: "@ravbhatnagar"
- where: $.definitions.PremierAddOnOffer.properties
  suppress: R3019
  reason: It's an old API, will resolve in next API version
  approved-by: "@ravbhatnagar"
- where: $.definitions.ContinuousWebJob.properties
  suppress: R3019
  reason: It's an old API, will resolve in next API version
  approved-by: "@ravbhatnagar"
- where: $.definitions.ProcessInfo.properties
  suppress: R3019
  reason: It's an old API, will resolve in next API version
  approved-by: "@ravbhatnagar"
- where: $.definitions.ProcessThreadInfo.properties
  suppress: R3019
  reason: It's an old API, will resolve in next API version
  approved-by: "@ravbhatnagar"
- where: $.definitions.SiteConfigurationSnapshotInfo.properties
  suppress: R3019
  reason: It's an old API, will resolve in next API version
  approved-by: "@ravbhatnagar"
- where: $.definitions.SiteInstance.properties
  suppress: R3019
  reason: It's an old API, will resolve in next API version
  approved-by: "@ravbhatnagar"
- where: $.definitions.SlotDifference.properties
  suppress: R3019
  reason: It's an old API, will resolve in next API version
  approved-by: "@ravbhatnagar"
- where: $.definitions.TriggeredJobRun.properties
  suppress: R3019
  reason: It's an old API, will resolve in next API version
  approved-by: "@ravbhatnagar"
- where: $.definitions.TriggeredWebJob.properties
  suppress: R3019
  reason: It's an old API, will resolve in next API version
  approved-by: "@ravbhatnagar"
- where: $.definitions.WebJob.properties
  suppress: R3019
  reason: It's an old API, will resolve in next API version
  approved-by: "@ravbhatnagar"
- where: $.definitions.MetricDefinition.properties
  suppress: R3019
  reason: It's an old API, will resolve in next API version
  approved-by: "@ravbhatnagar"
- where: $.definitions.Usage.properties
  suppress: R3019
  reason: It's an old API, will resolve in next API version
  approved-by: "@ravbhatnagar"
- where: $.definitions.AppServicePlanPatchResource.properties
  suppress: R3019
  reason: It's an old API, will resolve in next API version
  approved-by: "@ravbhatnagar"
```

### Tag: package-2016-06-01

These settings apply only when `--tag=package-2016-06-01` is specified on the command line.

``` yaml $(tag) == 'package-2016-06-01'
input-file:
- Microsoft.Web/stable/2016-06-01/logicAppsManagementClient.json
```

### Tag: package-2015-08-preview

These settings apply only when `--tag=package-2015-08-preview` is specified on the command line.

``` yaml $(tag) == 'package-2015-08-preview'
input-file:
- Microsoft.Web/stable/2015-08-01/service.json
- Microsoft.Web/preview/2015-08-01-preview/logicAppsManagementClient.json
```

### Tag: package-2015-08-certificate-registration

These settings apply only when `--tag=package-2015-08-certificate-registration` is specified on the command line.

``` yaml $(tag) == 'package-2015-08-certificate-registration'
input-file:
- Microsoft.CertificateRegistration/stable/2015-08-01/AppServiceCertificateOrders.json
- Microsoft.CertificateRegistration/stable/2015-08-01/CertificateRegistrationProvider.json
```

### Tag: package-2015-04-domain-registration

These settings apply only when `--tag=package-2015-04-domain-registration` is specified on the command line.

``` yaml $(tag) == 'package-2015-04-domain-registration'
input-file:
- Microsoft.DomainRegistration/stable/2015-04-01/Domains.json
- Microsoft.DomainRegistration/stable/2015-04-01/TopLevelDomains.json
- Microsoft.DomainRegistration/stable/2015-04-01/DomainRegistrationProvider.json
```

### Tag: package-2016-09-01-web

These settings apply only when `--tag=package-2016-09-01-web` is specified on the command line.

``` yaml $(tag) == 'package-2016-09-01-web'
input-file:
- Microsoft.Web/stable/2016-09-01/AppServiceEnvironments.json
- Microsoft.Web/stable/2016-09-01/AppServicePlans.json
```

### Tag: package-2016-08-01-web

These settings apply only when `--tag=package-2016-08-01-web` is specified on the command line.

``` yaml $(tag) == 'package-2016-08-01-web'
input-file:
- Microsoft.Web/stable/2016-08-01/WebApps.json
```

### Tag: package-2016-03-01-web

These settings apply only when `--tag=package-2016-03-01-web` is specified on the command line.

``` yaml $(tag) == 'package-2016-03-01-web'
input-file:
- Microsoft.Web/stable/2016-03-01/Certificates.json
- Microsoft.Web/stable/2016-03-01/CommonDefinitions.json
- Microsoft.Web/stable/2016-03-01/DeletedWebApps.json
- Microsoft.Web/stable/2016-03-01/Diagnostics.json
- Microsoft.Web/stable/2016-03-01/Provider.json
- Microsoft.Web/stable/2016-03-01/Recommendations.json
- Microsoft.Web/stable/2016-03-01/ResourceHealthMetadata.json
- Microsoft.Web/stable/2016-03-01/ResourceProvider.json
```

---

# Code Generation

## Swagger to SDK

This section describes what SDK should be generated by the automatic system.
This is not used by Autorest itself.

``` yaml $(swagger-to-sdk)
swagger-to-sdk:
  - repo: azure-sdk-for-net
  - repo: azure-sdk-for-python-track2
  - repo: azure-sdk-for-java
  - repo: azure-sdk-for-go
  - repo: azure-sdk-for-go-track2
  - repo: azure-sdk-for-node
  - repo: azure-sdk-for-js
  - repo: azure-sdk-for-ruby
    after_scripts:
      - bundle install && rake arm:regen_all_profiles['azure_mgmt_web']
  - repo: azure-resource-manager-schemas
```

## Go

See configuration in [readme.go.md](./readme.go.md)

## Python

See configuration in [readme.python.md](./readme.python.md)

## Java

See configuration in [readme.java.md](./readme.java.md)

### Tag: package-2018-03-01-hybrid

These settings apply only when `--tag=package-2018-03-01-hybrid` is specified on the command line.
Creating this tag to pick proper resources from the hybrid profile for csharp code generation.

``` yaml $(tag) == 'package-2018-03-01-hybrid'
input-file:
- Microsoft.Web/stable/2016-03-01/Certificates.json
- Microsoft.Web/stable/2016-03-01/CommonDefinitions.json
- Microsoft.Web/stable/2016-08-01/WebApps.json
- Microsoft.Web/stable/2016-03-01/ResourceProvider.json
- Microsoft.Web/stable/2016-03-01/Provider.json
- Microsoft.Web/stable/2016-03-01/Recommendations.json
- Microsoft.Web/stable/2016-09-01/AppServiceEnvironments.json
- Microsoft.Web/stable/2016-09-01/AppServicePlans.json
```

### Tag: profile-hybrid-2019-03-01

These settings apply only when `--tag=profile-hybrid-2019-03-01` is specified on the command line.
Creating this tag to pick proper resources from the hybrid profile.

``` yaml $(tag) == 'profile-hybrid-2019-03-01'
input-file:
- Microsoft.Web/stable/2018-02-01/Certificates.json
- Microsoft.Web/stable/2018-02-01/CommonDefinitions.json
- Microsoft.Web/stable/2018-02-01/WebApps.json
- Microsoft.Web/stable/2018-02-01/ResourceProvider.json
- Microsoft.Web/stable/2018-02-01/AppServicePlans.json
- Microsoft.Web/stable/2018-02-01/Provider.json
- Microsoft.Web/stable/2018-02-01/ResourceProvider.json
- Microsoft.Web/stable/2018-02-01/Recommendations.json
```

### Tag: profile-hybrid-2020-09-01

These settings apply only when `--tag=profile-hybrid-2020-09-01` is specified on the command line.
Creating this tag to pick proper resources from the hybrid profile.

``` yaml $(tag) == 'profile-hybrid-2020-09-01'
input-file:
- Microsoft.Web/stable/2018-02-01/Certificates.json
- Microsoft.Web/stable/2018-02-01/WebApps.json
- Microsoft.Web/stable/2018-02-01/ResourceProvider.json
- Microsoft.Web/stable/2018-02-01/AppServicePlans.json
- Microsoft.Web/stable/2018-02-01/Provider.json
- Microsoft.Web/stable/2018-02-01/ResourceProvider.json
- Microsoft.Web/stable/2018-02-01/Recommendations.json
```<|MERGE_RESOLUTION|>--- conflicted
+++ resolved
@@ -64,16 +64,14 @@
   - suppress: XMS_EXAMPLE_NOTFOUND_ERROR
     from: ResourceProvider.json
     reason: Model type is not owned by cert and domain team
-<<<<<<< HEAD
+  - suppress: XMS_EXAMPLE_NOTFOUND_ERROR
+    from: WebApps.json
+    reason: Retroactive addition of missing examples out of scope at this time.
   - suppress: RESPONSE_STATUS_CODE_NOT_IN_SPEC
     from: StaticSites.json
     reason: Retroactive addition of missing examples out of scope at this time.
   - suppress: RESPONSE_STATUS_CODE_NOT_IN_EXAMPLE
     from: StaticSites.json
-=======
-  - suppress: XMS_EXAMPLE_NOTFOUND_ERROR
-    from: WebApps.json
->>>>>>> 9a58bde7
     reason: Retroactive addition of missing examples out of scope at this time.
 ```
 

--- conflicted
+++ resolved
@@ -635,8 +635,7 @@
   getContainerLogsZip is SiteOps.ActionSync<
     Site,
     void,
-    OkResponse | NoContentResponse,
-    OverrideErrorType = DefaultErrorResponse
+    OkResponse | NoContentResponse
   >;
 
   /**
@@ -800,12 +799,7 @@
   #suppress "@azure-tools/typespec-azure-core/no-openapi" "non-standard operations"
   @operationId("WebApps_UpdateMachineKey")
   @action("updatemachinekey")
-  updateMachineKey is SiteOps.ActionSync<
-    Site,
-    void,
-    ArmResponse<unknown>,
-    OverrideErrorType = DefaultErrorResponse
-  >;
+  updateMachineKey is SiteOps.ActionSync<Site, void, ArmResponse<unknown>>;
 
   /**
    * Description for Restores a web app.
@@ -926,8 +920,7 @@
        */
       @query("sasUrl")
       sasUrl?: string;
-    },
-    OverrideErrorType = DefaultErrorResponse
+    }
   >;
 
   /**
@@ -1160,8 +1153,7 @@
   listSlotDifferencesFromProduction is SiteOps.ActionSync<
     Site,
     CsmSlotEntity,
-    ArmResponse<SlotDifferenceCollection>,
-    OverrideErrorType = DefaultErrorResponse
+    ArmResponse<SlotDifferenceCollection>
   >;
 
   /**
@@ -1173,8 +1165,7 @@
   swapSlotWithProduction is SiteOps.ActionAsync<
     Site,
     CsmSlotEntity,
-    OkResponse,
-    OverrideErrorType = DefaultErrorResponse
+    OkResponse
   >;
 
   /**
@@ -1187,8 +1178,7 @@
   listSnapshots is SiteOps.ActionSync<
     Site,
     void,
-    ArmResponse<SnapshotCollection>,
-    OverrideErrorType = DefaultErrorResponse
+    ArmResponse<SnapshotCollection>
   >;
 
   /**
@@ -1202,8 +1192,7 @@
   listSnapshotsFromDRSecondary is SiteOps.ActionSync<
     Site,
     void,
-    ArmResponse<SnapshotCollection>,
-    OverrideErrorType = DefaultErrorResponse
+    ArmResponse<SnapshotCollection>
   >;
 
   /**
@@ -1211,17 +1200,7 @@
    */
   #suppress "@azure-tools/typespec-azure-core/no-openapi" "non-standard operations"
   @operationId("WebApps_Start")
-<<<<<<< HEAD
-  @action("networkTrace/startOperation")
-  start is WebAppOps.ActionSync<
-    Site,
-    void,
-    OkResponse,
-    OverrideErrorType = DefaultErrorResponse
-  >;
-=======
   start is ArmResourceActionSync<Site, void, OkResponse>;
->>>>>>> a4e77bd2
 
   /**
    * Description for Start capturing network packets for the site.
@@ -1250,8 +1229,7 @@
        */
       @query("sasUrl")
       sasUrl?: string;
-    },
-    OverrideErrorType = DefaultErrorResponse
+    }
   >;
 
   /**
@@ -1260,12 +1238,7 @@
   #suppress "@azure-tools/typespec-azure-core/no-openapi" "non-standard operations"
   @operationId("WebApps_Stop")
   @action("stop")
-  stop is SiteOps.ActionSync<
-    Site,
-    void,
-    OkResponse,
-    OverrideErrorType = DefaultErrorResponse
-  >;
+  stop is SiteOps.ActionSync<Site, void, OkResponse>;
 
   /**
    * Description for Stop ongoing capturing network packets for the site.
@@ -1276,8 +1249,7 @@
   stopNetworkTrace is SiteOps.ActionSync<
     Site,
     void,
-    OkResponse | NoContentResponse,
-    OverrideErrorType = DefaultErrorResponse
+    OkResponse | NoContentResponse
   >;
 
   /**
@@ -1286,12 +1258,7 @@
   #suppress "@azure-tools/typespec-azure-core/no-openapi" "non-standard operations"
   @operationId("WebApps_SyncRepository")
   @action("sync")
-  syncRepository is SiteOps.ActionSync<
-    Site,
-    void,
-    OkResponse,
-    OverrideErrorType = DefaultErrorResponse
-  >;
+  syncRepository is SiteOps.ActionSync<Site, void, OkResponse>;
 
   /**
    * Description for Syncs function trigger metadata to the management database
@@ -1299,12 +1266,7 @@
   #suppress "@azure-tools/typespec-azure-core/no-openapi" "non-standard operations"
   @operationId("WebApps_SyncFunctionTriggers")
   @action("syncfunctiontriggers")
-  syncFunctionTriggers is SiteOps.ActionSync<
-    Site,
-    void,
-    NoContentResponse,
-    OverrideErrorType = DefaultErrorResponse
-  >;
+  syncFunctionTriggers is SiteOps.ActionSync<Site, void, NoContentResponse>;
 
   /**
    * Description for Gets the quota usage information of an app (or deployment slot, if specified).
@@ -1323,8 +1285,7 @@
        */
       @query("$filter")
       $filter?: string;
-    },
-    OverrideErrorType = DefaultErrorResponse
+    }
   >;
 
   /**
@@ -1645,8 +1606,7 @@
   updateMetadataSlot is WebAppOps.ActionSync<
     Site,
     StringDictionary,
-    ArmResponse<StringDictionary>,
-    OverrideErrorType = DefaultErrorResponse
+    ArmResponse<StringDictionary>
   >;
 
   /**
@@ -1687,8 +1647,7 @@
   updateSitePushSettingsSlot is WebAppOps.ActionSync<
     Site,
     PushSettings,
-    ArmResponse<PushSettings>,
-    OverrideErrorType = DefaultErrorResponse
+    ArmResponse<PushSettings>
   >;
 
   /**
@@ -1743,41 +1702,20 @@
   getFunctionsAdminTokenSlot is WebAppOps.ActionSync<
     Site,
     void,
-    ArmResponse<string>,
-    OverrideErrorType = DefaultErrorResponse
+    ArmResponse<string>
   >;
 
   /**
    * Description for Get host secrets for a function app.
    */
-<<<<<<< HEAD
-  @action("listkeys")
-  listHostKeysSlot is WebAppOps.ActionSync<
-    Site,
-    void,
-    ArmResponse<HostKeys>,
-    OverrideErrorType = DefaultErrorResponse
-  >;
-=======
   @action("host/default/listkeys")
   listHostKeysSlot is WebAppOps.ActionSync<Site, void, ArmResponse<HostKeys>>;
->>>>>>> a4e77bd2
 
   /**
    * Description for This is to allow calling via powershell and ARM template.
    */
-<<<<<<< HEAD
-  @action("listsyncstatus")
-  listSyncStatusSlot is WebAppOps.ActionSync<
-    Site,
-    void,
-    NoContentResponse,
-    OverrideErrorType = DefaultErrorResponse
-  >;
-=======
   @action("host/default/listsyncstatus")
   listSyncStatusSlot is WebAppOps.ActionSync<Site, void, NoContentResponse>;
->>>>>>> a4e77bd2
 
   /**
    * Description for Syncs function trigger metadata to the management database
@@ -1851,8 +1789,7 @@
   isCloneableSlot is WebAppOps.ActionSync<
     Site,
     void,
-    ArmResponse<SiteCloneability>,
-    OverrideErrorType = DefaultErrorResponse
+    ArmResponse<SiteCloneability>
   >;
 
   /**
@@ -1863,8 +1800,7 @@
   listSiteBackupsSlot is WebAppOps.ActionSync<
     Site,
     void,
-    ArmResponse<BackupItemCollection>,
-    OverrideErrorType = DefaultErrorResponse
+    ArmResponse<BackupItemCollection>
   >;
 
   /**
@@ -1874,8 +1810,7 @@
   listSyncFunctionTriggersSlot is WebAppOps.ActionSync<
     Site,
     void,
-    ArmResponse<FunctionSecrets>,
-    OverrideErrorType = DefaultErrorResponse
+    ArmResponse<FunctionSecrets>
   >;
 
   /**
@@ -1898,8 +1833,7 @@
       @path
       @segment("networkTrace/operationresults")
       operationId: string;
-    },
-    OverrideErrorType = DefaultErrorResponse
+    }
   >;
 
   /**
@@ -1928,8 +1862,7 @@
        */
       @query("sasUrl")
       sasUrl?: string;
-    },
-    OverrideErrorType = DefaultErrorResponse
+    }
   >;
 
   /**
@@ -1958,8 +1891,7 @@
        */
       @query("sasUrl")
       sasUrl?: string;
-    },
-    OverrideErrorType = DefaultErrorResponse
+    }
   >;
 
   /**
@@ -1970,8 +1902,7 @@
   stopWebSiteNetworkTraceSlot is WebAppOps.ActionSync<
     Site,
     void,
-    OkResponse | NoContentResponse,
-    OverrideErrorType = DefaultErrorResponse
+    OkResponse | NoContentResponse
   >;
 
   /**
@@ -1988,8 +1919,7 @@
       @path
       @segment("networkTrace")
       operationId: string;
-    },
-    OverrideErrorType = DefaultErrorResponse
+    }
   >;
 
   /**
@@ -2012,8 +1942,7 @@
       @path
       @segment("networkTraces/current/operationresults")
       operationId: string;
-    },
-    OverrideErrorType = DefaultErrorResponse
+    }
   >;
 
   /**
@@ -2035,7 +1964,7 @@
     @key
     @segment("networkTraces")
     operationId: string,
-  ): DefaultErrorResponse | ArmResponse<NetworkTrace[]>;
+  ): ErrorResponse | ArmResponse<NetworkTrace[]>;
 
   /**
    * Description for Generates a new publishing password for an app (or deployment slot, if specified).
@@ -2045,8 +1974,7 @@
   generateNewSitePublishingPasswordSlot is WebAppOps.ActionSync<
     Site,
     void,
-    OkResponse | NoContentResponse,
-    OverrideErrorType = DefaultErrorResponse
+    OkResponse | NoContentResponse
   >;
 
   /**
@@ -2065,8 +1993,7 @@
        */
       @query("$filter")
       $filter?: string;
-    },
-    OverrideErrorType = DefaultErrorResponse
+    }
   >;
 
   /**
@@ -2077,8 +2004,7 @@
   getSitePhpErrorLogFlagSlot is WebAppOps.ActionSync<
     Site,
     void,
-    ArmResponse<SitePhpErrorLogFlag>,
-    OverrideErrorType = DefaultErrorResponse
+    ArmResponse<SitePhpErrorLogFlag>
   >;
 
   /**
@@ -2089,8 +2015,7 @@
   listPremierAddOnsSlot is WebAppOps.ActionSync<
     Site,
     void,
-    ArmResponse<PremierAddOn>,
-    OverrideErrorType = DefaultErrorResponse
+    ArmResponse<PremierAddOn>
   >;
 
   /**
@@ -2101,8 +2026,7 @@
   getPrivateLinkResourcesSlot is WebAppOps.ActionSync<
     Site,
     void,
-    ArmResponse<PrivateLinkResourcesWrapper>,
-    OverrideErrorType = DefaultErrorResponse
+    ArmResponse<PrivateLinkResourcesWrapper>
   >;
 
   /**
@@ -2112,20 +2036,14 @@
   listPublishingProfileXmlWithSecretsSlot is WebAppOps.ActionSync<
     Site,
     CsmPublishingProfileOptions,
-    File,
-    OverrideErrorType = DefaultErrorResponse
+    File
   >;
 
   /**
    * Description for Resets the configuration settings of the current slot if they were previously modified by calling the API with POST.
    */
   @action("resetSlotConfig")
-  resetSlotConfigurationSlot is WebAppOps.ActionSync<
-    Site, 
-    void, 
-    OkResponse,
-    OverrideErrorType = DefaultErrorResponse
-  >;
+  resetSlotConfigurationSlot is WebAppOps.ActionSync<Site, void, OkResponse>;
 
   /**
    * Description for Restarts an app (or deployment slot, if specified).
@@ -2147,8 +2065,7 @@
        */
       @query("synchronous")
       synchronous?: boolean;
-    },
-    OverrideErrorType = DefaultErrorResponse
+    }
   >;
 
   /**
@@ -2158,8 +2075,7 @@
   restoreFromBackupBlobSlot is WebAppOps.ActionAsync<
     Site,
     RestoreRequest,
-    OkResponse,
-    OverrideErrorType = DefaultErrorResponse
+    OkResponse
   >;
 
   /**
@@ -2169,8 +2085,7 @@
   restoreFromDeletedAppSlot is WebAppOps.ActionAsync<
     Site,
     DeletedAppRestoreRequest,
-    OkResponse,
-    OverrideErrorType = DefaultErrorResponse
+    OkResponse
   >;
 
   /**
@@ -2180,8 +2095,7 @@
   restoreSnapshotSlot is WebAppOps.ActionAsync<
     Site,
     SnapshotRestoreRequest,
-    OkResponse,
-    OverrideErrorType = DefaultErrorResponse
+    OkResponse
   >;
 
   /**
@@ -2192,20 +2106,14 @@
   listSlotDifferencesSlot is WebAppOps.ActionSync<
     Site,
     CsmSlotEntity,
-    ArmResponse<SlotDifferenceCollection>,
-    OverrideErrorType = DefaultErrorResponse
+    ArmResponse<SlotDifferenceCollection>
   >;
 
   /**
    * Description for Swaps two deployment slots of an app.
    */
   @action("slotsswap")
-  swapSlotSlot is WebAppOps.ActionAsync<
-    Site,
-    CsmSlotEntity,
-    OkResponse,
-    OverrideErrorType = DefaultErrorResponse
-  >;
+  swapSlotSlot is WebAppOps.ActionAsync<Site, CsmSlotEntity, OkResponse>;
 
   /**
    * Description for Returns all Snapshots to the user.
@@ -2215,8 +2123,7 @@
   listSnapshotsSlot is WebAppOps.ActionSync<
     Site,
     void,
-    ArmResponse<SnapshotCollection>,
-    OverrideErrorType = DefaultErrorResponse
+    ArmResponse<SnapshotCollection>
   >;
 
   /**
@@ -2229,20 +2136,14 @@
   listSnapshotsFromDRSecondarySlot is WebAppOps.ActionSync<
     Site,
     void,
-    ArmResponse<SnapshotCollection>,
-    OverrideErrorType = DefaultErrorResponse
+    ArmResponse<SnapshotCollection>
   >;
 
   /**
    * Description for Starts an app (or deployment slot, if specified).
    */
   @action("start")
-  startSlot is WebAppOps.ActionSync<
-    Site,
-    void,
-    OkResponse,
-    OverrideErrorType = DefaultErrorResponse
-  >;
+  startSlot is WebAppOps.ActionSync<Site, void, OkResponse>;
 
   /**
    * Description for Start capturing network packets for the site.
@@ -2270,20 +2171,14 @@
        */
       @query("sasUrl")
       sasUrl?: string;
-    },
-    OverrideErrorType = DefaultErrorResponse
+    }
   >;
 
   /**
    * Description for Stops an app (or deployment slot, if specified).
    */
   @action("stop")
-  stopSlot is WebAppOps.ActionSync<
-    Site,
-    void,
-    OkResponse,
-    OverrideErrorType = DefaultErrorResponse
-  >;
+  stopSlot is WebAppOps.ActionSync<Site, void, OkResponse>;
 
   /**
    * Description for Stop ongoing capturing network packets for the site.
@@ -2293,20 +2188,14 @@
   stopNetworkTraceSlot is WebAppOps.ActionSync<
     Site,
     void,
-    OkResponse | NoContentResponse,
-    OverrideErrorType = DefaultErrorResponse
+    OkResponse | NoContentResponse
   >;
 
   /**
    * Description for Sync web app repository.
    */
   @action("sync")
-  syncRepositorySlot is WebAppOps.ActionSync<
-    Site,
-    void,
-    OkResponse,
-    OverrideErrorType = DefaultErrorResponse
-  >;
+  syncRepositorySlot is WebAppOps.ActionSync<Site, void, OkResponse>;
 
   /**
    * Description for Syncs function trigger metadata to the management database
@@ -2315,8 +2204,7 @@
   syncFunctionTriggersSlot is WebAppOps.ActionSync<
     Site,
     void,
-    NoContentResponse,
-    OverrideErrorType = DefaultErrorResponse
+    NoContentResponse
   >;
 
   /**
@@ -2335,8 +2223,7 @@
        */
       @query("$filter")
       $filter?: string;
-    },
-    OverrideErrorType = DefaultErrorResponse
+    }
   >;
 
   /**
@@ -2357,8 +2244,7 @@
   listWorkflowsConnectionsSlot is WebAppOps.ActionSync<
     Site,
     void,
-    ArmResponse<WorkflowEnvelope>,
-    OverrideErrorType = DefaultErrorResponse
+    ArmResponse<WorkflowEnvelope>
   >;
 }
 

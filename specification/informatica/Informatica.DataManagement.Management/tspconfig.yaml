--- conflicted
+++ resolved
@@ -29,18 +29,9 @@
     namespace: "Azure.ResourceManager.InformaticaDataManagement"
   "@azure-tools/typespec-ts":
     service-dir: "sdk/informatica"
-<<<<<<< HEAD
     is-modular-library: true
     generate-metadata: true
-    hierarchy-client: false
     experimental-extensible-enums: true
-    enable-operation-group: true
-=======
-    azureSdkForJs: true
-    isModularLibrary: true
-    generateMetadata: true
-    experimentalExtensibleEnums: true
->>>>>>> 3734ff35
     package-dir: "arm-informaticadatamanagement"
     flavor: "azure"
     package-details:

--- conflicted
+++ resolved
@@ -105,7 +105,14 @@
 output-folder: $(go-sdk-folder)/services/domainservices/mgmt/2017-01-01/aad
 ```
 
-<<<<<<< HEAD
+### Tag: package-2017-06 and go
+
+These settings apply only when `--tag=package-2017-01 --go` is specified on the command line.
+Please also specify `--go-sdk-folder=<path to the root directory of your azure-sdk-for-go clone>`.
+
+``` yaml $(tag) == 'package-2017-06' && $(go)
+output-folder: $(go-sdk-folder)/services/domainservices/mgmt/2017-06-01/aad
+```
 
 ## Java
 
@@ -120,13 +127,4 @@
   license-header: MICROSOFT_MIT_NO_CODEGEN
   payload-flattening-threshold: 1
   output-folder: $(azure-libraries-for-java-folder)/azure-mgmt-domainservices
-=======
-### Tag: package-2017-06 and go
-
-These settings apply only when `--tag=package-2017-01 --go` is specified on the command line.
-Please also specify `--go-sdk-folder=<path to the root directory of your azure-sdk-for-go clone>`.
-
-``` yaml $(tag) == 'package-2017-06' && $(go)
-output-folder: $(go-sdk-folder)/services/domainservices/mgmt/2017-06-01/aad
->>>>>>> 6af88137
 ```
--- conflicted
+++ resolved
@@ -498,10 +498,7 @@
           "description": "Notification Settings"
         },
         "migrationProperties": {
-<<<<<<< HEAD
-=======
-          "readOnly": true,
->>>>>>> 5a6276c5
+          "readOnly": true,
           "$ref": "#/definitions/MigrationProperties",
           "description": "Migration Properties"
         },
@@ -778,26 +775,17 @@
       "description": "Migration Properties",
       "properties": {
         "oldSubnetId": {
-<<<<<<< HEAD
-=======
-          "readOnly": true,
->>>>>>> 5a6276c5
+          "readOnly": true,
           "type": "string",
           "description": "Old Subnet Id"
         },
         "oldVnetSiteId": {
-<<<<<<< HEAD
-=======
-          "readOnly": true,
->>>>>>> 5a6276c5
+          "readOnly": true,
           "type": "string",
           "description": "Old Vnet Site Id"
         },
         "migrationProgress": {
-<<<<<<< HEAD
-=======
-          "readOnly": true,
->>>>>>> 5a6276c5
+          "readOnly": true,
           "$ref": "#/definitions/MigrationProgress",
           "description": "Migration Progress"
         }

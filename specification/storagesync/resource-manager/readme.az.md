## AZ

These settings apply only when `--az` is specified on the command line.

``` yaml $(az)
az:
  extensions: storagesync
  namespace: azure.mgmt.storagesync
  package-name: azure-mgmt-storagesync
<<<<<<< HEAD
python-sdk-output-folder: "$(output-folder)/azext_storagesync/vendored_sdks/storagesync"
=======
az-output-folder: $(azure-cli-extension-folder)/src/storagesync
python-sdk-output-folder: "$(az-output-folder)/azext_storagesync/vendored_sdks/storagesync"
>>>>>>> b6711693
  
#cli:
#    cli-directive:
#      directive on operationGroup
#       - select: 'operationGroup'
#         where:
#             operationGroup: 'operations'
#         hidden: true
#       - where:
#             parameter: 'old_parameter_name'
#         required: true
#         name: 'new_name'

```<|MERGE_RESOLUTION|>--- conflicted
+++ resolved
@@ -7,23 +7,6 @@
   extensions: storagesync
   namespace: azure.mgmt.storagesync
   package-name: azure-mgmt-storagesync
-<<<<<<< HEAD
-python-sdk-output-folder: "$(output-folder)/azext_storagesync/vendored_sdks/storagesync"
-=======
 az-output-folder: $(azure-cli-extension-folder)/src/storagesync
 python-sdk-output-folder: "$(az-output-folder)/azext_storagesync/vendored_sdks/storagesync"
->>>>>>> b6711693
-  
-#cli:
-#    cli-directive:
-#      directive on operationGroup
-#       - select: 'operationGroup'
-#         where:
-#             operationGroup: 'operations'
-#         hidden: true
-#       - where:
-#             parameter: 'old_parameter_name'
-#         required: true
-#         name: 'new_name'
-
 ```
--- conflicted
+++ resolved
@@ -11,11 +11,7 @@
     output-file: "{version-status}/{version}/storagesync.json"
     examples-dir: "{project-root}/examples"
     arm-types-dir: "{project-root}/../../../../common-types/resource-management"
-<<<<<<< HEAD
     use-read-only-status-schema: true
-
-=======
->>>>>>> d6dc2551
     emit-lro-options: "all"
   "@azure-tools/typespec-python":
     service-dir: "sdk/storage"

{
  "parameters": {
    "subscriptionId": "52b8da2f-61e0-4a1f-8dde-336911f367fb",
    "resourceGroupName": "SampleResourceGroup_1",
    "storageSyncServiceName": "SampleStorageSyncService_1",
    "syncGroupName": "SampleSyncGroup_1",
    "serverEndpointName": "SampleServerEndpoint_1",
    "api-version": "2022-09-01"
  },
  "responses": {
    "200": {
      "headers": {
        "x-ms-request-id": "74e55a4d-1c6f-46de-9a8d-278e53a47403",
        "x-ms-correlation-request-id": "d166ca76-dad2-49df-b409-d2acfd42d730"
      },
      "body": {
        "name": "SampleServerEndpoint_1",
        "properties": {
          "serverLocalPath": "D:\\SampleServerEndpoint_1",
          "cloudTiering": "on",
          "volumeFreeSpacePercent": 100,
          "friendlyName": "somemachine.redmond.corp.microsoft.com",
          "serverName": "somemachine.redmond.corp.microsoft.com",
          "serverResourceId": "/subscriptions/52b8da2f-61e0-4a1f-8dde-336911f367fb/resourceGroups/SampleResourceGroup_1/providers/Microsoft.StorageSync/storageSyncServices/SampleStorageSyncService_1/registeredServers/080d4133-bdb5-40a0-96a0-71a6057bfe9a",
          "provisioningState": "Succeeded",
          "lastWorkflowId": "storageSyncServices/healthDemo1/workflows/569afb5c-7172-4cf8-a8ea-d987f727f11a",
          "lastOperationName": "ICreateServerEndpointWorkflow",
          "tierFilesOlderThanDays": 0,
          "syncStatus": {
            "downloadHealth": "Healthy",
            "uploadHealth": "Error",
            "combinedHealth": "Error",
            "syncActivity": "UploadAndDownload",
            "totalPersistentFilesNotSyncingCount": null,
            "lastUpdatedTimestamp": "2018-06-11T23:32:51.1057915Z",
            "uploadStatus": {
              "lastSyncResult": -2134351810,
              "lastSyncTimestamp": "2018-06-11T23:32:51.1057915Z",
              "lastSyncSuccessTimestamp": null,
              "lastSyncPerItemErrorCount": 1000,
              "persistentFilesNotSyncingCount": null,
              "transientFilesNotSyncingCount": null,
              "filesNotSyncingErrors": null
            },
            "downloadStatus": {
              "lastSyncResult": 0,
              "lastSyncTimestamp": "2018-06-11T23:28:33.9217334Z",
              "lastSyncSuccessTimestamp": "2018-06-11T23:28:33.9217334Z",
              "lastSyncPerItemErrorCount": 0,
              "persistentFilesNotSyncingCount": null,
              "transientFilesNotSyncingCount": null,
              "filesNotSyncingErrors": null
            },
            "uploadActivity": {
              "timestamp": "2018-06-11T23:32:51.1057915Z",
              "perItemErrorCount": 300,
              "appliedItemCount": 1000,
              "totalItemCount": 2300,
              "appliedBytes": 57348983,
              "totalBytes": 1958367412
            },
            "downloadActivity": {
              "timestamp": "2018-06-11T23:32:51.1057915Z",
              "perItemErrorCount": 0,
              "appliedItemCount": 100,
              "totalItemCount": 300,
              "appliedBytes": 94805587,
              "totalBytes": 19583674
            },
            "offlineDataTransferStatus": "InProgress"
          },
          "offlineDataTransfer": "on",
          "offlineDataTransferStorageAccountResourceId": "/subscriptions/744f4d70-6d17-4921-8970-a765d14f763f/resourceGroups/myRG/providers/Microsoft.Storage/storageAccounts/mysa",
          "offlineDataTransferStorageAccountTenantId": "72f988bf-86f1-41af-91ab-2d7cd011db47",
          "offlineDataTransferShareName": "myfileshare",
          "initialDownloadPolicy": "NamespaceThenModifiedFiles",
          "localCacheMode": "UpdateLocallyCachedFiles",
          "initialUploadPolicy": "Merge",
          "cloudTieringStatus": {
            "lastUpdatedTimestamp": "2018-06-11T23:32:51.1057915Z",
            "health": "Error",
            "healthLastUpdatedTimestamp": "2018-06-11T23:32:51.1057915Z",
            "lastCloudTieringResult": -2134347771,
            "lastSuccessTimestamp": "2018-06-11T23:32:51.1057915Z",
            "spaceSavings": {
              "lastUpdatedTimestamp": "2019-04-17T19:04:59.1959227Z",
              "volumeSizeBytes": 922337203685477580,
              "totalSizeCloudBytes": 100000000,
              "cachedSizeBytes": 50000000,
              "spaceSavingsPercent": 50,
              "spaceSavingsBytes": 50000000
            },
            "cachePerformance": {
              "lastUpdatedTimestamp": "2019-04-17T19:04:59.1959227Z",
              "cacheHitBytes": 922337203685477580,
              "cacheMissBytes": 922337203685477580,
              "cacheHitBytesPercent": 50
            },
            "filesNotTiering": {
              "lastUpdatedTimestamp": "2019-04-17T19:04:59.1959227Z",
              "totalFileCount": 60,
              "errors": [
                {
                  "errorCode": -2134347771,
                  "fileCount": 10
                },
                {
                  "errorCode": -2134347770,
                  "fileCount": 20
                },
                {
                  "errorCode": -2134347769,
                  "fileCount": 30
                }
              ]
            },
            "volumeFreeSpacePolicyStatus": {
              "lastUpdatedTimestamp": "2019-04-17T19:04:59.1959227Z",
              "effectiveVolumeFreeSpacePolicy": 30,
              "currentVolumeFreeSpacePercent": 5
            },
            "datePolicyStatus": {
              "lastUpdatedTimestamp": "2019-04-17T19:04:59.1959227Z",
              "tieredFilesMostRecentAccessTimestamp": "2019-04-17T19:04:59.1959227Z"
            },
            "lowDiskMode": {
              "lastUpdatedTimestamp": "2019-04-17T19:04:59.1959227Z",
              "state": "Disabled"
            }
          },
          "recallStatus": {
            "lastUpdatedTimestamp": "2018-06-11T23:32:51.1057915Z",
            "totalRecallErrorsCount": 30,
            "recallErrors": [
              {
                "errorCode": -2134347775,
                "count": 5
              },
              {
                "errorCode": -2134347774,
                "count": 10
              },
              {
                "errorCode": -2134347773,
                "count": 15
              }
            ]
          },
          "ServerEndpointProvisioningStatus": {
<<<<<<< HEAD
            "provisioningStatus": "Ready_SyncFunctional",
            "provisioningType": "FastDRv2",
            "provisioningStepStatuses": [
              {
                "name": "ManifestGeneration",
                "status": "Completed",
                "startTime": "2019-04-17T19:04:59.1959227Z",
                "minutesLeft": 0,
                "progressPercentage": 100,
                "endTime": "2019-04-17T19:06:59.1959227Z",
                "errorCode": 0,
                "additionalInformation": {
                  "ItemsProcessed": "1001",
                  "ItemsRemaining": "0"
                }
              },
              {
                "name": "ManifestConsumption",
                "status": "Completed",
                "startTime": "2019-04-17T19:04:59.1959227Z",
                "minutesLeft": 0,
                "progressPercentage": 100,
                "endTime": "2019-04-17T19:06:59.1959227Z",
                "errorCode": 0,
                "additionalInformation": {
                  "ItemsProcessed": "1001",
                  "ItemsRemaining": "0"
                }
              },
              {
                "name": "NamespaceApply",
                "status": "Completed",
                "startTime": "2019-04-17T19:04:59.1959227Z",
                "minutesLeft": 0,
                "progressPercentage": 100,
                "endTime": "2019-04-17T19:06:59.1959227Z",
                "errorCode": 0,
                "additionalInformation": {
                  "ItemsProcessed": "1001",
                  "ItemsRemaining": "0"
                }
              },
              {
                "name": "PrepareForSync",
                "status": "Completed",
                "startTime": "2019-05-17T19:06:59.1959227Z",
                "minutesLeft": 0,
                "progressPercentage": 100,
                "endTime": "2019-05-17T19:08:59.1959227Z",
                "errorCode": 0,
                "additionalInformation": {
                  "ItemsProcessed": "1001",
                  "ItemsRemaining": "0"
=======
            "serverProvisioningStatus": "Ready_SyncFunctional",
            "serverEndpointProvisioningType": "FastDRv2",
            "serverEndpointProvisioningStepStatuses": [
              {
                "stepName": "ManifestGeneration",
                "stepDisplayName": "Manifest Generation",
                "stepStatus": "Completed",
                "stepStartTime": "2019-04-17T19:04:59.1959227Z",
                "stepMinutesLeft": 0,
                "stepProgressPercentage": 100,
                "stepEndTime": "2019-04-17T19:06:59.1959227Z",
                "stepErrorDetails": null,
                "additionalInformation": {
                  "itemsProcessed": "1001",
                  "itemsRemaining": "0"
                }
              },
              {
                "stepName": "ManifestConsumption",
                "stepDisplayName": "Manifest Consumption",
                "stepStatus": "Completed",
                "stepStartTime": "2019-04-17T19:04:59.1959227Z",
                "stepMinutesLeft": 0,
                "stepProgressPercentage": 100,
                "stepEndTime": "2019-04-17T19:06:59.1959227Z",
                "stepErrorDetails": null,
                "additionalInformation": {
                  "itemsProcessed": "1001",
                  "itemsRemaining": "0"
                }
              },
              {
                "stepName": "NamespaceApply",
                "stepDisplayName": "Namespace Application",
                "stepStatus": "Completed",
                "stepStartTime": "2019-04-17T19:04:59.1959227Z",
                "stepMinutesLeft": 0,
                "stepProgressPercentage": 100,
                "stepEndTime": "2019-04-17T19:06:59.1959227Z",
                "stepErrorDetails": null,
                "additionalInformation": {
                  "itemsProcessed": "1001",
                  "itemsRemaining": "0"
                }
              },
              {
                "stepName": "PrepareForSync",
                "stepDisplayName": "Prepare for Sync",
                "stepStatus": "Completed",
                "stepStartTime": "2019-05-17T19:06:59.1959227Z",
                "stepMinutesLeft": 0,
                "stepProgressPercentage": 100,
                "stepEndTime": "2019-05-17T19:08:59.1959227Z",
                "stepErrorDetails": null,
                "additionalInformation": {
                  "itemsProcessed": "1001",
                  "itemsRemaining": "0"
>>>>>>> 5e5f31f4
                }
              }
            ]
          }
        },
        "id": "/subscriptions/52b8da2f-61e0-4a1f-8dde-336911f367fb/resourceGroups/SampleResourceGroup_1/providers/Microsoft.StorageSync/storageSyncServices/SampleStorageSyncService_1/syncGroups/SampleSyncGroup_1/serverEndpoints/SampleServerEndpoint_1",
        "type": "Microsoft.StorageSync/storageSyncServices/syncGroups/serverEndpoints"
      }
    }
  }
}<|MERGE_RESOLUTION|>--- conflicted
+++ resolved
@@ -147,7 +147,6 @@
             ]
           },
           "ServerEndpointProvisioningStatus": {
-<<<<<<< HEAD
             "provisioningStatus": "Ready_SyncFunctional",
             "provisioningType": "FastDRv2",
             "provisioningStepStatuses": [
@@ -201,65 +200,6 @@
                 "additionalInformation": {
                   "ItemsProcessed": "1001",
                   "ItemsRemaining": "0"
-=======
-            "serverProvisioningStatus": "Ready_SyncFunctional",
-            "serverEndpointProvisioningType": "FastDRv2",
-            "serverEndpointProvisioningStepStatuses": [
-              {
-                "stepName": "ManifestGeneration",
-                "stepDisplayName": "Manifest Generation",
-                "stepStatus": "Completed",
-                "stepStartTime": "2019-04-17T19:04:59.1959227Z",
-                "stepMinutesLeft": 0,
-                "stepProgressPercentage": 100,
-                "stepEndTime": "2019-04-17T19:06:59.1959227Z",
-                "stepErrorDetails": null,
-                "additionalInformation": {
-                  "itemsProcessed": "1001",
-                  "itemsRemaining": "0"
-                }
-              },
-              {
-                "stepName": "ManifestConsumption",
-                "stepDisplayName": "Manifest Consumption",
-                "stepStatus": "Completed",
-                "stepStartTime": "2019-04-17T19:04:59.1959227Z",
-                "stepMinutesLeft": 0,
-                "stepProgressPercentage": 100,
-                "stepEndTime": "2019-04-17T19:06:59.1959227Z",
-                "stepErrorDetails": null,
-                "additionalInformation": {
-                  "itemsProcessed": "1001",
-                  "itemsRemaining": "0"
-                }
-              },
-              {
-                "stepName": "NamespaceApply",
-                "stepDisplayName": "Namespace Application",
-                "stepStatus": "Completed",
-                "stepStartTime": "2019-04-17T19:04:59.1959227Z",
-                "stepMinutesLeft": 0,
-                "stepProgressPercentage": 100,
-                "stepEndTime": "2019-04-17T19:06:59.1959227Z",
-                "stepErrorDetails": null,
-                "additionalInformation": {
-                  "itemsProcessed": "1001",
-                  "itemsRemaining": "0"
-                }
-              },
-              {
-                "stepName": "PrepareForSync",
-                "stepDisplayName": "Prepare for Sync",
-                "stepStatus": "Completed",
-                "stepStartTime": "2019-05-17T19:06:59.1959227Z",
-                "stepMinutesLeft": 0,
-                "stepProgressPercentage": 100,
-                "stepEndTime": "2019-05-17T19:08:59.1959227Z",
-                "stepErrorDetails": null,
-                "additionalInformation": {
-                  "itemsProcessed": "1001",
-                  "itemsRemaining": "0"
->>>>>>> 5e5f31f4
                 }
               }
             ]

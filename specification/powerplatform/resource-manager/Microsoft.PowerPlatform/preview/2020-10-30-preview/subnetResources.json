--- conflicted
+++ resolved
@@ -233,13 +233,10 @@
         "status": {
           "$ref": "#/definitions/SubnetState",
           "description": "Connection State of the subnet."
-<<<<<<< HEAD
-=======
         },
         "systemData": {
           "$ref": "../../../../../common-types/resource-management/v1/types.json#/definitions/systemData",
           "description": "Metadata for the subnet."
->>>>>>> 921957df
         }
       }
     },

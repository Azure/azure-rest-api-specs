import "@azure-tools/typespec-client-generator-core";
import "@azure-tools/typespec-azure-core";

using Azure.ClientGenerator.Core;
using Microsoft.Management;
using Http;
using Rest;

@@clientName(ManagementGroupListResult.`@nextLink`, "NextLink");

#suppress "@azure-tools/typespec-azure-core/no-legacy-usage" "Property flatten for SDK backward compatibility."
@@Legacy.flattenProperty(ManagementGroupInfo.properties);

#suppress "@azure-tools/typespec-azure-core/no-legacy-usage" "Property flatten for SDK backward compatibility."
@@Legacy.flattenProperty(CreateManagementGroupRequest.properties);

#suppress "@azure-tools/typespec-azure-core/no-legacy-usage" "Property flatten for SDK backward compatibility."
@@Legacy.flattenProperty(AzureAsyncOperationResults.properties);

#suppress "@azure-tools/typespec-azure-core/no-legacy-usage" "Property flatten for SDK backward compatibility."
@@Legacy.flattenProperty(DescendantInfo.properties);

@@clientName(HierarchySettingsList.`@nextLink`, "NextLink");

#suppress "@azure-tools/typespec-azure-core/no-legacy-usage" "Property flatten for SDK backward compatibility."
@@Legacy.flattenProperty(HierarchySettingsInfo.properties);

#suppress "@azure-tools/typespec-azure-core/no-legacy-usage" "Property flatten for SDK backward compatibility."
@@Legacy.flattenProperty(CreateOrUpdateSettingsRequest.properties);

#suppress "@azure-tools/typespec-azure-core/no-legacy-usage" "Property flatten for SDK backward compatibility."
@@Legacy.flattenProperty(EntityInfo.properties);

#suppress "@azure-tools/typespec-azure-core/no-legacy-usage" "Property flatten for SDK backward compatibility."
@@Legacy.flattenProperty(OperationResults.properties);

#suppress "@azure-tools/typespec-azure-core/no-legacy-usage" "Property flatten for SDK backward compatibility."
@@Legacy.flattenProperty(EntityHierarchyItem.properties);

@@clientName(ManagementGroups.createOrUpdate::parameters.resource,
  "createManagementGroupRequest"
);
@@clientName(ManagementGroups.update::parameters.properties,
  "patchGroupRequest"
);
@@clientLocation(ManagementGroups.list, "HierarchySettings");
#suppress "@azure-tools/typespec-azure-core/no-legacy-usage" "Property flatten for SDK backward compatibility."
@@Legacy.flattenProperty(ManagementGroup.properties);

@@clientLocation(SubscriptionUnderManagementGroups.getSubscription,
  "ManagementGroupSubscriptions"
);
@@clientLocation(SubscriptionUnderManagementGroups.create,
  "ManagementGroupSubscriptions"
);
@@clientLocation(SubscriptionUnderManagementGroups.delete,
  "ManagementGroupSubscriptions"
);
@@clientLocation(SubscriptionUnderManagementGroups.getSubscriptionsUnderManagementGroup,
  "ManagementGroupSubscriptions"
);
#suppress "@azure-tools/typespec-azure-core/no-legacy-usage" "Property flatten for SDK backward compatibility."
@@Legacy.flattenProperty(SubscriptionUnderManagementGroup.properties);

@@clientLocation(HierarchySettingsOperationGroup.get, "HierarchySettings");
@@clientLocation(HierarchySettingsOperationGroup.createOrUpdate,
  "HierarchySettings"
);
@@clientName(HierarchySettingsOperationGroup.createOrUpdate::parameters.resource,
  "CreateTenantSettingsRequest"
);
@@clientLocation(HierarchySettingsOperationGroup.update, "HierarchySettings");
@@clientName(HierarchySettingsOperationGroup.update::parameters.properties,
  "CreateTenantSettingsRequest"
);
@@clientLocation(HierarchySettingsOperationGroup.delete, "HierarchySettings");
#suppress "@azure-tools/typespec-azure-core/no-legacy-usage" "Property flatten for SDK backward compatibility."
@@Legacy.flattenProperty(HierarchySettings.properties);

@@clientLocation(ManagementGroupsOperationGroup.list, ManagementGroups);

@@clientLocation(EntitiesOperationGroup.list, "Entities");

@@clientName(checkNameAvailability::parameters.body,
  "checkNameAvailabilityRequest"
);

<<<<<<< HEAD
@@clientLocation(checkNameAvailability, "API");
@@clientLocation(startTenantBackfill, "API");
@@clientLocation(tenantBackfillStatus, "API");
=======
// Customization to make subscriptionId a method parameter instead of the default client level parameter.
@@override(SubscriptionUnderManagementGroups.getSubscription,
  getSubscriptionCustomized
);
@@override(SubscriptionUnderManagementGroups.create, putSubscriptionCustomized);
@@override(SubscriptionUnderManagementGroups.delete,
  deleteSubscriptionCustomized
);

@@clientLocation(GetSubscriptionId.subscriptionId, getSubscriptionCustomized);
@@clientLocation(PutSubscriptionId.subscriptionId, putSubscriptionCustomized);
@@clientLocation(DeleteSubscriptionId.subscriptionId,
  deleteSubscriptionCustomized
);

#suppress "@azure-tools/typespec-azure-core/documentation-required" "For customization only."
model SubscriptionIdParameter {
  /** The subscription ID. */
  @path
  @minLength(1)
  @segment("subscriptions")
  subscriptionId: string;
}

#suppress "@azure-tools/typespec-azure-core/documentation-required" "For customization only."
model GetSubscriptionId is SubscriptionIdParameter;
#suppress "@azure-tools/typespec-azure-core/documentation-required" "For customization only."
model PutSubscriptionId is SubscriptionIdParameter;
#suppress "@azure-tools/typespec-azure-core/documentation-required" "For customization only."
model DeleteSubscriptionId is SubscriptionIdParameter;

/**
 * Retrieves details about given subscription which is associated with the management group.
 *
 */
@get
op getSubscriptionCustomized is Azure.ResourceManager.Foundations.ArmReadOperation<
  Azure.ResourceManager.Extension.ExtensionProviderNamespace<SubscriptionUnderManagementGroup> & {
    /**
     * The management group ID.
     */
    @path
    @segment("managementGroups")
    groupId: string;
  } & GetSubscriptionId &
    Azure.ResourceManager.ApiVersionParameter & {
      /**
       * Indicates whether the request should utilize any caches. Populate the header with 'no-cache' value to bypass existing caches.
       */
      #suppress "@azure-tools/typespec-azure-core/casing-style" "For backward compatibility"
      @header("Cache-Control")
      `Cache-Control`?: string = "no-cache";
    },
  Azure.ResourceManager.ArmResponse<Microsoft.Management.SubscriptionUnderManagementGroup>,
  Azure.ResourceManager.CommonTypes.ErrorResponse
>;

/**
 * Associates existing subscription with the management group.
 *
 */
@put
op putSubscriptionCustomized is Azure.ResourceManager.Legacy.CreateOperation<
  Azure.ResourceManager.Extension.ExtensionProviderNamespace<SubscriptionUnderManagementGroup> & {
    /**
     * The management group ID.
     */
    @path
    @segment("managementGroups")
    groupId: string;
  } & PutSubscriptionId &
    Azure.ResourceManager.ApiVersionParameter & {
      /**
       * Indicates whether the request should utilize any caches. Populate the header with 'no-cache' value to bypass existing caches.
       */
      #suppress "@azure-tools/typespec-azure-core/casing-style" "For backward compatibility"
      @header("Cache-Control")
      `Cache-Control`?: string = "no-cache";
    },
  void,
  Azure.ResourceManager.ArmResourceUpdatedResponse<Microsoft.Management.SubscriptionUnderManagementGroup>,
  Azure.ResourceManager.CommonTypes.ErrorResponse
>;

/**
 * De-associates subscription from the management group.
 */
#suppress "@azure-tools/typespec-azure-resource-manager/arm-resource-operation" "For overriding with custom operation."
@delete
op deleteSubscriptionCustomized is SubscriptionUnderManagementGroupOperations.ArmDeleteOperation<
  Azure.ResourceManager.Extension.ExtensionProviderNamespace<SubscriptionUnderManagementGroup> & {
    /**
     * The management group ID.
     */
    @path
    @segment("managementGroups")
    groupId: string;
  } & DeleteSubscriptionId &
    Azure.ResourceManager.ApiVersionParameter & {
      /**
       * Indicates whether the request should utilize any caches. Populate the header with 'no-cache' value to bypass existing caches.
       */
      #suppress "@azure-tools/typespec-azure-core/casing-style" "For backward compatibility"
      @header("Cache-Control")
      `Cache-Control`?: string = "no-cache";
    },
  Azure.ResourceManager.ArmDeletedResponse,
  Azure.ResourceManager.CommonTypes.ErrorResponse
>;

#suppress "@azure-tools/typespec-azure-resource-manager/arm-resource-interface-requires-decorator" "For customization only."
interface SubscriptionUnderManagementGroupOperations {
  /**
   * @dev The base template for Azure Resource Manager DELETE Operations.
   * @template Parameters The parameter object for the operation.
   * @template Response The response or union of responses for success.
   * @template ErrorResponse The error response.
   */
  #suppress "@azure-tools/typespec-azure-core/documentation-required" ""
  @Azure.ResourceManager.armResourceDelete(SubscriptionUnderManagementGroup)
  ArmDeleteOperation<
    Parameters extends {},
    Response extends {},
    ErrorResponse extends {}
  >(...Parameters): Response | ErrorResponse;
}
>>>>>>> df79d9ff
<|MERGE_RESOLUTION|>--- conflicted
+++ resolved
@@ -85,11 +85,10 @@
   "checkNameAvailabilityRequest"
 );
 
-<<<<<<< HEAD
 @@clientLocation(checkNameAvailability, "API");
 @@clientLocation(startTenantBackfill, "API");
 @@clientLocation(tenantBackfillStatus, "API");
-=======
+
 // Customization to make subscriptionId a method parameter instead of the default client level parameter.
 @@override(SubscriptionUnderManagementGroups.getSubscription,
   getSubscriptionCustomized
@@ -215,5 +214,4 @@
     Response extends {},
     ErrorResponse extends {}
   >(...Parameters): Response | ErrorResponse;
-}
->>>>>>> df79d9ff
+}
emit:
  - "@azure-tools/typespec-autorest"
linter:
  extends:
    - "@azure-tools/typespec-azure-rulesets/data-plane"
parameters:
  "service-dir":
    default: "sdk/playwrighttesting"
options:
  "@azure-tools/typespec-autorest":
    azure-resource-provider-folder: "data-plane"
    emit-lro-options: "none"
    emitter-output-dir: "{project-root}/.."
    examples-directory: "{project-root}/examples"
    output-file: "{azure-resource-provider-folder}/{service-name}/{version-status}/{version}/playwrighttesting.json"
    omit-unreachable-types: true
  "@azure-tools/typespec-python":
    package-dir: "azure-developer-microsoftplaywrighttesting"
    package-name: "{package-dir}"
    # emitter-output-dir: "{python-sdk-folder}/sdk/{service-directory-name}/{package-name}"
    package-mode: azure-dataplane
    flavor: azure
  "@azure-tools/typespec-ts":
    package-dir: "microsoft-playwright-testing-rest"
    title: Microsoft Playwright Testing
    description: Microsoft Playwright Testing Client
<<<<<<< HEAD
    generateMetadata: false
=======
    generateMetadata: true
>>>>>>> cf3ad49e
    generateTest: false
    packageDetails:
      name: "@azure-rest/microsoft-playwright-testing"
      description: "This package contains Microsoft Playwright Testing client library."
      version: 1.0.0
    flavor: azure
  "@azure-tools/typespec-csharp":
    package-dir: "Azure.Developer.MicrosoftPlaywrightTesting"
    clear-output-folder: true
    namespace: "{package-dir}"
    flavor: azure
  "@azure-tools/typespec-java":
    package-dir: "azure-developer-microsoftplaywrighttesting"
    namespace: com.azure.developer.microsoftplaywrighttesting
<<<<<<< HEAD
    enable-sync-stack: false
=======
>>>>>>> cf3ad49e
    partial-update: true
    generate-tests: false
    service-name: Microsoft Playwright Testing
    flavor: azure<|MERGE_RESOLUTION|>--- conflicted
+++ resolved
@@ -24,11 +24,7 @@
     package-dir: "microsoft-playwright-testing-rest"
     title: Microsoft Playwright Testing
     description: Microsoft Playwright Testing Client
-<<<<<<< HEAD
-    generateMetadata: false
-=======
     generateMetadata: true
->>>>>>> cf3ad49e
     generateTest: false
     packageDetails:
       name: "@azure-rest/microsoft-playwright-testing"
@@ -43,10 +39,6 @@
   "@azure-tools/typespec-java":
     package-dir: "azure-developer-microsoftplaywrighttesting"
     namespace: com.azure.developer.microsoftplaywrighttesting
-<<<<<<< HEAD
-    enable-sync-stack: false
-=======
->>>>>>> cf3ad49e
     partial-update: true
     generate-tests: false
     service-name: Microsoft Playwright Testing

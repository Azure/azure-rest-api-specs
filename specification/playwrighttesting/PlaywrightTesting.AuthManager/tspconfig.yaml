emit:
  - "@azure-tools/typespec-autorest"
linter:
  extends:
    - "@azure-tools/typespec-azure-rulesets/data-plane"
parameters:
  "service-dir":
    default: "sdk/playwrighttesting"
  "dependencies":
    default: ""
options:
  "@azure-tools/typespec-autorest":
    azure-resource-provider-folder: "data-plane"
    emitter-output-dir: "{project-root}/.."
    output-file: "{azure-resource-provider-folder}/{service-name}/{version-status}/{version}/playwrighttesting.json"
    omit-unreachable-types: true
  "@azure-tools/typespec-python":
    package-dir: "azure-developer-microsoftplaywrighttesting"
    namespace: "azure.developer.microsoftplaywrighttesting"
    package-mode: azure-dataplane
    flavor: azure
  "@azure-tools/typespec-ts":
    package-dir: "microsoft-playwright-testing-rest"
    title: Microsoft Playwright Testing
    description: Microsoft Playwright Testing Client
    generate-metadata: true
    generate-test: false
    package-details:
      name: "@azure-rest/microsoft-playwright-testing"
      description: "This package contains Microsoft Playwright Testing client library."
      version: 1.0.0
    flavor: azure
  "@azure-tools/typespec-csharp":
    package-dir: "Azure.Developer.MicrosoftPlaywrightTesting"
    clear-output-folder: true
    model-namespace: false
    namespace: "{package-dir}"
    flavor: azure
  "@azure-tools/typespec-java":
    package-dir: "azure-developer-microsoftplaywrighttesting"
    namespace: com.azure.developer.microsoftplaywrighttesting
    partial-update: true
    generate-tests: false
    service-name: Microsoft Playwright Testing
    flavor: azure
<<<<<<< HEAD
=======
  "@azure-tools/typespec-client-generator-cli":
    additionalDirectories:
      - "specification/playwrighttesting/PlaywrightTesting.Shared/"
>>>>>>> 84eef183
<|MERGE_RESOLUTION|>--- conflicted
+++ resolved
@@ -43,9 +43,6 @@
     generate-tests: false
     service-name: Microsoft Playwright Testing
     flavor: azure
-<<<<<<< HEAD
-=======
   "@azure-tools/typespec-client-generator-cli":
     additionalDirectories:
       - "specification/playwrighttesting/PlaywrightTesting.Shared/"
->>>>>>> 84eef183

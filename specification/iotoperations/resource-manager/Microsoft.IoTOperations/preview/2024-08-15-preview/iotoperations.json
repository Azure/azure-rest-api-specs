--- conflicted
+++ resolved
@@ -2498,19 +2498,6 @@
           }
         ]
       }
-    },
-    "AdrProperties": {
-      "type": "object",
-      "description": "The properties of an ADR instance.",
-      "properties": {
-        "enabled": {
-          "type": "boolean",
-          "description": "This determines if the ADR service is enabled."
-        }
-      },
-      "required": [
-        "enabled"
-      ]
     },
     "AdvancedSettings": {
       "type": "object",
@@ -2551,20 +2538,6 @@
         }
       }
     },
-<<<<<<< HEAD
-    "AkriInstanceProperties": {
-      "type": "object",
-      "description": "The properties of an AKRI instance.",
-      "properties": {
-        "enabled": {
-          "type": "boolean",
-          "description": "This determines if the AKRI service is enabled."
-        }
-      },
-      "required": [
-        "enabled"
-      ]
-=======
     "AnonymousMethod": {
       "type": "string",
       "description": "x509 Certificate Method",
@@ -2582,7 +2555,6 @@
           }
         ]
       }
->>>>>>> c8008a03
     },
     "AuthorizationConfig": {
       "type": "object",
@@ -3592,49 +3564,6 @@
         ]
       }
     },
-    "Components": {
-      "type": "object",
-      "description": "The configuration for components of the AIO Instance.",
-      "properties": {
-        "adr": {
-          "$ref": "#/definitions/AdrProperties",
-          "description": "The properties of the ADR instance."
-        },
-        "akri": {
-          "$ref": "#/definitions/AkriInstanceProperties",
-          "description": "The properties of the AKRI instance."
-        },
-        "connectors": {
-          "$ref": "#/definitions/ConnectorInstanceProperties",
-          "description": "The properties of the connectors instance."
-        },
-        "dataflows": {
-          "$ref": "#/definitions/DataFlowInstanceProperties",
-          "description": "The properties of the dataflows instance."
-        },
-        "mqttbroker": {
-          "$ref": "#/definitions/MqttBrokerInstanceProperties",
-          "description": "The properties of the device provisioning instance."
-        },
-        "schemaregistry": {
-          "$ref": "#/definitions/SchemaRegistryInstanceProperties",
-          "description": "The properties of the device provisioning instance."
-        }
-      }
-    },
-    "ConnectorInstanceProperties": {
-      "type": "object",
-      "description": "The properties of a  Connector instance.",
-      "properties": {
-        "enabled": {
-          "type": "boolean",
-          "description": "This determines if the Connector service is enabled."
-        }
-      },
-      "required": [
-        "enabled"
-      ]
-    },
     "DataExplorerAuthMethod": {
       "$ref": "#/definitions/ManagedIdentityMethod",
       "x-nullable": false
@@ -3687,19 +3616,6 @@
       },
       "required": [
         "method"
-      ]
-    },
-    "DataFlowInstanceProperties": {
-      "type": "object",
-      "description": "The properties of an DataFlow instance.",
-      "properties": {
-        "enabled": {
-          "type": "boolean",
-          "description": "This determines if the DataFlow service is enabled."
-        }
-      },
-      "required": [
-        "enabled"
       ]
     },
     "DataLakeStorageAuthMethod": {
@@ -5273,7 +5189,7 @@
     },
     "InstanceProperties": {
       "type": "object",
-      "description": "The properties of the Instance resource.",
+      "description": "The properties of a Instance resource.",
       "properties": {
         "description": {
           "type": "string",
@@ -5297,16 +5213,11 @@
         "serviceAccounts": {
           "type": "array",
           "description": "The service accounts to be used for federated credentials.",
-          "default": [],
           "items": {
             "$ref": "#/definitions/ServiceAccountProperties"
           },
           "readOnly": true,
           "x-ms-identifiers": []
-        },
-        "components": {
-          "$ref": "#/definitions/Components",
-          "description": "The configuration for components of the AIO Instance."
         }
       },
       "required": [
@@ -5656,19 +5567,6 @@
         ]
       }
     },
-    "MqttBrokerInstanceProperties": {
-      "type": "object",
-      "description": "The properties of an MQTT Broker instance.",
-      "properties": {
-        "enabled": {
-          "type": "boolean",
-          "description": "This determines if the MQTT Broker service is enabled."
-        }
-      },
-      "required": [
-        "enabled"
-      ]
-    },
     "MqttRetainType": {
       "type": "string",
       "description": "Broker Retain types",
@@ -6054,19 +5952,6 @@
           }
         ]
       }
-    },
-    "SchemaRegistryInstanceProperties": {
-      "type": "object",
-      "description": "The properties of a Schema Registry instance.",
-      "properties": {
-        "enabled": {
-          "type": "boolean",
-          "description": "This determines if the Schema Registry service is enabled."
-        }
-      },
-      "required": [
-        "enabled"
-      ]
     },
     "SelfCheck": {
       "type": "object",

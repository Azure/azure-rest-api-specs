{
  "title": "Instance_CreateOrUpdate",
  "operationId": "Instance_CreateOrUpdate",
  "parameters": {
    "api-version": "2024-08-15-preview",
<<<<<<< HEAD
    "subscriptionId": "AFF29B8F-79A0-410C-AEAD-D876166CB132",
=======
    "subscriptionId": "7AE4F22C-E94C-4D88-99DB-D6C6382A697A",
>>>>>>> 7a56163e
    "resourceGroupName": "rgiotoperations",
    "instanceName": "resource-name123",
    "resource": {
      "properties": {
        "description": "Lorem ipsum odor amet, consectetuer adipiscing elit.",
        "schemaRegistryNamespace": "resource-name123",
        "adr": {
          "enabled": true
        },
        "akri": {
          "enabled": true
        },
        "connectors": {
          "enabled": true
        },
        "dataFlows": {
          "enabled": true
        },
        "mqttBroker": {
          "enabled": true
        },
        "schemaRegistry": {
          "enabled": true
        }
      },
      "extendedLocation": {
<<<<<<< HEAD
        "name": "jgvgtvtpglpvzzpydryluqvurbzjwh",
=======
        "name": "oyodvnalggettyr",
>>>>>>> 7a56163e
        "type": "CustomLocation"
      },
      "identity": {
        "type": "None",
        "userAssignedIdentities": {
<<<<<<< HEAD
          "key1944": {}
        }
      },
      "tags": {
        "key6592": "tsdmjazm"
      },
      "location": "helmgkjv"
=======
          "key1362": {}
        }
      },
      "tags": {
        "key5591": "n"
      },
      "location": "davfl"
>>>>>>> 7a56163e
    }
  },
  "responses": {
    "200": {
      "body": {
        "properties": {
          "description": "Lorem ipsum odor amet, consectetuer adipiscing elit.",
          "provisioningState": "Succeeded",
<<<<<<< HEAD
          "version": "qrl",
          "schemaRegistryNamespace": "resource-name123",
          "serviceAccounts": [
            {
              "name": "czht",
              "namespace": "cbfbttuwzvwinlnhkg"
=======
          "version": "udnwhnuinobnwfqutbmdsw",
          "schemaRegistryNamespace": "resource-name123",
          "serviceAccounts": [
            {
              "name": "ju",
              "namespace": "wjqpvk"
>>>>>>> 7a56163e
            }
          ],
          "adr": {
            "enabled": true
          },
          "akri": {
            "enabled": true
          },
          "connectors": {
            "enabled": true
          },
          "dataFlows": {
            "enabled": true
          },
          "mqttBroker": {
            "enabled": true
          },
          "schemaRegistry": {
            "enabled": true
          }
        },
        "extendedLocation": {
<<<<<<< HEAD
          "name": "jgvgtvtpglpvzzpydryluqvurbzjwh",
=======
          "name": "oyodvnalggettyr",
>>>>>>> 7a56163e
          "type": "CustomLocation"
        },
        "identity": {
          "principalId": "4a6e4195-75b8-4685-aa0c-0b5704779327",
          "tenantId": "ed060aa2-71ff-4d3f-99c4-a9138356fdec",
          "type": "None",
          "userAssignedIdentities": {
<<<<<<< HEAD
            "key1944": {
=======
            "key1362": {
>>>>>>> 7a56163e
              "principalId": "4a6e4195-75b8-4685-aa0c-0b5704779327",
              "clientId": "fb90f267-8872-431a-a76a-a1cec5d3c4d2"
            }
          }
        },
        "tags": {
<<<<<<< HEAD
          "key6592": "tsdmjazm"
        },
        "location": "helmgkjv",
        "id": "/subscriptions/0000000-0000-0000-0000-000000000000/resourceGroups/resourceGroup123/providers/Microsoft.IoTOperations/instances/resource-name123",
        "name": "ygbrclgvavd",
        "type": "eqqdhqgepliuxguqvqwc",
        "systemData": {
          "createdBy": "rovmphklgjmmqfbrajuh",
          "createdByType": "User",
          "createdAt": "2024-08-08T23:11:42.632Z",
          "lastModifiedBy": "ilftgsdgpzameyilyerhtxcuphkkxc",
          "lastModifiedByType": "User",
          "lastModifiedAt": "2024-08-08T23:11:42.632Z"
=======
          "key5591": "n"
        },
        "location": "davfl",
        "id": "/subscriptions/0000000-0000-0000-0000-000000000000/resourceGroups/resourceGroup123/providers/Microsoft.IoTOperations/instances/resource-name123",
        "name": "zjsgolumlpkpzgz",
        "type": "mosismiviqu",
        "systemData": {
          "createdBy": "wsiswd",
          "createdByType": "User",
          "createdAt": "2024-08-08T22:54:50.378Z",
          "lastModifiedBy": "ex",
          "lastModifiedByType": "User",
          "lastModifiedAt": "2024-08-08T22:54:50.379Z"
>>>>>>> 7a56163e
        }
      }
    },
    "201": {
      "headers": {
        "Azure-AsyncOperation": "https://contoso.com/operationstatus"
      },
      "body": {
        "properties": {
          "description": "Lorem ipsum odor amet, consectetuer adipiscing elit.",
          "provisioningState": "Succeeded",
<<<<<<< HEAD
          "version": "qrl",
          "schemaRegistryNamespace": "resource-name123",
          "serviceAccounts": [
            {
              "name": "czht",
              "namespace": "cbfbttuwzvwinlnhkg"
=======
          "version": "udnwhnuinobnwfqutbmdsw",
          "schemaRegistryNamespace": "resource-name123",
          "serviceAccounts": [
            {
              "name": "ju",
              "namespace": "wjqpvk"
>>>>>>> 7a56163e
            }
          ],
          "adr": {
            "enabled": true
          },
          "akri": {
            "enabled": true
          },
          "connectors": {
            "enabled": true
          },
          "dataFlows": {
            "enabled": true
          },
          "mqttBroker": {
            "enabled": true
          },
          "schemaRegistry": {
            "enabled": true
          }
        },
        "extendedLocation": {
<<<<<<< HEAD
          "name": "jgvgtvtpglpvzzpydryluqvurbzjwh",
=======
          "name": "oyodvnalggettyr",
>>>>>>> 7a56163e
          "type": "CustomLocation"
        },
        "identity": {
          "principalId": "4a6e4195-75b8-4685-aa0c-0b5704779327",
          "tenantId": "ed060aa2-71ff-4d3f-99c4-a9138356fdec",
          "type": "None",
          "userAssignedIdentities": {
<<<<<<< HEAD
            "key1944": {
=======
            "key1362": {
>>>>>>> 7a56163e
              "principalId": "4a6e4195-75b8-4685-aa0c-0b5704779327",
              "clientId": "fb90f267-8872-431a-a76a-a1cec5d3c4d2"
            }
          }
        },
        "tags": {
<<<<<<< HEAD
          "key6592": "tsdmjazm"
        },
        "location": "helmgkjv",
        "id": "/subscriptions/0000000-0000-0000-0000-000000000000/resourceGroups/resourceGroup123/providers/Microsoft.IoTOperations/instances/resource-name123",
        "name": "ygbrclgvavd",
        "type": "eqqdhqgepliuxguqvqwc",
        "systemData": {
          "createdBy": "rovmphklgjmmqfbrajuh",
          "createdByType": "User",
          "createdAt": "2024-08-08T23:11:42.632Z",
          "lastModifiedBy": "ilftgsdgpzameyilyerhtxcuphkkxc",
          "lastModifiedByType": "User",
          "lastModifiedAt": "2024-08-08T23:11:42.632Z"
=======
          "key5591": "n"
        },
        "location": "davfl",
        "id": "/subscriptions/0000000-0000-0000-0000-000000000000/resourceGroups/resourceGroup123/providers/Microsoft.IoTOperations/instances/resource-name123",
        "name": "zjsgolumlpkpzgz",
        "type": "mosismiviqu",
        "systemData": {
          "createdBy": "wsiswd",
          "createdByType": "User",
          "createdAt": "2024-08-08T22:54:50.378Z",
          "lastModifiedBy": "ex",
          "lastModifiedByType": "User",
          "lastModifiedAt": "2024-08-08T22:54:50.379Z"
>>>>>>> 7a56163e
        }
      }
    }
  }
}<|MERGE_RESOLUTION|>--- conflicted
+++ resolved
@@ -3,56 +3,21 @@
   "operationId": "Instance_CreateOrUpdate",
   "parameters": {
     "api-version": "2024-08-15-preview",
-<<<<<<< HEAD
-    "subscriptionId": "AFF29B8F-79A0-410C-AEAD-D876166CB132",
-=======
     "subscriptionId": "7AE4F22C-E94C-4D88-99DB-D6C6382A697A",
->>>>>>> 7a56163e
     "resourceGroupName": "rgiotoperations",
     "instanceName": "resource-name123",
     "resource": {
       "properties": {
         "description": "Lorem ipsum odor amet, consectetuer adipiscing elit.",
-        "schemaRegistryNamespace": "resource-name123",
-        "adr": {
-          "enabled": true
-        },
-        "akri": {
-          "enabled": true
-        },
-        "connectors": {
-          "enabled": true
-        },
-        "dataFlows": {
-          "enabled": true
-        },
-        "mqttBroker": {
-          "enabled": true
-        },
-        "schemaRegistry": {
-          "enabled": true
-        }
+        "schemaRegistryNamespace": "resource-name123"
       },
       "extendedLocation": {
-<<<<<<< HEAD
-        "name": "jgvgtvtpglpvzzpydryluqvurbzjwh",
-=======
         "name": "oyodvnalggettyr",
->>>>>>> 7a56163e
         "type": "CustomLocation"
       },
       "identity": {
         "type": "None",
         "userAssignedIdentities": {
-<<<<<<< HEAD
-          "key1944": {}
-        }
-      },
-      "tags": {
-        "key6592": "tsdmjazm"
-      },
-      "location": "helmgkjv"
-=======
           "key1362": {}
         }
       },
@@ -60,7 +25,6 @@
         "key5591": "n"
       },
       "location": "davfl"
->>>>>>> 7a56163e
     }
   },
   "responses": {
@@ -69,48 +33,17 @@
         "properties": {
           "description": "Lorem ipsum odor amet, consectetuer adipiscing elit.",
           "provisioningState": "Succeeded",
-<<<<<<< HEAD
-          "version": "qrl",
-          "schemaRegistryNamespace": "resource-name123",
-          "serviceAccounts": [
-            {
-              "name": "czht",
-              "namespace": "cbfbttuwzvwinlnhkg"
-=======
           "version": "udnwhnuinobnwfqutbmdsw",
           "schemaRegistryNamespace": "resource-name123",
           "serviceAccounts": [
             {
               "name": "ju",
               "namespace": "wjqpvk"
->>>>>>> 7a56163e
             }
-          ],
-          "adr": {
-            "enabled": true
-          },
-          "akri": {
-            "enabled": true
-          },
-          "connectors": {
-            "enabled": true
-          },
-          "dataFlows": {
-            "enabled": true
-          },
-          "mqttBroker": {
-            "enabled": true
-          },
-          "schemaRegistry": {
-            "enabled": true
-          }
+          ]
         },
         "extendedLocation": {
-<<<<<<< HEAD
-          "name": "jgvgtvtpglpvzzpydryluqvurbzjwh",
-=======
           "name": "oyodvnalggettyr",
->>>>>>> 7a56163e
           "type": "CustomLocation"
         },
         "identity": {
@@ -118,32 +51,13 @@
           "tenantId": "ed060aa2-71ff-4d3f-99c4-a9138356fdec",
           "type": "None",
           "userAssignedIdentities": {
-<<<<<<< HEAD
-            "key1944": {
-=======
             "key1362": {
->>>>>>> 7a56163e
               "principalId": "4a6e4195-75b8-4685-aa0c-0b5704779327",
               "clientId": "fb90f267-8872-431a-a76a-a1cec5d3c4d2"
             }
           }
         },
         "tags": {
-<<<<<<< HEAD
-          "key6592": "tsdmjazm"
-        },
-        "location": "helmgkjv",
-        "id": "/subscriptions/0000000-0000-0000-0000-000000000000/resourceGroups/resourceGroup123/providers/Microsoft.IoTOperations/instances/resource-name123",
-        "name": "ygbrclgvavd",
-        "type": "eqqdhqgepliuxguqvqwc",
-        "systemData": {
-          "createdBy": "rovmphklgjmmqfbrajuh",
-          "createdByType": "User",
-          "createdAt": "2024-08-08T23:11:42.632Z",
-          "lastModifiedBy": "ilftgsdgpzameyilyerhtxcuphkkxc",
-          "lastModifiedByType": "User",
-          "lastModifiedAt": "2024-08-08T23:11:42.632Z"
-=======
           "key5591": "n"
         },
         "location": "davfl",
@@ -157,7 +71,6 @@
           "lastModifiedBy": "ex",
           "lastModifiedByType": "User",
           "lastModifiedAt": "2024-08-08T22:54:50.379Z"
->>>>>>> 7a56163e
         }
       }
     },
@@ -169,48 +82,17 @@
         "properties": {
           "description": "Lorem ipsum odor amet, consectetuer adipiscing elit.",
           "provisioningState": "Succeeded",
-<<<<<<< HEAD
-          "version": "qrl",
-          "schemaRegistryNamespace": "resource-name123",
-          "serviceAccounts": [
-            {
-              "name": "czht",
-              "namespace": "cbfbttuwzvwinlnhkg"
-=======
           "version": "udnwhnuinobnwfqutbmdsw",
           "schemaRegistryNamespace": "resource-name123",
           "serviceAccounts": [
             {
               "name": "ju",
               "namespace": "wjqpvk"
->>>>>>> 7a56163e
             }
-          ],
-          "adr": {
-            "enabled": true
-          },
-          "akri": {
-            "enabled": true
-          },
-          "connectors": {
-            "enabled": true
-          },
-          "dataFlows": {
-            "enabled": true
-          },
-          "mqttBroker": {
-            "enabled": true
-          },
-          "schemaRegistry": {
-            "enabled": true
-          }
+          ]
         },
         "extendedLocation": {
-<<<<<<< HEAD
-          "name": "jgvgtvtpglpvzzpydryluqvurbzjwh",
-=======
           "name": "oyodvnalggettyr",
->>>>>>> 7a56163e
           "type": "CustomLocation"
         },
         "identity": {
@@ -218,32 +100,13 @@
           "tenantId": "ed060aa2-71ff-4d3f-99c4-a9138356fdec",
           "type": "None",
           "userAssignedIdentities": {
-<<<<<<< HEAD
-            "key1944": {
-=======
             "key1362": {
->>>>>>> 7a56163e
               "principalId": "4a6e4195-75b8-4685-aa0c-0b5704779327",
               "clientId": "fb90f267-8872-431a-a76a-a1cec5d3c4d2"
             }
           }
         },
         "tags": {
-<<<<<<< HEAD
-          "key6592": "tsdmjazm"
-        },
-        "location": "helmgkjv",
-        "id": "/subscriptions/0000000-0000-0000-0000-000000000000/resourceGroups/resourceGroup123/providers/Microsoft.IoTOperations/instances/resource-name123",
-        "name": "ygbrclgvavd",
-        "type": "eqqdhqgepliuxguqvqwc",
-        "systemData": {
-          "createdBy": "rovmphklgjmmqfbrajuh",
-          "createdByType": "User",
-          "createdAt": "2024-08-08T23:11:42.632Z",
-          "lastModifiedBy": "ilftgsdgpzameyilyerhtxcuphkkxc",
-          "lastModifiedByType": "User",
-          "lastModifiedAt": "2024-08-08T23:11:42.632Z"
-=======
           "key5591": "n"
         },
         "location": "davfl",
@@ -257,7 +120,6 @@
           "lastModifiedBy": "ex",
           "lastModifiedByType": "User",
           "lastModifiedAt": "2024-08-08T22:54:50.379Z"
->>>>>>> 7a56163e
         }
       }
     }

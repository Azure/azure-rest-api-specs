--- conflicted
+++ resolved
@@ -3,11 +3,7 @@
   "operationId": "Instance_Delete",
   "parameters": {
     "api-version": "2024-08-15-preview",
-<<<<<<< HEAD
-    "subscriptionId": "0AD14881-4121-404B-BE4E-FE64B0DBD13A",
-=======
     "subscriptionId": "F4C7E375-43C1-402A-AC68-AE3822B29EC0",
->>>>>>> fbbf3001
     "resourceGroupName": "rgiotoperations",
     "instanceName": "resource-name123"
   },

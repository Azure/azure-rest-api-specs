--- conflicted
+++ resolved
@@ -3,36 +3,13 @@
   "operationId": "DataflowEndpoint_CreateOrUpdate",
   "parameters": {
     "api-version": "2024-08-15-preview",
-<<<<<<< HEAD
-    "subscriptionId": "0AD14881-4121-404B-BE4E-FE64B0DBD13A",
-=======
     "subscriptionId": "F4C7E375-43C1-402A-AC68-AE3822B29EC0",
->>>>>>> fbbf3001
     "resourceGroupName": "rgiotoperations",
     "instanceName": "resource-name123",
     "dataflowEndpointName": "resource-name123",
     "resource": {
       "properties": {
         "endpointType": "DataExplorer",
-<<<<<<< HEAD
-        "dataExplorerSettings": {
-          "authentication": {
-            "method": "SystemAssignedManagedIdentity",
-            "systemAssignedManagedIdentitySettings": {
-              "audience": "lidtagcfq"
-            },
-            "userAssignedManagedIdentitySettings": {
-              "clientId": "fb90f267-8872-431a-a76a-a1cec5d3c4d2",
-              "scope": "ajvopawgpjhtrwfx",
-              "tenantId": "ed060aa2-71ff-4d3f-99c4-a9138356fdec"
-            }
-          },
-          "database": "tgkjeplyymwhccdxdprgbgxmekpej",
-          "host": "<cluster>.<region>.kusto.windows.net",
-          "batching": {
-            "latencySeconds": 6735,
-            "maxMessages": 585
-=======
         "authentication": {
           "method": "SystemAssignedManagedIdentity",
           "systemAssignedManagedIdentitySettings": {
@@ -63,7 +40,6 @@
           "batching": {
             "latencySeconds": 2123,
             "maxMessages": 7686
->>>>>>> fbbf3001
           }
         },
         "dataLakeStorageSettings": {
@@ -83,13 +59,8 @@
           },
           "host": "<account>.blob.core.windows.net",
           "batching": {
-<<<<<<< HEAD
-            "latencySeconds": 6735,
-            "maxMessages": 585
-=======
             "latencySeconds": 2123,
             "maxMessages": 7686
->>>>>>> fbbf3001
           }
         },
         "fabricOneLakeSettings": {
@@ -105,49 +76,12 @@
             }
           },
           "names": {
-<<<<<<< HEAD
-            "lakehouseName": "cbpdcforswqcvihvtbqwknxcjtt",
-            "workspaceName": "vkepludcrhnjzzlttzoupmxpgysj"
-=======
             "lakehouseName": "lcvrtqftxrhknx",
             "workspaceName": "zdqjjiibnlawgzqbtiykpwjb"
->>>>>>> fbbf3001
           },
           "oneLakePathType": "Files",
           "host": "https://<host>.fabric.microsoft.com",
           "batching": {
-<<<<<<< HEAD
-            "latencySeconds": 6735,
-            "maxMessages": 585
-          }
-        },
-        "kafkaSettings": {
-          "authentication": {
-            "method": "SystemAssignedManagedIdentity",
-            "systemAssignedManagedIdentitySettings": {
-              "audience": "lidtagcfq"
-            },
-            "userAssignedManagedIdentitySettings": {
-              "clientId": "fb90f267-8872-431a-a76a-a1cec5d3c4d2",
-              "scope": "ajvopawgpjhtrwfx",
-              "tenantId": "ed060aa2-71ff-4d3f-99c4-a9138356fdec"
-            },
-            "saslSettings": {
-              "saslType": "Plain",
-              "secretRef": "kurnzk"
-            },
-            "x509Settings": {
-              "secretRef": "qhecfrz"
-            }
-          },
-          "consumerGroupId": "rylqrwbcfd",
-          "host": "jqhs",
-          "batching": {
-            "mode": "Enabled",
-            "latencyMs": 5892,
-            "maxBytes": 8098,
-            "maxMessages": 7243
-=======
             "latencySeconds": 2123,
             "maxMessages": 7686
           }
@@ -160,7 +94,6 @@
             "latencyMs": 5792,
             "maxBytes": 5354,
             "maxMessages": 770
->>>>>>> fbbf3001
           },
           "copyMqttProperties": "Enabled",
           "compression": "None",
@@ -168,72 +101,31 @@
           "partitionStrategy": "Default",
           "tls": {
             "mode": "Enabled",
-<<<<<<< HEAD
-            "trustedCaCertificateConfigMapRef": "skxexkwbfzxpezpfhgajolqdhso"
-=======
             "trustedCaCertificateConfigMapRef": "klhacheuyreznxpui"
->>>>>>> fbbf3001
           },
           "cloudEventMapping": "PassThrough"
         },
         "localStorageSettings": {
-<<<<<<< HEAD
-          "persistentVolumeClaimRef": "yuppjxnwne"
-        },
-        "mqttSettings": {
-          "authentication": {
-            "method": "SystemAssignedManagedIdentity",
-            "systemAssignedManagedIdentitySettings": {
-              "audience": "lidtagcfq"
-            },
-            "userAssignedManagedIdentitySettings": {
-              "clientId": "fb90f267-8872-431a-a76a-a1cec5d3c4d2",
-              "scope": "ajvopawgpjhtrwfx",
-              "tenantId": "ed060aa2-71ff-4d3f-99c4-a9138356fdec"
-            },
-            "serviceAccountTokenSettings": {
-              "audience": "goxqxbicsjccxvnb"
-            },
-            "x509Settings": {
-              "secretRef": "qhecfrz"
-            }
-          },
-          "clientIdPrefix": "dowtppiolzvxtvsgshvabfpfu",
-          "host": "vogpblicvguevzg",
-=======
           "persistentVolumeClaimRef": "vondspmbfndydpfvmzixe"
         },
         "mqttSettings": {
           "clientIdPrefix": "upyvoylrslwanrsq",
           "host": "nuldtgdbwxwuiflxguvhqjohzbblgi",
->>>>>>> fbbf3001
           "protocol": "Mqtt",
           "keepAliveSeconds": 0,
           "retain": "Keep",
           "maxInflightMessages": 0,
-<<<<<<< HEAD
-          "qos": 0,
-          "sessionExpirySeconds": 0,
-          "tls": {
-            "mode": "Enabled",
-            "trustedCaCertificateConfigMapRef": "skxexkwbfzxpezpfhgajolqdhso"
-=======
           "qos": 2,
           "sessionExpirySeconds": 0,
           "tls": {
             "mode": "Enabled",
             "trustedCaCertificateConfigMapRef": "klhacheuyreznxpui"
->>>>>>> fbbf3001
           },
           "cloudEventMapping": "PassThrough"
         }
       },
       "extendedLocation": {
-<<<<<<< HEAD
-        "name": "kbzdxcaprarp",
-=======
         "name": "limlgubvxdfnebxvsrformxpqrr",
->>>>>>> fbbf3001
         "type": "CustomLocation"
       }
     }
@@ -243,10 +135,44 @@
       "body": {
         "properties": {
           "endpointType": "DataExplorer",
-<<<<<<< HEAD
+          "authentication": {
+            "method": "SystemAssignedManagedIdentity",
+            "systemAssignedManagedIdentitySettings": {
+              "audience": "pxdytnba"
+            },
+            "userAssignedManagedIdentitySettings": {
+              "clientId": "fb90f267-8872-431a-a76a-a1cec5d3c4d2",
+              "scope": "xwdojfyimfoeluckmds",
+              "tenantId": "ed060aa2-71ff-4d3f-99c4-a9138356fdec"
+            },
+            "accessTokenSettings": {
+              "secretRef": "jsougrdnmwnybevuokks"
+            },
+            "saslSettings": {
+              "saslType": "Plain",
+              "secretRef": "jfoiptwvigarzkqmxwzjktxeckd"
+            },
+            "serviceAccountTokenSettings": {
+              "audience": "mvpkaoowmlqdhtzolwlkrvvw"
+            },
+            "x509Settings": {
+              "secretRef": "ujartkovszdmnv"
+            }
+          },
           "dataExplorerSettings": {
+            "database": "ldse",
+            "host": "<cluster>.<region>.kusto.windows.net",
+            "batching": {
+              "latencySeconds": 2123,
+              "maxMessages": 7686
+            }
+          },
+          "dataLakeStorageSettings": {
             "authentication": {
               "method": "SystemAssignedManagedIdentity",
+              "accessTokenSettings": {
+                "secretRef": "hgphq"
+              },
               "systemAssignedManagedIdentitySettings": {
                 "audience": "lidtagcfq"
               },
@@ -256,51 +182,15 @@
                 "tenantId": "ed060aa2-71ff-4d3f-99c4-a9138356fdec"
               }
             },
-            "database": "tgkjeplyymwhccdxdprgbgxmekpej",
-            "host": "<cluster>.<region>.kusto.windows.net",
-            "batching": {
-              "latencySeconds": 6735,
-              "maxMessages": 585
-=======
-          "authentication": {
-            "method": "SystemAssignedManagedIdentity",
-            "systemAssignedManagedIdentitySettings": {
-              "audience": "pxdytnba"
-            },
-            "userAssignedManagedIdentitySettings": {
-              "clientId": "fb90f267-8872-431a-a76a-a1cec5d3c4d2",
-              "scope": "xwdojfyimfoeluckmds",
-              "tenantId": "ed060aa2-71ff-4d3f-99c4-a9138356fdec"
-            },
-            "accessTokenSettings": {
-              "secretRef": "jsougrdnmwnybevuokks"
-            },
-            "saslSettings": {
-              "saslType": "Plain",
-              "secretRef": "jfoiptwvigarzkqmxwzjktxeckd"
-            },
-            "serviceAccountTokenSettings": {
-              "audience": "mvpkaoowmlqdhtzolwlkrvvw"
-            },
-            "x509Settings": {
-              "secretRef": "ujartkovszdmnv"
-            }
-          },
-          "dataExplorerSettings": {
-            "database": "ldse",
-            "host": "<cluster>.<region>.kusto.windows.net",
-            "batching": {
-              "latencySeconds": 2123,
-              "maxMessages": 7686
->>>>>>> fbbf3001
-            }
-          },
-          "dataLakeStorageSettings": {
+            "host": "<account>.blob.core.windows.net",
+            "batching": {
+              "latencySeconds": 2123,
+              "maxMessages": 7686
+            }
+          },
+          "fabricOneLakeSettings": {
             "authentication": {
               "method": "SystemAssignedManagedIdentity",
-              "accessTokenSettings": {
-                "secretRef": "hgphq"
-              },
               "systemAssignedManagedIdentitySettings": {
                 "audience": "lidtagcfq"
               },
@@ -310,73 +200,13 @@
                 "tenantId": "ed060aa2-71ff-4d3f-99c4-a9138356fdec"
               }
             },
-            "host": "<account>.blob.core.windows.net",
-            "batching": {
-<<<<<<< HEAD
-              "latencySeconds": 6735,
-              "maxMessages": 585
-=======
-              "latencySeconds": 2123,
-              "maxMessages": 7686
->>>>>>> fbbf3001
-            }
-          },
-          "fabricOneLakeSettings": {
-            "authentication": {
-              "method": "SystemAssignedManagedIdentity",
-              "systemAssignedManagedIdentitySettings": {
-                "audience": "lidtagcfq"
-              },
-              "userAssignedManagedIdentitySettings": {
-                "clientId": "fb90f267-8872-431a-a76a-a1cec5d3c4d2",
-                "scope": "ajvopawgpjhtrwfx",
-                "tenantId": "ed060aa2-71ff-4d3f-99c4-a9138356fdec"
-              }
-            },
             "names": {
-<<<<<<< HEAD
-              "lakehouseName": "cbpdcforswqcvihvtbqwknxcjtt",
-              "workspaceName": "vkepludcrhnjzzlttzoupmxpgysj"
-=======
               "lakehouseName": "lcvrtqftxrhknx",
               "workspaceName": "zdqjjiibnlawgzqbtiykpwjb"
->>>>>>> fbbf3001
             },
             "oneLakePathType": "Files",
             "host": "https://<host>.fabric.microsoft.com",
             "batching": {
-<<<<<<< HEAD
-              "latencySeconds": 6735,
-              "maxMessages": 585
-            }
-          },
-          "kafkaSettings": {
-            "authentication": {
-              "method": "SystemAssignedManagedIdentity",
-              "systemAssignedManagedIdentitySettings": {
-                "audience": "lidtagcfq"
-              },
-              "userAssignedManagedIdentitySettings": {
-                "clientId": "fb90f267-8872-431a-a76a-a1cec5d3c4d2",
-                "scope": "ajvopawgpjhtrwfx",
-                "tenantId": "ed060aa2-71ff-4d3f-99c4-a9138356fdec"
-              },
-              "saslSettings": {
-                "saslType": "Plain",
-                "secretRef": "kurnzk"
-              },
-              "x509Settings": {
-                "secretRef": "qhecfrz"
-              }
-            },
-            "consumerGroupId": "rylqrwbcfd",
-            "host": "jqhs",
-            "batching": {
-              "mode": "Enabled",
-              "latencyMs": 5892,
-              "maxBytes": 8098,
-              "maxMessages": 7243
-=======
               "latencySeconds": 2123,
               "maxMessages": 7686
             }
@@ -389,7 +219,6 @@
               "latencyMs": 5792,
               "maxBytes": 5354,
               "maxMessages": 770
->>>>>>> fbbf3001
             },
             "copyMqttProperties": "Enabled",
             "compression": "None",
@@ -397,83 +226,31 @@
             "partitionStrategy": "Default",
             "tls": {
               "mode": "Enabled",
-<<<<<<< HEAD
-              "trustedCaCertificateConfigMapRef": "skxexkwbfzxpezpfhgajolqdhso"
-=======
               "trustedCaCertificateConfigMapRef": "klhacheuyreznxpui"
->>>>>>> fbbf3001
             },
             "cloudEventMapping": "PassThrough"
           },
           "localStorageSettings": {
-<<<<<<< HEAD
-            "persistentVolumeClaimRef": "yuppjxnwne"
-          },
-          "mqttSettings": {
-            "authentication": {
-              "method": "SystemAssignedManagedIdentity",
-              "systemAssignedManagedIdentitySettings": {
-                "audience": "lidtagcfq"
-              },
-              "userAssignedManagedIdentitySettings": {
-                "clientId": "fb90f267-8872-431a-a76a-a1cec5d3c4d2",
-                "scope": "ajvopawgpjhtrwfx",
-                "tenantId": "ed060aa2-71ff-4d3f-99c4-a9138356fdec"
-              },
-              "serviceAccountTokenSettings": {
-                "audience": "goxqxbicsjccxvnb"
-              },
-              "x509Settings": {
-                "secretRef": "qhecfrz"
-              }
-            },
-            "clientIdPrefix": "dowtppiolzvxtvsgshvabfpfu",
-            "host": "vogpblicvguevzg",
-=======
             "persistentVolumeClaimRef": "vondspmbfndydpfvmzixe"
           },
           "mqttSettings": {
             "clientIdPrefix": "upyvoylrslwanrsq",
             "host": "nuldtgdbwxwuiflxguvhqjohzbblgi",
->>>>>>> fbbf3001
             "protocol": "Mqtt",
             "keepAliveSeconds": 0,
             "retain": "Keep",
             "maxInflightMessages": 0,
-<<<<<<< HEAD
-            "qos": 0,
-            "sessionExpirySeconds": 0,
-            "tls": {
-              "mode": "Enabled",
-              "trustedCaCertificateConfigMapRef": "skxexkwbfzxpezpfhgajolqdhso"
-=======
             "qos": 2,
             "sessionExpirySeconds": 0,
             "tls": {
               "mode": "Enabled",
               "trustedCaCertificateConfigMapRef": "klhacheuyreznxpui"
->>>>>>> fbbf3001
             },
             "cloudEventMapping": "PassThrough"
           },
           "provisioningState": "Succeeded"
         },
         "extendedLocation": {
-<<<<<<< HEAD
-          "name": "kbzdxcaprarp",
-          "type": "CustomLocation"
-        },
-        "id": "/subscriptions/0000000-0000-0000-0000-000000000000/resourceGroups/resourceGroup123/providers/Microsoft.IoTOperations/instances/resource-name123/dataflowEndpoints/resource-name123",
-        "name": "rzeyluunzeywevaxk",
-        "type": "ybxjelxxmevqcxrotbiapan",
-        "systemData": {
-          "createdBy": "rwmdqtey",
-          "createdByType": "User",
-          "createdAt": "2024-08-08T22:28:53.214Z",
-          "lastModifiedBy": "wtrryhgyixeshvbp",
-          "lastModifiedByType": "User",
-          "lastModifiedAt": "2024-08-08T22:28:53.214Z"
-=======
           "name": "limlgubvxdfnebxvsrformxpqrr",
           "type": "CustomLocation"
         },
@@ -487,7 +264,6 @@
           "lastModifiedBy": "uuaomyzlxhdnqyadbzduyai",
           "lastModifiedByType": "User",
           "lastModifiedAt": "2024-08-08T20:32:26.801Z"
->>>>>>> fbbf3001
         }
       }
     },
@@ -498,10 +274,44 @@
       "body": {
         "properties": {
           "endpointType": "DataExplorer",
-<<<<<<< HEAD
+          "authentication": {
+            "method": "SystemAssignedManagedIdentity",
+            "systemAssignedManagedIdentitySettings": {
+              "audience": "pxdytnba"
+            },
+            "userAssignedManagedIdentitySettings": {
+              "clientId": "fb90f267-8872-431a-a76a-a1cec5d3c4d2",
+              "scope": "xwdojfyimfoeluckmds",
+              "tenantId": "ed060aa2-71ff-4d3f-99c4-a9138356fdec"
+            },
+            "accessTokenSettings": {
+              "secretRef": "jsougrdnmwnybevuokks"
+            },
+            "saslSettings": {
+              "saslType": "Plain",
+              "secretRef": "jfoiptwvigarzkqmxwzjktxeckd"
+            },
+            "serviceAccountTokenSettings": {
+              "audience": "mvpkaoowmlqdhtzolwlkrvvw"
+            },
+            "x509Settings": {
+              "secretRef": "ujartkovszdmnv"
+            }
+          },
           "dataExplorerSettings": {
+            "database": "ldse",
+            "host": "<cluster>.<region>.kusto.windows.net",
+            "batching": {
+              "latencySeconds": 2123,
+              "maxMessages": 7686
+            }
+          },
+          "dataLakeStorageSettings": {
             "authentication": {
               "method": "SystemAssignedManagedIdentity",
+              "accessTokenSettings": {
+                "secretRef": "hgphq"
+              },
               "systemAssignedManagedIdentitySettings": {
                 "audience": "lidtagcfq"
               },
@@ -511,51 +321,15 @@
                 "tenantId": "ed060aa2-71ff-4d3f-99c4-a9138356fdec"
               }
             },
-            "database": "tgkjeplyymwhccdxdprgbgxmekpej",
-            "host": "<cluster>.<region>.kusto.windows.net",
-            "batching": {
-              "latencySeconds": 6735,
-              "maxMessages": 585
-=======
-          "authentication": {
-            "method": "SystemAssignedManagedIdentity",
-            "systemAssignedManagedIdentitySettings": {
-              "audience": "pxdytnba"
-            },
-            "userAssignedManagedIdentitySettings": {
-              "clientId": "fb90f267-8872-431a-a76a-a1cec5d3c4d2",
-              "scope": "xwdojfyimfoeluckmds",
-              "tenantId": "ed060aa2-71ff-4d3f-99c4-a9138356fdec"
-            },
-            "accessTokenSettings": {
-              "secretRef": "jsougrdnmwnybevuokks"
-            },
-            "saslSettings": {
-              "saslType": "Plain",
-              "secretRef": "jfoiptwvigarzkqmxwzjktxeckd"
-            },
-            "serviceAccountTokenSettings": {
-              "audience": "mvpkaoowmlqdhtzolwlkrvvw"
-            },
-            "x509Settings": {
-              "secretRef": "ujartkovszdmnv"
-            }
-          },
-          "dataExplorerSettings": {
-            "database": "ldse",
-            "host": "<cluster>.<region>.kusto.windows.net",
-            "batching": {
-              "latencySeconds": 2123,
-              "maxMessages": 7686
->>>>>>> fbbf3001
-            }
-          },
-          "dataLakeStorageSettings": {
+            "host": "<account>.blob.core.windows.net",
+            "batching": {
+              "latencySeconds": 2123,
+              "maxMessages": 7686
+            }
+          },
+          "fabricOneLakeSettings": {
             "authentication": {
               "method": "SystemAssignedManagedIdentity",
-              "accessTokenSettings": {
-                "secretRef": "hgphq"
-              },
               "systemAssignedManagedIdentitySettings": {
                 "audience": "lidtagcfq"
               },
@@ -565,73 +339,13 @@
                 "tenantId": "ed060aa2-71ff-4d3f-99c4-a9138356fdec"
               }
             },
-            "host": "<account>.blob.core.windows.net",
-            "batching": {
-<<<<<<< HEAD
-              "latencySeconds": 6735,
-              "maxMessages": 585
-=======
-              "latencySeconds": 2123,
-              "maxMessages": 7686
->>>>>>> fbbf3001
-            }
-          },
-          "fabricOneLakeSettings": {
-            "authentication": {
-              "method": "SystemAssignedManagedIdentity",
-              "systemAssignedManagedIdentitySettings": {
-                "audience": "lidtagcfq"
-              },
-              "userAssignedManagedIdentitySettings": {
-                "clientId": "fb90f267-8872-431a-a76a-a1cec5d3c4d2",
-                "scope": "ajvopawgpjhtrwfx",
-                "tenantId": "ed060aa2-71ff-4d3f-99c4-a9138356fdec"
-              }
-            },
             "names": {
-<<<<<<< HEAD
-              "lakehouseName": "cbpdcforswqcvihvtbqwknxcjtt",
-              "workspaceName": "vkepludcrhnjzzlttzoupmxpgysj"
-=======
               "lakehouseName": "lcvrtqftxrhknx",
               "workspaceName": "zdqjjiibnlawgzqbtiykpwjb"
->>>>>>> fbbf3001
             },
             "oneLakePathType": "Files",
             "host": "https://<host>.fabric.microsoft.com",
             "batching": {
-<<<<<<< HEAD
-              "latencySeconds": 6735,
-              "maxMessages": 585
-            }
-          },
-          "kafkaSettings": {
-            "authentication": {
-              "method": "SystemAssignedManagedIdentity",
-              "systemAssignedManagedIdentitySettings": {
-                "audience": "lidtagcfq"
-              },
-              "userAssignedManagedIdentitySettings": {
-                "clientId": "fb90f267-8872-431a-a76a-a1cec5d3c4d2",
-                "scope": "ajvopawgpjhtrwfx",
-                "tenantId": "ed060aa2-71ff-4d3f-99c4-a9138356fdec"
-              },
-              "saslSettings": {
-                "saslType": "Plain",
-                "secretRef": "kurnzk"
-              },
-              "x509Settings": {
-                "secretRef": "qhecfrz"
-              }
-            },
-            "consumerGroupId": "rylqrwbcfd",
-            "host": "jqhs",
-            "batching": {
-              "mode": "Enabled",
-              "latencyMs": 5892,
-              "maxBytes": 8098,
-              "maxMessages": 7243
-=======
               "latencySeconds": 2123,
               "maxMessages": 7686
             }
@@ -644,7 +358,6 @@
               "latencyMs": 5792,
               "maxBytes": 5354,
               "maxMessages": 770
->>>>>>> fbbf3001
             },
             "copyMqttProperties": "Enabled",
             "compression": "None",
@@ -652,83 +365,31 @@
             "partitionStrategy": "Default",
             "tls": {
               "mode": "Enabled",
-<<<<<<< HEAD
-              "trustedCaCertificateConfigMapRef": "skxexkwbfzxpezpfhgajolqdhso"
-=======
               "trustedCaCertificateConfigMapRef": "klhacheuyreznxpui"
->>>>>>> fbbf3001
             },
             "cloudEventMapping": "PassThrough"
           },
           "localStorageSettings": {
-<<<<<<< HEAD
-            "persistentVolumeClaimRef": "yuppjxnwne"
-          },
-          "mqttSettings": {
-            "authentication": {
-              "method": "SystemAssignedManagedIdentity",
-              "systemAssignedManagedIdentitySettings": {
-                "audience": "lidtagcfq"
-              },
-              "userAssignedManagedIdentitySettings": {
-                "clientId": "fb90f267-8872-431a-a76a-a1cec5d3c4d2",
-                "scope": "ajvopawgpjhtrwfx",
-                "tenantId": "ed060aa2-71ff-4d3f-99c4-a9138356fdec"
-              },
-              "serviceAccountTokenSettings": {
-                "audience": "goxqxbicsjccxvnb"
-              },
-              "x509Settings": {
-                "secretRef": "qhecfrz"
-              }
-            },
-            "clientIdPrefix": "dowtppiolzvxtvsgshvabfpfu",
-            "host": "vogpblicvguevzg",
-=======
             "persistentVolumeClaimRef": "vondspmbfndydpfvmzixe"
           },
           "mqttSettings": {
             "clientIdPrefix": "upyvoylrslwanrsq",
             "host": "nuldtgdbwxwuiflxguvhqjohzbblgi",
->>>>>>> fbbf3001
             "protocol": "Mqtt",
             "keepAliveSeconds": 0,
             "retain": "Keep",
             "maxInflightMessages": 0,
-<<<<<<< HEAD
-            "qos": 0,
-            "sessionExpirySeconds": 0,
-            "tls": {
-              "mode": "Enabled",
-              "trustedCaCertificateConfigMapRef": "skxexkwbfzxpezpfhgajolqdhso"
-=======
             "qos": 2,
             "sessionExpirySeconds": 0,
             "tls": {
               "mode": "Enabled",
               "trustedCaCertificateConfigMapRef": "klhacheuyreznxpui"
->>>>>>> fbbf3001
             },
             "cloudEventMapping": "PassThrough"
           },
           "provisioningState": "Succeeded"
         },
         "extendedLocation": {
-<<<<<<< HEAD
-          "name": "kbzdxcaprarp",
-          "type": "CustomLocation"
-        },
-        "id": "/subscriptions/0000000-0000-0000-0000-000000000000/resourceGroups/resourceGroup123/providers/Microsoft.IoTOperations/instances/resource-name123/dataflowEndpoints/resource-name123",
-        "name": "rzeyluunzeywevaxk",
-        "type": "ybxjelxxmevqcxrotbiapan",
-        "systemData": {
-          "createdBy": "rwmdqtey",
-          "createdByType": "User",
-          "createdAt": "2024-08-08T22:28:53.214Z",
-          "lastModifiedBy": "wtrryhgyixeshvbp",
-          "lastModifiedByType": "User",
-          "lastModifiedAt": "2024-08-08T22:28:53.214Z"
-=======
           "name": "limlgubvxdfnebxvsrformxpqrr",
           "type": "CustomLocation"
         },
@@ -742,7 +403,6 @@
           "lastModifiedBy": "uuaomyzlxhdnqyadbzduyai",
           "lastModifiedByType": "User",
           "lastModifiedAt": "2024-08-08T20:32:26.801Z"
->>>>>>> fbbf3001
         }
       }
     }

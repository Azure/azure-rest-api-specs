--- conflicted
+++ resolved
@@ -3,11 +3,7 @@
   "operationId": "DataflowEndpoint_CreateOrUpdate",
   "parameters": {
     "api-version": "2024-08-15-preview",
-<<<<<<< HEAD
-    "subscriptionId": "AFF29B8F-79A0-410C-AEAD-D876166CB132",
-=======
     "subscriptionId": "7AE4F22C-E94C-4D88-99DB-D6C6382A697A",
->>>>>>> 7a56163e
     "resourceGroupName": "rgiotoperations",
     "instanceName": "resource-name123",
     "dataflowEndpointName": "resource-name123",
@@ -18,21 +14,6 @@
           "authentication": {
             "method": "SystemAssignedManagedIdentity",
             "systemAssignedManagedIdentitySettings": {
-<<<<<<< HEAD
-              "audience": "jlifmlgibnpc"
-            },
-            "userAssignedManagedIdentitySettings": {
-              "clientId": "fb90f267-8872-431a-a76a-a1cec5d3c4d2",
-              "scope": "wtdulccmrfyaojwwotx",
-              "tenantId": "ed060aa2-71ff-4d3f-99c4-a9138356fdec"
-            }
-          },
-          "database": "ulofksamxywllzjcxznxmkxx",
-          "host": "<cluster>.<region>.kusto.windows.net",
-          "batching": {
-            "latencySeconds": 354,
-            "maxMessages": 2974
-=======
               "audience": "bqushectjjjddnxtv"
             },
             "userAssignedManagedIdentitySettings": {
@@ -46,23 +27,12 @@
           "batching": {
             "latencySeconds": 1912,
             "maxMessages": 3748
->>>>>>> 7a56163e
           }
         },
         "dataLakeStorageSettings": {
           "authentication": {
             "method": "SystemAssignedManagedIdentity",
             "accessTokenSettings": {
-<<<<<<< HEAD
-              "secretRef": "jziydaajeygdrouu"
-            },
-            "systemAssignedManagedIdentitySettings": {
-              "audience": "jlifmlgibnpc"
-            },
-            "userAssignedManagedIdentitySettings": {
-              "clientId": "fb90f267-8872-431a-a76a-a1cec5d3c4d2",
-              "scope": "wtdulccmrfyaojwwotx",
-=======
               "secretRef": "dhftaviymdytyjzmiwcgorgfolth"
             },
             "systemAssignedManagedIdentitySettings": {
@@ -71,98 +41,51 @@
             "userAssignedManagedIdentitySettings": {
               "clientId": "fb90f267-8872-431a-a76a-a1cec5d3c4d2",
               "scope": "mlppdcejo",
->>>>>>> 7a56163e
               "tenantId": "ed060aa2-71ff-4d3f-99c4-a9138356fdec"
             }
           },
           "host": "<account>.blob.core.windows.net",
           "batching": {
-<<<<<<< HEAD
-            "latencySeconds": 354,
-            "maxMessages": 2974
-=======
             "latencySeconds": 1912,
             "maxMessages": 3748
->>>>>>> 7a56163e
           }
         },
         "fabricOneLakeSettings": {
           "authentication": {
             "method": "SystemAssignedManagedIdentity",
             "systemAssignedManagedIdentitySettings": {
-<<<<<<< HEAD
-              "audience": "jlifmlgibnpc"
-            },
-            "userAssignedManagedIdentitySettings": {
-              "clientId": "fb90f267-8872-431a-a76a-a1cec5d3c4d2",
-              "scope": "wtdulccmrfyaojwwotx",
-=======
               "audience": "bqushectjjjddnxtv"
             },
             "userAssignedManagedIdentitySettings": {
               "clientId": "fb90f267-8872-431a-a76a-a1cec5d3c4d2",
               "scope": "mlppdcejo",
->>>>>>> 7a56163e
               "tenantId": "ed060aa2-71ff-4d3f-99c4-a9138356fdec"
             }
           },
           "names": {
-<<<<<<< HEAD
-            "lakehouseName": "lswtdwkqycpobtuvttst",
-            "workspaceName": "mgtvtprjalodv"
-=======
             "lakehouseName": "niryx",
             "workspaceName": "xbjkxfk"
->>>>>>> 7a56163e
           },
           "oneLakePathType": "Files",
           "host": "https://<host>.fabric.microsoft.com",
           "batching": {
-<<<<<<< HEAD
-            "latencySeconds": 354,
-            "maxMessages": 2974
-=======
             "latencySeconds": 1912,
             "maxMessages": 3748
->>>>>>> 7a56163e
           }
         },
         "kafkaSettings": {
           "authentication": {
             "method": "SystemAssignedManagedIdentity",
             "systemAssignedManagedIdentitySettings": {
-<<<<<<< HEAD
-              "audience": "jlifmlgibnpc"
-            },
-            "userAssignedManagedIdentitySettings": {
-              "clientId": "fb90f267-8872-431a-a76a-a1cec5d3c4d2",
-              "scope": "wtdulccmrfyaojwwotx",
-=======
               "audience": "bqushectjjjddnxtv"
             },
             "userAssignedManagedIdentitySettings": {
               "clientId": "fb90f267-8872-431a-a76a-a1cec5d3c4d2",
               "scope": "mlppdcejo",
->>>>>>> 7a56163e
               "tenantId": "ed060aa2-71ff-4d3f-99c4-a9138356fdec"
             },
             "saslSettings": {
               "saslType": "Plain",
-<<<<<<< HEAD
-              "secretRef": "hohkwa"
-            },
-            "x509Settings": {
-              "secretRef": "awouihqlkrv"
-            }
-          },
-          "consumerGroupId": "lgebihyhqovkdwpkkxbne",
-          "host": "nacblqk",
-          "batching": {
-            "mode": "Enabled",
-            "latencyMs": 4019,
-            "maxBytes": 3570,
-            "maxMessages": 5329
-=======
               "secretRef": "ouartggqagnvtek"
             },
             "x509Settings": {
@@ -176,7 +99,6 @@
             "latencyMs": 3057,
             "maxBytes": 8604,
             "maxMessages": 2969
->>>>>>> 7a56163e
           },
           "copyMqttProperties": "Enabled",
           "compression": "None",
@@ -184,43 +106,17 @@
           "partitionStrategy": "Default",
           "tls": {
             "mode": "Enabled",
-<<<<<<< HEAD
-            "trustedCaCertificateConfigMapRef": "evmlghsgckorhcusy"
-=======
             "trustedCaCertificateConfigMapRef": "nsyjrutoytabfnrzukxmor"
->>>>>>> 7a56163e
           },
           "cloudEventMapping": "PassThrough"
         },
         "localStorageSettings": {
-<<<<<<< HEAD
-          "persistentVolumeClaimRef": "zyihihztxqfbyinykwcvsrsfrjvgkj"
-=======
           "persistentVolumeClaimRef": "pfxydiyfnbdb"
->>>>>>> 7a56163e
         },
         "mqttSettings": {
           "authentication": {
             "method": "SystemAssignedManagedIdentity",
             "systemAssignedManagedIdentitySettings": {
-<<<<<<< HEAD
-              "audience": "jlifmlgibnpc"
-            },
-            "userAssignedManagedIdentitySettings": {
-              "clientId": "fb90f267-8872-431a-a76a-a1cec5d3c4d2",
-              "scope": "wtdulccmrfyaojwwotx",
-              "tenantId": "ed060aa2-71ff-4d3f-99c4-a9138356fdec"
-            },
-            "serviceAccountTokenSettings": {
-              "audience": "skhzspgahgnfybwayshkrix"
-            },
-            "x509Settings": {
-              "secretRef": "awouihqlkrv"
-            }
-          },
-          "clientIdPrefix": "tvnerkfjtuntvmasikiucjftbwjt",
-          "host": "fisjoaofdw",
-=======
               "audience": "bqushectjjjddnxtv"
             },
             "userAssignedManagedIdentitySettings": {
@@ -237,30 +133,21 @@
           },
           "clientIdPrefix": "sqzvvbpliw",
           "host": "nmwxkerrkbbrkjohopo",
->>>>>>> 7a56163e
           "protocol": "Mqtt",
           "keepAliveSeconds": 0,
           "retain": "Keep",
           "maxInflightMessages": 0,
-          "qos": 0,
+          "qos": 1,
           "sessionExpirySeconds": 0,
           "tls": {
             "mode": "Enabled",
-<<<<<<< HEAD
-            "trustedCaCertificateConfigMapRef": "evmlghsgckorhcusy"
-=======
             "trustedCaCertificateConfigMapRef": "nsyjrutoytabfnrzukxmor"
->>>>>>> 7a56163e
           },
           "cloudEventMapping": "PassThrough"
         }
       },
       "extendedLocation": {
-<<<<<<< HEAD
-        "name": "jgvgtvtpglpvzzpydryluqvurbzjwh",
-=======
         "name": "oyodvnalggettyr",
->>>>>>> 7a56163e
         "type": "CustomLocation"
       }
     }
@@ -274,21 +161,6 @@
             "authentication": {
               "method": "SystemAssignedManagedIdentity",
               "systemAssignedManagedIdentitySettings": {
-<<<<<<< HEAD
-                "audience": "jlifmlgibnpc"
-              },
-              "userAssignedManagedIdentitySettings": {
-                "clientId": "fb90f267-8872-431a-a76a-a1cec5d3c4d2",
-                "scope": "wtdulccmrfyaojwwotx",
-                "tenantId": "ed060aa2-71ff-4d3f-99c4-a9138356fdec"
-              }
-            },
-            "database": "ulofksamxywllzjcxznxmkxx",
-            "host": "<cluster>.<region>.kusto.windows.net",
-            "batching": {
-              "latencySeconds": 354,
-              "maxMessages": 2974
-=======
                 "audience": "bqushectjjjddnxtv"
               },
               "userAssignedManagedIdentitySettings": {
@@ -302,23 +174,12 @@
             "batching": {
               "latencySeconds": 1912,
               "maxMessages": 3748
->>>>>>> 7a56163e
             }
           },
           "dataLakeStorageSettings": {
             "authentication": {
               "method": "SystemAssignedManagedIdentity",
               "accessTokenSettings": {
-<<<<<<< HEAD
-                "secretRef": "jziydaajeygdrouu"
-              },
-              "systemAssignedManagedIdentitySettings": {
-                "audience": "jlifmlgibnpc"
-              },
-              "userAssignedManagedIdentitySettings": {
-                "clientId": "fb90f267-8872-431a-a76a-a1cec5d3c4d2",
-                "scope": "wtdulccmrfyaojwwotx",
-=======
                 "secretRef": "dhftaviymdytyjzmiwcgorgfolth"
               },
               "systemAssignedManagedIdentitySettings": {
@@ -327,98 +188,51 @@
               "userAssignedManagedIdentitySettings": {
                 "clientId": "fb90f267-8872-431a-a76a-a1cec5d3c4d2",
                 "scope": "mlppdcejo",
->>>>>>> 7a56163e
                 "tenantId": "ed060aa2-71ff-4d3f-99c4-a9138356fdec"
               }
             },
             "host": "<account>.blob.core.windows.net",
             "batching": {
-<<<<<<< HEAD
-              "latencySeconds": 354,
-              "maxMessages": 2974
-=======
-              "latencySeconds": 1912,
-              "maxMessages": 3748
->>>>>>> 7a56163e
+              "latencySeconds": 1912,
+              "maxMessages": 3748
             }
           },
           "fabricOneLakeSettings": {
             "authentication": {
               "method": "SystemAssignedManagedIdentity",
               "systemAssignedManagedIdentitySettings": {
-<<<<<<< HEAD
-                "audience": "jlifmlgibnpc"
-              },
-              "userAssignedManagedIdentitySettings": {
-                "clientId": "fb90f267-8872-431a-a76a-a1cec5d3c4d2",
-                "scope": "wtdulccmrfyaojwwotx",
-=======
-                "audience": "bqushectjjjddnxtv"
-              },
-              "userAssignedManagedIdentitySettings": {
-                "clientId": "fb90f267-8872-431a-a76a-a1cec5d3c4d2",
-                "scope": "mlppdcejo",
->>>>>>> 7a56163e
+                "audience": "bqushectjjjddnxtv"
+              },
+              "userAssignedManagedIdentitySettings": {
+                "clientId": "fb90f267-8872-431a-a76a-a1cec5d3c4d2",
+                "scope": "mlppdcejo",
                 "tenantId": "ed060aa2-71ff-4d3f-99c4-a9138356fdec"
               }
             },
             "names": {
-<<<<<<< HEAD
-              "lakehouseName": "lswtdwkqycpobtuvttst",
-              "workspaceName": "mgtvtprjalodv"
-=======
               "lakehouseName": "niryx",
               "workspaceName": "xbjkxfk"
->>>>>>> 7a56163e
             },
             "oneLakePathType": "Files",
             "host": "https://<host>.fabric.microsoft.com",
             "batching": {
-<<<<<<< HEAD
-              "latencySeconds": 354,
-              "maxMessages": 2974
-=======
-              "latencySeconds": 1912,
-              "maxMessages": 3748
->>>>>>> 7a56163e
+              "latencySeconds": 1912,
+              "maxMessages": 3748
             }
           },
           "kafkaSettings": {
             "authentication": {
               "method": "SystemAssignedManagedIdentity",
               "systemAssignedManagedIdentitySettings": {
-<<<<<<< HEAD
-                "audience": "jlifmlgibnpc"
-              },
-              "userAssignedManagedIdentitySettings": {
-                "clientId": "fb90f267-8872-431a-a76a-a1cec5d3c4d2",
-                "scope": "wtdulccmrfyaojwwotx",
-=======
-                "audience": "bqushectjjjddnxtv"
-              },
-              "userAssignedManagedIdentitySettings": {
-                "clientId": "fb90f267-8872-431a-a76a-a1cec5d3c4d2",
-                "scope": "mlppdcejo",
->>>>>>> 7a56163e
+                "audience": "bqushectjjjddnxtv"
+              },
+              "userAssignedManagedIdentitySettings": {
+                "clientId": "fb90f267-8872-431a-a76a-a1cec5d3c4d2",
+                "scope": "mlppdcejo",
                 "tenantId": "ed060aa2-71ff-4d3f-99c4-a9138356fdec"
               },
               "saslSettings": {
                 "saslType": "Plain",
-<<<<<<< HEAD
-                "secretRef": "hohkwa"
-              },
-              "x509Settings": {
-                "secretRef": "awouihqlkrv"
-              }
-            },
-            "consumerGroupId": "lgebihyhqovkdwpkkxbne",
-            "host": "nacblqk",
-            "batching": {
-              "mode": "Enabled",
-              "latencyMs": 4019,
-              "maxBytes": 3570,
-              "maxMessages": 5329
-=======
                 "secretRef": "ouartggqagnvtek"
               },
               "x509Settings": {
@@ -432,7 +246,6 @@
               "latencyMs": 3057,
               "maxBytes": 8604,
               "maxMessages": 2969
->>>>>>> 7a56163e
             },
             "copyMqttProperties": "Enabled",
             "compression": "None",
@@ -440,43 +253,17 @@
             "partitionStrategy": "Default",
             "tls": {
               "mode": "Enabled",
-<<<<<<< HEAD
-              "trustedCaCertificateConfigMapRef": "evmlghsgckorhcusy"
-=======
               "trustedCaCertificateConfigMapRef": "nsyjrutoytabfnrzukxmor"
->>>>>>> 7a56163e
             },
             "cloudEventMapping": "PassThrough"
           },
           "localStorageSettings": {
-<<<<<<< HEAD
-            "persistentVolumeClaimRef": "zyihihztxqfbyinykwcvsrsfrjvgkj"
-=======
             "persistentVolumeClaimRef": "pfxydiyfnbdb"
->>>>>>> 7a56163e
           },
           "mqttSettings": {
             "authentication": {
               "method": "SystemAssignedManagedIdentity",
               "systemAssignedManagedIdentitySettings": {
-<<<<<<< HEAD
-                "audience": "jlifmlgibnpc"
-              },
-              "userAssignedManagedIdentitySettings": {
-                "clientId": "fb90f267-8872-431a-a76a-a1cec5d3c4d2",
-                "scope": "wtdulccmrfyaojwwotx",
-                "tenantId": "ed060aa2-71ff-4d3f-99c4-a9138356fdec"
-              },
-              "serviceAccountTokenSettings": {
-                "audience": "skhzspgahgnfybwayshkrix"
-              },
-              "x509Settings": {
-                "secretRef": "awouihqlkrv"
-              }
-            },
-            "clientIdPrefix": "tvnerkfjtuntvmasikiucjftbwjt",
-            "host": "fisjoaofdw",
-=======
                 "audience": "bqushectjjjddnxtv"
               },
               "userAssignedManagedIdentitySettings": {
@@ -493,41 +280,21 @@
             },
             "clientIdPrefix": "sqzvvbpliw",
             "host": "nmwxkerrkbbrkjohopo",
->>>>>>> 7a56163e
             "protocol": "Mqtt",
             "keepAliveSeconds": 0,
             "retain": "Keep",
             "maxInflightMessages": 0,
-            "qos": 0,
+            "qos": 1,
             "sessionExpirySeconds": 0,
             "tls": {
               "mode": "Enabled",
-<<<<<<< HEAD
-              "trustedCaCertificateConfigMapRef": "evmlghsgckorhcusy"
-=======
               "trustedCaCertificateConfigMapRef": "nsyjrutoytabfnrzukxmor"
->>>>>>> 7a56163e
             },
             "cloudEventMapping": "PassThrough"
           },
           "provisioningState": "Succeeded"
         },
         "extendedLocation": {
-<<<<<<< HEAD
-          "name": "jgvgtvtpglpvzzpydryluqvurbzjwh",
-          "type": "CustomLocation"
-        },
-        "id": "/subscriptions/0000000-0000-0000-0000-000000000000/resourceGroups/resourceGroup123/providers/Microsoft.IoTOperations/instances/resource-name123/dataflowEndpoints/resource-name123",
-        "name": "ytlyn",
-        "type": "mjnsqnckpgqddtugt",
-        "systemData": {
-          "createdBy": "rovmphklgjmmqfbrajuh",
-          "createdByType": "User",
-          "createdAt": "2024-08-08T23:11:42.632Z",
-          "lastModifiedBy": "ilftgsdgpzameyilyerhtxcuphkkxc",
-          "lastModifiedByType": "User",
-          "lastModifiedAt": "2024-08-08T23:11:42.632Z"
-=======
           "name": "oyodvnalggettyr",
           "type": "CustomLocation"
         },
@@ -541,7 +308,6 @@
           "lastModifiedBy": "ex",
           "lastModifiedByType": "User",
           "lastModifiedAt": "2024-08-08T22:54:50.379Z"
->>>>>>> 7a56163e
         }
       }
     },
@@ -556,21 +322,6 @@
             "authentication": {
               "method": "SystemAssignedManagedIdentity",
               "systemAssignedManagedIdentitySettings": {
-<<<<<<< HEAD
-                "audience": "jlifmlgibnpc"
-              },
-              "userAssignedManagedIdentitySettings": {
-                "clientId": "fb90f267-8872-431a-a76a-a1cec5d3c4d2",
-                "scope": "wtdulccmrfyaojwwotx",
-                "tenantId": "ed060aa2-71ff-4d3f-99c4-a9138356fdec"
-              }
-            },
-            "database": "ulofksamxywllzjcxznxmkxx",
-            "host": "<cluster>.<region>.kusto.windows.net",
-            "batching": {
-              "latencySeconds": 354,
-              "maxMessages": 2974
-=======
                 "audience": "bqushectjjjddnxtv"
               },
               "userAssignedManagedIdentitySettings": {
@@ -584,23 +335,12 @@
             "batching": {
               "latencySeconds": 1912,
               "maxMessages": 3748
->>>>>>> 7a56163e
             }
           },
           "dataLakeStorageSettings": {
             "authentication": {
               "method": "SystemAssignedManagedIdentity",
               "accessTokenSettings": {
-<<<<<<< HEAD
-                "secretRef": "jziydaajeygdrouu"
-              },
-              "systemAssignedManagedIdentitySettings": {
-                "audience": "jlifmlgibnpc"
-              },
-              "userAssignedManagedIdentitySettings": {
-                "clientId": "fb90f267-8872-431a-a76a-a1cec5d3c4d2",
-                "scope": "wtdulccmrfyaojwwotx",
-=======
                 "secretRef": "dhftaviymdytyjzmiwcgorgfolth"
               },
               "systemAssignedManagedIdentitySettings": {
@@ -609,98 +349,51 @@
               "userAssignedManagedIdentitySettings": {
                 "clientId": "fb90f267-8872-431a-a76a-a1cec5d3c4d2",
                 "scope": "mlppdcejo",
->>>>>>> 7a56163e
                 "tenantId": "ed060aa2-71ff-4d3f-99c4-a9138356fdec"
               }
             },
             "host": "<account>.blob.core.windows.net",
             "batching": {
-<<<<<<< HEAD
-              "latencySeconds": 354,
-              "maxMessages": 2974
-=======
-              "latencySeconds": 1912,
-              "maxMessages": 3748
->>>>>>> 7a56163e
+              "latencySeconds": 1912,
+              "maxMessages": 3748
             }
           },
           "fabricOneLakeSettings": {
             "authentication": {
               "method": "SystemAssignedManagedIdentity",
               "systemAssignedManagedIdentitySettings": {
-<<<<<<< HEAD
-                "audience": "jlifmlgibnpc"
-              },
-              "userAssignedManagedIdentitySettings": {
-                "clientId": "fb90f267-8872-431a-a76a-a1cec5d3c4d2",
-                "scope": "wtdulccmrfyaojwwotx",
-=======
-                "audience": "bqushectjjjddnxtv"
-              },
-              "userAssignedManagedIdentitySettings": {
-                "clientId": "fb90f267-8872-431a-a76a-a1cec5d3c4d2",
-                "scope": "mlppdcejo",
->>>>>>> 7a56163e
+                "audience": "bqushectjjjddnxtv"
+              },
+              "userAssignedManagedIdentitySettings": {
+                "clientId": "fb90f267-8872-431a-a76a-a1cec5d3c4d2",
+                "scope": "mlppdcejo",
                 "tenantId": "ed060aa2-71ff-4d3f-99c4-a9138356fdec"
               }
             },
             "names": {
-<<<<<<< HEAD
-              "lakehouseName": "lswtdwkqycpobtuvttst",
-              "workspaceName": "mgtvtprjalodv"
-=======
               "lakehouseName": "niryx",
               "workspaceName": "xbjkxfk"
->>>>>>> 7a56163e
             },
             "oneLakePathType": "Files",
             "host": "https://<host>.fabric.microsoft.com",
             "batching": {
-<<<<<<< HEAD
-              "latencySeconds": 354,
-              "maxMessages": 2974
-=======
-              "latencySeconds": 1912,
-              "maxMessages": 3748
->>>>>>> 7a56163e
+              "latencySeconds": 1912,
+              "maxMessages": 3748
             }
           },
           "kafkaSettings": {
             "authentication": {
               "method": "SystemAssignedManagedIdentity",
               "systemAssignedManagedIdentitySettings": {
-<<<<<<< HEAD
-                "audience": "jlifmlgibnpc"
-              },
-              "userAssignedManagedIdentitySettings": {
-                "clientId": "fb90f267-8872-431a-a76a-a1cec5d3c4d2",
-                "scope": "wtdulccmrfyaojwwotx",
-=======
-                "audience": "bqushectjjjddnxtv"
-              },
-              "userAssignedManagedIdentitySettings": {
-                "clientId": "fb90f267-8872-431a-a76a-a1cec5d3c4d2",
-                "scope": "mlppdcejo",
->>>>>>> 7a56163e
+                "audience": "bqushectjjjddnxtv"
+              },
+              "userAssignedManagedIdentitySettings": {
+                "clientId": "fb90f267-8872-431a-a76a-a1cec5d3c4d2",
+                "scope": "mlppdcejo",
                 "tenantId": "ed060aa2-71ff-4d3f-99c4-a9138356fdec"
               },
               "saslSettings": {
                 "saslType": "Plain",
-<<<<<<< HEAD
-                "secretRef": "hohkwa"
-              },
-              "x509Settings": {
-                "secretRef": "awouihqlkrv"
-              }
-            },
-            "consumerGroupId": "lgebihyhqovkdwpkkxbne",
-            "host": "nacblqk",
-            "batching": {
-              "mode": "Enabled",
-              "latencyMs": 4019,
-              "maxBytes": 3570,
-              "maxMessages": 5329
-=======
                 "secretRef": "ouartggqagnvtek"
               },
               "x509Settings": {
@@ -714,7 +407,6 @@
               "latencyMs": 3057,
               "maxBytes": 8604,
               "maxMessages": 2969
->>>>>>> 7a56163e
             },
             "copyMqttProperties": "Enabled",
             "compression": "None",
@@ -722,43 +414,17 @@
             "partitionStrategy": "Default",
             "tls": {
               "mode": "Enabled",
-<<<<<<< HEAD
-              "trustedCaCertificateConfigMapRef": "evmlghsgckorhcusy"
-=======
               "trustedCaCertificateConfigMapRef": "nsyjrutoytabfnrzukxmor"
->>>>>>> 7a56163e
             },
             "cloudEventMapping": "PassThrough"
           },
           "localStorageSettings": {
-<<<<<<< HEAD
-            "persistentVolumeClaimRef": "zyihihztxqfbyinykwcvsrsfrjvgkj"
-=======
             "persistentVolumeClaimRef": "pfxydiyfnbdb"
->>>>>>> 7a56163e
           },
           "mqttSettings": {
             "authentication": {
               "method": "SystemAssignedManagedIdentity",
               "systemAssignedManagedIdentitySettings": {
-<<<<<<< HEAD
-                "audience": "jlifmlgibnpc"
-              },
-              "userAssignedManagedIdentitySettings": {
-                "clientId": "fb90f267-8872-431a-a76a-a1cec5d3c4d2",
-                "scope": "wtdulccmrfyaojwwotx",
-                "tenantId": "ed060aa2-71ff-4d3f-99c4-a9138356fdec"
-              },
-              "serviceAccountTokenSettings": {
-                "audience": "skhzspgahgnfybwayshkrix"
-              },
-              "x509Settings": {
-                "secretRef": "awouihqlkrv"
-              }
-            },
-            "clientIdPrefix": "tvnerkfjtuntvmasikiucjftbwjt",
-            "host": "fisjoaofdw",
-=======
                 "audience": "bqushectjjjddnxtv"
               },
               "userAssignedManagedIdentitySettings": {
@@ -775,41 +441,21 @@
             },
             "clientIdPrefix": "sqzvvbpliw",
             "host": "nmwxkerrkbbrkjohopo",
->>>>>>> 7a56163e
             "protocol": "Mqtt",
             "keepAliveSeconds": 0,
             "retain": "Keep",
             "maxInflightMessages": 0,
-            "qos": 0,
+            "qos": 1,
             "sessionExpirySeconds": 0,
             "tls": {
               "mode": "Enabled",
-<<<<<<< HEAD
-              "trustedCaCertificateConfigMapRef": "evmlghsgckorhcusy"
-=======
               "trustedCaCertificateConfigMapRef": "nsyjrutoytabfnrzukxmor"
->>>>>>> 7a56163e
             },
             "cloudEventMapping": "PassThrough"
           },
           "provisioningState": "Succeeded"
         },
         "extendedLocation": {
-<<<<<<< HEAD
-          "name": "jgvgtvtpglpvzzpydryluqvurbzjwh",
-          "type": "CustomLocation"
-        },
-        "id": "/subscriptions/0000000-0000-0000-0000-000000000000/resourceGroups/resourceGroup123/providers/Microsoft.IoTOperations/instances/resource-name123/dataflowEndpoints/resource-name123",
-        "name": "ytlyn",
-        "type": "mjnsqnckpgqddtugt",
-        "systemData": {
-          "createdBy": "rovmphklgjmmqfbrajuh",
-          "createdByType": "User",
-          "createdAt": "2024-08-08T23:11:42.632Z",
-          "lastModifiedBy": "ilftgsdgpzameyilyerhtxcuphkkxc",
-          "lastModifiedByType": "User",
-          "lastModifiedAt": "2024-08-08T23:11:42.632Z"
-=======
           "name": "oyodvnalggettyr",
           "type": "CustomLocation"
         },
@@ -823,7 +469,6 @@
           "lastModifiedBy": "ex",
           "lastModifiedByType": "User",
           "lastModifiedAt": "2024-08-08T22:54:50.379Z"
->>>>>>> 7a56163e
         }
       }
     }

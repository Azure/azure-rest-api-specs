{
  "title": "Dataflow_CreateOrUpdate",
  "operationId": "Dataflow_CreateOrUpdate",
  "parameters": {
    "api-version": "2024-08-15-preview",
<<<<<<< HEAD
    "subscriptionId": "AFF29B8F-79A0-410C-AEAD-D876166CB132",
=======
    "subscriptionId": "7AE4F22C-E94C-4D88-99DB-D6C6382A697A",
>>>>>>> 7a56163e
    "resourceGroupName": "rgiotoperations",
    "instanceName": "resource-name123",
    "dataflowProfileName": "resource-name123",
    "dataflowName": "resource-name123",
    "resource": {
      "properties": {
        "mode": "Enabled",
        "operations": [
          {
<<<<<<< HEAD
            "operationType": "DataflowOperation",
            "name": "vkvviinyzvtspxzmdujxhwnqqrqwqqcwmmtiydqaociblqunzgumztxz",
            "sourceSettings": {
              "endpointRef": "kexnzzqognkwtt",
              "assetRef": "irvzhjenkv",
              "serializationFormat": "Json",
              "schemaRef": "pjgdsqucnidmuihzfgxnwjvbu",
              "dataSources": [
                "kiuasfnmrbgimhl"
=======
            "operationType": "Source",
            "name": "mduvirbqurslzofeodtnnskjldpdikuvknasjqmxekuzrmluabfihiedemkqmwa",
            "sourceSettings": {
              "endpointRef": "vdlqerat",
              "assetRef": "jil",
              "serializationFormat": "Json",
              "schemaRef": "yqaosnpoaakwecnmzxtbpvq",
              "dataSources": [
                "rlxopgybhkqnzwlgshzzafx"
>>>>>>> 7a56163e
              ]
            },
            "builtInTransformationSettings": {
              "serializationFormat": "Delta",
<<<<<<< HEAD
              "schemaRef": "b",
              "datasets": [
                {
                  "key": "rwxfbqiwswkkjmlvhncmnitetuvlmteodlyu",
                  "description": "Lorem ipsum odor amet, consectetuer adipiscing elit.",
                  "schemaRef": "zrkjzzwtiiopkrznsonmvkrzccmij",
                  "inputs": [
                    "biazzzlitayzyahrexdarn"
                  ],
                  "expression": "anlzmmnhocehkinv"
=======
              "schemaRef": "yxcjfnkpuymuxhwsvnkhjpfnzkuezb",
              "datasets": [
                {
                  "key": "wpmqpwesutdn",
                  "description": "Lorem ipsum odor amet, consectetuer adipiscing elit.",
                  "schemaRef": "qiikyserkcaoyypwec",
                  "inputs": [
                    "gsrpxrq"
                  ],
                  "expression": "o"
>>>>>>> 7a56163e
                }
              ],
              "filter": [
                {
                  "type": "Filter",
                  "description": "Lorem ipsum odor amet, consectetuer adipiscing elit.",
                  "inputs": [
<<<<<<< HEAD
                    "oxzjraofuetdubsjuoxb"
                  ],
                  "expression": "ingkcdwxeurvnmbtrhpeki"
=======
                    "sskaluggobqwl"
                  ],
                  "expression": "bnmblzwrjdaidkh"
>>>>>>> 7a56163e
                }
              ],
              "map": [
                {
                  "type": "NewProperties",
                  "description": "Lorem ipsum odor amet, consectetuer adipiscing elit.",
                  "inputs": [
<<<<<<< HEAD
                    "wpmdlfdjbxkqoaxxkfqha"
                  ],
                  "expression": "bklqeyynaloi",
                  "output": "ny"
=======
                    "vvsvs"
                  ],
                  "expression": "szqtbdzcsag",
                  "output": "dwjgciceewnsesqcoejrrfggf"
>>>>>>> 7a56163e
                }
              ]
            },
            "destinationSettings": {
<<<<<<< HEAD
              "endpointRef": "exaksoacfgnnookahdrqobcibsgmeh",
              "dataDestination": "uxxuysorslul"
=======
              "endpointRef": "wnpcwumlazlywqvvvgdnhafs",
              "dataDestination": "saidegubkukycavtzot"
>>>>>>> 7a56163e
            }
          }
        ]
      },
      "extendedLocation": {
<<<<<<< HEAD
        "name": "jgvgtvtpglpvzzpydryluqvurbzjwh",
=======
        "name": "oyodvnalggettyr",
>>>>>>> 7a56163e
        "type": "CustomLocation"
      }
    }
  },
  "responses": {
    "200": {
      "body": {
        "properties": {
          "mode": "Enabled",
          "operations": [
            {
<<<<<<< HEAD
              "operationType": "DataflowOperation",
              "name": "vkvviinyzvtspxzmdujxhwnqqrqwqqcwmmtiydqaociblqunzgumztxz",
              "sourceSettings": {
                "endpointRef": "kexnzzqognkwtt",
                "assetRef": "irvzhjenkv",
                "serializationFormat": "Json",
                "schemaRef": "pjgdsqucnidmuihzfgxnwjvbu",
                "dataSources": [
                  "kiuasfnmrbgimhl"
=======
              "operationType": "Source",
              "name": "mduvirbqurslzofeodtnnskjldpdikuvknasjqmxekuzrmluabfihiedemkqmwa",
              "sourceSettings": {
                "endpointRef": "vdlqerat",
                "assetRef": "jil",
                "serializationFormat": "Json",
                "schemaRef": "yqaosnpoaakwecnmzxtbpvq",
                "dataSources": [
                  "rlxopgybhkqnzwlgshzzafx"
>>>>>>> 7a56163e
                ]
              },
              "builtInTransformationSettings": {
                "serializationFormat": "Delta",
<<<<<<< HEAD
                "schemaRef": "b",
                "datasets": [
                  {
                    "key": "rwxfbqiwswkkjmlvhncmnitetuvlmteodlyu",
                    "description": "Lorem ipsum odor amet, consectetuer adipiscing elit.",
                    "schemaRef": "zrkjzzwtiiopkrznsonmvkrzccmij",
                    "inputs": [
                      "biazzzlitayzyahrexdarn"
                    ],
                    "expression": "anlzmmnhocehkinv"
=======
                "schemaRef": "yxcjfnkpuymuxhwsvnkhjpfnzkuezb",
                "datasets": [
                  {
                    "key": "wpmqpwesutdn",
                    "description": "Lorem ipsum odor amet, consectetuer adipiscing elit.",
                    "schemaRef": "qiikyserkcaoyypwec",
                    "inputs": [
                      "gsrpxrq"
                    ],
                    "expression": "o"
>>>>>>> 7a56163e
                  }
                ],
                "filter": [
                  {
                    "type": "Filter",
                    "description": "Lorem ipsum odor amet, consectetuer adipiscing elit.",
                    "inputs": [
<<<<<<< HEAD
                      "oxzjraofuetdubsjuoxb"
                    ],
                    "expression": "ingkcdwxeurvnmbtrhpeki"
=======
                      "sskaluggobqwl"
                    ],
                    "expression": "bnmblzwrjdaidkh"
>>>>>>> 7a56163e
                  }
                ],
                "map": [
                  {
                    "type": "NewProperties",
                    "description": "Lorem ipsum odor amet, consectetuer adipiscing elit.",
                    "inputs": [
<<<<<<< HEAD
                      "wpmdlfdjbxkqoaxxkfqha"
                    ],
                    "expression": "bklqeyynaloi",
                    "output": "ny"
=======
                      "vvsvs"
                    ],
                    "expression": "szqtbdzcsag",
                    "output": "dwjgciceewnsesqcoejrrfggf"
>>>>>>> 7a56163e
                  }
                ]
              },
              "destinationSettings": {
<<<<<<< HEAD
                "endpointRef": "exaksoacfgnnookahdrqobcibsgmeh",
                "dataDestination": "uxxuysorslul"
=======
                "endpointRef": "wnpcwumlazlywqvvvgdnhafs",
                "dataDestination": "saidegubkukycavtzot"
>>>>>>> 7a56163e
              }
            }
          ],
          "provisioningState": "Succeeded"
        },
        "extendedLocation": {
<<<<<<< HEAD
          "name": "jgvgtvtpglpvzzpydryluqvurbzjwh",
          "type": "CustomLocation"
        },
        "id": "/subscriptions/0000000-0000-0000-0000-000000000000/resourceGroups/resourceGroup123/providers/Microsoft.IoTOperations/instances/resource-name123/dataflowProfiles/resource-name123/dataflows/resource-name123",
        "name": "rpohdim",
        "type": "wjuyjv",
        "systemData": {
          "createdBy": "rovmphklgjmmqfbrajuh",
          "createdByType": "User",
          "createdAt": "2024-08-08T23:11:42.632Z",
          "lastModifiedBy": "ilftgsdgpzameyilyerhtxcuphkkxc",
          "lastModifiedByType": "User",
          "lastModifiedAt": "2024-08-08T23:11:42.632Z"
=======
          "name": "oyodvnalggettyr",
          "type": "CustomLocation"
        },
        "id": "/subscriptions/0000000-0000-0000-0000-000000000000/resourceGroups/resourceGroup123/providers/Microsoft.IoTOperations/instances/resource-name123/dataflowProfiles/resource-name123/dataflows/resource-name123",
        "name": "dmmoabpupuknyhpxthzxitjmeufmvw",
        "type": "dyqdu",
        "systemData": {
          "createdBy": "wsiswd",
          "createdByType": "User",
          "createdAt": "2024-08-08T22:54:50.378Z",
          "lastModifiedBy": "ex",
          "lastModifiedByType": "User",
          "lastModifiedAt": "2024-08-08T22:54:50.379Z"
>>>>>>> 7a56163e
        }
      }
    },
    "201": {
      "headers": {
        "Azure-AsyncOperation": "https://contoso.com/operationstatus"
      },
      "body": {
        "properties": {
          "mode": "Enabled",
          "operations": [
            {
<<<<<<< HEAD
              "operationType": "DataflowOperation",
              "name": "vkvviinyzvtspxzmdujxhwnqqrqwqqcwmmtiydqaociblqunzgumztxz",
              "sourceSettings": {
                "endpointRef": "kexnzzqognkwtt",
                "assetRef": "irvzhjenkv",
                "serializationFormat": "Json",
                "schemaRef": "pjgdsqucnidmuihzfgxnwjvbu",
                "dataSources": [
                  "kiuasfnmrbgimhl"
=======
              "operationType": "Source",
              "name": "mduvirbqurslzofeodtnnskjldpdikuvknasjqmxekuzrmluabfihiedemkqmwa",
              "sourceSettings": {
                "endpointRef": "vdlqerat",
                "assetRef": "jil",
                "serializationFormat": "Json",
                "schemaRef": "yqaosnpoaakwecnmzxtbpvq",
                "dataSources": [
                  "rlxopgybhkqnzwlgshzzafx"
>>>>>>> 7a56163e
                ]
              },
              "builtInTransformationSettings": {
                "serializationFormat": "Delta",
<<<<<<< HEAD
                "schemaRef": "b",
                "datasets": [
                  {
                    "key": "rwxfbqiwswkkjmlvhncmnitetuvlmteodlyu",
                    "description": "Lorem ipsum odor amet, consectetuer adipiscing elit.",
                    "schemaRef": "zrkjzzwtiiopkrznsonmvkrzccmij",
                    "inputs": [
                      "biazzzlitayzyahrexdarn"
                    ],
                    "expression": "anlzmmnhocehkinv"
=======
                "schemaRef": "yxcjfnkpuymuxhwsvnkhjpfnzkuezb",
                "datasets": [
                  {
                    "key": "wpmqpwesutdn",
                    "description": "Lorem ipsum odor amet, consectetuer adipiscing elit.",
                    "schemaRef": "qiikyserkcaoyypwec",
                    "inputs": [
                      "gsrpxrq"
                    ],
                    "expression": "o"
>>>>>>> 7a56163e
                  }
                ],
                "filter": [
                  {
                    "type": "Filter",
                    "description": "Lorem ipsum odor amet, consectetuer adipiscing elit.",
                    "inputs": [
<<<<<<< HEAD
                      "oxzjraofuetdubsjuoxb"
                    ],
                    "expression": "ingkcdwxeurvnmbtrhpeki"
=======
                      "sskaluggobqwl"
                    ],
                    "expression": "bnmblzwrjdaidkh"
>>>>>>> 7a56163e
                  }
                ],
                "map": [
                  {
                    "type": "NewProperties",
                    "description": "Lorem ipsum odor amet, consectetuer adipiscing elit.",
                    "inputs": [
<<<<<<< HEAD
                      "wpmdlfdjbxkqoaxxkfqha"
                    ],
                    "expression": "bklqeyynaloi",
                    "output": "ny"
=======
                      "vvsvs"
                    ],
                    "expression": "szqtbdzcsag",
                    "output": "dwjgciceewnsesqcoejrrfggf"
>>>>>>> 7a56163e
                  }
                ]
              },
              "destinationSettings": {
<<<<<<< HEAD
                "endpointRef": "exaksoacfgnnookahdrqobcibsgmeh",
                "dataDestination": "uxxuysorslul"
=======
                "endpointRef": "wnpcwumlazlywqvvvgdnhafs",
                "dataDestination": "saidegubkukycavtzot"
>>>>>>> 7a56163e
              }
            }
          ],
          "provisioningState": "Succeeded"
        },
        "extendedLocation": {
<<<<<<< HEAD
          "name": "jgvgtvtpglpvzzpydryluqvurbzjwh",
          "type": "CustomLocation"
        },
        "id": "/subscriptions/0000000-0000-0000-0000-000000000000/resourceGroups/resourceGroup123/providers/Microsoft.IoTOperations/instances/resource-name123/dataflowProfiles/resource-name123/dataflows/resource-name123",
        "name": "rpohdim",
        "type": "wjuyjv",
        "systemData": {
          "createdBy": "rovmphklgjmmqfbrajuh",
          "createdByType": "User",
          "createdAt": "2024-08-08T23:11:42.632Z",
          "lastModifiedBy": "ilftgsdgpzameyilyerhtxcuphkkxc",
          "lastModifiedByType": "User",
          "lastModifiedAt": "2024-08-08T23:11:42.632Z"
=======
          "name": "oyodvnalggettyr",
          "type": "CustomLocation"
        },
        "id": "/subscriptions/0000000-0000-0000-0000-000000000000/resourceGroups/resourceGroup123/providers/Microsoft.IoTOperations/instances/resource-name123/dataflowProfiles/resource-name123/dataflows/resource-name123",
        "name": "dmmoabpupuknyhpxthzxitjmeufmvw",
        "type": "dyqdu",
        "systemData": {
          "createdBy": "wsiswd",
          "createdByType": "User",
          "createdAt": "2024-08-08T22:54:50.378Z",
          "lastModifiedBy": "ex",
          "lastModifiedByType": "User",
          "lastModifiedAt": "2024-08-08T22:54:50.379Z"
>>>>>>> 7a56163e
        }
      }
    }
  }
}<|MERGE_RESOLUTION|>--- conflicted
+++ resolved
@@ -3,11 +3,7 @@
   "operationId": "Dataflow_CreateOrUpdate",
   "parameters": {
     "api-version": "2024-08-15-preview",
-<<<<<<< HEAD
-    "subscriptionId": "AFF29B8F-79A0-410C-AEAD-D876166CB132",
-=======
     "subscriptionId": "7AE4F22C-E94C-4D88-99DB-D6C6382A697A",
->>>>>>> 7a56163e
     "resourceGroupName": "rgiotoperations",
     "instanceName": "resource-name123",
     "dataflowProfileName": "resource-name123",
@@ -17,17 +13,6 @@
         "mode": "Enabled",
         "operations": [
           {
-<<<<<<< HEAD
-            "operationType": "DataflowOperation",
-            "name": "vkvviinyzvtspxzmdujxhwnqqrqwqqcwmmtiydqaociblqunzgumztxz",
-            "sourceSettings": {
-              "endpointRef": "kexnzzqognkwtt",
-              "assetRef": "irvzhjenkv",
-              "serializationFormat": "Json",
-              "schemaRef": "pjgdsqucnidmuihzfgxnwjvbu",
-              "dataSources": [
-                "kiuasfnmrbgimhl"
-=======
             "operationType": "Source",
             "name": "mduvirbqurslzofeodtnnskjldpdikuvknasjqmxekuzrmluabfihiedemkqmwa",
             "sourceSettings": {
@@ -37,23 +22,10 @@
               "schemaRef": "yqaosnpoaakwecnmzxtbpvq",
               "dataSources": [
                 "rlxopgybhkqnzwlgshzzafx"
->>>>>>> 7a56163e
               ]
             },
             "builtInTransformationSettings": {
               "serializationFormat": "Delta",
-<<<<<<< HEAD
-              "schemaRef": "b",
-              "datasets": [
-                {
-                  "key": "rwxfbqiwswkkjmlvhncmnitetuvlmteodlyu",
-                  "description": "Lorem ipsum odor amet, consectetuer adipiscing elit.",
-                  "schemaRef": "zrkjzzwtiiopkrznsonmvkrzccmij",
-                  "inputs": [
-                    "biazzzlitayzyahrexdarn"
-                  ],
-                  "expression": "anlzmmnhocehkinv"
-=======
               "schemaRef": "yxcjfnkpuymuxhwsvnkhjpfnzkuezb",
               "datasets": [
                 {
@@ -64,7 +36,6 @@
                     "gsrpxrq"
                   ],
                   "expression": "o"
->>>>>>> 7a56163e
                 }
               ],
               "filter": [
@@ -72,15 +43,9 @@
                   "type": "Filter",
                   "description": "Lorem ipsum odor amet, consectetuer adipiscing elit.",
                   "inputs": [
-<<<<<<< HEAD
-                    "oxzjraofuetdubsjuoxb"
-                  ],
-                  "expression": "ingkcdwxeurvnmbtrhpeki"
-=======
                     "sskaluggobqwl"
                   ],
                   "expression": "bnmblzwrjdaidkh"
->>>>>>> 7a56163e
                 }
               ],
               "map": [
@@ -88,38 +53,22 @@
                   "type": "NewProperties",
                   "description": "Lorem ipsum odor amet, consectetuer adipiscing elit.",
                   "inputs": [
-<<<<<<< HEAD
-                    "wpmdlfdjbxkqoaxxkfqha"
-                  ],
-                  "expression": "bklqeyynaloi",
-                  "output": "ny"
-=======
                     "vvsvs"
                   ],
                   "expression": "szqtbdzcsag",
                   "output": "dwjgciceewnsesqcoejrrfggf"
->>>>>>> 7a56163e
                 }
               ]
             },
             "destinationSettings": {
-<<<<<<< HEAD
-              "endpointRef": "exaksoacfgnnookahdrqobcibsgmeh",
-              "dataDestination": "uxxuysorslul"
-=======
               "endpointRef": "wnpcwumlazlywqvvvgdnhafs",
               "dataDestination": "saidegubkukycavtzot"
->>>>>>> 7a56163e
             }
           }
         ]
       },
       "extendedLocation": {
-<<<<<<< HEAD
-        "name": "jgvgtvtpglpvzzpydryluqvurbzjwh",
-=======
         "name": "oyodvnalggettyr",
->>>>>>> 7a56163e
         "type": "CustomLocation"
       }
     }
@@ -131,17 +80,6 @@
           "mode": "Enabled",
           "operations": [
             {
-<<<<<<< HEAD
-              "operationType": "DataflowOperation",
-              "name": "vkvviinyzvtspxzmdujxhwnqqrqwqqcwmmtiydqaociblqunzgumztxz",
-              "sourceSettings": {
-                "endpointRef": "kexnzzqognkwtt",
-                "assetRef": "irvzhjenkv",
-                "serializationFormat": "Json",
-                "schemaRef": "pjgdsqucnidmuihzfgxnwjvbu",
-                "dataSources": [
-                  "kiuasfnmrbgimhl"
-=======
               "operationType": "Source",
               "name": "mduvirbqurslzofeodtnnskjldpdikuvknasjqmxekuzrmluabfihiedemkqmwa",
               "sourceSettings": {
@@ -151,23 +89,10 @@
                 "schemaRef": "yqaosnpoaakwecnmzxtbpvq",
                 "dataSources": [
                   "rlxopgybhkqnzwlgshzzafx"
->>>>>>> 7a56163e
                 ]
               },
               "builtInTransformationSettings": {
                 "serializationFormat": "Delta",
-<<<<<<< HEAD
-                "schemaRef": "b",
-                "datasets": [
-                  {
-                    "key": "rwxfbqiwswkkjmlvhncmnitetuvlmteodlyu",
-                    "description": "Lorem ipsum odor amet, consectetuer adipiscing elit.",
-                    "schemaRef": "zrkjzzwtiiopkrznsonmvkrzccmij",
-                    "inputs": [
-                      "biazzzlitayzyahrexdarn"
-                    ],
-                    "expression": "anlzmmnhocehkinv"
-=======
                 "schemaRef": "yxcjfnkpuymuxhwsvnkhjpfnzkuezb",
                 "datasets": [
                   {
@@ -178,7 +103,6 @@
                       "gsrpxrq"
                     ],
                     "expression": "o"
->>>>>>> 7a56163e
                   }
                 ],
                 "filter": [
@@ -186,15 +110,9 @@
                     "type": "Filter",
                     "description": "Lorem ipsum odor amet, consectetuer adipiscing elit.",
                     "inputs": [
-<<<<<<< HEAD
-                      "oxzjraofuetdubsjuoxb"
-                    ],
-                    "expression": "ingkcdwxeurvnmbtrhpeki"
-=======
                       "sskaluggobqwl"
                     ],
                     "expression": "bnmblzwrjdaidkh"
->>>>>>> 7a56163e
                   }
                 ],
                 "map": [
@@ -202,49 +120,22 @@
                     "type": "NewProperties",
                     "description": "Lorem ipsum odor amet, consectetuer adipiscing elit.",
                     "inputs": [
-<<<<<<< HEAD
-                      "wpmdlfdjbxkqoaxxkfqha"
-                    ],
-                    "expression": "bklqeyynaloi",
-                    "output": "ny"
-=======
                       "vvsvs"
                     ],
                     "expression": "szqtbdzcsag",
                     "output": "dwjgciceewnsesqcoejrrfggf"
->>>>>>> 7a56163e
                   }
                 ]
               },
               "destinationSettings": {
-<<<<<<< HEAD
-                "endpointRef": "exaksoacfgnnookahdrqobcibsgmeh",
-                "dataDestination": "uxxuysorslul"
-=======
                 "endpointRef": "wnpcwumlazlywqvvvgdnhafs",
                 "dataDestination": "saidegubkukycavtzot"
->>>>>>> 7a56163e
               }
             }
           ],
           "provisioningState": "Succeeded"
         },
         "extendedLocation": {
-<<<<<<< HEAD
-          "name": "jgvgtvtpglpvzzpydryluqvurbzjwh",
-          "type": "CustomLocation"
-        },
-        "id": "/subscriptions/0000000-0000-0000-0000-000000000000/resourceGroups/resourceGroup123/providers/Microsoft.IoTOperations/instances/resource-name123/dataflowProfiles/resource-name123/dataflows/resource-name123",
-        "name": "rpohdim",
-        "type": "wjuyjv",
-        "systemData": {
-          "createdBy": "rovmphklgjmmqfbrajuh",
-          "createdByType": "User",
-          "createdAt": "2024-08-08T23:11:42.632Z",
-          "lastModifiedBy": "ilftgsdgpzameyilyerhtxcuphkkxc",
-          "lastModifiedByType": "User",
-          "lastModifiedAt": "2024-08-08T23:11:42.632Z"
-=======
           "name": "oyodvnalggettyr",
           "type": "CustomLocation"
         },
@@ -258,7 +149,6 @@
           "lastModifiedBy": "ex",
           "lastModifiedByType": "User",
           "lastModifiedAt": "2024-08-08T22:54:50.379Z"
->>>>>>> 7a56163e
         }
       }
     },
@@ -271,17 +161,6 @@
           "mode": "Enabled",
           "operations": [
             {
-<<<<<<< HEAD
-              "operationType": "DataflowOperation",
-              "name": "vkvviinyzvtspxzmdujxhwnqqrqwqqcwmmtiydqaociblqunzgumztxz",
-              "sourceSettings": {
-                "endpointRef": "kexnzzqognkwtt",
-                "assetRef": "irvzhjenkv",
-                "serializationFormat": "Json",
-                "schemaRef": "pjgdsqucnidmuihzfgxnwjvbu",
-                "dataSources": [
-                  "kiuasfnmrbgimhl"
-=======
               "operationType": "Source",
               "name": "mduvirbqurslzofeodtnnskjldpdikuvknasjqmxekuzrmluabfihiedemkqmwa",
               "sourceSettings": {
@@ -291,23 +170,10 @@
                 "schemaRef": "yqaosnpoaakwecnmzxtbpvq",
                 "dataSources": [
                   "rlxopgybhkqnzwlgshzzafx"
->>>>>>> 7a56163e
                 ]
               },
               "builtInTransformationSettings": {
                 "serializationFormat": "Delta",
-<<<<<<< HEAD
-                "schemaRef": "b",
-                "datasets": [
-                  {
-                    "key": "rwxfbqiwswkkjmlvhncmnitetuvlmteodlyu",
-                    "description": "Lorem ipsum odor amet, consectetuer adipiscing elit.",
-                    "schemaRef": "zrkjzzwtiiopkrznsonmvkrzccmij",
-                    "inputs": [
-                      "biazzzlitayzyahrexdarn"
-                    ],
-                    "expression": "anlzmmnhocehkinv"
-=======
                 "schemaRef": "yxcjfnkpuymuxhwsvnkhjpfnzkuezb",
                 "datasets": [
                   {
@@ -318,7 +184,6 @@
                       "gsrpxrq"
                     ],
                     "expression": "o"
->>>>>>> 7a56163e
                   }
                 ],
                 "filter": [
@@ -326,15 +191,9 @@
                     "type": "Filter",
                     "description": "Lorem ipsum odor amet, consectetuer adipiscing elit.",
                     "inputs": [
-<<<<<<< HEAD
-                      "oxzjraofuetdubsjuoxb"
-                    ],
-                    "expression": "ingkcdwxeurvnmbtrhpeki"
-=======
                       "sskaluggobqwl"
                     ],
                     "expression": "bnmblzwrjdaidkh"
->>>>>>> 7a56163e
                   }
                 ],
                 "map": [
@@ -342,49 +201,22 @@
                     "type": "NewProperties",
                     "description": "Lorem ipsum odor amet, consectetuer adipiscing elit.",
                     "inputs": [
-<<<<<<< HEAD
-                      "wpmdlfdjbxkqoaxxkfqha"
-                    ],
-                    "expression": "bklqeyynaloi",
-                    "output": "ny"
-=======
                       "vvsvs"
                     ],
                     "expression": "szqtbdzcsag",
                     "output": "dwjgciceewnsesqcoejrrfggf"
->>>>>>> 7a56163e
                   }
                 ]
               },
               "destinationSettings": {
-<<<<<<< HEAD
-                "endpointRef": "exaksoacfgnnookahdrqobcibsgmeh",
-                "dataDestination": "uxxuysorslul"
-=======
                 "endpointRef": "wnpcwumlazlywqvvvgdnhafs",
                 "dataDestination": "saidegubkukycavtzot"
->>>>>>> 7a56163e
               }
             }
           ],
           "provisioningState": "Succeeded"
         },
         "extendedLocation": {
-<<<<<<< HEAD
-          "name": "jgvgtvtpglpvzzpydryluqvurbzjwh",
-          "type": "CustomLocation"
-        },
-        "id": "/subscriptions/0000000-0000-0000-0000-000000000000/resourceGroups/resourceGroup123/providers/Microsoft.IoTOperations/instances/resource-name123/dataflowProfiles/resource-name123/dataflows/resource-name123",
-        "name": "rpohdim",
-        "type": "wjuyjv",
-        "systemData": {
-          "createdBy": "rovmphklgjmmqfbrajuh",
-          "createdByType": "User",
-          "createdAt": "2024-08-08T23:11:42.632Z",
-          "lastModifiedBy": "ilftgsdgpzameyilyerhtxcuphkkxc",
-          "lastModifiedByType": "User",
-          "lastModifiedAt": "2024-08-08T23:11:42.632Z"
-=======
           "name": "oyodvnalggettyr",
           "type": "CustomLocation"
         },
@@ -398,7 +230,6 @@
           "lastModifiedBy": "ex",
           "lastModifiedByType": "User",
           "lastModifiedAt": "2024-08-08T22:54:50.379Z"
->>>>>>> 7a56163e
         }
       }
     }

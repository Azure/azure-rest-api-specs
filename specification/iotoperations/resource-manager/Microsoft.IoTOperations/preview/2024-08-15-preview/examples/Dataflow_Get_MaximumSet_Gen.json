--- conflicted
+++ resolved
@@ -3,11 +3,7 @@
   "operationId": "Dataflow_Get",
   "parameters": {
     "api-version": "2024-08-15-preview",
-<<<<<<< HEAD
-    "subscriptionId": "159D58C9-E48D-4D4A-ACDF-95778459E541",
-=======
     "subscriptionId": "03099343-733B-41FE-BE49-79D7DA3B010B",
->>>>>>> c8008a03
     "resourceGroupName": "rgiotoperations",
     "instanceName": "resource-name123",
     "dataflowProfileName": "resource-name123",
@@ -21,16 +17,6 @@
           "operations": [
             {
               "operationType": "Source",
-<<<<<<< HEAD
-              "name": "edzarkpfrmzcevkjjfuyzrgvecgddgqmpjkhsstcoxlbbgn",
-              "sourceSettings": {
-                "endpointRef": "hvfaflpewvuf",
-                "assetRef": "fjiuw",
-                "serializationFormat": "Json",
-                "schemaRef": "kroonudlturjwzpnzngmvrvrl",
-                "dataSources": [
-                  "qzywrypmgflrrbhuejwsk"
-=======
               "name": "lneiddfylzrhvqmwmerlyfcipkaozoqdpmwmghomcyr",
               "sourceSettings": {
                 "endpointRef": "lcaqfxpy",
@@ -39,23 +25,10 @@
                 "schemaRef": "ssmqxbyffpjanqazjdrcltzmdxtjt",
                 "dataSources": [
                   "rvcz"
->>>>>>> c8008a03
                 ]
               },
               "builtInTransformationSettings": {
                 "serializationFormat": "Delta",
-<<<<<<< HEAD
-                "schemaRef": "vpldkfxiqihztnsggswtz",
-                "datasets": [
-                  {
-                    "key": "annvgpaqcjxjhrukfogenc",
-                    "description": "Lorem ipsum odor amet, consectetuer adipiscing elit.",
-                    "schemaRef": "pnbssvchewyguukpl",
-                    "inputs": [
-                      "mkbo"
-                    ],
-                    "expression": "qztafuywyybdwp"
-=======
                 "schemaRef": "jvqigtrahvjhjghmn",
                 "datasets": [
                   {
@@ -66,7 +39,6 @@
                       "xvboamnfxjttvnqxdcwfsukntsvsfw"
                     ],
                     "expression": "jnobpiiuazhegsplheidvzuazznhd"
->>>>>>> c8008a03
                   }
                 ],
                 "filter": [
@@ -74,15 +46,9 @@
                     "type": "Filter",
                     "description": "Lorem ipsum odor amet, consectetuer adipiscing elit.",
                     "inputs": [
-<<<<<<< HEAD
-                      "rvnkbcpuwskdifciqmtxasayya"
-                    ],
-                    "expression": "joczkveegitokgvaf"
-=======
                       "smqqoiavjnvyre"
                     ],
                     "expression": "ixkyhmnzocbosoowrkjiaii"
->>>>>>> c8008a03
                   }
                 ],
                 "map": [
@@ -90,49 +56,22 @@
                     "type": "NewProperties",
                     "description": "Lorem ipsum odor amet, consectetuer adipiscing elit.",
                     "inputs": [
-<<<<<<< HEAD
-                      "kxpqroetmfbnhdjzxiujrzhuraqyp"
-                    ],
-                    "expression": "wgaqsnbjlnbwaxjrlltykzc",
-                    "output": "lcmuaokzqbauhbzsxdosq"
-=======
                       "kg"
                     ],
                     "expression": "yfpfc",
                     "output": "lvrynyoeginqauigaau"
->>>>>>> c8008a03
                   }
                 ]
               },
               "destinationSettings": {
-<<<<<<< HEAD
-                "endpointRef": "ndqgzdkbxxwcbswjtlebgfoc",
-                "dataDestination": "evjcgtclxhgd"
-=======
                 "endpointRef": "jmaaociggz",
                 "dataDestination": "ewmygolwch"
->>>>>>> c8008a03
               }
             }
           ],
           "provisioningState": "Succeeded"
         },
         "extendedLocation": {
-<<<<<<< HEAD
-          "name": "mflgtagivdgr",
-          "type": "CustomLocation"
-        },
-        "id": "/subscriptions/0000000-0000-0000-0000-000000000000/resourceGroups/resourceGroup123/providers/Microsoft.IoTOperations/instances/resource-name123/dataflowProfiles/resource-name123/dataflows/resource-name123",
-        "name": "fzkrrbmavsehvcmdzjio",
-        "type": "pvrldztvdxicuhizwitpbidcyv",
-        "systemData": {
-          "createdBy": "tzmkkkmvljdlyvmsnkfp",
-          "createdByType": "User",
-          "createdAt": "2024-08-09T00:14:15.551Z",
-          "lastModifiedBy": "juhkszcojbdxawpsvazocxziq",
-          "lastModifiedByType": "User",
-          "lastModifiedAt": "2024-08-09T00:14:15.551Z"
-=======
           "name": "aa",
           "type": "CustomLocation"
         },
@@ -146,7 +85,6 @@
           "lastModifiedBy": "jvagt",
           "lastModifiedByType": "User",
           "lastModifiedAt": "2024-08-09T00:09:33.009Z"
->>>>>>> c8008a03
         }
       }
     }

{
  "title": "BrokerAuthorization_CreateOrUpdate",
  "operationId": "BrokerAuthorization_CreateOrUpdate",
  "parameters": {
    "api-version": "2024-08-15-preview",
<<<<<<< HEAD
    "subscriptionId": "159D58C9-E48D-4D4A-ACDF-95778459E541",
=======
    "subscriptionId": "03099343-733B-41FE-BE49-79D7DA3B010B",
>>>>>>> c8008a03
    "resourceGroupName": "rgiotoperations",
    "instanceName": "resource-name123",
    "brokerName": "resource-name123",
    "authorizationName": "resource-name123",
    "resource": {
      "properties": {
        "authorizationPolicies": {
          "cache": "Enabled",
          "rules": [
            {
              "brokerResources": [
                {
                  "method": "Connect",
                  "clientIds": [
<<<<<<< HEAD
                    "cphcbqoqpkmkutfaywxqrxvre"
                  ],
                  "topics": [
                    "lcurajpoqofplfvsmueeja"
=======
                    "aifizflaslzspjojfjj"
                  ],
                  "topics": [
                    "magrdvj"
>>>>>>> c8008a03
                  ]
                }
              ],
              "principals": {
                "attributes": [
                  {
<<<<<<< HEAD
                    "key1670": "egqwg"
                  }
                ],
                "clientIds": [
                  "k"
                ],
                "usernames": [
                  "m"
=======
                    "key2859": "ciayvazqbatckjpltgl"
                  }
                ],
                "clientIds": [
                  "npqwmcndlwroxwbtu"
                ],
                "usernames": [
                  "ym"
>>>>>>> c8008a03
                ]
              },
              "stateStoreResources": [
                {
                  "keyType": "Pattern",
                  "keys": [
<<<<<<< HEAD
                    "mjrs"
=======
                    "ufyaopznertyysvgtpswwonxh"
>>>>>>> c8008a03
                  ],
                  "method": "Read"
                }
              ]
            }
          ]
        }
      },
      "extendedLocation": {
<<<<<<< HEAD
        "name": "mflgtagivdgr",
=======
        "name": "aa",
>>>>>>> c8008a03
        "type": "CustomLocation"
      }
    }
  },
  "responses": {
    "200": {
      "body": {
        "properties": {
          "authorizationPolicies": {
            "cache": "Enabled",
            "rules": [
              {
                "brokerResources": [
                  {
                    "method": "Connect",
                    "clientIds": [
<<<<<<< HEAD
                      "cphcbqoqpkmkutfaywxqrxvre"
                    ],
                    "topics": [
                      "lcurajpoqofplfvsmueeja"
=======
                      "aifizflaslzspjojfjj"
                    ],
                    "topics": [
                      "magrdvj"
>>>>>>> c8008a03
                    ]
                  }
                ],
                "principals": {
                  "attributes": [
                    {
<<<<<<< HEAD
                      "key1670": "egqwg"
                    }
                  ],
                  "clientIds": [
                    "k"
                  ],
                  "usernames": [
                    "m"
=======
                      "key2859": "ciayvazqbatckjpltgl"
                    }
                  ],
                  "clientIds": [
                    "npqwmcndlwroxwbtu"
                  ],
                  "usernames": [
                    "ym"
>>>>>>> c8008a03
                  ]
                },
                "stateStoreResources": [
                  {
                    "keyType": "Pattern",
                    "keys": [
<<<<<<< HEAD
                      "mjrs"
=======
                      "ufyaopznertyysvgtpswwonxh"
>>>>>>> c8008a03
                    ],
                    "method": "Read"
                  }
                ]
              }
            ]
          },
          "provisioningState": "Succeeded"
        },
        "extendedLocation": {
<<<<<<< HEAD
          "name": "mflgtagivdgr",
          "type": "CustomLocation"
        },
        "id": "/subscriptions/0000000-0000-0000-0000-000000000000/resourceGroups/resourceGroup123/providers/Microsoft.IoTOperations/instances/resource-name123/brokers/resource-name123/authorizations/resource-name123",
        "name": "lvnl",
        "type": "eldswbzkfdth",
        "systemData": {
          "createdBy": "tzmkkkmvljdlyvmsnkfp",
          "createdByType": "User",
          "createdAt": "2024-08-09T00:14:15.551Z",
          "lastModifiedBy": "juhkszcojbdxawpsvazocxziq",
          "lastModifiedByType": "User",
          "lastModifiedAt": "2024-08-09T00:14:15.551Z"
=======
          "name": "aa",
          "type": "CustomLocation"
        },
        "id": "/subscriptions/0000000-0000-0000-0000-000000000000/resourceGroups/resourceGroup123/providers/Microsoft.IoTOperations/instances/resource-name123/brokers/resource-name123/authorizations/resource-name123",
        "name": "ttyusqnxdtdnmgxasnol",
        "type": "izhktctmcaiboftpngwzsrwkhwarj",
        "systemData": {
          "createdBy": "xdyybldo",
          "createdByType": "User",
          "createdAt": "2024-08-09T00:09:33.009Z",
          "lastModifiedBy": "jvagt",
          "lastModifiedByType": "User",
          "lastModifiedAt": "2024-08-09T00:09:33.009Z"
>>>>>>> c8008a03
        }
      }
    },
    "201": {
      "headers": {
        "Azure-AsyncOperation": "https://contoso.com/operationstatus"
      },
      "body": {
        "properties": {
          "authorizationPolicies": {
            "cache": "Enabled",
            "rules": [
              {
                "brokerResources": [
                  {
                    "method": "Connect",
                    "clientIds": [
<<<<<<< HEAD
                      "cphcbqoqpkmkutfaywxqrxvre"
                    ],
                    "topics": [
                      "lcurajpoqofplfvsmueeja"
=======
                      "aifizflaslzspjojfjj"
                    ],
                    "topics": [
                      "magrdvj"
>>>>>>> c8008a03
                    ]
                  }
                ],
                "principals": {
                  "attributes": [
                    {
<<<<<<< HEAD
                      "key1670": "egqwg"
                    }
                  ],
                  "clientIds": [
                    "k"
                  ],
                  "usernames": [
                    "m"
=======
                      "key2859": "ciayvazqbatckjpltgl"
                    }
                  ],
                  "clientIds": [
                    "npqwmcndlwroxwbtu"
                  ],
                  "usernames": [
                    "ym"
>>>>>>> c8008a03
                  ]
                },
                "stateStoreResources": [
                  {
                    "keyType": "Pattern",
                    "keys": [
<<<<<<< HEAD
                      "mjrs"
=======
                      "ufyaopznertyysvgtpswwonxh"
>>>>>>> c8008a03
                    ],
                    "method": "Read"
                  }
                ]
              }
            ]
          },
          "provisioningState": "Succeeded"
        },
        "extendedLocation": {
<<<<<<< HEAD
          "name": "mflgtagivdgr",
          "type": "CustomLocation"
        },
        "id": "/subscriptions/0000000-0000-0000-0000-000000000000/resourceGroups/resourceGroup123/providers/Microsoft.IoTOperations/instances/resource-name123/brokers/resource-name123/authorizations/resource-name123",
        "name": "lvnl",
        "type": "eldswbzkfdth",
        "systemData": {
          "createdBy": "tzmkkkmvljdlyvmsnkfp",
          "createdByType": "User",
          "createdAt": "2024-08-09T00:14:15.551Z",
          "lastModifiedBy": "juhkszcojbdxawpsvazocxziq",
          "lastModifiedByType": "User",
          "lastModifiedAt": "2024-08-09T00:14:15.551Z"
=======
          "name": "aa",
          "type": "CustomLocation"
        },
        "id": "/subscriptions/0000000-0000-0000-0000-000000000000/resourceGroups/resourceGroup123/providers/Microsoft.IoTOperations/instances/resource-name123/brokers/resource-name123/authorizations/resource-name123",
        "name": "ttyusqnxdtdnmgxasnol",
        "type": "izhktctmcaiboftpngwzsrwkhwarj",
        "systemData": {
          "createdBy": "xdyybldo",
          "createdByType": "User",
          "createdAt": "2024-08-09T00:09:33.009Z",
          "lastModifiedBy": "jvagt",
          "lastModifiedByType": "User",
          "lastModifiedAt": "2024-08-09T00:09:33.009Z"
>>>>>>> c8008a03
        }
      }
    }
  }
}<|MERGE_RESOLUTION|>--- conflicted
+++ resolved
@@ -3,11 +3,7 @@
   "operationId": "BrokerAuthorization_CreateOrUpdate",
   "parameters": {
     "api-version": "2024-08-15-preview",
-<<<<<<< HEAD
-    "subscriptionId": "159D58C9-E48D-4D4A-ACDF-95778459E541",
-=======
     "subscriptionId": "03099343-733B-41FE-BE49-79D7DA3B010B",
->>>>>>> c8008a03
     "resourceGroupName": "rgiotoperations",
     "instanceName": "resource-name123",
     "brokerName": "resource-name123",
@@ -22,33 +18,16 @@
                 {
                   "method": "Connect",
                   "clientIds": [
-<<<<<<< HEAD
-                    "cphcbqoqpkmkutfaywxqrxvre"
-                  ],
-                  "topics": [
-                    "lcurajpoqofplfvsmueeja"
-=======
                     "aifizflaslzspjojfjj"
                   ],
                   "topics": [
                     "magrdvj"
->>>>>>> c8008a03
                   ]
                 }
               ],
               "principals": {
                 "attributes": [
                   {
-<<<<<<< HEAD
-                    "key1670": "egqwg"
-                  }
-                ],
-                "clientIds": [
-                  "k"
-                ],
-                "usernames": [
-                  "m"
-=======
                     "key2859": "ciayvazqbatckjpltgl"
                   }
                 ],
@@ -57,18 +36,13 @@
                 ],
                 "usernames": [
                   "ym"
->>>>>>> c8008a03
                 ]
               },
               "stateStoreResources": [
                 {
                   "keyType": "Pattern",
                   "keys": [
-<<<<<<< HEAD
-                    "mjrs"
-=======
                     "ufyaopznertyysvgtpswwonxh"
->>>>>>> c8008a03
                   ],
                   "method": "Read"
                 }
@@ -78,11 +52,7 @@
         }
       },
       "extendedLocation": {
-<<<<<<< HEAD
-        "name": "mflgtagivdgr",
-=======
         "name": "aa",
->>>>>>> c8008a03
         "type": "CustomLocation"
       }
     }
@@ -99,33 +69,16 @@
                   {
                     "method": "Connect",
                     "clientIds": [
-<<<<<<< HEAD
-                      "cphcbqoqpkmkutfaywxqrxvre"
-                    ],
-                    "topics": [
-                      "lcurajpoqofplfvsmueeja"
-=======
                       "aifizflaslzspjojfjj"
                     ],
                     "topics": [
                       "magrdvj"
->>>>>>> c8008a03
                     ]
                   }
                 ],
                 "principals": {
                   "attributes": [
                     {
-<<<<<<< HEAD
-                      "key1670": "egqwg"
-                    }
-                  ],
-                  "clientIds": [
-                    "k"
-                  ],
-                  "usernames": [
-                    "m"
-=======
                       "key2859": "ciayvazqbatckjpltgl"
                     }
                   ],
@@ -134,18 +87,13 @@
                   ],
                   "usernames": [
                     "ym"
->>>>>>> c8008a03
                   ]
                 },
                 "stateStoreResources": [
                   {
                     "keyType": "Pattern",
                     "keys": [
-<<<<<<< HEAD
-                      "mjrs"
-=======
                       "ufyaopznertyysvgtpswwonxh"
->>>>>>> c8008a03
                     ],
                     "method": "Read"
                   }
@@ -156,21 +104,6 @@
           "provisioningState": "Succeeded"
         },
         "extendedLocation": {
-<<<<<<< HEAD
-          "name": "mflgtagivdgr",
-          "type": "CustomLocation"
-        },
-        "id": "/subscriptions/0000000-0000-0000-0000-000000000000/resourceGroups/resourceGroup123/providers/Microsoft.IoTOperations/instances/resource-name123/brokers/resource-name123/authorizations/resource-name123",
-        "name": "lvnl",
-        "type": "eldswbzkfdth",
-        "systemData": {
-          "createdBy": "tzmkkkmvljdlyvmsnkfp",
-          "createdByType": "User",
-          "createdAt": "2024-08-09T00:14:15.551Z",
-          "lastModifiedBy": "juhkszcojbdxawpsvazocxziq",
-          "lastModifiedByType": "User",
-          "lastModifiedAt": "2024-08-09T00:14:15.551Z"
-=======
           "name": "aa",
           "type": "CustomLocation"
         },
@@ -184,7 +117,6 @@
           "lastModifiedBy": "jvagt",
           "lastModifiedByType": "User",
           "lastModifiedAt": "2024-08-09T00:09:33.009Z"
->>>>>>> c8008a03
         }
       }
     },
@@ -202,33 +134,16 @@
                   {
                     "method": "Connect",
                     "clientIds": [
-<<<<<<< HEAD
-                      "cphcbqoqpkmkutfaywxqrxvre"
-                    ],
-                    "topics": [
-                      "lcurajpoqofplfvsmueeja"
-=======
                       "aifizflaslzspjojfjj"
                     ],
                     "topics": [
                       "magrdvj"
->>>>>>> c8008a03
                     ]
                   }
                 ],
                 "principals": {
                   "attributes": [
                     {
-<<<<<<< HEAD
-                      "key1670": "egqwg"
-                    }
-                  ],
-                  "clientIds": [
-                    "k"
-                  ],
-                  "usernames": [
-                    "m"
-=======
                       "key2859": "ciayvazqbatckjpltgl"
                     }
                   ],
@@ -237,18 +152,13 @@
                   ],
                   "usernames": [
                     "ym"
->>>>>>> c8008a03
                   ]
                 },
                 "stateStoreResources": [
                   {
                     "keyType": "Pattern",
                     "keys": [
-<<<<<<< HEAD
-                      "mjrs"
-=======
                       "ufyaopznertyysvgtpswwonxh"
->>>>>>> c8008a03
                     ],
                     "method": "Read"
                   }
@@ -259,21 +169,6 @@
           "provisioningState": "Succeeded"
         },
         "extendedLocation": {
-<<<<<<< HEAD
-          "name": "mflgtagivdgr",
-          "type": "CustomLocation"
-        },
-        "id": "/subscriptions/0000000-0000-0000-0000-000000000000/resourceGroups/resourceGroup123/providers/Microsoft.IoTOperations/instances/resource-name123/brokers/resource-name123/authorizations/resource-name123",
-        "name": "lvnl",
-        "type": "eldswbzkfdth",
-        "systemData": {
-          "createdBy": "tzmkkkmvljdlyvmsnkfp",
-          "createdByType": "User",
-          "createdAt": "2024-08-09T00:14:15.551Z",
-          "lastModifiedBy": "juhkszcojbdxawpsvazocxziq",
-          "lastModifiedByType": "User",
-          "lastModifiedAt": "2024-08-09T00:14:15.551Z"
-=======
           "name": "aa",
           "type": "CustomLocation"
         },
@@ -287,7 +182,6 @@
           "lastModifiedBy": "jvagt",
           "lastModifiedByType": "User",
           "lastModifiedAt": "2024-08-09T00:09:33.009Z"
->>>>>>> c8008a03
         }
       }
     }

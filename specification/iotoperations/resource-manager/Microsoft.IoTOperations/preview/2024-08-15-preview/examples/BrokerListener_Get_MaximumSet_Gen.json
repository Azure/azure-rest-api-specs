--- conflicted
+++ resolved
@@ -3,11 +3,7 @@
   "operationId": "BrokerListener_Get",
   "parameters": {
     "api-version": "2024-08-15-preview",
-<<<<<<< HEAD
-    "subscriptionId": "AFF29B8F-79A0-410C-AEAD-D876166CB132",
-=======
     "subscriptionId": "7AE4F22C-E94C-4D88-99DB-D6C6382A697A",
->>>>>>> 7a56163e
     "resourceGroupName": "rgiotoperations",
     "instanceName": "resource-name123",
     "brokerName": "resource-name123",
@@ -17,15 +13,6 @@
     "200": {
       "body": {
         "properties": {
-<<<<<<< HEAD
-          "serviceName": "hbeekmkvacmrbqky",
-          "ports": [
-            {
-              "authenticationRef": "wcmhjindxwlckj",
-              "authorizationRef": "ekxotghayvn",
-              "nodePort": 4448,
-              "port": 2018,
-=======
           "serviceName": "zfkmttvywqqscfi",
           "ports": [
             {
@@ -33,20 +20,10 @@
               "authorizationRef": "l",
               "nodePort": 9550,
               "port": 5610,
->>>>>>> 7a56163e
               "protocol": "Mqtt",
               "tls": {
                 "mode": "Automatic",
                 "certManagerCertificateSpec": {
-<<<<<<< HEAD
-                  "duration": "vncpqydpgiemvuweqwfhlmgb",
-                  "secretName": "bvbdbuuoaobfq",
-                  "renewBefore": "fxjvdbybbmzahtfbhxb",
-                  "issuerRef": {
-                    "group": "fczjmigkwwgaudqgtvyx",
-                    "kind": "Issuer",
-                    "name": "zekpymlhglbslpfp"
-=======
                   "duration": "mdixgsyiky",
                   "secretName": "pofrdqgta",
                   "renewBefore": "vabbacbuaxmlyrrvofujiqvy",
@@ -54,7 +31,6 @@
                     "group": "tzegdfnublgpfh",
                     "kind": "Issuer",
                     "name": "ezh"
->>>>>>> 7a56163e
                   },
                   "privateKey": {
                     "algorithm": "Ec256",
@@ -62,29 +38,17 @@
                   },
                   "san": {
                     "dns": [
-<<<<<<< HEAD
-                      "jghjixxevtmimwaqmez"
-                    ],
-                    "ip": [
-                      "yajtqprkegpqrg"
-=======
                       "nnzco"
                     ],
                     "ip": [
                       "lcyytgswm"
->>>>>>> 7a56163e
                     ]
                   }
                 },
                 "manual": {
                   "secretRef": {
-<<<<<<< HEAD
-                    "name": "zdpjckultlcggavgutmidgysug",
-                    "namespace": "dkxyw"
-=======
                     "name": "lttjhilgvaxxswwxbwgkiek",
                     "namespace": "g"
->>>>>>> 7a56163e
                   }
                 }
               }
@@ -94,21 +58,6 @@
           "provisioningState": "Succeeded"
         },
         "extendedLocation": {
-<<<<<<< HEAD
-          "name": "jgvgtvtpglpvzzpydryluqvurbzjwh",
-          "type": "CustomLocation"
-        },
-        "id": "/subscriptions/0000000-0000-0000-0000-000000000000/resourceGroups/resourceGroup123/providers/Microsoft.IoTOperations/instances/resource-name123/brokers/resource-name123/listeners/resource-name123",
-        "name": "spbjokpdzqnjk",
-        "type": "giigwdpewkbumnftnwsiqnrynuakh",
-        "systemData": {
-          "createdBy": "rovmphklgjmmqfbrajuh",
-          "createdByType": "User",
-          "createdAt": "2024-08-08T23:11:42.632Z",
-          "lastModifiedBy": "ilftgsdgpzameyilyerhtxcuphkkxc",
-          "lastModifiedByType": "User",
-          "lastModifiedAt": "2024-08-08T23:11:42.632Z"
-=======
           "name": "oyodvnalggettyr",
           "type": "CustomLocation"
         },
@@ -122,7 +71,6 @@
           "lastModifiedBy": "ex",
           "lastModifiedByType": "User",
           "lastModifiedAt": "2024-08-08T22:54:50.379Z"
->>>>>>> 7a56163e
         }
       }
     }

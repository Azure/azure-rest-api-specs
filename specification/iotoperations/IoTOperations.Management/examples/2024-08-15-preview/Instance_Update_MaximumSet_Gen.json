--- conflicted
+++ resolved
@@ -3,20 +3,12 @@
   "operationId": "Instance_Update",
   "parameters": {
     "api-version": "2024-08-15-preview",
-<<<<<<< HEAD
-    "subscriptionId": "0AD14881-4121-404B-BE4E-FE64B0DBD13A",
-=======
     "subscriptionId": "F4C7E375-43C1-402A-AC68-AE3822B29EC0",
->>>>>>> fbbf3001
     "resourceGroupName": "rgiotoperations",
     "instanceName": "resource-name123",
     "properties": {
       "tags": {
-<<<<<<< HEAD
-        "key7553": "zywwtcynmbkyz"
-=======
         "key4778": "kjcwqgfngec"
->>>>>>> fbbf3001
       }
     }
   },
@@ -26,13 +18,6 @@
         "properties": {
           "description": "Lorem ipsum odor amet, consectetuer adipiscing elit.",
           "provisioningState": "Succeeded",
-<<<<<<< HEAD
-          "version": "elgdxxwxgobcmiml",
-          "schemaRegistryNamespace": "resource-name123"
-        },
-        "extendedLocation": {
-          "name": "kbzdxcaprarp",
-=======
           "version": "fjgcjjmovxaudejqgqxp",
           "schemaRegistryNamespace": "resource-name123",
           "serviceAccounts": [
@@ -44,7 +29,6 @@
         },
         "extendedLocation": {
           "name": "limlgubvxdfnebxvsrformxpqrr",
->>>>>>> fbbf3001
           "type": "CustomLocation"
         },
         "identity": {
@@ -52,32 +36,13 @@
           "tenantId": "ed060aa2-71ff-4d3f-99c4-a9138356fdec",
           "type": "None",
           "userAssignedIdentities": {
-<<<<<<< HEAD
-            "key5421": {
-=======
             "key4688": {
->>>>>>> fbbf3001
               "principalId": "4a6e4195-75b8-4685-aa0c-0b5704779327",
               "clientId": "fb90f267-8872-431a-a76a-a1cec5d3c4d2"
             }
           }
         },
         "tags": {
-<<<<<<< HEAD
-          "key3901": "kxadyqzncduglzqantn"
-        },
-        "location": "bzgtudympozlzinvitua",
-        "id": "/subscriptions/0000000-0000-0000-0000-000000000000/resourceGroups/resourceGroup123/providers/Microsoft.IoTOperations/instances/resource-name123",
-        "name": "xryvxghldhq",
-        "type": "tvpcchoqsfimwlzhkbkwevnnwef",
-        "systemData": {
-          "createdBy": "rwmdqtey",
-          "createdByType": "User",
-          "createdAt": "2024-08-08T22:28:53.214Z",
-          "lastModifiedBy": "wtrryhgyixeshvbp",
-          "lastModifiedByType": "User",
-          "lastModifiedAt": "2024-08-08T22:28:53.214Z"
-=======
           "key7766": "axqywterutfrrmwkncgkcx"
         },
         "location": "ovtfnrgesqiidygsm",
@@ -91,7 +56,6 @@
           "lastModifiedBy": "uuaomyzlxhdnqyadbzduyai",
           "lastModifiedByType": "User",
           "lastModifiedAt": "2024-08-08T20:32:26.801Z"
->>>>>>> fbbf3001
         }
       }
     }

{
  "title": "Instance_Update",
  "operationId": "Instance_Update",
  "parameters": {
    "api-version": "2024-08-15-preview",
<<<<<<< HEAD
    "subscriptionId": "159D58C9-E48D-4D4A-ACDF-95778459E541",
=======
    "subscriptionId": "03099343-733B-41FE-BE49-79D7DA3B010B",
>>>>>>> c8008a03
    "resourceGroupName": "rgiotoperations",
    "instanceName": "resource-name123",
    "properties": {
      "tags": {
<<<<<<< HEAD
        "key2378": "hyjm"
=======
        "key2177": "ourbwzg"
>>>>>>> c8008a03
      }
    }
  },
  "responses": {
    "200": {
      "body": {
        "properties": {
          "description": "Lorem ipsum odor amet, consectetuer adipiscing elit.",
          "provisioningState": "Succeeded",
<<<<<<< HEAD
          "version": "xedozbtaqpmezmgqjlv",
          "schemaRegistryNamespace": "resource-name123",
          "serviceAccounts": [
            {
              "name": "zegdsvkjacihnpkbyssai",
              "namespace": "fnvx"
=======
          "version": "znumixocqdjzwmlaa",
          "schemaRegistryNamespace": "resource-name123",
          "serviceAccounts": [
            {
              "name": "wapjmffpsz",
              "namespace": "gxrybwwbgmekfmdzyenjfdkmqedv"
>>>>>>> c8008a03
            }
          ],
          "components": {
            "adr": {
              "enabled": true
            },
            "akri": {
              "enabled": true
            },
            "connectors": {
              "enabled": true
            },
            "dataflows": {
              "enabled": true
            },
            "mqttbroker": {
              "enabled": true
            },
            "schemaregistry": {
              "enabled": true
            }
          }
        },
        "extendedLocation": {
<<<<<<< HEAD
          "name": "mflgtagivdgr",
=======
          "name": "aa",
>>>>>>> c8008a03
          "type": "CustomLocation"
        },
        "identity": {
          "principalId": "4a6e4195-75b8-4685-aa0c-0b5704779327",
          "tenantId": "ed060aa2-71ff-4d3f-99c4-a9138356fdec",
          "type": "None",
          "userAssignedIdentities": {
<<<<<<< HEAD
            "key7510": {
=======
            "key5801": {
>>>>>>> c8008a03
              "principalId": "4a6e4195-75b8-4685-aa0c-0b5704779327",
              "clientId": "fb90f267-8872-431a-a76a-a1cec5d3c4d2"
            }
          }
        },
        "tags": {
<<<<<<< HEAD
          "key442": "lcdtaeyqvqqqhhxvqedabhhezik"
        },
        "location": "cvctnuakaxklwgdqoxytsv",
        "id": "/subscriptions/0000000-0000-0000-0000-000000000000/resourceGroups/resourceGroup123/providers/Microsoft.IoTOperations/instances/resource-name123",
        "name": "tkcryjlurztwkqnexbrfyjfxunpx",
        "type": "pcoezdqzq",
        "systemData": {
          "createdBy": "tzmkkkmvljdlyvmsnkfp",
          "createdByType": "User",
          "createdAt": "2024-08-09T00:14:15.551Z",
          "lastModifiedBy": "juhkszcojbdxawpsvazocxziq",
          "lastModifiedByType": "User",
          "lastModifiedAt": "2024-08-09T00:14:15.551Z"
=======
          "key8083": "lootexowsez"
        },
        "location": "bzhgbflfecflvrgwjumxy",
        "id": "/subscriptions/0000000-0000-0000-0000-000000000000/resourceGroups/resourceGroup123/providers/Microsoft.IoTOperations/instances/resource-name123",
        "name": "pjkzaefnfjpqwujubprmzderszel",
        "type": "mgmudldfiprycojicmh",
        "systemData": {
          "createdBy": "xdyybldo",
          "createdByType": "User",
          "createdAt": "2024-08-09T00:09:33.009Z",
          "lastModifiedBy": "jvagt",
          "lastModifiedByType": "User",
          "lastModifiedAt": "2024-08-09T00:09:33.009Z"
>>>>>>> c8008a03
        }
      }
    }
  }
}<|MERGE_RESOLUTION|>--- conflicted
+++ resolved
@@ -3,20 +3,12 @@
   "operationId": "Instance_Update",
   "parameters": {
     "api-version": "2024-08-15-preview",
-<<<<<<< HEAD
-    "subscriptionId": "159D58C9-E48D-4D4A-ACDF-95778459E541",
-=======
     "subscriptionId": "03099343-733B-41FE-BE49-79D7DA3B010B",
->>>>>>> c8008a03
     "resourceGroupName": "rgiotoperations",
     "instanceName": "resource-name123",
     "properties": {
       "tags": {
-<<<<<<< HEAD
-        "key2378": "hyjm"
-=======
         "key2177": "ourbwzg"
->>>>>>> c8008a03
       }
     }
   },
@@ -26,50 +18,17 @@
         "properties": {
           "description": "Lorem ipsum odor amet, consectetuer adipiscing elit.",
           "provisioningState": "Succeeded",
-<<<<<<< HEAD
-          "version": "xedozbtaqpmezmgqjlv",
-          "schemaRegistryNamespace": "resource-name123",
-          "serviceAccounts": [
-            {
-              "name": "zegdsvkjacihnpkbyssai",
-              "namespace": "fnvx"
-=======
           "version": "znumixocqdjzwmlaa",
           "schemaRegistryNamespace": "resource-name123",
           "serviceAccounts": [
             {
               "name": "wapjmffpsz",
               "namespace": "gxrybwwbgmekfmdzyenjfdkmqedv"
->>>>>>> c8008a03
             }
-          ],
-          "components": {
-            "adr": {
-              "enabled": true
-            },
-            "akri": {
-              "enabled": true
-            },
-            "connectors": {
-              "enabled": true
-            },
-            "dataflows": {
-              "enabled": true
-            },
-            "mqttbroker": {
-              "enabled": true
-            },
-            "schemaregistry": {
-              "enabled": true
-            }
-          }
+          ]
         },
         "extendedLocation": {
-<<<<<<< HEAD
-          "name": "mflgtagivdgr",
-=======
           "name": "aa",
->>>>>>> c8008a03
           "type": "CustomLocation"
         },
         "identity": {
@@ -77,32 +36,13 @@
           "tenantId": "ed060aa2-71ff-4d3f-99c4-a9138356fdec",
           "type": "None",
           "userAssignedIdentities": {
-<<<<<<< HEAD
-            "key7510": {
-=======
             "key5801": {
->>>>>>> c8008a03
               "principalId": "4a6e4195-75b8-4685-aa0c-0b5704779327",
               "clientId": "fb90f267-8872-431a-a76a-a1cec5d3c4d2"
             }
           }
         },
         "tags": {
-<<<<<<< HEAD
-          "key442": "lcdtaeyqvqqqhhxvqedabhhezik"
-        },
-        "location": "cvctnuakaxklwgdqoxytsv",
-        "id": "/subscriptions/0000000-0000-0000-0000-000000000000/resourceGroups/resourceGroup123/providers/Microsoft.IoTOperations/instances/resource-name123",
-        "name": "tkcryjlurztwkqnexbrfyjfxunpx",
-        "type": "pcoezdqzq",
-        "systemData": {
-          "createdBy": "tzmkkkmvljdlyvmsnkfp",
-          "createdByType": "User",
-          "createdAt": "2024-08-09T00:14:15.551Z",
-          "lastModifiedBy": "juhkszcojbdxawpsvazocxziq",
-          "lastModifiedByType": "User",
-          "lastModifiedAt": "2024-08-09T00:14:15.551Z"
-=======
           "key8083": "lootexowsez"
         },
         "location": "bzhgbflfecflvrgwjumxy",
@@ -116,7 +56,6 @@
           "lastModifiedBy": "jvagt",
           "lastModifiedByType": "User",
           "lastModifiedAt": "2024-08-09T00:09:33.009Z"
->>>>>>> c8008a03
         }
       }
     }

--- conflicted
+++ resolved
@@ -3,26 +3,13 @@
   "operationId": "BrokerListener_CreateOrUpdate",
   "parameters": {
     "api-version": "2024-08-15-preview",
-<<<<<<< HEAD
-    "subscriptionId": "0AD14881-4121-404B-BE4E-FE64B0DBD13A",
-=======
     "subscriptionId": "F4C7E375-43C1-402A-AC68-AE3822B29EC0",
->>>>>>> fbbf3001
     "resourceGroupName": "rgiotoperations",
     "instanceName": "resource-name123",
     "brokerName": "resource-name123",
     "listenerName": "resource-name123",
     "resource": {
       "properties": {
-<<<<<<< HEAD
-        "serviceName": "suckwvpkqovqcdpsnnx",
-        "ports": [
-          {
-            "authenticationRef": "ej",
-            "authorizationRef": "bwlgosdznvrhddijbxa",
-            "nodePort": 1893,
-            "port": 3623,
-=======
         "serviceName": "vooi",
         "ports": [
           {
@@ -30,20 +17,10 @@
             "authorizationRef": "yuafwdxccnzpjcezccrvzfveo",
             "nodePort": 3358,
             "port": 8002,
->>>>>>> fbbf3001
             "protocol": "Mqtt",
             "tls": {
               "mode": "Automatic",
               "certManagerCertificateSpec": {
-<<<<<<< HEAD
-                "duration": "wzf",
-                "secretName": "wxnuzhdxevjqbdpdhontvbceprdhy",
-                "renewBefore": "spxsqsufajmcfqnalw",
-                "issuerRef": {
-                  "group": "pspljwwkweivysbdttishbmydazpy",
-                  "kind": "Issuer",
-                  "name": "akbgrrysurjkoehcthkhcuta"
-=======
                 "duration": "dipx",
                 "secretName": "syear",
                 "renewBefore": "ulhudlizqptzbyloc",
@@ -51,7 +28,6 @@
                   "group": "rs",
                   "kind": "Issuer",
                   "name": "qvrnalihrabj"
->>>>>>> fbbf3001
                 },
                 "privateKey": {
                   "algorithm": "Ec256",
@@ -59,29 +35,17 @@
                 },
                 "san": {
                   "dns": [
-<<<<<<< HEAD
-                    "qqhblwffoqbrqls"
-                  ],
-                  "ip": [
-                    "cuknnwuiph"
-=======
                     "uuhoznnehfuqujlcwsmx"
                   ],
                   "ip": [
                     "ey"
->>>>>>> fbbf3001
                   ]
                 }
               },
               "manual": {
                 "secretRef": {
-<<<<<<< HEAD
-                  "name": "hzlm",
-                  "namespace": "paejjs"
-=======
                   "name": "lvjtdardokvkvyjwot",
                   "namespace": "ycjuiuvfxd"
->>>>>>> fbbf3001
                 }
               }
             }
@@ -90,11 +54,7 @@
         "serviceType": "ClusterIp"
       },
       "extendedLocation": {
-<<<<<<< HEAD
-        "name": "kbzdxcaprarp",
-=======
         "name": "limlgubvxdfnebxvsrformxpqrr",
->>>>>>> fbbf3001
         "type": "CustomLocation"
       }
     }
@@ -103,15 +63,6 @@
     "200": {
       "body": {
         "properties": {
-<<<<<<< HEAD
-          "serviceName": "suckwvpkqovqcdpsnnx",
-          "ports": [
-            {
-              "authenticationRef": "ej",
-              "authorizationRef": "bwlgosdznvrhddijbxa",
-              "nodePort": 1893,
-              "port": 3623,
-=======
           "serviceName": "vooi",
           "ports": [
             {
@@ -119,20 +70,10 @@
               "authorizationRef": "yuafwdxccnzpjcezccrvzfveo",
               "nodePort": 3358,
               "port": 8002,
->>>>>>> fbbf3001
               "protocol": "Mqtt",
               "tls": {
                 "mode": "Automatic",
                 "certManagerCertificateSpec": {
-<<<<<<< HEAD
-                  "duration": "wzf",
-                  "secretName": "wxnuzhdxevjqbdpdhontvbceprdhy",
-                  "renewBefore": "spxsqsufajmcfqnalw",
-                  "issuerRef": {
-                    "group": "pspljwwkweivysbdttishbmydazpy",
-                    "kind": "Issuer",
-                    "name": "akbgrrysurjkoehcthkhcuta"
-=======
                   "duration": "dipx",
                   "secretName": "syear",
                   "renewBefore": "ulhudlizqptzbyloc",
@@ -140,7 +81,6 @@
                     "group": "rs",
                     "kind": "Issuer",
                     "name": "qvrnalihrabj"
->>>>>>> fbbf3001
                   },
                   "privateKey": {
                     "algorithm": "Ec256",
@@ -148,29 +88,17 @@
                   },
                   "san": {
                     "dns": [
-<<<<<<< HEAD
-                      "qqhblwffoqbrqls"
-                    ],
-                    "ip": [
-                      "cuknnwuiph"
-=======
                       "uuhoznnehfuqujlcwsmx"
                     ],
                     "ip": [
                       "ey"
->>>>>>> fbbf3001
                     ]
                   }
                 },
                 "manual": {
                   "secretRef": {
-<<<<<<< HEAD
-                    "name": "hzlm",
-                    "namespace": "paejjs"
-=======
                     "name": "lvjtdardokvkvyjwot",
                     "namespace": "ycjuiuvfxd"
->>>>>>> fbbf3001
                   }
                 }
               }
@@ -180,21 +108,6 @@
           "provisioningState": "Succeeded"
         },
         "extendedLocation": {
-<<<<<<< HEAD
-          "name": "kbzdxcaprarp",
-          "type": "CustomLocation"
-        },
-        "id": "/subscriptions/0000000-0000-0000-0000-000000000000/resourceGroups/resourceGroup123/providers/Microsoft.IoTOperations/instances/resource-name123/brokers/resource-name123/listeners/resource-name123",
-        "name": "eiyqroddgwtwjbqneiotdhrh",
-        "type": "ogcd",
-        "systemData": {
-          "createdBy": "rwmdqtey",
-          "createdByType": "User",
-          "createdAt": "2024-08-08T22:28:53.214Z",
-          "lastModifiedBy": "wtrryhgyixeshvbp",
-          "lastModifiedByType": "User",
-          "lastModifiedAt": "2024-08-08T22:28:53.214Z"
-=======
           "name": "limlgubvxdfnebxvsrformxpqrr",
           "type": "CustomLocation"
         },
@@ -208,7 +121,6 @@
           "lastModifiedBy": "uuaomyzlxhdnqyadbzduyai",
           "lastModifiedByType": "User",
           "lastModifiedAt": "2024-08-08T20:32:26.801Z"
->>>>>>> fbbf3001
         }
       }
     },
@@ -218,15 +130,6 @@
       },
       "body": {
         "properties": {
-<<<<<<< HEAD
-          "serviceName": "suckwvpkqovqcdpsnnx",
-          "ports": [
-            {
-              "authenticationRef": "ej",
-              "authorizationRef": "bwlgosdznvrhddijbxa",
-              "nodePort": 1893,
-              "port": 3623,
-=======
           "serviceName": "vooi",
           "ports": [
             {
@@ -234,20 +137,10 @@
               "authorizationRef": "yuafwdxccnzpjcezccrvzfveo",
               "nodePort": 3358,
               "port": 8002,
->>>>>>> fbbf3001
               "protocol": "Mqtt",
               "tls": {
                 "mode": "Automatic",
                 "certManagerCertificateSpec": {
-<<<<<<< HEAD
-                  "duration": "wzf",
-                  "secretName": "wxnuzhdxevjqbdpdhontvbceprdhy",
-                  "renewBefore": "spxsqsufajmcfqnalw",
-                  "issuerRef": {
-                    "group": "pspljwwkweivysbdttishbmydazpy",
-                    "kind": "Issuer",
-                    "name": "akbgrrysurjkoehcthkhcuta"
-=======
                   "duration": "dipx",
                   "secretName": "syear",
                   "renewBefore": "ulhudlizqptzbyloc",
@@ -255,7 +148,6 @@
                     "group": "rs",
                     "kind": "Issuer",
                     "name": "qvrnalihrabj"
->>>>>>> fbbf3001
                   },
                   "privateKey": {
                     "algorithm": "Ec256",
@@ -263,29 +155,17 @@
                   },
                   "san": {
                     "dns": [
-<<<<<<< HEAD
-                      "qqhblwffoqbrqls"
-                    ],
-                    "ip": [
-                      "cuknnwuiph"
-=======
                       "uuhoznnehfuqujlcwsmx"
                     ],
                     "ip": [
                       "ey"
->>>>>>> fbbf3001
                     ]
                   }
                 },
                 "manual": {
                   "secretRef": {
-<<<<<<< HEAD
-                    "name": "hzlm",
-                    "namespace": "paejjs"
-=======
                     "name": "lvjtdardokvkvyjwot",
                     "namespace": "ycjuiuvfxd"
->>>>>>> fbbf3001
                   }
                 }
               }
@@ -295,21 +175,6 @@
           "provisioningState": "Succeeded"
         },
         "extendedLocation": {
-<<<<<<< HEAD
-          "name": "kbzdxcaprarp",
-          "type": "CustomLocation"
-        },
-        "id": "/subscriptions/0000000-0000-0000-0000-000000000000/resourceGroups/resourceGroup123/providers/Microsoft.IoTOperations/instances/resource-name123/brokers/resource-name123/listeners/resource-name123",
-        "name": "eiyqroddgwtwjbqneiotdhrh",
-        "type": "ogcd",
-        "systemData": {
-          "createdBy": "rwmdqtey",
-          "createdByType": "User",
-          "createdAt": "2024-08-08T22:28:53.214Z",
-          "lastModifiedBy": "wtrryhgyixeshvbp",
-          "lastModifiedByType": "User",
-          "lastModifiedAt": "2024-08-08T22:28:53.214Z"
-=======
           "name": "limlgubvxdfnebxvsrformxpqrr",
           "type": "CustomLocation"
         },
@@ -323,7 +188,6 @@
           "lastModifiedBy": "uuaomyzlxhdnqyadbzduyai",
           "lastModifiedByType": "User",
           "lastModifiedAt": "2024-08-08T20:32:26.801Z"
->>>>>>> fbbf3001
         }
       }
     }

{
  "title": "BrokerAuthorization_ListByResourceGroup",
  "operationId": "BrokerAuthorization_ListByResourceGroup",
  "parameters": {
    "api-version": "2024-08-15-preview",
<<<<<<< HEAD
    "subscriptionId": "AFF29B8F-79A0-410C-AEAD-D876166CB132",
=======
    "subscriptionId": "7AE4F22C-E94C-4D88-99DB-D6C6382A697A",
>>>>>>> 7a56163e
    "resourceGroupName": "rgiotoperations",
    "instanceName": "resource-name123",
    "brokerName": "resource-name123"
  },
  "responses": {
    "200": {
      "body": {
        "value": [
          {
            "properties": {
              "authorizationPolicies": {
                "cache": "Enabled",
                "rules": [
                  {
                    "brokerResources": [
                      {
                        "method": "Connect",
                        "clientIds": [
                          "dvesb"
                        ],
                        "topics": [
<<<<<<< HEAD
                          "gisywemfuohfcizq"
=======
                          "wuyxirbsyktumikmpypddb"
>>>>>>> 7a56163e
                        ]
                      }
                    ],
                    "principals": {
                      "attributes": [
                        {
<<<<<<< HEAD
                          "key8101": "rjilkigjetcfpmrenxkurxgtb"
                        }
                      ],
                      "clientIds": [
                        "n"
                      ],
                      "usernames": [
                        "ucqkydllhskaspwdr"
=======
                          "key7228": "nat"
                        }
                      ],
                      "clientIds": [
                        "tzoqdkehamh"
                      ],
                      "usernames": [
                        "uuxavybvjbyczw"
>>>>>>> 7a56163e
                      ]
                    },
                    "stateStoreResources": [
                      {
                        "keyType": "Pattern",
                        "keys": [
<<<<<<< HEAD
                          "ityuyxvsbkgchogixeanzvmnvvcf"
=======
                          "uqmnhedryvhdtszom"
>>>>>>> 7a56163e
                        ],
                        "method": "Read"
                      }
                    ]
                  }
                ]
              },
              "provisioningState": "Succeeded"
            },
            "extendedLocation": {
<<<<<<< HEAD
              "name": "jgvgtvtpglpvzzpydryluqvurbzjwh",
              "type": "CustomLocation"
            },
            "id": "/subscriptions/0000000-0000-0000-0000-000000000000/resourceGroups/resourceGroup123/providers/Microsoft.IoTOperations/instances/resource-name123/brokers/resource-name123/authorizations/resource-name123",
            "name": "iubdwq",
            "type": "pvposdfvihizhen",
            "systemData": {
              "createdBy": "rovmphklgjmmqfbrajuh",
              "createdByType": "User",
              "createdAt": "2024-08-08T23:11:42.632Z",
              "lastModifiedBy": "ilftgsdgpzameyilyerhtxcuphkkxc",
              "lastModifiedByType": "User",
              "lastModifiedAt": "2024-08-08T23:11:42.632Z"
            }
          }
        ],
        "nextLink": "https://microsoft.com/ap"
=======
              "name": "oyodvnalggettyr",
              "type": "CustomLocation"
            },
            "id": "/subscriptions/0000000-0000-0000-0000-000000000000/resourceGroups/resourceGroup123/providers/Microsoft.IoTOperations/instances/resource-name123/brokers/resource-name123/authorizations/resource-name123",
            "name": "lulzyghqxlptrpfsvjcn",
            "type": "tqy",
            "systemData": {
              "createdBy": "wsiswd",
              "createdByType": "User",
              "createdAt": "2024-08-08T22:54:50.378Z",
              "lastModifiedBy": "ex",
              "lastModifiedByType": "User",
              "lastModifiedAt": "2024-08-08T22:54:50.379Z"
            }
          }
        ],
        "nextLink": "https://microsoft.com/a"
>>>>>>> 7a56163e
      }
    }
  }
}<|MERGE_RESOLUTION|>--- conflicted
+++ resolved
@@ -3,11 +3,7 @@
   "operationId": "BrokerAuthorization_ListByResourceGroup",
   "parameters": {
     "api-version": "2024-08-15-preview",
-<<<<<<< HEAD
-    "subscriptionId": "AFF29B8F-79A0-410C-AEAD-D876166CB132",
-=======
     "subscriptionId": "7AE4F22C-E94C-4D88-99DB-D6C6382A697A",
->>>>>>> 7a56163e
     "resourceGroupName": "rgiotoperations",
     "instanceName": "resource-name123",
     "brokerName": "resource-name123"
@@ -29,27 +25,13 @@
                           "dvesb"
                         ],
                         "topics": [
-<<<<<<< HEAD
-                          "gisywemfuohfcizq"
-=======
                           "wuyxirbsyktumikmpypddb"
->>>>>>> 7a56163e
                         ]
                       }
                     ],
                     "principals": {
                       "attributes": [
                         {
-<<<<<<< HEAD
-                          "key8101": "rjilkigjetcfpmrenxkurxgtb"
-                        }
-                      ],
-                      "clientIds": [
-                        "n"
-                      ],
-                      "usernames": [
-                        "ucqkydllhskaspwdr"
-=======
                           "key7228": "nat"
                         }
                       ],
@@ -58,18 +40,13 @@
                       ],
                       "usernames": [
                         "uuxavybvjbyczw"
->>>>>>> 7a56163e
                       ]
                     },
                     "stateStoreResources": [
                       {
                         "keyType": "Pattern",
                         "keys": [
-<<<<<<< HEAD
-                          "ityuyxvsbkgchogixeanzvmnvvcf"
-=======
                           "uqmnhedryvhdtszom"
->>>>>>> 7a56163e
                         ],
                         "method": "Read"
                       }
@@ -80,25 +57,6 @@
               "provisioningState": "Succeeded"
             },
             "extendedLocation": {
-<<<<<<< HEAD
-              "name": "jgvgtvtpglpvzzpydryluqvurbzjwh",
-              "type": "CustomLocation"
-            },
-            "id": "/subscriptions/0000000-0000-0000-0000-000000000000/resourceGroups/resourceGroup123/providers/Microsoft.IoTOperations/instances/resource-name123/brokers/resource-name123/authorizations/resource-name123",
-            "name": "iubdwq",
-            "type": "pvposdfvihizhen",
-            "systemData": {
-              "createdBy": "rovmphklgjmmqfbrajuh",
-              "createdByType": "User",
-              "createdAt": "2024-08-08T23:11:42.632Z",
-              "lastModifiedBy": "ilftgsdgpzameyilyerhtxcuphkkxc",
-              "lastModifiedByType": "User",
-              "lastModifiedAt": "2024-08-08T23:11:42.632Z"
-            }
-          }
-        ],
-        "nextLink": "https://microsoft.com/ap"
-=======
               "name": "oyodvnalggettyr",
               "type": "CustomLocation"
             },
@@ -116,7 +74,6 @@
           }
         ],
         "nextLink": "https://microsoft.com/a"
->>>>>>> 7a56163e
       }
     }
   }

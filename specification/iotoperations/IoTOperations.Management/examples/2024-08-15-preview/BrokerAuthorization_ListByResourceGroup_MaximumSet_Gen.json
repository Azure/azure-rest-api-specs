--- conflicted
+++ resolved
@@ -3,11 +3,7 @@
   "operationId": "BrokerAuthorization_ListByResourceGroup",
   "parameters": {
     "api-version": "2024-08-15-preview",
-<<<<<<< HEAD
-    "subscriptionId": "0AD14881-4121-404B-BE4E-FE64B0DBD13A",
-=======
     "subscriptionId": "F4C7E375-43C1-402A-AC68-AE3822B29EC0",
->>>>>>> fbbf3001
     "resourceGroupName": "rgiotoperations",
     "instanceName": "resource-name123",
     "brokerName": "resource-name123"
@@ -26,27 +22,13 @@
                       {
                         "method": "Connect",
                         "topics": [
-<<<<<<< HEAD
-                          "omlixbstiosmctiucvmwktnostk"
-=======
                           "qqdty"
->>>>>>> fbbf3001
                         ]
                       }
                     ],
                     "principals": {
                       "attributes": [
                         {
-<<<<<<< HEAD
-                          "key8854": "txooumr"
-                        }
-                      ],
-                      "clientIds": [
-                        "dbrufsxzthb"
-                      ],
-                      "usernames": [
-                        "ktsrxknsrbrpvqsjrpaa"
-=======
                           "key5264": "vadfhgpdglaqzwlsvfgsvxuhyehmhd"
                         }
                       ],
@@ -55,18 +37,13 @@
                       ],
                       "usernames": [
                         "jmjlgzjnkyfaczenfsohg"
->>>>>>> fbbf3001
                       ]
                     },
                     "stateStoreResources": [
                       {
                         "keyType": "Pattern",
                         "keys": [
-<<<<<<< HEAD
-                          "dpxyigzkqeczgt"
-=======
                           "gpovscysmuxidfuswyot"
->>>>>>> fbbf3001
                         ],
                         "method": "Read"
                       }
@@ -77,21 +54,6 @@
               "provisioningState": "Succeeded"
             },
             "extendedLocation": {
-<<<<<<< HEAD
-              "name": "kbzdxcaprarp",
-              "type": "CustomLocation"
-            },
-            "id": "/subscriptions/0000000-0000-0000-0000-000000000000/resourceGroups/resourceGroup123/providers/Microsoft.IoTOperations/instances/resource-name123/brokers/resource-name123/authorizations/resource-name123",
-            "name": "zyegdccgwccvlfrwyoksveccnblk",
-            "type": "lfvqxtwetytrumsls",
-            "systemData": {
-              "createdBy": "rwmdqtey",
-              "createdByType": "User",
-              "createdAt": "2024-08-08T22:28:53.214Z",
-              "lastModifiedBy": "wtrryhgyixeshvbp",
-              "lastModifiedByType": "User",
-              "lastModifiedAt": "2024-08-08T22:28:53.214Z"
-=======
               "name": "limlgubvxdfnebxvsrformxpqrr",
               "type": "CustomLocation"
             },
@@ -105,7 +67,6 @@
               "lastModifiedBy": "uuaomyzlxhdnqyadbzduyai",
               "lastModifiedByType": "User",
               "lastModifiedAt": "2024-08-08T20:32:26.801Z"
->>>>>>> fbbf3001
             }
           }
         ],

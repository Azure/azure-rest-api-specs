--- conflicted
+++ resolved
@@ -3,11 +3,7 @@
   "operationId": "BrokerAuthentication_ListByResourceGroup",
   "parameters": {
     "api-version": "2024-08-15-preview",
-<<<<<<< HEAD
-    "subscriptionId": "AFF29B8F-79A0-410C-AEAD-D876166CB132",
-=======
     "subscriptionId": "7AE4F22C-E94C-4D88-99DB-D6C6382A697A",
->>>>>>> 7a56163e
     "resourceGroupName": "rgiotoperations",
     "instanceName": "resource-name123",
     "brokerName": "resource-name123"
@@ -25,17 +21,6 @@
                     "auth": {
                       "x509": {
                         "secretRef": {
-<<<<<<< HEAD
-                          "name": "zdpjckultlcggavgutmidgysug",
-                          "namespace": "dkxyw"
-                        }
-                      }
-                    },
-                    "caCertConfigMap": "upetmpmymvwcaah",
-                    "endpoint": "https://www.example.com",
-                    "headers": {
-                      "key8006": "gstccjvhnzvosvmx"
-=======
                           "name": "lttjhilgvaxxswwxbwgkiek",
                           "namespace": "g"
                         }
@@ -45,30 +30,15 @@
                     "endpoint": "https://www.example.com",
                     "headers": {
                       "key2507": "lftarg"
->>>>>>> 7a56163e
                     }
                   },
                   "serviceAccountTokenSettings": {
                     "audiences": [
-<<<<<<< HEAD
-                      "cognvueejpqunn"
-=======
                       "fmcxvn"
->>>>>>> 7a56163e
                     ]
                   },
                   "x509Settings": {
                     "authorizationAttributes": {
-<<<<<<< HEAD
-                      "key8368": {
-                        "attributes": {
-                          "key7617": "oqmfqkyaljjgngblaknjtpbgdul"
-                        },
-                        "subject": "hluizall"
-                      }
-                    },
-                    "trustedClientCaCert": "npchkogxazxmaxgobablermecpa"
-=======
                       "key3646": {
                         "attributes": {
                           "key2569": "vbxehgbc"
@@ -77,28 +47,12 @@
                       }
                     },
                     "trustedClientCaCert": "xqksuqyj"
->>>>>>> 7a56163e
                   }
                 }
               ],
               "provisioningState": "Succeeded"
             },
             "extendedLocation": {
-<<<<<<< HEAD
-              "name": "jgvgtvtpglpvzzpydryluqvurbzjwh",
-              "type": "CustomLocation"
-            },
-            "id": "/subscriptions/0000000-0000-0000-0000-000000000000/resourceGroups/resourceGroup123/providers/Microsoft.IoTOperations/instances/resource-name123/brokers/resource-name123/authentications/resource-name123",
-            "name": "dk",
-            "type": "bjgw",
-            "systemData": {
-              "createdBy": "rovmphklgjmmqfbrajuh",
-              "createdByType": "User",
-              "createdAt": "2024-08-08T23:11:42.632Z",
-              "lastModifiedBy": "ilftgsdgpzameyilyerhtxcuphkkxc",
-              "lastModifiedByType": "User",
-              "lastModifiedAt": "2024-08-08T23:11:42.632Z"
-=======
               "name": "oyodvnalggettyr",
               "type": "CustomLocation"
             },
@@ -112,7 +66,6 @@
               "lastModifiedBy": "ex",
               "lastModifiedByType": "User",
               "lastModifiedAt": "2024-08-08T22:54:50.379Z"
->>>>>>> 7a56163e
             }
           }
         ],

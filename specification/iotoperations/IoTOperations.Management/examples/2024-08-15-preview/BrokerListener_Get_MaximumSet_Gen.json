{
  "title": "BrokerListener_Get",
  "operationId": "BrokerListener_Get",
  "parameters": {
    "api-version": "2024-08-15-preview",
<<<<<<< HEAD
    "subscriptionId": "159D58C9-E48D-4D4A-ACDF-95778459E541",
=======
    "subscriptionId": "03099343-733B-41FE-BE49-79D7DA3B010B",
>>>>>>> c8008a03
    "resourceGroupName": "rgiotoperations",
    "instanceName": "resource-name123",
    "brokerName": "resource-name123",
    "listenerName": "resource-name123"
  },
  "responses": {
    "200": {
      "body": {
        "properties": {
<<<<<<< HEAD
          "serviceName": "tvekidttkupscowthkewvy",
          "ports": [
            {
              "authenticationRef": "dhqpdvmbzelofeqcy",
              "authorizationRef": "owkckgwjgzjsbbugaixbcikzsrmhv",
              "nodePort": 9637,
              "port": 7032,
=======
          "serviceName": "vrtnapuxmtbca",
          "ports": [
            {
              "authenticationRef": "hpkjchpwgkclwyu",
              "authorizationRef": "cfbtavhahgfiahunvdmbdiaqtyijjf",
              "nodePort": 5765,
              "port": 3954,
>>>>>>> c8008a03
              "protocol": "Mqtt",
              "tls": {
                "mode": "Automatic",
                "certManagerCertificateSpec": {
<<<<<<< HEAD
                  "duration": "prqrpeuuoryqhvexvix",
                  "secretName": "dmjokghtgygwmpzbut",
                  "renewBefore": "wjjgkzgwkjywxv",
                  "issuerRef": {
                    "group": "asf",
                    "kind": "Issuer",
                    "name": "nvc"
=======
                  "duration": "thuox",
                  "secretName": "ioblrvdxejizolltplh",
                  "renewBefore": "zopvol",
                  "issuerRef": {
                    "group": "ngxtrgpkqchlguyizd",
                    "kind": "Issuer",
                    "name": "dvtuvimuth"
>>>>>>> c8008a03
                  },
                  "privateKey": {
                    "algorithm": "Ec256",
                    "rotationPolicy": "Always"
                  },
                  "san": {
                    "dns": [
<<<<<<< HEAD
                      "yhlmmfggkjhbdzocnfzmqkvwr"
                    ],
                    "ip": [
                      "fkxijwcwyddmyonvljmmvshw"
=======
                      "maqbvdgq"
                    ],
                    "ip": [
                      "maxebkasytjstqvyhvqb"
>>>>>>> c8008a03
                    ]
                  }
                },
                "manual": {
                  "secretRef": {
<<<<<<< HEAD
                    "name": "fvdgkrdankresdklhojg",
                    "namespace": "iwfixghqrm"
=======
                    "name": "rkeqqxjptpawo",
                    "namespace": "zmhbrjcxpbhphuwerlhhuomsocelf"
>>>>>>> c8008a03
                  }
                }
              }
            }
          ],
          "serviceType": "ClusterIp",
          "provisioningState": "Succeeded"
        },
        "extendedLocation": {
<<<<<<< HEAD
          "name": "mflgtagivdgr",
          "type": "CustomLocation"
        },
        "id": "/subscriptions/0000000-0000-0000-0000-000000000000/resourceGroups/resourceGroup123/providers/Microsoft.IoTOperations/instances/resource-name123/brokers/resource-name123/listeners/resource-name123",
        "name": "efhqfcbtrtn",
        "type": "phmfvpkzibgrr",
        "systemData": {
          "createdBy": "tzmkkkmvljdlyvmsnkfp",
          "createdByType": "User",
          "createdAt": "2024-08-09T00:14:15.551Z",
          "lastModifiedBy": "juhkszcojbdxawpsvazocxziq",
          "lastModifiedByType": "User",
          "lastModifiedAt": "2024-08-09T00:14:15.551Z"
=======
          "name": "aa",
          "type": "CustomLocation"
        },
        "id": "/subscriptions/0000000-0000-0000-0000-000000000000/resourceGroups/resourceGroup123/providers/Microsoft.IoTOperations/instances/resource-name123/brokers/resource-name123/listeners/resource-name123",
        "name": "yqebueuyjngcjijyfztxrdr",
        "type": "usp",
        "systemData": {
          "createdBy": "xdyybldo",
          "createdByType": "User",
          "createdAt": "2024-08-09T00:09:33.009Z",
          "lastModifiedBy": "jvagt",
          "lastModifiedByType": "User",
          "lastModifiedAt": "2024-08-09T00:09:33.009Z"
>>>>>>> c8008a03
        }
      }
    }
  }
}<|MERGE_RESOLUTION|>--- conflicted
+++ resolved
@@ -3,11 +3,7 @@
   "operationId": "BrokerListener_Get",
   "parameters": {
     "api-version": "2024-08-15-preview",
-<<<<<<< HEAD
-    "subscriptionId": "159D58C9-E48D-4D4A-ACDF-95778459E541",
-=======
     "subscriptionId": "03099343-733B-41FE-BE49-79D7DA3B010B",
->>>>>>> c8008a03
     "resourceGroupName": "rgiotoperations",
     "instanceName": "resource-name123",
     "brokerName": "resource-name123",
@@ -17,15 +13,6 @@
     "200": {
       "body": {
         "properties": {
-<<<<<<< HEAD
-          "serviceName": "tvekidttkupscowthkewvy",
-          "ports": [
-            {
-              "authenticationRef": "dhqpdvmbzelofeqcy",
-              "authorizationRef": "owkckgwjgzjsbbugaixbcikzsrmhv",
-              "nodePort": 9637,
-              "port": 7032,
-=======
           "serviceName": "vrtnapuxmtbca",
           "ports": [
             {
@@ -33,20 +20,10 @@
               "authorizationRef": "cfbtavhahgfiahunvdmbdiaqtyijjf",
               "nodePort": 5765,
               "port": 3954,
->>>>>>> c8008a03
               "protocol": "Mqtt",
               "tls": {
                 "mode": "Automatic",
                 "certManagerCertificateSpec": {
-<<<<<<< HEAD
-                  "duration": "prqrpeuuoryqhvexvix",
-                  "secretName": "dmjokghtgygwmpzbut",
-                  "renewBefore": "wjjgkzgwkjywxv",
-                  "issuerRef": {
-                    "group": "asf",
-                    "kind": "Issuer",
-                    "name": "nvc"
-=======
                   "duration": "thuox",
                   "secretName": "ioblrvdxejizolltplh",
                   "renewBefore": "zopvol",
@@ -54,7 +31,6 @@
                     "group": "ngxtrgpkqchlguyizd",
                     "kind": "Issuer",
                     "name": "dvtuvimuth"
->>>>>>> c8008a03
                   },
                   "privateKey": {
                     "algorithm": "Ec256",
@@ -62,29 +38,17 @@
                   },
                   "san": {
                     "dns": [
-<<<<<<< HEAD
-                      "yhlmmfggkjhbdzocnfzmqkvwr"
-                    ],
-                    "ip": [
-                      "fkxijwcwyddmyonvljmmvshw"
-=======
                       "maqbvdgq"
                     ],
                     "ip": [
                       "maxebkasytjstqvyhvqb"
->>>>>>> c8008a03
                     ]
                   }
                 },
                 "manual": {
                   "secretRef": {
-<<<<<<< HEAD
-                    "name": "fvdgkrdankresdklhojg",
-                    "namespace": "iwfixghqrm"
-=======
                     "name": "rkeqqxjptpawo",
                     "namespace": "zmhbrjcxpbhphuwerlhhuomsocelf"
->>>>>>> c8008a03
                   }
                 }
               }
@@ -94,21 +58,6 @@
           "provisioningState": "Succeeded"
         },
         "extendedLocation": {
-<<<<<<< HEAD
-          "name": "mflgtagivdgr",
-          "type": "CustomLocation"
-        },
-        "id": "/subscriptions/0000000-0000-0000-0000-000000000000/resourceGroups/resourceGroup123/providers/Microsoft.IoTOperations/instances/resource-name123/brokers/resource-name123/listeners/resource-name123",
-        "name": "efhqfcbtrtn",
-        "type": "phmfvpkzibgrr",
-        "systemData": {
-          "createdBy": "tzmkkkmvljdlyvmsnkfp",
-          "createdByType": "User",
-          "createdAt": "2024-08-09T00:14:15.551Z",
-          "lastModifiedBy": "juhkszcojbdxawpsvazocxziq",
-          "lastModifiedByType": "User",
-          "lastModifiedAt": "2024-08-09T00:14:15.551Z"
-=======
           "name": "aa",
           "type": "CustomLocation"
         },
@@ -122,7 +71,6 @@
           "lastModifiedBy": "jvagt",
           "lastModifiedByType": "User",
           "lastModifiedAt": "2024-08-09T00:09:33.009Z"
->>>>>>> c8008a03
         }
       }
     }

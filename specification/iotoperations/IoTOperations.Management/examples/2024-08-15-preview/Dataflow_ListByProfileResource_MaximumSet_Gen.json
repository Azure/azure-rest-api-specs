--- conflicted
+++ resolved
@@ -3,11 +3,7 @@
   "operationId": "Dataflow_ListByProfileResource",
   "parameters": {
     "api-version": "2024-08-15-preview",
-<<<<<<< HEAD
-    "subscriptionId": "0AD14881-4121-404B-BE4E-FE64B0DBD13A",
-=======
     "subscriptionId": "F4C7E375-43C1-402A-AC68-AE3822B29EC0",
->>>>>>> fbbf3001
     "resourceGroupName": "rgiotoperations",
     "instanceName": "resource-name123",
     "dataflowProfileName": "resource-name123"
@@ -22,16 +18,6 @@
               "operations": [
                 {
                   "operationType": "DataflowOperation",
-<<<<<<< HEAD
-                  "name": "kfxhiaxjnwfocvxjuixtierfhlpa",
-                  "sourceSettings": {
-                    "endpointRef": "hfelavrmqhpsszldapwjxdioct",
-                    "assetRef": "vwuub",
-                    "serializationFormat": "Json",
-                    "schemaRef": "pecncubxruwj",
-                    "dataSources": [
-                      "hcmyrbvfggrre"
-=======
                   "name": "sjmaomyezia",
                   "sourceSettings": {
                     "endpointRef": "gsrssjinpwfgkdnpt",
@@ -40,23 +26,10 @@
                     "schemaRef": "azwmkcjplfquegdywsssz",
                     "dataSources": [
                       "fvnkynjnmovlugyl"
->>>>>>> fbbf3001
                     ]
                   },
                   "builtInTransformationSettings": {
                     "serializationFormat": "Delta",
-<<<<<<< HEAD
-                    "schemaRef": "pfrgluwyl",
-                    "datasets": [
-                      {
-                        "key": "fdufnzgdjhprfvtmbqqstbutmvwszmgqgsbaprrwce",
-                        "description": "Lorem ipsum odor amet, consectetuer adipiscing elit.",
-                        "schemaRef": "iqvoyfoixogac",
-                        "inputs": [
-                          "gwdljkrolvju"
-                        ],
-                        "expression": "gswagppddjzinsidwaoyway"
-=======
                     "schemaRef": "ugwghjxfm",
                     "datasets": [
                       {
@@ -67,7 +40,6 @@
                           "qvvpv"
                         ],
                         "expression": "qigpsdaafdkwcwrqzxoauehbymqn"
->>>>>>> fbbf3001
                       }
                     ],
                     "filter": [
@@ -75,15 +47,9 @@
                         "type": "Filter",
                         "description": "Lorem ipsum odor amet, consectetuer adipiscing elit.",
                         "inputs": [
-<<<<<<< HEAD
-                          "hiuadujdiqzqhykdfvrcrqtw"
-                        ],
-                        "expression": "cqsqgs"
-=======
                           "sjhczjgkznkwejmxhycyiuctgb"
                         ],
                         "expression": "nztnsziclwxpsfaejnmqa"
->>>>>>> fbbf3001
                       }
                     ],
                     "map": [
@@ -91,49 +57,22 @@
                         "type": "NewProperties",
                         "description": "Lorem ipsum odor amet, consectetuer adipiscing elit.",
                         "inputs": [
-<<<<<<< HEAD
-                          "qosdanuzriftfbfipui"
-                        ],
-                        "expression": "jfrtvrcn",
-                        "output": "pscwrijeapxfmpgzq"
-=======
                           "lrebamjtmbixqrclhpckwesrulxo"
                         ],
                         "expression": "vsdsnnqqbwgolthsswfupkwdyijh",
                         "output": "artm"
->>>>>>> fbbf3001
                       }
                     ]
                   },
                   "destinationSettings": {
-<<<<<<< HEAD
-                    "endpointRef": "nmvsyulmtnycm",
-                    "dataDestination": "nuxuyzwhcwkpkyysmosjjuneumj"
-=======
                     "endpointRef": "fe",
                     "dataDestination": "xuelkxtzswfqt"
->>>>>>> fbbf3001
                   }
                 }
               ],
               "provisioningState": "Succeeded"
             },
             "extendedLocation": {
-<<<<<<< HEAD
-              "name": "kbzdxcaprarp",
-              "type": "CustomLocation"
-            },
-            "id": "/subscriptions/0000000-0000-0000-0000-000000000000/resourceGroups/resourceGroup123/providers/Microsoft.IoTOperations/instances/resource-name123/dataflowProfiles/resource-name123/dataflows/resource-name123",
-            "name": "skrhfqjimfcuypwqdzrmqgupsqplye",
-            "type": "birntvlkphlwbwlfn",
-            "systemData": {
-              "createdBy": "rwmdqtey",
-              "createdByType": "User",
-              "createdAt": "2024-08-08T22:28:53.214Z",
-              "lastModifiedBy": "wtrryhgyixeshvbp",
-              "lastModifiedByType": "User",
-              "lastModifiedAt": "2024-08-08T22:28:53.214Z"
-=======
               "name": "limlgubvxdfnebxvsrformxpqrr",
               "type": "CustomLocation"
             },
@@ -147,7 +86,6 @@
               "lastModifiedBy": "uuaomyzlxhdnqyadbzduyai",
               "lastModifiedByType": "User",
               "lastModifiedAt": "2024-08-08T20:32:26.801Z"
->>>>>>> fbbf3001
             }
           }
         ],

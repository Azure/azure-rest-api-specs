--- conflicted
+++ resolved
@@ -27,13 +27,6 @@
     service-name: "IoT Operations"
     flavor: "azure"
   "@azure-tools/typespec-ts":
-<<<<<<< HEAD
-    azureSdkForJs: true
-    isModularLibrary: true
-    generateMetadata: true
-    experimentalExtensibleEnums: true
-    generateSample: true
-=======
     azure-sdk-for-js: true
     is-modular-library: true
     generate-metadata: true
@@ -41,7 +34,6 @@
     experimental-extensible-enums: true
     enable-operation-group: true
     generate-sample: true
->>>>>>> bda0e172
     package-dir: "arm-iotoperations"
     flavor: "azure"
     package-details:

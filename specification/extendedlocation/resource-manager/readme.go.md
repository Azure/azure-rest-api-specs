--- conflicted
+++ resolved
@@ -13,7 +13,6 @@
 ```yaml $(go) && $(multiapi)
 batch:
   - tag: package-2021-03-15-preview
-<<<<<<< HEAD
   - tag: package-2021-08-15
 ```
 
@@ -25,8 +24,6 @@
 ```yaml $(tag) == 'package-2021-03-15-preview' && $(go)
 namespace: extendedlocation
 output-folder: $(go-sdk-folder)/services/preview/$(namespace)/mgmt/2021-03-15-preview/$(namespace)
-=======
->>>>>>> 92b58eb7
 ```
 
 ### Tag: package-2021-08-15 and go

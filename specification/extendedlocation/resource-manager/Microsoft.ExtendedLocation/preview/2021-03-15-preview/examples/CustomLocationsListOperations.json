{
  "parameters": {
    "api-version": "2021-03-15-preview"
  },
  "responses": {
    "200": {
      "body": {
        "value": [
          {
            "name": "Microsoft.ExtendedLocation/operations/read",
            "display": {
              "description": "Gets list of Available Operations for Custom Locations",
              "operation": "List Available Operations for Custom Locations",
              "provider": "Microsoft.ExtendedLocation",
              "resource": "Operations"
            },
            "origin": "user,system",
            "isDataAction": false
          },
          {
            "name": "Microsoft.ExtendedLocation/register/action",
            "display": {
              "description": "Registers the subscription for Custom Location resource provider and enables the creation of Custom Location.",
              "operation": "Registers the Custom Location Resource Provider",
              "provider": "Microsoft.ExtendedLocation",
              "resource": "Custom Locations Resource Provider"
            },
            "origin": "user,system",
            "isDataAction": false
          },
          {
            "name": "Microsoft.ExtendedLocation/unregister/action",
            "display": {
              "description": "UnRegisters the subscription for Custom Location resource provider and disables the creation of Custom Location.",
              "operation": "UnRegisters the Custom Location Resource Provider",
              "provider": "Microsoft.ExtendedLocation",
              "resource": "Custom Locations Resource Provider"
            },
            "origin": "user,system",
            "isDataAction": false
          },
          {
            "name": "Microsoft.ExtendedLocation/customLocations/read",
            "display": {
              "description": "Gets an Custom Location resource",
              "operation": "Get Custom Location",
              "provider": "Microsoft.ExtendedLocation",
              "resource": "Custom Locations"
            },
            "origin": "user,system",
            "isDataAction": false
          },
          {
            "name": "Microsoft.ExtendedLocation/customLocations/write",
            "display": {
              "description": "Creates or Updates Custom Location resource",
              "operation": "Create or Update Custom Location",
              "provider": "Microsoft.ExtendedLocation",
<<<<<<< HEAD
=======
              "resource": "Custom Locations"
            },
            "origin": "user,system",
            "isDataAction": false
          },
          {
            "name": "Microsoft.ExtendedLocation/customLocations/deploy/action",
            "display": {
              "description": "Deploy permissions to a Custom Location resource",
              "operation": "Deploy permissions to Custom Location",
              "provider": "Microsoft.ExtendedLocation",
>>>>>>> 1d5f5252
              "resource": "Custom Locations"
            },
            "origin": "user,system",
            "isDataAction": false
          },
          {
            "name": "Microsoft.ExtendedLocation/customLocations/deploy/action",
            "display": {
              "description": "Deploy permissions to a Custom Location resource",
              "operation": "Deploy permissions to Custom Location",
              "provider": "Microsoft.ExtendedLocation",
              "resource": "Custom Locations"
            },
            "origin": "user,system",
            "isDataAction": true
          },
          {
            "name": "Microsoft.ExtendedLocation/customLocations/delete",
            "display": {
              "description": "Deletes Custom Location resource",
              "operation": "Delete Custom Location",
              "provider": "Microsoft.ExtendedLocation",
              "resource": "Custom Locations"
            },
            "origin": "user,system",
            "isDataAction": false
          },
          {
            "name": "Microsoft.ExtendedLocation/customLocations/enabledresourcetypes/read",
            "display": {
              "description": "Gets EnabledResourceTypes for a Custom Location resource",
              "operation": "Get EnabledResourceTypes for Custom Location",
              "provider": "Microsoft.ExtendedLocation",
              "resource": "Custom Locations"
            },
            "origin": "user,system",
            "isDataAction": false
          },
          {
            "name": "Microsoft.ExtendedLocation/locations/operationsstatus/read",
            "display": {
              "description": "Get result of Custom Location operation",
              "operation": "Get status of Custom Location operation",
              "provider": "Microsoft.ExtendedLocation",
              "resource": "Custom Location Operation Status"
            },
            "origin": "user,system",
            "isDataAction": false
          },
          {
            "name": "Microsoft.ExtendedLocation/locations/operationresults/read",
            "display": {
              "description": "Get result of Custom Location operation",
              "operation": "Get the status of Custom Location operation",
              "provider": "Microsoft.ExtendedLocation",
              "resource": "Custom Location Operation Result"
            },
            "origin": "user,system",
            "isDataAction": false
          }
        ]
      }
    }
  }
}<|MERGE_RESOLUTION|>--- conflicted
+++ resolved
@@ -56,8 +56,6 @@
               "description": "Creates or Updates Custom Location resource",
               "operation": "Create or Update Custom Location",
               "provider": "Microsoft.ExtendedLocation",
-<<<<<<< HEAD
-=======
               "resource": "Custom Locations"
             },
             "origin": "user,system",
@@ -69,7 +67,6 @@
               "description": "Deploy permissions to a Custom Location resource",
               "operation": "Deploy permissions to Custom Location",
               "provider": "Microsoft.ExtendedLocation",
->>>>>>> 1d5f5252
               "resource": "Custom Locations"
             },
             "origin": "user,system",

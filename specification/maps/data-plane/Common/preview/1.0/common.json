{
  "swagger": "2.0",
  "info": {
    "title": "Azure Maps Common Types",
    "version": "1.0"
  },
  "produces": [
    "application/json"
  ],
  "paths": {},
  "definitions": {
    "LongRunningOperationResult": {
      "description": "The response model for a Long-Running Operations API.",
      "type": "object",
      "properties": {
        "operationId": {
          "description": "The Id for this long-running operation.",
          "type": "string"
        },
        "status": {
          "description": "The status state of the request.",
          "type": "string",
          "enum": [
            "NotStarted",
            "Running",
            "Failed",
            "Succeeded"
          ],
          "x-ms-enum": {
            "name": "LroStatus",
            "modelAsString": true,
            "values": [
              {
                "value": "NotStarted",
                "description": "The request has not started processing yet."
              },
              {
                "value": "Running",
                "description": "The request has started processing."
              },
              {
                "value": "Failed",
                "description": "The request has one or more failures."
              },
              {
                "value": "Succeeded",
                "description": "The request has successfully completed."
              }
            ]
          },
          "readOnly": true
        },
        "created": {
          "description": "The created timestamp.",
          "type": "string",
          "format": "date-time",
          "readOnly": true
        },
        "error": {
          "$ref": "../../../../../common-types/data-plane/v1/types.json#/definitions/ErrorDetail"
        },
        "warning": {
          "$ref": "../../../../../common-types/data-plane/v1/types.json#/definitions/ErrorDetail"
        }
      }
    },
    "BatchRequest": {
      "description": "This type represents the request body for the Batch service.",
      "type": "object",
      "properties": {
        "batchItems": {
          "description": "The list of queries to process.",
          "type": "array",
          "items": {
            "$ref": "#/definitions/BatchRequestItem"
          }
        }
      }
    },
    "BatchRequestItem": {
      "description": "Batch request object",
      "type": "object",
      "properties": {
        "query": {
          "description": "This parameter contains a query string used to perform an unstructured geocoding operation. The query string will be passed verbatim to the search API for processing.",
          "type": "string",
          "example": "?query=One, Microsoft Way, Redmond, WA 98052&limit=3"
        }
      }
    },
    "BatchResult": {
      "description": "This object is returned from a successful Batch service call. Extend with 'batchItems' property.",
      "type": "object",
      "properties": {
        "summary": {
          "description": "Summary of the results for the batch request",
          "x-ms-client-name": "BatchSummary",
          "type": "object",
          "readOnly": true,
          "properties": {
            "successfulRequests": {
              "description": "Number of successful requests in the batch",
              "type": "integer",
              "readOnly": true
            },
            "totalRequests": {
              "description": "Total number of requests in the batch",
              "type": "integer",
              "readOnly": true
            }
          }
        }
      }
    },
    "BatchResultItem": {
      "description": "An item returned from Batch API. Extend with 'response' property.",
      "type": "object",
      "properties": {
        "statusCode": {
          "description": "HTTP request status code.",
          "type": "integer",
          "readOnly": true,
          "example": 200
        }
      }
    },
    "LatLongPair": {
      "description": "A location represented as a latitude and longitude.",
      "type": "object",
      "properties": {
        "latitude": {
          "description": "Latitude property",
          "type": "number",
          "format": "double"
        },
        "longitude": {
          "description": "Longitude property",
          "type": "number",
          "format": "double"
        }
      }
    },
    "LatLongPairAbbreviated": {
      "description": "A location represented as a latitude and longitude using short names 'lat' & 'lon'.",
      "type": "object",
      "properties": {
        "lat": {
          "description": "Latitude property",
          "type": "number",
          "format": "double"
        },
        "lon": {
          "description": "Longitude property",
          "type": "number",
          "format": "double"
        }
      }
    },
    "BoundingBox": {
      "x-ms-client-name": "boundingBox",
      "description": "Bounding box. Projection used - EPSG:3857. Format : 'minLon, minLat, maxLon, maxLat'.",
      "type": "array",
      "readOnly": true,
      "items": {
        "type": "number",
        "format": "double"
      }
    },
    "GeoJsonPosition": {
      "description": "A `Position` is an array of numbers with two or more elements. The first two elements are _longitude_ and _latitude_, precisely in that order. _Altitude/Elevation_ is an optional third element. Please refer to [RFC 7946](https://tools.ietf.org/html/rfc7946#section-3.1.1) for details.",
      "type": "array",
      "items": {
        "type": "number",
        "format": "double"
      }
    },
    "GeoJsonLinearRing": {
      "description": "Though a linear ring is not explicitly represented as a GeoJSON geometry type, it helps in defining the polygon as an array of linear rings. Please refer to [RFC 7946](https://tools.ietf.org/html/rfc7946#section-3.1.6) for details.",
      "type": "array",
      "items": {
        "$ref": "#/definitions/GeoJsonPosition"
      }
    },
    "GeoJsonObject": {
      "description": "A valid `GeoJSON` object. Please refer to [RFC 7946](https://tools.ietf.org/html/rfc7946#section-3) for details.",
      "type": "object",
      "discriminator": "type",
      "required": [
        "type"
      ],
      "properties": {
        "type": {
          "description": "Specifies the `GeoJSON` type. Must be one of the nine valid GeoJSON object types - Point, MultiPoint, LineString, MultiLineString, Polygon, MultiPolygon, GeometryCollection, Feature and FeatureCollection.",
          "type": "string",
          "enum": [
            "Point",
            "MultiPoint",
            "LineString",
            "MultiLineString",
            "Polygon",
            "MultiPolygon",
            "GeometryCollection",
            "Feature",
            "FeatureCollection"
          ],
          "x-ms-enum": {
            "name": "GeoJsonObjectType",
            "modelAsString": false,
            "values": [
              {
                "value": "Point",
                "description": "`GeoJSON Point` geometry.",
                "name": "GeoJsonPoint"
              },
              {
                "value": "MultiPoint",
                "description": "`GeoJSON MultiPoint` geometry.",
                "name": "GeoJsonMultiPoint"
              },
              {
                "value": "LineString",
                "description": "`GeoJSON LineString` geometry.",
                "name": "GeoJsonLineString"
              },
              {
                "value": "MultiLineString",
                "description": "`GeoJSON MultiLineString` geometry.",
                "name": "GeoJsonMultiLineString"
              },
              {
                "value": "Polygon",
                "description": "`GeoJSON Polygon` geometry.",
                "name": "GeoJsonPolygon"
              },
              {
                "value": "MultiPolygon",
                "description": "`GeoJSON MultiPolygon` geometry.",
                "name": "GeoJsonMultiPolygon"
              },
              {
                "value": "GeometryCollection",
                "description": "`GeoJSON GeometryCollection` geometry.",
                "name": "GeoJsonGeometryCollection"
              },
              {
                "value": "Feature",
                "description": "`GeoJSON Feature` object.",
                "name": "GeoJsonFeature"
              },
              {
                "value": "FeatureCollection",
                "description": "`GeoJSON FeatureCollection` object.",
                "name": "GeoJsonFeatureCollection"
              }
            ]
          }
        }
      }
    },
    "GeoJsonGeometry": {
      "description": "A valid `GeoJSON` geometry object. The type must be one of the seven valid GeoJSON geometry types - Point, MultiPoint, LineString, MultiLineString, Polygon, MultiPolygon and GeometryCollection. Please refer to [RFC 7946](https://tools.ietf.org/html/rfc7946#section-3.1) for details.",
      "type": "object",
      "allOf": [
        {
          "$ref": "#/definitions/GeoJsonObject"
        }
      ]
    },
    "GeoJsonPoint": {
      "description": "A valid `GeoJSON Point` geometry type. Please refer to [RFC 7946](https://tools.ietf.org/html/rfc7946#section-3.1.2) for details.",
      "x-ms-discriminator-value": "Point",
      "type": "object",
      "allOf": [
        {
          "$ref": "#/definitions/GeoJsonGeometry"
        },
        {
          "$ref": "#/definitions/GeoJsonPointData"
        }
      ]
    },
    "GeoJsonPointData": {
      "description": "Data contained by a `GeoJson Point`.",
      "type": "object",
      "properties": {
        "coordinates": {
          "$ref": "#/definitions/GeoJsonPosition"
        }
      },
      "required": [
        "coordinates"
      ]
    },
    "GeoJsonMultiPoint": {
      "description": "A valid `GeoJSON MultiPoint` geometry type. Please refer to [RFC 7946](https://tools.ietf.org/html/rfc7946#section-3.1.3) for details.",
      "x-ms-discriminator-value": "MultiPoint",
      "type": "object",
      "allOf": [
        {
          "$ref": "#/definitions/GeoJsonGeometry"
        },
        {
          "$ref": "#/definitions/GeoJsonMultiPointData"
        }
      ]
    },
    "GeoJsonMultiPointData": {
      "type": "object",
      "description": "Data contained by a `GeoJson MultiPoint`.",
      "properties": {
        "coordinates": {
          "description": "Coordinates for the `GeoJson MultiPoint` geometry.",
          "type": "array",
          "items": {
            "$ref": "#/definitions/GeoJsonPosition"
          }
        }
      },
      "required": [
        "coordinates"
      ]
    },
    "GeoJsonLineString": {
      "description": "A valid `GeoJSON LineString` geometry type. Please refer to [RFC 7946](https://tools.ietf.org/html/rfc7946#section-3.1.4) for details.",
      "x-ms-discriminator-value": "LineString",
      "type": "object",
      "allOf": [
        {
          "$ref": "#/definitions/GeoJsonGeometry"
        },
        {
          "$ref": "#/definitions/GeoJsonLineStringData"
        }
      ]
    },
    "GeoJsonLineStringData": {
      "type": "object",
      "properties": {
        "coordinates": {
          "description": "Coordinates for the `GeoJson LineString` geometry.",
          "type": "array",
          "items": {
            "$ref": "#/definitions/GeoJsonPosition"
          }
        }
      },
      "required": [
        "coordinates"
      ]
    },
    "GeoJsonMultiLineString": {
      "description": "A valid `GeoJSON MultiLineString` geometry type. Please refer to [RFC 7946](https://tools.ietf.org/html/rfc7946#section-3.1.5) for details.",
      "x-ms-discriminator-value": "MultiLineString",
      "type": "object",
      "allOf": [
        {
          "$ref": "#/definitions/GeoJsonGeometry"
        },
        {
          "$ref": "#/definitions/GeoJsonMultiLineStringData"
        }
      ]
    },
    "GeoJsonMultiLineStringData": {
      "type": "object",
      "properties": {
        "coordinates": {
          "description": "Coordinates for the `GeoJson MultiLineString` geometry.",
          "type": "array",
          "items": {
            "$ref": "#/definitions/GeoJsonLinearRing"
          }
        }
      },
      "required": [
        "coordinates"
      ]
    },
    "GeoJsonPolygon": {
      "description": "A valid `GeoJSON Polygon` geometry type. Please refer to [RFC 7946](https://tools.ietf.org/html/rfc7946#section-3.1.6) for details.",
      "x-ms-discriminator-value": "Polygon",
      "type": "object",
      "allOf": [
        {
          "$ref": "#/definitions/GeoJsonGeometry"
        },
        {
          "$ref": "#/definitions/GeoJsonPolygonData"
        }
      ]
    },
    "GeoJsonPolygonData": {
      "type": "object",
      "properties": {
        "coordinates": {
          "description": "Coordinates for the `GeoJson Polygon` geometry type.",
          "type": "array",
          "items": {
            "$ref": "#/definitions/GeoJsonLinearRing"
          }
        }
      },
      "required": [
        "coordinates"
      ]
    },
    "GeoJsonMultiPolygon": {
      "description": "A valid `GeoJSON MultiPolygon` object type. Please refer to [RFC 7946](https://tools.ietf.org/html/rfc7946#section-3.1.7) for details.",
      "x-ms-discriminator-value": "MultiPolygon",
      "type": "object",
      "allOf": [
        {
          "$ref": "#/definitions/GeoJsonGeometry"
        },
        {
          "$ref": "#/definitions/GeoJsonMultiPolygonData"
        }
      ]
    },
    "GeoJsonMultiPolygonData": {
      "type": "object",
      "properties": {
        "coordinates": {
          "description": "Contains a list of valid `GeoJSON Polygon` objects. **Note** that coordinates in GeoJSON are in x, y order (longitude, latitude).",
          "type": "array",
          "items": {
            "type": "array",
            "items": {
              "$ref": "#/definitions/GeoJsonLinearRing"
            }
          }
        }
      },
      "required": [
        "coordinates"
      ]
    },
    "GeoJsonGeometryCollection": {
      "description": "A valid `GeoJSON GeometryCollection` object type. Please refer to [RFC 7946](https://tools.ietf.org/html/rfc7946#section-3.1.8) for details.",
      "x-ms-discriminator-value": "GeometryCollection",
      "type": "object",
      "allOf": [
        {
          "$ref": "#/definitions/GeoJsonGeometry"
        },
        {
          "$ref": "#/definitions/GeoJsonGeometryCollectionData"
        }
      ]
    },
    "GeoJsonGeometryCollectionData": {
      "type": "object",
      "properties": {
        "geometries": {
          "description": "Contains a list of valid `GeoJSON` geometry objects. **Note** that coordinates in GeoJSON are in x, y order (longitude, latitude).",
          "type": "array",
          "items": {
            "$ref": "#/definitions/GeoJsonGeometry"
          }
        }
      },
      "required": [
        "geometries"
      ]
    },
    "GeoJsonFeature": {
      "description": "A valid `GeoJSON Feature` object type. Please refer to [RFC 7946](https://tools.ietf.org/html/rfc7946#section-3.2) for details.",
      "x-ms-discriminator-value": "Feature",
      "type": "object",
      "allOf": [
        {
          "$ref": "#/definitions/GeoJsonObject"
        },
        {
          "$ref": "#/definitions/GeoJsonFeatureData"
        }
      ]
    },
    "GeoJsonFeatureData": {
      "type": "object",
      "properties": {
        "geometry": {
          "$ref": "#/definitions/GeoJsonGeometry"
        },
        "properties": {
          "x-ms-client-flatten": true,
          "description": "Properties can contain any additional metadata about the `Feature`. Value can be any JSON object or a JSON null value",
          "type": "object"
        },
        "id": {
          "description": "Identifier for the feature.",
          "type": "string"
        },
        "featureType": {
          "description": "The type of the feature. The value depends on the data model the current feature is part of. Some data models may have an empty value.",
          "type": "string"
        }
      },
      "required": [
        "geometry"
      ]
    },
    "GeoJsonFeatureCollection": {
      "description": "A valid `GeoJSON FeatureCollection` object type. Please refer to [RFC 7946](https://tools.ietf.org/html/rfc7946#section-3.3) for details.",
      "x-ms-discriminator-value": "FeatureCollection",
      "type": "object",
      "allOf": [
        {
          "$ref": "#/definitions/GeoJsonObject"
        },
        {
          "$ref": "#/definitions/GeoJsonFeatureCollectionData"
        }
      ]
    },
    "GeoJsonFeatureCollectionData": {
      "type": "object",
      "properties": {
        "features": {
          "description": "Contains a list of valid `GeoJSON Feature` objects.",
          "type": "array",
          "items": {
            "$ref": "#/definitions/GeoJsonFeature"
          }
        }
      },
      "required": [
        "features"
      ]
    },
    "Ontology": {
      "type": "string",
      "description": "The ontology version of this dataset.",
      "readOnly": true
    }
  },
  "parameters": {
    "ClientId": {
      "name": "x-ms-client-id",
      "x-ms-client-name": "clientId",
      "description": "Specifies which account is intended for usage in conjunction with the Azure AD security model.  It represents a unique ID for the Azure Maps account and can be retrieved from the Azure Maps management  plane Account API. To use Azure AD security in Azure Maps see the following [articles](https://aka.ms/amauthdetails) for guidance.",
      "type": "string",
      "in": "header",
      "x-ms-parameter-location": "client"
    },
    "Language": {
      "name": "language",
      "in": "query",
      "description": "Language in which search results should be returned. Should be one of supported IETF language tags, case insensitive. When data in specified language is not available for a specific field, default language is used.\n\nPlease refer to [Supported Languages](https://docs.microsoft.com/azure/azure-maps/supported-languages) for details.",
      "type": "string",
      "x-ms-parameter-location": "method"
    },
    "JsonFormat": {
      "name": "format",
      "description": "Desired format of the response. Only `json` format is supported.",
      "type": "string",
      "in": "path",
      "required": true,
      "enum": [
        "json"
      ],
      "x-ms-enum": {
        "name": "JsonFormat",
        "modelAsString": true,
        "values": [
          {
            "value": "json",
            "description": "[The JavaScript Object Notation Data Interchange Format](https://tools.ietf.org/html/rfc8259)"
          }
        ]
      },
      "x-ms-client-default": "json",
      "x-ms-parameter-location": "method"
    },
    "ResponseFormat": {
      "name": "format",
      "description": "Desired format of the response. Value can be either _json_ or _xml_.",
      "type": "string",
      "in": "path",
      "required": true,
      "enum": [
        "json",
        "xml"
      ],
      "x-ms-enum": {
        "name": "ResponseFormat",
        "modelAsString": true,
        "values": [
          {
            "value": "json",
            "description": "[The JavaScript Object Notation Data Interchange Format](https://tools.ietf.org/html/rfc8259)"
          },
          {
            "value": "xml",
            "description": "[The Extensible Markup Language](https://www.w3.org/TR/xml/)"
          }
        ]
      },
      "x-ms-client-default": "json",
      "x-ms-parameter-location": "method"
    },
    "GeographicResourceLocation": {
      "name": "geography",
      "description": "This parameter specifies where the Azure Maps Creator resource is located.  Valid values are us and eu.",
      "in": "path",
      "required": true,
      "type": "string",
      "default": "us",
      "enum": [
        "us",
        "eu"
      ],
      "x-ms-enum": {
        "name": "GeographicResourceLocation",
        "modelAsString": true,
        "values": [
          {
            "value": "us",
            "description": "Used to access an Azure Maps Creator resource in the United States"
          },
          {
            "value": "eu",
            "description": "Used to access an Azure Maps Creator resource in Europe"
          }
        ]
      },
      "x-ms-parameter-location": "client"
    },
    "View": {
      "name": "view",
      "x-ms-client-name": "localizedMapView",
      "in": "query",
      "description": "The View parameter (also called the \"user region\" parameter) allows you to show the correct maps for a certain country/region for geopolitically disputed regions. Different countries have different views of such regions, and the View parameter allows your application to comply with the view required by the country your application will be serving. By default, the View parameter is set to “Unified” even if you haven’t defined it in  the request. It is your responsibility to determine the location of your users, and then set the View parameter correctly for that location. Alternatively, you have the option to set ‘View=Auto’, which will return the map data based on the IP  address of the request. The View parameter in Azure Maps must be used in compliance with applicable laws, including those  regarding mapping, of the country where maps, images and other data and third party content that you are authorized to  access via Azure Maps is made available. Example: view=IN.\n\nPlease refer to [Supported Views](https://aka.ms/AzureMapsLocalizationViews) for details and to see the available Views.",
      "x-ms-parameter-location": "method",
      "type": "string",
      "enum": [
        "AE",
        "AR",
        "BH",
        "IN",
        "IQ",
        "JO",
        "KW",
        "LB",
        "MA",
        "OM",
        "PK",
        "PS",
        "QA",
        "SA",
        "SY",
        "YE",
        "Auto",
        "Unified"
      ],
      "x-ms-enum": {
        "name": "LocalizedMapView",
        "modelAsString": true,
        "values": [
          {
            "value": "AE",
            "description": "United Arab Emirates (Arabic View)"
          },
          {
            "value": "AR",
            "description": "Argentina (Argentinian View)"
          },
          {
            "value": "BH",
            "description": "Bahrain (Arabic View)"
          },
          {
            "value": "IN",
            "description": "India (Indian View)"
          },
          {
            "value": "IQ",
            "description": "Iraq (Arabic View)"
          },
          {
            "value": "JO",
            "description": "Jordan (Arabic View)"
          },
          {
            "value": "KW",
            "description": "Kuwait (Arabic View)"
          },
          {
            "value": "LB",
            "description": "Lebanon (Arabic View)"
          },
          {
            "value": "MA",
            "description": "Morocco (Moroccan View)"
          },
          {
            "value": "OM",
            "description": "Oman (Arabic View)"
          },
          {
            "value": "PK",
            "description": "Pakistan (Pakistani View)"
          },
          {
            "value": "PS",
            "description": "Palestinian Authority (Arabic View)"
          },
          {
            "value": "QA",
            "description": "Qatar (Arabic View)"
          },
          {
            "value": "SA",
            "description": "Saudi Arabia (Arabic View)"
          },
          {
            "value": "SY",
            "description": "Syria (Arabic View)"
          },
          {
            "value": "YE",
            "description": "Yemen (Arabic View)"
          },
          {
            "value": "Auto",
            "description": "Return the map data based on the IP address of the request."
          },
          {
            "value": "Unified",
            "description": "Unified View (Others)"
          }
        ]
      }
<<<<<<< HEAD
=======
    },
    "PositionLatitudeAbbreviated": {
      "name": "lat",
      "x-ms-client-name": "Latitude",
      "description": "The latitude of the location being passed.  Example: 48.36.",
      "type": "number",
      "in": "query",
      "required": true,
      "x-ms-parameter-location": "method",
      "x-ms-parameter-grouping": {
        "name": "position"
      }
    },
    "PositionLongitudeAbbreviated": {
      "name": "lon",
      "x-ms-client-name": "Longitude",
      "description": "The longitude of the location being passed.  Example: -124.63.",
      "type": "number",
      "in": "query",
      "required": true,
      "x-ms-parameter-location": "method",
      "x-ms-parameter-grouping": {
        "name": "position"
      }
>>>>>>> 1d5f5252
    },
    "xTileIndex": {
      "name": "x",
      "in": "query",
      "description": "X coordinate of the tile on zoom grid. Value must be in the range [0, 2<sup>`zoom`</sup> -1].\n\nPlease see [Zoom Levels and Tile Grid](https://docs.microsoft.com/azure/location-based-services/zoom-levels-and-tile-grid) for details.",
      "required": true,
      "type": "integer",
      "format": "int32",
      "x-ms-parameter-location": "method",
      "x-ms-parameter-grouping": {
        "name": "tileIndex"
      }
    },
    "yTileIndex": {
      "name": "y",
      "in": "query",
      "description": "Y coordinate of the tile on zoom grid. Value must be in the range [0, 2<sup>`zoom`</sup> -1].\n\nPlease see [Zoom Levels and Tile Grid](https://docs.microsoft.com/azure/location-based-services/zoom-levels-and-tile-grid) for details.",
<<<<<<< HEAD
=======
      "required": true,
      "type": "integer",
      "format": "int32",
      "x-ms-parameter-location": "method",
      "x-ms-parameter-grouping": {
        "name": "tileIndex"
      }
    },
    "zTileIndex": {
      "name": "zoom",
      "x-ms-client-name": "z",
      "in": "query",
      "description": "Zoom level for the desired tile. \n\nPlease see [Zoom Levels and Tile Grid](https://docs.microsoft.com/en-us/azure/location-based-services/zoom-levels-and-tile-grid) for details.",
>>>>>>> 1d5f5252
      "required": true,
      "type": "integer",
      "format": "int32",
      "x-ms-parameter-location": "method",
      "x-ms-parameter-grouping": {
        "name": "tileIndex"
      }
    },
    "IncludeText": {
      "name": "text",
      "x-ms-client-name": "includeText",
      "in": "query",
      "description": "Yes/no value to exclude textual data from response. Only images and country names will be in response.",
      "type": "string",
      "enum": [
        "yes",
        "no"
      ],
      "x-ms-enum": {
        "name": "IncludeText",
        "modelAsString": true,
        "values": [
          {
            "value": "yes",
            "description": "Include all textual data in response."
          },
          {
            "value": "no",
            "description": "Exclude textual data from response. Only images and country names will be in response."
          }
        ]
      },
      "x-ms-parameter-location": "method"
    }
  },
  "responses": {
    "200AsyncV2": {
      "description": "The operation is running or complete. If the operation was successful, use the Resource-Location header to obtain the path to the result.",
      "schema": {
        "$ref": "#/definitions/LongRunningOperationResult"
      },
      "headers": {
        "Resource-Location": {
          "type": "string",
          "description": "If successful, a URI where details on the newly created resource can be found."
        }
      }
    },
    "202Async": {
      "description": "**Supported only for async request.**\nRequest Accepted: The request has been accepted for processing. Please use the URL in the Location Header to retry or access the results.",
      "headers": {
        "Location": {
          "type": "string",
          "description": "New URL to check for the results of the long running process."
        }
      }
    },
    "202AsyncV2": {
      "description": "Request Accepted: The request has been accepted for processing. Please use the URL in the Operation-Location Header to obtain status.",
      "headers": {
        "Operation-Location": {
          "type": "string",
          "description": "New URL to check for the results of the long running process."
        }
      }
    },
    "408": {
      "description": "Timeout: The request took longer to finish than the maximum amount of time defined in the api.",
      "schema": {
        "$ref": "../../../../../common-types/data-plane/v1/types.json#/definitions/ErrorResponse"
      },
      "x-ms-error-response": true
    },
    "409": {
      "description": "The request could not be completed due to a conflict with the current state of the resource. Likely caused by a parallel update to the same resource.",
      "schema": {
        "$ref": "../../../../../common-types/data-plane/v1/types.json#/definitions/ErrorResponse"
      },
      "x-ms-error-response": true
    },
    "409StorageLimit": {
      "description": "The [data storage limit](https://docs.microsoft.com/azure/azure-resource-manager/management/azure-subscription-service-limits#azure-maps-limits) is reached on the Azure Maps account. You can always use the [Data Delete API](https://docs.microsoft.com/rest/api/maps/data/deletepreview) to delete old/unused content and create space for new uploads.",
      "schema": {
        "$ref": "../../../../../common-types/data-plane/v1/types.json#/definitions/ErrorResponse"
      },
      "x-ms-error-response": true
    },
    "default": {
      "description": "An unexpected error occurred.",
      "schema": {
        "$ref": "../../../../../common-types/data-plane/v1/types.json#/definitions/ErrorResponse"
      },
      "x-ms-error-response": true
    }
  }
}<|MERGE_RESOLUTION|>--- conflicted
+++ resolved
@@ -731,8 +731,6 @@
           }
         ]
       }
-<<<<<<< HEAD
-=======
     },
     "PositionLatitudeAbbreviated": {
       "name": "lat",
@@ -757,7 +755,6 @@
       "x-ms-parameter-grouping": {
         "name": "position"
       }
->>>>>>> 1d5f5252
     },
     "xTileIndex": {
       "name": "x",
@@ -775,8 +772,6 @@
       "name": "y",
       "in": "query",
       "description": "Y coordinate of the tile on zoom grid. Value must be in the range [0, 2<sup>`zoom`</sup> -1].\n\nPlease see [Zoom Levels and Tile Grid](https://docs.microsoft.com/azure/location-based-services/zoom-levels-and-tile-grid) for details.",
-<<<<<<< HEAD
-=======
       "required": true,
       "type": "integer",
       "format": "int32",
@@ -790,7 +785,6 @@
       "x-ms-client-name": "z",
       "in": "query",
       "description": "Zoom level for the desired tile. \n\nPlease see [Zoom Levels and Tile Grid](https://docs.microsoft.com/en-us/azure/location-based-services/zoom-levels-and-tile-grid) for details.",
->>>>>>> 1d5f5252
       "required": true,
       "type": "integer",
       "format": "int32",

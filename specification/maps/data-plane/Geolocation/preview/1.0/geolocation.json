--- conflicted
+++ resolved
@@ -18,11 +18,7 @@
       "type": "oauth2",
       "authorizationUrl": "https://login.microsoftonline.com/common/oauth2/authorize",
       "flow": "implicit",
-<<<<<<< HEAD
-      "description": "These are the [Azure Active Directory OAuth2](https://docs.microsoft.com/azure/active-directory/develop/v1-overview)  Flows. When paired with [Azure role-based access](https://docs.microsoft.com/azure/role-based-access-control/overview)  control it can be used to control access to Azure Maps REST APIs. Azure role-based access controls are used to designate access to one or more Azure Maps resource account or sub-resources. Any user, group, or service principal can be granted access via a  built-in role or a custom role composed of one or more permissions to Azure Maps REST APIs.\n\nTo implement scenarios, we recommend viewing [authentication concepts](https://aka.ms/amauth). In summary, this security definition provides a solution  for modeling application(s) via objects capable of access control on specific APIs and scopes.\n\n#### Notes\n* This security definition **requires** the use of the `x-ms-client-id` header to indicate which Azure Maps resource the application is requesting access to.  This can be acquired from the [Maps management API](https://aka.ms/amauthdetails).\n* \nThe `Authorization URL` is specific to the Azure public cloud instance. Sovereign clouds have unique Authorization URLs and Azure Active directory configurations. \n* \nThe Azure role-based access control is configured from the [Azure management plane](https://aka.ms/amrbac) via Azure portal, PowerShell, CLI, Azure SDKs, or REST APIs.\n* \nUsage of the [Azure Maps Web SDK](https://aka.ms/amaadmc) allows for configuration based setup of an application for multiple use cases.\n* Currently, Azure Active Directory [v1.0](https://docs.microsoft.com/azure/active-directory/develop/azure-ad-endpoint-comparison) tokens are supported.",
-=======
       "description": "These are the [Azure Active Directory OAuth2](https://docs.microsoft.com/azure/active-directory/develop/v1-overview) Flows. When paired with [Azure role-based access](https://docs.microsoft.com/azure/role-based-access-control/overview) control it can be used to control access to Azure Maps REST APIs. Azure role-based access controls are used to designate access to one or more Azure Maps resource account or sub-resources. Any user, group, or service principal can be granted access via a  built-in role or a custom role composed of one or more permissions to Azure Maps REST APIs.\n\nTo implement scenarios, we recommend viewing [authentication concepts](https://aka.ms/amauth). In summary, this security definition provides a solution for modeling application(s) via objects capable of access control on specific APIs and scopes.\n\n#### Notes\n* This security definition **requires** the use of the `x-ms-client-id` header to indicate which Azure Maps resource the application is requesting access to. This can be acquired from the [Maps management API](https://aka.ms/amauthdetails).\n* \nThe `Authorization URL` is specific to the Azure public cloud instance. Sovereign clouds have unique Authorization URLs and Azure Active directory configurations. \n* \nThe Azure role-based access control is configured from the [Azure management plane](https://aka.ms/amrbac) via Azure portal, PowerShell, CLI, Azure SDKs, or REST APIs.\n* \nUsage of the [Azure Maps Web SDK](https://aka.ms/amaadmc) allows for configuration based setup of an application for multiple use cases.\n* Currently, Azure Active Directory [v1.0 or v2.0](https://docs.microsoft.com/azure/active-directory/develop/azure-ad-endpoint-comparison) supports Work, School, and Guests but does not support Personal accounts.",
->>>>>>> 1d5f5252
       "scopes": {
         "https://atlas.microsoft.com/.default": "https://atlas.microsoft.com/.default"
       }
@@ -69,12 +65,8 @@
     "/geolocation/ip/{format}": {
       "get": {
         "description": "\n**Applies to**: S0 and S1 pricing tiers.\n\n\nThis service will return the ISO country code for the provided IP address. Developers can use this information  to block or alter certain content based on geographical locations where the application is being viewed from.",
-<<<<<<< HEAD
-        "operationId": "GetLocation",
-=======
         "operationId": "Geolocation_GetIPToLocation",
         "x-ms-client-name": "GetLocation",
->>>>>>> 1d5f5252
         "x-ms-examples": {
           "Successfully retrieve country code from IP address": {
             "$ref": "./examples/SuccessfulGetCountryCodeFromIP.json"

{
  "swagger": "2.0",
  "info": {
    "title": "Azure Maps Data Registry Service",
    "version": "2022-12-01-preview",
    "description": "APIs for managing data registry in Azure Maps."
  },
  "x-ms-parameterized-host": {
    "hostTemplate": "{geography}.atlas.microsoft.com",
    "parameters": [
      {
        "$ref": "../../../Common/preview/1.0/common.json#/parameters/MapsAccountGeographicResourceLocation"
      }
    ]
  },
  "schemes": [
    "https"
  ],
  "consumes": [
    "application/json"
  ],
  "produces": [
    "application/json"
  ],
  "securityDefinitions": {
    "AADToken": {
      "type": "oauth2",
      "authorizationUrl": "https://login.microsoftonline.com/common/oauth2/authorize",
      "flow": "implicit",
      "description": "These are the [Azure Active Directory OAuth2](https://docs.microsoft.com/azure/active-directory/develop/v1-overview) Flows. When paired with [Azure role-based access](https://docs.microsoft.com/azure/role-based-access-control/overview) control it can be used to control access to Azure Maps REST APIs. Azure role-based access controls are used to designate access to one or more Azure Maps resource account or sub-resources. Any user, group, or service principal can be granted access via a built-in role or a custom role composed of one or more permissions to Azure Maps REST APIs.\n\nTo implement scenarios, we recommend viewing [authentication concepts](https://aka.ms/amauth). In summary, this security definition provides a solution for modeling application(s) via objects capable of access control on specific APIs and scopes.\n\n#### Notes\n* This security definition **requires** the use of the `x-ms-client-id` header to indicate which Azure Maps resource the application is requesting access to. This can be acquired from the [Maps management API](https://aka.ms/amauthdetails).\n* \nThe `Authorization URL` is specific to the Azure public cloud instance. Sovereign clouds have unique Authorization URLs and Azure Active directory configurations. \n* \nThe Azure role-based access control is configured from the [Azure management plane](https://aka.ms/amrbac) via Azure portal, PowerShell, CLI, Azure SDKs, or REST APIs.\n* \nUsage of the [Azure Maps Web SDK](https://aka.ms/amaadmc) allows for configuration based setup of an application for multiple use cases.\n* Currently, Azure Active Directory [v1.0 or v2.0](https://docs.microsoft.com/azure/active-directory/develop/azure-ad-endpoint-comparison) supports Work, School, and Guests but does not support Personal accounts.",
      "scopes": {
        "https://atlas.microsoft.com/.default": "https://atlas.microsoft.com/.default"
      }
    },
    "AzureKey": {
      "type": "apiKey",
      "description": "This is a shared key that is provisioned when creating an [Azure Maps resource](https://aka.ms/amauth) through the Azure management plane via Azure portal, PowerShell, CLI, Azure SDKs, or REST APIs.\n\n With this key, any application is authorized to access all REST APIs. In other words, these can currently be treated as master keys to the account they are issued for.\n\n For publicly exposed applications, our recommendation is to use server-to-server access of Azure Maps REST APIs where this key can be securely stored.",
      "name": "subscription-key",
      "in": "header"
    },
    "SasToken": {
      "type": "apiKey",
      "description": "This is a shared access signature token is created from the List SAS operation on the [Azure Maps resource](https://aka.ms/amauth) through the Azure management plane via Azure portal, PowerShell, CLI, Azure SDKs, or REST APIs.\n\n With this token, any application is authorized to access with Azure role-based access controls and fine-grain control to the expiration, rate, and region(s) of use for the particular token. In other words, the SAS Token can be used to allow applications to control access in a more secured way than the shared key.\n\n For publicly exposed applications, our recommendation is to configure a specific list of allowed origins on the [Map account resource](https://aka.ms/amauth) to limit rendering abuse and regularly renew the SAS Token.",
      "name": "SAS Token",
      "in": "header"
    }
  },
  "security": [
    {
      "AADToken": [
        "https://atlas.microsoft.com/.default"
      ]
    },
    {
      "AzureKey": []
    },
    {
      "SasToken": []
    }
  ],
  "responses": {},
  "parameters": {
    "ApiVersion": {
      "name": "api-version",
      "description": "The version number of Azure Maps API.",
      "type": "string",
      "in": "query",
      "required": true,
      "x-ms-parameter-location": "client"
    },
    "UserDataId": {
      "name": "udid",
      "description": "The user data ID of the data registry.",
      "type": "string",
      "pattern": "^[a-fA-F0-9]{8}-[a-fA-F0-9]{4}-[a-fA-F0-9]{4}-[a-fA-F0-9]{4}-[a-fA-F0-9]{12}$",
      "in": "path",
      "required": true,
      "x-ms-parameter-location": "method"
    },
    "OperationIdHeader": {
      "name": "Operation-Id",
      "description": "The operation ID, in GUID format.",
      "type": "string",
      "pattern": "^[a-fA-F0-9]{8}-[a-fA-F0-9]{4}-[a-fA-F0-9]{4}-[a-fA-F0-9]{4}-[a-fA-F0-9]{12}$",
      "in": "header",
      "required": false,
      "x-ms-parameter-location": "method"
    },
    "OperationIdQuery": {
      "name": "operationId",
      "description": "The ID used to query the status of a data register request.",
      "type": "string",
      "pattern": "^[a-fA-F0-9]{8}-[a-fA-F0-9]{4}-[a-fA-F0-9]{4}-[a-fA-F0-9]{4}-[a-fA-F0-9]{12}$",
      "in": "path",
      "required": true,
      "x-ms-parameter-location": "method"
    }
  },
  "paths": {
    "/dataRegistries": {
      "get": {
        "description": "**Applies to:** see pricing [tiers](https://aka.ms/AzureMapsPricingTier).\n\nThe `List` request returns an array containing all data registries previously registered using the [Register or Replace API](https://docs.microsoft.com/rest/api/maps/data-registry/register-or-replace).\n\nThis API won't check whether Azure Maps can access the underlying content and whether integrity check is passed for each data registry. Please use [Get Content](https://docs.microsoft.com/rest/api/maps/data-registry/get-content) for the latest status individually.\n\nThe data registry service endpoint is limited in scope to the region of your Azure Maps account and is not available for global Azure Maps accounts.\n\n## Submit List Request\n\nTo list all your data registries, issue a `GET` request with no additional parameters.\n\n## List Response\n\nThe `List` request returns an array of data registries in `JSON` format in the body of the response.",
        "operationId": "DataRegistries_List",
        "x-ms-examples": {
          "List all previously registered data registries": {
            "$ref": "./examples/DataRegistries_List.json"
          }
        },
        "parameters": [
          {
            "$ref": "../../../Common/preview/1.0/common.json#/parameters/ClientId"
          },
          {
            "$ref": "#/parameters/ApiVersion"
          }
        ],
        "responses": {
          "200": {
            "description": "The `List` request completed successfully. The response body contains an array of data registries.",
            "schema": {
              "$ref": "#/definitions/DataRegistryList"
            }
          },
          "default": {
            "description": "An unexpected error occurred.",
            "schema": {
              "$ref": "../../../Common/preview/1.0/common.json#/definitions/MapsErrorResponse"
            },
            "headers": {
              "x-ms-error-code": {
                "type": "string",
                "description": "Error code of the error that occurred."
              }
            },
            "x-ms-error-response": true
          }
        }
      }
    },
    "/dataRegistries/{udid}": {
      "get": {
        "description": "**Applies to:** see pricing [tiers](https://aka.ms/AzureMapsPricingTier).\n\nThe `Get Data Registry` request returns the data registry information, as an [AzureBlob](#azureblob) object in JSON format, in the body of the response along with the HTTP status code of 200 when successful. If Azure Maps cannot access the underlying content or the integrity check fails, the `status` is set to `Failed` and and error is returned.\n\nThe data registry service endpoint is limited in scope to the region of your Azure Maps account and is not available for global Azure Maps accounts.\n\n## Submit Get Data Registry Request\n\nA data registry `GET` request returns details of the requested data registry, as determined by the specified `udid`. The details are returned in the body of the response in JSON format.",
        "operationId": "DataRegistries_GetDataRegistry",
        "x-ms-examples": {
          "Get the data registry of a completed udid": {
            "$ref": "./examples/DataRegistries_GetDataRegistryCompleted.json"
          },
          "Get the data registry of a failed udid": {
            "$ref": "./examples/DataRegistries_GetDataRegistryFailed.json"
          }
        },
        "parameters": [
          {
            "$ref": "../../../Common/preview/1.0/common.json#/parameters/ClientId"
          },
          {
            "$ref": "#/parameters/ApiVersion"
          },
          {
            "$ref": "#/parameters/UserDataId"
          }
        ],
        "responses": {
          "200": {
            "description": "The `Get Data Registry` request completed successfully. The response body contains the data registry of the specified `udid`.",
            "schema": {
              "$ref": "#/definitions/DataRegistry"
            }
          },
          "default": {
            "description": "An unexpected error occurred.",
            "schema": {
              "$ref": "../../../Common/preview/1.0/common.json#/definitions/MapsErrorResponse"
            },
            "headers": {
              "x-ms-error-code": {
                "type": "string",
                "description": "Error code of the error that occurred."
              }
            },
            "x-ms-error-response": true
          }
        }
      },
      "put": {
        "description": "**Applies to:** see pricing [tiers](https://aka.ms/AzureMapsPricingTier).\n\nThe `Register` request is used to register data in an Azure Storage Account with an Azure Maps account. The maximum file size that can be registered is one gigabyte.\n\nThis is useful in scenarios like registering a collection of Geofences in `GeoJSON` format for use in [Azure Maps Geofencing Service](https://docs.microsoft.com/rest/api/maps/spatial), or registering a set of DWG design files as a zipped [Drawing Package](https://docs.microsoft.com/azure/azure-maps/drawing-requirements) for use in the Azure Maps Creator [Conversion Service](https://docs.microsoft.com/rest/api/maps/v2/conversion).\n\nThe data registry service endpoint is limited in scope to the region of your Azure Maps account and is not available for global Azure Maps accounts.\n\n## Submit Register or Replace Request\n\nThe `Register` and `Replace` requests are both long-running operations that contain an [AzureBlob](#azureblob) JSON object in the body of the request that defines the data registry details.",
        "operationId": "DataRegistries_RegisterOrReplace",
        "x-ms-long-running-operation": true,
        "x-ms-long-running-operation-options": {
          "final-state-via": "location"
        },
        "x-ms-examples": {
          "Register or replace a udid": {
            "$ref": "./examples/DataRegistries_RegisterOrReplace.json"
          }
        },
        "parameters": [
          {
            "$ref": "../../../Common/preview/1.0/common.json#/parameters/ClientId"
          },
          {
            "$ref": "#/parameters/ApiVersion"
          },
          {
            "$ref": "#/parameters/UserDataId"
          },
          {
            "$ref": "#/parameters/OperationIdHeader"
          },
          {
            "name": "dataRegistry",
            "in": "body",
            "description": "The data to be registered.",
            "required": true,
            "schema": {
              "$ref": "#/definitions/DataRegistry"
            }
          }
        ],
        "responses": {
          "200": {
            "description": "Resource replacing: The request has been accepted for processing.",
            "headers": {
              "Operation-Id": {
                "type": "string",
                "description": "ID of the status monitor for the operation."
              },
              "Operation-Location": {
                "type": "string",
<<<<<<< HEAD
                "description": "New URL to check for the results of the [long-running operation](https://aka.ms/am-creator-lrt-v2). `api-version` is not included in the URL."
=======
                "description": "A URL used to check the status or results of the request when it is a long-running operation. `api-version` is not included in the URL."
>>>>>>> 5a4f7662
              }
            },
            "schema": {
              "$ref": "#/definitions/DataRegistry"
            }
          },
          "201": {
            "description": "Resource creating: The request has been accepted for processing.",
            "headers": {
              "Operation-Id": {
                "type": "string",
                "description": "ID of the status monitor for the operation."
              },
              "Operation-Location": {
                "type": "string",
<<<<<<< HEAD
                "description": "New URL to check for the results of the [long-running operation](https://aka.ms/am-creator-lrt-v2). `api-version` is not included in the URL."
=======
                "description": "New URL to check for the results of the long-running operation. `api-version` is not included in the URL."
>>>>>>> 5a4f7662
              }
            },
            "schema": {
              "$ref": "#/definitions/DataRegistry"
            }
          },
          "default": {
            "description": "An unexpected error occurred.",
            "schema": {
              "$ref": "../../../Common/preview/1.0/common.json#/definitions/MapsErrorResponse"
            },
            "headers": {
              "x-ms-error-code": {
                "type": "string",
                "description": "Error code of the error that occurred."
              }
            },
            "x-ms-error-response": true
          }
        }
      },
      "delete": {
        "description": "**Applies to:** see pricing [tiers](https://aka.ms/AzureMapsPricingTier).\n\nThe `Unregister` request removes a data registry without deleting the underlying content frm the Azure storage account.\n\nUseful in scenarios like unregistering geofence files previously registered using the [Register or Replace API](https://docs.microsoft.com/rest/api/maps/data-registry/register-or-replace) for use in the [Azure Maps Geofencing Service](https://docs.microsoft.com/rest/api/maps/spatial), or unregistering a compressed (ZIP) file containing DWG design files used by the Azure Maps Creator [Conversion Service](https://docs.microsoft.com/rest/api/maps/v2/conversion).\n\nThe data registry service endpoint is limited in scope to the region of your Azure Maps account and is not available for global Azure Maps accounts.\n\n## Submit Unregister Request\n\nUse an HTTP `DELETE` request with the `udid` of the data registry to unregister.\n\n## Unregister Response\n\nThe `Unregister` request returns a HTTP '204 No Content' response with an empty body, if the data registry was deleted successfully.",
        "operationId": "DataRegistries_Unregister",
        "x-ms-examples": {
          "Unregister a data registry without deleting the underlying contents": {
            "$ref": "./examples/DataRegistries_Unregister.json"
          }
        },
        "parameters": [
          {
            "$ref": "../../../Common/preview/1.0/common.json#/parameters/ClientId"
          },
          {
            "$ref": "#/parameters/ApiVersion"
          },
          {
            "$ref": "#/parameters/UserDataId"
          }
        ],
        "responses": {
          "204": {
            "description": "The `Unregister` request completed successfully. The data registry is deleted but the data has not been removed from the storage account."
          },
          "default": {
            "description": "An unexpected error occurred.",
            "schema": {
              "$ref": "../../../Common/preview/1.0/common.json#/definitions/MapsErrorResponse"
            },
            "headers": {
              "x-ms-error-code": {
                "type": "string",
                "description": "Error code of the error that occurred."
              }
            },
            "x-ms-error-response": true
          }
        }
      }
    },
    "/dataRegistries/{udid}/content": {
      "get": {
        "description": "**Applies to:** see pricing [tiers](https://aka.ms/AzureMapsPricingTier).\n\nThe `Get Content` request returns the contents of the specified file in the body of the response. The content is not available if the status is `Running` or `Failed`.\n\nThe data registry service endpoint is limited in scope to the region of your Azure Maps account and is not available for global Azure Maps accounts.\n\n## Submit Get Content Request\n\nTo get the contents of a registered file, include the user data ID (`udid`) in a `dataRegistries` request.\n\n## Get Content Response\n\nThe `Get Content` request returns the contents of the file in the response body, along with the HTTP status code of 200 when successful. The HTTP status code 400 (Bad Request) is returned if the file registry process failed or is still running.",
        "operationId": "DataRegistries_GetContent",
        "x-ms-examples": {
          "Download previously registered GeoJSON content": {
            "$ref": "./examples/DataRegistries_GetContent.json"
          }
        },
        "produces": [
          "application/geo+json",
          "application/zip"
        ],
        "parameters": [
          {
            "$ref": "../../../Common/preview/1.0/common.json#/parameters/ClientId"
          },
          {
            "$ref": "#/parameters/ApiVersion"
          },
          {
            "$ref": "#/parameters/UserDataId"
          }
        ],
        "responses": {
          "200": {
            "description": "The `Get Content` request completed successfully. The contents of the requested file is returned in the response body.",
            "schema": {
              "type": "file"
            },
            "headers": {
              "Content-Type": {
                "type": "string",
                "description": "The Content-Type of the the specified `udid`."
              }
            }
          },
          "default": {
            "description": "An unexpected error occurred.",
            "schema": {
              "$ref": "../../../Common/preview/1.0/common.json#/definitions/MapsErrorResponse"
            },
            "headers": {
              "x-ms-error-code": {
                "type": "string",
                "description": "Error code of the error that occurred."
              }
            },
            "x-ms-error-response": true
          }
        }
      }
    },
    "/dataRegistries/operations/{operationId}": {
      "get": {
        "description": "The HTTP `GET` request used to get the status of a [data register or replace](/rest/api/maps/data-registry/register-or-replace) request is returned in the header of the register or replace response as the value of the `Operation-Location` key. While in progress, a HTTP `200 OK` response will be returned with `Retry-After` header - followed by a HTTP `200 OK` with no extra header once completed.\n\nThe data registry service endpoint is limited in scope to the region of your Azure Maps account and is not available for global Azure Maps accounts.",
        "operationId": "DataRegistries_GetOperation",
        "x-ms-examples": {
          "Get the status of an operation that is still running": {
            "$ref": "./examples/DataRegistries_GetOperationStillRunning.json"
          },
          "Get the status of an operation that failed": {
            "$ref": "./examples/DataRegistries_GetOperationFailed.json"
          },
          "Get the status of an operation that finished successfully": {
            "$ref": "./examples/DataRegistries_GetOperationCompleted.json"
          }
        },
        "parameters": [
          {
            "$ref": "#/parameters/ApiVersion"
          },
          {
            "$ref": "#/parameters/OperationIdQuery"
          }
        ],
        "responses": {
          "200": {
            "description": "The status of the long-running operation.",
            "headers": {
              "Retry-After": {
                "type": "integer",
                "format": "int32",
                "description": "Recommended minimum number of seconds to wait before next check."
              }
            },
            "schema": {
              "$ref": "#/definitions/LongRunningOperationResult"
            }
          },
          "default": {
            "description": "An unexpected error occurred.",
            "schema": {
              "$ref": "../../../Common/preview/1.0/common.json#/definitions/MapsErrorResponse"
            },
            "headers": {
              "x-ms-error-code": {
                "type": "string",
                "description": "Error code of the error that occurred."
              }
            },
            "x-ms-error-response": true
          }
        }
      }
    }
  },
  "definitions": {
    "DataRegistry": {
      "description": "The data registry in Azure Maps.",
      "type": "object",
      "properties": {
        "udid": {
          "description": "The user data ID for the data registry.",
          "type": "string",
          "readOnly": true
        },
        "description": {
          "description": "The description given to the data registry. The max length is 1024 characters.",
          "type": "string"
        },
        "kind": {
          "description": "Data registry kind.",
          "type": "string",
          "enum": [
            "AzureBlob"
          ],
          "x-ms-enum": {
            "name": "DataRegistryKind",
            "modelAsString": true,
            "values": [
              {
                "value": "AzureBlob",
                "description": "Azure Blob"
              }
            ]
          }
        },
        "azureBlob": {
          "$ref": "#/definitions/AzureBlob"
        },
        "status": {
          "$ref": "#/definitions/LongRunningOperationStatus"
        },
        "error": {
          "$ref": "../../../Common/preview/1.0/common.json#/definitions/MapsErrorDetail"
        }
      }
    },
    "AzureBlob": {
      "description": "Azure blob data registry details.",
      "type": "object",
      "properties": {
        "dataFormat": {
          "$ref": "#/definitions/DataFormat"
        },
        "msiClientId": {
          "description": "Client ID of user-assigned managed identity. Use system-assigned managed identity if not provided.",
          "type": "string"
        },
        "linkedResource": {
          "description": "The ID of the datastore in the Azure Maps account.",
          "type": "string"
        },
        "blobUrl": {
          "description": "The blob URL contains the path to the file being registered.",
          "type": "string"
        },
        "downloadURL": {
          "description": "The `get content` URL used to get the contents of the specified file. It may not be available if the status of the data registry is `Running` or `Failed`.",
          "type": "string",
          "readOnly": true
        },
        "sizeInBytes": {
          "description": "The size of the content in bytes.",
          "type": "integer",
          "format": "int64",
          "readOnly": true
        },
        "contentMD5": {
          "description": "The content MD5 of the content, used for data validation.",
          "type": "string",
          "readOnly": true
        }
      },
      "required": [
        "dataFormat",
        "linkedResource",
        "blobUrl"
      ]
    },
    "DataRegistryList": {
      "description": "The response model for the data registry List API. Returns a list of all the previously registered data.",
      "type": "object",
      "properties": {
        "value": {
          "description": "An array of data registries.",
          "type": "array",
          "items": {
            "$ref": "#/definitions/DataRegistry"
          },
          "readOnly": true
        },
        "nextLink": {
          "description": "The URL to get the next set of data registries.",
          "type": "string",
          "readOnly": true
        }
      }
    },
    "DataFormat": {
      "description": "The data format of the uploaded content used for validation purposes.",
      "type": "string",
      "enum": [
        "geojson",
        "zip"
      ],
      "x-ms-enum": {
        "name": "DataFormat",
        "modelAsString": true,
        "values": [
          {
            "value": "geojson",
            "description": "[GeoJSON](https://tools.ietf.org/html/rfc7946) is a JSON based geospatial data interchange format."
          },
          {
            "value": "zip",
            "description": "Compressed data format."
          }
        ]
      }
    },
    "LongRunningOperationStatus": {
      "description": "The status of a long-running operation.",
      "type": "string",
      "readOnly": true,
      "enum": [
        "Running",
        "Failed",
        "Completed"
      ],
      "x-ms-enum": {
        "name": "LongRunningOperationStatus",
        "modelAsString": true,
        "values": [
          {
            "value": "Running",
            "description": "The request is currently processing."
          },
          {
            "value": "Failed",
            "description": "The request has one or more failures."
          },
          {
            "value": "Completed",
            "description": "The request completed successfully."
          }
        ]
      }
    },
    "LongRunningOperationResult": {
      "description": "The response model for a long-running operation.",
      "type": "object",
      "properties": {
        "id": {
          "description": "The operationId",
          "type": "string",
          "readOnly": true
        },
        "status": {
          "$ref": "#/definitions/LongRunningOperationStatus"
        },
        "error": {
          "$ref": "../../../Common/preview/1.0/common.json#/definitions/MapsErrorDetail"
        }
      }
    }
  }
}<|MERGE_RESOLUTION|>--- conflicted
+++ resolved
@@ -227,11 +227,7 @@
               },
               "Operation-Location": {
                 "type": "string",
-<<<<<<< HEAD
-                "description": "New URL to check for the results of the [long-running operation](https://aka.ms/am-creator-lrt-v2). `api-version` is not included in the URL."
-=======
                 "description": "A URL used to check the status or results of the request when it is a long-running operation. `api-version` is not included in the URL."
->>>>>>> 5a4f7662
               }
             },
             "schema": {
@@ -247,11 +243,7 @@
               },
               "Operation-Location": {
                 "type": "string",
-<<<<<<< HEAD
-                "description": "New URL to check for the results of the [long-running operation](https://aka.ms/am-creator-lrt-v2). `api-version` is not included in the URL."
-=======
                 "description": "New URL to check for the results of the long-running operation. `api-version` is not included in the URL."
->>>>>>> 5a4f7662
               }
             },
             "schema": {

--- conflicted
+++ resolved
@@ -57,11 +57,7 @@
   - Common/stable/2023-06-01/common.json
   - DataRegistry/stable/2023-06-01/dataregistry.json
   - Geolocation/preview/1.0/geolocation.json
-<<<<<<< HEAD
-  - Microsoft.Maps/Data/preview/2.0/data.json
-=======
   - Creator/preview/2.0/data.json
->>>>>>> 84d63eaf
   - Render/stable/2022-08-01/render.json
   - Route/preview/1.0/route.json
   - Search/stable/2023-06-01/search.json
@@ -72,43 +68,6 @@
 ```
 
 ### Tag: package-stable-1.0
-<<<<<<< HEAD
-
-These settings apply only when `--tag=package-stable-1.0` is specified on the command line.
-
-```yaml $(tag) == 'package-stable-1.0'
-input-file:
-  - Microsoft.Maps/Data/preview/1.0/data.json
-  - Microsoft.Maps/Render/preview/1.0/render.json
-  - Search/preview/1.0/search.json
-```
-
-### Tag: package-deprecated
-
-These settings apply only when `--tag=package-deprecated` is specified on the command line.
-
-``` yaml $(tag) == 'package-deprecated'
-input-file:
-  - Microsoft.Maps/Alias/preview/2.0/alias.json
-  - Microsoft.Maps/DEM/preview/1.0/elevation.json
-  - Microsoft.Maps/Feedback/preview/1.0/feedback.json
-  - Microsoft.Maps/Geolocation/preview/1.0/geolocation.json
-  - Microsoft.Maps/Render/preview/2.0/render.json
-  - Microsoft.Maps/Route/preview/1.0/route.json
-  - Microsoft.Maps/Search/preview/1.0/search.json
-  - Microsoft.Maps/Spatial/preview/1.0/spatial.json
-  - Microsoft.Maps/Timezone/preview/1.0/timezone.json
-  - Microsoft.Maps/Traffic/preview/1.0/traffic.json
-  - Microsoft.Maps/Weather/preview/1.0/weather.json
-```
-
-### Tag: package-creator
-
-These settings apply only when `--tag=package-creator` is specified on the command line.
-
-``` yaml $(tag) == 'package-creator'
-input-file:
-=======
 
 These settings apply only when `--tag=package-stable-1.0` is specified on the command line.
 
@@ -154,7 +113,19 @@
 
 ``` yaml $(tag) == 'package-creator'
 input-file:
->>>>>>> 84d63eaf
+  - Microsoft.Maps/Dataset/preview/2.0/dataset.json
+  - Microsoft.Maps/DwgConversion/preview/2.0/dwgconversion.json
+  - Microsoft.Maps/FeatureState/preview/2.0/featurestate.json
+  - Microsoft.Maps/Tileset/preview/2.0/tileset.json
+  - Microsoft.Maps/WFS/preview/2.0/wfs.json
+```
+
+### Tag: package-creator
+
+These settings apply only when `--tag=package-creator` is specified on the command line.
+
+``` yaml $(tag) == 'package-creator'
+input-file:
   - Microsoft.Maps/Dataset/preview/2.0/dataset.json
   - Microsoft.Maps/DwgConversion/preview/2.0/dwgconversion.json
   - Microsoft.Maps/FeatureState/preview/2.0/featurestate.json

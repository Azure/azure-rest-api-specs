{
  "swagger": "2.0",
  "info": {
    "title": "Azure Maps Traffic Service",
    "version": "2025-01-01",
    "description": "Azure Maps Traffic REST APIs"
  },
  "host": "atlas.microsoft.com",
  "schemes": [
    "https"
  ],
  "consumes": [],
  "produces": [
    "application/json"
  ],
  "securityDefinitions": {
    "AADToken": {
      "type": "oauth2",
      "authorizationUrl": "https://login.microsoftonline.com/common/oauth2/authorize",
      "flow": "implicit",
      "description": "These are the [Microsoft Entra OAuth 2.0](https://learn.microsoft.com/en-us/entra/identity-platform/v2-overview) Flows. When paired with [Azure role-based access](https://docs.microsoft.com/azure/role-based-access-control/overview) control it can be used to control access to Azure Maps REST APIs. Azure role-based access controls are used to designate access to one or more Azure Maps resource account or sub-resources. Any user, group, or service principal can be granted access via a built-in role or a custom role composed of one or more permissions to Azure Maps REST APIs.\n\nTo implement scenarios, we recommend viewing [authentication concepts](https://aka.ms/amauth). In summary, this security definition provides a solution for modeling application(s) via objects capable of access control on specific APIs and scopes.\n\n#### Notes\n* This security definition **requires** the use of the `x-ms-client-id` header to indicate which Azure Maps resource the application is requesting access to. This can be acquired from the [Maps management](https://aka.ms/amauthdetails) API.\n* \nThe `Authorization URL` is specific to the Azure public cloud instance. Sovereign clouds have unique Authorization URLs and Microsoft Entra ID configurations. \n* \nThe Azure role-based access control is configured from the [Azure management plane](https://aka.ms/amrbac) via Azure portal, PowerShell, CLI, Azure SDKs, or REST APIs.\n* \nUsage of the [Azure Maps Web SDK](https://aka.ms/amaadmc) allows for configuration based setup of an application for multiple use cases.\n* For more information on Microsoft identity platform, see [Microsoft identity platform overview](https://learn.microsoft.com/entra/identity-platform/v2-overview).",
      "scopes": {
        "https://atlas.microsoft.com/.default": "https://atlas.microsoft.com/.default"
      }
    },
    "SharedKey": {
      "type": "apiKey",
      "description": "This is a shared key that is provisioned when you [Create an Azure Maps account](https://docs.microsoft.com/azure/azure-maps/quick-demo-map-app#create-an-azure-maps-account) in the Azure portal or using PowerShell, CLI, Azure SDKs, or REST API.\n\n With this key, any application can access all REST API. In other words, this key can be used as a master key in the account that they are issued in.\n\n For publicly exposed applications, our recommendation is to use the [confidential client applications](https://docs.microsoft.com/azure/azure-maps/authentication-best-practices#confidential-client-applications) approach to access Azure Maps REST APIs so your key can be securely stored.",
      "name": "subscription-key",
      "in": "query"
    },
    "SasToken": {
      "type": "apiKey",
      "description": "This is a shared access signature token is created from the List SAS operation on the [Azure Maps resource](https://aka.ms/amauth) through the Azure management plane via Azure portal, PowerShell, CLI, Azure SDKs, or REST APIs.\n\n With this token, any application is authorized to access with Azure role-based access controls and fine-grain control to the expiration, rate, and region(s) of use for the particular token. In other words, the SAS Token can be used to allow applications to control access in a more secured way than the shared key.\n\n For publicly exposed applications, our recommendation is to configure a specific list of allowed origins on the [Map account resource](https://aka.ms/amauth) to limit rendering abuse and regularly renew the SAS Token.",
      "name": "SAS Token",
      "in": "header"
    }
  },
  "security": [
    {
      "AADToken": [
        "https://atlas.microsoft.com/.default"
      ]
    },
    {
      "SharedKey": []
    },
    {
      "SasToken": []
    }
  ],
  "responses": {},
  "parameters": {
    "ApiVersion": {
      "name": "api-version",
      "description": "Version number of Azure Maps API.",
      "type": "string",
      "in": "query",
      "required": true,
      "x-ms-parameter-location": "client"
    },
    "Accept-Language": {
      "name": "Accept-Language",
      "in": "header",
      "description": "Language in which traffic incident results should be returned. \n\nFor more information, see [Supported Languages](https://docs.microsoft.com/azure/azure-maps/supported-languages) for reference.",
      "required": false,
      "type": "string",
      "x-ms-parameter-location": "client"
    }
  },
  "paths": {
    "/traffic/incident": {
      "get": {
        "summary": "The Traffic Incident API provides traffic incidents like construction, traffic congestion and accidents, etc. within a bounding box. It also provides traffic metadata for detailed information about each incident.",
        "description": "\n\nThe API provides a GeoJSON feature collection of traffic incidents. Each incident includes two point features: the location where you encounter the incident and the end location of a traffic incident like the end of a construction zone. For traffic incident coverage by country/region, see [traffic coverage](https://learn.microsoft.com/azure/azure-maps/traffic-coverage?pivots=latest). ",
        "operationId": "Traffic_GetTrafficIncident",
        "x-ms-examples": {
          "Request information about a traffic incident": {
            "$ref": "./examples/GetTrafficIncident.json"
          }
        },
        "parameters": [
          {
            "$ref": "../../../Common/stable/2023-06-01/common.json#/parameters/ClientId"
          },
          {
            "$ref": "#/parameters/ApiVersion"
          },
          {
            "name": "incidentType",
            "in": "query",
            "description": "Specifies the type of traffic incident to be returned. Multiple incident types within a single request are supported. If not specified, the results will include all incident types within the provided bounding box. \n\nExample, '&incidentType=Accident' or '&incidentType=Accident,Construction'.",
            "required": false,
            "type": "string",
            "enum": [
              "Accident",
              "Congestion",
              "DisabledVehicle",
              "Miscellaneous",
              "RoadHazard",
              "Construction",
              "Weather"
            ],
            "x-ms-enum": {
              "name": "IncidentType",
              "modelAsString": true,
              "values": [
                {
                  "value": "Accident",
                  "description": "Accident"
                },
                {
                  "value": "Congestion",
                  "description": "Congestion"
                },
                {
                  "value": "DisabledVehicle",
                  "description": "DisabledVehicle"
                },
                {
                  "value": "Miscellaneous",
                  "description": "Miscellaneous"
                },
                {
                  "value": "RoadHazard",
                  "description": "RoadHazard"
                },
                {
                  "value": "Construction",
                  "description": "Construction"
                },
                {
                  "value": "Weather",
                  "description": "Weather"
                }
              ]
            }
          },
          {
            "name": "bbox",
            "in": "query",
<<<<<<< HEAD
            "description": "A rectangular area for the area of interest on the Earth. The sides of the rectangles are defined by longitude and latitude values. It must conform to the GeoJSON format [minLon, minLat, maxLon, maxLat]. For more information, see  [RFC 7946, Section 5](https://www.rfc-editor.org/rfc/rfc7946#section-5). \n\n The height or width of the bounding box should be at least 12m and not exceed 500,000m. A maximum limit of 30 degrees for either width or height is enforced. (maxLon - minLon should <= 30 and maxLat - minLat should <= 30). \n\nExample: bbox=-122.22,47.44,-122.19,47.61",
=======
            "description": "A rectangular area for the area of interest on the Earth. The sides of the rectangles are defined by longitude and latitude values. It must conform to the GeoJSON format [minLon, minLat, maxLon, maxLat]. For more information, see  [RFC 7946, Section 5](https://www.rfc-editor.org/rfc/rfc7946#section-5). \n\n The height or width of the bounding box should be at least 12m. The maximum area of a bounding box is 10,000 km ^2. \n\nExample: bbox=-105,37,-94,45",
>>>>>>> 6a2a1e09
            "required": true,
            "type": "array",
            "items": {
              "type": "number",
              "format": "double"
            },
            "minItems": 4,
            "maxItems": 4,
            "collectionFormat": "csv"
          },
          {
            "$ref": "#/parameters/Accept-Language"
          }
        ],
        "responses": {
          "200": {
            "description": "OK",
            "schema": {
              "$ref": "#/definitions/TrafficIncidentResponse"
            }
          },
          "default": {
            "$ref": "../../../Common/stable/2023-06-01/common.json#/responses/default"
          }
        }
      }
    }
  },
  "definitions": {
    "GeoJsonPoint": {
      "description": "A valid `GeoJSON Point` geometry type. Please refer to [RFC 7946](https://tools.ietf.org/html/rfc7946#section-3.1.2) for details.",
      "type": "object",
      "properties": {
        "type": {
          "description": "Specifies the GeoJSON type as Point.",
          "type": "string"
        },
        "coordinates": {
          "description": "A `Position` is an array of numbers with two or more elements. The first two elements are _longitude_ and _latitude_, precisely in that order. _Altitude/Elevation_ is an optional third element. Please refer to [RFC 7946](https://tools.ietf.org/html/rfc7946#section-3.1.1) for details.",
          "type": "array",
          "items": {
            "type": "number",
            "format": "double"
          }
        }
      }
    },
    "IncidentTypeEnum": {
      "type": "string",
      "description": "Specifies the type of traffic incident. This can be used to request and differentiate between various types of incidents. ",
      "enum": [
        "Accident",
        "Congestion",
        "DisabledVehicle",
        "Miscellaneous",
        "RoadHazard",
        "Construction",
        "Weather"
      ],
      "x-ms-enum": {
        "name": "IncidentType",
        "modelAsString": true,
        "values": [
          {
            "value": "Accident",
            "description": "Accident"
          },
          {
            "value": "Congestion",
            "description": "Congestion"
          },
          {
            "value": "DisabledVehicle",
            "description": "DisabledVehicle"
          },
          {
            "value": "Miscellaneous",
            "description": "Miscellaneous"
          },
          {
            "value": "RoadHazard",
            "description": "RoadHazard"
          },
          {
            "value": "Construction",
            "description": "Construction"
          },
          {
            "value": "Weather",
            "description": "Weather"
          }
        ]
      }
    },
    "FeatureTypeEnum": {
      "type": "string",
      "description": "Specifies the `GeoJSON` type. The only supported object type is `FeatureCollection`. For more information, see [RFC 7946](https://www.rfc-editor.org/rfc/rfc7946).",
      "enum": [
        "FeatureCollection"
      ],
      "x-ms-enum": {
        "name": "FeatureTypeEnum",
        "modelAsString": true,
        "values": [
          {
            "value": "FeatureCollection",
            "description": "Specifies the `GeoJSON` `FeatureCollection` object type."
          }
        ]
      }
    },
    "FeaturesItemTypeEnum": {
      "type": "string",
      "description": "Specifies the `GeoJSON` type. The only supported object type is Feature. For more information, see [RFC 7946](https://www.rfc-editor.org/rfc/rfc7946).",
      "enum": [
        "Feature"
      ],
      "x-ms-enum": {
        "name": "FeaturesItemTypeEnum",
        "modelAsString": true,
        "values": [
          {
            "value": "Feature",
            "description": "Specifies the `GeoJSON` Feature object type."
          }
        ]
      }
    },
    "TrafficIncidentFeatureProperties": {
      "description": "Specifies detailed information about the traffic incidents.",
      "type": "object",
      "properties": {
        "description": {
          "description": "A description of the incident that includes the road name and the event impacting the traffic flow. \n\n Examples: \n\n• W 95th St between Switzer Rd and Bluejacket Dr - construction \n\n• WB Johnson Dr at I-435 - bridge repair",
          "type": "string"
        },
        "startTime": {
          "description": "The date and time in UTC when the incident occurred, formatted as a dateTime value as defined in [RFC 3339, section 5.6](https://www.rfc-editor.org/rfc/rfc3339#section-5.6).",
          "type": "string"
        },
        "endTime": {
          "description": "The date and time in UTC when the traffic incident will end, formatted as a dateTime value as defined in [RFC 3339, section 5.6](https://www.rfc-editor.org/rfc/rfc3339#section-5.6).",
          "type": "string"
        },
        "lastModifiedTime": {
          "description": "The date and time in UTC when the incident information was last updated, formatted as a dateTime value as defined in [RFC 3339, section 5.6](https://www.rfc-editor.org/rfc/rfc3339#section-5.6).",
          "type": "string"
        },
        "isRoadClosed": {
          "description": "A value of `true` indicates that there is a road closure.",
          "type": "boolean"
        },
        "severity": {
          "description": "Specifies the level of importance of the incident.\n\n - 0: Unknown \n\n - 1: Minor \n\n - 2: Moderate \n\n - 3: Major \n\n- 4: Undefined (used for road closures and other indefinite delays)",
          "type": "integer",
          "format": "int32"
        },
        "incidentType": {
          "$ref": "#/definitions/IncidentTypeEnum"
        },
        "title": {
          "description": "Specifies the road names and direction of affected roads.",
          "type": "string"
        },
        "delay": {
          "description": "The delay caused by the incident in seconds. If no delay or not applicable, it returns zero.",
          "type": "number",
          "format": "double"
        },
        "endPoint": {
          "description": "A GeoJson Point object that specified the end location of a traffic incident such as end of a construction zone. \n\n This location is part of the incident properties object and by default, cannot be interpreted by parsers for display on the map.",
          "type": "object"
        },
        "isTrafficJam": {
          "description": "A value of `true` indicates that the area of road covered by this incident is experiencing abnormal traffic conditions resulting in non-typical delays.",
          "type": "boolean"
        }
      }
    },
    "TrafficIncidentFeaturesItem": {
      "type": "object",
      "description": "Specifies the traffic incident GeoJSON feature object including the geometry and additional properties.",
      "allOf": [
        {
          "type": "object",
          "description": "GeoJSON feature object that contains Geometry object and additional properties of traffic incidents.",
          "properties": {
            "type": {
              "$ref": "#/definitions/FeaturesItemTypeEnum"
            },
            "id": {
              "description": "A unique ID for the incident.",
              "type": "integer",
              "format": "int64"
            },
            "geometry": {
              "$ref": "#/definitions/GeoJsonPoint"
            },
            "properties": {
              "$ref": "#/definitions/TrafficIncidentFeatureProperties"
            }
          }
        }
      ]
    },
    "TrafficIncidentResponse": {
      "description": "A GeoJSON feature collection object that contains a list of traffic incidents features.",
      "type": "object",
      "properties": {
        "type": {
          "$ref": "#/definitions/FeatureTypeEnum"
        },
        "features": {
          "type": "array",
          "description": "`GeoJSON` feature object that contains Geometry object and additional properties. Refer to [RFC 7946, Section 3.2](https://www.rfc-editor.org/rfc/rfc7946#section-3.2) for details.",
          "items": {
            "$ref": "#/definitions/TrafficIncidentFeaturesItem"
          }
        }
      }
    }
  }
}<|MERGE_RESOLUTION|>--- conflicted
+++ resolved
@@ -139,11 +139,7 @@
           {
             "name": "bbox",
             "in": "query",
-<<<<<<< HEAD
             "description": "A rectangular area for the area of interest on the Earth. The sides of the rectangles are defined by longitude and latitude values. It must conform to the GeoJSON format [minLon, minLat, maxLon, maxLat]. For more information, see  [RFC 7946, Section 5](https://www.rfc-editor.org/rfc/rfc7946#section-5). \n\n The height or width of the bounding box should be at least 12m and not exceed 500,000m. A maximum limit of 30 degrees for either width or height is enforced. (maxLon - minLon should <= 30 and maxLat - minLat should <= 30). \n\nExample: bbox=-122.22,47.44,-122.19,47.61",
-=======
-            "description": "A rectangular area for the area of interest on the Earth. The sides of the rectangles are defined by longitude and latitude values. It must conform to the GeoJSON format [minLon, minLat, maxLon, maxLat]. For more information, see  [RFC 7946, Section 5](https://www.rfc-editor.org/rfc/rfc7946#section-5). \n\n The height or width of the bounding box should be at least 12m. The maximum area of a bounding box is 10,000 km ^2. \n\nExample: bbox=-105,37,-94,45",
->>>>>>> 6a2a1e09
             "required": true,
             "type": "array",
             "items": {

--- conflicted
+++ resolved
@@ -40,15 +40,9 @@
   - suppress: NOT_LATEST_API_VERSION_IN_DEFAULT_TAG
     from: /specification/maps/data-plane/Creator/preview/2023-07-01-preview
     reason: The files in '/specification/maps/data-plane/Creator/stable/2023-07-01-preview' were never released. Please ignore them, they should not appear in the TOC. '/specification/maps/data-plane/Creator/preview/2023-03-01-preview/' contains the latest preview.
-<<<<<<< HEAD
-  - suppress: RESPONSE_SCHEMA_NOT_IN_SPEC
-    reason: false positive from oav is breaking our example validation. See azure/oav#1021.
-=======
 
   - suppress: RESPONSE_SCHEMA_NOT_IN_SPEC
     reason: false positive from oav is breaking our example validation. See azure/oav#1021.
-
->>>>>>> e3b6f573
 ```
 
 ### Tag: package-stable-V2

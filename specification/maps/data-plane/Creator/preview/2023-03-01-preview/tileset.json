--- conflicted
+++ resolved
@@ -25,14 +25,14 @@
       "type": "oauth2",
       "authorizationUrl": "https://login.microsoftonline.com/common/oauth2/authorize",
       "flow": "implicit",
-      "description": "These are the [Azure Active Directory OAuth2](https://docs.microsoft.com/azure/active-directory/develop/v1-overview) Flows. When paired with [Azure role-based access](https://docs.microsoft.com/azure/role-based-access-control/overview) control it can be used to control access to Azure Maps REST APIs. Azure role-based access controls are used to designate access to one or more Azure Maps resource account or sub-resources. Any user, group, or service principal can be granted access via a  built-in role or a custom role composed of one or more permissions to Azure Maps REST APIs.\n\nTo implement scenarios, we recommend viewing [authentication concepts](https://aka.ms/amauth). In summary, this security definition provides a solution for modeling application(s) via objects capable of access control on specific APIs and scopes.\n\n#### Notes\n* This security definition **requires** the use of the `x-ms-client-id` header to indicate which Azure Maps resource the application is requesting access to. This can be acquired from the [Maps management API](https://aka.ms/amauthdetails).\n* \nThe `Authorization URL` is specific to the Azure public cloud instance. Sovereign clouds have unique Authorization URLs and Azure Active directory configurations. \n* \nThe Azure role-based access control is configured from the [Azure management plane](https://aka.ms/amrbac) via Azure portal, PowerShell, CLI, Azure SDKs, or REST APIs.\n* \nUsage of the [Azure Maps Web SDK](https://aka.ms/amaadmc) allows for configuration based setup of an application for multiple use cases.\n* Currently, Azure Active Directory [v1.0 or v2.0](https://docs.microsoft.com/azure/active-directory/develop/azure-ad-endpoint-comparison) supports Work, School, and Guests but does not support Personal accounts.",
+      "description": "These are the [Azure Active Directory OAuth2](/azure/active-directory/develop/v1-overview) Flows. When paired with [Azure role-based access](/azure/role-based-access-control/overview) control it can be used to control access to Azure Maps REST APIs. Azure role-based access controls are used to designate access to one or more Azure Maps resource account or sub-resources. Any user, group, or service principal can be granted access via a  built-in role or a custom role composed of one or more permissions to Azure Maps REST APIs.\n\nTo implement scenarios, we recommend viewing [authentication concepts](https://aka.ms/amauth). In summary, this security definition provides a solution for modeling application(s) via objects capable of access control on specific APIs and scopes.\n\n#### Notes\n* This security definition **requires** the use of the `x-ms-client-id` header to indicate which Azure Maps resource the application is requesting access to. This can be acquired from the [Maps management API](https://aka.ms/amauthdetails).\n* \nThe `Authorization URL` is specific to the Azure public cloud instance. Sovereign clouds have unique Authorization URLs and Azure Active directory configurations. \n* \nThe Azure role-based access control is configured from the [Azure management plane](https://aka.ms/amrbac) via Azure portal, PowerShell, CLI, Azure SDKs, or REST APIs.\n* \nUsage of the [Azure Maps Web SDK](https://aka.ms/amaadmc) allows for configuration based setup of an application for multiple use cases.\n* Currently, Azure Active Directory [v1.0 or v2.0](/azure/active-directory/develop/azure-ad-endpoint-comparison) supports Work, School, and Guests but does not support Personal accounts.",
       "scopes": {
         "https://atlas.microsoft.com/.default": "https://atlas.microsoft.com/.default"
       }
     },
     "SharedKey": {
       "type": "apiKey",
-      "description": "This is a shared key that is provisioned when you [Create an Azure Maps account](https://docs.microsoft.com/azure/azure-maps/quick-demo-map-app#create-an-azure-maps-account) in the Azure portal or using PowerShell, CLI, Azure SDKs, or REST API.\n\n With this key, any application can access all REST API. In other words, this key can be used as a master key in the account that they are issued in.\n\n For publicly exposed applications, our recommendation is to use the [confidential client applications](https://docs.microsoft.com/azure/azure-maps/authentication-best-practices#confidential-client-applications) approach to access Azure Maps REST APIs so your key can be securely stored.",
+      "description": "This is a shared key that is provisioned when you [Create an Azure Maps account](/azure/azure-maps/quick-demo-map-app#create-an-azure-maps-account) in the Azure portal or using PowerShell, CLI, Azure SDKs, or REST API.\n\n With this key, any application can access all REST API. In other words, this key can be used as a master key in the account that they are issued in.\n\n For publicly exposed applications, our recommendation is to use the [confidential client applications](/azure/azure-maps/authentication-best-practices#confidential-client-applications) approach to access Azure Maps REST APIs so your key can be securely stored.",
       "name": "subscription-key",
       "in": "query"
     },
@@ -68,7 +68,7 @@
     },
     "DatasetIdQuery": {
       "name": "datasetId",
-      "description": "The unique `datasetId` that the tileset create API uses to retrieve features to generate tiles. The `datasetId` must have been obtained from a successful [Dataset Create API](https://docs.microsoft.com/rest/api/maps/v2/dataset/create) call.",
+      "description": "The unique `datasetId` that the tileset create API uses to retrieve features to generate tiles. The `datasetId` must have been obtained from a successful [Dataset Create API](/rest/api/maps/v2/dataset/create) call.",
       "type": "string",
       "in": "query",
       "required": true,
@@ -101,11 +101,7 @@
   "paths": {
     "/tilesets": {
       "post": {
-<<<<<<< HEAD
-        "description": "**Applies to:** see pricing [tiers](https://aka.ms/AzureMapsPricingTier).\n\nThe Tileset Create request creates a tileset from the specified dataset. A tileset contains a set of tiles that can be consumed \nfrom the [Get Map Tile](/rest/api/maps/render/getmaptile) to retrieve custom tiles. To make a dataset, use the \n[DataSet Create API](/rest/api/maps/v2/dataset/create).\n\n## Submit Create Request\n\nTo create your tileset you will make a `POST` request with an **optional request body** as [tileset configuration](/rest/api/documentation-preview/tileset/create?#tilesetconfiguration). The `datasetId` query parameter will be used as the source of the tileset data.\n\nThe Create Tileset API is a [long-running operation](https://aka.ms/am-creator-lrt-v2).",
-=======
-        "description": "**Applies to:** see pricing [tiers](https://aka.ms/AzureMapsPricingTier).\n\nThe Tileset Create request creates a tileset from the specified dataset. A tileset contains a set of tiles that can be consumed \nfrom the [Get Map Tile](/rest/api/maps/render/getmaptile) to retrieve custom tiles. To make a dataset, use the \n[DataSet Create API](/rest/api/maps/v2/dataset/create).\n\nCreator makes it possible to develop applications based on your private indoor map data using Azure Maps API and SDK. [This](https://docs.microsoft.com/azure/azure-maps/creator-indoor-maps) article introduces concepts and tools that apply to Azure Maps Creator.\n\n## Submit Create Request\n\nTo create your tileset you will make a `POST` request with an **optional request body** as [tileset configuration](/rest/api/maps-creator/tileset/create#tilesetconfiguration). The `datasetId` query parameter will be used as the source of the tileset data.\n\nThe Create Tileset API is a [long-running operation](https://aka.ms/am-creator-lrt-v2).",
->>>>>>> eddb30ed
+        "description": "**Applies to:** see [pricing tiers](https://aka.ms/AzureMapsPricingTier).\n\nThe Tileset Create request creates a tileset from the specified dataset. A tileset contains a set of tiles that can be consumed \nfrom the [Get Map Tile](/rest/api/maps/render/getmaptile) to retrieve custom tiles. To make a dataset, use the \n[DataSet Create API](/rest/api/maps/v2/dataset/create).\n\n## Submit Create Request\n\nTo create your tileset you will make a `POST` request with an **optional request body** as [tileset configuration](/rest/api/documentation-preview/tileset/create?#tilesetconfiguration). The `datasetId` query parameter will be used as the source of the tileset data.\n\nThe Create Tileset API is a [long-running operation](https://aka.ms/am-creator-lrt-v2).",
         "operationId": "Tileset_Create",
         "x-ms-long-running-operation": true,
         "x-ms-long-running-operation-options": {
@@ -149,7 +145,7 @@
         }
       },
       "get": {
-        "description": "**Applies to:** see pricing [tiers](https://aka.ms/AzureMapsPricingTier).\n\nThe Tileset List request allows the caller to fetch a list of all tilesets created.  \n<br>",
+        "description": "**Applies to:** see [pricing tiers](https://aka.ms/AzureMapsPricingTier).\n\nThe Tileset List request allows the caller to fetch a list of all tilesets created.  \n<br>",
         "operationId": "Tileset_List",
         "x-ms-examples": {
           "Get a list of all tilesets": {
@@ -183,7 +179,7 @@
     },
     "/tilesets/{tilesetId}": {
       "get": {
-        "description": "**Applies to:** see pricing [tiers](https://aka.ms/AzureMapsPricingTier).\n\nThe Tileset Get request allows the caller to fetch a tileset.",
+        "description": "**Applies to:** see [pricing tiers](https://aka.ms/AzureMapsPricingTier).\n\nThe Tileset Get request allows the caller to fetch a tileset.",
         "operationId": "Tileset_Get",
         "x-ms-examples": {
           "Gets the details for a single tileset": {
@@ -244,7 +240,6 @@
     },
     "/tilesets:fetchConfiguration": {
       "get": {
-        "description": "**Applies to:** see pricing [tiers](https://aka.ms/AzureMapsPricingTier).\n\nThe Tileset Get Configuration request allows the caller to get a default [tileset configuration](/rest/api/maps-creator/tileset/get-configuration#tilesetconfiguration) based on the dataset provided. Then the tileset configuration can be used to create custom tileset using the [Tileset Create API](/rest/api/documentation-preview/tileset/create).\n\n Creator makes it possible to develop applications based on your private indoor map data using Azure Maps API and SDK. [This](https://docs.microsoft.com/azure/azure-maps/creator-indoor-maps) article introduces concepts and tools that apply to Azure Maps Creator.",
         "operationId": "Tileset_GetConfiguration",
         "x-ms-examples": {
           "Gets the tileset configuration for a given dataset": {
@@ -277,11 +272,7 @@
     },
     "/tilesets:validateConfiguration": {
       "post": {
-<<<<<<< HEAD
-        "description": "**Applies to:** see pricing [tiers](https://aka.ms/AzureMapsPricingTier).\n\nThe Tileset Validate Configuration request allows the caller to validate a [tileset configuration](/rest/api/documentation-preview/tileset/validate-configuration?#tilesetconfiguration).",
-=======
-        "description": "**Applies to:** see pricing [tiers](https://aka.ms/AzureMapsPricingTier).\n\nThe Tileset Validate Configuration request allows the caller to validate a [tileset configuration](/rest/api/maps-creator/tileset/validate-configuration#tilesetconfiguration).\n\nCreator makes it possible to develop applications based on your private indoor map data using Azure Maps API and SDK. [This](https://docs.microsoft.com/azure/azure-maps/creator-indoor-maps) article introduces concepts and tools that apply to Azure Maps Creator.",
->>>>>>> eddb30ed
+        "description": "**Applies to:** see [pricing tiers](https://aka.ms/AzureMapsPricingTier).\n\nThe Tileset Validate Configuration request allows the caller to validate a [tileset configuration](/rest/api/documentation-preview/tileset/validate-configuration?#tilesetconfiguration).",
         "operationId": "Tileset_ValidateConfiguration",
         "x-ms-examples": {
           "Validates the correctness of a tileset configuration": {
@@ -540,7 +531,7 @@
       ],
       "properties": {
         "featureClasses": {
-          "description": "The list of feature classes that will be used to build the layer. The valid feature classes can be found in its ontology definition. For example, [Facility Ontology](https://docs.microsoft.com/azure/azure-maps/creator-facility-ontology)",
+          "description": "The list of feature classes that will be used to build the layer. The valid feature classes can be found in its ontology definition. For example, [Facility Ontology](/azure/azure-maps/creator-facility-ontology)",
           "type": "array",
           "items": {
             "type": "string"

{
  "swagger": "2.0",
  "info": {
    "title": "Azure Maps Conversion Service",
    "version": "2023-03-01-preview",
    "description": "APIs for converting DWG Packages in Azure Maps."
  },
  "x-ms-parameterized-host": {
    "hostTemplate": "{geography}.atlas.microsoft.com",
    "parameters": [
      {
        "$ref": "../../../Common/preview/1.0/common.json#/parameters/GeographicResourceLocation"
      }
    ]
  },
  "schemes": [
    "https"
  ],
  "consumes": [],
  "produces": [
    "application/json"
  ],
  "securityDefinitions": {
    "AADToken": {
      "type": "oauth2",
      "authorizationUrl": "https://login.microsoftonline.com/common/oauth2/authorize",
      "flow": "implicit",
      "description": "These are the [Azure Active Directory OAuth2](https://docs.microsoft.com/azure/active-directory/develop/v1-overview) Flows. When paired with [Azure role-based access](https://docs.microsoft.com/azure/role-based-access-control/overview) control it can be used to control access to Azure Maps REST APIs. Azure role-based access controls are used to designate access to one or more Azure Maps resource account or sub-resources. Any user, group, or service principal can be granted access via a  built-in role or a custom role composed of one or more permissions to Azure Maps REST APIs.\n\nTo implement scenarios, we recommend viewing [authentication concepts](https://aka.ms/amauth). In summary, this security definition provides a solution for modeling application(s) via objects capable of access control on specific APIs and scopes.\n\n#### Notes\n* This security definition **requires** the use of the `x-ms-client-id` header to indicate which Azure Maps resource the application is requesting access to. This can be acquired from the [Maps management API](https://aka.ms/amauthdetails).\n* \nThe `Authorization URL` is specific to the Azure public cloud instance. Sovereign clouds have unique Authorization URLs and Azure Active directory configurations. \n* \nThe Azure role-based access control is configured from the [Azure management plane](https://aka.ms/amrbac) via Azure portal, PowerShell, CLI, Azure SDKs, or REST APIs.\n* \nUsage of the [Azure Maps Web SDK](https://aka.ms/amaadmc) allows for configuration based setup of an application for multiple use cases.\n* Currently, Azure Active Directory [v1.0 or v2.0](https://docs.microsoft.com/azure/active-directory/develop/azure-ad-endpoint-comparison) supports Work, School, and Guests but does not support Personal accounts.",
      "scopes": {
        "https://atlas.microsoft.com/.default": "https://atlas.microsoft.com/.default"
      }
    },
    "SharedKey": {
      "type": "apiKey",
      "description": "This is a shared key that is provisioned when you [Create an Azure Maps account](https://docs.microsoft.com/azure/azure-maps/quick-demo-map-app#create-an-azure-maps-account) in the Azure portal or using PowerShell, CLI, Azure SDKs, or REST API.\n\n With this key, any application can access all REST API. In other words, this key can be used as a master key in the account that they are issued in.\n\n For publicly exposed applications, our recommendation is to use the [confidential client applications](https://docs.microsoft.com/azure/azure-maps/authentication-best-practices#confidential-client-applications) approach to access Azure Maps REST APIs so your key can be securely stored.",
      "name": "subscription-key",
      "in": "query"
    },
    "SasToken": {
      "type": "apiKey",
      "description": "This is a shared access signature token is created from the List SAS operation on the [Azure Maps resource](https://aka.ms/amauth) through the Azure management plane via Azure portal, PowerShell, CLI, Azure SDKs, or REST APIs.\n\n With this token, any application is authorized to access with Azure role-based access controls and fine-grain control to the expiration, rate, and region(s) of use for the particular token. In other words, the SAS Token can be used to allow applications to control access in a more secured way than the shared key.\n\n For publicly exposed applications, our recommendation is to configure a specific list of allowed origins on the [Map account resource](https://aka.ms/amauth) to limit rendering abuse and regularly renew the SAS Token.",
      "name": "SAS Token",
      "in": "header"
    }
  },
  "security": [
    {
      "AADToken": [
        "https://atlas.microsoft.com/.default"
      ]
    },
    {
      "SharedKey": []
    },
    {
      "SasToken": []
    }
  ],
  "responses": {},
  "parameters": {
    "ApiVersion": {
      "name": "api-version",
      "description": "Version number of Azure Maps API.",
      "type": "string",
      "in": "query",
      "required": true,
      "x-ms-parameter-location": "client"
    },
    "UdidQuery": {
      "name": "udid",
<<<<<<< HEAD
      "description": "The unique data id for the content. The `udid` must have been obtained from a successful [Data Upload API](https://learn.microsoft.com/rest/api/maps/data-v2/upload) call.",
=======
      "description": "The unique data id for the content. The `udid` must have been obtained from a successful [Data Upload API](https://docs.microsoft.com/rest/api/maps/data-v2/upload-preview) call.",
>>>>>>> ecf717be
      "type": "string",
      "in": "query",
      "required": true,
      "x-ms-parameter-location": "method"
    },
    "ConversionId": {
      "name": "conversionId",
      "description": "The conversion id for the content. The `conversionId` must have been obtained from a successful [Conversion API](https://docs.microsoft.com/rest/api/maps/v2/conversion/convert) call.",
      "type": "string",
      "in": "path",
      "required": true,
      "x-ms-parameter-location": "method"
    },
    "DwgPackageVersion": {
      "name": "dwgPackageVersion",
      "description": "The drawing package version.",
      "type": "string",
      "in": "query",
      "required": true,
      "enum": [
        "1.0",
        "2.0"
      ],
      "x-ms-enum": {
        "name": "DwgPackageVersion",
        "modelAsString": true,
        "values": [
          {
            "value": "1.0",
            "description": "The drawing package version 1.0. Please refer to this [article](https://docs.microsoft.com/azure/azure-maps/drawing-requirements?pivots=1.0) for more information."
          },
          {
            "value": "2.0",
            "description": "The drawing package version 2.0. Please refer to this [article](https://docs.microsoft.com/azure/azure-maps/drawing-requirements?pivots=2.0) for more information."
          }
        ]
      },
      "x-ms-client-default": "1.0",
      "x-ms-parameter-location": "method"
    },
    "DescriptionDwgConversion": {
      "name": "description",
      "description": "User provided description of the content being converted.",
      "type": "string",
      "in": "query",
      "x-ms-parameter-location": "method"
    },
    "ConversionOperationId": {
      "name": "operationId",
      "type": "string",
      "in": "path",
      "description": "The ID to query the status for the Conversion create/import request.",
      "required": true,
      "x-ms-parameter-location": "method"
    }
  },
  "paths": {
    "/conversions": {
      "post": {
        "description": "**Applies to:** see pricing [tiers](https://aka.ms/AzureMapsPricingTier).\n\nCreator makes it possible to develop applications based on your private indoor map data using Azure Maps API and SDK. [This](https://docs.microsoft.com/azure/azure-maps/creator-indoor-maps) article introduces concepts and tools that apply to Azure Maps Creator.\n\nThe Conversion API lets the caller import a set of DWG design files as a zipped [Drawing Package](https://aka.ms/am-drawing-package) into Azure Maps. The [Drawing Package](https://aka.ms/am-drawing-package) should first be uploaded using the [Azure Maps Data Service](https://docs.microsoft.com/rest/api/maps/data). Once uploaded, use the `udid` returned by the [Data Upload API](https://docs.microsoft.com/rest/api/maps/data-v2/upload-preview) to call this Conversion API.\n\n## Convert DWG package\n\nThe Conversion API performs a [long-running operation](https://aka.ms/am-creator-lrt-v2).\n\n## Debug DWG package issues\n\n\nDuring the Conversion process, if there are any issues with the DWG package [errors and warnings](https://aka.ms/am-conversion-errors) are provided in the response along with a *diagnostic package* to visualize and diagnose these issues. In case any issues are encountered with your DWG package, the Conversion operation status process as detailed [here](https://aka.ms/am-creator-lrt-v2) returns the location of the *diagnostic package* that can be downloaded by the caller to help them visualize and diagnose these issues. The *diagnostic package* location can be found in the properties section of the conversion operation status response and looks like the following:\n\n```json\n{\n \"properties\": {\n \"diagnosticPackageLocation\": \"https://us.atlas.microsoft.com/mapdata/{DiagnosticPackageId}?api-version=1.0\" \n } \n}\n```\n\nThe *diagnostic package* can be downloaded by executing a `HTTP GET` request on the `diagnosticPackageLocation`.\nFor more details on how to use the tool to visualize and diagnose all the errors and warnings see [Drawing Error Visualizer](https://aka.ms/am-drawing-errors-visualizer). <br>\n\nA conversion operation will be marked as *success* if there are zero or more warnings but will be marked as *failed* if any errors are encountered. ",
        "operationId": "Conversion_Create",
        "x-ms-long-running-operation": true,
        "x-ms-long-running-operation-options": {
          "final-state-via": "location"
        },
        "x-ms-examples": {
          "Convert previously uploaded DWG Package": {
            "$ref": "./examples/conversion/Conversion_Conversion.json"
          }
        },
        "parameters": [
          {
            "$ref": "../../../Common/preview/1.0/common.json#/parameters/ClientId"
          },
          {
            "$ref": "#/parameters/ApiVersion"
          },
          {
            "$ref": "#/parameters/UdidQuery"
          },
          {
            "$ref": "#/parameters/DwgPackageVersion"
          },
          {
            "$ref": "#/parameters/DescriptionDwgConversion"
          }
        ],
        "responses": {
          "202": {
            "$ref": "../../../Common/preview/1.0/common.json#/responses/202AsyncV2"
          },
          "default": {
            "$ref": "../../../Common/preview/1.0/common.json#/responses/default"
          }
        }
      },
      "get": {
        "description": "**Applies to:** see pricing [tiers](https://aka.ms/AzureMapsPricingTier).\n\nCreator makes it possible to develop applications based on your private indoor map data using Azure Maps API and SDK. [This](https://docs.microsoft.com/azure/azure-maps/creator-indoor-maps) article introduces concepts and tools that apply to Azure Maps Creator.\n\nThis API allows the caller to fetch a list of all successful data conversions submitted previously using the [Conversion API](https://docs.microsoft.com/rest/api/maps/v2/conversion/convert).   \n\n### Submit List Request\n\nTo list all successful conversions you will issue a `GET` request with no additional parameters.\n\n### List Data Response\n\nThe Conversion List API returns the complete list of all conversion details in `json` format.<br>\n\nHere is a sample response returning the details of two successful conversion requests:  \n\n<br>\n\n```json\n{\n    \"conversions\": \n    [\n        {\n            \"conversionId\": \"54398242-ea6c-1f31-4fa6-79b1ae0fc24d\",\n            \"udid\": \"31838736-8b84-11ea-bc55-0242ac130003\",\n            \"created\": \"5/19/2020 9:00:00 AM +00:00\",\n            \"description\": \"User provided description.\",\n            \"featureCounts\": {\n                \"DIR\": 1,\n                \"LVL\": 3,\n                \"FCL\": 1,\n                \"UNIT\": 150,\n                \"CTG\": 8,\n                \"AEL\": 0,\n                \"OPN\": 10\n            }\n        },\n        {\n            \"conversionId\": \"2acf7d32-8b84-11ea-bc55-0242ac130003\",\n            \"udid\": \"1214bc58-8b84-11ea-bc55-0242ac1300039\",\n            \"created\": \"5/19/2020 9:00:00 AM +00:00\",\n            \"description\": \"User provided description.\",\n            \"featureCounts\": {\n                \"DIR\": 1,\n                \"LVL\": 3,\n                \"FCL\": 1,\n                \"UNIT\": 150,\n                \"CTG\": 8,\n                \"AEL\": 0,\n                \"OPN\": 10\n            }\n        }\n    ]\n}\n```\n\n<br>",
        "operationId": "Conversion_List",
        "x-ms-examples": {
          "Returns a list of all the data processed by the Conversion Service for the account": {
            "$ref": "./examples/conversion/Conversion_List.json"
          }
        },
        "parameters": [
          {
            "$ref": "../../../Common/preview/1.0/common.json#/parameters/ClientId"
          },
          {
            "$ref": "#/parameters/ApiVersion"
          }
        ],
        "x-ms-pageable": {
          "itemName": "conversions",
          "nextLinkName": "nextLink"
        },
        "responses": {
          "200": {
            "description": "List request completed successfully.",
            "schema": {
              "$ref": "#/definitions/ConversionListResult"
            }
          },
          "default": {
            "$ref": "../../../Common/preview/1.0/common.json#/responses/default"
          }
        }
      }
    },
    "/conversions/{conversionId}": {
      "get": {
        "description": "**Applies to:** see pricing [tiers](https://aka.ms/AzureMapsPricingTier).\n\nCreator makes it possible to develop applications based on your private indoor map data using Azure Maps API and SDK. [This](https://docs.microsoft.com/azure/azure-maps/creator-indoor-maps) article introduces concepts and tools that apply to Azure Maps Creator.\n\nThis API allows the caller to fetch a successful data conversion submitted previously using the [Conversion API](https://docs.microsoft.com/rest/api/maps/v2/conversion/convert).  ",
        "operationId": "Conversion_Get",
        "x-ms-examples": {
          "Get the details for one conversion operation": {
            "$ref": "./examples/conversion/Conversion_Get.json"
          }
        },
        "parameters": [
          {
            "$ref": "../../../Common/preview/1.0/common.json#/parameters/ClientId"
          },
          {
            "$ref": "#/parameters/ApiVersion"
          },
          {
            "$ref": "#/parameters/ConversionId"
          }
        ],
        "responses": {
          "200": {
            "description": "Returns details of the specified conversion.",
            "schema": {
              "$ref": "#/definitions/Conversion"
            }
          },
          "default": {
            "$ref": "../../../Common/preview/1.0/common.json#/responses/default"
          }
        }
      },
      "delete": {
        "description": "**Applies to:** see pricing [tiers](https://aka.ms/AzureMapsPricingTier).\n\nCreator makes it possible to develop applications based on your private indoor map data using Azure Maps API and SDK. [This](https://docs.microsoft.com/azure/azure-maps/creator-indoor-maps) article introduces concepts and tools that apply to Azure Maps Creator.\n\nThis API allows the caller to delete any data conversions created previously using the [Conversion API](https://docs.microsoft.com/rest/api/maps/v2/conversion/convert).\n\n### Submit Delete Request\n\nTo delete your conversion data you will issue a `DELETE` request where the path will contain the `conversionId` of the data to delete.\n\n### Conversion Delete Response\n\nThe Conversion Delete API returns a HTTP `204 No Content` response with an empty body, if the converted data resources were deleted successfully.<br>    \nA HTTP `400 Bad Request` error response will be returned if no resource associated with the passed-in `conversionId` is found.    ",
        "operationId": "Conversion_Delete",
        "x-ms-examples": {
          "Delete previously converted content": {
            "$ref": "./examples/conversion/Conversion_Delete.json"
          }
        },
        "parameters": [
          {
            "$ref": "../../../Common/preview/1.0/common.json#/parameters/ClientId"
          },
          {
            "$ref": "#/parameters/ApiVersion"
          },
          {
            "$ref": "#/parameters/ConversionId"
          }
        ],
        "responses": {
          "204": {
            "description": "Conversion delete request completed successfully. The content for `conversionId` was deleted on the server."
          },
          "default": {
            "$ref": "../../../Common/preview/1.0/common.json#/responses/default"
          }
        }
      }
    },
    "/conversions/operations/{operationId}": {
      "get": {
        "description": "This path will be obtained from a call to POST /conversions.  While in progress, an http200 will be returned with no extra headers -  followed by an http200 with Resource-Location header once successfully completed.",
        "operationId": "Conversion_GetOperation",
        "x-ms-examples": {
          "Get the status of an operation which is still running": {
            "$ref": "./examples/conversion/Conversion_GetOperationStillRunning.json"
          },
          "Get the status of an operation which has finished successfully, with non-fatal warnings": {
            "$ref": "./examples/conversion/Conversion_GetOperation.json"
          }
        },
        "parameters": [
          {
            "$ref": "#/parameters/ApiVersion"
          },
          {
            "$ref": "#/parameters/ConversionOperationId"
          }
        ],
        "responses": {
          "200": {
            "description": "The operation is running or complete. If the operation was successful, use the Resource-Location header to obtain the path to the result.",
            "schema": {
              "$ref": "../../../Common/preview/1.0/common.json#/definitions/LongRunningOperationResult"
            }
          },
          "default": {
            "$ref": "../../../Common/preview/1.0/common.json#/responses/default"
          }
        }
      }
    }
  },
  "definitions": {
    "ConversionListResult": {
      "description": "The response model for the Conversion List API.",
      "type": "object",
      "properties": {
        "conversions": {
          "description": "A list of all the previously submitted conversion requests.",
          "type": "array",
          "items": {
            "$ref": "#/definitions/Conversion"
          }
        },
        "nextLink": {
          "description": "If present, the location of the next page of data.",
          "type": "string"
        }
      }
    },
    "Conversion": {
      "description": "Detail information for the conversion requests.",
      "type": "object",
      "properties": {
        "conversionId": {
          "description": "A unique id that represents the artifact of a _successfully_ completed conversion process.",
          "type": "string"
        },
        "ontology": {
          "$ref": "../../../Common/preview/1.0/common.json#/definitions/Ontology"
        },
        "udid": {
          "description": "The unique id of the content provided to create this conversion.",
          "type": "string"
        },
        "created": {
          "description": "The date and time of this conversion.",
          "type": "string"
        },
        "description": {
          "description": "User provided description of the content being converted.",
          "type": "string"
        },
        "featureCounts": {
          "description": "A summary of feature counts in this conversion.",
          "additionalProperties": {
            "type": "integer",
            "format": "int64"
          },
          "type": "object"
        }
      }
    }
  }
}<|MERGE_RESOLUTION|>--- conflicted
+++ resolved
@@ -68,11 +68,7 @@
     },
     "UdidQuery": {
       "name": "udid",
-<<<<<<< HEAD
       "description": "The unique data id for the content. The `udid` must have been obtained from a successful [Data Upload API](https://learn.microsoft.com/rest/api/maps/data-v2/upload) call.",
-=======
-      "description": "The unique data id for the content. The `udid` must have been obtained from a successful [Data Upload API](https://docs.microsoft.com/rest/api/maps/data-v2/upload-preview) call.",
->>>>>>> ecf717be
       "type": "string",
       "in": "query",
       "required": true,

--- conflicted
+++ resolved
@@ -165,11 +165,7 @@
         }
       },
       "get": {
-<<<<<<< HEAD
-        "description": "**Applies to:** see [pricing tiers](https://aka.ms/AzureMapsPricingTier).\n\nThis API allows the caller to fetch a list of all successful data conversions submitted previously using the [Conversion API](/rest/api/maps-creator/conversion/convert).   \n\n### Submit List Request\n\nTo list all successful conversions you will issue a `GET` request with no additional parameters.\n\n### List Data Response\n\nThe Conversion List API returns the complete list of all conversion details in `json` format.<br>\n\nHere is a sample response returning the details of two successful conversion requests:  \n\n<br>\n\n```json\n{\n    \"conversions\": \n    [\n        {\n            \"conversionId\": \"54398242-ea6c-1f31-4fa6-79b1ae0fc24d\",\n            \"udid\": \"31838736-8b84-11ea-bc55-0242ac130003\",\n            \"created\": \"5/19/2020 9:00:00 AM +00:00\",\n            \"description\": \"User provided description.\",\n            \"featureCounts\": {\n                \"DIR\": 1,\n                \"LVL\": 3,\n                \"FCL\": 1,\n                \"UNIT\": 150,\n                \"CTG\": 8,\n                \"AEL\": 0,\n                \"OPN\": 10\n            }\n        },\n        {\n            \"conversionId\": \"2acf7d32-8b84-11ea-bc55-0242ac130003\",\n            \"udid\": \"1214bc58-8b84-11ea-bc55-0242ac1300039\",\n            \"created\": \"5/19/2020 9:00:00 AM +00:00\",\n            \"description\": \"User provided description.\",\n            \"featureCounts\": {\n                \"DIR\": 1,\n                \"LVL\": 3,\n                \"FCL\": 1,\n                \"UNIT\": 150,\n                \"CTG\": 8,\n                \"AEL\": 0,\n                \"OPN\": 10\n            }\n        }\n    ]\n}\n```\n\n<br>",
-=======
         "description": "**Applies to:** see [pricing tiers](https://aka.ms/AzureMapsPricingTier).\n\nThis API allows the caller to fetch a list of all successful data conversions submitted previously using the [Conversion API](/rest/api/maps-creator/conversion).   \n\n### Submit List Request\n\nTo list all successful conversions you will issue a `GET` request with no additional parameters.\n\n### List Data Response\n\nThe Conversion List API returns the complete list of all conversion details in `json` format.<br>\n\nHere is a sample response returning the details of two successful conversion requests:  \n\n<br>\n\n```json\n{\n    \"conversions\": \n    [\n        {\n            \"conversionId\": \"54398242-ea6c-1f31-4fa6-79b1ae0fc24d\",\n            \"udid\": \"31838736-8b84-11ea-bc55-0242ac130003\",\n            \"created\": \"5/19/2020 9:00:00 AM +00:00\",\n            \"description\": \"User provided description.\",\n            \"featureCounts\": {\n                \"DIR\": 1,\n                \"LVL\": 3,\n                \"FCL\": 1,\n                \"UNIT\": 150,\n                \"CTG\": 8,\n                \"AEL\": 0,\n                \"OPN\": 10\n            }\n        },\n        {\n            \"conversionId\": \"2acf7d32-8b84-11ea-bc55-0242ac130003\",\n            \"udid\": \"1214bc58-8b84-11ea-bc55-0242ac1300039\",\n            \"created\": \"5/19/2020 9:00:00 AM +00:00\",\n            \"description\": \"User provided description.\",\n            \"featureCounts\": {\n                \"DIR\": 1,\n                \"LVL\": 3,\n                \"FCL\": 1,\n                \"UNIT\": 150,\n                \"CTG\": 8,\n                \"AEL\": 0,\n                \"OPN\": 10\n            }\n        }\n    ]\n}\n```\n\n<br>",
->>>>>>> 4ea090c5
         "operationId": "Conversion_List",
         "x-ms-examples": {
           "Returns a list of all the data processed by the Conversion Service for the account": {
@@ -203,11 +199,7 @@
     },
     "/conversions/{conversionId}": {
       "get": {
-<<<<<<< HEAD
         "description": "**Applies to:** see [pricing tiers](https://aka.ms/AzureMapsPricingTier).\n\nThis API allows the caller to fetch a successful data conversion submitted previously using the [Conversion API](/rest/api/maps-creator/conversion/convert).  ",
-=======
-        "description": "**Applies to:** see [pricing tiers](https://aka.ms/AzureMapsPricingTier).\n\nThis API allows the caller to fetch a successful data conversion submitted previously using the [Conversion API](/rest/api/maps-creator/conversion).  ",
->>>>>>> 4ea090c5
         "operationId": "Conversion_Get",
         "x-ms-examples": {
           "Get the details for one conversion operation": {
@@ -238,11 +230,7 @@
         }
       },
       "delete": {
-<<<<<<< HEAD
         "description": "**Applies to:** see [pricing tiers](https://aka.ms/AzureMapsPricingTier).\n\nThis API allows the caller to delete any data conversions created previously using the [Conversion API](/rest/api/maps-creator/conversion/convert).\n\n### Submit Delete Request\n\nTo delete your conversion data you will issue a `DELETE` request where the path will contain the `conversionId` of the data to delete.\n\n### Conversion Delete Response\n\nThe Conversion Delete API returns a HTTP `204 No Content` response with an empty body, if the converted data resources were deleted successfully.<br>    \nA HTTP `400 Bad Request` error response will be returned if no resource associated with the passed-in `conversionId` is found.    ",
-=======
-        "description": "**Applies to:** see [pricing tiers](https://aka.ms/AzureMapsPricingTier).\n\nThis API allows the caller to delete any data conversions created previously using the [Conversion API](/rest/api/maps-creator/conversion).\n\n### Submit Delete Request\n\nTo delete your conversion data you will issue a `DELETE` request where the path will contain the `conversionId` of the data to delete.\n\n### Conversion Delete Response\n\nThe Conversion Delete API returns a HTTP `204 No Content` response with an empty body, if the converted data resources were deleted successfully.<br>    \nA HTTP `400 Bad Request` error response will be returned if no resource associated with the passed-in `conversionId` is found.    ",
->>>>>>> 4ea090c5
         "operationId": "Conversion_Delete",
         "x-ms-examples": {
           "Delete previously converted content": {

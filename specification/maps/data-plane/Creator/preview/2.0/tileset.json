--- conflicted
+++ resolved
@@ -102,12 +102,7 @@
   "paths": {
     "/tilesets": {
       "post": {
-<<<<<<< HEAD
-        "description": "**Applies to:** see pricing [tiers](https://aka.ms/AzureMapsPricingTier).\n\n [This](https://docs.microsoft.com/azure/azure-maps/creator-indoor-maps) article introduces concepts and tools that apply to Azure Maps Creator.\n\nThe Tileset Create API allows the caller to create a tileset from a dataset. A tileset contains a set of tiles that can be consumed \nfrom the [Get Map Tile](/rest/api/maps/render/getmaptile) to retrieve custom tiles. To make a dataset, use the \n[DataSet Create API](/rest/api/maps/dataset/createpreview).\n\n## Submit Create Request\n\nTo create your tileset you will make a `POST` request with an empty body. The `datasetId` query parameter will be \nused as the source of the tileset data.\n\nThe Create Tileset API is a \n[long-running operation](https://aka.ms/am-creator-lrt-v2).",
-=======
-        "description": "**Applies to:** see pricing [tiers](https://aka.ms/AzureMapsPricingTier).\n\nCreator makes it possible to develop applications based on your private indoor map data using Azure Maps API and SDK. [This](https://docs.microsoft.com/azure/azure-maps/creator-indoor-maps) article introduces concepts and tools that apply to Azure Maps Creator.\n\n [This](https://docs.microsoft.com/en-us/azure/azure-maps/creator-indoor-maps) article introduces concepts and tools that apply to Azure Maps Creator.\n\nThe Tileset Create API allows the caller to create a tileset from a dataset. A tileset contains a set of tiles that can be consumed \nfrom the [Get Map Tile](/rest/api/maps/render/getmaptile) to retrieve custom tiles. To make a dataset, use the \n[DataSet Create API](/rest/api/maps-creator/dataset/create).\n\n## Submit Create Request\n\nTo create your tileset you will make a `POST` request with an empty body. The `datasetId` query parameter will be \nused as the source of the tileset data.\n\nThe Create Tileset API is a \n[long-running operation](https://aka.ms/am-creator-lrt-v2).",
->>>>>>> 22abc860
-        "operationId": "Tileset_Create",
+        "description": "**Applies to:** see [pricing tiers](https://aka.ms/AzureMapsPricingTier).\n\nThe Tileset Create API allows the caller to create a tileset from a dataset. A tileset contains a set of tiles that can be consumed \nfrom [Get Map Tile](/rest/api/maps/render/getmaptile) to retrieve custom tiles. To make a dataset, use the \n[DataSet Create API](/rest/api/maps/dataset/createpreview).\n\n## Submit Create Request\n\nTo create your tileset you will make a `POST` request with an empty body. The `datasetId` query parameter will be \nused as the source of the tileset data.\n\nThe Create Tileset API is a \n[long-running operation](https://aka.ms/am-creator-lrt-v2).",        "operationId": "Tileset_Create",
         "x-ms-long-running-operation": true,
         "x-ms-long-running-operation-options": {
           "final-state-via": "location"
@@ -144,7 +139,7 @@
         }
       },
       "get": {
-        "description": "**Applies to:** see pricing [tiers](https://aka.ms/AzureMapsPricingTier).\n\nThis API allows the caller to fetch a list of all tilesets created.   \n<br>",
+        "description": "**Applies to:** see [pricing tiers](https://aka.ms/AzureMapsPricingTier).\n\nThis API allows the caller to fetch a list of all tilesets created.   \n<br>",
         "operationId": "Tileset_List",
         "x-ms-examples": {
           "Get a list of all tilesets": {
@@ -178,7 +173,7 @@
     },
     "/tilesets/{tilesetId}": {
       "get": {
-        "description": "**Applies to:** see pricing [tiers](https://aka.ms/AzureMapsPricingTier).\n\nThis API allows the caller to fetch a tileset.",
+        "description": "**Applies to:** see [pricing tiers](https://aka.ms/AzureMapsPricingTier).\n\nThis API allows the caller to fetch a tileset.",
         "operationId": "Tileset_Get",
         "x-ms-examples": {
           "Gets the details for a single tileset": {
@@ -209,7 +204,7 @@
         }
       },
       "delete": {
-        "description": "**Applies to:** see pricing [tiers](https://aka.ms/AzureMapsPricingTier).\n\nThis API allows the caller to delete a created tileset.<br>    \nYou can use this API if a tileset is no longer needed. \n\n### Submit Delete Request\n\nTo delete your content you will issue a `DELETE` request where the path will contain the `tilesetId` of the tileset to delete.<br>    \n\n#### Delete request \"Successful\"\n\nThe Tileset Delete API returns a HTTP `204 No Content` response with an empty body, if the tileset was deleted successfully.<br>    \n\n#### Delete request \"Failed\"\n\nA HTTP `400 Bad Request` error response will be returned if the tileset with the passed-in `tilesetId` is not found. \n\nHere is a sample error response:\n\n<br>\n\n```json\n{\n  \"error\": {\n      \"code\": \"400 BadRequest\",\n      \"message\": \"Bad request - Tileset Id: d85b5b27-5fc4-4599-8b50-47160e90f8ce does not exist.\"\n  }\n}\n```",
+        "description": "**Applies to:** see [pricing tiers](https://aka.ms/AzureMapsPricingTier).\n\nThis API allows the caller to delete a created tileset.<br>    \nYou can use this API if a tileset is no longer needed. \n\n### Submit Delete Request\n\nTo delete your content you will issue a `DELETE` request where the path will contain the `tilesetId` of the tileset to delete.<br>    \n\n#### Delete request \"Successful\"\n\nThe Tileset Delete API returns a HTTP `204 No Content` response with an empty body, if the tileset was deleted successfully.<br>    \n\n#### Delete request \"Failed\"\n\nA HTTP `400 Bad Request` error response will be returned if the tileset with the passed-in `tilesetId` is not found. \n\nHere is a sample error response:\n\n<br>\n\n```json\n{\n  \"error\": {\n      \"code\": \"400 BadRequest\",\n      \"message\": \"Bad request - Tileset Id: d85b5b27-5fc4-4599-8b50-47160e90f8ce does not exist.\"\n  }\n}\n```",
         "operationId": "Tileset_Delete",
         "x-ms-examples": {
           "Delete a created tileset": {

{
  "swagger": "2.0",
  "info": {
    "title": "Azure Maps Web Feature Service",
    "version": "2.0",
    "description": "Azure Maps Web Feature REST APIs"
  },
  "x-ms-parameterized-host": {
    "hostTemplate": "{geography}.atlas.microsoft.com",
    "parameters": [
      {
        "$ref": "../../../Common/preview/1.0/common.json#/parameters/GeographicResourceLocation"
      }
    ]
  },
  "schemes": [
    "https"
  ],
  "consumes": [],
  "produces": [
    "application/json"
  ],
  "securityDefinitions": {
    "AADToken": {
      "type": "oauth2",
      "authorizationUrl": "https://login.microsoftonline.com/common/oauth2/authorize",
      "flow": "implicit",
      "description": "These are the [Microsoft Entra OAuth 2.0](https://docs.microsoft.com/azure/active-directory/develop/v1-overview) Flows. When paired with [Azure role-based access](https://docs.microsoft.com/azure/role-based-access-control/overview) control it can be used to control access to Azure Maps REST APIs. Azure role-based access controls are used to designate access to one or more Azure Maps resource account or sub-resources. Any user, group, or service principal can be granted access via a  built-in role or a custom role composed of one or more permissions to Azure Maps REST APIs.\n\nTo implement scenarios, we recommend viewing [authentication concepts](https://aka.ms/amauth). In summary, this security definition provides a solution for modeling application(s) via objects capable of access control on specific APIs and scopes.\n\n#### Notes\n* This security definition **requires** the use of the `x-ms-client-id` header to indicate which Azure Maps resource the application is requesting access to. This can be acquired from the [Maps management API](https://aka.ms/amauthdetails).\n* \nThe `Authorization URL` is specific to the Azure public cloud instance. Sovereign clouds have unique Authorization URLs and Microsoft Entra ID configurations. \n* \nThe Azure role-based access control is configured from the [Azure management plane](https://aka.ms/amrbac) via Azure portal, PowerShell, CLI, Azure SDKs, or REST APIs.\n* \nUsage of the [Azure Maps Web SDK](https://aka.ms/amaadmc) allows for configuration based setup of an application for multiple use cases.\n* For more information on Microsoft identity platform, see [Microsoft identity platform overview](https://learn.microsoft.com/entra/identity-platform/v2-overview).",
      "scopes": {
        "https://atlas.microsoft.com/.default": "https://atlas.microsoft.com/.default"
      }
    },
    "SharedKey": {
      "type": "apiKey",
      "description": "This is a shared key that is provisioned when you [Create an Azure Maps account](https://docs.microsoft.com/azure/azure-maps/quick-demo-map-app#create-an-azure-maps-account) in the Azure portal or using PowerShell, CLI, Azure SDKs, or REST API.\n\n With this key, any application can access all REST API. In other words, this key can be used as a master key in the account that they are issued in.\n\n For publicly exposed applications, our recommendation is to use the [confidential client applications](https://docs.microsoft.com/azure/azure-maps/authentication-best-practices#confidential-client-applications) approach to access Azure Maps REST APIs so your key can be securely stored.",
      "name": "subscription-key",
      "in": "query"
    },
    "SasToken": {
      "type": "apiKey",
      "description": "This is a shared access signature token is created from the List SAS operation on the [Azure Maps resource](https://aka.ms/amauth) through the Azure management plane via Azure portal, PowerShell, CLI, Azure SDKs, or REST APIs.\n\n With this token, any application is authorized to access with Azure role-based access controls and fine-grain control to the expiration, rate, and region(s) of use for the particular token. In other words, the SAS Token can be used to allow applications to control access in a more secured way than the shared key.\n\n For publicly exposed applications, our recommendation is to configure a specific list of allowed origins on the [Map account resource](https://aka.ms/amauth) to limit rendering abuse and regularly renew the SAS Token.",
      "name": "SAS Token",
      "in": "header"
    }
  },
  "security": [
    {
      "AADToken": [
        "https://atlas.microsoft.com/.default"
      ]
    },
    {
      "SharedKey": []
    },
    {
      "SasToken": []
    }
  ],
  "responses": {},
  "parameters": {
    "ApiVersion": {
      "name": "api-version",
      "description": "Version number of Azure Maps API.",
      "type": "string",
      "in": "query",
      "required": true,
      "default": "2.0",
      "x-ms-parameter-location": "client"
    },
    "LimitWfs": {
      "name": "limit",
      "in": "query",
      "type": "integer",
      "minimum": 1,
      "maximum": 500,
      "description": "The optional limit parameter limits the number of features that are presented in the response document.\nOnly features that are on the first level of the collection in the response document are counted. Nested objects contained within the explicitly requested features shall not be counted.\n* Minimum = 1 * Maximum = 500 * Default = 10",
      "x-ms-parameter-location": "method"
    },
    "Filter": {
      "name": "filter",
      "in": "query",
      "type": "string",
      "description": "Filter expression to search for features with specific property values in a given collection. Only feature properties of scalar type and equals operator are supported.\nThis is a special parameter where the parameter name is a case sensitive property name. The scheme for this parameter is {property name}={property value}. Unless \"filter\" is one of the property names in the collection, \"filter\" should not be used as a parameter name. To search for features with \"name\" property value \"21N13\", use \"name=21N13\".\nMultiple filters are supported and should be represented as multiple query parameters. E.g., <property1>=<value1>&<property2>=<value2> String values are case sensitive.",
      "x-ms-parameter-location": "method"
    },
    "Bbox": {
      "name": "bbox",
      "x-ms-client-name": "boundingBox",
      "in": "query",
      "type": "array",
      "collectionFormat": "csv",
      "items": {
        "type": "number",
        "format": "double"
      },
      "description": "Only features that have a geometry that intersects the supplied bounding box are selected.\n* Lower left corner, coordinate axis 1 * Lower left corner, coordinate axis 2 * Upper right corner, coordinate axis 1 * Upper right corner, coordinate axis 2\nThe coordinate reference system of the values is WGS84 longitude/latitude (http://www.opengis.net/def/crs/OGC/1.3/CRS84) unless a different coordinate reference system is specified in the parameter `bbox-crs`.\nFor WGS84 longitude/latitude the values are in most cases the sequence of minimum longitude, minimum latitude, maximum longitude and maximum latitude. However, in cases where the box spans the antimeridian the first value (west-most box edge) is larger than the third value (east-most box edge).",
      "x-ms-parameter-location": "method"
    },
    "CollectionId": {
      "name": "collectionId",
      "in": "path",
      "type": "string",
      "required": true,
      "description": "Identifier (name) of a specific collection",
      "x-ms-parameter-location": "method"
    },
    "FeatureId": {
      "name": "featureId",
      "in": "path",
      "type": "string",
      "description": "Local identifier of a specific feature",
      "required": true,
      "x-ms-parameter-location": "method"
    }
  },
  "paths": {
    "/wfs/datasets/{datasetId}/": {
      "get": {
        "description": "**Applies to:** see [pricing tiers](https://aka.ms/AzureMapsPricingTier).\n\n The Web Feature Service (WFS) API is part of  Creator. WFS API follows the [Open Geospatial Consortium API standard for Features](http://docs.opengeospatial.org/is/17-069r3/17-069r3.html) to query [Datasets](/rest/api/maps-creator/dataset/create). \nA dataset consists of multiple feature collections. A feature collection is a collection of features of a similar type, based on a common schema.\nThe Get Landing Page API provides links to the API definition, the Conformance statements  and the metadata about the feature data in this dataset.",
        "operationId": "WFS_GetLandingPage",
        "x-ms-examples": {
          "GetLandingPage": {
            "$ref": "./examples/wfs/WFS_GetLandingPage.json"
          }
        },
        "parameters": [
          {
            "$ref": "../../../Common/preview/1.0/common.json#/parameters/ClientId"
          },
          {
            "$ref": "#/parameters/ApiVersion"
          },
          {
            "$ref": "dataset.json#/parameters/DatasetId"
          }
        ],
        "responses": {
          "200": {
            "description": "Ok",
            "schema": {
              "$ref": "#/definitions/LandingPageResult"
            }
          },
          "default": {
            "$ref": "../../../Common/preview/1.0/common.json#/responses/default"
          }
        }
      }
    },
    "/wfs/datasets/{datasetId}/conformance": {
      "get": {
        "description": "**Applies to:** see [pricing tiers](https://aka.ms/AzureMapsPricingTier).\n\nThe Web Feature Service (WFS) API is part of  Creator. WFS API follows the [Open Geospatial Consortium API standard for Features](http://docs.opengeospatial.org/is/17-069r3/17-069r3.html) to query [Datasets](/rest/api/maps-creator/dataset/create). \nA dataset consists of multiple feature collections. A feature collection is a collection of features of a similar type, based on a common schema.\nThe Get Requirements Classes lists all requirements classes specified in the standard that the server conforms to.",
        "operationId": "WFS_ListConformance",
        "x-ms-examples": {
          "GetConformance": {
            "$ref": "./examples/wfs/WFS_ListConformance.json"
          }
        },
        "parameters": [
          {
            "$ref": "../../../Common/preview/1.0/common.json#/parameters/ClientId"
          },
          {
            "$ref": "#/parameters/ApiVersion"
          },
          {
            "$ref": "dataset.json#/parameters/DatasetId"
          }
        ],
        "responses": {
          "200": {
            "description": "Ok",
            "schema": {
              "$ref": "#/definitions/ConformanceResult"
            }
          },
          "default": {
            "$ref": "../../../Common/preview/1.0/common.json#/responses/default"
          }
        }
      }
    },
    "/wfs/datasets/{datasetId}/collections": {
      "get": {
        "description": "**Applies to:** see [pricing tiers](https://aka.ms/AzureMapsPricingTier).\n\n The Web Feature Service (WFS) API is part of  Creator. WFS API follows the [Open Geospatial Consortium API standard for Features](http://docs.opengeospatial.org/is/17-069r3/17-069r3.html) to query [Datasets](/rest/api/maps-creator/dataset/create). \nA dataset consists of multiple feature collections. A feature collection is a collection of features of a similar type, based on a common schema.\nThe Collections Description API provides descriptions of all the collections in a given dataset.",
        "operationId": "WFS_GetCollections",
        "x-ms-examples": {
          "GetCollections": {
            "$ref": "./examples/wfs/WFS_GetCollections.json"
          }
        },
        "parameters": [
          {
            "$ref": "../../../Common/preview/1.0/common.json#/parameters/ClientId"
          },
          {
            "$ref": "#/parameters/ApiVersion"
          },
          {
            "$ref": "dataset.json#/parameters/DatasetId"
          }
        ],
        "responses": {
          "200": {
            "description": "Ok",
            "schema": {
              "$ref": "#/definitions/CollectionsResponse"
            }
          },
          "default": {
            "$ref": "../../../Common/preview/1.0/common.json#/responses/default"
          }
        }
      }
    },
    "/wfs/datasets/{datasetId}/collections/{collectionId}": {
      "get": {
        "description": "**Applies to:** see [pricing tiers](https://aka.ms/AzureMapsPricingTier).\n\n The Web Feature Service (WFS) API is part of  Creator. WFS API follows the [Open Geospatial Consortium API standard for Features](http://docs.opengeospatial.org/is/17-069r3/17-069r3.html) to query [Datasets](/rest/api/maps-creator/dataset/create). \nA dataset consists of multiple feature collections. A feature collection is a collection of features of a similar type, based on a common schema.\n  \nThe Collection Description API provides the description of a given collection. It includes the links to the operations that can be performed on the collection.",
        "operationId": "WFS_GetCollection",
        "x-ms-examples": {
          "GetCollection": {
            "$ref": "./examples/wfs/WFS_GetCollection.json"
          }
        },
        "parameters": [
          {
            "$ref": "../../../Common/preview/1.0/common.json#/parameters/ClientId"
          },
          {
            "$ref": "#/parameters/ApiVersion"
          },
          {
            "$ref": "dataset.json#/parameters/DatasetId"
          },
          {
            "$ref": "#/parameters/CollectionId"
          }
        ],
        "responses": {
          "200": {
            "description": "Ok",
            "schema": {
              "$ref": "#/definitions/Collection"
            }
          },
          "default": {
            "$ref": "../../../Common/preview/1.0/common.json#/responses/default"
          }
        }
      }
    },
    "/wfs/datasets/{datasetId}/collections/{collectionId}/definition": {
      "get": {
<<<<<<< HEAD
        "description": "**Applies to:** see [pricing tiers](https://aka.ms/AzureMapsPricingTier).\n\n [This](https://docs.microsoft.com/azure/azure-maps/creator-indoor-maps) article introduces concepts and tools that apply to Azure Maps Creator. WFS API follows the [Open Geospatial Consortium API standard for Features](http://docs.opengeospatial.org/is/17-069r3/17-069r3.html) to query [Datasets](/rest/api/maps-creator/dataset/create). \nA dataset consists of multiple feature collections. A feature collection is a collection of features of a similar type, based on a common schema.\n \nThe Collection Definition API provides the detailed data model of a given collection.",
        "operationId": "WFS_GetCollectionDefinition",
=======
        "description": "**Applies to:** see [pricing tiers](https://aka.ms/AzureMapsPricingTier).\n\n WFS API follows the [Open Geospatial Consortium API standard for Features](http://docs.opengeospatial.org/is/17-069r3/17-069r3.html) to query [Datasets](/rest/api/maps-creator/dataset/create). \nA dataset consists of multiple feature collections. A feature collection is a collection of features of a similar type, based on a common schema.\n \nThe Collection Definition API provides the detailed data model of a given collection.\nFor more information on Azure Maps Creator, see [Creator for indoor maps](/azure/azure-maps/creator-indoor-maps).",        "operationId": "WFS_GetCollectionDefinition",
>>>>>>> 4ea090c5
        "x-ms-examples": {
          "GetCollectionDefinition": {
            "$ref": "./examples/wfs/WFS_GetCollectionDefinition.json"
          }
        },
        "parameters": [
          {
            "$ref": "../../../Common/preview/1.0/common.json#/parameters/ClientId"
          },
          {
            "$ref": "#/parameters/ApiVersion"
          },
          {
            "$ref": "dataset.json#/parameters/DatasetId"
          },
          {
            "$ref": "#/parameters/CollectionId"
          }
        ],
        "responses": {
          "200": {
            "description": "Ok",
            "schema": {
              "$ref": "#/definitions/CollectionDefinition"
            }
          },
          "default": {
            "$ref": "../../../Common/preview/1.0/common.json#/responses/default"
          }
        }
      }
    },
    "/wfs/datasets/{datasetId}/collections/{collectionId}/items": {
      "get": {
        "description": "**Applies to:** see [pricing tiers](https://aka.ms/AzureMapsPricingTier).\n\n The Web Feature Service (WFS) API is part of  Creator. WFS API follows the [Open Geospatial Consortium API standard for Features](http://docs.opengeospatial.org/is/17-069r3/17-069r3.html) to query [Datasets](/rest/api/maps-creator/dataset/create). \nA dataset consists of multiple feature collections. A feature collection is a collection of features of a similar type, based on a common schema.\nThe Get Features API returns the list of features in the given collection.",
        "operationId": "WFS_GetFeatures",
        "x-ms-examples": {
          "GetFeatures": {
            "$ref": "./examples/wfs/WFS_GetFeatures.json"
          }
        },
        "parameters": [
          {
            "$ref": "../../../Common/preview/1.0/common.json#/parameters/ClientId"
          },
          {
            "$ref": "#/parameters/ApiVersion"
          },
          {
            "$ref": "dataset.json#/parameters/DatasetId"
          },
          {
            "$ref": "#/parameters/CollectionId"
          },
          {
            "$ref": "#/parameters/LimitWfs"
          },
          {
            "$ref": "#/parameters/Bbox"
          },
          {
            "$ref": "#/parameters/Filter"
          }
        ],
        "responses": {
          "200": {
            "description": "Ok",
            "schema": {
              "$ref": "#/definitions/ExtendedGeoJsonFeatureCollection"
            }
          },
          "default": {
            "$ref": "../../../Common/preview/1.0/common.json#/responses/default"
          }
        }
      }
    },
    "/wfs/datasets/{datasetId}/collections/{collectionId}/items/{featureId}": {
      "get": {
        "description": "**Applies to:** see [pricing tiers](https://aka.ms/AzureMapsPricingTier).\n\n The Web Feature Service (WFS) API is part of  Creator. WFS API follows the [Open Geospatial Consortium API standard for Features](http://docs.opengeospatial.org/is/17-069r3/17-069r3.html) to query [Datasets](/rest/api/maps-creator/dataset/create). \nA dataset consists of multiple feature collections. A feature collection is a collection of features of a similar type, based on a common schema.\nThe Get Feature API returns the feature identified by the provided id in the given collection.",
        "operationId": "WFS_GetFeature",
        "x-ms-examples": {
          "GetFeature": {
            "$ref": "./examples/wfs/WFS_GetFeature.json"
          }
        },
        "parameters": [
          {
            "$ref": "#/parameters/ApiVersion"
          },
          {
            "$ref": "dataset.json#/parameters/DatasetId"
          },
          {
            "$ref": "#/parameters/CollectionId"
          },
          {
            "$ref": "#/parameters/FeatureId"
          }
        ],
        "responses": {
          "200": {
            "description": "OK",
            "schema": {
              "$ref": "#/definitions/FeatureResult"
            }
          },
          "default": {
            "$ref": "../../../Common/preview/1.0/common.json#/responses/default"
          }
        }
      },
      "delete": {
        "description": "**Applies to:** see [pricing tiers](https://aka.ms/AzureMapsPricingTier).\n\n The Web Feature Service (WFS) API is part of  Creator. WFS API follows the [Open Geospatial Consortium API standard for Features](http://docs.opengeospatial.org/is/17-069r3/17-069r3.html) to query [Datasets](/rest/api/maps-creator/dataset/create). \nA dataset consists of multiple feature collections. A feature collection is a collection of features of a similar type, based on a common schema.\nThe Delete Feature API deletes the feature identified by the provided id in the given collection. At this point this API supports only facility features. Deleting a facility feature deletes all the child features of that facility recursively.",
        "operationId": "WFS_DeleteFeature",
        "x-ms-examples": {
          "DeleteFeature": {
            "$ref": "./examples/wfs/WFS_DeleteFeature.json"
          }
        },
        "parameters": [
          {
            "$ref": "#/parameters/ApiVersion"
          },
          {
            "$ref": "dataset.json#/parameters/DatasetId"
          },
          {
            "$ref": "#/parameters/CollectionId"
          },
          {
            "$ref": "#/parameters/FeatureId"
          }
        ],
        "responses": {
          "204": {
            "description": "Feature Deleted."
          },
          "default": {
            "$ref": "../../../Common/preview/1.0/common.json#/responses/default"
          }
        }
      }
    }
  },
  "definitions": {
    "LandingPageResult": {
      "type": "object",
      "required": [
        "links"
      ],
      "properties": {
        "ontology": {
          "$ref": "../../../Common/preview/1.0/common.json#/definitions/Ontology"
        },
        "links": {
          "description": "Links to other WFS endpoints.",
          "type": "array",
          "items": {
            "$ref": "#/definitions/WFSEndpointLink"
          }
        }
      }
    },
    "ConformanceResult": {
      "type": "object",
      "required": [
        "conformsTo"
      ],
      "properties": {
        "conformsTo": {
          "description": "List of requirements classes that the server conforms to.",
          "type": "array",
          "items": {
            "type": "string"
          },
          "example": [
            "http://www.opengis.net/spec/wfs-1/3.0/req/core",
            "http://www.opengis.net/spec/wfs-1/3.0/req/oas30",
            "http://www.opengis.net/spec/wfs-1/3.0/req/html",
            "http://www.opengis.net/spec/wfs-1/3.0/req/geojson"
          ]
        }
      }
    },
    "WFSEndpointLink": {
      "description": "Links to other WFS endpoints",
      "type": "object",
      "required": [
        "href"
      ],
      "properties": {
        "href": {
          "description": "The link target.",
          "type": "string"
        },
        "rel": {
          "description": "The relation type.",
          "type": "string",
          "example": "prev"
        },
        "type": {
          "description": "A hint indicating what the media type of the result of dereferencing the link should be.",
          "type": "string",
          "example": "application/geo+json"
        },
        "hreflang": {
          "x-ms-client-name": "hrefLang",
          "description": "A hint indicating what the language of the result of dereferencing the link should be.",
          "type": "string",
          "example": "en"
        },
        "title": {
          "description": "Used to label the destination of a link such that it can be used as a human-readable identifier (e.g., a menu entry) in the language indicated by the Content-Language header field (if present).",
          "type": "string"
        }
      }
    },
    "CollectionsResponse": {
      "type": "object",
      "required": [
        "links",
        "collections"
      ],
      "properties": {
        "ontology": {
          "$ref": "../../../Common/preview/1.0/common.json#/definitions/Ontology"
        },
        "links": {
          "description": "Links to other WFS endpoints.",
          "type": "array",
          "items": {
            "$ref": "#/definitions/WFSEndpointLink"
          },
          "example": [
            {
              "href": "http://data.example.org/collections.json",
              "rel": "self",
              "type": "application/json",
              "title": "this document"
            },
            {
              "href": "http://data.example.org/collections.html",
              "rel": "alternate",
              "type": "text/html",
              "title": "this document as HTML"
            },
            {
              "href": "http://schemas.example.org/1.0/foobar.xsd",
              "rel": "describedBy",
              "type": "application/xml",
              "title": "XML schema for Acme Corporation data"
            }
          ]
        },
        "collections": {
          "description": "All the collections in a given dataset.",
          "type": "array",
          "items": {
            "$ref": "#/definitions/Collection"
          }
        }
      }
    },
    "Collection": {
      "type": "object",
      "required": [
        "name",
        "links"
      ],
      "properties": {
        "name": {
          "description": "identifier of the collection used, for example, in URIs",
          "type": "string",
          "example": "buildings"
        },
        "title": {
          "description": "human readable title of the collection",
          "type": "string",
          "example": "Buildings"
        },
        "ontology": {
          "$ref": "../../../Common/preview/1.0/common.json#/definitions/Ontology"
        },
        "description": {
          "description": "a description of the features in the collection",
          "type": "string",
          "example": "Buildings in the city of Bonn."
        },
        "links": {
          "description": "Links to other WFS endpoints.",
          "type": "array",
          "items": {
            "$ref": "#/definitions/WFSEndpointLink"
          },
          "example": [
            {
              "href": "http://data.example.org/collections/buildings/items",
              "rel": "item",
              "type": "application/geo+json",
              "title": "Buildings"
            },
            {
              "href": "http://example.org/concepts/building.html",
              "rel": "describedBy",
              "type": "text/html",
              "title": "Feature catalogue for buildings"
            }
          ]
        }
      }
    },
    "CollectionDefinition": {
      "description": "collection of GeoJSON features",
      "type": "object",
      "required": [
        "idPrefix",
        "name",
        "geometryType",
        "featureTypes"
      ],
      "properties": {
        "description": {
          "description": "describes the collection",
          "type": "string"
        },
        "idPrefix": {
          "description": "prefix of the collection used",
          "type": "string",
          "example": "BLD"
        },
        "name": {
          "description": "identifier of the collection used, for example, in URIs",
          "type": "string",
          "example": "buildings"
        },
        "title": {
          "description": "title of collection",
          "type": "string",
          "example": "Feature Class buildings"
        },
        "ontology": {
          "$ref": "../../../Common/preview/1.0/common.json#/definitions/Ontology"
        },
        "geometryType": {
          "description": "type of geometry returned",
          "type": "string",
          "enum": [
            "Point",
            "MultiPoint",
            "LineString",
            "MultiLineString",
            "Polygon",
            "MultiPolygon",
            "GeometryCollection"
          ],
          "x-ms-enum": {
            "name": "GeoJsonGeometryType",
            "modelAsString": true,
            "values": [
              {
                "value": "Point",
                "description": "`GeoJSON Point` geometry.",
                "name": "GeoJsonPoint"
              },
              {
                "value": "MultiPoint",
                "description": "`GeoJSON MultiPoint` geometry.",
                "name": "GeoJsonMultiPoint"
              },
              {
                "value": "LineString",
                "description": "`GeoJSON LineString` geometry.",
                "name": "GeoJsonLineString"
              },
              {
                "value": "MultiLineString",
                "description": "`GeoJSON MultiLineString` geometry.",
                "name": "GeoJsonMultiLineString"
              },
              {
                "value": "Polygon",
                "description": "`GeoJSON Polygon` geometry.",
                "name": "GeoJsonPolygon"
              },
              {
                "value": "MultiPolygon",
                "description": "`GeoJSON MultiPolygon` geometry.",
                "name": "GeoJsonMultiPolygon"
              },
              {
                "value": "GeometryCollection",
                "description": "`GeoJSON GeometryCollection` geometry.",
                "name": "GeoJsonGeometryCollection"
              }
            ]
          }
        },
        "featureTypes": {
          "description": "type of features returned",
          "type": "array",
          "items": {
            "type": "string"
          }
        },
        "properties": {
          "description": "attributes of the collection used",
          "type": "array",
          "items": {
            "$ref": "#/definitions/DefinitionProperty"
          }
        },
        "links": {
          "description": "Links to other WFS endpoints.",
          "type": "array",
          "items": {
            "$ref": "#/definitions/WFSEndpointLink"
          }
        }
      }
    },
    "DefinitionProperty": {
      "type": "object",
      "required": [
        "name",
        "required",
        "type"
      ],
      "properties": {
        "name": {
          "description": "name of attribute",
          "type": "string",
          "example": "external_id"
        },
        "required": {
          "description": "is attribute required",
          "type": "boolean"
        },
        "type": {
          "description": "type of attribute",
          "type": "object"
        }
      }
    },
    "ExtendedGeoJsonFeatureCollection": {
      "description": "A valid `GeoJSON FeatureCollection` object type extended with numberReturned and links array. Please refer to [RFC 7946](https://tools.ietf.org/html/rfc7946#section-3.3) for details.",
      "type": "object",
      "allOf": [
        {
          "$ref": "../../../Common/preview/1.0/common.json#/definitions/GeoJsonFeatureCollectionData"
        },
        {
          "$ref": "#/definitions/ExtendedGeoJsonFeatureCollectionData"
        }
      ],
      "properties": {
        "type": {
          "description": "Specifies the `GeoJSON` type: FeatureCollection.",
          "type": "string",
          "enum": [
            "FeatureCollection"
          ],
          "x-ms-enum": {
            "name": "GeoJsonObjectType",
            "modelAsString": false,
            "values": [
              {
                "value": "FeatureCollection",
                "description": "`GeoJSON FeatureCollection` object."
              }
            ]
          }
        }
      }
    },
    "ExtendedGeoJsonFeatureCollectionData": {
      "type": "object",
      "properties": {
        "ontology": {
          "$ref": "../../../Common/preview/1.0/common.json#/definitions/Ontology"
        },
        "numberReturned": {
          "description": "Number of returned features.",
          "type": "integer"
        },
        "links": {
          "description": "Links to other WFS endpoints.",
          "type": "array",
          "items": {
            "$ref": "#/definitions/WFSEndpointLink"
          }
        }
      }
    },
    "FeatureResult": {
      "type": "object",
      "required": [
        "feature"
      ],
      "properties": {
        "ontology": {
          "$ref": "../../../Common/preview/1.0/common.json#/definitions/Ontology"
        },
        "feature": {
          "$ref": "../../../Common/preview/1.0/common.json#/definitions/GeoJsonFeature"
        },
        "links": {
          "description": "Links to other WFS endpoints.",
          "type": "array",
          "items": {
            "$ref": "#/definitions/WFSEndpointLink"
          }
        }
      }
    }
  }
}<|MERGE_RESOLUTION|>--- conflicted
+++ resolved
@@ -251,12 +251,8 @@
     },
     "/wfs/datasets/{datasetId}/collections/{collectionId}/definition": {
       "get": {
-<<<<<<< HEAD
-        "description": "**Applies to:** see [pricing tiers](https://aka.ms/AzureMapsPricingTier).\n\n [This](https://docs.microsoft.com/azure/azure-maps/creator-indoor-maps) article introduces concepts and tools that apply to Azure Maps Creator. WFS API follows the [Open Geospatial Consortium API standard for Features](http://docs.opengeospatial.org/is/17-069r3/17-069r3.html) to query [Datasets](/rest/api/maps-creator/dataset/create). \nA dataset consists of multiple feature collections. A feature collection is a collection of features of a similar type, based on a common schema.\n \nThe Collection Definition API provides the detailed data model of a given collection.",
+        "description": "**Applies to:** see [pricing tiers](https://aka.ms/AzureMapsPricingTier).\n\n WFS API follows the [Open Geospatial Consortium API standard for Features](http://docs.opengeospatial.org/is/17-069r3/17-069r3.html) to query [Datasets](/rest/api/maps-creator/dataset/create). \nA dataset consists of multiple feature collections. A feature collection is a collection of features of a similar type, based on a common schema.\n \nThe Collection Definition API provides the detailed data model of a given collection.\nFor more information on Azure Maps Creator, see [Creator for indoor maps](/azure/azure-maps/creator-indoor-maps).",
         "operationId": "WFS_GetCollectionDefinition",
-=======
-        "description": "**Applies to:** see [pricing tiers](https://aka.ms/AzureMapsPricingTier).\n\n WFS API follows the [Open Geospatial Consortium API standard for Features](http://docs.opengeospatial.org/is/17-069r3/17-069r3.html) to query [Datasets](/rest/api/maps-creator/dataset/create). \nA dataset consists of multiple feature collections. A feature collection is a collection of features of a similar type, based on a common schema.\n \nThe Collection Definition API provides the detailed data model of a given collection.\nFor more information on Azure Maps Creator, see [Creator for indoor maps](/azure/azure-maps/creator-indoor-maps).",        "operationId": "WFS_GetCollectionDefinition",
->>>>>>> 4ea090c5
         "x-ms-examples": {
           "GetCollectionDefinition": {
             "$ref": "./examples/wfs/WFS_GetCollectionDefinition.json"

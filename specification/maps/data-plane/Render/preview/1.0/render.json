{
  "swagger": "2.0",
  "info": {
    "title": "Azure Maps Render Service",
    "version": "1.0",
    "description": "Azure Maps Render REST APIs"
  },
  "host": "atlas.microsoft.com",
  "schemes": [
    "https"
  ],
  "consumes": [],
  "produces": [
    "application/json"
  ],
  "securityDefinitions": {
    "AADToken": {
      "type": "oauth2",
      "authorizationUrl": "https://login.microsoftonline.com/common/oauth2/authorize",
      "flow": "implicit",
      "description": "These are the [Azure Active Directory OAuth2](https://docs.microsoft.com/azure/active-directory/develop/v1-overview) Flows. When paired with [Azure role-based access](https://docs.microsoft.com/azure/role-based-access-control/overview) control it can be used to control access to Azure Maps REST APIs. Azure role-based access controls are used to designate access to one or more Azure Maps resource account or sub-resources. Any user, group, or service principal can be granted access via a  built-in role or a custom role composed of one or more permissions to Azure Maps REST APIs.\n\nTo implement scenarios, we recommend viewing [authentication concepts](https://aka.ms/amauth). In summary, this security definition provides a solution for modeling application(s) via objects capable of access control on specific APIs and scopes.\n\n#### Notes\n* This security definition **requires** the use of the `x-ms-client-id` header to indicate which Azure Maps resource the application is requesting access to. This can be acquired from the [Maps management API](https://aka.ms/amauthdetails).\n* \nThe `Authorization URL` is specific to the Azure public cloud instance. Sovereign clouds have unique Authorization URLs and Azure Active directory configurations. \n* \nThe Azure role-based access control is configured from the [Azure management plane](https://aka.ms/amrbac) via Azure portal, PowerShell, CLI, Azure SDKs, or REST APIs.\n* \nUsage of the [Azure Maps Web SDK](https://aka.ms/amaadmc) allows for configuration based setup of an application for multiple use cases.\n* Currently, Azure Active Directory [v1.0 or v2.0](https://docs.microsoft.com/azure/active-directory/develop/azure-ad-endpoint-comparison) supports Work, School, and Guests but does not support Personal accounts.",
      "scopes": {
        "https://atlas.microsoft.com/.default": "https://atlas.microsoft.com/.default"
      }
    },
    "SharedKey": {
      "type": "apiKey",
      "description": "This is a shared key that is provisioned when creating an [Azure Maps resource](https://aka.ms/amauth) through the Azure management plane  via Azure portal, PowerShell, CLI, Azure SDKs, or REST APIs.\n\n With this key, any application is authorized to access  all REST APIs. In other words, these can currently be treated as master keys to the account which they are issued for.\n\n For publicly exposed applications, our recommendation is to use server-to-server access of Azure Maps REST APIs where this key can be securely stored.",
      "name": "subscription-key",
      "in": "query"
    },
    "SasToken": {
      "type": "apiKey",
      "description": "This is a shared access signature token is created from the List SAS operation on the [Azure Maps resource](https://aka.ms/amauth) through the Azure management plane via Azure portal, PowerShell, CLI, Azure SDKs, or REST APIs.\n\n With this token, any application is authorized to access with Azure role-based access controls and fine-grain control to the expiration, rate, and region(s) of use for the particular token. In other words, the SAS Token can be used to allow applications to control access in a more secured way than the shared key.\n\n For publicly exposed applications, our recommendation is to configure a specific list of allowed origins on the [Map account resource](https://aka.ms/amauth) to limit rendering abuse and regularly renew the SAS Token.",
      "name": "SAS Token",
      "in": "header"
    }
  },
  "security": [
    {
      "AADToken": [
        "https://atlas.microsoft.com/.default"
      ]
    },
    {
      "SharedKey": []
    },
    {
      "SasToken": []
    }
  ],
  "responses": {},
  "parameters": {
    "ApiVersion": {
      "name": "api-version",
      "description": "Version number of Azure Maps API.",
      "type": "string",
      "in": "query",
      "required": true,
      "default": "1.0",
      "x-ms-parameter-location": "client"
    },
    "RasterTileFormat": {
      "name": "format",
      "description": "Desired format of the response. Possible value: png.",
      "type": "string",
      "in": "path",
      "required": true,
      "x-ms-client-default": "png",
      "enum": [
        "png"
      ],
      "x-ms-enum": {
        "name": "RasterTileFormat",
        "modelAsString": true,
        "values": [
          {
            "value": "png",
            "description": "An image in the png format. Supports zoom levels 0 through 18."
          }
        ]
      },
      "x-ms-parameter-location": "method"
    },
    "MapTileSize": {
      "name": "tileSize",
      "in": "query",
      "description": "The size of the returned map tile in pixels.",
      "type": "string",
      "enum": [
        "256",
        "512"
      ],
      "x-ms-enum": {
        "name": "MapTileSize",
        "modelAsString": true,
        "values": [
          {
            "value": "256",
            "name": "size256",
            "description": "Return a 256 by 256 pixel tile."
          },
          {
            "value": "512",
            "name": "size512",
            "description": "Return a 512 by 512 pixel tile."
          }
        ]
      },
      "x-ms-parameter-location": "method"
    },
    "TileFormat": {
      "name": "format",
      "description": "Desired format of the response. Possible values are png & pbf.",
      "type": "string",
      "in": "path",
      "required": true,
      "enum": [
        "png",
        "pbf"
      ],
      "x-ms-enum": {
        "name": "TileFormat",
        "modelAsString": true,
        "values": [
          {
            "value": "png",
            "description": "An image in the png format. Supports zoom levels 0 through 18."
          },
          {
            "value": "pbf",
            "description": "Vector graphic in the pbf format. Supports zoom levels 0 through 22."
          }
        ]
      },
      "x-ms-parameter-location": "method"
    },
    "BoundingBoxSouthWest": {
      "name": "mincoordinates",
      "x-ms-client-name": "southWest",
      "in": "query",
      "description": "Minimum coordinates (south-west point) of bounding box in latitude longitude coordinate system. E.g. 52.41064,4.84228",
      "required": true,
      "type": "array",
      "items": {
        "type": "number",
        "format": "double"
      },
      "collectionFormat": "csv",
      "x-ms-parameter-location": "method",
      "x-ms-parameter-grouping": {
        "name": "BoundingBox"
      }
    },
    "BoundingBoxNorthEast": {
      "name": "maxcoordinates",
      "x-ms-client-name": "northEast",
      "in": "query",
      "description": "Maximum coordinates (north-east point) of bounding box in latitude longitude coordinate system. E.g. 52.41064,4.84228",
      "required": true,
      "type": "array",
      "items": {
        "type": "number",
        "format": "double"
      },
      "collectionFormat": "csv",
      "x-ms-parameter-location": "method",
      "x-ms-parameter-grouping": {
        "name": "BoundingBox"
      }
    }
  },
  "paths": {
    "/map/static/{format}": {
      "get": {
        "description": "**Applies to**: S0 and S1 pricing tiers.\n\n\nThe static image service renders a user-defined, rectangular image containing a map section using a zoom level from 0 to 20. The static image service renders a user-defined, rectangular image containing a map section using a zoom level from 0 to 20. The supported resolution range for the map image is from 1x1 to 8192x8192. If you are deciding when to use the static image service over the map tile service, you may want to consider how you would like to interact with the rendered map. If the map contents will be relatively unchanging, a static map is a good choice. If you want to support a lot of zooming, panning and changing of the map content, the map tile service would be a better choice. \n\nService also provides Image Composition functionality to get a static image back with additional data like; pushpins and geometry overlays with following S0 and S1 capabilities. \n\nIn S0 you can:\n- Render up to 5 pushpins specified in the request\n- Provide one custom image for the pins referenced in the request\n- Add labels to the pushpins\n\nIn S1 you can:\n- Render pushpins through [Azure Maps Data Service](https://aka.ms/AzureMapsMapDataService)\n- Specify multiple pushpin styles\n- Render circle, polyline and polygon geometry types.\n- Render of supported GeoJSON geometry types uploaded through [Azure Maps Data Service](https://aka.ms/AzureMapsMapDataService)\n\nPlease see [How-to-Guide](https://aka.ms/AzureMapsHowToGuideImageCompositor) for detailed examples.\n\n_Note_ : Either **center** or **bbox** parameter must be supplied to the\nAPI.\n<br><br>\nThe supported Lat and Lon ranges when using the **bbox** parameter, are as follows:\n<br><br>\n\n  |Zoom Level | Max Lon Range   | Max Lat Range|\n  |:----------|:----------------|:-------------|\n  |0          | 360.0           | 170.0        | \n  |1          | 360.0           | 170.0        |\n  |2          | 360.0           | 170.0        |\n  |3          | 360.0           | 170.0        |\n  |4          | 360.0           | 170.0        |\n  |5          | 180.0           | 85.0         |\n  |6          | 90.0            | 42.5         |\n  |7          | 45.0            | 21.25        |\n  |8          | 22.5            | 10.625       |\n  |9          | 11.25           | 5.3125       |\n  |10         | 5.625           | 2.62625      |\n  |11         | 2.8125          | 1.328125     |\n  |12         | 1.40625         | 0.6640625    |\n  |13         | 0.703125        | 0.33203125   |\n  |14         | 0.3515625       | 0.166015625  |\n  |15         | 0.17578125      | 0.0830078125 |  \n  |16         | 0.087890625     | 0.0415039063 | \n  |17         | 0.0439453125    | 0.0207519531 |\n  |18         | 0.0219726563    | 0.0103759766 |\n  |19         | 0.0109863281    | 0.0051879883 |\n  |20         | 0.0054931641    | 0.0025939941 |",
<<<<<<< HEAD
        "operationId": "GetMapStaticImage",
=======
        "operationId": "Render_GetMapImage",
        "x-ms-client_name": "GetMapStaticImage",
>>>>>>> 1d5f5252
        "x-ms-examples": {
          "Successful Static Image Request": {
            "$ref": "./examples/SuccessfulStaticImageRequest.json"
          }
        },
        "parameters": [
          {
            "$ref": "../../../Common/preview/1.0/common.json#/parameters/ClientId"
          },
          {
            "$ref": "#/parameters/ApiVersion"
          },
          {
            "$ref": "#/parameters/RasterTileFormat"
          },
          {
            "name": "layer",
            "in": "query",
            "description": "Map layer requested. If layer is set to labels or hybrid, the format should be png.",
            "type": "string",
            "enum": [
              "basic",
              "hybrid",
              "labels"
            ],
            "x-ms-enum": {
              "name": "StaticMapLayer",
              "modelAsString": true,
              "values": [
                {
                  "value": "basic",
                  "description": "Returns an image containing all map features including polygons, borders, roads and labels."
                },
                {
                  "value": "hybrid",
                  "description": "Returns an image containing borders, roads, and labels, and can be overlaid on other tiles (such as satellite imagery) to produce hybrid tiles."
                },
                {
                  "value": "labels",
                  "description": "Returns an image of just the map's label information."
                }
              ]
            }
          },
          {
            "name": "style",
            "in": "query",
            "description": "Map style to be returned. Possible values are main and dark.",
            "type": "string",
            "enum": [
              "main",
              "dark"
            ],
            "x-ms-enum": {
              "name": "MapImageStyle",
              "modelAsString": true,
              "values": [
                {
                  "value": "main",
                  "description": "Azure Maps main style"
                },
                {
                  "value": "dark",
                  "description": "Dark grey version of the Azure Maps main style"
                }
              ]
            }
          },
          {
            "name": "zoom",
            "in": "query",
            "description": "Desired zoom level of the map. Zoom value must be in the range: 0-20 (inclusive). Default value is 12.<br><br>Please see [Zoom Levels and Tile Grid](https://docs.microsoft.com/en-us/azure/location-based-services/zoom-levels-and-tile-grid) for details.",
            "type": "integer",
            "format": "int32",
            "minimum": 0,
            "maximum": 20
          },
          {
            "name": "center",
            "in": "query",
            "description": "Coordinates of the center point. Format: 'lon,lat'. Projection used\n- EPSG:3857. Longitude range: -180 to 180. Latitude range: -85 to 85. \n\nNote: Either center or bbox are required parameters. They are\nmutually exclusive.",
            "type": "array",
            "collectionFormat": "csv",
            "items": {
              "type": "number",
              "format": "double"
            }
          },
          {
            "name": "bbox",
            "x-ms-client-name": "boundingBox",
            "in": "query",
            "description": "Bounding box. Projection used - EPSG:3857. Format : 'minLon, minLat,\nmaxLon, maxLat'. \n\nNote: Either bbox or center are required\nparameters. They are mutually exclusive. It shouldn’t be used with\nheight or width.\n\nThe maximum allowed ranges for Lat and Lon are defined for each zoom level\nin the table at the top of this page.",
            "type": "array",
            "collectionFormat": "csv",
            "items": {
              "type": "number",
              "format": "double"
            }
          },
          {
            "name": "height",
            "in": "query",
            "description": "Height of the resulting image in pixels. Range is 1 to 8192. Default\nis 512. It shouldn’t be used with bbox.",
            "type": "integer",
            "format": "int32",
            "minimum": 1,
            "maximum": 8192
          },
          {
            "name": "width",
            "in": "query",
            "description": "Width of the resulting image in pixels. Range is 1 to 8192. Default is 512. It shouldn’t be used with bbox.",
            "type": "integer",
            "format": "int32",
            "minimum": 1,
            "maximum": 8192
          },
          {
            "$ref": "../../../Common/preview/1.0/common.json#/parameters/Language"
          },
          {
            "$ref": "../../../Common/preview/1.0/common.json#/parameters/View"
          },
          {
            "name": "pins",
            "description": "Pushpin style and instances. Use this parameter to optionally add pushpins to the image.\nThe pushpin style describes the appearance of the pushpins, and the instances specify\nthe coordinates of the pushpins and optional labels for each pin. (Be sure to properly URL-encode values of this\nparameter since it will contain reserved characters such as pipes and punctuation.)\n\nThe Azure Maps account S0 SKU only supports a single instance of the pins parameter. Other SKUs\nallow multiple instances of the pins parameter to specify multiple pin styles.\n\nTo render a pushpin at latitude 45°N and longitude 122°W using the default built-in pushpin style, add the\nquerystring parameter \n\n`pins=default||-122 45` \n\nNote that the longitude comes before the latitude.\nAfter URL encoding this will look like\n\n`pins=default%7C%7C-122+45`\n\nAll of the examples here show the pins\nparameter without URL encoding, for clarity.\n\nTo render a pin at multiple locations, separate each location with a pipe character. For example, use\n\n`pins=default||-122 45|-119.5 43.2|-121.67 47.12`\n\nThe S0 Azure Maps account SKU only allows five pushpins. Other account SKUs do not have this limitation.\n\n### Style Modifiers\n\nYou can modify the appearance of the pins by adding style modifiers. These are added after the style but before\nthe locations and labels. Style modifiers each have a two-letter name. These abbreviated names are used to help\nreduce the length of the URL.\n\nTo change the color of the pushpin, use the 'co' style modifier and specify the color using the HTML/CSS RGB color\nformat which is a six-digit hexadecimal number (the three-digit form is not supported). For example, to use\na deep pink color which you would specify as #FF1493 in CSS, use\n\n`pins=default|coFF1493||-122 45`\n\n### Pushpin Labels\n\nTo add a label to the pins, put the label in single quotes just before the coordinates. For example, to label\nthree pins with the values '1', '2', and '3', use\n\n`pins=default||'1'-122 45|'2'-119.5 43.2|'3'-121.67 47.12`\n\nThere is a built in pushpin style called 'none' that does not display a pushpin image. You can use this if\nyou want to display labels without any pin image. For example,\n\n`pins=none||'A'-122 45|'B'-119.5 43.2`\n\nTo change the color of the pushpin labels, use the 'lc' label color style modifier. For example, to use pink\npushpins with black labels, use\n\n`pins=default|coFF1493|lc000000||-122 45`\n\nTo change the size of the labels, use the 'ls' label size style modifier. The label size represents the approximate\nheight of the label text in pixels. For example, to increase the label size to 12, use\n\n`pins=default|ls12||'A'-122 45|'B'-119 43`\n\nThe labels are centered at the pushpin 'label anchor.' The anchor location is predefined for built-in pushpins and\nis at the top center of custom pushpins (see below). To override the label anchor, using the 'la' style modifier\nand provide X and Y pixel coordinates for the anchor. These coordinates are relative to the top left corner of the\npushpin image. Positive X values move the anchor to the right, and positive Y values move the anchor down. For example,\nto position the label anchor 10 pixels right and 4 pixels above the top left corner of the pushpin image,\nuse\n\n`pins=default|la10 -4||'A'-122 45|'B'-119 43`\n\n### Custom Pushpins\n\nTo use a custom pushpin image, use the word 'custom' as the pin style name, and then specify a URL after the\nlocation and label information. Use two pipe characters to indicate that you're done specifying locations and are\nstarting the URL. For example,\n\n`pins=custom||-122 45||http://contoso.com/pushpins/red.png`\n\nAfter URL encoding, this would look like\n\n`pins=custom%7C%7C-122+45%7C%7Chttp%3A%2F%2Fcontoso.com%2Fpushpins%2Fred.png`\n\nBy default, custom pushpin images are drawn centered at the pin coordinates. This usually isn't ideal as it obscures\nthe location that you're trying to highlight. To override the anchor location of the pin image, use the 'an'\nstyle modifier. This uses the same format as the 'la' label anchor style modifier. For example, if your custom\npin image has the tip of the pin at the top left corner of the image, you can set the anchor to that spot by\nusing\n\n`pins=custom|an0 0||-122 45||http://contoso.com/pushpins/red.png`\n\nNote: If you use the 'co' color modifier with a custom pushpin image, the specified color will replace the RGB \nchannels of the pixels in the image but will leave the alpha (opacity) channel unchanged. This would usually\nonly be done with a solid-color custom image.\n\n### Getting Pushpins from Azure Maps Data Storage\n\nFor all Azure Maps account SKUs other than S0,\nthe pushpin location information can be obtained from Azure Maps Data Storage. After uploading a GeoJSON document containing pin locations, the Data Storage service returns a Unique Data ID (UDID) that you can use\nto reference the data in the pins parameter.\n\nTo use the point geometry from an uploaded GeoJSON document as the pin locations, specify the UDID in the locations\nsection of the pins parameter. For example,\n\n`pins=default||udid-29dc105a-dee7-409f-a3f9-22b066ae4713`\n\nNote that\nonly point and multipoint geometry, points and multipoints from geometry collections, and point geometry from features\nwill be used. Linestring and polygon geometry will be ignored. If the point comes from a feature and the feature\nhas a string property called \"label\", the value of that property will be used as the label for the pin.\n\nYou can mix pin locations from Data Storage and pin locations specified in the pins parameter. Any of the pipe-delimited\npin locations can be a longitude and latitude or a UDID. For example,\n\n`pins=default||-122 45|udid-29dc105a-dee7-409f-a3f9-22b066ae4713|-119 43`\n\n### Scale, Rotation, and Opacity\n\nYou can make pushpins and their labels larger or smaller by using the 'sc' scale style modifier. This is a\nvalue greater than zero. A value of 1 is the standard scale. Values larger than 1 will make the pins larger, and\nvalues smaller than 1 will make them smaller. For example, to draw the pushpins 50% larger than normal, use\n\n`pins=default|sc1.5||-122 45`\n\nYou can rotate pushpins and their labels by using the 'ro' rotation style modifier. This is a number of degrees\nof clockwise rotation. Use a negative number to rotate counter-clockwise. For example, to rotate the pushpins\n90 degrees clockwise and double their size, use\n\n`pins=default|ro90|sc2||-122 45`\n\nYou can make pushpins and their labels partially transparent by specifying the 'al' alpha style modifier.\nThis is a number between 0 and 1 indicating the opacity of the pushpins. Zero makes them completely transparent\n(and not visible) and 1 makes them completely opaque (which is the default). For example, to make pushpins\nand their labels only 67% opaque, use\n\n`pins=default|al.67||-122 45`\n\n### Style Modifier Summary\n\nModifier  | Description     | Range            \n:--------:|-----------------|------------------\nal        | Alpha (opacity) | 0 to 1           \nan        | Pin anchor      | *                \nco        | Pin color       | 000000 to FFFFFF \nla        | Label anchor    | *                \nlc        | Label color     | 000000 to FFFFFF \nls        | Label size      | Greater than 0   \nro        | Rotation        | -360 to 360      \nsc        | Scale           | Greater than 0   \n\n* X and Y coordinates can be anywhere within pin image or a margin around it.\nThe margin size is the minimum of the pin width and height.",
            "in": "query",
            "type": "array",
            "collectionFormat": "multi",
            "items": {
              "type": "string"
            }
          },
          {
            "name": "path",
            "description": "Path style and locations. Use this parameter to optionally add lines, polygons or circles to the image.\nThe path style describes the appearance of the line and fill. (Be sure to properly URL-encode values of this\nparameter since it will contain reserved characters such as pipes and punctuation.)\n\nPath parameter is supported in Azure Maps account SKU starting with S1. Multiple instances of the path parameter \nallow to specify multiple geometries with their styles. Number of parameters per request is limited to 10 and\nnumber of locations is limited to 100 per path.\n\nTo render a circle with radius 100 meters and center point at latitude 45°N and longitude 122°W using the default style, add the\nquerystring parameter \n\n`path=ra100||-122 45` \n\nNote that the longitude comes before the latitude.\nAfter URL encoding this will look like\n\n`path=ra100%7C%7C-122+45`\n\nAll of the examples here show the path parameter without URL encoding, for clarity.\n\nTo render a line, separate each location with a pipe character. For example, use\n\n`path=||-122 45|-119.5 43.2|-121.67 47.12`\n\nTo render a polygon, last location must be equal to the start location. For example, use\n\n`path=||-122 45|-119.5 43.2|-121.67 47.12|-122 45`\n\nLongitude and latitude values for locations of lines and polygons can be in the range from -360 to 360 to allow for rendering of geometries crossing the anti-meridian.\n\n### Style Modifiers\n\nYou can modify the appearance of the path by adding style modifiers. These are added before the locations. \nStyle modifiers each have a two-letter name. These abbreviated names are used to help reduce the length\nof the URL.\n\nTo change the color of the outline, use the 'lc' style modifier and specify the color using the HTML/CSS RGB color\nformat which is a six-digit hexadecimal number (the three-digit form is not supported). For example, to use\na deep pink color which you would specify as #FF1493 in CSS, use\n\n`path=lcFF1493||-122 45|-119.5 43.2`\n\nMultiple style modifiers may be combined together to create a more complex visual style.\n\n`lc0000FF|lw3|la0.60|fa0.50||-122.2 47.6|-122.2 47.7|-122.3 47.7|-122.3 47.6|-122.2 47.6`\n\n### Getting Path locations from Azure Maps Data Storage\n\nFor all Azure Maps account SKUs other than S0, the path location information can be obtained from Azure Maps Data Storage. \nAfter uploading a GeoJSON document containing path locations, the Data Storage service returns a Unique Data ID (UDID) that you can use\nto reference the data in the path parameter.\n\nTo use the point geometry from an uploaded GeoJSON document as the path locations, specify the UDID in the locations\nsection of the path parameter. For example,\n\n`path=||udid-29dc105a-dee7-409f-a3f9-22b066ae4713`\n\nNote the it is not allowed to mix path locations from Data Storage with locations specified in the path parameter. \n\n### Style Modifier Summary\n\nModifier  | Description            | Range            \n:--------:|------------------------|------------------\nlc        | Line color             | 000000 to FFFFFF\nfc        | Fill color             | 000000 to FFFFFF\nla        | Line alpha (opacity)   | 0 to 1           \nfa        | Fill alpha (opacity)   | 0 to 1           \nlw        | Line width             | Greater than 0            \nra        | Circle radius (meters) | Greater than 0",
            "in": "query",
            "type": "array",
            "collectionFormat": "multi",
            "items": {
              "type": "string"
            }
          }
        ],
        "produces": [
          "application/json",
          "image/jpeg",
          "image/png",
          "image/pbf",
          "application/vnd.mapbox-vector-tile"
        ],
        "responses": {
          "200": {
            "description": "This image is returned from a successful Get Map Static Image call",
            "schema": {
              "type": "object",
              "format": "file",
              "readOnly": true
            },
            "headers": {
              "Content-Type": {
                "type": "string",
                "description": "The content-type for the response."
              }
            }
          },
          "default": {
            "$ref": "../../../Common/preview/1.0/common.json#/responses/default"
          }
        }
      }
    },
    "/map/tile/{format}": {
      "get": {
        "description": "**Applies to**: S0 and S1 pricing tiers.\n\n\nFetches map tiles in vector or raster format typically to be integrated into a new map control or SDK. By default, Azure uses vector map tiles for its web map control (see [Zoom Levels and Tile Grid](https://docs.microsoft.com/en-us/azure/location-based-services/zoom-levels-and-tile-grid))\n\n**Note**: Weather tiles are only available via [Get Map Tile V2 API](https://aka.ms/AzureMapsWeatherTiles). We recommend to start to use the new [Get Map Tile V2 API](https://aka.ms/GetMapTileV2).",
        "operationId": "GetMapTile",
        "x-ms-examples": {
          "Successful Tile Request": {
            "$ref": "./examples/SuccessfulTileRequest.json"
          }
        },
        "parameters": [
          {
            "$ref": "../../../Common/preview/1.0/common.json#/parameters/ClientId"
          },
          {
            "$ref": "#/parameters/ApiVersion"
          },
          {
            "$ref": "#/parameters/TileFormat"
          },
          {
            "name": "layer",
            "in": "query",
            "description": "Map layer requested. Possible values are basic, hybrid, labels and terra.",
            "required": true,
            "enum": [
              "basic",
              "hybrid",
              "labels",
              "terra"
            ],
            "type": "string",
            "x-ms-enum": {
              "name": "MapTileLayer",
              "modelAsString": true,
              "values": [
                {
                  "value": "basic",
                  "description": "Returns a tile containing all map features including polygons, borders, roads and labels."
                },
                {
                  "value": "hybrid",
                  "description": "Returns a tile containing borders, roads, and labels, and can be overlaid on other tiles (such as satellite imagery) to produce hybrid tiles."
                },
                {
                  "value": "labels",
                  "description": "Returns a tile of just the map's label information."
                },
                {
                  "value": "terra",
                  "description": "Map canvas complete with shaded relief tiles. Zoom levels 0-6 (inclusive) are supported. Png is the only supported TileFormat and only available MapTileSize is 512."
                }
              ]
            }
          },
          {
            "name": "style",
            "in": "query",
            "description": "Map style to be returned. Possible values are main, dark, and shaded_relief.",
            "required": true,
            "type": "string",
            "enum": [
              "main",
              "dark",
              "shaded_relief"
            ],
            "x-ms-enum": {
              "name": "MapTileStyle",
              "modelAsString": true,
              "values": [
                {
                  "value": "main",
                  "description": "Azure Maps main style"
                },
                {
                  "value": "dark",
                  "description": "Dark grey version of the Azure Maps main style. PNG is the only supported TileFormat."
                },
                {
                  "value": "shaded_relief",
                  "description": "Azure Maps main style completed with shaded relief. Supported by Layer terra."
                }
              ]
            }
          },
          {
            "$ref": "../../../Common/preview/1.0/common.json#/parameters/zTileIndex"
          },
          {
            "$ref": "../../../Common/preview/1.0/common.json#/parameters/xTileIndex"
          },
          {
            "$ref": "../../../Common/preview/1.0/common.json#/parameters/yTileIndex"
          },
          {
            "$ref": "#/parameters/MapTileSize"
          },
          {
            "$ref": "../../../Common/preview/1.0/common.json#/parameters/Language"
          },
          {
            "$ref": "../../../Common/preview/1.0/common.json#/parameters/View"
          }
        ],
        "produces": [
          "application/json",
          "image/jpeg",
          "image/png",
          "image/pbf",
          "application/vnd.mapbox-vector-tile"
        ],
        "responses": {
          "200": {
            "description": "This image is returned from a successful Get Map Tile call",
            "schema": {
              "type": "object",
              "format": "file",
              "readOnly": true
            },
            "headers": {
              "Content-Type": {
                "type": "string",
                "description": "The content-type for the response."
              }
            }
          },
          "default": {
            "$ref": "../../../Common/preview/1.0/common.json#/responses/default"
          }
        }
      }
    },
    "/map/statetile": {
      "get": {
        "description": "**Applies to**: S0 and S1 pricing tiers.\n\n\nFetches state tiles in vector format typically to be integrated into indoor maps module of map control or SDK. The map control will call this API after user turns on dynamic styling (see [Zoom Levels and Tile Grid](https://docs.microsoft.com/en-us/azure/location-based-services/zoom-levels-and-tile-grid))",
<<<<<<< HEAD
        "operationId": "GetMapStateTile",
=======
        "operationId": "Render_GetMapStateTile",
>>>>>>> 1d5f5252
        "x-ms-examples": {
          "Successful State Tile Request": {
            "$ref": "./examples/SuccessfulStateTileRequest.json"
          }
        },
        "parameters": [
          {
            "$ref": "../../../Common/preview/1.0/common.json#/parameters/ClientId"
          },
          {
            "$ref": "#/parameters/ApiVersion"
          },
          {
            "$ref": "../../../Common/preview/1.0/common.json#/parameters/zTileIndex"
          },
          {
            "$ref": "../../../Common/preview/1.0/common.json#/parameters/xTileIndex"
          },
          {
            "$ref": "../../../Common/preview/1.0/common.json#/parameters/yTileIndex"
          },
          {
            "name": "statesetId",
            "in": "query",
            "description": "The stateset id.",
            "required": true,
            "type": "string"
          }
        ],
        "produces": [
          "application/vnd.mapbox-vector-tile",
          "application/json"
        ],
        "responses": {
          "200": {
            "description": "This tile is returned from a successful Get Map State Tile call",
            "schema": {
              "type": "object",
              "format": "file",
              "readOnly": true
            },
            "headers": {
              "Content-Type": {
                "type": "string",
                "description": "The content-type for the response."
              }
            }
          },
          "default": {
            "$ref": "../../../Common/preview/1.0/common.json#/responses/default"
          }
        }
      }
    },
    "/map/copyright/caption/{format}": {
      "get": {
        "description": "**Applies to**: S0 and S1 pricing tiers.\n\n\n\nCopyrights API is designed to serve copyright information for Render Tile \nservice. In addition to basic copyright for the whole map, API is serving \nspecific groups of copyrights for some countries.\n\nAs an alternative to copyrights for map request, one can receive captions\nfor displaying the map provider information on the map.",
        "operationId": "GetCopyrightCaption",
        "x-ms-examples": {
          "Successful Copyright Caption Request": {
            "$ref": "./examples/SuccessfulCopyrightCaptionRequest.json"
          }
        },
        "parameters": [
          {
            "$ref": "../../../Common/preview/1.0/common.json#/parameters/ClientId"
          },
          {
            "$ref": "#/parameters/ApiVersion"
          },
          {
            "$ref": "../../../Common/preview/1.0/common.json#/parameters/ResponseFormat"
          }
        ],
        "responses": {
          "200": {
            "description": "OK",
            "schema": {
              "$ref": "#/definitions/CopyrightCaption"
            }
          },
          "default": {
            "$ref": "../../../Common/preview/1.0/common.json#/responses/default"
          }
        }
      }
    },
    "/map/imagery/{format}": {
      "get": {
        "description": "**Applies to:** S1 pricing tier.\n\n\nThis service returns a map image tile with size 256x256, given the x and y coordinates and zoom\nlevel. Zoom level ranges from 1 to 19. The current available style value is 'satellite' which provides satellite\nimagery alone.\n\n\n**Note**: We recommend to start to use the new [Get Map Tile V2 API](https://aka.ms/GetMapTileV2).",
        "operationId": "GetMapImageryTile",
        "x-ms-examples": {
          "Successful Imagery Tile Request": {
            "$ref": "./examples/SuccessfulImageryTileRequest.json"
          }
        },
        "parameters": [
          {
            "$ref": "../../../Common/preview/1.0/common.json#/parameters/ClientId"
          },
          {
            "$ref": "#/parameters/ApiVersion"
          },
          {
            "$ref": "#/parameters/RasterTileFormat"
          },
          {
            "name": "style",
            "in": "query",
            "description": "Map style to be returned. __Possible values:__ satellite.",
            "required": true,
            "type": "string",
            "x-ms-client-default": "satellite",
            "enum": [
              "satellite"
            ],
            "x-ms-enum": {
              "name": "MapImageryStyle",
              "modelAsString": true,
              "values": [
                {
                  "value": "satellite",
                  "description": "Satellite imagery"
                }
              ]
            }
          },
          {
            "$ref": "../../../Common/preview/1.0/common.json#/parameters/zTileIndex"
          },
          {
            "$ref": "../../../Common/preview/1.0/common.json#/parameters/xTileIndex"
          },
          {
            "$ref": "../../../Common/preview/1.0/common.json#/parameters/yTileIndex"
          }
        ],
        "produces": [
          "application/json",
          "image/jpeg",
          "image/png"
        ],
        "responses": {
          "200": {
            "description": "This image is returned from a successful Get Map Imagery Tile call",
            "schema": {
              "type": "object",
              "format": "file",
              "readOnly": true
            },
            "headers": {
              "Content-Type": {
                "type": "string",
                "description": "The content-type for the response."
              }
            }
          },
          "default": {
            "$ref": "../../../Common/preview/1.0/common.json#/responses/default"
          }
        }
      }
    },
    "/map/copyright/bounding/{format}": {
      "get": {
        "description": "**Applies to**: S0 and S1 pricing tiers.\n\n\nReturns copyright information for a given bounding box. Bounding-box requests should specify the minimum and maximum longitude and latitude (EPSG-3857) coordinates",
        "operationId": "GetCopyrightFromBoundingBox",
        "x-ms-examples": {
          "Successful Bounding Box Copyright Request": {
            "$ref": "./examples/SuccessfulBoundingBoxCopyrightRequest.json"
          }
        },
        "parameters": [
          {
            "$ref": "../../../Common/preview/1.0/common.json#/parameters/ClientId"
          },
          {
            "$ref": "#/parameters/ApiVersion"
          },
          {
<<<<<<< HEAD
            "$ref": "../../../Common/preview/1.0/common.json#/parameters/ResponseFormat"
=======
            "$ref": "#/parameters/BoundingBoxSouthWest"
>>>>>>> 1d5f5252
          },
          {
            "$ref": "#/parameters/BoundingBoxNorthEast"
          },
          {
            "$ref": "../../../Common/preview/1.0/common.json#/parameters/ResponseFormat"
          },
          {
            "$ref": "../../../Common/preview/1.0/common.json#/parameters/IncludeText"
          }
        ],
        "responses": {
          "200": {
            "description": "OK",
            "schema": {
              "$ref": "#/definitions/Copyright"
            }
          },
          "default": {
            "$ref": "../../../Common/preview/1.0/common.json#/responses/default"
          }
        }
      }
    },
    "/map/copyright/tile/{format}": {
      "get": {
        "description": "**Applies to**: S0 and S1 pricing tiers.\n\n\n\nCopyrights API is designed to serve copyright information for Render Tile  service. In addition to basic copyright for the whole map, API is serving  specific groups of copyrights for some countries.\nReturns the copyright information for a given tile. To obtain the copyright information for a particular tile, the request should specify the tile's zoom level and x and y coordinates (see: Zoom Levels and Tile Grid).",
        "operationId": "GetCopyrightForTile",
        "x-ms-examples": {
          "Successful Tile Copyright Request": {
            "$ref": "./examples/SuccessfulTileCopyrightRequest.json"
          }
        },
        "parameters": [
          {
            "$ref": "../../../Common/preview/1.0/common.json#/parameters/ClientId"
          },
          {
            "$ref": "#/parameters/ApiVersion"
          },
          {
<<<<<<< HEAD
            "$ref": "../../../Common/preview/1.0/common.json#/parameters/ResponseFormat"
          },
          {
            "$ref": "#/parameters/RasterZoom18"
=======
            "$ref": "../../../Common/preview/1.0/common.json#/parameters/zTileIndex"
>>>>>>> 1d5f5252
          },
          {
            "$ref": "../../../Common/preview/1.0/common.json#/parameters/xTileIndex"
          },
          {
            "$ref": "../../../Common/preview/1.0/common.json#/parameters/yTileIndex"
          },
          {
            "$ref": "../../../Common/preview/1.0/common.json#/parameters/ResponseFormat"
          },
          {
            "$ref": "../../../Common/preview/1.0/common.json#/parameters/IncludeText"
          }
        ],
        "responses": {
          "200": {
            "description": "OK",
            "schema": {
              "$ref": "#/definitions/Copyright"
            }
          },
          "default": {
            "$ref": "../../../Common/preview/1.0/common.json#/responses/default"
          }
        }
      }
    },
    "/map/copyright/world/{format}": {
      "get": {
        "description": "**Applies to**: S0 and S1 pricing tiers.\n\n\nCopyrights API is designed to serve copyright information for Render Tile  service. In addition to basic copyright for the whole map, API is serving  specific groups of copyrights for some countries.\nReturns the copyright information for the world. To obtain the default copyright information for the whole world, do not specify a tile or bounding box.",
        "operationId": "GetCopyrightForWorld",
        "x-ms-examples": {
          "Successful World Copyright Request": {
            "$ref": "./examples/SuccessfulWorldCopyrightRequest.json"
          }
        },
        "parameters": [
          {
            "$ref": "../../../Common/preview/1.0/common.json#/parameters/ClientId"
          },
          {
            "$ref": "#/parameters/ApiVersion"
          },
          {
            "$ref": "../../../Common/preview/1.0/common.json#/parameters/ResponseFormat"
          },
          {
            "$ref": "../../../Common/preview/1.0/common.json#/parameters/IncludeText"
          }
        ],
        "responses": {
          "200": {
            "description": "OK",
            "schema": {
              "$ref": "#/definitions/Copyright"
            }
          },
          "default": {
            "$ref": "../../../Common/preview/1.0/common.json#/responses/default"
          }
        }
      }
    }
  },
  "definitions": {
    "RegionCopyrights": {
      "type": "object",
      "properties": {
        "copyrights": {
          "description": "Copyrights array",
          "type": "array",
          "readOnly": true,
          "items": {
            "type": "string",
            "readOnly": true
          }
        },
        "country": {
          "description": "Country property",
          "type": "object",
          "readOnly": true,
          "properties": {
            "ISO3": {
              "description": "ISO3 property",
              "type": "string",
              "readOnly": true
            },
            "label": {
              "description": "Label property",
              "type": "string",
              "readOnly": true
            }
          }
        }
      }
    },
    "CopyrightCaption": {
      "description": "This object is returned from a successful copyright call",
      "type": "object",
      "properties": {
        "formatVersion": {
          "description": "Format Version property",
          "type": "string",
          "readOnly": true
        },
        "copyrightsCaption": {
          "description": "Copyrights Caption property",
          "type": "string",
          "readOnly": true
        }
      }
    },
    "Copyright": {
      "description": "This object is returned from a successful copyright request",
      "type": "object",
      "properties": {
        "formatVersion": {
          "description": "Format Version property",
          "type": "string",
          "readOnly": true
        },
        "generalCopyrights": {
          "description": "General Copyrights array",
          "type": "array",
          "readOnly": true,
          "items": {
            "type": "string",
            "readOnly": true
          }
        },
        "regions": {
          "description": "Regions array",
          "type": "array",
          "readOnly": true,
          "items": {
            "$ref": "#/definitions/RegionCopyrights"
          }
        }
      }
    }
  }
}<|MERGE_RESOLUTION|>--- conflicted
+++ resolved
@@ -174,12 +174,8 @@
     "/map/static/{format}": {
       "get": {
         "description": "**Applies to**: S0 and S1 pricing tiers.\n\n\nThe static image service renders a user-defined, rectangular image containing a map section using a zoom level from 0 to 20. The static image service renders a user-defined, rectangular image containing a map section using a zoom level from 0 to 20. The supported resolution range for the map image is from 1x1 to 8192x8192. If you are deciding when to use the static image service over the map tile service, you may want to consider how you would like to interact with the rendered map. If the map contents will be relatively unchanging, a static map is a good choice. If you want to support a lot of zooming, panning and changing of the map content, the map tile service would be a better choice. \n\nService also provides Image Composition functionality to get a static image back with additional data like; pushpins and geometry overlays with following S0 and S1 capabilities. \n\nIn S0 you can:\n- Render up to 5 pushpins specified in the request\n- Provide one custom image for the pins referenced in the request\n- Add labels to the pushpins\n\nIn S1 you can:\n- Render pushpins through [Azure Maps Data Service](https://aka.ms/AzureMapsMapDataService)\n- Specify multiple pushpin styles\n- Render circle, polyline and polygon geometry types.\n- Render of supported GeoJSON geometry types uploaded through [Azure Maps Data Service](https://aka.ms/AzureMapsMapDataService)\n\nPlease see [How-to-Guide](https://aka.ms/AzureMapsHowToGuideImageCompositor) for detailed examples.\n\n_Note_ : Either **center** or **bbox** parameter must be supplied to the\nAPI.\n<br><br>\nThe supported Lat and Lon ranges when using the **bbox** parameter, are as follows:\n<br><br>\n\n  |Zoom Level | Max Lon Range   | Max Lat Range|\n  |:----------|:----------------|:-------------|\n  |0          | 360.0           | 170.0        | \n  |1          | 360.0           | 170.0        |\n  |2          | 360.0           | 170.0        |\n  |3          | 360.0           | 170.0        |\n  |4          | 360.0           | 170.0        |\n  |5          | 180.0           | 85.0         |\n  |6          | 90.0            | 42.5         |\n  |7          | 45.0            | 21.25        |\n  |8          | 22.5            | 10.625       |\n  |9          | 11.25           | 5.3125       |\n  |10         | 5.625           | 2.62625      |\n  |11         | 2.8125          | 1.328125     |\n  |12         | 1.40625         | 0.6640625    |\n  |13         | 0.703125        | 0.33203125   |\n  |14         | 0.3515625       | 0.166015625  |\n  |15         | 0.17578125      | 0.0830078125 |  \n  |16         | 0.087890625     | 0.0415039063 | \n  |17         | 0.0439453125    | 0.0207519531 |\n  |18         | 0.0219726563    | 0.0103759766 |\n  |19         | 0.0109863281    | 0.0051879883 |\n  |20         | 0.0054931641    | 0.0025939941 |",
-<<<<<<< HEAD
-        "operationId": "GetMapStaticImage",
-=======
         "operationId": "Render_GetMapImage",
         "x-ms-client_name": "GetMapStaticImage",
->>>>>>> 1d5f5252
         "x-ms-examples": {
           "Successful Static Image Request": {
             "$ref": "./examples/SuccessfulStaticImageRequest.json"
@@ -487,11 +483,7 @@
     "/map/statetile": {
       "get": {
         "description": "**Applies to**: S0 and S1 pricing tiers.\n\n\nFetches state tiles in vector format typically to be integrated into indoor maps module of map control or SDK. The map control will call this API after user turns on dynamic styling (see [Zoom Levels and Tile Grid](https://docs.microsoft.com/en-us/azure/location-based-services/zoom-levels-and-tile-grid))",
-<<<<<<< HEAD
-        "operationId": "GetMapStateTile",
-=======
         "operationId": "Render_GetMapStateTile",
->>>>>>> 1d5f5252
         "x-ms-examples": {
           "Successful State Tile Request": {
             "$ref": "./examples/SuccessfulStateTileRequest.json"
@@ -672,11 +664,7 @@
             "$ref": "#/parameters/ApiVersion"
           },
           {
-<<<<<<< HEAD
-            "$ref": "../../../Common/preview/1.0/common.json#/parameters/ResponseFormat"
-=======
             "$ref": "#/parameters/BoundingBoxSouthWest"
->>>>>>> 1d5f5252
           },
           {
             "$ref": "#/parameters/BoundingBoxNorthEast"
@@ -718,14 +706,7 @@
             "$ref": "#/parameters/ApiVersion"
           },
           {
-<<<<<<< HEAD
-            "$ref": "../../../Common/preview/1.0/common.json#/parameters/ResponseFormat"
-          },
-          {
-            "$ref": "#/parameters/RasterZoom18"
-=======
             "$ref": "../../../Common/preview/1.0/common.json#/parameters/zTileIndex"
->>>>>>> 1d5f5252
           },
           {
             "$ref": "../../../Common/preview/1.0/common.json#/parameters/xTileIndex"

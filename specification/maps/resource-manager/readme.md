--- conflicted
+++ resolved
@@ -94,8 +94,6 @@
   - repo: azure-sdk-for-js
   - repo: azure-sdk-for-node
   - repo: azure-resource-manager-schemas
-    after_scripts:
-      - node sdkauto_afterscript.js maps/resource-manager
 ```
 
 ## C#
@@ -267,12 +265,4 @@
       - $.definitions.Dimension.properties.toBeExportedToShoebox
     from: maps-management.json
     reason: standard property being applied to all azure resources.
-<<<<<<< HEAD
-```
-
-## AzureResourceSchema
-
-See configuration in [readme.azureresourceschema.md](./readme.azureresourceschema.md)
-=======
-```
->>>>>>> c7616be7
+```
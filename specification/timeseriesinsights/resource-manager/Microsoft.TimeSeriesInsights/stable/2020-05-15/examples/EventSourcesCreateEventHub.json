{
  "parameters": {
    "subscriptionId": "subid",
    "resourceGroupName": "rg1",
    "environmentName": "env1",
    "eventSourceName": "es1",
    "parameters": {
      "location": "West US",
      "kind": "Microsoft.EventHub",
      "properties": {
        "eventSourceResourceId": "somePathInArm",
        "serviceBusNamespace": "sbn",
        "consumerGroupName": "cgn",
        "eventHubName": "ehn",
        "keyName": "managementKey",
        "sharedAccessKey": "someSecretvalue",
        "timestampPropertyName": "someTimestampProperty",
<<<<<<< HEAD
        "localTimestamp": {
          "format": "TimeSpan",
          "timeZoneOffset": {
            "propertyName": "someEventPropertyName"
          }
=======
        "ingressStartAt": {
          "type": "EarliestAvailable"
>>>>>>> 752ca4a7
        }
      }
    },
    "api-version": "2020-05-15"
  },
  "responses": {
    "200": {
      "body": {
        "id": "/subscriptions/subid/resourceGroups/rg1/providers/Microsoft.TimeSeriesInsights/Environments/env1/eventSources/es1",
        "location": "West US",
        "name": "es1",
        "type": "Microsoft.TimeSeriesInsights/Environments/EventSources",
        "tags": {},
        "kind": "Microsoft.EventHub",
        "properties": {
          "eventSourceResourceId": "somePathInArm",
          "serviceBusNamespace": "sbn",
          "consumerGroupName": "cgn",
          "eventHubName": "ehn",
          "keyName": "managementKey",
          "provisioningState": "Succeeded",
          "creationTime": "2017-04-18T19:20:33.2288820Z",
<<<<<<< HEAD
          "localTimestamp": {
            "format": "TimeSpan",
            "timeZoneOffset": {
              "propertyName": "someEventPropertyName"
            }
=======
          "ingressStartAt": {
            "type": "EarliestAvailable"
>>>>>>> 752ca4a7
          }
        }
      }
    },
    "201": {
      "body": {
        "id": "/subscriptions/subid/resourceGroups/rg1/providers/Microsoft.TimeSeriesInsights/Environments/env1/eventSources/es1",
        "location": "West US",
        "name": "es1",
        "type": "Microsoft.TimeSeriesInsights/Environments/EventSources",
        "tags": {},
        "kind": "Microsoft.EventHub",
        "properties": {
          "eventSourceResourceId": "somePathInArm",
          "serviceBusNamespace": "sbn",
          "consumerGroupName": "cgn",
          "eventHubName": "ehn",
          "keyName": "managementKey",
          "provisioningState": "Succeeded",
          "creationTime": "2017-04-18T19:20:33.2288820Z",
<<<<<<< HEAD
          "localTimestamp": {
            "format": "TimeSpan",
            "timeZoneOffset": {
              "propertyName": "someEventPropertyName"
            }
=======
          "ingressStartAt": {
            "type": "EarliestAvailable"
>>>>>>> 752ca4a7
          }
        }
      }
    }
  }
}<|MERGE_RESOLUTION|>--- conflicted
+++ resolved
@@ -15,16 +15,14 @@
         "keyName": "managementKey",
         "sharedAccessKey": "someSecretvalue",
         "timestampPropertyName": "someTimestampProperty",
-<<<<<<< HEAD
         "localTimestamp": {
           "format": "TimeSpan",
           "timeZoneOffset": {
             "propertyName": "someEventPropertyName"
           }
-=======
+        },
         "ingressStartAt": {
           "type": "EarliestAvailable"
->>>>>>> 752ca4a7
         }
       }
     },
@@ -47,16 +45,14 @@
           "keyName": "managementKey",
           "provisioningState": "Succeeded",
           "creationTime": "2017-04-18T19:20:33.2288820Z",
-<<<<<<< HEAD
           "localTimestamp": {
             "format": "TimeSpan",
             "timeZoneOffset": {
               "propertyName": "someEventPropertyName"
             }
-=======
+          },
           "ingressStartAt": {
             "type": "EarliestAvailable"
->>>>>>> 752ca4a7
           }
         }
       }
@@ -77,16 +73,14 @@
           "keyName": "managementKey",
           "provisioningState": "Succeeded",
           "creationTime": "2017-04-18T19:20:33.2288820Z",
-<<<<<<< HEAD
           "localTimestamp": {
             "format": "TimeSpan",
             "timeZoneOffset": {
               "propertyName": "someEventPropertyName"
             }
-=======
+          },
           "ingressStartAt": {
             "type": "EarliestAvailable"
->>>>>>> 752ca4a7
           }
         }
       }

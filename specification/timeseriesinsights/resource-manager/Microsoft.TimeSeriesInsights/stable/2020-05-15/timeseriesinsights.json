--- conflicted
+++ resolved
@@ -2170,16 +2170,14 @@
           "type": "string",
           "description": "The event property that will be used as the event source's timestamp. If a value isn't specified for timestampPropertyName, or if null or empty-string is specified, the event creation time will be used."
         },
-<<<<<<< HEAD
         "localTimestamp": {
           "$ref": "#/definitions/LocalTimestamp",
           "description": "An object that represents the local timestamp property. It contains the format of local timestamp that needs to be used and the corresponding timezone offset information. If a value isn't specified for localTimestamp, or if null, then the local timestamp will not be ingressed with the events."
-=======
+        },
         "ingressStartAt": {
           "x-ms-client-flatten": true,
           "$ref": "#/definitions/IngressStartAtProperties",
           "description": "An object that contains the details about the starting point in time to ingest events."
->>>>>>> 752ca4a7
         }
       },
       "allOf": [

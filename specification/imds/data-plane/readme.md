--- conflicted
+++ resolved
@@ -71,7 +71,15 @@
 - Microsoft.InstanceMetadataService/stable/2019-06-01/imds.json
 ```
 
-<<<<<<< HEAD
+### Tag: package-2019-08-01
+
+These settings apply only when `--tag=package-2019-08-01` is specified on the command line.
+
+```yaml $(tag) == 'package-2019-08-01'
+input-file:
+- Microsoft.InstanceMetadataService/stable/2019-08-01/imds.json
+```
+
 ### Tag: package-2019-08-15
 
 These settings apply only when `--tag=package-2019-08-15` is specified on the command line.
@@ -79,17 +87,7 @@
 ```yaml $(tag) == 'package-2019-08-15'
 input-file:
 - Microsoft.InstanceMetadataService/stable/2019-08-15/imds.json
-=======
-### Tag: package-2019-08-01
-
-These settings apply only when `--tag=package-2019-08-01` is specified on the command line.
-
-```yaml $(tag) == 'package-2019-08-01'
-input-file:
-- Microsoft.InstanceMetadataService/stable/2019-08-01/imds.json
->>>>>>> 1ac947cd
-```
-
+- 
 ## Suppression
  ``` yaml
  directive:
@@ -175,32 +173,28 @@
 
    - suppress: DefinitionsPropertiesNamesCamelCase
      reason: The following properties follow the Oath2 spec, which does not use camelCase.
-<<<<<<< HEAD
+     from: Microsoft.InstanceMetadataService/stable/2019-08-01/imds.json
+  - suppress: DefinitionsPropertiesNamesCamelCase
+     reason: The following properties follow the Oath2 spec, which does not use camelCase.
      from: Microsoft.InstanceMetadataService/stable/2019-08-15/imds.json
-=======
-     from: Microsoft.InstanceMetadataService/stable/2019-08-01/imds.json
->>>>>>> 1ac947cd
-     where:
-       - $.definitions.IdentityTokenResponse.properties.access_token
-       - $.definitions.IdentityTokenResponse.properties.expires_in
-       - $.definitions.IdentityTokenResponse.properties.expires_on
-       - $.definitions.IdentityTokenResponse.properties.ext_expires_in
-       - $.definitions.IdentityTokenResponse.properties.not_before
-       - $.definitions.IdentityTokenResponse.properties.resource
-       - $.definitions.IdentityTokenResponse.properties.token_type
-       - $.definitions.IdentityTokenResponse.properties.client_id
-       - $.definitions.IdentityTokenResponse.properties.object_id
-       - $.definitions.IdentityTokenResponse.properties.msi_res_id
-       - $.definitions.IdentityErrorResponse.properties.error_description
-<<<<<<< HEAD
-=======
+     where:
+       - $.definitions.IdentityTokenResponse.properties.access_token
+       - $.definitions.IdentityTokenResponse.properties.expires_in
+       - $.definitions.IdentityTokenResponse.properties.expires_on
+       - $.definitions.IdentityTokenResponse.properties.ext_expires_in
+       - $.definitions.IdentityTokenResponse.properties.not_before
+       - $.definitions.IdentityTokenResponse.properties.resource
+       - $.definitions.IdentityTokenResponse.properties.token_type
+       - $.definitions.IdentityTokenResponse.properties.client_id
+       - $.definitions.IdentityTokenResponse.properties.object_id
+       - $.definitions.IdentityTokenResponse.properties.msi_res_id
+       - $.definitions.IdentityErrorResponse.properties.error_description
 
    - suppress: HttpsSupportedScheme
      reason: IMDS does not require HTTPS to query it
 
    - suppress: SecurityDefinitionsStructure
      reason: IMDS does not support any authentication
->>>>>>> 1ac947cd
  ```
 
 ---

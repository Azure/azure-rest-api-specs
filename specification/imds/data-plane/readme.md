# Instance Metadata Service
> see https://aka.ms/autorest

This is the AutoRest configuration file for Instance Metadata Service.

## Getting Started
To build the SDKs for Instance Metadata Service, simply install AutoRest via `npm` (`npm install -g autorest`) and then run:
> `autorest readme.md`

To see additional help and options, run:
> `autorest --help`

For other options on installation see [Installing AutoRest](https://aka.ms/autorest/install) on the AutoRest github page.

---

## Configuration

### Basic Information
These are the global settings for the Instance Metadata Service API.

``` yaml
openapi-type: data-plane
azure-arm: true
tag: package-2019-02-01
output-folder: ./Generated
```

### Tag: package-2018-10-01

These settings apply only when `--tag=package-2018-10-01` is specified on the command line.

```yaml $(tag) == 'package-2018-10-01'
input-file:
- Microsoft.InstanceMetadataService/stable/2018-10-01/imds.json
```

### Tag: package-2019-02-01

These settings apply only when `--tag=package-2019-02-01` is specified on the command line.

```yaml $(tag) == 'package-2019-02-01'
input-file:
- Microsoft.InstanceMetadataService/stable/2019-02-01/imds.json
```

### Tag: package-2019-03-11

These settings apply only when `--tag=package-2019-03-11` is specified on the command line.

```yaml $(tag) == 'package-2019-03-11'
input-file:
- Microsoft.InstanceMetadataService/stable/2019-03-11/imds.json
```

### Tag: package-2019-04-30

These settings apply only when `--tag=package-2019-04-30` is specified on the command line.

```yaml $(tag) == 'package-2019-04-30'
input-file:
- Microsoft.InstanceMetadataService/stable/2019-04-30/imds.json
```

### Tag: package-2019-06-01

These settings apply only when `--tag=package-2019-06-01` is specified on the command line.

```yaml $(tag) == 'package-2019-06-01'
input-file:
- Microsoft.InstanceMetadataService/stable/2019-06-01/imds.json
```

### Tag: package-2019-06-04

These settings apply only when `--tag=package-2019-06-04` is specified on the command line.

```yaml $(tag) == 'package-2019-06-04'
input-file:
- Microsoft.InstanceMetadataService/stable/2019-06-04/imds.json
```

### Tag: package-2019-08-01

These settings apply only when `--tag=package-2019-08-01` is specified on the command line.

```yaml $(tag) == 'package-2019-08-01'
input-file:
- Microsoft.InstanceMetadataService/stable/2019-08-01/imds.json
```

### Tag: package-2019-08-15

These settings apply only when `--tag=package-2019-08-15` is specified on the command line.

```yaml $(tag) == 'package-2019-08-15'
input-file:
- Microsoft.InstanceMetadataService/stable/2019-08-15/imds.json
```

## Suppression
<<<<<<< HEAD
 ``` yaml
 directive:
   - suppress: DefinitionsPropertiesNamesCamelCase
     reason: The following properties follow the Oath2 spec, which does not use camelCase.
     from: Microsoft.InstanceMetadataService/stable/2018-10-01/imds.json
     where:
       - $.definitions.IdentityTokenResponse.properties.access_token
       - $.definitions.IdentityTokenResponse.properties.expires_in
       - $.definitions.IdentityTokenResponse.properties.expires_on
       - $.definitions.IdentityTokenResponse.properties.ext_expires_in
       - $.definitions.IdentityTokenResponse.properties.not_before
       - $.definitions.IdentityTokenResponse.properties.resource
       - $.definitions.IdentityTokenResponse.properties.token_type
       - $.definitions.IdentityTokenResponse.properties.client_id
       - $.definitions.IdentityTokenResponse.properties.object_id
       - $.definitions.IdentityTokenResponse.properties.msi_res_id
       - $.definitions.IdentityErrorResponse.properties.error_description

   - suppress: DefinitionsPropertiesNamesCamelCase
     reason: The following properties follow the Oath2 spec, which does not use camelCase.
     from: Microsoft.InstanceMetadataService/stable/2019-02-01/imds.json
     where:
       - $.definitions.IdentityTokenResponse.properties.access_token
       - $.definitions.IdentityTokenResponse.properties.expires_in
       - $.definitions.IdentityTokenResponse.properties.expires_on
       - $.definitions.IdentityTokenResponse.properties.ext_expires_in
       - $.definitions.IdentityTokenResponse.properties.not_before
       - $.definitions.IdentityTokenResponse.properties.resource
       - $.definitions.IdentityTokenResponse.properties.token_type
       - $.definitions.IdentityTokenResponse.properties.client_id
       - $.definitions.IdentityTokenResponse.properties.object_id
       - $.definitions.IdentityTokenResponse.properties.msi_res_id
       - $.definitions.IdentityErrorResponse.properties.error_description

   - suppress: DefinitionsPropertiesNamesCamelCase
     reason: The following properties follow the Oath2 spec, which does not use camelCase.
     from: Microsoft.InstanceMetadataService/stable/2019-03-11/imds.json
     where:
       - $.definitions.IdentityTokenResponse.properties.access_token
       - $.definitions.IdentityTokenResponse.properties.expires_in
       - $.definitions.IdentityTokenResponse.properties.expires_on
       - $.definitions.IdentityTokenResponse.properties.ext_expires_in
       - $.definitions.IdentityTokenResponse.properties.not_before
       - $.definitions.IdentityTokenResponse.properties.resource
       - $.definitions.IdentityTokenResponse.properties.token_type
       - $.definitions.IdentityTokenResponse.properties.client_id
       - $.definitions.IdentityTokenResponse.properties.object_id
       - $.definitions.IdentityTokenResponse.properties.msi_res_id
       - $.definitions.IdentityErrorResponse.properties.error_description

   - suppress: DefinitionsPropertiesNamesCamelCase
     reason: The following properties follow the Oath2 spec, which does not use camelCase.
     from: Microsoft.InstanceMetadataService/stable/2019-04-30/imds.json
     where:
       - $.definitions.IdentityTokenResponse.properties.access_token
       - $.definitions.IdentityTokenResponse.properties.expires_in
       - $.definitions.IdentityTokenResponse.properties.expires_on
       - $.definitions.IdentityTokenResponse.properties.ext_expires_in
       - $.definitions.IdentityTokenResponse.properties.not_before
       - $.definitions.IdentityTokenResponse.properties.resource
       - $.definitions.IdentityTokenResponse.properties.token_type
       - $.definitions.IdentityTokenResponse.properties.client_id
       - $.definitions.IdentityTokenResponse.properties.object_id
       - $.definitions.IdentityTokenResponse.properties.msi_res_id
       - $.definitions.IdentityErrorResponse.properties.error_description

   - suppress: DefinitionsPropertiesNamesCamelCase
     reason: The following properties follow the Oath2 spec, which does not use camelCase.
     from: Microsoft.InstanceMetadataService/stable/2019-06-01/imds.json
     where:
       - $.definitions.IdentityTokenResponse.properties.access_token
       - $.definitions.IdentityTokenResponse.properties.expires_in
       - $.definitions.IdentityTokenResponse.properties.expires_on
       - $.definitions.IdentityTokenResponse.properties.ext_expires_in
       - $.definitions.IdentityTokenResponse.properties.not_before
       - $.definitions.IdentityTokenResponse.properties.resource
       - $.definitions.IdentityTokenResponse.properties.token_type
       - $.definitions.IdentityTokenResponse.properties.client_id
       - $.definitions.IdentityTokenResponse.properties.object_id
       - $.definitions.IdentityTokenResponse.properties.msi_res_id
       - $.definitions.IdentityErrorResponse.properties.error_description

   - suppress: DefinitionsPropertiesNamesCamelCase
     reason: The following properties follow the Oath2 spec, which does not use camelCase.
     from: Microsoft.InstanceMetadataService/stable/2019-06-04/imds.json
     where:
       - $.definitions.IdentityTokenResponse.properties.access_token
       - $.definitions.IdentityTokenResponse.properties.expires_in
       - $.definitions.IdentityTokenResponse.properties.expires_on
       - $.definitions.IdentityTokenResponse.properties.ext_expires_in
       - $.definitions.IdentityTokenResponse.properties.not_before
       - $.definitions.IdentityTokenResponse.properties.resource
       - $.definitions.IdentityTokenResponse.properties.token_type
       - $.definitions.IdentityTokenResponse.properties.client_id
       - $.definitions.IdentityTokenResponse.properties.object_id
       - $.definitions.IdentityTokenResponse.properties.msi_res_id
       - $.definitions.IdentityErrorResponse.properties.error_description

   - suppress: DefinitionsPropertiesNamesCamelCase
     reason: The following properties follow the Oath2 spec, which does not use camelCase.
     from: Microsoft.InstanceMetadataService/stable/2019-08-01/imds.json
     where:
       - $.definitions.IdentityTokenResponse.properties.access_token
       - $.definitions.IdentityTokenResponse.properties.expires_in
       - $.definitions.IdentityTokenResponse.properties.expires_on
       - $.definitions.IdentityTokenResponse.properties.ext_expires_in
       - $.definitions.IdentityTokenResponse.properties.not_before
       - $.definitions.IdentityTokenResponse.properties.resource
       - $.definitions.IdentityTokenResponse.properties.token_type
       - $.definitions.IdentityTokenResponse.properties.client_id
       - $.definitions.IdentityTokenResponse.properties.object_id
       - $.definitions.IdentityTokenResponse.properties.msi_res_id
       - $.definitions.IdentityErrorResponse.properties.error_description

   - suppress: HttpsSupportedScheme
     reason: IMDS does not require HTTPS to query it

   - suppress: SecurityDefinitionsStructure
     reason: IMDS does not support any authentication
 ```
=======

``` yaml
directive:
  - suppress: DefinitionsPropertiesNamesCamelCase
    reason: The following properties follow the Oath2 spec, which does not use camelCase.
    from: Microsoft.InstanceMetadataService/stable/2018-10-01/imds.json
    where:
      - $.definitions.IdentityTokenResponse.properties.access_token
      - $.definitions.IdentityTokenResponse.properties.expires_in
      - $.definitions.IdentityTokenResponse.properties.expires_on
      - $.definitions.IdentityTokenResponse.properties.ext_expires_in
      - $.definitions.IdentityTokenResponse.properties.not_before
      - $.definitions.IdentityTokenResponse.properties.resource
      - $.definitions.IdentityTokenResponse.properties.token_type
      - $.definitions.IdentityTokenResponse.properties.client_id
      - $.definitions.IdentityTokenResponse.properties.object_id
      - $.definitions.IdentityTokenResponse.properties.msi_res_id
      - $.definitions.IdentityErrorResponse.properties.error_description

  - suppress: DefinitionsPropertiesNamesCamelCase
    reason: The following properties follow the Oath2 spec, which does not use camelCase.
    from: Microsoft.InstanceMetadataService/stable/2019-02-01/imds.json
    where:
      - $.definitions.IdentityTokenResponse.properties.access_token
      - $.definitions.IdentityTokenResponse.properties.expires_in
      - $.definitions.IdentityTokenResponse.properties.expires_on
      - $.definitions.IdentityTokenResponse.properties.ext_expires_in
      - $.definitions.IdentityTokenResponse.properties.not_before
      - $.definitions.IdentityTokenResponse.properties.resource
      - $.definitions.IdentityTokenResponse.properties.token_type
      - $.definitions.IdentityTokenResponse.properties.client_id
      - $.definitions.IdentityTokenResponse.properties.object_id
      - $.definitions.IdentityTokenResponse.properties.msi_res_id
      - $.definitions.IdentityErrorResponse.properties.error_description

  - suppress: DefinitionsPropertiesNamesCamelCase
    reason: The following properties follow the Oath2 spec, which does not use camelCase.
    from: Microsoft.InstanceMetadataService/stable/2019-03-11/imds.json
    where:
      - $.definitions.IdentityTokenResponse.properties.access_token
      - $.definitions.IdentityTokenResponse.properties.expires_in
      - $.definitions.IdentityTokenResponse.properties.expires_on
      - $.definitions.IdentityTokenResponse.properties.ext_expires_in
      - $.definitions.IdentityTokenResponse.properties.not_before
      - $.definitions.IdentityTokenResponse.properties.resource
      - $.definitions.IdentityTokenResponse.properties.token_type
      - $.definitions.IdentityTokenResponse.properties.client_id
      - $.definitions.IdentityTokenResponse.properties.object_id
      - $.definitions.IdentityTokenResponse.properties.msi_res_id
      - $.definitions.IdentityErrorResponse.properties.error_description

  - suppress: DefinitionsPropertiesNamesCamelCase
    reason: The following properties follow the Oath2 spec, which does not use camelCase.
    from: Microsoft.InstanceMetadataService/stable/2019-04-30/imds.json
    where:
      - $.definitions.IdentityTokenResponse.properties.access_token
      - $.definitions.IdentityTokenResponse.properties.expires_in
      - $.definitions.IdentityTokenResponse.properties.expires_on
      - $.definitions.IdentityTokenResponse.properties.ext_expires_in
      - $.definitions.IdentityTokenResponse.properties.not_before
      - $.definitions.IdentityTokenResponse.properties.resource
      - $.definitions.IdentityTokenResponse.properties.token_type
      - $.definitions.IdentityTokenResponse.properties.client_id
      - $.definitions.IdentityTokenResponse.properties.object_id
      - $.definitions.IdentityTokenResponse.properties.msi_res_id
      - $.definitions.IdentityErrorResponse.properties.error_description

  - suppress: DefinitionsPropertiesNamesCamelCase
    reason: The following properties follow the Oath2 spec, which does not use camelCase.
    from: Microsoft.InstanceMetadataService/stable/2019-06-01/imds.json
    where:
      - $.definitions.IdentityTokenResponse.properties.access_token
      - $.definitions.IdentityTokenResponse.properties.expires_in
      - $.definitions.IdentityTokenResponse.properties.expires_on
      - $.definitions.IdentityTokenResponse.properties.ext_expires_in
      - $.definitions.IdentityTokenResponse.properties.not_before
      - $.definitions.IdentityTokenResponse.properties.resource
      - $.definitions.IdentityTokenResponse.properties.token_type
      - $.definitions.IdentityTokenResponse.properties.client_id
      - $.definitions.IdentityTokenResponse.properties.object_id
      - $.definitions.IdentityTokenResponse.properties.msi_res_id
      - $.definitions.IdentityErrorResponse.properties.error_description

  - suppress: DefinitionsPropertiesNamesCamelCase
    reason: The following properties follow the Oath2 spec, which does not use camelCase.
    from: Microsoft.InstanceMetadataService/stable/2019-08-01/imds.json

  - suppress: HttpsSupportedScheme
    reason: IMDS does not require HTTPS to query it

  - suppress: SecurityDefinitionsStructure
    reason: IMDS does not support any authentication

  - suppress: DefinitionsPropertiesNamesCamelCase
    reason: The following properties follow the Oath2 spec, which does not use camelCase.
    from: Microsoft.InstanceMetadataService/stable/2019-08-15/imds.json
    where:
      - $.definitions.IdentityTokenResponse.properties.access_token
      - $.definitions.IdentityTokenResponse.properties.expires_in
      - $.definitions.IdentityTokenResponse.properties.expires_on
      - $.definitions.IdentityTokenResponse.properties.ext_expires_in
      - $.definitions.IdentityTokenResponse.properties.not_before
      - $.definitions.IdentityTokenResponse.properties.resource
      - $.definitions.IdentityTokenResponse.properties.token_type
      - $.definitions.IdentityTokenResponse.properties.client_id
      - $.definitions.IdentityTokenResponse.properties.object_id
      - $.definitions.IdentityTokenResponse.properties.msi_res_id
      - $.definitions.IdentityErrorResponse.properties.error_description
```
>>>>>>> d689d709

---
# Code Generation

## C#

These settings apply only when `--csharp` is specified on the command line.

``` yaml $(csharp)
csharp:
  azure-arm: true
  output-folder: ./Generated
  clear-output-folder: true
```

## Swagger to SDK

This section describes what SDK should be generated by the automatic system.
This is not used by Autorest itself.

``` yaml $(swagger-to-sdk)
swagger-to-sdk:
  - repo: azure-sdk-for-python
```

## Multi-API/Profile support for AutoRest v3 generators 

AutoRest V3 generators require the use of `--tag=all-api-versions` to select api files.

This block is updated by an automatic script. Edits may be lost!

``` yaml $(tag) == 'all-api-versions' /* autogenerated */
# include the azure profile definitions from the standard location
require: $(this-folder)/../../../profiles/readme.md

# all the input files across all versions
input-file:
  - $(this-folder)/Microsoft.InstanceMetadataService/stable/2018-10-01/imds.json
  - $(this-folder)/Microsoft.InstanceMetadataService/stable/2019-02-01/imds.json
  - $(this-folder)/Microsoft.InstanceMetadataService/stable/2019-03-11/imds.json
  - $(this-folder)/Microsoft.InstanceMetadataService/stable/2019-04-30/imds.json
  - $(this-folder)/Microsoft.InstanceMetadataService/stable/2019-06-01/imds.json
  - $(this-folder)/Microsoft.InstanceMetadataService/stable/2019-06-04/imds.json
  - $(this-folder)/Microsoft.InstanceMetadataService/stable/2019-08-01/imds.json
  - $(this-folder)/Microsoft.InstanceMetadataService/stable/2019-08-15/imds.json

```

If there are files that should not be in the `all-api-versions` set, 
uncomment the  `exclude-file` section below and add the file paths.

``` yaml $(tag) == 'all-api-versions'
#exclude-file: 
#  - $(this-folder)/Microsoft.Example/stable/2010-01-01/somefile.json
```
<|MERGE_RESOLUTION|>--- conflicted
+++ resolved
@@ -99,7 +99,6 @@
 ```
 
 ## Suppression
-<<<<<<< HEAD
  ``` yaml
  directive:
    - suppress: DefinitionsPropertiesNamesCamelCase
@@ -219,118 +218,23 @@
 
    - suppress: SecurityDefinitionsStructure
      reason: IMDS does not support any authentication
+
+   - suppress: DefinitionsPropertiesNamesCamelCase
+     reason: The following properties follow the Oath2 spec, which does not use camelCase.
+     from: Microsoft.InstanceMetadataService/stable/2019-08-15/imds.json
+     where:
+       - $.definitions.IdentityTokenResponse.properties.access_token
+       - $.definitions.IdentityTokenResponse.properties.expires_in
+       - $.definitions.IdentityTokenResponse.properties.expires_on
+       - $.definitions.IdentityTokenResponse.properties.ext_expires_in
+       - $.definitions.IdentityTokenResponse.properties.not_before
+       - $.definitions.IdentityTokenResponse.properties.resource
+       - $.definitions.IdentityTokenResponse.properties.token_type
+       - $.definitions.IdentityTokenResponse.properties.client_id
+       - $.definitions.IdentityTokenResponse.properties.object_id
+       - $.definitions.IdentityTokenResponse.properties.msi_res_id
+       - $.definitions.IdentityErrorResponse.properties.error_description
  ```
-=======
-
-``` yaml
-directive:
-  - suppress: DefinitionsPropertiesNamesCamelCase
-    reason: The following properties follow the Oath2 spec, which does not use camelCase.
-    from: Microsoft.InstanceMetadataService/stable/2018-10-01/imds.json
-    where:
-      - $.definitions.IdentityTokenResponse.properties.access_token
-      - $.definitions.IdentityTokenResponse.properties.expires_in
-      - $.definitions.IdentityTokenResponse.properties.expires_on
-      - $.definitions.IdentityTokenResponse.properties.ext_expires_in
-      - $.definitions.IdentityTokenResponse.properties.not_before
-      - $.definitions.IdentityTokenResponse.properties.resource
-      - $.definitions.IdentityTokenResponse.properties.token_type
-      - $.definitions.IdentityTokenResponse.properties.client_id
-      - $.definitions.IdentityTokenResponse.properties.object_id
-      - $.definitions.IdentityTokenResponse.properties.msi_res_id
-      - $.definitions.IdentityErrorResponse.properties.error_description
-
-  - suppress: DefinitionsPropertiesNamesCamelCase
-    reason: The following properties follow the Oath2 spec, which does not use camelCase.
-    from: Microsoft.InstanceMetadataService/stable/2019-02-01/imds.json
-    where:
-      - $.definitions.IdentityTokenResponse.properties.access_token
-      - $.definitions.IdentityTokenResponse.properties.expires_in
-      - $.definitions.IdentityTokenResponse.properties.expires_on
-      - $.definitions.IdentityTokenResponse.properties.ext_expires_in
-      - $.definitions.IdentityTokenResponse.properties.not_before
-      - $.definitions.IdentityTokenResponse.properties.resource
-      - $.definitions.IdentityTokenResponse.properties.token_type
-      - $.definitions.IdentityTokenResponse.properties.client_id
-      - $.definitions.IdentityTokenResponse.properties.object_id
-      - $.definitions.IdentityTokenResponse.properties.msi_res_id
-      - $.definitions.IdentityErrorResponse.properties.error_description
-
-  - suppress: DefinitionsPropertiesNamesCamelCase
-    reason: The following properties follow the Oath2 spec, which does not use camelCase.
-    from: Microsoft.InstanceMetadataService/stable/2019-03-11/imds.json
-    where:
-      - $.definitions.IdentityTokenResponse.properties.access_token
-      - $.definitions.IdentityTokenResponse.properties.expires_in
-      - $.definitions.IdentityTokenResponse.properties.expires_on
-      - $.definitions.IdentityTokenResponse.properties.ext_expires_in
-      - $.definitions.IdentityTokenResponse.properties.not_before
-      - $.definitions.IdentityTokenResponse.properties.resource
-      - $.definitions.IdentityTokenResponse.properties.token_type
-      - $.definitions.IdentityTokenResponse.properties.client_id
-      - $.definitions.IdentityTokenResponse.properties.object_id
-      - $.definitions.IdentityTokenResponse.properties.msi_res_id
-      - $.definitions.IdentityErrorResponse.properties.error_description
-
-  - suppress: DefinitionsPropertiesNamesCamelCase
-    reason: The following properties follow the Oath2 spec, which does not use camelCase.
-    from: Microsoft.InstanceMetadataService/stable/2019-04-30/imds.json
-    where:
-      - $.definitions.IdentityTokenResponse.properties.access_token
-      - $.definitions.IdentityTokenResponse.properties.expires_in
-      - $.definitions.IdentityTokenResponse.properties.expires_on
-      - $.definitions.IdentityTokenResponse.properties.ext_expires_in
-      - $.definitions.IdentityTokenResponse.properties.not_before
-      - $.definitions.IdentityTokenResponse.properties.resource
-      - $.definitions.IdentityTokenResponse.properties.token_type
-      - $.definitions.IdentityTokenResponse.properties.client_id
-      - $.definitions.IdentityTokenResponse.properties.object_id
-      - $.definitions.IdentityTokenResponse.properties.msi_res_id
-      - $.definitions.IdentityErrorResponse.properties.error_description
-
-  - suppress: DefinitionsPropertiesNamesCamelCase
-    reason: The following properties follow the Oath2 spec, which does not use camelCase.
-    from: Microsoft.InstanceMetadataService/stable/2019-06-01/imds.json
-    where:
-      - $.definitions.IdentityTokenResponse.properties.access_token
-      - $.definitions.IdentityTokenResponse.properties.expires_in
-      - $.definitions.IdentityTokenResponse.properties.expires_on
-      - $.definitions.IdentityTokenResponse.properties.ext_expires_in
-      - $.definitions.IdentityTokenResponse.properties.not_before
-      - $.definitions.IdentityTokenResponse.properties.resource
-      - $.definitions.IdentityTokenResponse.properties.token_type
-      - $.definitions.IdentityTokenResponse.properties.client_id
-      - $.definitions.IdentityTokenResponse.properties.object_id
-      - $.definitions.IdentityTokenResponse.properties.msi_res_id
-      - $.definitions.IdentityErrorResponse.properties.error_description
-
-  - suppress: DefinitionsPropertiesNamesCamelCase
-    reason: The following properties follow the Oath2 spec, which does not use camelCase.
-    from: Microsoft.InstanceMetadataService/stable/2019-08-01/imds.json
-
-  - suppress: HttpsSupportedScheme
-    reason: IMDS does not require HTTPS to query it
-
-  - suppress: SecurityDefinitionsStructure
-    reason: IMDS does not support any authentication
-
-  - suppress: DefinitionsPropertiesNamesCamelCase
-    reason: The following properties follow the Oath2 spec, which does not use camelCase.
-    from: Microsoft.InstanceMetadataService/stable/2019-08-15/imds.json
-    where:
-      - $.definitions.IdentityTokenResponse.properties.access_token
-      - $.definitions.IdentityTokenResponse.properties.expires_in
-      - $.definitions.IdentityTokenResponse.properties.expires_on
-      - $.definitions.IdentityTokenResponse.properties.ext_expires_in
-      - $.definitions.IdentityTokenResponse.properties.not_before
-      - $.definitions.IdentityTokenResponse.properties.resource
-      - $.definitions.IdentityTokenResponse.properties.token_type
-      - $.definitions.IdentityTokenResponse.properties.client_id
-      - $.definitions.IdentityTokenResponse.properties.object_id
-      - $.definitions.IdentityTokenResponse.properties.msi_res_id
-      - $.definitions.IdentityErrorResponse.properties.error_description
-```
->>>>>>> d689d709
 
 ---
 # Code Generation

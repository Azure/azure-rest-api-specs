emit:
  - "@azure-tools/typespec-autorest"
parameters:
  "service-dir":
    default: "sdk/deviceregistry"
options:
  "@azure-tools/typespec-autorest":
    emitter-output-dir: "{project-root}/.."
    azure-resource-provider-folder: "resource-manager"
    emit-common-types-schema: "never"
    # `arm-resource-flattening` is only used for back-compat for specs existed on July 2024. All new service spec should NOT use this flag
    arm-resource-flattening: true
    output-file: "{azure-resource-provider-folder}/{service-name}/{version-status}/{version}/deviceregistry.json"
    use-read-only-status-schema: true
    omit-unreachable-types: true
  "@azure-tools/typespec-csharp":
    package-dir: "Azure.ResourceManager.DeviceRegistry"
    flavor: azure
    clear-output-folder: true
    use-write-core: true
    namespace: "{package-dir}"
    api-version: "2024-11-01"
  "@azure-tools/typespec-java":
    package-dir: "azure-resourcemanager-deviceregistry"
    flavor: "azure"
    service-name: "Device Registry"
  "@azure-tools/typespec-ts":
    is-modular-library: true
    generateMetadata: true
<<<<<<< HEAD
    experimentalExtensibleEnums: true
    generateSample: true
=======
    hierarchy-client: false
    experimental-extensible-enums: true
    enable-operation-group: true
    generate-sample: true
>>>>>>> bda0e172
    package-dir: "arm-deviceregistry"
    flavor: "azure"
    package-details:
      name: "@azure/arm-deviceregistry"
  "@azure-tools/typespec-python":
    package-dir: "azure-mgmt-deviceregistry"
    package-name: "{package-dir}"
    flavor: "azure"
    generate-test: true
    generate-sample: true
  "@azure-tools/typespec-go":
    service-dir: "sdk/resourcemanager/deviceregistry"
    package-dir: "armdeviceregistry"
    module: "github.com/Azure/azure-sdk-for-go/{service-dir}/{package-dir}"
    fix-const-stuttering: true
    flavor: "azure"
    generate-samples: true
    generate-fakes: true
    head-as-boolean: true
    inject-spans: true
linter:
  extends:
    - "@azure-tools/typespec-azure-rulesets/resource-manager"<|MERGE_RESOLUTION|>--- conflicted
+++ resolved
@@ -27,15 +27,10 @@
   "@azure-tools/typespec-ts":
     is-modular-library: true
     generateMetadata: true
-<<<<<<< HEAD
-    experimentalExtensibleEnums: true
-    generateSample: true
-=======
     hierarchy-client: false
     experimental-extensible-enums: true
     enable-operation-group: true
     generate-sample: true
->>>>>>> bda0e172
     package-dir: "arm-deviceregistry"
     flavor: "azure"
     package-details:

--- conflicted
+++ resolved
@@ -10,10 +10,6 @@
         }
       },
       "properties": {
-<<<<<<< HEAD
-        "description": "My Storage task",
-=======
->>>>>>> 8a61513c
         "action": {
           "else": {
             "operations": [

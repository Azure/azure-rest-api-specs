// -----------------------------------------------------------------------
// <copyright file="standbyVirtualMachinePoolRuntimeView.tsp" company="Microsoft Corporation">
// Copyright (c) Microsoft Corporation. All rights reserved.
// </copyright>
// -----------------------------------------------------------------------

import "@typespec/rest";
import "@typespec/versioning";
import "@azure-tools/typespec-azure-core";
import "@azure-tools/typespec-azure-resource-manager";
import "./service.tsp";
import "./standbyVMPool.tsp";

using Azure.Core;
using Azure.ResourceManager;
using TypeSpec.Http;
using TypeSpec.Rest;
using TypeSpec.Versioning;
using OpenAPI;

namespace Microsoft.StandbyPool;

@doc("Contains information about a standby virtual machine pool as last known by the StandbyPool resource provider.")
@parentResource(StandbyVirtualMachinePoolResource)
@added(Microsoft.StandbyPool.Versions.`2024-03-01-preview`)
model StandbyVirtualMachinePoolRuntimeViewResource
  is ProxyResource<StandbyVirtualMachinePoolRuntimeViewResourceProperties> {
  @pattern("^[a-zA-Z0-9-]{0,24}$")
  @key("runtimeView")
  @segment("runtimeViews")
  @visibility(Lifecycle.Read)
  @doc("The unique identifier for the runtime view. The input string should be the word 'latest', which will get the latest runtime view of the pool, otherwise the request will fail with NotFound exception.")
  @path
  name: string;
}

@doc("Contains information about a standby pool as last known by the StandbyPool resource provider.")
@added(Microsoft.StandbyPool.Versions.`2024-03-01-preview`)
model StandbyVirtualMachinePoolRuntimeViewResourceProperties {
  @doc("A list containing the counts of virtual machines in each possible power state for each zone if enabled, as known by the StandbyPool resource provider. If zones are not enabled on the attached VMSS, the list will contain a single entry without zone values. Note: any resources in the Running state may still be installing extensions / not fully provisioned.")
<<<<<<< HEAD
  @visibility(Lifecycle.Read)
  @extension("x-ms-identifiers", [])
=======
  @visibility("read")
  @extension("x-ms-identifiers", #[])
>>>>>>> 8e015e1d
  instanceCountSummary: VirtualMachineInstanceCountSummary[];

  @added(Microsoft.StandbyPool.Versions.`2025-03-01`)
  @doc("Display status of the standby pool")
  @visibility("read")
  status?: PoolStatus;

  @doc("Displays the provisioning state of the standby pool")
  @visibility(Lifecycle.Read)
  provisioningState?: ProvisioningState;

  @added(Microsoft.StandbyPool.Versions.`2025-03-01`)
  @doc("Displays prediction information of the standby pool")
  @visibility("read")
  prediction?: StandbyVirtualMachinePoolPrediction;
}

@added(Microsoft.StandbyPool.Versions.`2024-03-01-preview`)
@doc("Contains the counts of VMs in each power state in a given zone, fault domain, as known by the StandbyPool resource provider. Note: any resources in the Running state may still be installing extensions / not fully provisioned.")
model VirtualMachineInstanceCountSummary {
  @doc("The zone that the provided counts are in. It will not have a value if zones are not enabled on the attached VMSS.")
  zone?: int64;

  @doc("The count of pooled resources in each state for the given zone.")
<<<<<<< HEAD
  @extension("x-ms-identifiers", ["state"])
  @removed(Microsoft.StandbyPool.Versions.`2025-03-01`)
  @renamedFrom(
    Microsoft.StandbyPool.Versions.`2025-03-01`,
    "instanceCountsByState"
  )
  oldinstanceCountsByState: PoolResourceStateCount[];

  @doc("The count of pooled virtual machines in each state for the given zone.")
  @extension("x-ms-identifiers", ["state"])
  @added(Microsoft.StandbyPool.Versions.`2025-03-01`)
  instanceCountsByState: PoolVirtualMachineStateCount[];
}

@added(Microsoft.StandbyPool.Versions.`2025-03-01`)
@doc("The state of the pooled virtual machines.")
union PoolVirtualMachineState {
  @doc("The virtual machine is up and running.")
  Running: "Running",

  @doc("The virtual machine is creating.")
  Creating: "Creating",

  @doc("The virtual machine is starting.")
  Starting: "Starting",

  @doc("The virtual machine is deleting.")
  Deleting: "Deleting",

  @doc("The virtual machine has released the lease on the underlying hardware and is powered off.")
  Deallocated: "Deallocated",

  @doc("The virtual machine is releasing the lease on the underlying hardware and is powered off.")
  Deallocating: "Deallocating",

  @doc("The virtual machine has released the lease on the underlying hardware and is powered off. Memory contents of the VM are stored in the OS disk. When started again, applications and processes that were previously running in your VM resume from the state prior to hibernation.")
  Hibernated: "Hibernated",

  @doc("The virtual machine is hibernating.")
  Hibernating: "Hibernating",

  string,
}

@added(Microsoft.StandbyPool.Versions.`2025-03-01`)
@doc("Displays the counts of pooled virtual machines in each state, as known by the StandbyPool resource provider.")
model PoolVirtualMachineStateCount {
  @doc("The state that the pooled virtual machines count is for.")
  state: PoolVirtualMachineState;

  @doc("The count of pooled virtual machines in the given state.")
  count: int64;
}

@added(Microsoft.StandbyPool.Versions.`2025-03-01`)
@doc("Displays prediction information of the standby pool.")
model StandbyVirtualMachinePoolPrediction {
  @doc("Displays the forecast information of the standby pool.")
  @visibility("read")
  forecastValues: StandbyVirtualMachinePoolForecastValues;

  @doc("Displays the UTC timestamp of when the prediction was retrieved for the standby pool.")
  @visibility("read")
  forecastStartTime: utcDateTime;

  @doc("Displays additional information for the prediction of the standby pool.")
  @visibility("read")
  forecastInfo: string;
}

@added(Microsoft.StandbyPool.Versions.`2025-03-01`)
@doc("Displays the forecast information of the standby pool.")
model StandbyVirtualMachinePoolForecastValues {
  @doc("Displays the predicted count of instances to be requested from the standby pool.")
  @visibility("read")
  instancesRequestedCount: int64[];
=======
  @extension("x-ms-identifiers", #["state"])
  instanceCountsByState: PoolResourceStateCount[];
>>>>>>> 8e015e1d
}

@added(Microsoft.StandbyPool.Versions.`2024-03-01-preview`)
@armResourceOperations
interface StandbyVirtualMachinePoolRuntimeViews {
  get is ArmResourceRead<StandbyVirtualMachinePoolRuntimeViewResource>;
  listByStandbyPool is ArmResourceListByParent<StandbyVirtualMachinePoolRuntimeViewResource>;
}<|MERGE_RESOLUTION|>--- conflicted
+++ resolved
@@ -38,18 +38,13 @@
 @added(Microsoft.StandbyPool.Versions.`2024-03-01-preview`)
 model StandbyVirtualMachinePoolRuntimeViewResourceProperties {
   @doc("A list containing the counts of virtual machines in each possible power state for each zone if enabled, as known by the StandbyPool resource provider. If zones are not enabled on the attached VMSS, the list will contain a single entry without zone values. Note: any resources in the Running state may still be installing extensions / not fully provisioned.")
-<<<<<<< HEAD
   @visibility(Lifecycle.Read)
-  @extension("x-ms-identifiers", [])
-=======
-  @visibility("read")
   @extension("x-ms-identifiers", #[])
->>>>>>> 8e015e1d
   instanceCountSummary: VirtualMachineInstanceCountSummary[];
 
   @added(Microsoft.StandbyPool.Versions.`2025-03-01`)
   @doc("Display status of the standby pool")
-  @visibility("read")
+  @visibility(Lifecycle.Read)
   status?: PoolStatus;
 
   @doc("Displays the provisioning state of the standby pool")
@@ -58,7 +53,7 @@
 
   @added(Microsoft.StandbyPool.Versions.`2025-03-01`)
   @doc("Displays prediction information of the standby pool")
-  @visibility("read")
+  @visibility(Lifecycle.Read)
   prediction?: StandbyVirtualMachinePoolPrediction;
 }
 
@@ -69,8 +64,7 @@
   zone?: int64;
 
   @doc("The count of pooled resources in each state for the given zone.")
-<<<<<<< HEAD
-  @extension("x-ms-identifiers", ["state"])
+  @extension("x-ms-identifiers", #["state"])
   @removed(Microsoft.StandbyPool.Versions.`2025-03-01`)
   @renamedFrom(
     Microsoft.StandbyPool.Versions.`2025-03-01`,
@@ -79,7 +73,7 @@
   oldinstanceCountsByState: PoolResourceStateCount[];
 
   @doc("The count of pooled virtual machines in each state for the given zone.")
-  @extension("x-ms-identifiers", ["state"])
+  @extension("x-ms-identifiers", #["state"])
   @added(Microsoft.StandbyPool.Versions.`2025-03-01`)
   instanceCountsByState: PoolVirtualMachineStateCount[];
 }
@@ -128,15 +122,15 @@
 @doc("Displays prediction information of the standby pool.")
 model StandbyVirtualMachinePoolPrediction {
   @doc("Displays the forecast information of the standby pool.")
-  @visibility("read")
+  @visibility(Lifecycle.Read)
   forecastValues: StandbyVirtualMachinePoolForecastValues;
 
   @doc("Displays the UTC timestamp of when the prediction was retrieved for the standby pool.")
-  @visibility("read")
+  @visibility(Lifecycle.Read)
   forecastStartTime: utcDateTime;
 
   @doc("Displays additional information for the prediction of the standby pool.")
-  @visibility("read")
+  @visibility(Lifecycle.Read)
   forecastInfo: string;
 }
 
@@ -144,12 +138,8 @@
 @doc("Displays the forecast information of the standby pool.")
 model StandbyVirtualMachinePoolForecastValues {
   @doc("Displays the predicted count of instances to be requested from the standby pool.")
-  @visibility("read")
+  @visibility(Lifecycle.Read)
   instancesRequestedCount: int64[];
-=======
-  @extension("x-ms-identifiers", #["state"])
-  instanceCountsByState: PoolResourceStateCount[];
->>>>>>> 8e015e1d
 }
 
 @added(Microsoft.StandbyPool.Versions.`2024-03-01-preview`)

--- conflicted
+++ resolved
@@ -65,11 +65,7 @@
   zone?: int64;
 
   @doc("The count of pooled resources in each state.")
-<<<<<<< HEAD
-  @identifiers(#["state"])
-  instanceCountsByState: PoolResourceStateCount[];
-=======
-  @extension("x-ms-identifiers", ["state"])
+  @extension("x-ms-identifiers", #["state"])
   @removed(Microsoft.StandbyPool.Versions.`2025-03-01`)
   @renamedFrom(
     Microsoft.StandbyPool.Versions.`2025-03-01`,
@@ -78,7 +74,7 @@
   oldinstanceCountsByState: PoolResourceStateCount[];
 
   @doc("The count of pooled container groups in each state for the given zone.")
-  @extension("x-ms-identifiers", ["state"])
+  @extension("x-ms-identifiers", #["state"])
   @added(Microsoft.StandbyPool.Versions.`2025-03-01`)
   instanceCountsByState: PoolContainerGroupStateCount[];
 }
@@ -130,7 +126,6 @@
   @doc("Displays the predicted count of instances to be requested from the standby pool.")
   @visibility("read")
   instancesRequestedCount: int64[];
->>>>>>> ee1eec42
 }
 
 @added(Microsoft.StandbyPool.Versions.`2024-03-01-preview`)

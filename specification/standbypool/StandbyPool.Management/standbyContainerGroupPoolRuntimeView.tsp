// -----------------------------------------------------------------------
// <copyright file="standbyContainerGroupPoolRuntimeView.tsp" company="Microsoft Corporation">
// Copyright (c) Microsoft Corporation. All rights reserved.
// </copyright>
// -----------------------------------------------------------------------

import "@typespec/rest";
import "@typespec/versioning";
import "@azure-tools/typespec-azure-core";
import "@azure-tools/typespec-azure-resource-manager";
import "./service.tsp";
import "./standbyContainerGroupPool.tsp";

using Azure.Core;
using Azure.ResourceManager;
using TypeSpec.Http;
using TypeSpec.Rest;
using TypeSpec.Versioning;
using OpenAPI;

namespace Microsoft.StandbyPool;

@doc("Contains information about a standby container group pool as last known by the StandbyPool resource provider.")
@parentResource(StandbyContainerGroupPoolResource)
@added(Microsoft.StandbyPool.Versions.`2024-03-01-preview`)
model StandbyContainerGroupPoolRuntimeViewResource
  is ProxyResource<StandbyContainerGroupPoolRuntimeViewResourceProperties> {
  @pattern("^[a-zA-Z0-9-]{0,24}$")
  @key("runtimeView")
  @segment("runtimeViews")
  @visibility("read")
  @doc("The unique identifier for the runtime view. The input string should be the word 'latest', which will get the latest runtime view of the pool, otherwise the request will fail with NotFound exception.")
  @path
  name: string;
}

@doc("Contains information about a standby pool as last known by the StandbyPool resource provider.")
@added(Microsoft.StandbyPool.Versions.`2024-03-01-preview`)
model StandbyContainerGroupPoolRuntimeViewResourceProperties {
  @doc("A list containing the counts of container groups in each possible state, as known by the StandbyPool resource provider.")
  @visibility("read")
  @identifiers(#[])
  instanceCountSummary: ContainerGroupInstanceCountSummary[];

  @added(Microsoft.StandbyPool.Versions.`2025-03-01`)
  @doc("Display status of the standby pool")
  @visibility("read")
  status?: PoolStatus;

  @doc("Displays the provisioning state of the standby pool")
  @visibility("read")
  provisioningState?: ProvisioningState;

  @added(Microsoft.StandbyPool.Versions.`2025-03-01`)
  @doc("Displays prediction information of the standby pool")
  @visibility("read")
  prediction?: StandbyContainerGroupPoolPrediction;
}

@added(Microsoft.StandbyPool.Versions.`2024-03-01-preview`)
@doc("Displays the counts of container groups in each state, as known by the StandbyPool resource provider.")
model ContainerGroupInstanceCountSummary {
  @added(Microsoft.StandbyPool.Versions.`2025-03-01`)
  @doc("The zone that the provided counts are in. It will not have a value if zones are not enabled.")
  zone?: int64;

  @doc("The count of pooled resources in each state.")
<<<<<<< HEAD
  @identifiers(#["state"])
  instanceCountsByState: PoolResourceStateCount[];
=======
  @extension("x-ms-identifiers", ["state"])
  @removed(Microsoft.StandbyPool.Versions.`2025-03-01`)
  @renamedFrom(
    Microsoft.StandbyPool.Versions.`2025-03-01`,
    "instanceCountsByState"
  )
  oldinstanceCountsByState: PoolResourceStateCount[];

  @doc("The count of pooled container groups in each state for the given zone.")
  @extension("x-ms-identifiers", ["state"])
  @added(Microsoft.StandbyPool.Versions.`2025-03-01`)
  instanceCountsByState: PoolContainerGroupStateCount[];
}

@added(Microsoft.StandbyPool.Versions.`2025-03-01`)
@doc("The state of the pooled container groups.")
union PoolContainerGroupState {
  @doc("The container group is up and running.")
  Running: "Running",

  @doc("The container group is creating.")
  Creating: "Creating",

  @doc("The container group is deleting.")
  Deleting: "Deleting",

  string,
}

@added(Microsoft.StandbyPool.Versions.`2025-03-01`)
@doc("Displays the counts of pooled container groups in each state, as known by the StandbyPool resource provider.")
model PoolContainerGroupStateCount {
  @doc("The state that the pooled container groups count is for.")
  state: PoolContainerGroupState;

  @doc("The count of pooled container groups in the given state.")
  count: int64;
}

@added(Microsoft.StandbyPool.Versions.`2025-03-01`)
@doc("Displays prediction information of the standby pool.")
model StandbyContainerGroupPoolPrediction {
  @doc("Displays the forecast information of the standby pool.")
  @visibility("read")
  forecastValues: StandbyContainerGroupPoolForecastValues;

  @doc("Displays the UTC timestamp of when the prediction was retrieved for the standby pool.")
  @visibility("read")
  forecastStartTime: utcDateTime;

  @doc("Displays additional information for the prediction of the standby pool.")
  @visibility("read")
  forecastInfo: string;
}

@added(Microsoft.StandbyPool.Versions.`2025-03-01`)
@doc("Displays the forecast information of the standby pool.")
model StandbyContainerGroupPoolForecastValues {
  @doc("Displays the predicted count of instances to be requested from the standby pool.")
  @visibility("read")
  instancesRequestedCount: int64[];
>>>>>>> 69339d90
}

@added(Microsoft.StandbyPool.Versions.`2024-03-01-preview`)
@armResourceOperations
interface StandbyContainerGroupPoolRuntimeViews {
  get is ArmResourceRead<StandbyContainerGroupPoolRuntimeViewResource>;
  listByStandbyPool is ArmResourceListByParent<StandbyContainerGroupPoolRuntimeViewResource>;
}<|MERGE_RESOLUTION|>--- conflicted
+++ resolved
@@ -65,10 +65,6 @@
   zone?: int64;
 
   @doc("The count of pooled resources in each state.")
-<<<<<<< HEAD
-  @identifiers(#["state"])
-  instanceCountsByState: PoolResourceStateCount[];
-=======
   @extension("x-ms-identifiers", ["state"])
   @removed(Microsoft.StandbyPool.Versions.`2025-03-01`)
   @renamedFrom(
@@ -130,7 +126,6 @@
   @doc("Displays the predicted count of instances to be requested from the standby pool.")
   @visibility("read")
   instancesRequestedCount: int64[];
->>>>>>> 69339d90
 }
 
 @added(Microsoft.StandbyPool.Versions.`2024-03-01-preview`)

linter:
  extends:
    - "@azure-tools/typespec-azure-rulesets/resource-manager"
parameters:
  "service-dir":
    default: "sdk/standbypool"
emit:
  - "@azure-tools/typespec-autorest"
options:
  "@azure-tools/typespec-autorest":
    use-read-only-status-schema: true
    azure-resource-provider-folder: "resource-manager"
    emit-common-types-schema: "never"
    # `arm-resource-flattening` is only used for back-compat for specs existed on July 2024. All new service spec should NOT use this flag
    arm-resource-flattening: true
    emitter-output-dir: "{project-root}/.."
    output-file: "{azure-resource-provider-folder}/{service-name}/{version-status}/{version}/standbypool.json"

    # omit the enum type Versions from being added to versioned swagger
    omit-unreachable-types: true
  "@azure-tools/typespec-java":
    package-dir: "azure-resourcemanager-standbypool"
    flavor: "azure"
    namespace: "com.azure.resourcemanager.standbypool"
<<<<<<< HEAD
    service-name: "Standby Pool"
=======
    service-name: "Standby Pool"
    examples-directory: "{project-root}/examples"
  "@azure-tools/typespec-csharp":
    package-dir: "Azure.ResourceManager.StandbyPool"
    flavor: azure
    clear-output-folder: true
    namespace: "{package-dir}"
>>>>>>> f5321f9b
<|MERGE_RESOLUTION|>--- conflicted
+++ resolved
@@ -22,14 +22,10 @@
     package-dir: "azure-resourcemanager-standbypool"
     flavor: "azure"
     namespace: "com.azure.resourcemanager.standbypool"
-<<<<<<< HEAD
-    service-name: "Standby Pool"
-=======
     service-name: "Standby Pool"
     examples-directory: "{project-root}/examples"
   "@azure-tools/typespec-csharp":
     package-dir: "Azure.ResourceManager.StandbyPool"
     flavor: azure
     clear-output-folder: true
-    namespace: "{package-dir}"
->>>>>>> f5321f9b
+    namespace: "{package-dir}"
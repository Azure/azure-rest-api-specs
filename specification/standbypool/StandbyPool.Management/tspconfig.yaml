linter:
  extends:
    - "@azure-tools/typespec-azure-rulesets/resource-manager"
parameters:
  "service-dir":
    default: "sdk/standbypool"
emit:
  - "@azure-tools/typespec-autorest"
options:
  "@azure-tools/typespec-autorest":
    use-read-only-status-schema: true
    azure-resource-provider-folder: "resource-manager"
    emit-common-types-schema: "never"
    # `arm-resource-flattening` is only used for back-compat for specs existed on July 2024. All new service spec should NOT use this flag
    arm-resource-flattening: true
    emitter-output-dir: "{project-root}/.."
    output-file: "{azure-resource-provider-folder}/{service-name}/{version-status}/{version}/standbypool.json"

    # omit the enum type Versions from being added to versioned swagger
    omit-unreachable-types: true
  "@azure-tools/typespec-java":
    package-dir: "azure-resourcemanager-standbypool"
    flavor: "azure"
    namespace: "com.azure.resourcemanager.standbypool"
    service-name: "Standby Pool"
    examples-directory: "{project-root}/examples"
  "@azure-tools/typespec-csharp":
    package-dir: "Azure.ResourceManager.StandbyPool"
    flavor: azure
    clear-output-folder: true
    namespace: "{package-dir}"
<<<<<<< HEAD
  "@azure-tools/typespec-ts":
    azureSdkForJs: true
    isModularLibrary: true
    generateMetadata: true
    hierarchyClient: false
    experimentalExtensibleEnums: true
    enableOperationGroup: true
    package-dir: "arm-standbypool"
    emitter-output-dir: "{project-root}/sdk/standbypool/arm-standbypool"
    flavor: "azure"
    packageDetails:
      name: "@azure/arm-standbypool"
=======
  "@azure-tools/typespec-python":
    package-dir: "azure-mgmt-standbypool"
    package-name: "{package-dir}"
    flavor: "azure"
    generate-test: true
    generate-sample: true
    examples-dir: "{project-root}/examples"
>>>>>>> 1c90d0ca
<|MERGE_RESOLUTION|>--- conflicted
+++ resolved
@@ -29,7 +29,6 @@
     flavor: azure
     clear-output-folder: true
     namespace: "{package-dir}"
-<<<<<<< HEAD
   "@azure-tools/typespec-ts":
     azureSdkForJs: true
     isModularLibrary: true
@@ -42,12 +41,10 @@
     flavor: "azure"
     packageDetails:
       name: "@azure/arm-standbypool"
-=======
   "@azure-tools/typespec-python":
     package-dir: "azure-mgmt-standbypool"
     package-name: "{package-dir}"
     flavor: "azure"
     generate-test: true
     generate-sample: true
-    examples-dir: "{project-root}/examples"
->>>>>>> 1c90d0ca
+    examples-dir: "{project-root}/examples"
## Ruby

These settings apply only when `--ruby` is specified on the command line.

``` yaml
package-name: azure_mgmt_container_registry
package-version: "0.16.0"
azure-arm: true
```

### Ruby multi-api

``` yaml $(ruby) && $(multiapi)
batch:
<<<<<<< HEAD
  - tag: package-2023-07-preview
=======
  - tag: package-2023-07
>>>>>>> 9b608455
  - tag: package-2023-01-preview
  - tag: package-2022-12
  - tag: package-2022-02-preview
  - tag: package-2021-12-preview
  - tag: package-2021-09
  - tag: package-2021-08-preview
  - tag: package-2021-06-preview
  - tag: package-2020-11-preview
  - tag: package-2019-12-preview
  - tag: package-2017-10
  - tag: package-2017-06-preview
  - tag: package-2017-03
  - tag: package-2016-06-preview
```

<<<<<<< HEAD
### Tag: package-2023-07-preview and ruby

These settings apply only when `--tag=package-2023-07-preview --ruby` is specified on the command line.
Please also specify `--ruby-sdks-folder=<path to the root directory of your azure-sdk-for-ruby clone>`.

``` yaml $(tag) == 'package-2023-07-preview' && $(ruby)
namespace: "Azure::ContainerRegistry::Mgmt::V2023_07_01_preview"
=======
### Tag: package-2023-07 and ruby

These settings apply only when `--tag=package-2023-07 --ruby` is specified on the command line.
Please also specify `--ruby-sdks-folder=<path to the root directory of your azure-sdk-for-ruby clone>`.

``` yaml $(tag) == 'package-2023-07' && $(ruby)
namespace: "Azure::ContainerRegistry::Mgmt::V2023_07_01"
>>>>>>> 9b608455
output-folder: $(ruby-sdks-folder)/management/azure_mgmt_container_registry/lib
```

### Tag: package-2023-01-preview and ruby

These settings apply only when `--tag=package-2023-01-preview --ruby` is specified on the command line.
Please also specify `--ruby-sdks-folder=<path to the root directory of your azure-sdk-for-ruby clone>`.

``` yaml $(tag) == 'package-2023-01-preview' && $(ruby)
namespace: "Azure::ContainerRegistry::Mgmt::V2023_01_01_preview"
output-folder: $(ruby-sdks-folder)/management/azure_mgmt_container_registry/lib
```

### Tag: package-2022-12 and ruby

These settings apply only when `--tag=package-2022-12 --ruby` is specified on the command line.
Please also specify `--ruby-sdks-folder=<path to the root directory of your azure-sdk-for-ruby clone>`.

``` yaml $(tag) == 'package-2022-12' && $(ruby)
namespace: "Azure::ContainerRegistry::Mgmt::V2022_12_01"
output-folder: $(ruby-sdks-folder)/management/azure_mgmt_container_registry/lib
```

### Tag: package-2022-02-preview and ruby

These settings apply only when `--tag=package-2022-02-preview --ruby` is specified on the command line.
Please also specify `--ruby-sdks-folder=<path to the root directory of your azure-sdk-for-ruby clone>`.

``` yaml $(tag) == 'package-2022-02-preview' && $(ruby)
namespace: "Azure::ContainerRegistry::Mgmt::V2022_02_01_preview"
output-folder: $(ruby-sdks-folder)/management/azure_mgmt_container_registry/lib
```

### Tag: package-2021-12-preview and ruby

These settings apply only when `--tag=package-2021-12-preview --ruby` is specified on the command line.
Please also specify `--ruby-sdks-folder=<path to the root directory of your azure-sdk-for-ruby clone>`.

``` yaml $(tag) == 'package-2021-12-preview' && $(ruby)
namespace: "Azure::ContainerRegistry::Mgmt::V2021_12_01_preview"
output-folder: $(ruby-sdks-folder)/management/azure_mgmt_container_registry/lib
```

### Tag: package-2021-09 and ruby

These settings apply only when `--tag=package-2021-09 --ruby` is specified on the command line.
Please also specify `--ruby-sdks-folder=<path to the root directory of your azure-sdk-for-ruby clone>`.

``` yaml $(tag) == 'package-2021-09' && $(ruby)
namespace: "Azure::ContainerRegistry::Mgmt::V2021_09_01"
output-folder: $(ruby-sdks-folder)/management/azure_mgmt_container_registry/lib
```

### Tag: package-2021-08-preview and ruby

These settings apply only when `--tag=package-2021-08-preview --ruby` is specified on the command line.
Please also specify `--ruby-sdks-folder=<path to the root directory of your azure-sdk-for-ruby clone>`.

``` yaml $(tag) == 'package-2021-08-preview' && $(ruby)
namespace: "Azure::ContainerRegistry::Mgmt::V2021_08_01_preview"
output-folder: $(ruby-sdks-folder)/management/azure_mgmt_container_registry/lib
```

### Tag: package-2021-06-preview and ruby

These settings apply only when `--tag=package-2021-06-preview --ruby` is specified on the command line.
Please also specify `--ruby-sdks-folder=<path to the root directory of your azure-sdk-for-ruby clone>`.

``` yaml $(tag) == 'package-2021-06-preview' && $(ruby)
namespace: "Azure::ContainerRegistry::Mgmt::V2021_06_01_preview"
output-folder: $(ruby-sdks-folder)/management/azure_mgmt_container_registry/lib
```

### Tag: package-2020-11-preview and ruby

These settings apply only when `--tag=package-2020-11-preview --ruby` is specified on the command line.
Please also specify `--ruby-sdks-folder=<path to the root directory of your azure-sdk-for-ruby clone>`.

``` yaml $(tag) == 'package-2020-11-preview' && $(ruby)
namespace: "Azure::ContainerRegistry::Mgmt::V2020_11_01_preview"
output-folder: $(ruby-sdks-folder)/management/azure_mgmt_container_registry/lib
```

### Tag: package-2019-12-preview and ruby

These settings apply only when `--tag=package-2019-12-preview --ruby` is specified on the command line.
Please also specify `--ruby-sdks-folder=<path to the root directory of your azure-sdk-for-ruby clone>`.

``` yaml $(tag) == 'package-2019-12-preview' && $(ruby)
namespace: "Azure::ContainerRegistry::Mgmt::V2019_12_01_preview"
output-folder: $(ruby-sdks-folder)/management/azure_mgmt_container_registry/lib
```

### Tag: package-2017-10 and ruby

These settings apply only when `--tag=package-2017-10 --ruby` is specified on the command line.
Please also specify `--ruby-sdks-folder=<path to the root directory of your azure-sdk-for-ruby clone>`.

``` yaml $(tag) == 'package-2017-10' && $(ruby)
namespace: "Azure::ContainerRegistry::Mgmt::V2017_10_01"
output-folder: $(ruby-sdks-folder)/management/azure_mgmt_container_registry/lib
```

### Tag: package-2017-06-preview and ruby

These settings apply only when `--tag=package-2017-06-preview --ruby` is specified on the command line.
Please also specify `--ruby-sdks-folder=<path to the root directory of your azure-sdk-for-ruby clone>`.

``` yaml $(tag) == 'package-2017-06-preview' && $(ruby)
namespace: "Azure::ContainerRegistry::Mgmt::V2017_06_01_preview"
output-folder: $(ruby-sdks-folder)/management/azure_mgmt_container_registry/lib
```

### Tag: package-2017-03 and ruby

These settings apply only when `--tag=package-2017-03 --ruby` is specified on the command line.
Please also specify `--ruby-sdks-folder=<path to the root directory of your azure-sdk-for-ruby clone>`.

``` yaml $(tag) == 'package-2017-03' && $(ruby)
namespace: "Azure::ContainerRegistry::Mgmt::V2017_03_01"
output-folder: $(ruby-sdks-folder)/management/azure_mgmt_container_registry/lib
```

### Tag: package-2016-06-preview and ruby

These settings apply only when `--tag=package-2016-06-preview --ruby` is specified on the command line.
Please also specify `--ruby-sdks-folder=<path to the root directory of your azure-sdk-for-ruby clone>`.

``` yaml $(tag) == 'package-2016-06-preview' && $(ruby)
namespace: "Azure::ContainerRegistry::Mgmt::V2016_06_27_preview"
output-folder: $(ruby-sdks-folder)/management/azure_mgmt_container_registry/lib
```
<|MERGE_RESOLUTION|>--- conflicted
+++ resolved
@@ -12,11 +12,8 @@
 
 ``` yaml $(ruby) && $(multiapi)
 batch:
-<<<<<<< HEAD
   - tag: package-2023-07-preview
-=======
   - tag: package-2023-07
->>>>>>> 9b608455
   - tag: package-2023-01-preview
   - tag: package-2022-12
   - tag: package-2022-02-preview
@@ -32,7 +29,6 @@
   - tag: package-2016-06-preview
 ```
 
-<<<<<<< HEAD
 ### Tag: package-2023-07-preview and ruby
 
 These settings apply only when `--tag=package-2023-07-preview --ruby` is specified on the command line.
@@ -40,7 +36,9 @@
 
 ``` yaml $(tag) == 'package-2023-07-preview' && $(ruby)
 namespace: "Azure::ContainerRegistry::Mgmt::V2023_07_01_preview"
-=======
+output-folder: $(ruby-sdks-folder)/management/azure_mgmt_container_registry/lib
+```
+
 ### Tag: package-2023-07 and ruby
 
 These settings apply only when `--tag=package-2023-07 --ruby` is specified on the command line.
@@ -48,7 +46,6 @@
 
 ``` yaml $(tag) == 'package-2023-07' && $(ruby)
 namespace: "Azure::ContainerRegistry::Mgmt::V2023_07_01"
->>>>>>> 9b608455
 output-folder: $(ruby-sdks-folder)/management/azure_mgmt_container_registry/lib
 ```
 

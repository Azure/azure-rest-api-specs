--- conflicted
+++ resolved
@@ -12,10 +12,7 @@
 
 ``` yaml $(ruby) && $(multiapi)
 batch:
-<<<<<<< HEAD
   - tag: package-2021-09
-=======
->>>>>>> 5a8527b1
   - tag: package-2021-08-preview
   - tag: package-2021-06-preview
   - tag: package-2020-11-preview

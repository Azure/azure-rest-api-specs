--- conflicted
+++ resolved
@@ -27,7 +27,6 @@
   - tag: package-2017-03
 ```
 
-<<<<<<< HEAD
 ### Tag: package-2019-06 and python
 
 These settings apply only when `--tag=package-2019-06 --python` is specified on the command line.
@@ -37,7 +36,8 @@
 python:
   namespace: azure.mgmt.containerregistry.v2019_06_01
   output-folder: $(python-sdks-folder)/azure-mgmt-containerregistry/azure/mgmt/containerregistry/v2019_06_01
-=======
+```
+
 ### Tag: package-2019-05-preview and python
 
 These settings apply only when `--tag=package-2019-05-preview --python` is specified on the command line.
@@ -47,7 +47,6 @@
 python:
   namespace: azure.mgmt.containerregistry.v2019_05_01_preview
   output-folder: $(python-sdks-folder)/azure-mgmt-containerregistry/azure/mgmt/containerregistry/v2019_05_01_preview
->>>>>>> 32c7d6ed
 ```
 
 ### Tag: package-2019-04 and python

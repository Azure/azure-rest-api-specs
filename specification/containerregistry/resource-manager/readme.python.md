--- conflicted
+++ resolved
@@ -19,18 +19,13 @@
 ```yaml $(python) && $(multiapi)
 batch:
   - tag: package-2019-04
-<<<<<<< HEAD
-=======
   - tag: package-2019-05-preview
->>>>>>> 6d348f4f
   - tag: package-2018-09
   - tag: package-2018-02-preview
   - tag: package-2017-10
   - tag: package-2017-03
 ```
 
-<<<<<<< HEAD
-=======
 ### Tag: package-2019-05-preview and python
 
 These settings apply only when `--tag=package-2019-05-preview --python` is specified on the command line.
@@ -42,7 +37,6 @@
   output-folder: $(python-sdks-folder)/azure-mgmt-containerregistry/azure/mgmt/containerregistry/v2019_05_01_preview
 ```
 
->>>>>>> 6d348f4f
 ### Tag: package-2019-04 and python
 
 These settings apply only when `--tag=package-2019-04 --python` is specified on the command line.

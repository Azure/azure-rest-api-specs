## Java

These settings apply only when `--java` is specified on the command line.
Please also specify `--azure-libraries-for-java-folder=<path to the root directory of your azure-libraries-for-java clone>`.

``` yaml $(java)
azure-arm: true
fluent: true
namespace: com.microsoft.azure.management.containerregistry
license-header: MICROSOFT_MIT_NO_CODEGEN
payload-flattening-threshold: 1
output-folder: $(azure-libraries-for-java-folder)/azure-mgmt-containerregistry
```

These settings apply only when `--multiapi` is not specified on the command line.

``` yaml $(java) && !$(multiapi)
directive:
  - rename-model:
      from: DockerBuildStep
      to: DockerTaskStep
  - from: containerregistry_build.json
    where: $.definitions.IdentityProperties.properties
    transform: >
      $.principalId['readOnly'] = true;
      $.tenantId['readOnly'] = true;
  - from: containerregistry_build.json
    where: $.definitions.UserIdentityProperties.properties
    transform: >
      $.principalId['readOnly'] = true;
      $.clientId['readOnly'] = true;
```

### Java multi-api

``` yaml $(java) && $(multiapi)
batch:
<<<<<<< HEAD
  - tag: package-2025-04
=======
  - tag: package-2025-03-preview
>>>>>>> 5b4d360e
  - tag: package-2024-11-preview
  - tag: package-2023-11-preview
  - tag: package-2023-08-preview
  - tag: package-2023-07
  - tag: package-2023-01-preview
  - tag: package-2022-12
  - tag: package-2022-02-preview
  - tag: package-2021-12-preview
  - tag: package-2021-09
  - tag: package-2021-08-preview
  - tag: package-2021-06-preview
  - tag: package-2020-11-preview
  - tag: package-2019-12-preview
  - tag: package-2019-06-preview-only
  - tag: package-2019-04-only
  - tag: package-2019-04
  - tag: package-2018-09
  - tag: package-2017-10
  - tag: package-2017-03
```

<<<<<<< HEAD
### Tag: package-2025-04 and java

These settings apply only when `--tag=package-2025-04 --java` is specified on the command line.
Please also specify `--azure-libraries-for-java-folder=<path to the root directory of your azure-sdk-for-java clone>`.

``` yaml $(tag) == 'package-2025-04' && $(java) && $(multiapi)
java:
  namespace: com.microsoft.azure.management.containerregistry.v2025_04_01
  output-folder: $(azure-libraries-for-java-folder)/sdk/containerregistry/mgmt-v2025_04_01
=======
### Tag: package-2025-03-preview and java

These settings apply only when `--tag=package-2025-03-preview --java` is specified on the command line.
Please also specify `--azure-libraries-for-java-folder=<path to the root directory of your azure-sdk-for-java clone>`.

``` yaml $(tag) == 'package-2025-03-preview' && $(java) && $(multiapi)
java:
  namespace: com.microsoft.azure.management.containerregistry.v2025_03_01_preview
  output-folder: $(azure-libraries-for-java-folder)/sdk/containerregistry/mgmt-v2025_03_01_preview
>>>>>>> 5b4d360e
regenerate-manager: true
generate-interface: true
```

### Tag: package-2024-11-preview and java

These settings apply only when `--tag=package-2024-11-preview --java` is specified on the command line.
Please also specify `--azure-libraries-for-java-folder=<path to the root directory of your azure-sdk-for-java clone>`.

``` yaml $(tag) == 'package-2024-11-preview' && $(java) && $(multiapi)
java:
  namespace: com.microsoft.azure.management.containerregistry.v2024_11_01_preview
  output-folder: $(azure-libraries-for-java-folder)/sdk/containerregistry/mgmt-v2024_11_01_preview
regenerate-manager: true
generate-interface: true
```

### Tag: package-2023-11-preview and java

These settings apply only when `--tag=package-2023-11-preview --java` is specified on the command line.
Please also specify `--azure-libraries-for-java-folder=<path to the root directory of your azure-sdk-for-java clone>`.

``` yaml $(tag) == 'package-2023-11-preview' && $(java) && $(multiapi)
java:
  namespace: com.microsoft.azure.management.containerregistry.v2023_11_01_preview
  output-folder: $(azure-libraries-for-java-folder)/sdk/containerregistry/mgmt-v2023_11_01_preview
regenerate-manager: true
generate-interface: true
```

### Tag: package-2023-08-preview and java

These settings apply only when `--tag=package-2023-08-preview --java` is specified on the command line.
Please also specify `--azure-libraries-for-java-folder=<path to the root directory of your azure-sdk-for-java clone>`.

``` yaml $(tag) == 'package-2023-08-preview' && $(java) && $(multiapi)
java:
  namespace: com.microsoft.azure.management.containerregistry.v2023_08_01_preview
  output-folder: $(azure-libraries-for-java-folder)/sdk/containerregistry/mgmt-v2023_08_01_preview
regenerate-manager: true
generate-interface: true
```

### Tag: package-2023-07 and java

These settings apply only when `--tag=package-2023-07 --java` is specified on the command line.
Please also specify `--azure-libraries-for-java-folder=<path to the root directory of your azure-sdk-for-java clone>`.

``` yaml $(tag) == 'package-2023-07' && $(java) && $(multiapi)
java:
  namespace: com.microsoft.azure.management.containerregistry.v2023_07_01
  output-folder: $(azure-libraries-for-java-folder)/sdk/containerregistry/mgmt-v2023_07_01
regenerate-manager: true
generate-interface: true
```

### Tag: package-2023-01-preview and java

These settings apply only when `--tag=package-2023-01-preview --java` is specified on the command line.
Please also specify `--azure-libraries-for-java-folder=<path to the root directory of your azure-sdk-for-java clone>`.

``` yaml $(tag) == 'package-2023-01-preview' && $(java) && $(multiapi)
java:
  namespace: com.microsoft.azure.management.containerregistry.v2023_01_01_preview
  output-folder: $(azure-libraries-for-java-folder)/sdk/containerregistry/mgmt-v2023_01_01_preview
regenerate-manager: true
generate-interface: true
```

### Tag: package-2022-12 and java

These settings apply only when `--tag=package-2022-12 --java` is specified on the command line.
Please also specify `--azure-libraries-for-java-folder=<path to the root directory of your azure-sdk-for-java clone>`.

``` yaml $(tag) == 'package-2022-12' && $(java) && $(multiapi)
java:
  namespace: com.microsoft.azure.management.containerregistry.v2022_12_01
  output-folder: $(azure-libraries-for-java-folder)/sdk/containerregistry/mgmt-v2022_12_01
regenerate-manager: true
generate-interface: true
```

### Tag: package-2022-02-preview and java

These settings apply only when `--tag=package-2022-02-preview --java` is specified on the command line.
Please also specify `--azure-libraries-for-java-folder=<path to the root directory of your azure-sdk-for-java clone>`.

``` yaml $(tag) == 'package-2022-02-preview' && $(java) && $(multiapi)
java:
  namespace: com.microsoft.azure.management.containerregistry.v2022_02_01_preview
  output-folder: $(azure-libraries-for-java-folder)/sdk/containerregistry/mgmt-v2022_02_01_preview
regenerate-manager: true
generate-interface: true
```

### Tag: package-2021-12-preview and java

These settings apply only when `--tag=package-2021-12-preview --java` is specified on the command line.
Please also specify `--azure-libraries-for-java-folder=<path to the root directory of your azure-sdk-for-java clone>`.

``` yaml $(tag) == 'package-2021-12-preview' && $(java) && $(multiapi)
java:
  namespace: com.microsoft.azure.management.containerregistry.v2021_12_01_preview
  output-folder: $(azure-libraries-for-java-folder)/sdk/containerregistry/mgmt-v2021_12_01_preview
regenerate-manager: true
generate-interface: true
```


### Tag: package-2021-09 and java

These settings apply only when `--tag=package-2021-09 --java` is specified on the command line.
Please also specify `--azure-libraries-for-java-folder=<path to the root directory of your azure-sdk-for-java clone>`.

``` yaml $(tag) == 'package-2021-09' && $(java) && $(multiapi)
java:
  namespace: com.microsoft.azure.management.containerregistry.v2021_09_01
  output-folder: $(azure-libraries-for-java-folder)/sdk/containerregistry/mgmt-v2021_09_01
regenerate-manager: true
generate-interface: true
```

### Tag: package-2021-08-preview and java

These settings apply only when `--tag=package-2021-08-preview --java` is specified on the command line.
Please also specify `--azure-libraries-for-java-folder=<path to the root directory of your azure-sdk-for-java clone>`.

``` yaml $(tag) == 'package-2021-08-preview' && $(java) && $(multiapi)
java:
  namespace: com.microsoft.azure.management.containerregistry.v2021_08_01_preview
  output-folder: $(azure-libraries-for-java-folder)/sdk/containerregistry/mgmt-v2021_08_01_preview
regenerate-manager: true
generate-interface: true
```

### Tag: package-2021-06-preview and java

These settings apply only when `--tag=package-2021-06-preview --java` is specified on the command line.
Please also specify `--azure-libraries-for-java-folder=<path to the root directory of your azure-sdk-for-java clone>`.

``` yaml $(tag) == 'package-2021-06-preview' && $(java) && $(multiapi)
java:
  namespace: com.microsoft.azure.management.containerregistry.v2021_06_01_preview
  output-folder: $(azure-libraries-for-java-folder)/sdk/containerregistry/mgmt-v2021_06_01_preview
regenerate-manager: true
generate-interface: true
```

### Tag: package-2020-11-preview and java

These settings apply only when `--tag=package-2020-11-preview --java` is specified on the command line.
Please also specify `--azure-libraries-for-java-folder=<path to the root directory of your azure-sdk-for-java clone>`.

``` yaml $(tag) == 'package-2020-11-preview' && $(java) && $(multiapi)
java:
  namespace: com.microsoft.azure.management.containerregistry.v2020_11_01_preview
  output-folder: $(azure-libraries-for-java-folder)/sdk/containerregistry/mgmt-v2020_11_01_preview
regenerate-manager: true
generate-interface: true
```

### Tag: package-2019-12-preview and java

These settings apply only when `--tag=package-2019-12-preview --java` is specified on the command line.
Please also specify `--azure-libraries-for-java-folder=<path to the root directory of your azure-sdk-for-java clone>`.

``` yaml $(tag) == 'package-2019-12-preview' && $(java) && $(multiapi)
java:
  namespace: com.microsoft.azure.management.containerregistry.v2019_12_01_preview
  output-folder: $(azure-libraries-for-java-folder)/sdk/containerregistry/mgmt-v2019_12_01_preview
regenerate-manager: true
generate-interface: true
```

### Tag: package-2019-06-preview-only and java

These settings apply only when `--tag=package-2019-06-preview-only --java` is specified on the command line.
Please also specify `--azure-libraries-for-java-folder=<path to the root directory of your azure-sdk-for-java clone>`.

``` yaml $(tag) == 'package-2019-06-preview-only' && $(java) && $(multiapi)
java:
  namespace: com.microsoft.azure.management.containerregistry.v2019_06_01_preview
  output-folder: $(azure-libraries-for-java-folder)/sdk/containerregistry/mgmt-v2019_06_01_preview
regenerate-manager: true
generate-interface: true
```

### Tag: package-2019-04-only and java

These settings apply only when `--tag=package-2019-04-only --java` is specified on the command line.
Please also specify `--azure-libraries-for-java-folder=<path to the root directory of your azure-sdk-for-java clone>`.

``` yaml $(tag) == 'package-2019-04-only' && $(java) && $(multiapi)
java:
  namespace: com.microsoft.azure.management.containerregistry.v2019_04_01
  output-folder: $(azure-libraries-for-java-folder)/sdk/containerregistry/mgmt-v2019_04_01
regenerate-manager: true
generate-interface: true
```

### Tag: package-2019-04 and java

These settings apply only when `--tag=package-2019-04 --java` is specified on the command line.
Please also specify `--azure-libraries-for-java-folder=<path to the root directory of your azure-sdk-for-java clone>`.

``` yaml $(tag) == 'package-2019-04' && $(java) && $(multiapi)
java:
  namespace: com.microsoft.azure.management.containerregistry.v2019_04_01
  output-folder: $(azure-libraries-for-java-folder)/sdk/containerregistry/mgmt-v2019_04_01
regenerate-manager: true
generate-interface: true
```

### Tag: package-2018-09 and java

These settings apply only when `--tag=package-2018-09 --java` is specified on the command line.
Please also specify `--azure-libraries-for-java-folder=<path to the root directory of your azure-sdk-for-java clone>`.

``` yaml $(tag) == 'package-2018-09' && $(java) && $(multiapi)
java:
  namespace: com.microsoft.azure.management.containerregistry.v2018_09_01
  output-folder: $(azure-libraries-for-java-folder)/sdk/containerregistry/mgmt-v2018_09_01
regenerate-manager: true
generate-interface: true
```

### Tag: package-2017-10 and java

These settings apply only when `--tag=package-2017-10 --java` is specified on the command line.
Please also specify `--azure-libraries-for-java-folder=<path to the root directory of your azure-sdk-for-java clone>`.

``` yaml $(tag) == 'package-2017-10' && $(java) && $(multiapi)
java:
  namespace: com.microsoft.azure.management.containerregistry.v2017_10_01
  output-folder: $(azure-libraries-for-java-folder)/sdk/containerregistry/mgmt-v2017_10_01
regenerate-manager: true
generate-interface: true
```

### Tag: package-2017-03 and java

These settings apply only when `--tag=package-2017-03 --java` is specified on the command line.
Please also specify `--azure-libraries-for-java-folder=<path to the root directory of your azure-sdk-for-java clone>`.

``` yaml $(tag) == 'package-2017-03' && $(java) && $(multiapi)
java:
  namespace: com.microsoft.azure.management.containerregistry.v2017_03_01
  output-folder: $(azure-libraries-for-java-folder)/sdk/containerregistry/mgmt-v2017_03_01
regenerate-manager: true
generate-interface: true
```<|MERGE_RESOLUTION|>--- conflicted
+++ resolved
@@ -35,11 +35,8 @@
 
 ``` yaml $(java) && $(multiapi)
 batch:
-<<<<<<< HEAD
   - tag: package-2025-04
-=======
   - tag: package-2025-03-preview
->>>>>>> 5b4d360e
   - tag: package-2024-11-preview
   - tag: package-2023-11-preview
   - tag: package-2023-08-preview
@@ -61,7 +58,6 @@
   - tag: package-2017-03
 ```
 
-<<<<<<< HEAD
 ### Tag: package-2025-04 and java
 
 These settings apply only when `--tag=package-2025-04 --java` is specified on the command line.
@@ -71,7 +67,8 @@
 java:
   namespace: com.microsoft.azure.management.containerregistry.v2025_04_01
   output-folder: $(azure-libraries-for-java-folder)/sdk/containerregistry/mgmt-v2025_04_01
-=======
+```
+
 ### Tag: package-2025-03-preview and java
 
 These settings apply only when `--tag=package-2025-03-preview --java` is specified on the command line.
@@ -81,7 +78,6 @@
 java:
   namespace: com.microsoft.azure.management.containerregistry.v2025_03_01_preview
   output-folder: $(azure-libraries-for-java-folder)/sdk/containerregistry/mgmt-v2025_03_01_preview
->>>>>>> 5b4d360e
 regenerate-manager: true
 generate-interface: true
 ```

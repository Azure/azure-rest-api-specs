--- conflicted
+++ resolved
@@ -22,9 +22,7 @@
   - tag: package-2017-03
   - tag: package-2016-06-preview
 ```
-### Tag: package-2019-05-preview and go
 
-<<<<<<< HEAD
 ### Tag: package-2019-06 and go
 
 These settings apply only when `--tag=package-2019-06 --go` is specified on the command line.
@@ -32,13 +30,15 @@
 
 ``` yaml $(tag) == 'package-2019-06' && $(go)
 output-folder: $(go-sdk-folder)/services/$(namespace)/mgmt/2019-06-01/$(namespace)
-=======
+```
+
+### Tag: package-2019-05-preview and go
+
 These settings apply only when `--tag=package-2019-05-preview --go` is specified on the command line.
 Please also specify `--go-sdk-folder=<path to the root directory of your azure-sdk-for-go clone>`.
 
 ``` yaml $(tag) == 'package-2019-05-preview' && $(go)
 output-folder: $(go-sdk-folder)/services/$(namespace)/mgmt/2019-05-01-preview/$(namespace)
->>>>>>> 32c7d6ed
 ```
 
 ### Tag: package-2019-04 and go

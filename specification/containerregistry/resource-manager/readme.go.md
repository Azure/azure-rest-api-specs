--- conflicted
+++ resolved
@@ -13,12 +13,9 @@
 
 ``` yaml $(go) && $(multiapi)
 batch:
-<<<<<<< HEAD
   - tag: package-2019-06
-=======
   - tag: package-2019-05
   - tag: package-2019-05-preview
->>>>>>> b2408997
   - tag: package-2019-04
   - tag: package-2018-09
   - tag: package-2018-02-preview
@@ -28,7 +25,6 @@
   - tag: package-2016-06-preview
 ```
 
-<<<<<<< HEAD
 ### Tag: package-2019-06 and go
 
 These settings apply only when `--tag=package-2019-06 --go` is specified on the command line.
@@ -36,7 +32,8 @@
 
 ``` yaml $(tag) == 'package-2019-06' && $(go)
 output-folder: $(go-sdk-folder)/services/$(namespace)/mgmt/2019-06-01/$(namespace)
-=======
+```
+
 ### Tag: package-2018-05 and go
 
 These settings apply only when `--tag=package-2019-05 --go` is specified on the command line.
@@ -44,7 +41,6 @@
 
 ``` yaml $(tag) == 'package-2019-05' && $(go)
 output-folder: $(go-sdk-folder)/services/$(namespace)/mgmt/2019-05-01/$(namespace)
->>>>>>> b2408997
 ```
 
 ### Tag: package-2019-05-preview and go

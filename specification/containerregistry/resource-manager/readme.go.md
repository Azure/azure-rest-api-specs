--- conflicted
+++ resolved
@@ -21,10 +21,7 @@
 
 ``` yaml $(go) && $(multiapi)
 batch:
-<<<<<<< HEAD
   - tag: package-2021-09
-=======
->>>>>>> 5a8527b1
   - tag: package-2021-08-preview
   - tag: package-2021-06-preview
   - tag: package-2020-11-preview
@@ -40,7 +37,6 @@
   - tag: package-2016-06-preview
 ```
 
-<<<<<<< HEAD
 ### Tag: package-2021-09 and go
 
 These settings apply only when `--tag=package-2021-09 --go` is specified on the command line.
@@ -50,8 +46,6 @@
 output-folder: $(go-sdk-folder)/services/preview/$(namespace)/mgmt/2021-09-01/$(namespace)
 ```
 
-=======
->>>>>>> 5a8527b1
 ### Tag: package-2021-08-preview and go
 
 These settings apply only when `--tag=package-2021-08-preview --go` is specified on the command line.

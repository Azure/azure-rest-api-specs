--- conflicted
+++ resolved
@@ -26,7 +26,6 @@
 
 ``` yaml
 openapi-type: arm
-<<<<<<< HEAD
 tag: package-2025-06-preview
 ```
 
@@ -48,8 +47,6 @@
 input-file:
   - Microsoft.ContainerRegistry/preview/2025-06-01-preview/containerregistry.json
   - Microsoft.ContainerRegistry/preview/2025-06-01-preview/containerregistry_build.json
-=======
-tag: package-2025-05-preview
 ```
 
 ### Tag: package-2025-05-preview-only
@@ -99,7 +96,6 @@
   - code: PatchBodyParametersSchema
     from: containerregistry.json
     reason: Existing service contract needs to be backward compatible
->>>>>>> 88652738
 ```
 
 ### Tag: package-2025-04-only

{
  "parameters": {
    "subscriptionId": "4385cf00-2d3a-425a-832f-f4285b1c9dce",
    "resourceGroupName": "myResourceGroup",
    "registryName": "myRegistry",
    "api-version": "2018-09-01",
    "runRequest": {
      "type": "DockerBuildRequest",
      "isArchiveEnabled": true,
      "imageNames": [
        "azurerest:testtag"
      ],
      "noCache": true,
      "sourceLocation": "https://myaccount.blob.core.windows.net/sascontainer/source.zip?sv=2015-04-05&st=2015-04-29T22%3A18%3A26Z&se=2015-04-30T02%3A23%3A26Z&sr=b&sp=rw&sip=168.1.5.60-168.1.5.70&spr=https&sig=Z%2FRHIX5Xcg0Mq2rqI3OlWTjEg2tYkboXr1P9ZUXDtkk%3D",
      "arguments": [
        {
          "name": "mytestargument",
          "value": "mytestvalue",
          "isSecret": false
        },
        {
          "name": "mysecrettestargument",
          "value": "mysecrettestvalue",
          "isSecret": true
        }
      ],
      "isPushEnabled": true,
      "platform": {
        "os": "Linux",
        "architecture": "amd64"
      },
      "agentConfiguration": {
        "cpu": 2
      },
      "dockerFilePath": "DockerFile",
      "target": "stage1",
      "credentials": {
        "sourceRegistry": {
          "loginMode": "Default"
        },
        "customRegistries": {
          "myregistry.azurecr.io": {
            "userName": {
              "type": "Opaque",
              "value": "reg1"
            },
            "password": {
              "type": "Opaque",
              "value": "***"
            }
          },
          "myregistry2.azurecr.io": {
            "userName": {
              "type": "Opaque",
              "value": "reg2"
            },
<<<<<<< HEAD
            "dockerFilePath": "DockerFile",
            "target": "stage1",
            "credentials": {
                "sourceRegistry": {
                    "loginMode": "Default"
                },
                "customRegistries": {
                    "myregistry.azurecr.io": {
                        "userName": {
                            "type": "Opaque",
                            "value": "reg1"
                        },
                        "password": {
                            "type": "Opaque",
                            "value": "***"
                        }
                    },
                    "myregistry2.azurecr.io": {
                        "userName": {
                            "type": "Opaque",
                            "value": "reg2"
                        },
                        "password": {
                            "type": "Opaque",
                            "value": "***"
                        }
                    }
                }
=======
            "password": {
              "type": "Opaque",
              "value": "***"
>>>>>>> 6d348f4f
            }
          }
        }
      }
    }
  },
  "responses": {
    "200": {
      "body": {
        "properties": {
          "provisioningState": "Succeeded",
          "runId": "0accec26-d6de-4757-8e74-d080f38eaaab",
          "status": "Succeeded",
          "lastUpdatedTime": "2018-01-25T05:13:51.617Z"
        },
        "id": "/subscriptions/4385cf00-2d3a-425a-832f-f4285b1c9dce/resourceGroups/myResourceGroup/providers/Microsoft.ContainerRegistry/registries/myRegistry/runs/0accec26-d6de-4757-8e74-d080f38eaaab",
        "name": "0accec26-d6de-4757-8e74-d080f38eaaab",
        "type": "Microsoft.ContainerRegistry/registries/run"
      }
    },
    "202": {}
  }
}<|MERGE_RESOLUTION|>--- conflicted
+++ resolved
@@ -54,40 +54,9 @@
               "type": "Opaque",
               "value": "reg2"
             },
-<<<<<<< HEAD
-            "dockerFilePath": "DockerFile",
-            "target": "stage1",
-            "credentials": {
-                "sourceRegistry": {
-                    "loginMode": "Default"
-                },
-                "customRegistries": {
-                    "myregistry.azurecr.io": {
-                        "userName": {
-                            "type": "Opaque",
-                            "value": "reg1"
-                        },
-                        "password": {
-                            "type": "Opaque",
-                            "value": "***"
-                        }
-                    },
-                    "myregistry2.azurecr.io": {
-                        "userName": {
-                            "type": "Opaque",
-                            "value": "reg2"
-                        },
-                        "password": {
-                            "type": "Opaque",
-                            "value": "***"
-                        }
-                    }
-                }
-=======
             "password": {
               "type": "Opaque",
               "value": "***"
->>>>>>> 6d348f4f
             }
           }
         }

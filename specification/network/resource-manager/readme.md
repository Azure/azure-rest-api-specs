# Network

> see https://aka.ms/autorest

This is the AutoRest configuration file for Network.

---

## Getting Started

To build the SDK for Network, simply [Install AutoRest](https://aka.ms/autorest/install) and in this folder, run:

> `autorest`

To see additional help and options, run:

> `autorest --help`

---

## Configuration

### Basic Information

These are the global settings for the Network API.

``` yaml
title: NetworkManagementClient
description: Network Client
openapi-type: arm
tag: package-2018-12
```


### Tag: package-2018-12

These settings apply only when `--tag=package-2018-12` is specified on the command line.

```yaml $(tag) == 'package-2018-12'
input-file:
  - Microsoft.Network/stable/2018-12-01/applicationGateway.json
  - Microsoft.Network/stable/2018-12-01/applicationSecurityGroup.json
  - Microsoft.Network/stable/2018-12-01/availableDelegations.json
  - Microsoft.Network/stable/2018-12-01/azureFirewall.json
  - Microsoft.Network/stable/2018-12-01/azureFirewallFqdnTag.json
  - Microsoft.Network/stable/2018-12-01/checkDnsAvailability.json
  - Microsoft.Network/stable/2018-12-01/ddosCustomPolicy.json
  - Microsoft.Network/stable/2018-12-01/ddosProtectionPlan.json
  - Microsoft.Network/stable/2018-12-01/endpointService.json
  - Microsoft.Network/stable/2018-12-01/expressRouteCircuit.json
  - Microsoft.Network/stable/2018-12-01/expressRouteCrossConnection.json
  - Microsoft.Network/stable/2018-12-01/expressRouteGateway.json
  - Microsoft.Network/stable/2018-12-01/expressRoutePort.json
  - Microsoft.Network/stable/2018-12-01/interfaceEndpoint.json
  - Microsoft.Network/stable/2018-12-01/loadBalancer.json
  - Microsoft.Network/stable/2018-12-01/network.json
  - Microsoft.Network/stable/2018-12-01/networkInterface.json
  - Microsoft.Network/stable/2018-12-01/networkProfile.json
  - Microsoft.Network/stable/2018-12-01/networkSecurityGroup.json
  - Microsoft.Network/stable/2018-12-01/networkWatcher.json
  - Microsoft.Network/stable/2018-12-01/operation.json
  - Microsoft.Network/stable/2018-12-01/publicIpAddress.json
  - Microsoft.Network/stable/2018-12-01/publicIpPrefix.json
  - Microsoft.Network/stable/2018-12-01/routeFilter.json
  - Microsoft.Network/stable/2018-12-01/routeTable.json
  - Microsoft.Network/stable/2018-12-01/serviceCommunity.json
  - Microsoft.Network/stable/2018-12-01/serviceEndpointPolicy.json
  - Microsoft.Network/stable/2018-12-01/usage.json
  - Microsoft.Network/stable/2018-12-01/virtualNetwork.json
  - Microsoft.Network/stable/2018-12-01/virtualNetworkGateway.json
  - Microsoft.Network/stable/2018-12-01/virtualNetworkTap.json
  - Microsoft.Network/stable/2018-12-01/virtualWan.json
  - Microsoft.Network/stable/2018-12-01/vmssNetworkInterface.json
  - Microsoft.Network/stable/2018-12-01/vmssPublicIpAddress.json
```

### Tag: package-2018-12-only

These settings apply only when `--tag=package-2018-12-only` is specified on the command line.

```yaml $(tag) == 'package-2018-12-only'
input-file:
  - Microsoft.Network/stable/2018-12-01/applicationGateway.json
  - Microsoft.Network/stable/2018-12-01/applicationSecurityGroup.json
  - Microsoft.Network/stable/2018-12-01/availableDelegations.json
  - Microsoft.Network/stable/2018-12-01/azureFirewall.json
  - Microsoft.Network/stable/2018-12-01/azureFirewallFqdnTag.json
  - Microsoft.Network/stable/2018-12-01/checkDnsAvailability.json
  - Microsoft.Network/stable/2018-12-01/ddosCustomPolicy.json
  - Microsoft.Network/stable/2018-12-01/ddosProtectionPlan.json
  - Microsoft.Network/stable/2018-12-01/endpointService.json
  - Microsoft.Network/stable/2018-12-01/expressRouteCircuit.json
  - Microsoft.Network/stable/2018-12-01/expressRouteCrossConnection.json
  - Microsoft.Network/stable/2018-12-01/expressRouteGateway.json
  - Microsoft.Network/stable/2018-12-01/expressRoutePort.json
  - Microsoft.Network/stable/2018-12-01/interfaceEndpoint.json
  - Microsoft.Network/stable/2018-12-01/loadBalancer.json
  - Microsoft.Network/stable/2018-12-01/network.json
  - Microsoft.Network/stable/2018-12-01/networkInterface.json
  - Microsoft.Network/stable/2018-12-01/networkProfile.json
  - Microsoft.Network/stable/2018-12-01/networkSecurityGroup.json
  - Microsoft.Network/stable/2018-12-01/networkWatcher.json
  - Microsoft.Network/stable/2018-12-01/operation.json
  - Microsoft.Network/stable/2018-12-01/publicIpAddress.json
  - Microsoft.Network/stable/2018-12-01/publicIpPrefix.json
  - Microsoft.Network/stable/2018-12-01/routeFilter.json
  - Microsoft.Network/stable/2018-12-01/routeTable.json
  - Microsoft.Network/stable/2018-12-01/serviceCommunity.json
  - Microsoft.Network/stable/2018-12-01/serviceEndpointPolicy.json
  - Microsoft.Network/stable/2018-12-01/usage.json
  - Microsoft.Network/stable/2018-12-01/virtualNetwork.json
  - Microsoft.Network/stable/2018-12-01/virtualNetworkGateway.json
  - Microsoft.Network/stable/2018-12-01/virtualNetworkTap.json
  - Microsoft.Network/stable/2018-12-01/virtualWan.json
```

### Tag: package-2018-11

These settings apply only when `--tag=package-2018-11` is specified on the command line.

``` yaml $(tag) == 'package-2018-11'
input-file:
  - Microsoft.Network/stable/2018-11-01/applicationGateway.json
  - Microsoft.Network/stable/2018-11-01/applicationSecurityGroup.json
  - Microsoft.Network/stable/2018-11-01/availableDelegations.json
  - Microsoft.Network/stable/2018-11-01/azureFirewall.json
  - Microsoft.Network/stable/2018-11-01/azureFirewallFqdnTag.json
  - Microsoft.Network/stable/2018-11-01/checkDnsAvailability.json
  - Microsoft.Network/stable/2018-11-01/ddosCustomPolicy.json
  - Microsoft.Network/stable/2018-11-01/ddosProtectionPlan.json
  - Microsoft.Network/stable/2018-11-01/endpointService.json
  - Microsoft.Network/stable/2018-11-01/expressRouteCircuit.json
  - Microsoft.Network/stable/2018-11-01/expressRouteCrossConnection.json
  - Microsoft.Network/stable/2018-11-01/expressRouteGateway.json
  - Microsoft.Network/stable/2018-11-01/expressRoutePort.json
  - Microsoft.Network/stable/2018-11-01/interfaceEndpoint.json
  - Microsoft.Network/stable/2018-11-01/loadBalancer.json
  - Microsoft.Network/stable/2018-11-01/network.json
  - Microsoft.Network/stable/2018-11-01/networkInterface.json
  - Microsoft.Network/stable/2018-11-01/networkProfile.json
  - Microsoft.Network/stable/2018-11-01/networkSecurityGroup.json
  - Microsoft.Network/stable/2018-11-01/networkWatcher.json
  - Microsoft.Network/stable/2018-11-01/operation.json
  - Microsoft.Network/stable/2018-11-01/publicIpAddress.json
  - Microsoft.Network/stable/2018-11-01/publicIpPrefix.json
  - Microsoft.Network/stable/2018-11-01/routeFilter.json
  - Microsoft.Network/stable/2018-11-01/routeTable.json
  - Microsoft.Network/stable/2018-11-01/serviceCommunity.json
  - Microsoft.Network/stable/2018-11-01/serviceEndpointPolicy.json
  - Microsoft.Network/stable/2018-11-01/usage.json
  - Microsoft.Network/stable/2018-11-01/virtualNetwork.json
  - Microsoft.Network/stable/2018-11-01/virtualNetworkGateway.json
  - Microsoft.Network/stable/2018-11-01/virtualNetworkTap.json
  - Microsoft.Network/stable/2018-11-01/virtualWan.json
  - Microsoft.Network/stable/2018-11-01/vmssNetworkInterface.json
  - Microsoft.Network/stable/2018-11-01/vmssPublicIpAddress.json
```

### Tag: package-2018-10

These settings apply only when `--tag=package-2018-10` is specified on the command line.

``` yaml $(tag) == 'package-2018-10'
input-file:
  - Microsoft.Network/stable/2018-10-01/applicationGateway.json
  - Microsoft.Network/stable/2018-10-01/applicationSecurityGroup.json
  - Microsoft.Network/stable/2018-10-01/availableDelegations.json
  - Microsoft.Network/stable/2018-10-01/azureFirewall.json
  - Microsoft.Network/stable/2018-10-01/azureFirewallFqdnTag.json
  - Microsoft.Network/stable/2018-10-01/checkDnsAvailability.json
  - Microsoft.Network/stable/2018-10-01/ddosProtectionPlan.json
  - Microsoft.Network/stable/2018-10-01/endpointService.json
  - Microsoft.Network/stable/2018-10-01/expressRouteCircuit.json
  - Microsoft.Network/stable/2018-10-01/expressRouteCrossConnection.json
  - Microsoft.Network/stable/2018-10-01/expressRouteGateway.json
  - Microsoft.Network/stable/2018-10-01/expressRoutePort.json
  - Microsoft.Network/stable/2018-10-01/interfaceEndpoint.json
  - Microsoft.Network/stable/2018-10-01/loadBalancer.json
  - Microsoft.Network/stable/2018-10-01/network.json
  - Microsoft.Network/stable/2018-10-01/networkInterface.json
  - Microsoft.Network/stable/2018-10-01/networkProfile.json
  - Microsoft.Network/stable/2018-10-01/networkSecurityGroup.json
  - Microsoft.Network/stable/2018-10-01/networkWatcher.json
  - Microsoft.Network/stable/2018-10-01/operation.json
  - Microsoft.Network/stable/2018-10-01/publicIpAddress.json
  - Microsoft.Network/stable/2018-10-01/publicIpPrefix.json
  - Microsoft.Network/stable/2018-10-01/routeFilter.json
  - Microsoft.Network/stable/2018-10-01/routeTable.json
  - Microsoft.Network/stable/2018-10-01/serviceCommunity.json
  - Microsoft.Network/stable/2018-10-01/serviceEndpointPolicy.json
  - Microsoft.Network/stable/2018-10-01/usage.json
  - Microsoft.Network/stable/2018-10-01/virtualNetwork.json
  - Microsoft.Network/stable/2018-10-01/virtualNetworkGateway.json
  - Microsoft.Network/stable/2018-10-01/virtualNetworkTap.json
  - Microsoft.Network/stable/2018-10-01/virtualWan.json
  - Microsoft.Network/stable/2018-10-01/vmssNetworkInterface.json
  - Microsoft.Network/stable/2018-10-01/vmssPublicIpAddress.json
```

### Tag: package-2018-08

These settings apply only when `--tag=package-2018-08` is specified on the command line.

``` yaml $(tag) == 'package-2018-08'
input-file:
  - Microsoft.Network/stable/2018-08-01/applicationGateway.json
  - Microsoft.Network/stable/2018-08-01/applicationSecurityGroup.json
  - Microsoft.Network/stable/2018-08-01/availableDelegations.json
  - Microsoft.Network/stable/2018-08-01/azureFirewall.json
  - Microsoft.Network/stable/2018-08-01/azureFirewallFqdnTag.json
  - Microsoft.Network/stable/2018-08-01/checkDnsAvailability.json
  - Microsoft.Network/stable/2018-08-01/ddosProtectionPlan.json
  - Microsoft.Network/stable/2018-08-01/endpointService.json
  - Microsoft.Network/stable/2018-08-01/expressRouteCircuit.json
  - Microsoft.Network/stable/2018-08-01/expressRouteCrossConnection.json
  - Microsoft.Network/stable/2018-08-01/expressRouteGateway.json
  - Microsoft.Network/stable/2018-08-01/expressRoutePort.json
  - Microsoft.Network/stable/2018-08-01/interfaceEndpoint.json
  - Microsoft.Network/stable/2018-08-01/loadBalancer.json
  - Microsoft.Network/stable/2018-08-01/network.json
  - Microsoft.Network/stable/2018-08-01/networkInterface.json
  - Microsoft.Network/stable/2018-08-01/networkProfile.json
  - Microsoft.Network/stable/2018-08-01/networkSecurityGroup.json
  - Microsoft.Network/stable/2018-08-01/networkWatcher.json
  - Microsoft.Network/stable/2018-08-01/operation.json
  - Microsoft.Network/stable/2018-08-01/publicIpAddress.json
  - Microsoft.Network/stable/2018-08-01/publicIpPrefix.json
  - Microsoft.Network/stable/2018-08-01/routeFilter.json
  - Microsoft.Network/stable/2018-08-01/routeTable.json
  - Microsoft.Network/stable/2018-08-01/serviceCommunity.json
  - Microsoft.Network/stable/2018-08-01/serviceEndpointPolicy.json
  - Microsoft.Network/stable/2018-08-01/usage.json
  - Microsoft.Network/stable/2018-08-01/virtualNetwork.json
  - Microsoft.Network/stable/2018-08-01/virtualNetworkTap.json
  - Microsoft.Network/stable/2018-08-01/virtualNetworkGateway.json
  - Microsoft.Network/stable/2018-08-01/virtualWan.json
  - Microsoft.Network/stable/2018-08-01/vmssNetworkInterface.json
  - Microsoft.Network/stable/2018-08-01/vmssPublicIpAddress.json
```

### Tag: package-2018-07

These settings apply only when `--tag=package-2018-07` is specified on the command line.

``` yaml $(tag) == 'package-2018-07'

input-file:
- Microsoft.Network/stable/2018-07-01/azureFirewall.json
- Microsoft.Network/stable/2018-07-01/applicationGateway.json
- Microsoft.Network/stable/2018-07-01/applicationSecurityGroup.json
- Microsoft.Network/stable/2018-07-01/checkDnsAvailability.json
- Microsoft.Network/stable/2018-07-01/ddosProtectionPlan.json
- Microsoft.Network/stable/2018-07-01/endpointService.json
- Microsoft.Network/stable/2018-07-01/expressRouteCircuit.json
- Microsoft.Network/stable/2018-07-01/expressRouteCrossConnection.json
- Microsoft.Network/stable/2018-07-01/loadBalancer.json
- Microsoft.Network/stable/2018-07-01/network.json
- Microsoft.Network/stable/2018-07-01/networkInterface.json
- Microsoft.Network/stable/2018-07-01/networkSecurityGroup.json
- Microsoft.Network/stable/2018-07-01/networkWatcher.json
- Microsoft.Network/stable/2018-07-01/operation.json
- Microsoft.Network/stable/2018-07-01/publicIpAddress.json
- Microsoft.Network/stable/2018-07-01/publicIpPrefix.json
- Microsoft.Network/stable/2018-07-01/routeFilter.json
- Microsoft.Network/stable/2018-07-01/routeTable.json
- Microsoft.Network/stable/2018-07-01/serviceCommunity.json
- Microsoft.Network/stable/2018-07-01/usage.json
- Microsoft.Network/stable/2018-07-01/virtualNetwork.json
- Microsoft.Network/stable/2018-07-01/virtualNetworkGateway.json
- Microsoft.Network/stable/2018-07-01/virtualWan.json
- Microsoft.Network/stable/2018-07-01/vmssNetworkInterface.json
- Microsoft.Network/stable/2018-07-01/vmssPublicIpAddress.json
- Microsoft.Network/stable/2018-07-01/serviceEndpointPolicy.json
```

### Tag: package-2018-06

These settings apply only when `--tag=package-2018-06` is specified on the command line.

``` yaml $(tag) == 'package-2018-06'

input-file:
- Microsoft.Network/stable/2018-06-01/azureFirewall.json
- Microsoft.Network/stable/2018-06-01/applicationGateway.json
- Microsoft.Network/stable/2018-06-01/applicationSecurityGroup.json
- Microsoft.Network/stable/2018-06-01/checkDnsAvailability.json
- Microsoft.Network/stable/2018-06-01/ddosProtectionPlan.json
- Microsoft.Network/stable/2018-06-01/endpointService.json
- Microsoft.Network/stable/2018-06-01/expressRouteCircuit.json
- Microsoft.Network/stable/2018-06-01/expressRouteCrossConnection.json
- Microsoft.Network/stable/2018-06-01/loadBalancer.json
- Microsoft.Network/stable/2018-06-01/network.json
- Microsoft.Network/stable/2018-06-01/networkInterface.json
- Microsoft.Network/stable/2018-06-01/networkSecurityGroup.json
- Microsoft.Network/stable/2018-06-01/networkWatcher.json
- Microsoft.Network/stable/2018-06-01/operation.json
- Microsoft.Network/stable/2018-06-01/publicIpAddress.json
- Microsoft.Network/stable/2018-06-01/routeFilter.json
- Microsoft.Network/stable/2018-06-01/routeTable.json
- Microsoft.Network/stable/2018-06-01/serviceCommunity.json
- Microsoft.Network/stable/2018-06-01/usage.json
- Microsoft.Network/stable/2018-06-01/virtualNetwork.json
- Microsoft.Network/stable/2018-06-01/virtualNetworkGateway.json
- Microsoft.Network/stable/2018-06-01/virtualWan.json
- Microsoft.Network/stable/2018-06-01/vmssNetworkInterface.json
- Microsoft.Network/stable/2018-06-01/vmssPublicIpAddress.json
```

### Tag: package-2018-04

These settings apply only when `--tag=package-2018-04` is specified on the command line.

``` yaml $(tag) == 'package-2018-04'

input-file:
- Microsoft.Network/stable/2018-04-01/azureFirewall.json
- Microsoft.Network/stable/2018-04-01/applicationGateway.json
- Microsoft.Network/stable/2018-04-01/applicationSecurityGroup.json
- Microsoft.Network/stable/2018-04-01/checkDnsAvailability.json
- Microsoft.Network/stable/2018-04-01/ddosProtectionPlan.json
- Microsoft.Network/stable/2018-04-01/endpointService.json
- Microsoft.Network/stable/2018-04-01/expressRouteCircuit.json
- Microsoft.Network/stable/2018-04-01/expressRouteCrossConnection.json
- Microsoft.Network/stable/2018-04-01/loadBalancer.json
- Microsoft.Network/stable/2018-04-01/network.json
- Microsoft.Network/stable/2018-04-01/networkInterface.json
- Microsoft.Network/stable/2018-04-01/networkSecurityGroup.json
- Microsoft.Network/stable/2018-04-01/networkWatcher.json
- Microsoft.Network/stable/2018-04-01/operation.json
- Microsoft.Network/stable/2018-04-01/publicIpAddress.json
- Microsoft.Network/stable/2018-04-01/routeFilter.json
- Microsoft.Network/stable/2018-04-01/routeTable.json
- Microsoft.Network/stable/2018-04-01/serviceCommunity.json
- Microsoft.Network/stable/2018-04-01/usage.json
- Microsoft.Network/stable/2018-04-01/virtualNetwork.json
- Microsoft.Network/stable/2018-04-01/virtualNetworkGateway.json
- Microsoft.Network/stable/2018-04-01/virtualWan.json
- Microsoft.Network/stable/2018-04-01/vmssNetworkInterface.json
- Microsoft.Network/stable/2018-04-01/vmssPublicIpAddress.json
```

### Tag: package-2018-02

These settings apply only when `--tag=package-2018-02` is specified on the command line.

``` yaml $(tag) == 'package-2018-02'

input-file:
- Microsoft.Network/stable/2018-02-01/applicationGateway.json
- Microsoft.Network/stable/2018-02-01/applicationSecurityGroup.json
- Microsoft.Network/stable/2018-02-01/checkDnsAvailability.json
- Microsoft.Network/stable/2018-02-01/ddosProtectionPlan.json
- Microsoft.Network/stable/2018-02-01/endpointService.json
- Microsoft.Network/stable/2018-02-01/expressRouteCircuit.json
- Microsoft.Network/stable/2018-02-01/expressRouteCrossConnection.json
- Microsoft.Network/stable/2018-02-01/loadBalancer.json
- Microsoft.Network/stable/2018-02-01/network.json
- Microsoft.Network/stable/2018-02-01/networkInterface.json
- Microsoft.Network/stable/2018-02-01/networkSecurityGroup.json
- Microsoft.Network/stable/2018-02-01/networkWatcher.json
- Microsoft.Network/stable/2018-02-01/operation.json
- Microsoft.Network/stable/2018-02-01/publicIpAddress.json
- Microsoft.Network/stable/2018-02-01/routeFilter.json
- Microsoft.Network/stable/2018-02-01/routeTable.json
- Microsoft.Network/stable/2018-02-01/serviceCommunity.json
- Microsoft.Network/stable/2018-02-01/usage.json
- Microsoft.Network/stable/2018-02-01/virtualNetwork.json
- Microsoft.Network/stable/2018-02-01/virtualNetworkGateway.json
- Microsoft.Network/stable/2018-02-01/vmssNetworkInterface.json
- Microsoft.Network/stable/2018-02-01/vmssPublicIpAddress.json
```

### Tag: package-2018-01

These settings apply only when `--tag=package-2018-01` is specified on the command line.

``` yaml $(tag) == 'package-2018-01'
input-file:
- Microsoft.Network/stable/2018-01-01/applicationGateway.json
- Microsoft.Network/stable/2018-01-01/applicationSecurityGroup.json
- Microsoft.Network/stable/2018-01-01/checkDnsAvailability.json
- Microsoft.Network/stable/2018-01-01/endpointService.json
- Microsoft.Network/stable/2018-01-01/expressRouteCircuit.json
- Microsoft.Network/stable/2018-01-01/loadBalancer.json
- Microsoft.Network/stable/2018-01-01/network.json
- Microsoft.Network/stable/2018-01-01/networkInterface.json
- Microsoft.Network/stable/2018-01-01/networkSecurityGroup.json
- Microsoft.Network/stable/2018-01-01/networkWatcher.json
- Microsoft.Network/stable/2018-01-01/operation.json
- Microsoft.Network/stable/2018-01-01/publicIpAddress.json
- Microsoft.Network/stable/2018-01-01/routeFilter.json
- Microsoft.Network/stable/2018-01-01/routeTable.json
- Microsoft.Network/stable/2018-01-01/serviceCommunity.json
- Microsoft.Network/stable/2018-01-01/usage.json
- Microsoft.Network/stable/2018-01-01/virtualNetwork.json
- Microsoft.Network/stable/2018-01-01/virtualNetworkGateway.json
- Microsoft.Network/stable/2018-01-01/vmssNetworkInterface.json
- Microsoft.Network/stable/2018-01-01/vmssPublicIpAddress.json
```

### Tag: package-2018-01-only

These settings apply only when `--tag=package-2018-01` is specified on the command line.

``` yaml $(tag) == 'package-2018-01-only'
input-file:
- Microsoft.Network/stable/2018-01-01/applicationGateway.json
- Microsoft.Network/stable/2018-01-01/applicationSecurityGroup.json
- Microsoft.Network/stable/2018-01-01/checkDnsAvailability.json
- Microsoft.Network/stable/2018-01-01/endpointService.json
- Microsoft.Network/stable/2018-01-01/expressRouteCircuit.json
- Microsoft.Network/stable/2018-01-01/loadBalancer.json
- Microsoft.Network/stable/2018-01-01/network.json
- Microsoft.Network/stable/2018-01-01/networkInterface.json
- Microsoft.Network/stable/2018-01-01/networkSecurityGroup.json
- Microsoft.Network/stable/2018-01-01/networkWatcher.json
- Microsoft.Network/stable/2018-01-01/operation.json
- Microsoft.Network/stable/2018-01-01/publicIpAddress.json
- Microsoft.Network/stable/2018-01-01/routeFilter.json
- Microsoft.Network/stable/2018-01-01/routeTable.json
- Microsoft.Network/stable/2018-01-01/serviceCommunity.json
- Microsoft.Network/stable/2018-01-01/usage.json
- Microsoft.Network/stable/2018-01-01/virtualNetwork.json
- Microsoft.Network/stable/2018-01-01/virtualNetworkGateway.json
```

### Tag: package-2017-11

These settings apply only when `--tag=package-2017-11` is specified on the command line.

``` yaml $(tag) == 'package-2017-11'
input-file:
- Microsoft.Network/stable/2017-11-01/applicationGateway.json
- Microsoft.Network/stable/2017-11-01/applicationSecurityGroup.json
- Microsoft.Network/stable/2017-11-01/checkDnsAvailability.json
- Microsoft.Network/stable/2017-11-01/endpointService.json
- Microsoft.Network/stable/2017-11-01/expressRouteCircuit.json
- Microsoft.Network/stable/2017-11-01/loadBalancer.json
- Microsoft.Network/stable/2017-11-01/network.json
- Microsoft.Network/stable/2017-11-01/networkInterface.json
- Microsoft.Network/stable/2017-11-01/networkSecurityGroup.json
- Microsoft.Network/stable/2017-11-01/networkWatcher.json
- Microsoft.Network/stable/2017-11-01/operation.json
- Microsoft.Network/stable/2017-11-01/publicIpAddress.json
- Microsoft.Network/stable/2017-11-01/routeFilter.json
- Microsoft.Network/stable/2017-11-01/routeTable.json
- Microsoft.Network/stable/2017-11-01/serviceCommunity.json
- Microsoft.Network/stable/2017-11-01/usage.json
- Microsoft.Network/stable/2017-11-01/virtualNetwork.json
- Microsoft.Network/stable/2017-11-01/virtualNetworkGateway.json
- Microsoft.Network/stable/2017-11-01/vmssNetworkInterface.json
- Microsoft.Network/stable/2017-11-01/vmssPublicIpAddress.json
```

### Tag: package-2017-11-only

These settings apply only when `--tag=package-2017-11-only` is specified on the command line.

``` yaml $(tag) == 'package-2017-11-only'
input-file:
- Microsoft.Network/stable/2017-11-01/applicationGateway.json
- Microsoft.Network/stable/2017-11-01/applicationSecurityGroup.json
- Microsoft.Network/stable/2017-11-01/checkDnsAvailability.json
- Microsoft.Network/stable/2017-11-01/endpointService.json
- Microsoft.Network/stable/2017-11-01/expressRouteCircuit.json
- Microsoft.Network/stable/2017-11-01/loadBalancer.json
- Microsoft.Network/stable/2017-11-01/network.json
- Microsoft.Network/stable/2017-11-01/networkInterface.json
- Microsoft.Network/stable/2017-11-01/networkSecurityGroup.json
- Microsoft.Network/stable/2017-11-01/networkWatcher.json
- Microsoft.Network/stable/2017-11-01/operation.json
- Microsoft.Network/stable/2017-11-01/publicIpAddress.json
- Microsoft.Network/stable/2017-11-01/routeFilter.json
- Microsoft.Network/stable/2017-11-01/routeTable.json
- Microsoft.Network/stable/2017-11-01/serviceCommunity.json
- Microsoft.Network/stable/2017-11-01/usage.json
- Microsoft.Network/stable/2017-11-01/virtualNetwork.json
- Microsoft.Network/stable/2017-11-01/virtualNetworkGateway.json
```

### Tag: package-2017-10

These settings apply only when `--tag=package-2017-10` is specified on the command line.

``` yaml $(tag) == 'package-2017-10'
input-file:
- Microsoft.Network/stable/2017-10-01/applicationGateway.json
- Microsoft.Network/stable/2017-10-01/applicationSecurityGroup.json
- Microsoft.Network/stable/2017-10-01/checkDnsAvailability.json
- Microsoft.Network/stable/2017-10-01/endpointService.json
- Microsoft.Network/stable/2017-10-01/expressRouteCircuit.json
- Microsoft.Network/stable/2017-10-01/loadBalancer.json
- Microsoft.Network/stable/2017-10-01/network.json
- Microsoft.Network/stable/2017-10-01/networkInterface.json
- Microsoft.Network/stable/2017-10-01/networkSecurityGroup.json
- Microsoft.Network/stable/2017-10-01/networkWatcher.json
- Microsoft.Network/stable/2017-10-01/operation.json
- Microsoft.Network/stable/2017-10-01/publicIpAddress.json
- Microsoft.Network/stable/2017-10-01/routeFilter.json
- Microsoft.Network/stable/2017-10-01/routeTable.json
- Microsoft.Network/stable/2017-10-01/serviceCommunity.json
- Microsoft.Network/stable/2017-10-01/usage.json
- Microsoft.Network/stable/2017-10-01/virtualNetwork.json
- Microsoft.Network/stable/2017-10-01/virtualNetworkGateway.json
- Microsoft.Network/stable/2017-10-01/vmssNetworkInterface.json
- Microsoft.Network/stable/2017-10-01/vmssPublicIpAddress.json
```

### Tag: package-2017-10-only

These settings apply only when `--tag=package-2017-10-only` is specified on the command line.

``` yaml $(tag) == 'package-2017-10-only'
input-file:
- Microsoft.Network/stable/2017-10-01/applicationGateway.json
- Microsoft.Network/stable/2017-10-01/applicationSecurityGroup.json
- Microsoft.Network/stable/2017-10-01/checkDnsAvailability.json
- Microsoft.Network/stable/2017-10-01/endpointService.json
- Microsoft.Network/stable/2017-10-01/expressRouteCircuit.json
- Microsoft.Network/stable/2017-10-01/loadBalancer.json
- Microsoft.Network/stable/2017-10-01/network.json
- Microsoft.Network/stable/2017-10-01/networkInterface.json
- Microsoft.Network/stable/2017-10-01/networkSecurityGroup.json
- Microsoft.Network/stable/2017-10-01/networkWatcher.json
- Microsoft.Network/stable/2017-10-01/operation.json
- Microsoft.Network/stable/2017-10-01/publicIpAddress.json
- Microsoft.Network/stable/2017-10-01/routeFilter.json
- Microsoft.Network/stable/2017-10-01/routeTable.json
- Microsoft.Network/stable/2017-10-01/serviceCommunity.json
- Microsoft.Network/stable/2017-10-01/usage.json
- Microsoft.Network/stable/2017-10-01/virtualNetwork.json
- Microsoft.Network/stable/2017-10-01/virtualNetworkGateway.json
```

### Tag: package-2017-09

These settings apply only when `--tag=package-2017-09` is specified on the command line.

``` yaml $(tag) == 'package-2017-09'
input-file:
- Microsoft.Network/stable/2017-09-01/applicationGateway.json
- Microsoft.Network/stable/2017-09-01/applicationSecurityGroup.json
- Microsoft.Network/stable/2017-09-01/checkDnsAvailability.json
- Microsoft.Network/stable/2017-09-01/endpointService.json
- Microsoft.Network/stable/2017-09-01/expressRouteCircuit.json
- Microsoft.Network/stable/2017-09-01/loadBalancer.json
- Microsoft.Network/stable/2017-09-01/network.json
- Microsoft.Network/stable/2017-09-01/networkInterface.json
- Microsoft.Network/stable/2017-09-01/networkSecurityGroup.json
- Microsoft.Network/stable/2017-09-01/networkWatcher.json
- Microsoft.Network/stable/2017-09-01/operation.json
- Microsoft.Network/stable/2017-09-01/publicIpAddress.json
- Microsoft.Network/stable/2017-09-01/routeFilter.json
- Microsoft.Network/stable/2017-09-01/routeTable.json
- Microsoft.Network/stable/2017-09-01/serviceCommunity.json
- Microsoft.Network/stable/2017-09-01/usage.json
- Microsoft.Network/stable/2017-09-01/virtualNetwork.json
- Microsoft.Network/stable/2017-09-01/virtualNetworkGateway.json
- Microsoft.Network/stable/2017-09-01/vmssNetworkInterface.json
- Microsoft.Network/stable/2017-09-01/vmssPublicIpAddress.json
```

### Tag: package-2017-09-only

These settings apply only when `--tag=package-2017-09-only` is specified on the command line.

``` yaml $(tag) == 'package-2017-09-only'
input-file:
- Microsoft.Network/stable/2017-09-01/applicationGateway.json
- Microsoft.Network/stable/2017-09-01/applicationSecurityGroup.json
- Microsoft.Network/stable/2017-09-01/checkDnsAvailability.json
- Microsoft.Network/stable/2017-09-01/endpointService.json
- Microsoft.Network/stable/2017-09-01/expressRouteCircuit.json
- Microsoft.Network/stable/2017-09-01/loadBalancer.json
- Microsoft.Network/stable/2017-09-01/network.json
- Microsoft.Network/stable/2017-09-01/networkInterface.json
- Microsoft.Network/stable/2017-09-01/networkSecurityGroup.json
- Microsoft.Network/stable/2017-09-01/networkWatcher.json
- Microsoft.Network/stable/2017-09-01/operation.json
- Microsoft.Network/stable/2017-09-01/publicIpAddress.json
- Microsoft.Network/stable/2017-09-01/routeFilter.json
- Microsoft.Network/stable/2017-09-01/routeTable.json
- Microsoft.Network/stable/2017-09-01/serviceCommunity.json
- Microsoft.Network/stable/2017-09-01/usage.json
- Microsoft.Network/stable/2017-09-01/virtualNetwork.json
- Microsoft.Network/stable/2017-09-01/virtualNetworkGateway.json
```

### Tag: package-2017-08

These settings apply only when `--tag=package-2017-08` is specified on the command line.

``` yaml $(tag) == 'package-2017-08'
input-file:
- Microsoft.Network/stable/2017-08-01/applicationGateway.json
- Microsoft.Network/stable/2017-08-01/checkDnsAvailability.json
- Microsoft.Network/stable/2017-08-01/endpointService.json
- Microsoft.Network/stable/2017-08-01/expressRouteCircuit.json
- Microsoft.Network/stable/2017-08-01/loadBalancer.json
- Microsoft.Network/stable/2017-08-01/network.json
- Microsoft.Network/stable/2017-08-01/networkInterface.json
- Microsoft.Network/stable/2017-08-01/networkSecurityGroup.json
- Microsoft.Network/stable/2017-08-01/networkWatcher.json
- Microsoft.Network/stable/2017-08-01/publicIpAddress.json
- Microsoft.Network/stable/2017-08-01/routeFilter.json
- Microsoft.Network/stable/2017-08-01/routeTable.json
- Microsoft.Network/stable/2017-08-01/serviceCommunity.json
- Microsoft.Network/stable/2017-08-01/usage.json
- Microsoft.Network/stable/2017-08-01/virtualNetwork.json
- Microsoft.Network/stable/2017-08-01/virtualNetworkGateway.json
- Microsoft.Network/stable/2017-08-01/vmssNetworkInterface.json
- Microsoft.Network/stable/2017-08-01/vmssPublicIpAddress.json
```

### Tag: package-2017-06

These settings apply only when `--tag=package-2017-06` is specified on the command line.

``` yaml $(tag) == 'package-2017-06'
input-file:
- Microsoft.Network/stable/2017-06-01/applicationGateway.json
- Microsoft.Network/stable/2017-06-01/checkDnsAvailability.json
- Microsoft.Network/stable/2017-06-01/endpointService.json
- Microsoft.Network/stable/2017-06-01/expressRouteCircuit.json
- Microsoft.Network/stable/2017-06-01/loadBalancer.json
- Microsoft.Network/stable/2017-06-01/network.json
- Microsoft.Network/stable/2017-06-01/networkInterface.json
- Microsoft.Network/stable/2017-06-01/networkSecurityGroup.json
- Microsoft.Network/stable/2017-06-01/networkWatcher.json
- Microsoft.Network/stable/2017-06-01/publicIpAddress.json
- Microsoft.Network/stable/2017-06-01/routeFilter.json
- Microsoft.Network/stable/2017-06-01/routeTable.json
- Microsoft.Network/stable/2017-06-01/serviceCommunity.json
- Microsoft.Network/stable/2017-06-01/usage.json
- Microsoft.Network/stable/2017-06-01/virtualNetwork.json
- Microsoft.Network/stable/2017-06-01/virtualNetworkGateway.json
- Microsoft.Network/stable/2017-06-01/vmssNetworkInterface.json
- Microsoft.Network/stable/2017-06-01/vmssPublicIpAddress.json
```

### Tag: package-2017-03

These settings apply only when `--tag=package-2017-03` is specified on the command line.

``` yaml $(tag) == 'package-2017-03'
input-file:
- Microsoft.Network/stable/2017-03-01/applicationGateway.json
- Microsoft.Network/stable/2017-03-01/checkDnsAvailability.json
- Microsoft.Network/stable/2017-03-01/expressRouteCircuit.json
- Microsoft.Network/stable/2017-03-01/loadBalancer.json
- Microsoft.Network/stable/2017-03-01/network.json
- Microsoft.Network/stable/2017-03-01/networkInterface.json
- Microsoft.Network/stable/2017-03-01/networkSecurityGroup.json
- Microsoft.Network/stable/2017-03-01/networkWatcher.json
- Microsoft.Network/stable/2017-03-01/publicIpAddress.json
- Microsoft.Network/stable/2017-03-01/routeFilter.json
- Microsoft.Network/stable/2017-03-01/routeTable.json
- Microsoft.Network/stable/2017-03-01/serviceCommunity.json
- Microsoft.Network/stable/2017-03-01/usage.json
- Microsoft.Network/stable/2017-03-01/virtualNetwork.json
- Microsoft.Network/stable/2017-03-01/virtualNetworkGateway.json
- Microsoft.Network/stable/2017-03-01/vmssNetworkInterface.json
- Microsoft.Network/stable/2017-03-01/vmssPublicIpAddress.json
```

### Tag: package-2017-03-only

These settings apply only when `--tag=package-2017-03-only` is specified on the command line.

``` yaml $(tag) == 'package-2017-03-only'
input-file:
- Microsoft.Network/stable/2017-03-01/applicationGateway.json
- Microsoft.Network/stable/2017-03-01/checkDnsAvailability.json
- Microsoft.Network/stable/2017-03-01/expressRouteCircuit.json
- Microsoft.Network/stable/2017-03-01/loadBalancer.json
- Microsoft.Network/stable/2017-03-01/network.json
- Microsoft.Network/stable/2017-03-01/networkInterface.json
- Microsoft.Network/stable/2017-03-01/networkSecurityGroup.json
- Microsoft.Network/stable/2017-03-01/networkWatcher.json
- Microsoft.Network/stable/2017-03-01/publicIpAddress.json
- Microsoft.Network/stable/2017-03-01/routeFilter.json
- Microsoft.Network/stable/2017-03-01/routeTable.json
- Microsoft.Network/stable/2017-03-01/serviceCommunity.json
- Microsoft.Network/stable/2017-03-01/usage.json
- Microsoft.Network/stable/2017-03-01/virtualNetwork.json
- Microsoft.Network/stable/2017-03-01/virtualNetworkGateway.json
```

### Tag: package-2017-03-30-only

These settings apply only when `--tag=package-2017-03-30-only` is specified on the command line.

``` yaml $(tag) == 'package-2017-03-30-only'
input-file:
- Microsoft.Network/stable/2017-09-01/vmssNetworkInterface.json
- Microsoft.Network/stable/2017-09-01/vmssPublicIpAddress.json
```

### Tag: package-2016-12

These settings apply only when `--tag=package-2016-12` is specified on the command line.

``` yaml $(tag) == 'package-2016-12'
input-file:
- Microsoft.Network/stable/2016-12-01/vmssNetworkInterface.json
- Microsoft.Network/stable/2016-12-01/applicationGateway.json
- Microsoft.Network/stable/2016-12-01/checkDnsAvailability.json
- Microsoft.Network/stable/2016-12-01/expressRouteCircuit.json
- Microsoft.Network/stable/2016-12-01/loadBalancer.json
- Microsoft.Network/stable/2016-12-01/network.json
- Microsoft.Network/stable/2016-12-01/networkInterface.json
- Microsoft.Network/stable/2016-12-01/networkSecurityGroup.json
- Microsoft.Network/stable/2016-12-01/networkWatcher.json
- Microsoft.Network/stable/2016-12-01/publicIpAddress.json
- Microsoft.Network/stable/2016-12-01/routeFilter.json
- Microsoft.Network/stable/2016-12-01/routeTable.json
- Microsoft.Network/stable/2016-12-01/serviceCommunity.json
- Microsoft.Network/stable/2016-12-01/usage.json
- Microsoft.Network/stable/2016-12-01/virtualNetwork.json
- Microsoft.Network/stable/2016-12-01/virtualNetworkGateway.json
```

### Tag: package-2016-09

These settings apply only when `--tag=package-2016-09` is specified on the command line.

``` yaml $(tag) == 'package-2016-09'
input-file:
- Microsoft.Network/stable/2016-09-01/vmssNetworkInterface.json
- Microsoft.Network/stable/2016-09-01/applicationGateway.json
- Microsoft.Network/stable/2016-09-01/checkDnsAvailability.json
- Microsoft.Network/stable/2016-09-01/expressRouteCircuit.json
- Microsoft.Network/stable/2016-09-01/loadBalancer.json
- Microsoft.Network/stable/2016-09-01/network.json
- Microsoft.Network/stable/2016-09-01/networkInterface.json
- Microsoft.Network/stable/2016-09-01/networkSecurityGroup.json
- Microsoft.Network/stable/2016-09-01/networkWatcher.json
- Microsoft.Network/stable/2016-09-01/publicIpAddress.json
- Microsoft.Network/stable/2016-09-01/routeTable.json
- Microsoft.Network/stable/2016-09-01/usage.json
- Microsoft.Network/stable/2016-09-01/virtualNetwork.json
- Microsoft.Network/stable/2016-09-01/virtualNetworkGateway.json
```

### Tag: package-2016-06

These settings apply only when `--tag=package-2016-06` is specified on the command line.

``` yaml $(tag) == 'package-2016-06'
input-file:
- Microsoft.Network/stable/2016-06-01/network.json
```

### Tag: package-2016-03

These settings apply only when `--tag=package-2016-03` is specified on the command line.

``` yaml $(tag) == 'package-2016-03'
input-file:
- Microsoft.Network/stable/2016-03-30/network.json
```

### Tag: package-2015-06split

These settings apply only when `--tag=package-2015-06split` is specified on the command line.

``` yaml $(tag) == 'package-2015-06split'
input-file:
- Microsoft.Network/stable/2015-06-15/applicationGateway.json
- Microsoft.Network/stable/2015-06-15/checkDnsAvailability.json
- Microsoft.Network/stable/2015-06-15/expressRouteCircuit.json
- Microsoft.Network/stable/2015-06-15/loadBalancer.json
- Microsoft.Network/stable/2015-06-15/network.json
- Microsoft.Network/stable/2015-06-15/networkInterface.json
- Microsoft.Network/stable/2015-06-15/networkSecurityGroup.json
- Microsoft.Network/stable/2015-06-15/publicIpAddress.json
- Microsoft.Network/stable/2015-06-15/routeTable.json
- Microsoft.Network/stable/2015-06-15/usage.json
- Microsoft.Network/stable/2015-06-15/virtualNetwork.json
- Microsoft.Network/stable/2015-06-15/virtualNetworkGateway.json
- Microsoft.Network/stable/2015-06-15/vmssNetworkInterface.json
```

### Tag: package-2015-05-preview

These settings apply only when `--tag=package-2015-05-preview` is specified on the command line.

``` yaml $(tag) == 'package-2015-05-preview'
input-file:
- Microsoft.Network/preview/2015-05-01-preview/network.json
```

## Suppression

``` yaml
directive:
  - suppress: RequiredPropertiesMissingInResourceModel
    from: applicationGateway.json
    reason: name, id and type properties are inherited from the upper level
  - suppress: RequiredPropertiesMissingInResourceModel
    from: applicationSecurityGroup.json
    reason: name, id and type properties are inherited from the upper level
  - suppress: RequiredPropertiesMissingInResourceModel
    from: azureFirewall.json
    reason: name, id and type properties are inherited from the upper level
  - suppress: RequiredPropertiesMissingInResourceModel
    from: azureFirewallFqdnTag.json
    reason: name, id and type properties are inherited from the upper level
  - suppress: RequiredPropertiesMissingInResourceModel
    from: checkDnsAvailability.json
    reason: name, id and type properties are inherited from the upper level
  - suppress: RequiredPropertiesMissingInResourceModel
    from: ddosCustomPolicy.json
    reason: name, id and type properties are inherited from the upper level
  - suppress: RequiredPropertiesMissingInResourceModel
    from: ddosProtectionPlan.json
    reason: name, id and type properties are inherited from the upper level
  - suppress: RequiredPropertiesMissingInResourceModel
    from: endpointService.json
    reason: name, id and type properties are inherited from the upper level
  - suppress: RequiredPropertiesMissingInResourceModel
    from: expressRouteCircuit.json
    reason: name, id and type properties are inherited from the upper level
  - suppress: RequiredPropertiesMissingInResourceModel
    from: expressRouteCrossConnection.json
    reason: name, id and type properties are inherited from the upper level
  - suppress: RequiredPropertiesMissingInResourceModel
    from: expressRouteGateway.json
    reason: name, id and type properties are inherited from the upper level
  - suppress: RequiredPropertiesMissingInResourceModel
    from: expressRoutePort.json
    reason: name, id and type properties are inherited from the upper level
  - suppress: RequiredPropertiesMissingInResourceModel
    from: loadBalancer.json
    reason: name, id and type properties are inherited from the upper level
  - suppress: RequiredPropertiesMissingInResourceModel
    from: networkInterface.json
    reason: name, id and type properties are inherited from the upper level
  - suppress: RequiredPropertiesMissingInResourceModel
    from: networkSecurityGroup.json
    reason: name, id and type properties are inherited from the upper level
  - suppress: RequiredPropertiesMissingInResourceModel
    from: networkWatcher.json
    reason: name, id and type properties are inherited from the upper level
  - suppress: RequiredPropertiesMissingInResourceModel
    from: operation.json
    reason: name, id and type properties are inherited from the upper level
  - suppress: RequiredPropertiesMissingInResourceModel
    from: publicIpAddress.json
    reason: name, id and type properties are inherited from the upper level
  - suppress: RequiredPropertiesMissingInResourceModel
    from: publicIpPrefix.json
    reason: name, id and type properties are inherited from the upper level
  - suppress: RequiredPropertiesMissingInResourceModel
    from: routeFilter.json
    reason: name, id and type properties are inherited from the upper level
  - suppress: RequiredPropertiesMissingInResourceModel
    from: routeTable.json
    reason: name, id and type properties are inherited from the upper level
  - suppress: RequiredPropertiesMissingInResourceModel
    from: serviceCommunity.json
    reason: name, id and type properties are inherited from the upper level
  - suppress: RequiredPropertiesMissingInResourceModel
    from: usage.json
    reason: name, id and type properties are inherited from the upper level
  - suppress: RequiredPropertiesMissingInResourceModel
    from: virtualNetwork.json
    reason: name, id and type properties are inherited from the upper level
  - suppress: RequiredPropertiesMissingInResourceModel
    from: serviceEndpointPolicy.json
    reason: name, id and type properties are inherited from the upper level
  - suppress: RequiredPropertiesMissingInResourceModel
    from: virtualNetworkTap.json
    reason: name, id and type properties are inherited from the upper level
  - suppress: RequiredPropertiesMissingInResourceModel
    from: virtualNetworkGateway.json
    reason: name, id and type properties are inherited from the upper level
  - suppress: RequiredPropertiesMissingInResourceModel
    from: interfaceEndpoint.json
    reason: name, id and type properties are inherited from the upper level
  - suppress: RequiredPropertiesMissingInResourceModel
    from: networkProfile.json
    reason: name, id and type properties are inherited from the upper level
  - suppress: RequiredPropertiesMissingInResourceModel
    from: availableDelegations.json
    reason: name, id and type properties are inherited from the upper level
  - suppress: TrackedResourceListByImmediateParent
    reason: Another list APIs naming approach is used over the specs
  - suppress: EnumInsteadOfBoolean
    reason: Booleans are used by networking APIs
  - suppress: GetInOperationName
    where: $.paths["/subscriptions/{subscriptionId}/providers/Microsoft.Network/locations/{location}/CheckDnsNameAvailability"].get.operationId
    reason: Customized verb is used for API
  - suppress: GetInOperationName
    where: $.paths["/subscriptions/{subscriptionId}/resourceGroups/{resourceGroupName}/providers/Microsoft.Network/virtualNetworks/{virtualNetworkName}/CheckIPAddressAvailability"].get.operationId
    reason: Customized verb is used for API
  - suppress: PutInOperationName
    where: $.paths["/subscriptions/{subscriptionId}/resourceGroups/{resourceGroupName}/providers/Microsoft.Network/ExpressRoutePorts/{expressRoutePortName}/links/{linkName}"].put.operationId
    reason: Child resource is auto-created when top-level resource is created.
  - suppress: PutInOperationName
    where: $.paths["/subscriptions/{subscriptionId}/resourceGroups/{resourceGroupName}/providers/Microsoft.Network/connections/{virtualNetworkGatewayConnectionName}/sharedkey"].put.operationId
    reason: Customized verb is used for API
  - suppress: PostOperationIdContainsUrlVerb
    from: networkWatcher.json
    reason: Customized verbs are used for API
  - suppress: PostOperationIdContainsUrlVerb
    from: expressRouteCircuit.json
    reason: Customized verbs are used for API
  - suppress: PostOperationIdContainsUrlVerb
    from: expressRouteCrossConnection.json
    reason: Customized verbs are used for API
  - suppress: OperationIdNounVerb
    from: vmssPublicIpAddress.json
    reason: VMSS specs have custom naming
  - suppress: OperationIdNounVerb
    from: vmssNetworkInterface.json
    reason: VMSS specs have custom naming
  - suppress: BodyTopLevelProperties
    from: virtualNetworkGateway.json
    reason: shipped. fixing this causes breaking change in resource
```

---

# Code Generation

## Swagger to SDK

This section describes what SDK should be generated by the automatic system.
This is not used by Autorest itself.

``` yaml $(swagger-to-sdk)
swagger-to-sdk:
  - repo: azure-sdk-for-python
    after_scripts:
      - python ./scripts/multiapi_init_gen.py azure-mgmt-network
  - repo: azure-sdk-for-java
  - repo: azure-sdk-for-go
  - repo: azure-sdk-for-js
  - repo: azure-sdk-for-node
  - repo: azure-sdk-for-ruby
    after_scripts:
      - bundle install && rake arm:regen_all_profiles['azure_mgmt_network']
```

## Suppression

``` yaml
directive:
  - suppress: RequiredPropertiesMissingInResourceModel
    from: virtualWan.json
    reason: name, id and type properties are inherited from the upper level
  - suppress: RequiredPropertiesMissingInResourceModel
    from: networkwatcher.json
    where: $.definitions.PacketCaptureResult
    reason: Packet capture is a non tracked child resource. It has 'name' and 'id' but does not have a 'type'
  - suppress: RequiredPropertiesMissingInResourceModel
    from: networkwatcher.json
    where: $.definitions.NetworkWatcher
    reason: Network watcher has reference on resource in network.json which contain 'name, 'id' and 'type'
  - suppress: DefinitionsPropertiesNamesCamelCase
    from: networkwatcher.json
    where: $.definitions.ProtocolConfiguration.properties.HTTPConfiguration
    reason: Accidentally shipped with wrong casing - however fixing the casing is introducing a breaking change which is worse than living with the naming violation
```

## Go

See configuration in [readme.go.md](./readme.go.md)

## Java

These settings apply only when `--java` is specified on the command line.
Please also specify `--azure-libraries-for-java-folder=<path to the root directory of your azure-libraries-for-java clone>`.

``` yaml $(java)
azure-arm: true
fluent: true
namespace: com.microsoft.azure.management.network
license-header: MICROSOFT_MIT_NO_CODEGEN
payload-flattening-threshold: 1
output-folder: $(azure-libraries-for-java-folder)/azure-mgmt-network
```

### Java multi-api

``` yaml $(java) && $(multiapi)
batch:
<<<<<<< HEAD
  - tag: package-2018-11
=======
  - tag: package-2018-12
>>>>>>> e7a48d7f
  - tag: package-2018-08
  - tag: package-2018-07
  - tag: package-2018-06
  - tag: package-2018-04
  - tag: package-2017-10
```

<<<<<<< HEAD
### Tag: package-2018-11 and java

These settings apply only when `--tag=package-2018-11 --java` is specified on the command line.
Please also specify `--azure-libraries-for-java-folder=<path to the root directory of your azure-sdk-for-java clone>`.

``` yaml $(tag) == 'package-2018-11' && $(java) && $(multiapi)
java:
  namespace: com.microsoft.azure.management.network.v2018_11_01
  output-folder: $(azure-libraries-for-java-folder)/network/resource-manager/v2018_11_01
=======
### Tag: package-2018-12 and java

These settings apply only when `--tag=package-2018-12 --java` is specified on the command line.
Please also specify `--azure-libraries-for-java-folder=<path to the root directory of your azure-sdk-for-java clone>`.

``` yaml $(tag) == 'package-2018-12' && $(java) && $(multiapi)
java:
  namespace: com.microsoft.azure.management.network.v2018_12_01
  output-folder: $(azure-libraries-for-java-folder)/network/resource-manager/v2018_12_01
>>>>>>> e7a48d7f
regenerate-manager: true
generate-interface: true
```

### Tag: package-2018-08 and java

These settings apply only when `--tag=package-2018-08 --java` is specified on the command line.
Please also specify `--azure-libraries-for-java-folder=<path to the root directory of your azure-sdk-for-java clone>`.

``` yaml $(tag) == 'package-2018-08' && $(java) && $(multiapi)
java:
  namespace: com.microsoft.azure.management.network.v2018_08_01
  output-folder: $(azure-libraries-for-java-folder)/network/resource-manager/v2018_08_01
regenerate-manager: true
generate-interface: true
```

### Tag: package-2018-07 and java

These settings apply only when `--tag=package-2018-07 --java` is specified on the command line.
Please also specify `--azure-libraries-for-java-folder=<path to the root directory of your azure-sdk-for-java clone>`.

``` yaml $(tag) == 'package-2018-07' && $(java) && $(multiapi)
java:
  namespace: com.microsoft.azure.management.network.v2018_07_01
  output-folder: $(azure-libraries-for-java-folder)/network/resource-manager/v2018_07_01
regenerate-manager: true
generate-interface: true
```

### Tag: package-2018-06 and java

These settings apply only when `--tag=package-2018-06 --java` is specified on the command line.
Please also specify `--azure-libraries-for-java-folder=<path to the root directory of your azure-sdk-for-java clone>`.

``` yaml $(tag) == 'package-2018-06' && $(java) && $(multiapi)
java:
  namespace: com.microsoft.azure.management.network.v2018_06_01
  output-folder: $(azure-libraries-for-java-folder)/network/resource-manager/v2018_06_01
regenerate-manager: true
generate-interface: true
```

### Tag: package-2018-04 and java

These settings apply only when `--tag=package-2018-04 --java` is specified on the command line.
Please also specify `--azure-libraries-for-java-folder=<path to the root directory of your azure-sdk-for-java clone>`.

``` yaml $(tag) == 'package-2018-04' && $(java) && $(multiapi)
java:
  namespace: com.microsoft.azure.management.network.v2018_04_01
  output-folder: $(azure-libraries-for-java-folder)/network/resource-manager/v2018_04_01
regenerate-manager: true
generate-interface: true
```

### Tag: package-2017-10 and java

These settings apply only when `--tag=package-2017-10 --java` is specified on the command line.
Please also specify `--azure-libraries-for-java-folder=<path to the root directory of your azure-sdk-for-java clone>`.

``` yaml $(tag) == 'package-2017-10' && $(java) && $(multiapi)
java:
  namespace: com.microsoft.azure.management.network.v2017_10_01
  output-folder: $(azure-libraries-for-java-folder)/network/resource-manager/v2017_10_01
regenerate-manager: true
generate-interface: true
```<|MERGE_RESOLUTION|>--- conflicted
+++ resolved
@@ -986,11 +986,8 @@
 
 ``` yaml $(java) && $(multiapi)
 batch:
-<<<<<<< HEAD
+  - tag: package-2018-12
   - tag: package-2018-11
-=======
-  - tag: package-2018-12
->>>>>>> e7a48d7f
   - tag: package-2018-08
   - tag: package-2018-07
   - tag: package-2018-06
@@ -998,7 +995,19 @@
   - tag: package-2017-10
 ```
 
-<<<<<<< HEAD
+### Tag: package-2018-12 and java
+
+These settings apply only when `--tag=package-2018-12 --java` is specified on the command line.
+Please also specify `--azure-libraries-for-java-folder=<path to the root directory of your azure-sdk-for-java clone>`.
+
+``` yaml $(tag) == 'package-2018-12' && $(java) && $(multiapi)
+java:
+  namespace: com.microsoft.azure.management.network.v2018_12_01
+  output-folder: $(azure-libraries-for-java-folder)/network/resource-manager/v2018_12_01
+regenerate-manager: true
+generate-interface: true
+```
+
 ### Tag: package-2018-11 and java
 
 These settings apply only when `--tag=package-2018-11 --java` is specified on the command line.
@@ -1008,17 +1017,6 @@
 java:
   namespace: com.microsoft.azure.management.network.v2018_11_01
   output-folder: $(azure-libraries-for-java-folder)/network/resource-manager/v2018_11_01
-=======
-### Tag: package-2018-12 and java
-
-These settings apply only when `--tag=package-2018-12 --java` is specified on the command line.
-Please also specify `--azure-libraries-for-java-folder=<path to the root directory of your azure-sdk-for-java clone>`.
-
-``` yaml $(tag) == 'package-2018-12' && $(java) && $(multiapi)
-java:
-  namespace: com.microsoft.azure.management.network.v2018_12_01
-  output-folder: $(azure-libraries-for-java-folder)/network/resource-manager/v2018_12_01
->>>>>>> e7a48d7f
 regenerate-manager: true
 generate-interface: true
 ```

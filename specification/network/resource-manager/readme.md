--- conflicted
+++ resolved
@@ -28,11 +28,7 @@
 title: NetworkManagementClient
 description: Network Client
 openapi-type: arm
-<<<<<<< HEAD
-tag: package-2020-11
-=======
 tag: package-2021-02
->>>>>>> 7d4caa5e
 ```
 
 ### Tag: package-2020-11
@@ -1964,14 +1960,10 @@
     from: networkManagerConnectivityConfiguration.json
     reason: name, id and type properties are inherited from the upper level
   - suppress: RequiredPropertiesMissingInResourceModel
-<<<<<<< HEAD
-    from: networkManagerSecurityConfiguration.json
-=======
     from: networkManagerSecurityUserConfiguration.json
     reason: name, id and type properties are inherited from the upper level
   - suppress: RequiredPropertiesMissingInResourceModel
     from: networkManagerSecurityAdminConfiguration.json
->>>>>>> 7d4caa5e
     reason: name, id and type properties are inherited from the upper level
   - suppress: RequiredPropertiesMissingInResourceModel
     from: networkManager.json
@@ -2254,9 +2246,3 @@
 
 See configuration in [readme.java.md](./readme.java.md)
 
-<<<<<<< HEAD
-## AzureResourceSchema
-
-See configuration in [readme.azureresourceschema.md](./readme.azureresourceschema.md)
-=======
->>>>>>> 7d4caa5e

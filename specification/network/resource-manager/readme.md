# Network

> see https://aka.ms/autorest

This is the AutoRest configuration file for Network.

---

## Getting Started

To build the SDK for Network, simply [Install AutoRest](https://aka.ms/autorest/install) and in this folder, run:

> `autorest`

To see additional help and options, run:

> `autorest --help`

---

## Configuration

### Basic Information

These are the global settings for the Network API.

``` yaml
title: NetworkManagementClient
description: Network Client
openapi-type: arm
tag: package-2022-01
```

<<<<<<< HEAD

### Tag: package-2022-01

These settings apply only when `--tag=package-2022-01` is specified on the command line.

```yaml $(tag) == 'package-2022-01'
input-file:
  - Microsoft.Network/stable/2022-01-01/applicationGateway.json
  - Microsoft.Network/stable/2022-01-01/applicationSecurityGroup.json
  - Microsoft.Network/stable/2022-01-01/availableDelegations.json
  - Microsoft.Network/stable/2022-01-01/availableServiceAliases.json
  - Microsoft.Network/stable/2022-01-01/azureFirewall.json
  - Microsoft.Network/stable/2022-01-01/azureFirewallFqdnTag.json
  - Microsoft.Network/stable/2022-01-01/azureWebCategory.json
  - Microsoft.Network/stable/2022-01-01/bastionHost.json
  - Microsoft.Network/stable/2022-01-01/checkDnsAvailability.json
  - Microsoft.Network/stable/2022-01-01/cloudServiceNetworkInterface.json
  - Microsoft.Network/stable/2022-01-01/cloudServicePublicIpAddress.json
  - Microsoft.Network/stable/2022-01-01/customIpPrefix.json
  - Microsoft.Network/stable/2022-01-01/ddosCustomPolicy.json
  - Microsoft.Network/stable/2022-01-01/ddosProtectionPlan.json
  - Microsoft.Network/stable/2022-01-01/dscpConfiguration.json
  - Microsoft.Network/stable/2022-01-01/endpointService.json
  - Microsoft.Network/stable/2022-01-01/expressRouteCircuit.json
  - Microsoft.Network/stable/2022-01-01/expressRouteCrossConnection.json
  - Microsoft.Network/stable/2022-01-01/expressRoutePort.json
  - Microsoft.Network/stable/2022-01-01/firewallPolicy.json
  - Microsoft.Network/stable/2022-01-01/ipAllocation.json
  - Microsoft.Network/stable/2022-01-01/ipGroups.json
  - Microsoft.Network/stable/2022-01-01/loadBalancer.json
  - Microsoft.Network/stable/2022-01-01/natGateway.json
  - Microsoft.Network/stable/2022-01-01/network.json
  - Microsoft.Network/stable/2022-01-01/networkInterface.json
  - Microsoft.Network/stable/2022-01-01/networkManager.json
  - Microsoft.Network/stable/2022-01-01/networkManagerActiveConfiguration.json
  - Microsoft.Network/stable/2022-01-01/networkManagerConnection.json
  - Microsoft.Network/stable/2022-01-01/networkManagerConnectivityConfiguration.json
  - Microsoft.Network/stable/2022-01-01/networkManagerEffectiveConfiguration.json
  - Microsoft.Network/stable/2022-01-01/networkManagerGroup.json
  - Microsoft.Network/stable/2022-01-01/networkManagerScopeConnection.json
  - Microsoft.Network/stable/2022-01-01/networkManagerSecurityAdminConfiguration.json
  - Microsoft.Network/stable/2022-01-01/networkProfile.json
  - Microsoft.Network/stable/2022-01-01/networkSecurityGroup.json
  - Microsoft.Network/stable/2022-01-01/networkVirtualAppliance.json
  - Microsoft.Network/stable/2022-01-01/networkWatcher.json
  - Microsoft.Network/stable/2022-01-01/operation.json
  - Microsoft.Network/stable/2022-01-01/privateEndpoint.json
  - Microsoft.Network/stable/2022-01-01/privateLinkService.json
  - Microsoft.Network/stable/2022-01-01/publicIpAddress.json
  - Microsoft.Network/stable/2022-01-01/publicIpPrefix.json
  - Microsoft.Network/stable/2022-01-01/routeFilter.json
  - Microsoft.Network/stable/2022-01-01/routeTable.json
  - Microsoft.Network/stable/2022-01-01/securityPartnerProvider.json
  - Microsoft.Network/stable/2022-01-01/serviceCommunity.json
  - Microsoft.Network/stable/2022-01-01/serviceEndpointPolicy.json
  - Microsoft.Network/stable/2022-01-01/serviceTags.json
  - Microsoft.Network/stable/2022-01-01/usage.json
  - Microsoft.Network/stable/2022-01-01/virtualNetwork.json
  - Microsoft.Network/stable/2022-01-01/virtualNetworkGateway.json
  - Microsoft.Network/stable/2022-01-01/virtualNetworkTap.json
  - Microsoft.Network/stable/2022-01-01/virtualRouter.json
  - Microsoft.Network/stable/2022-01-01/virtualWan.json
  - Microsoft.Network/stable/2022-01-01/vmssNetworkInterface.json
  - Microsoft.Network/stable/2022-01-01/vmssPublicIpAddress.json
  - Microsoft.Network/stable/2022-01-01/webapplicationfirewall.json
  - Microsoft.Network/stable/2022-01-01/expressRouteProviderPort.json
```
=======
### Tag: package-2022-04-preview

These settings apply only when `--tag=2022-04-preview` is specified on the command line.

``` yaml $(tag) == 'package-2022-04-preview'
input-file:
  - Microsoft.Network/preview/2022-04-01-preview/network.json
  - Microsoft.Network/preview/2022-04-01-preview/networkManager.json
  - Microsoft.Network/preview/2022-04-01-preview/networkManagerActiveConfiguration.json
  - Microsoft.Network/preview/2022-04-01-preview/networkManagerConnectivityConfiguration.json
  - Microsoft.Network/preview/2022-04-01-preview/networkManagerEffectiveConfiguration.json
  - Microsoft.Network/preview/2022-04-01-preview/networkManagerGroup.json
  - Microsoft.Network/preview/2022-04-01-preview/networkManagerSecurityUserConfiguration.json
  - Microsoft.Network/preview/2022-04-01-preview/networkManagerSecurityAdminConfiguration.json
  - Microsoft.Network/preview/2022-04-01-preview/networkManagerConnection.json
  - Microsoft.Network/preview/2022-04-01-preview/networkManagerScopeConnection.json
  - Microsoft.Network/stable/2021-08-01/applicationGateway.json
  - Microsoft.Network/stable/2021-08-01/applicationSecurityGroup.json
  - Microsoft.Network/stable/2021-08-01/availableDelegations.json
  - Microsoft.Network/stable/2021-08-01/availableServiceAliases.json
  - Microsoft.Network/stable/2021-08-01/azureFirewall.json
  - Microsoft.Network/stable/2021-08-01/azureFirewallFqdnTag.json
  - Microsoft.Network/stable/2021-08-01/azureWebCategory.json
  - Microsoft.Network/stable/2021-08-01/bastionHost.json
  - Microsoft.Network/stable/2021-08-01/checkDnsAvailability.json
  - Microsoft.Network/stable/2021-08-01/cloudServiceNetworkInterface.json
  - Microsoft.Network/stable/2021-08-01/cloudServicePublicIpAddress.json
  - Microsoft.Network/stable/2021-08-01/customIpPrefix.json
  - Microsoft.Network/stable/2021-08-01/ddosCustomPolicy.json
  - Microsoft.Network/stable/2021-08-01/ddosProtectionPlan.json
  - Microsoft.Network/stable/2021-08-01/dscpConfiguration.json
  - Microsoft.Network/stable/2021-08-01/endpointService.json
  - Microsoft.Network/stable/2021-08-01/expressRouteCircuit.json
  - Microsoft.Network/stable/2021-08-01/expressRouteCrossConnection.json
  - Microsoft.Network/stable/2021-08-01/expressRoutePort.json
  - Microsoft.Network/stable/2021-08-01/firewallPolicy.json
  - Microsoft.Network/stable/2021-08-01/ipAllocation.json
  - Microsoft.Network/stable/2021-08-01/ipGroups.json
  - Microsoft.Network/stable/2021-08-01/loadBalancer.json
  - Microsoft.Network/stable/2021-08-01/natGateway.json
  - Microsoft.Network/stable/2021-08-01/network.json
  - Microsoft.Network/stable/2021-08-01/networkInterface.json
  - Microsoft.Network/stable/2021-08-01/networkProfile.json
  - Microsoft.Network/stable/2021-08-01/networkSecurityGroup.json
  - Microsoft.Network/stable/2021-08-01/networkVirtualAppliance.json
  - Microsoft.Network/stable/2021-08-01/networkWatcher.json
  - Microsoft.Network/stable/2021-08-01/operation.json
  - Microsoft.Network/stable/2021-08-01/privateEndpoint.json
  - Microsoft.Network/stable/2021-08-01/privateLinkService.json
  - Microsoft.Network/stable/2021-08-01/publicIpAddress.json
  - Microsoft.Network/stable/2021-08-01/publicIpPrefix.json
  - Microsoft.Network/stable/2021-08-01/routeFilter.json
  - Microsoft.Network/stable/2021-08-01/routeTable.json
  - Microsoft.Network/stable/2021-08-01/securityPartnerProvider.json
  - Microsoft.Network/stable/2021-08-01/serviceCommunity.json
  - Microsoft.Network/stable/2021-08-01/serviceEndpointPolicy.json
  - Microsoft.Network/stable/2021-08-01/serviceTags.json
  - Microsoft.Network/stable/2021-08-01/usage.json
  - Microsoft.Network/stable/2021-08-01/virtualNetwork.json
  - Microsoft.Network/stable/2021-08-01/virtualNetworkGateway.json
  - Microsoft.Network/stable/2021-08-01/virtualNetworkTap.json
  - Microsoft.Network/stable/2021-08-01/virtualRouter.json
  - Microsoft.Network/stable/2021-08-01/virtualWan.json
  - Microsoft.Network/stable/2021-08-01/vmssNetworkInterface.json
  - Microsoft.Network/stable/2021-08-01/vmssPublicIpAddress.json
  - Microsoft.Network/stable/2021-08-01/webapplicationfirewall.json
 ```
 
>>>>>>> e7bcafa8
### Tag: package-2022-02-preview

These settings apply only when `--tag=2022-02-preview` is specified on the command line.

``` yaml $(tag) == 'package-2022-02-preview'
input-file:
  - Microsoft.Network/preview/2022-02-01-preview/network.json
  - Microsoft.Network/preview/2022-02-01-preview/networkManager.json
  - Microsoft.Network/preview/2022-02-01-preview/networkManagerActiveConfiguration.json
  - Microsoft.Network/preview/2022-02-01-preview/networkManagerConnectivityConfiguration.json
  - Microsoft.Network/preview/2022-02-01-preview/networkManagerEffectiveConfiguration.json
  - Microsoft.Network/preview/2022-02-01-preview/networkManagerGroup.json
  - Microsoft.Network/preview/2022-02-01-preview/networkManagerSecurityUserConfiguration.json
  - Microsoft.Network/preview/2022-02-01-preview/networkManagerSecurityAdminConfiguration.json
  - Microsoft.Network/preview/2022-02-01-preview/networkManagerConnection.json
  - Microsoft.Network/preview/2022-02-01-preview/networkManagerScopeConnection.json
  - Microsoft.Network/stable/2021-05-01/applicationGateway.json
  - Microsoft.Network/stable/2021-05-01/applicationSecurityGroup.json
  - Microsoft.Network/stable/2021-05-01/availableDelegations.json
  - Microsoft.Network/stable/2021-05-01/availableServiceAliases.json
  - Microsoft.Network/stable/2021-05-01/azureFirewall.json
  - Microsoft.Network/stable/2021-05-01/azureFirewallFqdnTag.json
  - Microsoft.Network/stable/2021-05-01/azureWebCategory.json
  - Microsoft.Network/stable/2021-05-01/bastionHost.json
  - Microsoft.Network/stable/2021-05-01/checkDnsAvailability.json
  - Microsoft.Network/stable/2021-05-01/cloudServiceNetworkInterface.json
  - Microsoft.Network/stable/2021-05-01/cloudServicePublicIpAddress.json
  - Microsoft.Network/stable/2021-05-01/customIpPrefix.json
  - Microsoft.Network/stable/2021-05-01/ddosCustomPolicy.json
  - Microsoft.Network/stable/2021-05-01/ddosProtectionPlan.json
  - Microsoft.Network/stable/2021-05-01/dscpConfiguration.json
  - Microsoft.Network/stable/2021-05-01/endpointService.json
  - Microsoft.Network/stable/2021-05-01/expressRouteCircuit.json
  - Microsoft.Network/stable/2021-05-01/expressRouteCrossConnection.json
  - Microsoft.Network/stable/2021-05-01/expressRoutePort.json
  - Microsoft.Network/stable/2021-05-01/firewallPolicy.json
  - Microsoft.Network/stable/2021-05-01/ipAllocation.json
  - Microsoft.Network/stable/2021-05-01/ipGroups.json
  - Microsoft.Network/stable/2021-05-01/loadBalancer.json
  - Microsoft.Network/stable/2021-05-01/natGateway.json
  - Microsoft.Network/stable/2021-05-01/network.json
  - Microsoft.Network/stable/2021-05-01/networkInterface.json
  - Microsoft.Network/stable/2021-05-01/networkProfile.json
  - Microsoft.Network/stable/2021-05-01/networkSecurityGroup.json
  - Microsoft.Network/stable/2021-05-01/networkVirtualAppliance.json
  - Microsoft.Network/stable/2021-05-01/networkWatcher.json
  - Microsoft.Network/stable/2021-05-01/operation.json
  - Microsoft.Network/stable/2021-05-01/privateEndpoint.json
  - Microsoft.Network/stable/2021-05-01/privateLinkService.json
  - Microsoft.Network/stable/2021-05-01/publicIpAddress.json
  - Microsoft.Network/stable/2021-05-01/publicIpPrefix.json
  - Microsoft.Network/stable/2021-05-01/routeFilter.json
  - Microsoft.Network/stable/2021-05-01/routeTable.json
  - Microsoft.Network/stable/2021-05-01/securityPartnerProvider.json
  - Microsoft.Network/stable/2021-05-01/serviceCommunity.json
  - Microsoft.Network/stable/2021-05-01/serviceEndpointPolicy.json
  - Microsoft.Network/stable/2021-05-01/serviceTags.json
  - Microsoft.Network/stable/2021-05-01/usage.json
  - Microsoft.Network/stable/2021-05-01/virtualNetwork.json
  - Microsoft.Network/stable/2021-05-01/virtualNetworkGateway.json
  - Microsoft.Network/stable/2021-05-01/virtualNetworkTap.json
  - Microsoft.Network/stable/2021-05-01/virtualRouter.json
  - Microsoft.Network/stable/2021-05-01/virtualWan.json
  - Microsoft.Network/stable/2021-05-01/vmssNetworkInterface.json
  - Microsoft.Network/stable/2021-05-01/vmssPublicIpAddress.json
  - Microsoft.Network/stable/2021-05-01/webapplicationfirewall.json
```

### Tag: package-2021-08

These settings apply only when `--tag=package-2021-08` is specified on the command line.

``` yaml $(tag) == 'package-2021-08'
input-file:
  - Microsoft.Network/stable/2021-08-01/applicationGateway.json
  - Microsoft.Network/stable/2021-08-01/applicationSecurityGroup.json
  - Microsoft.Network/stable/2021-08-01/availableDelegations.json
  - Microsoft.Network/stable/2021-08-01/availableServiceAliases.json
  - Microsoft.Network/stable/2021-08-01/azureFirewall.json
  - Microsoft.Network/stable/2021-08-01/azureFirewallFqdnTag.json
  - Microsoft.Network/stable/2021-08-01/azureWebCategory.json
  - Microsoft.Network/stable/2021-08-01/bastionHost.json
  - Microsoft.Network/stable/2021-08-01/checkDnsAvailability.json
  - Microsoft.Network/stable/2021-08-01/cloudServiceNetworkInterface.json
  - Microsoft.Network/stable/2021-08-01/cloudServicePublicIpAddress.json
  - Microsoft.Network/stable/2021-08-01/customIpPrefix.json
  - Microsoft.Network/stable/2021-08-01/ddosCustomPolicy.json
  - Microsoft.Network/stable/2021-08-01/ddosProtectionPlan.json
  - Microsoft.Network/stable/2021-08-01/dscpConfiguration.json
  - Microsoft.Network/stable/2021-08-01/endpointService.json
  - Microsoft.Network/stable/2021-08-01/expressRouteCircuit.json
  - Microsoft.Network/stable/2021-08-01/expressRouteCrossConnection.json
  - Microsoft.Network/stable/2021-08-01/expressRoutePort.json
  - Microsoft.Network/stable/2021-08-01/firewallPolicy.json
  - Microsoft.Network/stable/2021-08-01/ipAllocation.json
  - Microsoft.Network/stable/2021-08-01/ipGroups.json
  - Microsoft.Network/stable/2021-08-01/loadBalancer.json
  - Microsoft.Network/stable/2021-08-01/natGateway.json
  - Microsoft.Network/stable/2021-08-01/network.json
  - Microsoft.Network/stable/2021-08-01/networkInterface.json
  - Microsoft.Network/stable/2021-08-01/networkProfile.json
  - Microsoft.Network/stable/2021-08-01/networkSecurityGroup.json
  - Microsoft.Network/stable/2021-08-01/networkVirtualAppliance.json
  - Microsoft.Network/stable/2021-08-01/networkWatcher.json
  - Microsoft.Network/stable/2021-08-01/operation.json
  - Microsoft.Network/stable/2021-08-01/privateEndpoint.json
  - Microsoft.Network/stable/2021-08-01/privateLinkService.json
  - Microsoft.Network/stable/2021-08-01/publicIpAddress.json
  - Microsoft.Network/stable/2021-08-01/publicIpPrefix.json
  - Microsoft.Network/stable/2021-08-01/routeFilter.json
  - Microsoft.Network/stable/2021-08-01/routeTable.json
  - Microsoft.Network/stable/2021-08-01/securityPartnerProvider.json
  - Microsoft.Network/stable/2021-08-01/serviceCommunity.json
  - Microsoft.Network/stable/2021-08-01/serviceEndpointPolicy.json
  - Microsoft.Network/stable/2021-08-01/serviceTags.json
  - Microsoft.Network/stable/2021-08-01/usage.json
  - Microsoft.Network/stable/2021-08-01/virtualNetwork.json
  - Microsoft.Network/stable/2021-08-01/virtualNetworkGateway.json
  - Microsoft.Network/stable/2021-08-01/virtualNetworkTap.json
  - Microsoft.Network/stable/2021-08-01/virtualRouter.json
  - Microsoft.Network/stable/2021-08-01/virtualWan.json
  - Microsoft.Network/stable/2021-08-01/vmssNetworkInterface.json
  - Microsoft.Network/stable/2021-08-01/vmssPublicIpAddress.json
  - Microsoft.Network/stable/2021-08-01/webapplicationfirewall.json
```

### Tag: package-2021-05-preview

These settings apply only when `--tag=2021-05-preview` is specified on the command line.

``` yaml $(tag) == 'package-2021-05-preview'
input-file:
  - Microsoft.Network/preview/2021-05-01-preview/network.json
  - Microsoft.Network/preview/2021-05-01-preview/networkManager.json
  - Microsoft.Network/preview/2021-05-01-preview/networkManagerActiveConfiguration.json
  - Microsoft.Network/preview/2021-05-01-preview/networkManagerConnectivityConfiguration.json
  - Microsoft.Network/preview/2021-05-01-preview/networkManagerEffectiveConfiguration.json
  - Microsoft.Network/preview/2021-05-01-preview/networkManagerGroup.json
  - Microsoft.Network/preview/2021-05-01-preview/networkManagerSecurityUserConfiguration.json
  - Microsoft.Network/preview/2021-05-01-preview/networkManagerSecurityAdminConfiguration.json
  - Microsoft.Network/preview/2021-05-01-preview/networkManagerConnection.json
  - Microsoft.Network/preview/2021-05-01-preview/networkManagerScopeConnection.json
  - Microsoft.Network/stable/2021-05-01/applicationGateway.json
  - Microsoft.Network/stable/2021-05-01/applicationSecurityGroup.json
  - Microsoft.Network/stable/2021-05-01/availableDelegations.json
  - Microsoft.Network/stable/2021-05-01/availableServiceAliases.json
  - Microsoft.Network/stable/2021-05-01/azureFirewall.json
  - Microsoft.Network/stable/2021-05-01/azureFirewallFqdnTag.json
  - Microsoft.Network/stable/2021-05-01/azureWebCategory.json
  - Microsoft.Network/stable/2021-05-01/bastionHost.json
  - Microsoft.Network/stable/2021-05-01/checkDnsAvailability.json
  - Microsoft.Network/stable/2021-05-01/cloudServiceNetworkInterface.json
  - Microsoft.Network/stable/2021-05-01/cloudServicePublicIpAddress.json
  - Microsoft.Network/stable/2021-05-01/customIpPrefix.json
  - Microsoft.Network/stable/2021-05-01/ddosCustomPolicy.json
  - Microsoft.Network/stable/2021-05-01/ddosProtectionPlan.json
  - Microsoft.Network/stable/2021-05-01/dscpConfiguration.json
  - Microsoft.Network/stable/2021-05-01/endpointService.json
  - Microsoft.Network/stable/2021-05-01/expressRouteCircuit.json
  - Microsoft.Network/stable/2021-05-01/expressRouteCrossConnection.json
  - Microsoft.Network/stable/2021-05-01/expressRoutePort.json
  - Microsoft.Network/stable/2021-05-01/firewallPolicy.json
  - Microsoft.Network/stable/2021-05-01/ipAllocation.json
  - Microsoft.Network/stable/2021-05-01/ipGroups.json
  - Microsoft.Network/stable/2021-05-01/loadBalancer.json
  - Microsoft.Network/stable/2021-05-01/natGateway.json
  - Microsoft.Network/stable/2021-05-01/network.json
  - Microsoft.Network/stable/2021-05-01/networkInterface.json
  - Microsoft.Network/stable/2021-05-01/networkProfile.json
  - Microsoft.Network/stable/2021-05-01/networkSecurityGroup.json
  - Microsoft.Network/stable/2021-05-01/networkVirtualAppliance.json
  - Microsoft.Network/stable/2021-05-01/networkWatcher.json
  - Microsoft.Network/stable/2021-05-01/operation.json
  - Microsoft.Network/stable/2021-05-01/privateEndpoint.json
  - Microsoft.Network/stable/2021-05-01/privateLinkService.json
  - Microsoft.Network/stable/2021-05-01/publicIpAddress.json
  - Microsoft.Network/stable/2021-05-01/publicIpPrefix.json
  - Microsoft.Network/stable/2021-05-01/routeFilter.json
  - Microsoft.Network/stable/2021-05-01/routeTable.json
  - Microsoft.Network/stable/2021-05-01/securityPartnerProvider.json
  - Microsoft.Network/stable/2021-05-01/serviceCommunity.json
  - Microsoft.Network/stable/2021-05-01/serviceEndpointPolicy.json
  - Microsoft.Network/stable/2021-05-01/serviceTags.json
  - Microsoft.Network/stable/2021-05-01/usage.json
  - Microsoft.Network/stable/2021-05-01/virtualNetwork.json
  - Microsoft.Network/stable/2021-05-01/virtualNetworkGateway.json
  - Microsoft.Network/stable/2021-05-01/virtualNetworkTap.json
  - Microsoft.Network/stable/2021-05-01/virtualRouter.json
  - Microsoft.Network/stable/2021-05-01/virtualWan.json
  - Microsoft.Network/stable/2021-05-01/vmssNetworkInterface.json
  - Microsoft.Network/stable/2021-05-01/vmssPublicIpAddress.json
  - Microsoft.Network/stable/2021-05-01/webapplicationfirewall.json
```

### Tag: package-2021-05

These settings apply only when `--tag=package-2021-05` is specified on the command line.

``` yaml $(tag) == 'package-2021-05'
input-file:
  - Microsoft.Network/stable/2021-05-01/applicationGateway.json
  - Microsoft.Network/stable/2021-05-01/applicationSecurityGroup.json
  - Microsoft.Network/stable/2021-05-01/availableDelegations.json
  - Microsoft.Network/stable/2021-05-01/availableServiceAliases.json
  - Microsoft.Network/stable/2021-05-01/azureFirewall.json
  - Microsoft.Network/stable/2021-05-01/azureFirewallFqdnTag.json
  - Microsoft.Network/stable/2021-05-01/azureWebCategory.json
  - Microsoft.Network/stable/2021-05-01/bastionHost.json
  - Microsoft.Network/stable/2021-05-01/checkDnsAvailability.json
  - Microsoft.Network/stable/2021-05-01/cloudServiceNetworkInterface.json
  - Microsoft.Network/stable/2021-05-01/cloudServicePublicIpAddress.json
  - Microsoft.Network/stable/2021-05-01/customIpPrefix.json
  - Microsoft.Network/stable/2021-05-01/ddosCustomPolicy.json
  - Microsoft.Network/stable/2021-05-01/ddosProtectionPlan.json
  - Microsoft.Network/stable/2021-05-01/dscpConfiguration.json
  - Microsoft.Network/stable/2021-05-01/endpointService.json
  - Microsoft.Network/stable/2021-05-01/expressRouteCircuit.json
  - Microsoft.Network/stable/2021-05-01/expressRouteCrossConnection.json
  - Microsoft.Network/stable/2021-05-01/expressRoutePort.json
  - Microsoft.Network/stable/2021-05-01/firewallPolicy.json
  - Microsoft.Network/stable/2021-05-01/ipAllocation.json
  - Microsoft.Network/stable/2021-05-01/ipGroups.json
  - Microsoft.Network/stable/2021-05-01/loadBalancer.json
  - Microsoft.Network/stable/2021-05-01/natGateway.json
  - Microsoft.Network/stable/2021-05-01/network.json
  - Microsoft.Network/stable/2021-05-01/networkInterface.json
  - Microsoft.Network/stable/2021-05-01/networkProfile.json
  - Microsoft.Network/stable/2021-05-01/networkSecurityGroup.json
  - Microsoft.Network/stable/2021-05-01/networkVirtualAppliance.json
  - Microsoft.Network/stable/2021-05-01/networkWatcher.json
  - Microsoft.Network/stable/2021-05-01/operation.json
  - Microsoft.Network/stable/2021-05-01/privateEndpoint.json
  - Microsoft.Network/stable/2021-05-01/privateLinkService.json
  - Microsoft.Network/stable/2021-05-01/publicIpAddress.json
  - Microsoft.Network/stable/2021-05-01/publicIpPrefix.json
  - Microsoft.Network/stable/2021-05-01/routeFilter.json
  - Microsoft.Network/stable/2021-05-01/routeTable.json
  - Microsoft.Network/stable/2021-05-01/securityPartnerProvider.json
  - Microsoft.Network/stable/2021-05-01/serviceCommunity.json
  - Microsoft.Network/stable/2021-05-01/serviceEndpointPolicy.json
  - Microsoft.Network/stable/2021-05-01/serviceTags.json
  - Microsoft.Network/stable/2021-05-01/usage.json
  - Microsoft.Network/stable/2021-05-01/virtualNetwork.json
  - Microsoft.Network/stable/2021-05-01/virtualNetworkGateway.json
  - Microsoft.Network/stable/2021-05-01/virtualNetworkTap.json
  - Microsoft.Network/stable/2021-05-01/virtualRouter.json
  - Microsoft.Network/stable/2021-05-01/virtualWan.json
  - Microsoft.Network/stable/2021-05-01/vmssNetworkInterface.json
  - Microsoft.Network/stable/2021-05-01/vmssPublicIpAddress.json
  - Microsoft.Network/stable/2021-05-01/webapplicationfirewall.json
```

### Tag: package-2021-03

These settings apply only when `--tag=package-2021-03` is specified on the command line.

``` yaml $(tag) == 'package-2021-03'
input-file:
  - Microsoft.Network/stable/2021-03-01/applicationGateway.json
  - Microsoft.Network/stable/2021-03-01/applicationSecurityGroup.json
  - Microsoft.Network/stable/2021-03-01/availableDelegations.json
  - Microsoft.Network/stable/2021-03-01/availableServiceAliases.json
  - Microsoft.Network/stable/2021-03-01/azureFirewall.json
  - Microsoft.Network/stable/2021-03-01/azureFirewallFqdnTag.json
  - Microsoft.Network/stable/2021-03-01/azureWebCategory.json
  - Microsoft.Network/stable/2021-03-01/bastionHost.json
  - Microsoft.Network/stable/2021-03-01/checkDnsAvailability.json
  - Microsoft.Network/stable/2021-03-01/cloudServiceNetworkInterface.json
  - Microsoft.Network/stable/2021-03-01/cloudServicePublicIpAddress.json
  - Microsoft.Network/stable/2021-03-01/customIpPrefix.json
  - Microsoft.Network/stable/2021-03-01/ddosCustomPolicy.json
  - Microsoft.Network/stable/2021-03-01/ddosProtectionPlan.json
  - Microsoft.Network/stable/2021-03-01/dscpConfiguration.json
  - Microsoft.Network/stable/2021-03-01/endpointService.json
  - Microsoft.Network/stable/2021-03-01/expressRouteCircuit.json
  - Microsoft.Network/stable/2021-03-01/expressRouteCrossConnection.json
  - Microsoft.Network/stable/2021-03-01/expressRoutePort.json
  - Microsoft.Network/stable/2021-03-01/firewallPolicy.json
  - Microsoft.Network/stable/2021-03-01/ipAllocation.json
  - Microsoft.Network/stable/2021-03-01/ipGroups.json
  - Microsoft.Network/stable/2021-03-01/loadBalancer.json
  - Microsoft.Network/stable/2021-03-01/natGateway.json
  - Microsoft.Network/stable/2021-03-01/network.json
  - Microsoft.Network/stable/2021-03-01/networkInterface.json
  - Microsoft.Network/stable/2021-03-01/networkProfile.json
  - Microsoft.Network/stable/2021-03-01/networkSecurityGroup.json
  - Microsoft.Network/stable/2021-03-01/networkVirtualAppliance.json
  - Microsoft.Network/stable/2021-03-01/networkWatcher.json
  - Microsoft.Network/stable/2021-03-01/operation.json
  - Microsoft.Network/stable/2021-03-01/privateEndpoint.json
  - Microsoft.Network/stable/2021-03-01/privateLinkService.json
  - Microsoft.Network/stable/2021-03-01/publicIpAddress.json
  - Microsoft.Network/stable/2021-03-01/publicIpPrefix.json
  - Microsoft.Network/stable/2021-03-01/routeFilter.json
  - Microsoft.Network/stable/2021-03-01/routeTable.json
  - Microsoft.Network/stable/2021-03-01/securityPartnerProvider.json
  - Microsoft.Network/stable/2021-03-01/serviceCommunity.json
  - Microsoft.Network/stable/2021-03-01/serviceEndpointPolicy.json
  - Microsoft.Network/stable/2021-03-01/serviceTags.json
  - Microsoft.Network/stable/2021-03-01/usage.json
  - Microsoft.Network/stable/2021-03-01/virtualNetwork.json
  - Microsoft.Network/stable/2021-03-01/virtualNetworkGateway.json
  - Microsoft.Network/stable/2021-03-01/virtualNetworkTap.json
  - Microsoft.Network/stable/2021-03-01/virtualRouter.json
  - Microsoft.Network/stable/2021-03-01/virtualWan.json
  - Microsoft.Network/stable/2021-03-01/vmssNetworkInterface.json
  - Microsoft.Network/stable/2021-03-01/vmssPublicIpAddress.json
  - Microsoft.Network/stable/2021-03-01/webapplicationfirewall.json
```

### Tag: package-2021-02

These settings apply only when `--tag=package-2021-02` is specified on the command line.

``` yaml $(tag) == 'package-2021-02'
input-file:
  - Microsoft.Network/stable/2021-02-01/applicationGateway.json
  - Microsoft.Network/stable/2021-02-01/applicationSecurityGroup.json
  - Microsoft.Network/stable/2021-02-01/availableDelegations.json
  - Microsoft.Network/stable/2021-02-01/availableServiceAliases.json
  - Microsoft.Network/stable/2021-02-01/azureFirewall.json
  - Microsoft.Network/stable/2021-02-01/azureFirewallFqdnTag.json
  - Microsoft.Network/stable/2021-02-01/azureWebCategory.json
  - Microsoft.Network/stable/2021-02-01/bastionHost.json
  - Microsoft.Network/stable/2021-02-01/checkDnsAvailability.json
  - Microsoft.Network/stable/2021-02-01/cloudServiceNetworkInterface.json
  - Microsoft.Network/stable/2021-02-01/cloudServicePublicIpAddress.json
  - Microsoft.Network/stable/2021-02-01/customIpPrefix.json
  - Microsoft.Network/stable/2021-02-01/ddosCustomPolicy.json
  - Microsoft.Network/stable/2021-02-01/ddosProtectionPlan.json
  - Microsoft.Network/stable/2021-02-01/dscpConfiguration.json
  - Microsoft.Network/stable/2021-02-01/endpointService.json
  - Microsoft.Network/stable/2021-02-01/expressRouteCircuit.json
  - Microsoft.Network/stable/2021-02-01/expressRouteCrossConnection.json
  - Microsoft.Network/stable/2021-02-01/expressRoutePort.json
  - Microsoft.Network/stable/2021-02-01/firewallPolicy.json
  - Microsoft.Network/stable/2021-02-01/ipAllocation.json
  - Microsoft.Network/stable/2021-02-01/ipGroups.json
  - Microsoft.Network/stable/2021-02-01/loadBalancer.json
  - Microsoft.Network/stable/2021-02-01/natGateway.json
  - Microsoft.Network/stable/2021-02-01/network.json
  - Microsoft.Network/stable/2021-02-01/networkInterface.json
  - Microsoft.Network/stable/2021-02-01/networkProfile.json
  - Microsoft.Network/stable/2021-02-01/networkSecurityGroup.json
  - Microsoft.Network/stable/2021-02-01/networkVirtualAppliance.json
  - Microsoft.Network/stable/2021-02-01/networkWatcher.json
  - Microsoft.Network/stable/2021-02-01/operation.json
  - Microsoft.Network/stable/2021-02-01/privateEndpoint.json
  - Microsoft.Network/stable/2021-02-01/privateLinkService.json
  - Microsoft.Network/stable/2021-02-01/publicIpAddress.json
  - Microsoft.Network/stable/2021-02-01/publicIpPrefix.json
  - Microsoft.Network/stable/2021-02-01/routeFilter.json
  - Microsoft.Network/stable/2021-02-01/routeTable.json
  - Microsoft.Network/stable/2021-02-01/securityPartnerProvider.json
  - Microsoft.Network/stable/2021-02-01/serviceCommunity.json
  - Microsoft.Network/stable/2021-02-01/serviceEndpointPolicy.json
  - Microsoft.Network/stable/2021-02-01/serviceTags.json
  - Microsoft.Network/stable/2021-02-01/usage.json
  - Microsoft.Network/stable/2021-02-01/virtualNetwork.json
  - Microsoft.Network/stable/2021-02-01/virtualNetworkGateway.json
  - Microsoft.Network/stable/2021-02-01/virtualNetworkTap.json
  - Microsoft.Network/stable/2021-02-01/virtualRouter.json
  - Microsoft.Network/stable/2021-02-01/virtualWan.json
  - Microsoft.Network/stable/2021-02-01/vmssNetworkInterface.json
  - Microsoft.Network/stable/2021-02-01/vmssPublicIpAddress.json
  - Microsoft.Network/stable/2021-02-01/webapplicationfirewall.json
```

### Tag: package-2020-11

These settings apply only when `--tag=package-2020-11` is specified on the command line.

``` yaml $(tag) == 'package-2020-11'
input-file:
  - Microsoft.Network/stable/2020-11-01/applicationGateway.json
  - Microsoft.Network/stable/2020-11-01/applicationSecurityGroup.json
  - Microsoft.Network/stable/2020-11-01/availableDelegations.json
  - Microsoft.Network/stable/2020-11-01/availableServiceAliases.json
  - Microsoft.Network/stable/2020-11-01/azureFirewall.json
  - Microsoft.Network/stable/2020-11-01/azureFirewallFqdnTag.json
  - Microsoft.Network/stable/2020-11-01/azureWebCategory.json
  - Microsoft.Network/stable/2020-11-01/bastionHost.json
  - Microsoft.Network/stable/2020-11-01/checkDnsAvailability.json
  - Microsoft.Network/stable/2020-11-01/cloudServiceNetworkInterface.json
  - Microsoft.Network/stable/2020-11-01/cloudServicePublicIpAddress.json
  - Microsoft.Network/stable/2020-11-01/customIpPrefix.json
  - Microsoft.Network/stable/2020-11-01/ddosCustomPolicy.json
  - Microsoft.Network/stable/2020-11-01/ddosProtectionPlan.json
  - Microsoft.Network/stable/2020-11-01/dscpConfiguration.json
  - Microsoft.Network/stable/2020-11-01/endpointService.json
  - Microsoft.Network/stable/2020-11-01/expressRouteCircuit.json
  - Microsoft.Network/stable/2020-11-01/expressRouteCrossConnection.json
  - Microsoft.Network/stable/2020-11-01/expressRoutePort.json
  - Microsoft.Network/stable/2020-11-01/firewallPolicy.json
  - Microsoft.Network/stable/2020-11-01/ipAllocation.json
  - Microsoft.Network/stable/2020-11-01/ipGroups.json
  - Microsoft.Network/stable/2020-11-01/loadBalancer.json
  - Microsoft.Network/stable/2020-11-01/natGateway.json
  - Microsoft.Network/stable/2020-11-01/network.json
  - Microsoft.Network/stable/2020-11-01/networkInterface.json
  - Microsoft.Network/stable/2020-11-01/networkProfile.json
  - Microsoft.Network/stable/2020-11-01/networkSecurityGroup.json
  - Microsoft.Network/stable/2020-11-01/networkVirtualAppliance.json
  - Microsoft.Network/stable/2020-11-01/networkWatcher.json
  - Microsoft.Network/stable/2020-11-01/operation.json
  - Microsoft.Network/stable/2020-11-01/privateEndpoint.json
  - Microsoft.Network/stable/2020-11-01/privateLinkService.json
  - Microsoft.Network/stable/2020-11-01/publicIpAddress.json
  - Microsoft.Network/stable/2020-11-01/publicIpPrefix.json
  - Microsoft.Network/stable/2020-11-01/routeFilter.json
  - Microsoft.Network/stable/2020-11-01/routeTable.json
  - Microsoft.Network/stable/2020-11-01/securityPartnerProvider.json
  - Microsoft.Network/stable/2020-11-01/serviceCommunity.json
  - Microsoft.Network/stable/2020-11-01/serviceEndpointPolicy.json
  - Microsoft.Network/stable/2020-11-01/serviceTags.json
  - Microsoft.Network/stable/2020-11-01/usage.json
  - Microsoft.Network/stable/2020-11-01/virtualNetwork.json
  - Microsoft.Network/stable/2020-11-01/virtualNetworkGateway.json
  - Microsoft.Network/stable/2020-11-01/virtualNetworkTap.json
  - Microsoft.Network/stable/2020-11-01/virtualRouter.json
  - Microsoft.Network/stable/2020-11-01/virtualWan.json
  - Microsoft.Network/stable/2020-11-01/vmssNetworkInterface.json
  - Microsoft.Network/stable/2020-11-01/vmssPublicIpAddress.json
  - Microsoft.Network/stable/2020-11-01/webapplicationfirewall.json

```

### Tag: package-2021-02-preview-only

These settings apply only when `--tag=2021-02-preview-only` is specified on the command line.

``` yaml $(tag) == 'package-2021-02-preview-only'
input-file:
  - Microsoft.Network/preview/2021-02-01-preview/networkManager.json
  - Microsoft.Network/preview/2021-02-01-preview/networkManagerActiveConfiguration.json
  - Microsoft.Network/preview/2021-02-01-preview/networkManagerConnectivityConfiguration.json
  - Microsoft.Network/preview/2021-02-01-preview/networkManagerEffectiveConfiguration.json
  - Microsoft.Network/preview/2021-02-01-preview/networkManagerGroup.json
  - Microsoft.Network/preview/2021-02-01-preview/networkManagerSecurityUserConfiguration.json
  - Microsoft.Network/preview/2021-02-01-preview/networkManagerSecurityAdminConfiguration.json
  - Microsoft.Network/preview/2021-02-01-preview/networkSecurityPerimeter.json
```

### Tag: package-2021-02-preview

These settings apply only when `--tag=2021-02-preview` is specified on the command line.

``` yaml $(tag) == 'package-2021-02-preview'
input-file:
  - Microsoft.Network/preview/2021-02-01-preview/network.json
  - Microsoft.Network/preview/2021-02-01-preview/networkManager.json
  - Microsoft.Network/preview/2021-02-01-preview/networkManagerActiveConfiguration.json
  - Microsoft.Network/preview/2021-02-01-preview/networkManagerConnectivityConfiguration.json
  - Microsoft.Network/preview/2021-02-01-preview/networkManagerEffectiveConfiguration.json
  - Microsoft.Network/preview/2021-02-01-preview/networkManagerGroup.json
  - Microsoft.Network/preview/2021-02-01-preview/networkManagerSecurityUserConfiguration.json
  - Microsoft.Network/preview/2021-02-01-preview/networkManagerSecurityAdminConfiguration.json
  - Microsoft.Network/preview/2021-02-01-preview/networkSecurityPerimeter.json
  - Microsoft.Network/stable/2021-03-01/applicationGateway.json
  - Microsoft.Network/stable/2021-03-01/applicationSecurityGroup.json
  - Microsoft.Network/stable/2021-03-01/availableDelegations.json
  - Microsoft.Network/stable/2021-03-01/availableServiceAliases.json
  - Microsoft.Network/stable/2021-03-01/azureFirewall.json
  - Microsoft.Network/stable/2021-03-01/azureFirewallFqdnTag.json
  - Microsoft.Network/stable/2021-03-01/azureWebCategory.json
  - Microsoft.Network/stable/2021-03-01/bastionHost.json
  - Microsoft.Network/stable/2021-03-01/checkDnsAvailability.json
  - Microsoft.Network/stable/2021-03-01/cloudServiceNetworkInterface.json
  - Microsoft.Network/stable/2021-03-01/cloudServicePublicIpAddress.json
  - Microsoft.Network/stable/2021-03-01/customIpPrefix.json
  - Microsoft.Network/stable/2021-03-01/ddosCustomPolicy.json
  - Microsoft.Network/stable/2021-03-01/ddosProtectionPlan.json
  - Microsoft.Network/stable/2021-03-01/dscpConfiguration.json
  - Microsoft.Network/stable/2021-03-01/endpointService.json
  - Microsoft.Network/stable/2021-03-01/expressRouteCircuit.json
  - Microsoft.Network/stable/2021-03-01/expressRouteCrossConnection.json
  - Microsoft.Network/stable/2021-03-01/expressRoutePort.json
  - Microsoft.Network/stable/2021-03-01/firewallPolicy.json
  - Microsoft.Network/stable/2021-03-01/ipAllocation.json
  - Microsoft.Network/stable/2021-03-01/ipGroups.json
  - Microsoft.Network/stable/2021-03-01/loadBalancer.json
  - Microsoft.Network/stable/2021-03-01/natGateway.json
  - Microsoft.Network/stable/2021-03-01/networkInterface.json
  - Microsoft.Network/stable/2021-03-01/networkProfile.json
  - Microsoft.Network/stable/2021-03-01/networkSecurityGroup.json
  - Microsoft.Network/stable/2021-03-01/networkVirtualAppliance.json
  - Microsoft.Network/stable/2021-03-01/networkWatcher.json
  - Microsoft.Network/stable/2021-03-01/operation.json
  - Microsoft.Network/stable/2021-03-01/privateEndpoint.json
  - Microsoft.Network/stable/2021-03-01/privateLinkService.json
  - Microsoft.Network/stable/2021-03-01/publicIpAddress.json
  - Microsoft.Network/stable/2021-03-01/publicIpPrefix.json
  - Microsoft.Network/stable/2021-03-01/routeFilter.json
  - Microsoft.Network/stable/2021-03-01/routeTable.json
  - Microsoft.Network/stable/2021-03-01/securityPartnerProvider.json
  - Microsoft.Network/stable/2021-03-01/serviceCommunity.json
  - Microsoft.Network/stable/2021-03-01/serviceEndpointPolicy.json
  - Microsoft.Network/stable/2021-03-01/serviceTags.json
  - Microsoft.Network/stable/2021-03-01/usage.json
  - Microsoft.Network/stable/2021-03-01/virtualNetwork.json
  - Microsoft.Network/stable/2021-03-01/virtualNetworkGateway.json
  - Microsoft.Network/stable/2021-03-01/virtualNetworkTap.json
  - Microsoft.Network/stable/2021-03-01/virtualRouter.json
  - Microsoft.Network/stable/2021-03-01/virtualWan.json
  - Microsoft.Network/stable/2021-03-01/vmssNetworkInterface.json
  - Microsoft.Network/stable/2021-03-01/vmssPublicIpAddress.json
  - Microsoft.Network/stable/2021-03-01/webapplicationfirewall.json
```

### Tag: package-2021-03-preview

These settings apply only when `--tag=2021-03-preview` is specified on the command line.

``` yaml $(tag) == 'package-2021-03-preview'
input-file:
  - Microsoft.Network/stable/2021-02-01/applicationGateway.json
  - Microsoft.Network/stable/2021-02-01/applicationSecurityGroup.json
  - Microsoft.Network/stable/2021-02-01/availableDelegations.json
  - Microsoft.Network/stable/2021-02-01/availableServiceAliases.json
  - Microsoft.Network/stable/2021-02-01/azureFirewall.json
  - Microsoft.Network/stable/2021-02-01/azureFirewallFqdnTag.json
  - Microsoft.Network/stable/2021-02-01/azureWebCategory.json
  - Microsoft.Network/stable/2021-02-01/bastionHost.json
  - Microsoft.Network/stable/2021-02-01/checkDnsAvailability.json
  - Microsoft.Network/stable/2021-02-01/cloudServiceNetworkInterface.json
  - Microsoft.Network/stable/2021-02-01/cloudServicePublicIpAddress.json
  - Microsoft.Network/stable/2021-02-01/customIpPrefix.json
  - Microsoft.Network/stable/2021-02-01/ddosCustomPolicy.json
  - Microsoft.Network/stable/2021-02-01/ddosProtectionPlan.json
  - Microsoft.Network/stable/2021-02-01/dscpConfiguration.json
  - Microsoft.Network/stable/2021-02-01/endpointService.json
  - Microsoft.Network/stable/2021-02-01/expressRouteCircuit.json
  - Microsoft.Network/stable/2021-02-01/expressRouteCrossConnection.json
  - Microsoft.Network/stable/2021-02-01/expressRoutePort.json
  - Microsoft.Network/stable/2021-02-01/firewallPolicy.json
  - Microsoft.Network/stable/2021-02-01/ipAllocation.json
  - Microsoft.Network/stable/2021-02-01/ipGroups.json
  - Microsoft.Network/stable/2021-02-01/loadBalancer.json
  - Microsoft.Network/stable/2021-02-01/natGateway.json
  - Microsoft.Network/preview/2021-03-01-preview/network.json
  - Microsoft.Network/stable/2021-02-01/networkInterface.json
  - Microsoft.Network/preview/2021-03-01-preview/networkSecurityPerimeter.json
  - Microsoft.Network/stable/2021-02-01/networkProfile.json
  - Microsoft.Network/stable/2021-02-01/networkSecurityGroup.json
  - Microsoft.Network/stable/2021-02-01/networkVirtualAppliance.json
  - Microsoft.Network/stable/2021-02-01/networkWatcher.json
  - Microsoft.Network/stable/2021-02-01/operation.json
  - Microsoft.Network/stable/2021-02-01/privateEndpoint.json
  - Microsoft.Network/stable/2021-02-01/privateLinkService.json
  - Microsoft.Network/stable/2021-02-01/publicIpAddress.json
  - Microsoft.Network/stable/2021-02-01/publicIpPrefix.json
  - Microsoft.Network/stable/2021-02-01/routeFilter.json
  - Microsoft.Network/stable/2021-02-01/routeTable.json
  - Microsoft.Network/stable/2021-02-01/securityPartnerProvider.json
  - Microsoft.Network/stable/2021-02-01/serviceCommunity.json
  - Microsoft.Network/stable/2021-02-01/serviceEndpointPolicy.json
  - Microsoft.Network/stable/2021-02-01/serviceTags.json
  - Microsoft.Network/stable/2021-02-01/usage.json
  - Microsoft.Network/stable/2021-02-01/virtualNetwork.json
  - Microsoft.Network/stable/2021-02-01/virtualNetworkGateway.json
  - Microsoft.Network/stable/2021-02-01/virtualNetworkTap.json
  - Microsoft.Network/stable/2021-02-01/virtualRouter.json
  - Microsoft.Network/stable/2021-02-01/virtualWan.json
  - Microsoft.Network/stable/2021-02-01/vmssNetworkInterface.json
  - Microsoft.Network/stable/2021-02-01/vmssPublicIpAddress.json
  - Microsoft.Network/stable/2021-02-01/webapplicationfirewall.json
```

### Tag: package-2020-08

These settings apply only when `--tag=package-2020-08` is specified on the command line.

``` yaml $(tag) == 'package-2020-08'
input-file:
  - Microsoft.Network/stable/2020-08-01/applicationGateway.json
  - Microsoft.Network/stable/2020-08-01/applicationSecurityGroup.json
  - Microsoft.Network/stable/2020-08-01/availableDelegations.json
  - Microsoft.Network/stable/2020-08-01/availableServiceAliases.json
  - Microsoft.Network/stable/2020-08-01/azureFirewall.json
  - Microsoft.Network/stable/2020-08-01/azureFirewallFqdnTag.json
  - Microsoft.Network/stable/2020-08-01/azureWebCategory.json
  - Microsoft.Network/stable/2020-08-01/bastionHost.json
  - Microsoft.Network/stable/2020-08-01/checkDnsAvailability.json
  - Microsoft.Network/stable/2020-08-01/customIpPrefix.json
  - Microsoft.Network/stable/2020-08-01/ddosCustomPolicy.json
  - Microsoft.Network/stable/2020-08-01/ddosProtectionPlan.json
  - Microsoft.Network/stable/2020-08-01/dscpConfiguration.json
  - Microsoft.Network/stable/2020-08-01/endpointService.json
  - Microsoft.Network/stable/2020-08-01/expressRouteCircuit.json
  - Microsoft.Network/stable/2020-08-01/expressRouteCrossConnection.json
  - Microsoft.Network/stable/2020-08-01/expressRoutePort.json
  - Microsoft.Network/stable/2020-08-01/firewallPolicy.json
  - Microsoft.Network/stable/2020-08-01/ipAllocation.json
  - Microsoft.Network/stable/2020-08-01/ipGroups.json
  - Microsoft.Network/stable/2020-08-01/loadBalancer.json
  - Microsoft.Network/stable/2020-08-01/natGateway.json
  - Microsoft.Network/stable/2020-08-01/network.json
  - Microsoft.Network/stable/2020-08-01/networkInterface.json
  - Microsoft.Network/stable/2020-08-01/networkProfile.json
  - Microsoft.Network/stable/2020-08-01/networkSecurityGroup.json
  - Microsoft.Network/stable/2020-08-01/networkVirtualAppliance.json
  - Microsoft.Network/stable/2020-08-01/networkWatcher.json
  - Microsoft.Network/stable/2020-08-01/operation.json
  - Microsoft.Network/stable/2020-08-01/privateEndpoint.json
  - Microsoft.Network/stable/2020-08-01/privateLinkService.json
  - Microsoft.Network/stable/2020-08-01/publicIpAddress.json
  - Microsoft.Network/stable/2020-08-01/publicIpPrefix.json
  - Microsoft.Network/stable/2020-08-01/routeFilter.json
  - Microsoft.Network/stable/2020-08-01/routeTable.json
  - Microsoft.Network/stable/2020-08-01/securityPartnerProvider.json
  - Microsoft.Network/stable/2020-08-01/serviceCommunity.json
  - Microsoft.Network/stable/2020-08-01/serviceEndpointPolicy.json
  - Microsoft.Network/stable/2020-08-01/serviceTags.json
  - Microsoft.Network/stable/2020-08-01/usage.json
  - Microsoft.Network/stable/2020-08-01/virtualNetwork.json
  - Microsoft.Network/stable/2020-08-01/virtualNetworkGateway.json
  - Microsoft.Network/stable/2020-08-01/virtualNetworkTap.json
  - Microsoft.Network/stable/2020-08-01/virtualRouter.json
  - Microsoft.Network/stable/2020-08-01/virtualWan.json
  - Microsoft.Network/stable/2020-08-01/vmssNetworkInterface.json
  - Microsoft.Network/stable/2020-08-01/vmssPublicIpAddress.json
  - Microsoft.Network/stable/2020-08-01/webapplicationfirewall.json
  - Microsoft.Network/stable/2020-08-01/cloudServiceNetworkInterface.json
  - Microsoft.Network/stable/2020-08-01/cloudServicePublicIpAddress.json
```

### Tag: package-2020-07

These settings apply only when `--tag=package-2020-07` is specified on the command line.

``` yaml $(tag) == 'package-2020-07'
input-file:
  - Microsoft.Network/stable/2020-07-01/applicationGateway.json
  - Microsoft.Network/stable/2020-07-01/applicationSecurityGroup.json
  - Microsoft.Network/stable/2020-07-01/availableDelegations.json
  - Microsoft.Network/stable/2020-07-01/availableServiceAliases.json
  - Microsoft.Network/stable/2020-07-01/azureFirewall.json
  - Microsoft.Network/stable/2020-07-01/azureFirewallFqdnTag.json
  - Microsoft.Network/stable/2020-07-01/azureWebCategory.json
  - Microsoft.Network/stable/2020-07-01/bastionHost.json
  - Microsoft.Network/stable/2020-07-01/checkDnsAvailability.json
  - Microsoft.Network/stable/2020-07-01/customIpPrefix.json
  - Microsoft.Network/stable/2020-07-01/ddosCustomPolicy.json
  - Microsoft.Network/stable/2020-07-01/ddosProtectionPlan.json
  - Microsoft.Network/stable/2020-07-01/dscpConfiguration.json
  - Microsoft.Network/stable/2020-07-01/endpointService.json
  - Microsoft.Network/stable/2020-07-01/expressRouteCircuit.json
  - Microsoft.Network/stable/2020-07-01/expressRouteCrossConnection.json
  - Microsoft.Network/stable/2020-07-01/expressRoutePort.json
  - Microsoft.Network/stable/2020-07-01/firewallPolicy.json
  - Microsoft.Network/stable/2020-07-01/ipAllocation.json
  - Microsoft.Network/stable/2020-07-01/ipGroups.json
  - Microsoft.Network/stable/2020-07-01/loadBalancer.json
  - Microsoft.Network/stable/2020-07-01/natGateway.json
  - Microsoft.Network/stable/2020-07-01/network.json
  - Microsoft.Network/stable/2020-07-01/networkInterface.json
  - Microsoft.Network/stable/2020-07-01/networkProfile.json
  - Microsoft.Network/stable/2020-07-01/networkSecurityGroup.json
  - Microsoft.Network/stable/2020-07-01/networkVirtualAppliance.json
  - Microsoft.Network/stable/2020-07-01/networkWatcher.json
  - Microsoft.Network/stable/2020-07-01/operation.json
  - Microsoft.Network/stable/2020-07-01/privateEndpoint.json
  - Microsoft.Network/stable/2020-07-01/privateLinkService.json
  - Microsoft.Network/stable/2020-07-01/publicIpAddress.json
  - Microsoft.Network/stable/2020-07-01/publicIpPrefix.json
  - Microsoft.Network/stable/2020-07-01/routeFilter.json
  - Microsoft.Network/stable/2020-07-01/routeTable.json
  - Microsoft.Network/stable/2020-07-01/securityPartnerProvider.json
  - Microsoft.Network/stable/2020-07-01/serviceCommunity.json
  - Microsoft.Network/stable/2020-07-01/serviceEndpointPolicy.json
  - Microsoft.Network/stable/2020-07-01/serviceTags.json
  - Microsoft.Network/stable/2020-07-01/usage.json
  - Microsoft.Network/stable/2020-07-01/virtualNetwork.json
  - Microsoft.Network/stable/2020-07-01/virtualNetworkGateway.json
  - Microsoft.Network/stable/2020-07-01/virtualNetworkTap.json
  - Microsoft.Network/stable/2020-07-01/virtualRouter.json
  - Microsoft.Network/stable/2020-07-01/virtualWan.json
  - Microsoft.Network/stable/2020-07-01/vmssNetworkInterface.json
  - Microsoft.Network/stable/2020-07-01/vmssPublicIpAddress.json
  - Microsoft.Network/stable/2020-07-01/webapplicationfirewall.json
  - Microsoft.Network/stable/2020-07-01/cloudServiceNetworkInterface.json
  - Microsoft.Network/stable/2020-07-01/cloudServicePublicIpAddress.json
```

### Tag: package-2020-06

These settings apply only when `--tag=package-2020-06` is specified on the command line.

``` yaml $(tag) == 'package-2020-06'
input-file:
  - Microsoft.Network/stable/2020-06-01/applicationGateway.json
  - Microsoft.Network/stable/2020-06-01/applicationSecurityGroup.json
  - Microsoft.Network/stable/2020-06-01/availableDelegations.json
  - Microsoft.Network/stable/2020-06-01/availableServiceAliases.json
  - Microsoft.Network/stable/2020-06-01/azureFirewall.json
  - Microsoft.Network/stable/2020-06-01/azureFirewallFqdnTag.json
  - Microsoft.Network/stable/2020-06-01/bastionHost.json
  - Microsoft.Network/stable/2020-06-01/checkDnsAvailability.json
  - Microsoft.Network/stable/2020-06-01/customIpPrefix.json
  - Microsoft.Network/stable/2020-06-01/ddosCustomPolicy.json
  - Microsoft.Network/stable/2020-06-01/ddosProtectionPlan.json
  - Microsoft.Network/stable/2020-06-01/dscpConfiguration.json
  - Microsoft.Network/stable/2020-06-01/endpointService.json
  - Microsoft.Network/stable/2020-06-01/expressRouteCircuit.json
  - Microsoft.Network/stable/2020-06-01/expressRouteCrossConnection.json
  - Microsoft.Network/stable/2020-06-01/expressRoutePort.json
  - Microsoft.Network/stable/2020-06-01/firewallPolicy.json
  - Microsoft.Network/stable/2020-06-01/ipAllocation.json
  - Microsoft.Network/stable/2020-06-01/ipGroups.json
  - Microsoft.Network/stable/2020-06-01/loadBalancer.json
  - Microsoft.Network/stable/2020-06-01/natGateway.json
  - Microsoft.Network/stable/2020-06-01/network.json
  - Microsoft.Network/stable/2020-06-01/networkInterface.json
  - Microsoft.Network/stable/2020-06-01/networkProfile.json
  - Microsoft.Network/stable/2020-06-01/networkSecurityGroup.json
  - Microsoft.Network/stable/2020-06-01/networkVirtualAppliance.json
  - Microsoft.Network/stable/2020-06-01/networkWatcher.json
  - Microsoft.Network/stable/2020-06-01/operation.json
  - Microsoft.Network/stable/2020-06-01/privateEndpoint.json
  - Microsoft.Network/stable/2020-06-01/privateLinkService.json
  - Microsoft.Network/stable/2020-06-01/publicIpAddress.json
  - Microsoft.Network/stable/2020-06-01/publicIpPrefix.json
  - Microsoft.Network/stable/2020-06-01/routeFilter.json
  - Microsoft.Network/stable/2020-06-01/routeTable.json
  - Microsoft.Network/stable/2020-06-01/securityPartnerProvider.json
  - Microsoft.Network/stable/2020-06-01/serviceCommunity.json
  - Microsoft.Network/stable/2020-06-01/serviceEndpointPolicy.json
  - Microsoft.Network/stable/2020-06-01/serviceTags.json
  - Microsoft.Network/stable/2020-06-01/usage.json
  - Microsoft.Network/stable/2020-06-01/virtualNetwork.json
  - Microsoft.Network/stable/2020-06-01/virtualNetworkGateway.json
  - Microsoft.Network/stable/2020-06-01/virtualNetworkTap.json
  - Microsoft.Network/stable/2020-06-01/virtualRouter.json
  - Microsoft.Network/stable/2020-06-01/virtualWan.json
  - Microsoft.Network/stable/2020-06-01/vmssNetworkInterface.json
  - Microsoft.Network/stable/2020-06-01/vmssPublicIpAddress.json
  - Microsoft.Network/stable/2020-06-01/webapplicationfirewall.json
```

### Tag: package-2020-05

These settings apply only when `--tag=package-2020-05` is specified on the command line.

``` yaml $(tag) == 'package-2020-05'
input-file:
  - Microsoft.Network/stable/2020-05-01/applicationGateway.json
  - Microsoft.Network/stable/2020-05-01/applicationSecurityGroup.json
  - Microsoft.Network/stable/2020-05-01/availableDelegations.json
  - Microsoft.Network/stable/2020-05-01/availableServiceAliases.json
  - Microsoft.Network/stable/2020-05-01/azureFirewall.json
  - Microsoft.Network/stable/2020-05-01/azureFirewallFqdnTag.json
  - Microsoft.Network/stable/2020-05-01/bastionHost.json
  - Microsoft.Network/stable/2020-05-01/checkDnsAvailability.json
  - Microsoft.Network/stable/2020-05-01/ddosCustomPolicy.json
  - Microsoft.Network/stable/2020-05-01/ddosProtectionPlan.json
  - Microsoft.Network/stable/2020-05-01/endpointService.json
  - Microsoft.Network/stable/2020-05-01/expressRouteCircuit.json
  - Microsoft.Network/stable/2020-05-01/expressRouteCrossConnection.json
  - Microsoft.Network/stable/2020-05-01/expressRoutePort.json
  - Microsoft.Network/stable/2020-05-01/firewallPolicy.json
  - Microsoft.Network/stable/2020-05-01/ipAllocation.json
  - Microsoft.Network/stable/2020-05-01/ipGroups.json
  - Microsoft.Network/stable/2020-05-01/loadBalancer.json
  - Microsoft.Network/stable/2020-05-01/natGateway.json
  - Microsoft.Network/stable/2020-05-01/network.json
  - Microsoft.Network/stable/2020-05-01/networkInterface.json
  - Microsoft.Network/stable/2020-05-01/networkProfile.json
  - Microsoft.Network/stable/2020-05-01/networkSecurityGroup.json
  - Microsoft.Network/stable/2020-05-01/networkVirtualAppliance.json
  - Microsoft.Network/stable/2020-05-01/networkWatcher.json
  - Microsoft.Network/stable/2020-05-01/operation.json
  - Microsoft.Network/stable/2020-05-01/privateEndpoint.json
  - Microsoft.Network/stable/2020-05-01/privateLinkService.json
  - Microsoft.Network/stable/2020-05-01/publicIpAddress.json
  - Microsoft.Network/stable/2020-05-01/publicIpPrefix.json
  - Microsoft.Network/stable/2020-05-01/routeFilter.json
  - Microsoft.Network/stable/2020-05-01/routeTable.json
  - Microsoft.Network/stable/2020-05-01/securityPartnerProvider.json
  - Microsoft.Network/stable/2020-05-01/serviceCommunity.json
  - Microsoft.Network/stable/2020-05-01/serviceEndpointPolicy.json
  - Microsoft.Network/stable/2020-05-01/serviceTags.json
  - Microsoft.Network/stable/2020-05-01/usage.json
  - Microsoft.Network/stable/2020-05-01/virtualNetwork.json
  - Microsoft.Network/stable/2020-05-01/virtualNetworkGateway.json
  - Microsoft.Network/stable/2020-05-01/virtualNetworkTap.json
  - Microsoft.Network/stable/2020-05-01/virtualRouter.json
  - Microsoft.Network/stable/2020-05-01/virtualWan.json
  - Microsoft.Network/stable/2020-05-01/vmssNetworkInterface.json
  - Microsoft.Network/stable/2020-05-01/vmssPublicIpAddress.json
  - Microsoft.Network/stable/2020-05-01/webapplicationfirewall.json
```

### Tag: package-2020-04

These settings apply only when `--tag=package-2020-04` is specified on the command line.

``` yaml $(tag) == 'package-2020-04'
input-file:
  - Microsoft.Network/stable/2020-04-01/applicationGateway.json
  - Microsoft.Network/stable/2020-04-01/applicationSecurityGroup.json
  - Microsoft.Network/stable/2020-04-01/availableDelegations.json
  - Microsoft.Network/stable/2020-04-01/availableServiceAliases.json
  - Microsoft.Network/stable/2020-04-01/azureFirewall.json
  - Microsoft.Network/stable/2020-04-01/azureFirewallFqdnTag.json
  - Microsoft.Network/stable/2020-04-01/bastionHost.json
  - Microsoft.Network/stable/2020-04-01/checkDnsAvailability.json
  - Microsoft.Network/stable/2020-04-01/ddosCustomPolicy.json
  - Microsoft.Network/stable/2020-04-01/ddosProtectionPlan.json
  - Microsoft.Network/stable/2020-04-01/endpointService.json
  - Microsoft.Network/stable/2020-04-01/expressRouteCircuit.json
  - Microsoft.Network/stable/2020-04-01/expressRouteCrossConnection.json
  - Microsoft.Network/stable/2020-04-01/expressRoutePort.json
  - Microsoft.Network/stable/2020-04-01/firewallPolicy.json
  - Microsoft.Network/stable/2020-04-01/ipAllocation.json
  - Microsoft.Network/stable/2020-04-01/ipGroups.json
  - Microsoft.Network/stable/2020-04-01/loadBalancer.json
  - Microsoft.Network/stable/2020-04-01/natGateway.json
  - Microsoft.Network/stable/2020-04-01/network.json
  - Microsoft.Network/stable/2020-04-01/networkInterface.json
  - Microsoft.Network/stable/2020-04-01/networkProfile.json
  - Microsoft.Network/stable/2020-04-01/networkSecurityGroup.json
  - Microsoft.Network/stable/2020-04-01/networkVirtualAppliance.json
  - Microsoft.Network/stable/2020-04-01/networkWatcher.json
  - Microsoft.Network/stable/2020-04-01/operation.json
  - Microsoft.Network/stable/2020-04-01/privateEndpoint.json
  - Microsoft.Network/stable/2020-04-01/privateLinkService.json
  - Microsoft.Network/stable/2020-04-01/publicIpAddress.json
  - Microsoft.Network/stable/2020-04-01/publicIpPrefix.json
  - Microsoft.Network/stable/2020-04-01/routeFilter.json
  - Microsoft.Network/stable/2020-04-01/routeTable.json
  - Microsoft.Network/stable/2020-04-01/securityPartnerProvider.json
  - Microsoft.Network/stable/2020-04-01/serviceCommunity.json
  - Microsoft.Network/stable/2020-04-01/serviceEndpointPolicy.json
  - Microsoft.Network/stable/2020-04-01/serviceTags.json
  - Microsoft.Network/stable/2020-04-01/usage.json
  - Microsoft.Network/stable/2020-04-01/virtualNetwork.json
  - Microsoft.Network/stable/2020-04-01/virtualNetworkGateway.json
  - Microsoft.Network/stable/2020-04-01/virtualNetworkTap.json
  - Microsoft.Network/stable/2020-04-01/virtualRouter.json
  - Microsoft.Network/stable/2020-04-01/virtualWan.json
  - Microsoft.Network/stable/2020-04-01/vmssNetworkInterface.json
  - Microsoft.Network/stable/2020-04-01/vmssPublicIpAddress.json
  - Microsoft.Network/stable/2020-04-01/webapplicationfirewall.json
```

### Tag: package-2020-03

These settings apply only when `--tag=package-2020-03` is specified on the command line.

``` yaml $(tag) == 'package-2020-03'
input-file:
  - Microsoft.Network/stable/2020-03-01/applicationGateway.json
  - Microsoft.Network/stable/2020-03-01/applicationSecurityGroup.json
  - Microsoft.Network/stable/2020-03-01/availableDelegations.json
  - Microsoft.Network/stable/2020-03-01/availableServiceAliases.json
  - Microsoft.Network/stable/2020-03-01/azureFirewall.json
  - Microsoft.Network/stable/2020-03-01/azureFirewallFqdnTag.json
  - Microsoft.Network/stable/2020-03-01/bastionHost.json
  - Microsoft.Network/stable/2020-03-01/checkDnsAvailability.json
  - Microsoft.Network/stable/2020-03-01/ddosCustomPolicy.json
  - Microsoft.Network/stable/2020-03-01/ddosProtectionPlan.json
  - Microsoft.Network/stable/2020-03-01/endpointService.json
  - Microsoft.Network/stable/2020-03-01/expressRouteCircuit.json
  - Microsoft.Network/stable/2020-03-01/expressRouteCrossConnection.json
  - Microsoft.Network/stable/2020-03-01/expressRoutePort.json
  - Microsoft.Network/stable/2020-03-01/firewallPolicy.json
  - Microsoft.Network/stable/2020-03-01/ipAllocation.json
  - Microsoft.Network/stable/2020-03-01/ipGroups.json
  - Microsoft.Network/stable/2020-03-01/loadBalancer.json
  - Microsoft.Network/stable/2020-03-01/natGateway.json
  - Microsoft.Network/stable/2020-03-01/network.json
  - Microsoft.Network/stable/2020-03-01/networkInterface.json
  - Microsoft.Network/stable/2020-03-01/networkProfile.json
  - Microsoft.Network/stable/2020-03-01/networkSecurityGroup.json
  - Microsoft.Network/stable/2020-03-01/networkVirtualAppliance.json
  - Microsoft.Network/stable/2020-03-01/networkWatcher.json
  - Microsoft.Network/stable/2020-03-01/operation.json
  - Microsoft.Network/stable/2020-03-01/privateEndpoint.json
  - Microsoft.Network/stable/2020-03-01/privateLinkService.json
  - Microsoft.Network/stable/2020-03-01/publicIpAddress.json
  - Microsoft.Network/stable/2020-03-01/publicIpPrefix.json
  - Microsoft.Network/stable/2020-03-01/routeFilter.json
  - Microsoft.Network/stable/2020-03-01/routeTable.json
  - Microsoft.Network/stable/2020-03-01/securityPartnerProvider.json
  - Microsoft.Network/stable/2020-03-01/serviceCommunity.json
  - Microsoft.Network/stable/2020-03-01/serviceEndpointPolicy.json
  - Microsoft.Network/stable/2020-03-01/serviceTags.json
  - Microsoft.Network/stable/2020-03-01/usage.json
  - Microsoft.Network/stable/2020-03-01/virtualNetwork.json
  - Microsoft.Network/stable/2020-03-01/virtualNetworkGateway.json
  - Microsoft.Network/stable/2020-03-01/virtualNetworkTap.json
  - Microsoft.Network/stable/2020-03-01/virtualRouter.json
  - Microsoft.Network/stable/2020-03-01/virtualWan.json
  - Microsoft.Network/stable/2020-03-01/vmssNetworkInterface.json
  - Microsoft.Network/stable/2020-03-01/vmssPublicIpAddress.json
  - Microsoft.Network/stable/2020-03-01/webapplicationfirewall.json
```

### Tag: package-2019-12

These settings apply only when `--tag=package-2019-12` is specified on the command line.

``` yaml $(tag) == 'package-2019-12'
input-file:
  - Microsoft.Network/stable/2019-12-01/applicationGateway.json
  - Microsoft.Network/stable/2019-12-01/applicationSecurityGroup.json
  - Microsoft.Network/stable/2019-12-01/availableDelegations.json
  - Microsoft.Network/stable/2019-12-01/availableServiceAliases.json
  - Microsoft.Network/stable/2019-12-01/azureFirewall.json
  - Microsoft.Network/stable/2019-12-01/azureFirewallFqdnTag.json
  - Microsoft.Network/stable/2019-12-01/bastionHost.json
  - Microsoft.Network/stable/2019-12-01/checkDnsAvailability.json
  - Microsoft.Network/stable/2019-12-01/ddosCustomPolicy.json
  - Microsoft.Network/stable/2019-12-01/ddosProtectionPlan.json
  - Microsoft.Network/stable/2019-12-01/endpointService.json
  - Microsoft.Network/stable/2019-12-01/expressRouteCircuit.json
  - Microsoft.Network/stable/2019-12-01/expressRouteCrossConnection.json
  - Microsoft.Network/stable/2019-12-01/expressRouteGateway.json
  - Microsoft.Network/stable/2019-12-01/expressRoutePort.json
  - Microsoft.Network/stable/2019-12-01/firewallPolicy.json
  - Microsoft.Network/stable/2019-12-01/ipGroups.json
  - Microsoft.Network/stable/2019-12-01/loadBalancer.json
  - Microsoft.Network/stable/2019-12-01/natGateway.json
  - Microsoft.Network/stable/2019-12-01/network.json
  - Microsoft.Network/stable/2019-12-01/networkInterface.json
  - Microsoft.Network/stable/2019-12-01/networkProfile.json
  - Microsoft.Network/stable/2019-12-01/networkSecurityGroup.json
  - Microsoft.Network/stable/2019-12-01/networkVirtualAppliance.json
  - Microsoft.Network/stable/2019-12-01/networkWatcher.json
  - Microsoft.Network/stable/2019-12-01/operation.json
  - Microsoft.Network/stable/2019-12-01/privateEndpoint.json
  - Microsoft.Network/stable/2019-12-01/privateLinkService.json
  - Microsoft.Network/stable/2019-12-01/publicIpAddress.json
  - Microsoft.Network/stable/2019-12-01/publicIpPrefix.json
  - Microsoft.Network/stable/2019-12-01/routeFilter.json
  - Microsoft.Network/stable/2019-12-01/routeTable.json
  - Microsoft.Network/stable/2019-12-01/serviceCommunity.json
  - Microsoft.Network/stable/2019-12-01/serviceEndpointPolicy.json
  - Microsoft.Network/stable/2019-12-01/serviceTags.json
  - Microsoft.Network/stable/2019-12-01/usage.json
  - Microsoft.Network/stable/2019-12-01/virtualNetwork.json
  - Microsoft.Network/stable/2019-12-01/virtualNetworkGateway.json
  - Microsoft.Network/stable/2019-12-01/virtualNetworkTap.json
  - Microsoft.Network/stable/2019-12-01/virtualRouter.json
  - Microsoft.Network/stable/2019-12-01/virtualWan.json
  - Microsoft.Network/stable/2019-12-01/vmssNetworkInterface.json
  - Microsoft.Network/stable/2019-12-01/vmssPublicIpAddress.json
  - Microsoft.Network/stable/2019-12-01/webapplicationfirewall.json
```

### Tag: package-2019-11

These settings apply only when `--tag=package-2019-11` is specified on the command line.

``` yaml $(tag) == 'package-2019-11'
input-file:
  - Microsoft.Network/stable/2019-11-01/applicationGateway.json
  - Microsoft.Network/stable/2019-11-01/applicationSecurityGroup.json
  - Microsoft.Network/stable/2019-11-01/availableDelegations.json
  - Microsoft.Network/stable/2019-11-01/availableServiceAliases.json
  - Microsoft.Network/stable/2019-11-01/azureFirewall.json
  - Microsoft.Network/stable/2019-11-01/azureFirewallFqdnTag.json
  - Microsoft.Network/stable/2019-11-01/bastionHost.json
  - Microsoft.Network/stable/2019-11-01/checkDnsAvailability.json
  - Microsoft.Network/stable/2019-11-01/ddosCustomPolicy.json
  - Microsoft.Network/stable/2019-11-01/ddosProtectionPlan.json
  - Microsoft.Network/stable/2019-11-01/endpointService.json
  - Microsoft.Network/stable/2019-11-01/expressRouteCircuit.json
  - Microsoft.Network/stable/2019-11-01/expressRouteCrossConnection.json
  - Microsoft.Network/stable/2019-11-01/expressRouteGateway.json
  - Microsoft.Network/stable/2019-11-01/expressRoutePort.json
  - Microsoft.Network/stable/2019-11-01/firewallPolicy.json
  - Microsoft.Network/stable/2019-11-01/ipGroups.json
  - Microsoft.Network/stable/2019-11-01/loadBalancer.json
  - Microsoft.Network/stable/2019-11-01/natGateway.json
  - Microsoft.Network/stable/2019-11-01/network.json
  - Microsoft.Network/stable/2019-11-01/networkInterface.json
  - Microsoft.Network/stable/2019-11-01/networkProfile.json
  - Microsoft.Network/stable/2019-11-01/networkSecurityGroup.json
  - Microsoft.Network/stable/2019-11-01/networkWatcher.json
  - Microsoft.Network/stable/2019-11-01/operation.json
  - Microsoft.Network/stable/2019-11-01/privateEndpoint.json
  - Microsoft.Network/stable/2019-11-01/privateLinkService.json
  - Microsoft.Network/stable/2019-11-01/publicIpAddress.json
  - Microsoft.Network/stable/2019-11-01/publicIpPrefix.json
  - Microsoft.Network/stable/2019-11-01/routeFilter.json
  - Microsoft.Network/stable/2019-11-01/routeTable.json
  - Microsoft.Network/stable/2019-11-01/serviceCommunity.json
  - Microsoft.Network/stable/2019-11-01/serviceEndpointPolicy.json
  - Microsoft.Network/stable/2019-11-01/serviceTags.json
  - Microsoft.Network/stable/2019-11-01/usage.json
  - Microsoft.Network/stable/2019-11-01/virtualNetwork.json
  - Microsoft.Network/stable/2019-11-01/virtualNetworkGateway.json
  - Microsoft.Network/stable/2019-11-01/virtualNetworkTap.json
  - Microsoft.Network/stable/2019-11-01/virtualRouter.json
  - Microsoft.Network/stable/2019-11-01/virtualWan.json
  - Microsoft.Network/stable/2019-11-01/vmssNetworkInterface.json
  - Microsoft.Network/stable/2019-11-01/vmssPublicIpAddress.json
  - Microsoft.Network/stable/2019-11-01/webapplicationfirewall.json
```

### Tag: package-2019-09

These settings apply only when `--tag=package-2019-09` is specified on the command line.

``` yaml $(tag) == 'package-2019-09'
input-file:
  - Microsoft.Network/stable/2019-09-01/applicationGateway.json
  - Microsoft.Network/stable/2019-09-01/applicationSecurityGroup.json
  - Microsoft.Network/stable/2019-09-01/availableDelegations.json
  - Microsoft.Network/stable/2019-09-01/availableServiceAliases.json
  - Microsoft.Network/stable/2019-09-01/azureFirewall.json
  - Microsoft.Network/stable/2019-09-01/azureFirewallFqdnTag.json
  - Microsoft.Network/stable/2019-09-01/bastionHost.json
  - Microsoft.Network/stable/2019-09-01/checkDnsAvailability.json
  - Microsoft.Network/stable/2019-09-01/ddosCustomPolicy.json
  - Microsoft.Network/stable/2019-09-01/ddosProtectionPlan.json
  - Microsoft.Network/stable/2019-09-01/endpointService.json
  - Microsoft.Network/stable/2019-09-01/expressRouteCircuit.json
  - Microsoft.Network/stable/2019-09-01/expressRouteCrossConnection.json
  - Microsoft.Network/stable/2019-09-01/expressRouteGateway.json
  - Microsoft.Network/stable/2019-09-01/expressRoutePort.json
  - Microsoft.Network/stable/2019-09-01/firewallPolicy.json
  - Microsoft.Network/stable/2019-09-01/ipGroups.json
  - Microsoft.Network/stable/2019-09-01/loadBalancer.json
  - Microsoft.Network/stable/2019-09-01/natGateway.json
  - Microsoft.Network/stable/2019-09-01/network.json
  - Microsoft.Network/stable/2019-09-01/networkInterface.json
  - Microsoft.Network/stable/2019-09-01/networkProfile.json
  - Microsoft.Network/stable/2019-09-01/networkSecurityGroup.json
  - Microsoft.Network/stable/2019-09-01/networkWatcher.json
  - Microsoft.Network/stable/2019-09-01/networkWatcherConnectionMonitorV1.json
  - Microsoft.Network/stable/2019-09-01/operation.json
  - Microsoft.Network/stable/2019-09-01/privateEndpoint.json
  - Microsoft.Network/stable/2019-09-01/privateLinkService.json
  - Microsoft.Network/stable/2019-09-01/publicIpAddress.json
  - Microsoft.Network/stable/2019-09-01/publicIpPrefix.json
  - Microsoft.Network/stable/2019-09-01/routeFilter.json
  - Microsoft.Network/stable/2019-09-01/routeTable.json
  - Microsoft.Network/stable/2019-09-01/serviceCommunity.json
  - Microsoft.Network/stable/2019-09-01/serviceEndpointPolicy.json
  - Microsoft.Network/stable/2019-09-01/serviceTags.json
  - Microsoft.Network/stable/2019-09-01/usage.json
  - Microsoft.Network/stable/2019-09-01/virtualNetwork.json
  - Microsoft.Network/stable/2019-09-01/virtualNetworkGateway.json
  - Microsoft.Network/stable/2019-09-01/virtualNetworkTap.json
  - Microsoft.Network/stable/2019-09-01/virtualRouter.json
  - Microsoft.Network/stable/2019-09-01/virtualWan.json
  - Microsoft.Network/stable/2019-09-01/vmssNetworkInterface.json
  - Microsoft.Network/stable/2019-09-01/vmssPublicIpAddress.json
  - Microsoft.Network/stable/2019-09-01/webapplicationfirewall.json
```

### Tag: package-2019-08

These settings apply only when `--tag=package-2019-08` is specified on the command line.

``` yaml $(tag) == 'package-2019-08'
input-file:
  - Microsoft.Network/stable/2019-08-01/applicationGateway.json
  - Microsoft.Network/stable/2019-08-01/applicationSecurityGroup.json
  - Microsoft.Network/stable/2019-08-01/availableDelegations.json
  - Microsoft.Network/stable/2019-08-01/availableServiceAliases.json
  - Microsoft.Network/stable/2019-08-01/azureFirewall.json
  - Microsoft.Network/stable/2019-08-01/azureFirewallFqdnTag.json
  - Microsoft.Network/stable/2019-08-01/bastionHost.json
  - Microsoft.Network/stable/2019-08-01/checkDnsAvailability.json
  - Microsoft.Network/stable/2019-08-01/ddosCustomPolicy.json
  - Microsoft.Network/stable/2019-08-01/ddosProtectionPlan.json
  - Microsoft.Network/stable/2019-08-01/endpointService.json
  - Microsoft.Network/stable/2019-08-01/expressRouteCircuit.json
  - Microsoft.Network/stable/2019-08-01/expressRouteCrossConnection.json
  - Microsoft.Network/stable/2019-08-01/expressRouteGateway.json
  - Microsoft.Network/stable/2019-08-01/expressRoutePort.json
  - Microsoft.Network/stable/2019-08-01/firewallPolicy.json
  - Microsoft.Network/stable/2019-08-01/loadBalancer.json
  - Microsoft.Network/stable/2019-08-01/natGateway.json
  - Microsoft.Network/stable/2019-08-01/network.json
  - Microsoft.Network/stable/2019-08-01/networkInterface.json
  - Microsoft.Network/stable/2019-08-01/networkProfile.json
  - Microsoft.Network/stable/2019-08-01/networkSecurityGroup.json
  - Microsoft.Network/stable/2019-08-01/networkWatcher.json
  - Microsoft.Network/stable/2019-08-01/networkWatcherConnectionMonitorV1.json
  - Microsoft.Network/stable/2019-08-01/operation.json
  - Microsoft.Network/stable/2019-08-01/privateEndpoint.json
  - Microsoft.Network/stable/2019-08-01/privateLinkService.json
  - Microsoft.Network/stable/2019-08-01/publicIpAddress.json
  - Microsoft.Network/stable/2019-08-01/publicIpPrefix.json
  - Microsoft.Network/stable/2019-08-01/routeFilter.json
  - Microsoft.Network/stable/2019-08-01/routeTable.json
  - Microsoft.Network/stable/2019-08-01/serviceCommunity.json
  - Microsoft.Network/stable/2019-08-01/serviceEndpointPolicy.json
  - Microsoft.Network/stable/2019-08-01/serviceTags.json
  - Microsoft.Network/stable/2019-08-01/usage.json
  - Microsoft.Network/stable/2019-08-01/virtualNetwork.json
  - Microsoft.Network/stable/2019-08-01/virtualNetworkGateway.json
  - Microsoft.Network/stable/2019-08-01/virtualNetworkTap.json
  - Microsoft.Network/stable/2019-08-01/virtualRouter.json
  - Microsoft.Network/stable/2019-08-01/virtualWan.json
  - Microsoft.Network/stable/2019-08-01/vmssNetworkInterface.json
  - Microsoft.Network/stable/2019-08-01/vmssPublicIpAddress.json
  - Microsoft.Network/stable/2019-08-01/webapplicationfirewall.json
```

### Tag: package-2019-07

These settings apply only when `--tag=package-2019-07` is specified on the command line.

``` yaml $(tag) == 'package-2019-07'
input-file:
  - Microsoft.Network/stable/2019-07-01/applicationGateway.json
  - Microsoft.Network/stable/2019-07-01/applicationSecurityGroup.json
  - Microsoft.Network/stable/2019-07-01/availableDelegations.json
  - Microsoft.Network/stable/2019-07-01/azureFirewall.json
  - Microsoft.Network/stable/2019-07-01/azureFirewallFqdnTag.json
  - Microsoft.Network/stable/2019-07-01/bastionHost.json
  - Microsoft.Network/stable/2019-07-01/checkDnsAvailability.json
  - Microsoft.Network/stable/2019-07-01/ddosCustomPolicy.json
  - Microsoft.Network/stable/2019-07-01/ddosProtectionPlan.json
  - Microsoft.Network/stable/2019-07-01/endpointService.json
  - Microsoft.Network/stable/2019-07-01/expressRouteCircuit.json
  - Microsoft.Network/stable/2019-07-01/expressRouteCrossConnection.json
  - Microsoft.Network/stable/2019-07-01/expressRouteGateway.json
  - Microsoft.Network/stable/2019-07-01/expressRoutePort.json
  - Microsoft.Network/stable/2019-07-01/firewallPolicy.json
  - Microsoft.Network/stable/2019-07-01/loadBalancer.json
  - Microsoft.Network/stable/2019-07-01/natGateway.json
  - Microsoft.Network/stable/2019-07-01/network.json
  - Microsoft.Network/stable/2019-07-01/networkInterface.json
  - Microsoft.Network/stable/2019-07-01/networkProfile.json
  - Microsoft.Network/stable/2019-07-01/networkSecurityGroup.json
  - Microsoft.Network/stable/2019-07-01/networkWatcher.json
  - Microsoft.Network/stable/2019-07-01/networkWatcherConnectionMonitorV1.json
  - Microsoft.Network/stable/2019-07-01/operation.json
  - Microsoft.Network/stable/2019-07-01/privateEndpoint.json
  - Microsoft.Network/stable/2019-07-01/privateLinkService.json
  - Microsoft.Network/stable/2019-07-01/publicIpAddress.json
  - Microsoft.Network/stable/2019-07-01/publicIpPrefix.json
  - Microsoft.Network/stable/2019-07-01/routeFilter.json
  - Microsoft.Network/stable/2019-07-01/routeTable.json
  - Microsoft.Network/stable/2019-07-01/serviceCommunity.json
  - Microsoft.Network/stable/2019-07-01/serviceEndpointPolicy.json
  - Microsoft.Network/stable/2019-07-01/serviceTags.json
  - Microsoft.Network/stable/2019-07-01/usage.json
  - Microsoft.Network/stable/2019-07-01/virtualNetwork.json
  - Microsoft.Network/stable/2019-07-01/virtualNetworkGateway.json
  - Microsoft.Network/stable/2019-07-01/virtualNetworkTap.json
  - Microsoft.Network/stable/2019-07-01/virtualRouter.json
  - Microsoft.Network/stable/2019-07-01/virtualWan.json
  - Microsoft.Network/stable/2019-07-01/vmssNetworkInterface.json
  - Microsoft.Network/stable/2019-07-01/vmssPublicIpAddress.json
  - Microsoft.Network/stable/2019-07-01/webapplicationfirewall.json
```

### Tag: package-2019-06

These settings apply only when `--tag=package-2019-06` is specified on the command line.

``` yaml $(tag) == 'package-2019-06'
input-file:
  - Microsoft.Network/stable/2019-06-01/applicationGateway.json
  - Microsoft.Network/stable/2019-06-01/applicationSecurityGroup.json
  - Microsoft.Network/stable/2019-06-01/availableDelegations.json
  - Microsoft.Network/stable/2019-06-01/azureFirewall.json
  - Microsoft.Network/stable/2019-06-01/azureFirewallFqdnTag.json
  - Microsoft.Network/stable/2019-06-01/bastionHost.json
  - Microsoft.Network/stable/2019-06-01/checkDnsAvailability.json
  - Microsoft.Network/stable/2019-06-01/ddosCustomPolicy.json
  - Microsoft.Network/stable/2019-06-01/ddosProtectionPlan.json
  - Microsoft.Network/stable/2019-06-01/endpointService.json
  - Microsoft.Network/stable/2019-06-01/expressRouteCircuit.json
  - Microsoft.Network/stable/2019-06-01/expressRouteCrossConnection.json
  - Microsoft.Network/stable/2019-06-01/expressRouteGateway.json
  - Microsoft.Network/stable/2019-06-01/expressRoutePort.json
  - Microsoft.Network/stable/2019-06-01/firewallPolicy.json
  - Microsoft.Network/stable/2019-06-01/loadBalancer.json
  - Microsoft.Network/stable/2019-06-01/natGateway.json
  - Microsoft.Network/stable/2019-06-01/network.json
  - Microsoft.Network/stable/2019-06-01/networkInterface.json
  - Microsoft.Network/stable/2019-06-01/networkProfile.json
  - Microsoft.Network/stable/2019-06-01/networkSecurityGroup.json
  - Microsoft.Network/stable/2019-06-01/networkWatcher.json
  - Microsoft.Network/stable/2019-06-01/networkWatcherConnectionMonitorV1.json
  - Microsoft.Network/stable/2019-06-01/operation.json
  - Microsoft.Network/stable/2019-06-01/privateEndpoint.json
  - Microsoft.Network/stable/2019-06-01/privateLinkService.json
  - Microsoft.Network/stable/2019-06-01/publicIpAddress.json
  - Microsoft.Network/stable/2019-06-01/publicIpPrefix.json
  - Microsoft.Network/stable/2019-06-01/routeFilter.json
  - Microsoft.Network/stable/2019-06-01/routeTable.json
  - Microsoft.Network/stable/2019-06-01/serviceCommunity.json
  - Microsoft.Network/stable/2019-06-01/serviceEndpointPolicy.json
  - Microsoft.Network/stable/2019-06-01/serviceTags.json
  - Microsoft.Network/stable/2019-06-01/usage.json
  - Microsoft.Network/stable/2019-06-01/virtualNetwork.json
  - Microsoft.Network/stable/2019-06-01/virtualNetworkGateway.json
  - Microsoft.Network/stable/2019-06-01/virtualNetworkTap.json
  - Microsoft.Network/stable/2019-06-01/virtualWan.json
  - Microsoft.Network/stable/2019-06-01/vmssNetworkInterface.json
  - Microsoft.Network/stable/2019-06-01/vmssPublicIpAddress.json
  - Microsoft.Network/stable/2019-06-01/webapplicationfirewall.json
```

### Tag: package-2019-04

These settings apply only when `--tag=package-2019-04` is specified on the command line.

``` yaml $(tag) == 'package-2019-04'
input-file:
  - Microsoft.Network/stable/2019-04-01/applicationGateway.json
  - Microsoft.Network/stable/2019-04-01/applicationSecurityGroup.json
  - Microsoft.Network/stable/2019-04-01/availableDelegations.json
  - Microsoft.Network/stable/2019-04-01/azureFirewall.json
  - Microsoft.Network/stable/2019-04-01/azureFirewallFqdnTag.json
  - Microsoft.Network/stable/2019-04-01/bastionHost.json
  - Microsoft.Network/stable/2019-04-01/checkDnsAvailability.json
  - Microsoft.Network/stable/2019-04-01/ddosCustomPolicy.json
  - Microsoft.Network/stable/2019-04-01/ddosProtectionPlan.json
  - Microsoft.Network/stable/2019-04-01/endpointService.json
  - Microsoft.Network/stable/2019-04-01/expressRouteCircuit.json
  - Microsoft.Network/stable/2019-04-01/expressRouteCrossConnection.json
  - Microsoft.Network/stable/2019-04-01/expressRouteGateway.json
  - Microsoft.Network/stable/2019-04-01/expressRoutePort.json
  - Microsoft.Network/stable/2019-04-01/privateEndpoint.json
  - Microsoft.Network/stable/2019-04-01/privateLinkService.json
  - Microsoft.Network/stable/2019-04-01/loadBalancer.json
  - Microsoft.Network/stable/2019-04-01/natGateway.json
  - Microsoft.Network/stable/2019-04-01/network.json
  - Microsoft.Network/stable/2019-04-01/networkInterface.json
  - Microsoft.Network/stable/2019-04-01/networkProfile.json
  - Microsoft.Network/stable/2019-04-01/networkSecurityGroup.json
  - Microsoft.Network/stable/2019-04-01/networkWatcher.json
  - Microsoft.Network/stable/2019-04-01/operation.json
  - Microsoft.Network/stable/2019-04-01/publicIpAddress.json
  - Microsoft.Network/stable/2019-04-01/publicIpPrefix.json
  - Microsoft.Network/stable/2019-04-01/routeFilter.json
  - Microsoft.Network/stable/2019-04-01/routeTable.json
  - Microsoft.Network/stable/2019-04-01/serviceCommunity.json
  - Microsoft.Network/stable/2019-04-01/serviceEndpointPolicy.json
  - Microsoft.Network/stable/2019-04-01/serviceTags.json
  - Microsoft.Network/stable/2019-04-01/usage.json
  - Microsoft.Network/stable/2019-04-01/virtualNetwork.json
  - Microsoft.Network/stable/2019-04-01/virtualNetworkGateway.json
  - Microsoft.Network/stable/2019-04-01/virtualNetworkTap.json
  - Microsoft.Network/stable/2019-04-01/virtualWan.json
  - Microsoft.Network/stable/2019-04-01/vmssNetworkInterface.json
  - Microsoft.Network/stable/2019-04-01/vmssPublicIpAddress.json
  - Microsoft.Network/stable/2019-04-01/webapplicationfirewall.json
```

### Tag: package-2019-02

These settings apply only when `--tag=package-2019-02` is specified on the command line.

``` yaml $(tag) == 'package-2019-02'
input-file:
  - Microsoft.Network/stable/2019-02-01/applicationGateway.json
  - Microsoft.Network/stable/2019-02-01/applicationSecurityGroup.json
  - Microsoft.Network/stable/2019-02-01/availableDelegations.json
  - Microsoft.Network/stable/2019-02-01/azureFirewall.json
  - Microsoft.Network/stable/2019-02-01/azureFirewallFqdnTag.json
  - Microsoft.Network/stable/2019-02-01/checkDnsAvailability.json
  - Microsoft.Network/stable/2019-02-01/ddosCustomPolicy.json
  - Microsoft.Network/stable/2019-02-01/ddosProtectionPlan.json
  - Microsoft.Network/stable/2019-02-01/endpointService.json
  - Microsoft.Network/stable/2019-02-01/expressRouteCircuit.json
  - Microsoft.Network/stable/2019-02-01/expressRouteCrossConnection.json
  - Microsoft.Network/stable/2019-02-01/expressRouteGateway.json
  - Microsoft.Network/stable/2019-02-01/expressRoutePort.json
  - Microsoft.Network/stable/2019-02-01/interfaceEndpoint.json
  - Microsoft.Network/stable/2019-02-01/loadBalancer.json
  - Microsoft.Network/stable/2019-02-01/natGateway.json
  - Microsoft.Network/stable/2019-02-01/network.json
  - Microsoft.Network/stable/2019-02-01/networkInterface.json
  - Microsoft.Network/stable/2019-02-01/networkProfile.json
  - Microsoft.Network/stable/2019-02-01/networkSecurityGroup.json
  - Microsoft.Network/stable/2019-02-01/networkWatcher.json
  - Microsoft.Network/stable/2019-02-01/operation.json
  - Microsoft.Network/stable/2019-02-01/publicIpAddress.json
  - Microsoft.Network/stable/2019-02-01/publicIpPrefix.json
  - Microsoft.Network/stable/2019-02-01/routeFilter.json
  - Microsoft.Network/stable/2019-02-01/routeTable.json
  - Microsoft.Network/stable/2019-02-01/serviceCommunity.json
  - Microsoft.Network/stable/2019-02-01/serviceEndpointPolicy.json
  - Microsoft.Network/stable/2019-02-01/usage.json
  - Microsoft.Network/stable/2019-02-01/virtualNetwork.json
  - Microsoft.Network/stable/2019-02-01/virtualNetworkGateway.json
  - Microsoft.Network/stable/2019-02-01/virtualNetworkTap.json
  - Microsoft.Network/stable/2019-02-01/virtualWan.json
  - Microsoft.Network/stable/2019-02-01/vmssNetworkInterface.json
  - Microsoft.Network/stable/2019-02-01/vmssPublicIpAddress.json
  - Microsoft.Network/stable/2019-02-01/webapplicationfirewall.json
```

### Tag: package-2018-12

These settings apply only when `--tag=package-2018-12` is specified on the command line.

``` yaml $(tag) == 'package-2018-12'
input-file:
  - Microsoft.Network/stable/2018-12-01/applicationGateway.json
  - Microsoft.Network/stable/2018-12-01/applicationSecurityGroup.json
  - Microsoft.Network/stable/2018-12-01/availableDelegations.json
  - Microsoft.Network/stable/2018-12-01/azureFirewall.json
  - Microsoft.Network/stable/2018-12-01/azureFirewallFqdnTag.json
  - Microsoft.Network/stable/2018-12-01/checkDnsAvailability.json
  - Microsoft.Network/stable/2018-12-01/ddosCustomPolicy.json
  - Microsoft.Network/stable/2018-12-01/ddosProtectionPlan.json
  - Microsoft.Network/stable/2018-12-01/endpointService.json
  - Microsoft.Network/stable/2018-12-01/expressRouteCircuit.json
  - Microsoft.Network/stable/2018-12-01/expressRouteCrossConnection.json
  - Microsoft.Network/stable/2018-12-01/expressRouteGateway.json
  - Microsoft.Network/stable/2018-12-01/expressRoutePort.json
  - Microsoft.Network/stable/2018-12-01/interfaceEndpoint.json
  - Microsoft.Network/stable/2018-12-01/loadBalancer.json
  - Microsoft.Network/stable/2018-12-01/network.json
  - Microsoft.Network/stable/2018-12-01/networkInterface.json
  - Microsoft.Network/stable/2018-12-01/networkProfile.json
  - Microsoft.Network/stable/2018-12-01/networkSecurityGroup.json
  - Microsoft.Network/stable/2018-12-01/networkWatcher.json
  - Microsoft.Network/stable/2018-12-01/operation.json
  - Microsoft.Network/stable/2018-12-01/publicIpAddress.json
  - Microsoft.Network/stable/2018-12-01/publicIpPrefix.json
  - Microsoft.Network/stable/2018-12-01/routeFilter.json
  - Microsoft.Network/stable/2018-12-01/routeTable.json
  - Microsoft.Network/stable/2018-12-01/serviceCommunity.json
  - Microsoft.Network/stable/2018-12-01/serviceEndpointPolicy.json
  - Microsoft.Network/stable/2018-12-01/usage.json
  - Microsoft.Network/stable/2018-12-01/virtualNetwork.json
  - Microsoft.Network/stable/2018-12-01/virtualNetworkGateway.json
  - Microsoft.Network/stable/2018-12-01/virtualNetworkTap.json
  - Microsoft.Network/stable/2018-12-01/virtualWan.json
  - Microsoft.Network/stable/2018-12-01/vmssNetworkInterface.json
  - Microsoft.Network/stable/2018-12-01/vmssPublicIpAddress.json
  - Microsoft.Network/stable/2018-12-01/webapplicationfirewall.json
```

### Tag: package-2018-12-only

These settings apply only when `--tag=package-2018-12-only` is specified on the command line.

``` yaml $(tag) == 'package-2018-12-only'
input-file:
  - Microsoft.Network/stable/2018-12-01/applicationGateway.json
  - Microsoft.Network/stable/2018-12-01/applicationSecurityGroup.json
  - Microsoft.Network/stable/2018-12-01/availableDelegations.json
  - Microsoft.Network/stable/2018-12-01/azureFirewall.json
  - Microsoft.Network/stable/2018-12-01/azureFirewallFqdnTag.json
  - Microsoft.Network/stable/2018-12-01/checkDnsAvailability.json
  - Microsoft.Network/stable/2018-12-01/ddosCustomPolicy.json
  - Microsoft.Network/stable/2018-12-01/ddosProtectionPlan.json
  - Microsoft.Network/stable/2018-12-01/endpointService.json
  - Microsoft.Network/stable/2018-12-01/expressRouteCircuit.json
  - Microsoft.Network/stable/2018-12-01/expressRouteCrossConnection.json
  - Microsoft.Network/stable/2018-12-01/expressRouteGateway.json
  - Microsoft.Network/stable/2018-12-01/expressRoutePort.json
  - Microsoft.Network/stable/2018-12-01/interfaceEndpoint.json
  - Microsoft.Network/stable/2018-12-01/loadBalancer.json
  - Microsoft.Network/stable/2018-12-01/network.json
  - Microsoft.Network/stable/2018-12-01/networkInterface.json
  - Microsoft.Network/stable/2018-12-01/networkProfile.json
  - Microsoft.Network/stable/2018-12-01/networkSecurityGroup.json
  - Microsoft.Network/stable/2018-12-01/networkWatcher.json
  - Microsoft.Network/stable/2018-12-01/operation.json
  - Microsoft.Network/stable/2018-12-01/publicIpAddress.json
  - Microsoft.Network/stable/2018-12-01/publicIpPrefix.json
  - Microsoft.Network/stable/2018-12-01/routeFilter.json
  - Microsoft.Network/stable/2018-12-01/routeTable.json
  - Microsoft.Network/stable/2018-12-01/serviceCommunity.json
  - Microsoft.Network/stable/2018-12-01/serviceEndpointPolicy.json
  - Microsoft.Network/stable/2018-12-01/usage.json
  - Microsoft.Network/stable/2018-12-01/virtualNetwork.json
  - Microsoft.Network/stable/2018-12-01/virtualNetworkGateway.json
  - Microsoft.Network/stable/2018-12-01/virtualNetworkTap.json
  - Microsoft.Network/stable/2018-12-01/virtualWan.json
```

### Tag: package-2018-11

These settings apply only when `--tag=package-2018-11` is specified on the command line.

``` yaml $(tag) == 'package-2018-11'
input-file:
  - Microsoft.Network/stable/2018-11-01/applicationGateway.json
  - Microsoft.Network/stable/2018-11-01/applicationSecurityGroup.json
  - Microsoft.Network/stable/2018-11-01/availableDelegations.json
  - Microsoft.Network/stable/2018-11-01/azureFirewall.json
  - Microsoft.Network/stable/2018-11-01/azureFirewallFqdnTag.json
  - Microsoft.Network/stable/2018-11-01/checkDnsAvailability.json
  - Microsoft.Network/stable/2018-11-01/ddosCustomPolicy.json
  - Microsoft.Network/stable/2018-11-01/ddosProtectionPlan.json
  - Microsoft.Network/stable/2018-11-01/endpointService.json
  - Microsoft.Network/stable/2018-11-01/expressRouteCircuit.json
  - Microsoft.Network/stable/2018-11-01/expressRouteCrossConnection.json
  - Microsoft.Network/stable/2018-11-01/expressRouteGateway.json
  - Microsoft.Network/stable/2018-11-01/expressRoutePort.json
  - Microsoft.Network/stable/2018-11-01/interfaceEndpoint.json
  - Microsoft.Network/stable/2018-11-01/loadBalancer.json
  - Microsoft.Network/stable/2018-11-01/network.json
  - Microsoft.Network/stable/2018-11-01/networkInterface.json
  - Microsoft.Network/stable/2018-11-01/networkProfile.json
  - Microsoft.Network/stable/2018-11-01/networkSecurityGroup.json
  - Microsoft.Network/stable/2018-11-01/networkWatcher.json
  - Microsoft.Network/stable/2018-11-01/operation.json
  - Microsoft.Network/stable/2018-11-01/publicIpAddress.json
  - Microsoft.Network/stable/2018-11-01/publicIpPrefix.json
  - Microsoft.Network/stable/2018-11-01/routeFilter.json
  - Microsoft.Network/stable/2018-11-01/routeTable.json
  - Microsoft.Network/stable/2018-11-01/serviceCommunity.json
  - Microsoft.Network/stable/2018-11-01/serviceEndpointPolicy.json
  - Microsoft.Network/stable/2018-11-01/usage.json
  - Microsoft.Network/stable/2018-11-01/virtualNetwork.json
  - Microsoft.Network/stable/2018-11-01/virtualNetworkGateway.json
  - Microsoft.Network/stable/2018-11-01/virtualNetworkTap.json
  - Microsoft.Network/stable/2018-11-01/virtualWan.json
  - Microsoft.Network/stable/2018-11-01/vmssNetworkInterface.json
  - Microsoft.Network/stable/2018-11-01/vmssPublicIpAddress.json
```

### Tag: package-2018-10

These settings apply only when `--tag=package-2018-10` is specified on the command line.

``` yaml $(tag) == 'package-2018-10'
input-file:
  - Microsoft.Network/stable/2018-10-01/applicationGateway.json
  - Microsoft.Network/stable/2018-10-01/applicationSecurityGroup.json
  - Microsoft.Network/stable/2018-10-01/availableDelegations.json
  - Microsoft.Network/stable/2018-10-01/azureFirewall.json
  - Microsoft.Network/stable/2018-10-01/azureFirewallFqdnTag.json
  - Microsoft.Network/stable/2018-10-01/checkDnsAvailability.json
  - Microsoft.Network/stable/2018-10-01/ddosProtectionPlan.json
  - Microsoft.Network/stable/2018-10-01/endpointService.json
  - Microsoft.Network/stable/2018-10-01/expressRouteCircuit.json
  - Microsoft.Network/stable/2018-10-01/expressRouteCrossConnection.json
  - Microsoft.Network/stable/2018-10-01/expressRouteGateway.json
  - Microsoft.Network/stable/2018-10-01/expressRoutePort.json
  - Microsoft.Network/stable/2018-10-01/interfaceEndpoint.json
  - Microsoft.Network/stable/2018-10-01/loadBalancer.json
  - Microsoft.Network/stable/2018-10-01/network.json
  - Microsoft.Network/stable/2018-10-01/networkInterface.json
  - Microsoft.Network/stable/2018-10-01/networkProfile.json
  - Microsoft.Network/stable/2018-10-01/networkSecurityGroup.json
  - Microsoft.Network/stable/2018-10-01/networkWatcher.json
  - Microsoft.Network/stable/2018-10-01/operation.json
  - Microsoft.Network/stable/2018-10-01/publicIpAddress.json
  - Microsoft.Network/stable/2018-10-01/publicIpPrefix.json
  - Microsoft.Network/stable/2018-10-01/routeFilter.json
  - Microsoft.Network/stable/2018-10-01/routeTable.json
  - Microsoft.Network/stable/2018-10-01/serviceCommunity.json
  - Microsoft.Network/stable/2018-10-01/serviceEndpointPolicy.json
  - Microsoft.Network/stable/2018-10-01/usage.json
  - Microsoft.Network/stable/2018-10-01/virtualNetwork.json
  - Microsoft.Network/stable/2018-10-01/virtualNetworkGateway.json
  - Microsoft.Network/stable/2018-10-01/virtualNetworkTap.json
  - Microsoft.Network/stable/2018-10-01/virtualWan.json
  - Microsoft.Network/stable/2018-10-01/vmssNetworkInterface.json
  - Microsoft.Network/stable/2018-10-01/vmssPublicIpAddress.json
```

### Tag: package-2018-08

These settings apply only when `--tag=package-2018-08` is specified on the command line.

``` yaml $(tag) == 'package-2018-08'
input-file:
  - Microsoft.Network/stable/2018-08-01/applicationGateway.json
  - Microsoft.Network/stable/2018-08-01/applicationSecurityGroup.json
  - Microsoft.Network/stable/2018-08-01/availableDelegations.json
  - Microsoft.Network/stable/2018-08-01/azureFirewall.json
  - Microsoft.Network/stable/2018-08-01/azureFirewallFqdnTag.json
  - Microsoft.Network/stable/2018-08-01/checkDnsAvailability.json
  - Microsoft.Network/stable/2018-08-01/ddosProtectionPlan.json
  - Microsoft.Network/stable/2018-08-01/endpointService.json
  - Microsoft.Network/stable/2018-08-01/expressRouteCircuit.json
  - Microsoft.Network/stable/2018-08-01/expressRouteCrossConnection.json
  - Microsoft.Network/stable/2018-08-01/expressRouteGateway.json
  - Microsoft.Network/stable/2018-08-01/expressRoutePort.json
  - Microsoft.Network/stable/2018-08-01/interfaceEndpoint.json
  - Microsoft.Network/stable/2018-08-01/loadBalancer.json
  - Microsoft.Network/stable/2018-08-01/network.json
  - Microsoft.Network/stable/2018-08-01/networkInterface.json
  - Microsoft.Network/stable/2018-08-01/networkProfile.json
  - Microsoft.Network/stable/2018-08-01/networkSecurityGroup.json
  - Microsoft.Network/stable/2018-08-01/networkWatcher.json
  - Microsoft.Network/stable/2018-08-01/operation.json
  - Microsoft.Network/stable/2018-08-01/publicIpAddress.json
  - Microsoft.Network/stable/2018-08-01/publicIpPrefix.json
  - Microsoft.Network/stable/2018-08-01/routeFilter.json
  - Microsoft.Network/stable/2018-08-01/routeTable.json
  - Microsoft.Network/stable/2018-08-01/serviceCommunity.json
  - Microsoft.Network/stable/2018-08-01/serviceEndpointPolicy.json
  - Microsoft.Network/stable/2018-08-01/usage.json
  - Microsoft.Network/stable/2018-08-01/virtualNetwork.json
  - Microsoft.Network/stable/2018-08-01/virtualNetworkTap.json
  - Microsoft.Network/stable/2018-08-01/virtualNetworkGateway.json
  - Microsoft.Network/stable/2018-08-01/virtualWan.json
  - Microsoft.Network/stable/2018-08-01/vmssNetworkInterface.json
  - Microsoft.Network/stable/2018-08-01/vmssPublicIpAddress.json
```

### Tag: package-2018-07

These settings apply only when `--tag=package-2018-07` is specified on the command line.

``` yaml $(tag) == 'package-2018-07'

input-file:
- Microsoft.Network/stable/2018-07-01/azureFirewall.json
- Microsoft.Network/stable/2018-07-01/applicationGateway.json
- Microsoft.Network/stable/2018-07-01/applicationSecurityGroup.json
- Microsoft.Network/stable/2018-07-01/checkDnsAvailability.json
- Microsoft.Network/stable/2018-07-01/ddosProtectionPlan.json
- Microsoft.Network/stable/2018-07-01/endpointService.json
- Microsoft.Network/stable/2018-07-01/expressRouteCircuit.json
- Microsoft.Network/stable/2018-07-01/expressRouteCrossConnection.json
- Microsoft.Network/stable/2018-07-01/loadBalancer.json
- Microsoft.Network/stable/2018-07-01/network.json
- Microsoft.Network/stable/2018-07-01/networkInterface.json
- Microsoft.Network/stable/2018-07-01/networkSecurityGroup.json
- Microsoft.Network/stable/2018-07-01/networkWatcher.json
- Microsoft.Network/stable/2018-07-01/operation.json
- Microsoft.Network/stable/2018-07-01/publicIpAddress.json
- Microsoft.Network/stable/2018-07-01/publicIpPrefix.json
- Microsoft.Network/stable/2018-07-01/routeFilter.json
- Microsoft.Network/stable/2018-07-01/routeTable.json
- Microsoft.Network/stable/2018-07-01/serviceCommunity.json
- Microsoft.Network/stable/2018-07-01/usage.json
- Microsoft.Network/stable/2018-07-01/virtualNetwork.json
- Microsoft.Network/stable/2018-07-01/virtualNetworkGateway.json
- Microsoft.Network/stable/2018-07-01/virtualWan.json
- Microsoft.Network/stable/2018-07-01/vmssNetworkInterface.json
- Microsoft.Network/stable/2018-07-01/vmssPublicIpAddress.json
- Microsoft.Network/stable/2018-07-01/serviceEndpointPolicy.json
```

### Tag: package-2018-06

These settings apply only when `--tag=package-2018-06` is specified on the command line.

``` yaml $(tag) == 'package-2018-06'

input-file:
- Microsoft.Network/stable/2018-06-01/azureFirewall.json
- Microsoft.Network/stable/2018-06-01/applicationGateway.json
- Microsoft.Network/stable/2018-06-01/applicationSecurityGroup.json
- Microsoft.Network/stable/2018-06-01/checkDnsAvailability.json
- Microsoft.Network/stable/2018-06-01/ddosProtectionPlan.json
- Microsoft.Network/stable/2018-06-01/endpointService.json
- Microsoft.Network/stable/2018-06-01/expressRouteCircuit.json
- Microsoft.Network/stable/2018-06-01/expressRouteCrossConnection.json
- Microsoft.Network/stable/2018-06-01/loadBalancer.json
- Microsoft.Network/stable/2018-06-01/network.json
- Microsoft.Network/stable/2018-06-01/networkInterface.json
- Microsoft.Network/stable/2018-06-01/networkSecurityGroup.json
- Microsoft.Network/stable/2018-06-01/networkWatcher.json
- Microsoft.Network/stable/2018-06-01/operation.json
- Microsoft.Network/stable/2018-06-01/publicIpAddress.json
- Microsoft.Network/stable/2018-06-01/routeFilter.json
- Microsoft.Network/stable/2018-06-01/routeTable.json
- Microsoft.Network/stable/2018-06-01/serviceCommunity.json
- Microsoft.Network/stable/2018-06-01/usage.json
- Microsoft.Network/stable/2018-06-01/virtualNetwork.json
- Microsoft.Network/stable/2018-06-01/virtualNetworkGateway.json
- Microsoft.Network/stable/2018-06-01/virtualWan.json
- Microsoft.Network/stable/2018-06-01/vmssNetworkInterface.json
- Microsoft.Network/stable/2018-06-01/vmssPublicIpAddress.json
```

### Tag: package-2018-04

These settings apply only when `--tag=package-2018-04` is specified on the command line.

``` yaml $(tag) == 'package-2018-04'

input-file:
- Microsoft.Network/stable/2018-04-01/azureFirewall.json
- Microsoft.Network/stable/2018-04-01/applicationGateway.json
- Microsoft.Network/stable/2018-04-01/applicationSecurityGroup.json
- Microsoft.Network/stable/2018-04-01/checkDnsAvailability.json
- Microsoft.Network/stable/2018-04-01/ddosProtectionPlan.json
- Microsoft.Network/stable/2018-04-01/endpointService.json
- Microsoft.Network/stable/2018-04-01/expressRouteCircuit.json
- Microsoft.Network/stable/2018-04-01/expressRouteCrossConnection.json
- Microsoft.Network/stable/2018-04-01/loadBalancer.json
- Microsoft.Network/stable/2018-04-01/network.json
- Microsoft.Network/stable/2018-04-01/networkInterface.json
- Microsoft.Network/stable/2018-04-01/networkSecurityGroup.json
- Microsoft.Network/stable/2018-04-01/networkWatcher.json
- Microsoft.Network/stable/2018-04-01/operation.json
- Microsoft.Network/stable/2018-04-01/publicIpAddress.json
- Microsoft.Network/stable/2018-04-01/routeFilter.json
- Microsoft.Network/stable/2018-04-01/routeTable.json
- Microsoft.Network/stable/2018-04-01/serviceCommunity.json
- Microsoft.Network/stable/2018-04-01/usage.json
- Microsoft.Network/stable/2018-04-01/virtualNetwork.json
- Microsoft.Network/stable/2018-04-01/virtualNetworkGateway.json
- Microsoft.Network/stable/2018-04-01/virtualWan.json
- Microsoft.Network/stable/2018-04-01/vmssNetworkInterface.json
- Microsoft.Network/stable/2018-04-01/vmssPublicIpAddress.json
```

### Tag: package-2018-02

These settings apply only when `--tag=package-2018-02` is specified on the command line.

``` yaml $(tag) == 'package-2018-02'

input-file:
- Microsoft.Network/stable/2018-02-01/applicationGateway.json
- Microsoft.Network/stable/2018-02-01/applicationSecurityGroup.json
- Microsoft.Network/stable/2018-02-01/checkDnsAvailability.json
- Microsoft.Network/stable/2018-02-01/ddosProtectionPlan.json
- Microsoft.Network/stable/2018-02-01/endpointService.json
- Microsoft.Network/stable/2018-02-01/expressRouteCircuit.json
- Microsoft.Network/stable/2018-02-01/expressRouteCrossConnection.json
- Microsoft.Network/stable/2018-02-01/loadBalancer.json
- Microsoft.Network/stable/2018-02-01/network.json
- Microsoft.Network/stable/2018-02-01/networkInterface.json
- Microsoft.Network/stable/2018-02-01/networkSecurityGroup.json
- Microsoft.Network/stable/2018-02-01/networkWatcher.json
- Microsoft.Network/stable/2018-02-01/operation.json
- Microsoft.Network/stable/2018-02-01/publicIpAddress.json
- Microsoft.Network/stable/2018-02-01/routeFilter.json
- Microsoft.Network/stable/2018-02-01/routeTable.json
- Microsoft.Network/stable/2018-02-01/serviceCommunity.json
- Microsoft.Network/stable/2018-02-01/usage.json
- Microsoft.Network/stable/2018-02-01/virtualNetwork.json
- Microsoft.Network/stable/2018-02-01/virtualNetworkGateway.json
- Microsoft.Network/stable/2018-02-01/vmssNetworkInterface.json
- Microsoft.Network/stable/2018-02-01/vmssPublicIpAddress.json
```

### Tag: package-2018-01

These settings apply only when `--tag=package-2018-01` is specified on the command line.

``` yaml $(tag) == 'package-2018-01'
input-file:
- Microsoft.Network/stable/2018-01-01/applicationGateway.json
- Microsoft.Network/stable/2018-01-01/applicationSecurityGroup.json
- Microsoft.Network/stable/2018-01-01/checkDnsAvailability.json
- Microsoft.Network/stable/2018-01-01/endpointService.json
- Microsoft.Network/stable/2018-01-01/expressRouteCircuit.json
- Microsoft.Network/stable/2018-01-01/loadBalancer.json
- Microsoft.Network/stable/2018-01-01/network.json
- Microsoft.Network/stable/2018-01-01/networkInterface.json
- Microsoft.Network/stable/2018-01-01/networkSecurityGroup.json
- Microsoft.Network/stable/2018-01-01/networkWatcher.json
- Microsoft.Network/stable/2018-01-01/operation.json
- Microsoft.Network/stable/2018-01-01/publicIpAddress.json
- Microsoft.Network/stable/2018-01-01/routeFilter.json
- Microsoft.Network/stable/2018-01-01/routeTable.json
- Microsoft.Network/stable/2018-01-01/serviceCommunity.json
- Microsoft.Network/stable/2018-01-01/usage.json
- Microsoft.Network/stable/2018-01-01/virtualNetwork.json
- Microsoft.Network/stable/2018-01-01/virtualNetworkGateway.json
- Microsoft.Network/stable/2018-01-01/vmssNetworkInterface.json
- Microsoft.Network/stable/2018-01-01/vmssPublicIpAddress.json
```

### Tag: package-2018-01-only

These settings apply only when `--tag=package-2018-01` is specified on the command line.

``` yaml $(tag) == 'package-2018-01-only'
input-file:
- Microsoft.Network/stable/2018-01-01/applicationGateway.json
- Microsoft.Network/stable/2018-01-01/applicationSecurityGroup.json
- Microsoft.Network/stable/2018-01-01/checkDnsAvailability.json
- Microsoft.Network/stable/2018-01-01/endpointService.json
- Microsoft.Network/stable/2018-01-01/expressRouteCircuit.json
- Microsoft.Network/stable/2018-01-01/loadBalancer.json
- Microsoft.Network/stable/2018-01-01/network.json
- Microsoft.Network/stable/2018-01-01/networkInterface.json
- Microsoft.Network/stable/2018-01-01/networkSecurityGroup.json
- Microsoft.Network/stable/2018-01-01/networkWatcher.json
- Microsoft.Network/stable/2018-01-01/operation.json
- Microsoft.Network/stable/2018-01-01/publicIpAddress.json
- Microsoft.Network/stable/2018-01-01/routeFilter.json
- Microsoft.Network/stable/2018-01-01/routeTable.json
- Microsoft.Network/stable/2018-01-01/serviceCommunity.json
- Microsoft.Network/stable/2018-01-01/usage.json
- Microsoft.Network/stable/2018-01-01/virtualNetwork.json
- Microsoft.Network/stable/2018-01-01/virtualNetworkGateway.json
```

### Tag: package-2017-11

These settings apply only when `--tag=package-2017-11` is specified on the command line.

``` yaml $(tag) == 'package-2017-11'
input-file:
- Microsoft.Network/stable/2017-11-01/applicationGateway.json
- Microsoft.Network/stable/2017-11-01/applicationSecurityGroup.json
- Microsoft.Network/stable/2017-11-01/checkDnsAvailability.json
- Microsoft.Network/stable/2017-11-01/endpointService.json
- Microsoft.Network/stable/2017-11-01/expressRouteCircuit.json
- Microsoft.Network/stable/2017-11-01/loadBalancer.json
- Microsoft.Network/stable/2017-11-01/network.json
- Microsoft.Network/stable/2017-11-01/networkInterface.json
- Microsoft.Network/stable/2017-11-01/networkSecurityGroup.json
- Microsoft.Network/stable/2017-11-01/networkWatcher.json
- Microsoft.Network/stable/2017-11-01/operation.json
- Microsoft.Network/stable/2017-11-01/publicIpAddress.json
- Microsoft.Network/stable/2017-11-01/routeFilter.json
- Microsoft.Network/stable/2017-11-01/routeTable.json
- Microsoft.Network/stable/2017-11-01/serviceCommunity.json
- Microsoft.Network/stable/2017-11-01/usage.json
- Microsoft.Network/stable/2017-11-01/virtualNetwork.json
- Microsoft.Network/stable/2017-11-01/virtualNetworkGateway.json
- Microsoft.Network/stable/2017-11-01/vmssNetworkInterface.json
- Microsoft.Network/stable/2017-11-01/vmssPublicIpAddress.json
```

### Tag: package-2017-11-only

These settings apply only when `--tag=package-2017-11-only` is specified on the command line.

``` yaml $(tag) == 'package-2017-11-only'
input-file:
- Microsoft.Network/stable/2017-11-01/applicationGateway.json
- Microsoft.Network/stable/2017-11-01/applicationSecurityGroup.json
- Microsoft.Network/stable/2017-11-01/checkDnsAvailability.json
- Microsoft.Network/stable/2017-11-01/endpointService.json
- Microsoft.Network/stable/2017-11-01/expressRouteCircuit.json
- Microsoft.Network/stable/2017-11-01/loadBalancer.json
- Microsoft.Network/stable/2017-11-01/network.json
- Microsoft.Network/stable/2017-11-01/networkInterface.json
- Microsoft.Network/stable/2017-11-01/networkSecurityGroup.json
- Microsoft.Network/stable/2017-11-01/networkWatcher.json
- Microsoft.Network/stable/2017-11-01/operation.json
- Microsoft.Network/stable/2017-11-01/publicIpAddress.json
- Microsoft.Network/stable/2017-11-01/routeFilter.json
- Microsoft.Network/stable/2017-11-01/routeTable.json
- Microsoft.Network/stable/2017-11-01/serviceCommunity.json
- Microsoft.Network/stable/2017-11-01/usage.json
- Microsoft.Network/stable/2017-11-01/virtualNetwork.json
- Microsoft.Network/stable/2017-11-01/virtualNetworkGateway.json
```

### Tag: package-2017-10

These settings apply only when `--tag=package-2017-10` is specified on the command line.

``` yaml $(tag) == 'package-2017-10'
input-file:
- Microsoft.Network/stable/2017-10-01/applicationGateway.json
- Microsoft.Network/stable/2017-10-01/applicationSecurityGroup.json
- Microsoft.Network/stable/2017-10-01/checkDnsAvailability.json
- Microsoft.Network/stable/2017-10-01/endpointService.json
- Microsoft.Network/stable/2017-10-01/expressRouteCircuit.json
- Microsoft.Network/stable/2017-10-01/loadBalancer.json
- Microsoft.Network/stable/2017-10-01/network.json
- Microsoft.Network/stable/2017-10-01/networkInterface.json
- Microsoft.Network/stable/2017-10-01/networkSecurityGroup.json
- Microsoft.Network/stable/2017-10-01/networkWatcher.json
- Microsoft.Network/stable/2017-10-01/operation.json
- Microsoft.Network/stable/2017-10-01/publicIpAddress.json
- Microsoft.Network/stable/2017-10-01/routeFilter.json
- Microsoft.Network/stable/2017-10-01/routeTable.json
- Microsoft.Network/stable/2017-10-01/serviceCommunity.json
- Microsoft.Network/stable/2017-10-01/usage.json
- Microsoft.Network/stable/2017-10-01/virtualNetwork.json
- Microsoft.Network/stable/2017-10-01/virtualNetworkGateway.json
- Microsoft.Network/stable/2017-10-01/vmssNetworkInterface.json
- Microsoft.Network/stable/2017-10-01/vmssPublicIpAddress.json
```

### Tag: package-2017-10-only

These settings apply only when `--tag=package-2017-10-only` is specified on the command line.

``` yaml $(tag) == 'package-2017-10-only'
input-file:
- Microsoft.Network/stable/2017-10-01/applicationGateway.json
- Microsoft.Network/stable/2017-10-01/applicationSecurityGroup.json
- Microsoft.Network/stable/2017-10-01/checkDnsAvailability.json
- Microsoft.Network/stable/2017-10-01/endpointService.json
- Microsoft.Network/stable/2017-10-01/expressRouteCircuit.json
- Microsoft.Network/stable/2017-10-01/loadBalancer.json
- Microsoft.Network/stable/2017-10-01/network.json
- Microsoft.Network/stable/2017-10-01/networkInterface.json
- Microsoft.Network/stable/2017-10-01/networkSecurityGroup.json
- Microsoft.Network/stable/2017-10-01/networkWatcher.json
- Microsoft.Network/stable/2017-10-01/operation.json
- Microsoft.Network/stable/2017-10-01/publicIpAddress.json
- Microsoft.Network/stable/2017-10-01/routeFilter.json
- Microsoft.Network/stable/2017-10-01/routeTable.json
- Microsoft.Network/stable/2017-10-01/serviceCommunity.json
- Microsoft.Network/stable/2017-10-01/usage.json
- Microsoft.Network/stable/2017-10-01/virtualNetwork.json
- Microsoft.Network/stable/2017-10-01/virtualNetworkGateway.json
```

### Tag: package-2017-09

These settings apply only when `--tag=package-2017-09` is specified on the command line.

``` yaml $(tag) == 'package-2017-09'
input-file:
- Microsoft.Network/stable/2017-09-01/applicationGateway.json
- Microsoft.Network/stable/2017-09-01/applicationSecurityGroup.json
- Microsoft.Network/stable/2017-09-01/checkDnsAvailability.json
- Microsoft.Network/stable/2017-09-01/endpointService.json
- Microsoft.Network/stable/2017-09-01/expressRouteCircuit.json
- Microsoft.Network/stable/2017-09-01/loadBalancer.json
- Microsoft.Network/stable/2017-09-01/network.json
- Microsoft.Network/stable/2017-09-01/networkInterface.json
- Microsoft.Network/stable/2017-09-01/networkSecurityGroup.json
- Microsoft.Network/stable/2017-09-01/networkWatcher.json
- Microsoft.Network/stable/2017-09-01/operation.json
- Microsoft.Network/stable/2017-09-01/publicIpAddress.json
- Microsoft.Network/stable/2017-09-01/routeFilter.json
- Microsoft.Network/stable/2017-09-01/routeTable.json
- Microsoft.Network/stable/2017-09-01/serviceCommunity.json
- Microsoft.Network/stable/2017-09-01/usage.json
- Microsoft.Network/stable/2017-09-01/virtualNetwork.json
- Microsoft.Network/stable/2017-09-01/virtualNetworkGateway.json
- Microsoft.Network/stable/2017-09-01/vmssNetworkInterface.json
- Microsoft.Network/stable/2017-09-01/vmssPublicIpAddress.json
```

### Tag: package-2017-09-only

These settings apply only when `--tag=package-2017-09-only` is specified on the command line.

``` yaml $(tag) == 'package-2017-09-only'
input-file:
- Microsoft.Network/stable/2017-09-01/applicationGateway.json
- Microsoft.Network/stable/2017-09-01/applicationSecurityGroup.json
- Microsoft.Network/stable/2017-09-01/checkDnsAvailability.json
- Microsoft.Network/stable/2017-09-01/endpointService.json
- Microsoft.Network/stable/2017-09-01/expressRouteCircuit.json
- Microsoft.Network/stable/2017-09-01/loadBalancer.json
- Microsoft.Network/stable/2017-09-01/network.json
- Microsoft.Network/stable/2017-09-01/networkInterface.json
- Microsoft.Network/stable/2017-09-01/networkSecurityGroup.json
- Microsoft.Network/stable/2017-09-01/networkWatcher.json
- Microsoft.Network/stable/2017-09-01/operation.json
- Microsoft.Network/stable/2017-09-01/publicIpAddress.json
- Microsoft.Network/stable/2017-09-01/routeFilter.json
- Microsoft.Network/stable/2017-09-01/routeTable.json
- Microsoft.Network/stable/2017-09-01/serviceCommunity.json
- Microsoft.Network/stable/2017-09-01/usage.json
- Microsoft.Network/stable/2017-09-01/virtualNetwork.json
- Microsoft.Network/stable/2017-09-01/virtualNetworkGateway.json
```

### Tag: package-2017-08

These settings apply only when `--tag=package-2017-08` is specified on the command line.

``` yaml $(tag) == 'package-2017-08'
input-file:
- Microsoft.Network/stable/2017-08-01/applicationGateway.json
- Microsoft.Network/stable/2017-08-01/checkDnsAvailability.json
- Microsoft.Network/stable/2017-08-01/endpointService.json
- Microsoft.Network/stable/2017-08-01/expressRouteCircuit.json
- Microsoft.Network/stable/2017-08-01/loadBalancer.json
- Microsoft.Network/stable/2017-08-01/network.json
- Microsoft.Network/stable/2017-08-01/networkInterface.json
- Microsoft.Network/stable/2017-08-01/networkSecurityGroup.json
- Microsoft.Network/stable/2017-08-01/networkWatcher.json
- Microsoft.Network/stable/2017-08-01/publicIpAddress.json
- Microsoft.Network/stable/2017-08-01/routeFilter.json
- Microsoft.Network/stable/2017-08-01/routeTable.json
- Microsoft.Network/stable/2017-08-01/serviceCommunity.json
- Microsoft.Network/stable/2017-08-01/usage.json
- Microsoft.Network/stable/2017-08-01/virtualNetwork.json
- Microsoft.Network/stable/2017-08-01/virtualNetworkGateway.json
- Microsoft.Network/stable/2017-08-01/vmssNetworkInterface.json
- Microsoft.Network/stable/2017-08-01/vmssPublicIpAddress.json
```

### Tag: package-2017-06

These settings apply only when `--tag=package-2017-06` is specified on the command line.

``` yaml $(tag) == 'package-2017-06'
input-file:
- Microsoft.Network/stable/2017-06-01/applicationGateway.json
- Microsoft.Network/stable/2017-06-01/checkDnsAvailability.json
- Microsoft.Network/stable/2017-06-01/endpointService.json
- Microsoft.Network/stable/2017-06-01/expressRouteCircuit.json
- Microsoft.Network/stable/2017-06-01/loadBalancer.json
- Microsoft.Network/stable/2017-06-01/network.json
- Microsoft.Network/stable/2017-06-01/networkInterface.json
- Microsoft.Network/stable/2017-06-01/networkSecurityGroup.json
- Microsoft.Network/stable/2017-06-01/networkWatcher.json
- Microsoft.Network/stable/2017-06-01/publicIpAddress.json
- Microsoft.Network/stable/2017-06-01/routeFilter.json
- Microsoft.Network/stable/2017-06-01/routeTable.json
- Microsoft.Network/stable/2017-06-01/serviceCommunity.json
- Microsoft.Network/stable/2017-06-01/usage.json
- Microsoft.Network/stable/2017-06-01/virtualNetwork.json
- Microsoft.Network/stable/2017-06-01/virtualNetworkGateway.json
- Microsoft.Network/stable/2017-06-01/vmssNetworkInterface.json
- Microsoft.Network/stable/2017-06-01/vmssPublicIpAddress.json
```

### Tag: package-2017-03

These settings apply only when `--tag=package-2017-03` is specified on the command line.

``` yaml $(tag) == 'package-2017-03'
input-file:
- Microsoft.Network/stable/2017-03-01/applicationGateway.json
- Microsoft.Network/stable/2017-03-01/checkDnsAvailability.json
- Microsoft.Network/stable/2017-03-01/expressRouteCircuit.json
- Microsoft.Network/stable/2017-03-01/loadBalancer.json
- Microsoft.Network/stable/2017-03-01/network.json
- Microsoft.Network/stable/2017-03-01/networkInterface.json
- Microsoft.Network/stable/2017-03-01/networkSecurityGroup.json
- Microsoft.Network/stable/2017-03-01/networkWatcher.json
- Microsoft.Network/stable/2017-03-01/publicIpAddress.json
- Microsoft.Network/stable/2017-03-01/routeFilter.json
- Microsoft.Network/stable/2017-03-01/routeTable.json
- Microsoft.Network/stable/2017-03-01/serviceCommunity.json
- Microsoft.Network/stable/2017-03-01/usage.json
- Microsoft.Network/stable/2017-03-01/virtualNetwork.json
- Microsoft.Network/stable/2017-03-01/virtualNetworkGateway.json
- Microsoft.Network/stable/2017-03-01/vmssNetworkInterface.json
- Microsoft.Network/stable/2017-03-01/vmssPublicIpAddress.json
```

### Tag: package-2017-03-only

These settings apply only when `--tag=package-2017-03-only` is specified on the command line.

``` yaml $(tag) == 'package-2017-03-only'
input-file:
- Microsoft.Network/stable/2017-03-01/applicationGateway.json
- Microsoft.Network/stable/2017-03-01/checkDnsAvailability.json
- Microsoft.Network/stable/2017-03-01/expressRouteCircuit.json
- Microsoft.Network/stable/2017-03-01/loadBalancer.json
- Microsoft.Network/stable/2017-03-01/network.json
- Microsoft.Network/stable/2017-03-01/networkInterface.json
- Microsoft.Network/stable/2017-03-01/networkSecurityGroup.json
- Microsoft.Network/stable/2017-03-01/networkWatcher.json
- Microsoft.Network/stable/2017-03-01/publicIpAddress.json
- Microsoft.Network/stable/2017-03-01/routeFilter.json
- Microsoft.Network/stable/2017-03-01/routeTable.json
- Microsoft.Network/stable/2017-03-01/serviceCommunity.json
- Microsoft.Network/stable/2017-03-01/usage.json
- Microsoft.Network/stable/2017-03-01/virtualNetwork.json
- Microsoft.Network/stable/2017-03-01/virtualNetworkGateway.json
```

### Tag: package-2017-03-30-only

These settings apply only when `--tag=package-2017-03-30-only` is specified on the command line.

``` yaml $(tag) == 'package-2017-03-30-only'
input-file:
- Microsoft.Network/stable/2017-09-01/vmssNetworkInterface.json
- Microsoft.Network/stable/2017-09-01/vmssPublicIpAddress.json
```

### Tag: package-2016-12

These settings apply only when `--tag=package-2016-12` is specified on the command line.

``` yaml $(tag) == 'package-2016-12'
input-file:
- Microsoft.Network/stable/2016-12-01/vmssNetworkInterface.json
- Microsoft.Network/stable/2016-12-01/applicationGateway.json
- Microsoft.Network/stable/2016-12-01/checkDnsAvailability.json
- Microsoft.Network/stable/2016-12-01/expressRouteCircuit.json
- Microsoft.Network/stable/2016-12-01/loadBalancer.json
- Microsoft.Network/stable/2016-12-01/network.json
- Microsoft.Network/stable/2016-12-01/networkInterface.json
- Microsoft.Network/stable/2016-12-01/networkSecurityGroup.json
- Microsoft.Network/stable/2016-12-01/networkWatcher.json
- Microsoft.Network/stable/2016-12-01/publicIpAddress.json
- Microsoft.Network/stable/2016-12-01/routeFilter.json
- Microsoft.Network/stable/2016-12-01/routeTable.json
- Microsoft.Network/stable/2016-12-01/serviceCommunity.json
- Microsoft.Network/stable/2016-12-01/usage.json
- Microsoft.Network/stable/2016-12-01/virtualNetwork.json
- Microsoft.Network/stable/2016-12-01/virtualNetworkGateway.json
```

### Tag: package-2016-09

These settings apply only when `--tag=package-2016-09` is specified on the command line.

``` yaml $(tag) == 'package-2016-09'
input-file:
- Microsoft.Network/stable/2016-09-01/vmssNetworkInterface.json
- Microsoft.Network/stable/2016-09-01/applicationGateway.json
- Microsoft.Network/stable/2016-09-01/checkDnsAvailability.json
- Microsoft.Network/stable/2016-09-01/expressRouteCircuit.json
- Microsoft.Network/stable/2016-09-01/loadBalancer.json
- Microsoft.Network/stable/2016-09-01/network.json
- Microsoft.Network/stable/2016-09-01/networkInterface.json
- Microsoft.Network/stable/2016-09-01/networkSecurityGroup.json
- Microsoft.Network/stable/2016-09-01/networkWatcher.json
- Microsoft.Network/stable/2016-09-01/publicIpAddress.json
- Microsoft.Network/stable/2016-09-01/routeTable.json
- Microsoft.Network/stable/2016-09-01/usage.json
- Microsoft.Network/stable/2016-09-01/virtualNetwork.json
- Microsoft.Network/stable/2016-09-01/virtualNetworkGateway.json
```

### Tag: package-2016-06

These settings apply only when `--tag=package-2016-06` is specified on the command line.

``` yaml $(tag) == 'package-2016-06'
input-file:
- Microsoft.Network/stable/2016-06-01/network.json
```

### Tag: package-2016-03

These settings apply only when `--tag=package-2016-03` is specified on the command line.

``` yaml $(tag) == 'package-2016-03'
input-file:
- Microsoft.Network/stable/2016-03-30/network.json
```

### Tag: package-2015-06split

These settings apply only when `--tag=package-2015-06split` is specified on the command line.

``` yaml $(tag) == 'package-2015-06split'
input-file:
- Microsoft.Network/stable/2015-06-15/applicationGateway.json
- Microsoft.Network/stable/2015-06-15/checkDnsAvailability.json
- Microsoft.Network/stable/2015-06-15/expressRouteCircuit.json
- Microsoft.Network/stable/2015-06-15/loadBalancer.json
- Microsoft.Network/stable/2015-06-15/network.json
- Microsoft.Network/stable/2015-06-15/networkInterface.json
- Microsoft.Network/stable/2015-06-15/networkSecurityGroup.json
- Microsoft.Network/stable/2015-06-15/publicIpAddress.json
- Microsoft.Network/stable/2015-06-15/routeTable.json
- Microsoft.Network/stable/2015-06-15/usage.json
- Microsoft.Network/stable/2015-06-15/virtualNetwork.json
- Microsoft.Network/stable/2015-06-15/virtualNetworkGateway.json
- Microsoft.Network/stable/2015-06-15/vmssNetworkInterface.json
```

### Tag: package-2015-05-preview

These settings apply only when `--tag=package-2015-05-preview` is specified on the command line.

``` yaml $(tag) == 'package-2015-05-preview'
input-file:
- Microsoft.Network/preview/2015-05-01-preview/network.json
```

### Tag: profile-hybrid-2020-09-01

These settings apply only when `--tag=profile-hybrid-2020-09-01` is specified on the command line.

``` yaml $(tag) == 'profile-hybrid-2020-09-01'
input-file:
  - Microsoft.Network/stable/2018-11-01/virtualNetworkGateway.json
  - Microsoft.Network/stable/2018-11-01/loadBalancer.json
  - Microsoft.Network/stable/2018-11-01/network.json
  - Microsoft.Network/stable/2018-11-01/networkInterface.json
  - Microsoft.Network/stable/2018-11-01/networkSecurityGroup.json
  - Microsoft.Network/stable/2018-11-01/operation.json
  - Microsoft.Network/stable/2018-11-01/publicIpAddress.json
  - Microsoft.Network/stable/2018-11-01/routeTable.json
  - Microsoft.Network/stable/2018-11-01/virtualNetwork.json
```

## Suppression

``` yaml
directive:
  - suppress: RequiredPropertiesMissingInResourceModel
    from: networkManagerConnectivityConfiguration.json
    reason: name, id and type properties are inherited from the upper level
  - suppress: RequiredPropertiesMissingInResourceModel
    from: networkManagerSecurityUserConfiguration.json
    reason: name, id and type properties are inherited from the upper level
  - suppress: RequiredPropertiesMissingInResourceModel
    from: networkManagerSecurityAdminConfiguration.json
    reason: name, id and type properties are inherited from the upper level
  - suppress: RequiredPropertiesMissingInResourceModel
    from: networkManager.json
    reason: name, id and type properties are inherited from the upper level
  - suppress: RequiredPropertiesMissingInResourceModel
    from: networkManagerGroup.json
    reason: name, id and type properties are inherited from the upper level
  - suppress: RequiredPropertiesMissingInResourceModel
    from: networkManagerEffectiveConfiguration.json
    reason: name, id and type properties are inherited from the upper level
  - suppress: RequiredPropertiesMissingInResourceModel
    from: networkManagerActiveConfiguration.json
    reason: name, id and type properties are inherited from the upper level
  - suppress: RequiredPropertiesMissingInResourceModel
    from: applicationGateway.json
    reason: name, id and type properties are inherited from the upper level
  - suppress: RequiredPropertiesMissingInResourceModel
    from: applicationSecurityGroup.json
    reason: name, id and type properties are inherited from the upper level
  - suppress: RequiredPropertiesMissingInResourceModel
    from: azureFirewall.json
    reason: name, id and type properties are inherited from the upper level
  - suppress: RequiredPropertiesMissingInResourceModel
    from: azureFirewallFqdnTag.json
    reason: name, id and type properties are inherited from the upper level
  - suppress: RequiredPropertiesMissingInResourceModel
    from: bastionHost.json
    reason: name, id and type properties are inherited from the upper level
  - suppress: RequiredPropertiesMissingInResourceModel
    from: checkDnsAvailability.json
    reason: name, id and type properties are inherited from the upper level
  - suppress: RequiredPropertiesMissingInResourceModel
    from: customIpPrefix.json
    reason: name, id and type properties are inherited from the upper level
  - suppress: RequiredPropertiesMissingInResourceModel
    from: ddosCustomPolicy.json
    reason: name, id and type properties are inherited from the upper level
  - suppress: RequiredPropertiesMissingInResourceModel
    from: ddosProtectionPlan.json
    reason: name, id and type properties are inherited from the upper level
  - suppress: RequiredPropertiesMissingInResourceModel
    from: endpointService.json
    reason: name, id and type properties are inherited from the upper level
  - suppress: RequiredPropertiesMissingInResourceModel
    from: expressRouteCircuit.json
    reason: name, id and type properties are inherited from the upper level
  - suppress: RequiredPropertiesMissingInResourceModel
    from: expressRouteCrossConnection.json
    reason: name, id and type properties are inherited from the upper level
  - suppress: RequiredPropertiesMissingInResourceModel
    from: expressRouteGateway.json
    reason: name, id and type properties are inherited from the upper level
  - suppress: RequiredPropertiesMissingInResourceModel
    from: expressRoutePort.json
    reason: name, id and type properties are inherited from the upper level
  - suppress: RequiredPropertiesMissingInResourceModel
    from: firewallPolicy.json
    reason: name, id and type properties are inherited from the upper level
  - suppress: RequiredPropertiesMissingInResourceModel
    from: ipGroups.json
    reason: name, id and type properties are inherited from the upper level
  - suppress: RequiredPropertiesMissingInResourceModel
    from: loadBalancer.json
    reason: name, id and type properties are inherited from the upper level
  - suppress: RequiredPropertiesMissingInResourceModel
    from: masterCustomIpPrefix.json
    reason: name, id and type properties are inherited from the upper level
  - suppress: RequiredPropertiesMissingInResourceModel
    from: natGateway.json
    reason: name, id and type properties are inherited from the upper level
  - suppress: RequiredPropertiesMissingInResourceModel
    from: networkInterface.json
    reason: name, id and type properties are inherited from the upper level
  - suppress: RequiredPropertiesMissingInResourceModel
    from: networkSecurityGroup.json
    reason: name, id and type properties are inherited from the upper level
  - suppress: RequiredPropertiesMissingInResourceModel
    from: networkVirtualAppliance.json
    reason: name, id and type properties are inherited from the upper level
  - suppress: RequiredPropertiesMissingInResourceModel
    from: networkWatcher.json
    reason: name, id and type properties are inherited from the upper level
  - suppress: RequiredPropertiesMissingInResourceModel
    from: operation.json
    reason: name, id and type properties are inherited from the upper level
  - suppress: RequiredPropertiesMissingInResourceModel
    from: publicIpAddress.json
    reason: name, id and type properties are inherited from the upper level
  - suppress: RequiredPropertiesMissingInResourceModel
    from: publicIpPrefix.json
    reason: name, id and type properties are inherited from the upper level
  - suppress: RequiredPropertiesMissingInResourceModel
    from: routeFilter.json
    reason: name, id and type properties are inherited from the upper level
  - suppress: RequiredPropertiesMissingInResourceModel
    from: routeTable.json
    reason: name, id and type properties are inherited from the upper level
  - suppress: RequiredPropertiesMissingInResourceModel
    from: securityPartnerProvider.json
    reason: name, id and type properties are inherited from the upper level  
  - suppress: RequiredPropertiesMissingInResourceModel
    from: serviceCommunity.json
    reason: name, id and type properties are inherited from the upper level
  - suppress: AvoidNestedProperties
    where: $.definitions.ServiceTagInformation.properties.properties
    reason: No x-ms-client-flatten by design
  - suppress: RequiredPropertiesMissingInResourceModel
    from: usage.json
    reason: name, id and type properties are inherited from the upper level
  - suppress: RequiredPropertiesMissingInResourceModel
    from: virtualNetwork.json
    reason: name, id and type properties are inherited from the upper level
  - suppress: RequiredPropertiesMissingInResourceModel
    from: serviceEndpointPolicy.json
    reason: name, id and type properties are inherited from the upper level
  - suppress: RequiredPropertiesMissingInResourceModel
    from: virtualNetworkTap.json
    reason: name, id and type properties are inherited from the upper level
  - suppress: RequiredPropertiesMissingInResourceModel
    from: virtualRouter.json
    reason: name, id and type properties are inherited from the upper level
  - suppress: RequiredPropertiesMissingInResourceModel
    from: virtualNetworkGateway.json
    reason: name, id and type properties are inherited from the upper level
  - suppress: RequiredPropertiesMissingInResourceModel
    from: privateEndpoint.json
    reason: name, id and type properties are inherited from the upper level
  - suppress: RequiredPropertiesMissingInResourceModel
    from: privateLinkService.json
    reason: name, id and type properties are inherited from the upper level
  - suppress: RequiredPropertiesMissingInResourceModel
    from: networkProfile.json
    reason: name, id and type properties are inherited from the upper level
  - suppress: RequiredPropertiesMissingInResourceModel
    from: availableDelegations.json
    reason: name, id and type properties are inherited from the upper level
  - suppress: TrackedResourceListByImmediateParent
    reason: Another list APIs naming approach is used over the specs
  - suppress: EnumInsteadOfBoolean
    reason: Booleans are used by networking APIs
  - suppress: GetInOperationName
    where: $.paths["/subscriptions/{subscriptionId}/providers/Microsoft.Network/locations/{location}/CheckDnsNameAvailability"].get.operationId
    reason: Customized verb is used for API
  - suppress: GetInOperationName
    where: $.paths["/subscriptions/{subscriptionId}/resourceGroups/{resourceGroupName}/providers/Microsoft.Network/virtualNetworks/{virtualNetworkName}/CheckIPAddressAvailability"].get.operationId
    reason: Customized verb is used for API
  - suppress: PutInOperationName
    where: $.paths["/subscriptions/{subscriptionId}/resourceGroups/{resourceGroupName}/providers/Microsoft.Network/ExpressRoutePorts/{expressRoutePortName}/links/{linkName}"].put.operationId
    reason: Child resource is auto-created when top-level resource is created.
  - suppress: PutInOperationName
    where: $.paths["/subscriptions/{subscriptionId}/resourceGroups/{resourceGroupName}/providers/Microsoft.Network/connections/{virtualNetworkGatewayConnectionName}/sharedkey"].put.operationId
    reason: Customized verb is used for API
  - suppress: PostOperationIdContainsUrlVerb
    from: networkWatcher.json
    reason: Customized verbs are used for API
  - suppress: PostOperationIdContainsUrlVerb
    from: expressRouteCircuit.json
    reason: Customized verbs are used for API
  - suppress: PostOperationIdContainsUrlVerb
    from: expressRouteCrossConnection.json
    reason: Customized verbs are used for API
  - suppress: OperationIdNounVerb
    from: vmssPublicIpAddress.json
    reason: VMSS specs have custom naming
  - suppress: OperationIdNounVerb
    from: vmssNetworkInterface.json
    reason: VMSS specs have custom naming
  - suppress: BodyTopLevelProperties
    from: virtualNetworkGateway.json
    reason: shipped. fixing this causes breaking change in resource
  - suppress: RequiredPropertiesMissingInResourceModel
    from: webapplicationfirewall.json
    reason: name, id and type properties are inherited from the upper level
  - suppress: PostOperationIdContainsUrlVerb
    where: $.paths["/subscriptions/{subscriptionId}/resourceGroups/{resourceGroupName}/providers/Microsoft.Network/applicationGateways/{applicationGatewayName}/getBackendHealthOnDemand"].post.operationId
    reason: Customized verb is used for API
  - suppress: PostOperationIdContainsUrlVerb
    where: $.paths["/subscriptions/{subscriptionId}/resourceGroups/{resourceGroupName}/providers/Microsoft.Network/virtualWans/{virtualWANName}/vpnConfiguration"].post.operationId
    reason: Customized verb is used for API
  - suppress: ListInOperationName
    where: $.paths["/subscriptions/{subscriptionId}/resourceGroups/{resourceGroupName}/providers/Microsoft.Network/applicationGateways/{applicationGatewayName}/backendhealth"].post.operationId
    reason: Customized verb is used for API
  - suppress: ListInOperationName
    where: $.paths["/subscriptions/{subscriptionId}/resourceGroups/{resourceGroupName}/providers/Microsoft.Network/networkInterfaces/{networkInterfaceName}/effectiveRouteTable"].post.operationId
    reason: Customized verb is used for API
  - suppress: ListInOperationName
    where: $.paths["/subscriptions/{subscriptionId}/resourceGroups/{resourceGroupName}/providers/Microsoft.Network/networkWatchers/{networkWatcherName}/securityGroupView"].post.operationId
    reason: Customized verb is used for API
  - suppress: ListInOperationName
    where: $.paths["/subscriptions/{subscriptionId}/resourceGroups/{resourceGroupName}/providers/Microsoft.Network/networkWatchers/{networkWatcherName}/connectionMonitors/{connectionMonitorName}/query"].post.operationId
    reason: Customized verb is used for API
  - suppress: ListInOperationName
    where: $.paths["/subscriptions/{subscriptionId}/resourceGroups/{resourceGroupName}/providers/Microsoft.Network/networkWatchers/{networkWatcherName}/networkConfigurationDiagnostic"].post.operationId
    reason: Customized verb is used for API
  - suppress: ListInOperationName
    where: $.paths["/subscriptions/{subscriptionId}/resourceGroups/{resourceGroupName}/providers/Microsoft.Network/virtualNetworks/{virtualNetworkName}/CheckIPAddressAvailability"].get.operationId
    reason: Customized verb is used for API
  - suppress: ListInOperationName
    where: $.paths["/subscriptions/{subscriptionId}/resourceGroups/{resourceGroupName}/providers/Microsoft.Network/virtualNetworkGateways/{virtualNetworkGatewayName}/getBgpPeerStatus"].post.operationId
    reason: Customized verb is used for API
  - suppress: ListInOperationName
    where: $.paths["/subscriptions/{subscriptionId}/resourceGroups/{resourceGroupName}/providers/Microsoft.Network/virtualNetworkGateways/{virtualNetworkGatewayName}/getLearnedRoutes"].post.operationId
    reason: Customized verb is used for API
  - suppress: ListInOperationName
    where: $.paths["/subscriptions/{subscriptionId}/resourceGroups/{resourceGroupName}/providers/Microsoft.Network/virtualNetworkGateways/{virtualNetworkGatewayName}/getAdvertisedRoutes"].post.operationId
    reason: Customized verb is used for API
  - suppress: ListInOperationName
    where: $.paths["/subscriptions/{subscriptionId}/resourceGroups/{resourceGroupName}/providers/Microsoft.Network/virtualNetworkGateways/{virtualNetworkGatewayName}/getVpnClientConnectionHealth"].post.operationId
    reason: Customized verb is used for API
  - suppress: ListInOperationName
    where: $.paths["/subscriptions/{subscriptionId}/resourceGroups/{resourceGroupName}/providers/Microsoft.Network/virtualWans/{virtualWANName}/supportedSecurityProviders"].get.operationId
    reason: Customized verb is used for API
  - suppress: GetInOperationName
    where: $.paths["/subscriptions/{subscriptionId}/resourceGroups/{resourceGroupName}/providers/Microsoft.Network/virtualWans/{virtualWANName}/supportedSecurityProviders"].get.operationId
    reason: Customized verb is used for API
  - suppress: RequiredPropertiesMissingInResourceModel
    from: ipAllocation.json
    reason: name, id and type properties are inherited from the upper level
  - suppress: RequiredPropertiesMissingInResourceModel
    from: dscpConfiguration.json
    reason: name, id and type properties are inherited from the upper level
```

---

# Code Generation

## Swagger to SDK

This section describes what SDK should be generated by the automatic system.
This is not used by Autorest itself.

``` yaml $(swagger-to-sdk)
swagger-to-sdk:
  - repo: azure-sdk-for-net-track2
  - repo: azure-sdk-for-python-track2
  - repo: azure-sdk-for-java
  - repo: azure-sdk-for-go
  - repo: azure-sdk-for-go-track2
  - repo: azure-sdk-for-js
  - repo: azure-sdk-for-node
  - repo: azure-sdk-for-ruby
    after_scripts:
      - bundle install && rake arm:regen_all_profiles['azure_mgmt_network']
  - repo: azure-resource-manager-schemas
  - repo: azure-powershell
```

## Suppression

``` yaml
directive:
  - suppress: RequiredPropertiesMissingInResourceModel
    from: virtualWan.json
    reason: name, id and type properties are inherited from the upper level
  - suppress: RequiredPropertiesMissingInResourceModel
    from: networkwatcher.json
    where: $.definitions.PacketCaptureResult
    reason: Packet capture is a non tracked child resource. It has 'name' and 'id' but does not have a 'type'
  - suppress: RequiredPropertiesMissingInResourceModel
    from: networkwatcher.json
    where: $.definitions.NetworkWatcher
    reason: Network watcher has reference on resource in network.json which contain 'name, 'id' and 'type'
  - suppress: DefinitionsPropertiesNamesCamelCase
    from: networkwatcher.json
    where: $.definitions.ProtocolConfiguration.properties.HTTPConfiguration
    reason: Accidentally shipped with wrong casing - however fixing the casing is introducing a breaking change which is worse than living with the naming violation
  - suppress: DefinitionsPropertiesNamesCamelCase
    from: networkwatcher.json
    where: $.definitions.ConnectionMonitorHttpConfiguration.properties.preferHTTPS
    reason: Accidentally shipped with wrong casing - however fixing the casing is introducing a breaking change which is worse than living with the naming violation
  - suppress: RequiredPropertiesMissingInResourceModel
    from: ipAllocation.json
    reason: name, id and type properties are inherited from the upper level
```

## Go

See configuration in [readme.go.md](./readme.go.md)

## Java

See configuration in [readme.java.md](./readme.java.md)<|MERGE_RESOLUTION|>--- conflicted
+++ resolved
@@ -30,8 +30,6 @@
 openapi-type: arm
 tag: package-2022-01
 ```
-
-<<<<<<< HEAD
 
 ### Tag: package-2022-01
 
@@ -99,7 +97,7 @@
   - Microsoft.Network/stable/2022-01-01/webapplicationfirewall.json
   - Microsoft.Network/stable/2022-01-01/expressRouteProviderPort.json
 ```
-=======
+
 ### Tag: package-2022-04-preview
 
 These settings apply only when `--tag=2022-04-preview` is specified on the command line.
@@ -168,7 +166,6 @@
   - Microsoft.Network/stable/2021-08-01/webapplicationfirewall.json
  ```
  
->>>>>>> e7bcafa8
 ### Tag: package-2022-02-preview
 
 These settings apply only when `--tag=2022-02-preview` is specified on the command line.

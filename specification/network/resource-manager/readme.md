# Network

> see https://aka.ms/autorest

This is the AutoRest configuration file for Network.

---

## Getting Started

To build the SDK for Network, simply [Install AutoRest](https://aka.ms/autorest/install) and in this folder, run:

> `autorest`

To see additional help and options, run:

> `autorest --help`

---

## Configuration

### Basic Information

These are the global settings for the Network API.

``` yaml
title: NetworkManagementClient
description: Network Client
openapi-type: arm
tag: package-2024-03
```

### Tag: package-2024-03

These settings apply only when `--tag=package-2024-03` is specified on the command line.

```yaml $(tag) == 'package-2024-03'
input-file:
  - Microsoft.Network/stable/2024-03-01/applicationGateway.json
  - Microsoft.Network/stable/2024-03-01/applicationGatewayWafDynamicManifests.json
  - Microsoft.Network/stable/2024-03-01/applicationSecurityGroup.json
  - Microsoft.Network/stable/2024-03-01/availableDelegations.json
  - Microsoft.Network/stable/2024-03-01/availableServiceAliases.json
  - Microsoft.Network/stable/2024-03-01/azureFirewall.json
  - Microsoft.Network/stable/2024-03-01/azureFirewallFqdnTag.json
  - Microsoft.Network/stable/2024-03-01/azureWebCategory.json
  - Microsoft.Network/stable/2024-03-01/bastionHost.json
  - Microsoft.Network/stable/2024-03-01/checkDnsAvailability.json
  - Microsoft.Network/stable/2024-03-01/cloudServiceNetworkInterface.json
  - Microsoft.Network/stable/2024-03-01/cloudServicePublicIpAddress.json
  - Microsoft.Network/stable/2024-03-01/cloudServiceSwap.json
  - Microsoft.Network/stable/2024-03-01/customIpPrefix.json
  - Microsoft.Network/stable/2024-03-01/ddosCustomPolicy.json
  - Microsoft.Network/stable/2024-03-01/ddosProtectionPlan.json
  - Microsoft.Network/stable/2024-03-01/dscpConfiguration.json
  - Microsoft.Network/stable/2024-03-01/endpointService.json
  - Microsoft.Network/stable/2024-03-01/expressRouteCircuit.json
  - Microsoft.Network/stable/2024-03-01/expressRouteCrossConnection.json
  - Microsoft.Network/stable/2024-03-01/expressRoutePort.json
  - Microsoft.Network/stable/2024-03-01/expressRouteProviderPort.json
  - Microsoft.Network/stable/2024-03-01/firewallPolicy.json
  - Microsoft.Network/stable/2024-03-01/ipAllocation.json
  - Microsoft.Network/stable/2024-03-01/ipGroups.json
  - Microsoft.Network/stable/2024-03-01/loadBalancer.json
  - Microsoft.Network/stable/2024-03-01/natGateway.json
  - Microsoft.Network/stable/2024-03-01/network.json
  - Microsoft.Network/stable/2024-03-01/networkInterface.json
  - Microsoft.Network/stable/2024-03-01/networkManager.json
  - Microsoft.Network/stable/2024-03-01/networkManagerActiveConfiguration.json
  - Microsoft.Network/stable/2024-03-01/networkManagerConnection.json
  - Microsoft.Network/stable/2024-03-01/networkManagerConnectivityConfiguration.json
  - Microsoft.Network/stable/2024-03-01/networkManagerEffectiveConfiguration.json
  - Microsoft.Network/stable/2024-03-01/networkManagerGroup.json
  - Microsoft.Network/stable/2024-03-01/networkManagerScopeConnection.json
  - Microsoft.Network/stable/2024-03-01/networkManagerSecurityAdminConfiguration.json
  - Microsoft.Network/stable/2024-03-01/networkManagerSecurityUserConfiguration.json
  - Microsoft.Network/stable/2024-03-01/networkManagerRoutingConfiguration.json
  - Microsoft.Network/stable/2024-03-01/networkProfile.json
  - Microsoft.Network/stable/2024-03-01/networkSecurityGroup.json
  - Microsoft.Network/stable/2024-03-01/networkVirtualAppliance.json
  - Microsoft.Network/stable/2024-03-01/networkWatcher.json
  - Microsoft.Network/stable/2024-03-01/operation.json
  - Microsoft.Network/stable/2024-03-01/privateEndpoint.json
  - Microsoft.Network/stable/2024-03-01/privateLinkService.json
  - Microsoft.Network/stable/2024-03-01/publicIpAddress.json
  - Microsoft.Network/stable/2024-03-01/publicIpPrefix.json
  - Microsoft.Network/stable/2024-03-01/routeFilter.json
  - Microsoft.Network/stable/2024-03-01/routeTable.json
  - Microsoft.Network/stable/2024-03-01/securityPartnerProvider.json
  - Microsoft.Network/stable/2024-03-01/serviceCommunity.json
  - Microsoft.Network/stable/2024-03-01/serviceEndpointPolicy.json
  - Microsoft.Network/stable/2024-03-01/serviceTags.json
  - Microsoft.Network/stable/2024-03-01/usage.json
  - Microsoft.Network/stable/2024-03-01/virtualNetwork.json
  - Microsoft.Network/stable/2024-03-01/virtualNetworkGateway.json
  - Microsoft.Network/stable/2024-03-01/virtualNetworkTap.json
  - Microsoft.Network/stable/2024-03-01/virtualRouter.json
  - Microsoft.Network/stable/2024-03-01/virtualWan.json
  - Microsoft.Network/stable/2024-03-01/vmssNetworkInterface.json
  - Microsoft.Network/stable/2024-03-01/vmssPublicIpAddress.json
  - Microsoft.Network/stable/2024-03-01/webapplicationfirewall.json
<<<<<<< HEAD
=======
suppressions:
  - code: PatchIdentityProperty
    from: networkWatcher.json
    reason: False alarm.
  - code: PatchIdentityProperty
    from: virtualNetworkGateway.json
    reason: False alarm.
>>>>>>> 6f5eea61
```

### Tag: package-2024-01-preview

These settings apply only when `--tag=package-2024-01-preview` is specified on the command line.

```yaml $(tag) == 'package-2024-01-preview'
input-file:
  - Microsoft.Network/preview/2024-01-01-preview/networkManagerSecurityAdminConfiguration.json
  - Microsoft.Network/preview/2024-01-01-preview/networkVerifier.json
  - Microsoft.Network/preview/2024-01-01-preview/ipAddressManager.json
  - Microsoft.Network/preview/2024-01-01-preview/network.json
  - Microsoft.Network/preview/2024-01-01-preview/networkManager.json
  - Microsoft.Network/stable/2024-01-01/applicationGateway.json
  - Microsoft.Network/stable/2024-01-01/applicationGatewayWafDynamicManifests.json
  - Microsoft.Network/stable/2024-01-01/applicationSecurityGroup.json
  - Microsoft.Network/stable/2024-01-01/availableDelegations.json
  - Microsoft.Network/stable/2024-01-01/availableServiceAliases.json
  - Microsoft.Network/stable/2024-01-01/azureFirewall.json
  - Microsoft.Network/stable/2024-01-01/azureFirewallFqdnTag.json
  - Microsoft.Network/stable/2024-01-01/azureWebCategory.json
  - Microsoft.Network/stable/2024-01-01/bastionHost.json
  - Microsoft.Network/stable/2024-01-01/checkDnsAvailability.json
  - Microsoft.Network/stable/2024-01-01/cloudServiceNetworkInterface.json
  - Microsoft.Network/stable/2024-01-01/cloudServicePublicIpAddress.json
  - Microsoft.Network/stable/2024-01-01/cloudServiceSwap.json
  - Microsoft.Network/stable/2024-01-01/customIpPrefix.json
  - Microsoft.Network/stable/2024-01-01/ddosCustomPolicy.json
  - Microsoft.Network/stable/2024-01-01/ddosProtectionPlan.json
  - Microsoft.Network/stable/2024-01-01/dscpConfiguration.json
  - Microsoft.Network/stable/2024-01-01/endpointService.json
  - Microsoft.Network/stable/2024-01-01/expressRouteCircuit.json
  - Microsoft.Network/stable/2024-01-01/expressRouteCrossConnection.json
  - Microsoft.Network/stable/2024-01-01/expressRoutePort.json
  - Microsoft.Network/stable/2024-01-01/expressRouteProviderPort.json
  - Microsoft.Network/stable/2024-01-01/firewallPolicy.json
  - Microsoft.Network/stable/2024-01-01/ipAllocation.json
  - Microsoft.Network/stable/2024-01-01/ipGroups.json
  - Microsoft.Network/stable/2024-01-01/loadBalancer.json
  - Microsoft.Network/stable/2024-01-01/natGateway.json
  - Microsoft.Network/stable/2024-01-01/network.json
  - Microsoft.Network/stable/2024-01-01/networkInterface.json
  - Microsoft.Network/stable/2024-01-01/networkManagerActiveConfiguration.json
  - Microsoft.Network/stable/2024-01-01/networkManagerConnection.json
  - Microsoft.Network/stable/2024-01-01/networkManagerConnectivityConfiguration.json
  - Microsoft.Network/stable/2024-01-01/networkManagerEffectiveConfiguration.json
  - Microsoft.Network/stable/2024-01-01/networkManagerGroup.json
  - Microsoft.Network/stable/2024-01-01/networkManagerScopeConnection.json
  - Microsoft.Network/stable/2024-01-01/networkProfile.json
  - Microsoft.Network/stable/2024-01-01/networkSecurityGroup.json
  - Microsoft.Network/stable/2024-01-01/networkVirtualAppliance.json
  - Microsoft.Network/stable/2024-01-01/networkWatcher.json
  - Microsoft.Network/stable/2024-01-01/operation.json
  - Microsoft.Network/stable/2024-01-01/privateEndpoint.json
  - Microsoft.Network/stable/2024-01-01/privateLinkService.json
  - Microsoft.Network/stable/2024-01-01/publicIpAddress.json
  - Microsoft.Network/stable/2024-01-01/publicIpPrefix.json
  - Microsoft.Network/stable/2024-01-01/routeFilter.json
  - Microsoft.Network/stable/2024-01-01/routeTable.json
  - Microsoft.Network/stable/2024-01-01/securityPartnerProvider.json
  - Microsoft.Network/stable/2024-01-01/serviceCommunity.json
  - Microsoft.Network/stable/2024-01-01/serviceEndpointPolicy.json
  - Microsoft.Network/stable/2024-01-01/serviceTags.json
  - Microsoft.Network/stable/2024-01-01/usage.json
  - Microsoft.Network/stable/2024-01-01/virtualNetwork.json
  - Microsoft.Network/stable/2024-01-01/virtualNetworkGateway.json
  - Microsoft.Network/stable/2024-01-01/virtualNetworkTap.json
  - Microsoft.Network/stable/2024-01-01/virtualRouter.json
  - Microsoft.Network/stable/2024-01-01/virtualWan.json
  - Microsoft.Network/stable/2024-01-01/vmssNetworkInterface.json
  - Microsoft.Network/stable/2024-01-01/vmssPublicIpAddress.json
  - Microsoft.Network/stable/2024-01-01/webapplicationfirewall.json

suppressions:
  - code: ImplementPrivateEndpointAPIs
    from: networkVerifier.json
    reason: False alarm.
  - code: ImplementPrivateEndpointAPIs
    from: ipAddressManager.json
    reason: False alarm.
  - code: ImplementPrivateEndpointAPIs
    from: networkManagerSecurityAdminConfiguration.json
    reason: False alarm.
  - code: MissingSegmentsInNestedResourceListOperation
    from: networkVerifier.json
    reason: False alarm.
  - code: MissingSegmentsInNestedResourceListOperation
    from: ipAddressManager.json
    reason: False alarm.
  - code: MissingSegmentsInNestedResourceListOperation
    from: networkManagerSecurityAdminConfiguration.json
    reason: False alarm.
  - code: PatchIdentityProperty
    reason: False alarm.
  - code: BodyTopLevelProperties
    from: networkVerifier.json
    reason: Bug.
  - code: BodyTopLevelProperties
    from: ipAddressManager.json
    reason: Bug.
  - code: BodyTopLevelProperties
    from: networkManagerSecurityAdminConfiguration.json
    reason: Bug.
  - code: SystemDataDefinitionsCommonTypes
    from: networkVerifier.json
    reason: False alarm for common type errors.
  - code: SystemDataDefinitionsCommonTypes
    from: network.json
    reason: False alarm for common type errors.
```

### Tag: package-2024-01

These settings apply only when `--tag=package-2024-01` is specified on the command line.

```yaml $(tag) == 'package-2024-01'
input-file:
  - Microsoft.Network/stable/2024-01-01/applicationGateway.json
  - Microsoft.Network/stable/2024-01-01/applicationGatewayWafDynamicManifests.json
  - Microsoft.Network/stable/2024-01-01/applicationSecurityGroup.json
  - Microsoft.Network/stable/2024-01-01/availableDelegations.json
  - Microsoft.Network/stable/2024-01-01/availableServiceAliases.json
  - Microsoft.Network/stable/2024-01-01/azureFirewall.json
  - Microsoft.Network/stable/2024-01-01/azureFirewallFqdnTag.json
  - Microsoft.Network/stable/2024-01-01/azureWebCategory.json
  - Microsoft.Network/stable/2024-01-01/bastionHost.json
  - Microsoft.Network/stable/2024-01-01/checkDnsAvailability.json
  - Microsoft.Network/stable/2024-01-01/cloudServiceNetworkInterface.json
  - Microsoft.Network/stable/2024-01-01/cloudServicePublicIpAddress.json
  - Microsoft.Network/stable/2024-01-01/cloudServiceSwap.json
  - Microsoft.Network/stable/2024-01-01/customIpPrefix.json
  - Microsoft.Network/stable/2024-01-01/ddosCustomPolicy.json
  - Microsoft.Network/stable/2024-01-01/ddosProtectionPlan.json
  - Microsoft.Network/stable/2024-01-01/dscpConfiguration.json
  - Microsoft.Network/stable/2024-01-01/endpointService.json
  - Microsoft.Network/stable/2024-01-01/expressRouteCircuit.json
  - Microsoft.Network/stable/2024-01-01/expressRouteCrossConnection.json
  - Microsoft.Network/stable/2024-01-01/expressRoutePort.json
  - Microsoft.Network/stable/2024-01-01/expressRouteProviderPort.json
  - Microsoft.Network/stable/2024-01-01/firewallPolicy.json
  - Microsoft.Network/stable/2024-01-01/ipAllocation.json
  - Microsoft.Network/stable/2024-01-01/ipGroups.json
  - Microsoft.Network/stable/2024-01-01/loadBalancer.json
  - Microsoft.Network/stable/2024-01-01/natGateway.json
  - Microsoft.Network/stable/2024-01-01/network.json
  - Microsoft.Network/stable/2024-01-01/networkInterface.json
  - Microsoft.Network/stable/2024-01-01/networkManager.json
  - Microsoft.Network/stable/2024-01-01/networkManagerActiveConfiguration.json
  - Microsoft.Network/stable/2024-01-01/networkManagerConnection.json
  - Microsoft.Network/stable/2024-01-01/networkManagerConnectivityConfiguration.json
  - Microsoft.Network/stable/2024-01-01/networkManagerEffectiveConfiguration.json
  - Microsoft.Network/stable/2024-01-01/networkManagerGroup.json
  - Microsoft.Network/stable/2024-01-01/networkManagerScopeConnection.json
  - Microsoft.Network/stable/2024-01-01/networkManagerSecurityAdminConfiguration.json
  - Microsoft.Network/stable/2024-01-01/networkProfile.json
  - Microsoft.Network/stable/2024-01-01/networkSecurityGroup.json
  - Microsoft.Network/stable/2024-01-01/networkVirtualAppliance.json
  - Microsoft.Network/stable/2024-01-01/networkWatcher.json
  - Microsoft.Network/stable/2024-01-01/operation.json
  - Microsoft.Network/stable/2024-01-01/privateEndpoint.json
  - Microsoft.Network/stable/2024-01-01/privateLinkService.json
  - Microsoft.Network/stable/2024-01-01/publicIpAddress.json
  - Microsoft.Network/stable/2024-01-01/publicIpPrefix.json
  - Microsoft.Network/stable/2024-01-01/routeFilter.json
  - Microsoft.Network/stable/2024-01-01/routeTable.json
  - Microsoft.Network/stable/2024-01-01/securityPartnerProvider.json
  - Microsoft.Network/stable/2024-01-01/serviceCommunity.json
  - Microsoft.Network/stable/2024-01-01/serviceEndpointPolicy.json
  - Microsoft.Network/stable/2024-01-01/serviceTags.json
  - Microsoft.Network/stable/2024-01-01/usage.json
  - Microsoft.Network/stable/2024-01-01/virtualNetwork.json
  - Microsoft.Network/stable/2024-01-01/virtualNetworkGateway.json
  - Microsoft.Network/stable/2024-01-01/virtualNetworkTap.json
  - Microsoft.Network/stable/2024-01-01/virtualRouter.json
  - Microsoft.Network/stable/2024-01-01/virtualWan.json
  - Microsoft.Network/stable/2024-01-01/vmssNetworkInterface.json
  - Microsoft.Network/stable/2024-01-01/vmssPublicIpAddress.json
  - Microsoft.Network/stable/2024-01-01/webapplicationfirewall.json

suppressions:
  - code: ImplementPrivateEndpointAPIs
    reason: False alarm.
  - code: PatchIdentityProperty
    reason: False alarm.
```

### Tag: package-2023-11-preview
These settings apply only when `--tag=package-2023-11-preview` is specified on the command line.

```yaml $(tag) == 'package-2023-11-preview'
input-file:
  - Microsoft.Network/preview/2022-02-01-preview/networkManagerSecurityUserConfiguration.json
  - Microsoft.Network/preview/2023-03-01-preview/networkManagerRoutingConfiguration.json
  - Microsoft.Network/stable/2023-11-01/applicationGateway.json
  - Microsoft.Network/stable/2023-11-01/applicationGatewayWafDynamicManifests.json
  - Microsoft.Network/stable/2023-11-01/applicationSecurityGroup.json
  - Microsoft.Network/stable/2023-11-01/availableDelegations.json
  - Microsoft.Network/stable/2023-11-01/availableServiceAliases.json
  - Microsoft.Network/stable/2023-11-01/azureFirewall.json
  - Microsoft.Network/stable/2023-11-01/azureFirewallFqdnTag.json
  - Microsoft.Network/stable/2023-11-01/azureWebCategory.json
  - Microsoft.Network/stable/2023-11-01/bastionHost.json
  - Microsoft.Network/stable/2023-11-01/checkDnsAvailability.json
  - Microsoft.Network/stable/2023-11-01/cloudServiceNetworkInterface.json
  - Microsoft.Network/stable/2023-11-01/cloudServicePublicIpAddress.json
  - Microsoft.Network/stable/2023-11-01/cloudServiceSwap.json
  - Microsoft.Network/stable/2023-11-01/customIpPrefix.json
  - Microsoft.Network/stable/2023-11-01/ddosCustomPolicy.json
  - Microsoft.Network/stable/2023-11-01/ddosProtectionPlan.json
  - Microsoft.Network/stable/2023-11-01/dscpConfiguration.json
  - Microsoft.Network/stable/2023-11-01/endpointService.json
  - Microsoft.Network/stable/2023-11-01/expressRouteCircuit.json
  - Microsoft.Network/stable/2023-11-01/expressRouteCrossConnection.json
  - Microsoft.Network/stable/2023-11-01/expressRoutePort.json
  - Microsoft.Network/stable/2023-11-01/expressRouteProviderPort.json
  - Microsoft.Network/stable/2023-11-01/firewallPolicy.json
  - Microsoft.Network/stable/2023-11-01/ipAllocation.json
  - Microsoft.Network/stable/2023-11-01/ipGroups.json
  - Microsoft.Network/stable/2023-11-01/loadBalancer.json
  - Microsoft.Network/stable/2023-11-01/natGateway.json
  - Microsoft.Network/stable/2023-11-01/network.json
  - Microsoft.Network/stable/2023-11-01/networkInterface.json
  - Microsoft.Network/stable/2023-11-01/networkManager.json
  - Microsoft.Network/stable/2023-11-01/networkManagerActiveConfiguration.json
  - Microsoft.Network/stable/2023-11-01/networkManagerConnection.json
  - Microsoft.Network/stable/2023-11-01/networkManagerConnectivityConfiguration.json
  - Microsoft.Network/stable/2023-11-01/networkManagerEffectiveConfiguration.json
  - Microsoft.Network/stable/2023-11-01/networkManagerGroup.json
  - Microsoft.Network/stable/2023-11-01/networkManagerScopeConnection.json
  - Microsoft.Network/stable/2023-11-01/networkManagerSecurityAdminConfiguration.json
  - Microsoft.Network/stable/2023-11-01/networkProfile.json
  - Microsoft.Network/stable/2023-11-01/networkSecurityGroup.json
  - Microsoft.Network/stable/2023-11-01/networkVirtualAppliance.json
  - Microsoft.Network/stable/2023-11-01/networkWatcher.json
  - Microsoft.Network/stable/2023-11-01/operation.json
  - Microsoft.Network/stable/2023-11-01/privateEndpoint.json
  - Microsoft.Network/stable/2023-11-01/privateLinkService.json
  - Microsoft.Network/stable/2023-11-01/publicIpAddress.json
  - Microsoft.Network/stable/2023-11-01/publicIpPrefix.json
  - Microsoft.Network/stable/2023-11-01/routeFilter.json
  - Microsoft.Network/stable/2023-11-01/routeTable.json
  - Microsoft.Network/stable/2023-11-01/securityPartnerProvider.json
  - Microsoft.Network/stable/2023-11-01/serviceCommunity.json
  - Microsoft.Network/stable/2023-11-01/serviceEndpointPolicy.json
  - Microsoft.Network/stable/2023-11-01/serviceTags.json
  - Microsoft.Network/stable/2023-11-01/usage.json
  - Microsoft.Network/stable/2023-11-01/virtualNetwork.json
  - Microsoft.Network/stable/2023-11-01/virtualNetworkGateway.json
  - Microsoft.Network/stable/2023-11-01/virtualNetworkTap.json
  - Microsoft.Network/stable/2023-11-01/virtualRouter.json
  - Microsoft.Network/stable/2023-11-01/virtualWan.json
  - Microsoft.Network/stable/2023-11-01/vmssNetworkInterface.json
  - Microsoft.Network/stable/2023-11-01/vmssPublicIpAddress.json
  - Microsoft.Network/stable/2023-11-01/webapplicationfirewall.json
```

### Tag: package-2023-11

These settings apply only when `--tag=package-2023-11` is specified on the command line.

```yaml $(tag) == 'package-2023-11'
input-file:
  - Microsoft.Network/stable/2023-11-01/applicationGateway.json
  - Microsoft.Network/stable/2023-11-01/applicationGatewayWafDynamicManifests.json
  - Microsoft.Network/stable/2023-11-01/applicationSecurityGroup.json
  - Microsoft.Network/stable/2023-11-01/availableDelegations.json
  - Microsoft.Network/stable/2023-11-01/availableServiceAliases.json
  - Microsoft.Network/stable/2023-11-01/azureFirewall.json
  - Microsoft.Network/stable/2023-11-01/azureFirewallFqdnTag.json
  - Microsoft.Network/stable/2023-11-01/azureWebCategory.json
  - Microsoft.Network/stable/2023-11-01/bastionHost.json
  - Microsoft.Network/stable/2023-11-01/checkDnsAvailability.json
  - Microsoft.Network/stable/2023-11-01/cloudServiceNetworkInterface.json
  - Microsoft.Network/stable/2023-11-01/cloudServicePublicIpAddress.json
  - Microsoft.Network/stable/2023-11-01/cloudServiceSwap.json
  - Microsoft.Network/stable/2023-11-01/customIpPrefix.json
  - Microsoft.Network/stable/2023-11-01/ddosCustomPolicy.json
  - Microsoft.Network/stable/2023-11-01/ddosProtectionPlan.json
  - Microsoft.Network/stable/2023-11-01/dscpConfiguration.json
  - Microsoft.Network/stable/2023-11-01/endpointService.json
  - Microsoft.Network/stable/2023-11-01/expressRouteCircuit.json
  - Microsoft.Network/stable/2023-11-01/expressRouteCrossConnection.json
  - Microsoft.Network/stable/2023-11-01/expressRoutePort.json
  - Microsoft.Network/stable/2023-11-01/expressRouteProviderPort.json
  - Microsoft.Network/stable/2023-11-01/firewallPolicy.json
  - Microsoft.Network/stable/2023-11-01/ipAllocation.json
  - Microsoft.Network/stable/2023-11-01/ipGroups.json
  - Microsoft.Network/stable/2023-11-01/loadBalancer.json
  - Microsoft.Network/stable/2023-11-01/natGateway.json
  - Microsoft.Network/stable/2023-11-01/network.json
  - Microsoft.Network/stable/2023-11-01/networkInterface.json
  - Microsoft.Network/stable/2023-11-01/networkManager.json
  - Microsoft.Network/stable/2023-11-01/networkManagerActiveConfiguration.json
  - Microsoft.Network/stable/2023-11-01/networkManagerConnection.json
  - Microsoft.Network/stable/2023-11-01/networkManagerConnectivityConfiguration.json
  - Microsoft.Network/stable/2023-11-01/networkManagerEffectiveConfiguration.json
  - Microsoft.Network/stable/2023-11-01/networkManagerGroup.json
  - Microsoft.Network/stable/2023-11-01/networkManagerScopeConnection.json
  - Microsoft.Network/stable/2023-11-01/networkManagerSecurityAdminConfiguration.json
  - Microsoft.Network/stable/2023-11-01/networkProfile.json
  - Microsoft.Network/stable/2023-11-01/networkSecurityGroup.json
  - Microsoft.Network/stable/2023-11-01/networkVirtualAppliance.json
  - Microsoft.Network/stable/2023-11-01/networkWatcher.json
  - Microsoft.Network/stable/2023-11-01/operation.json
  - Microsoft.Network/stable/2023-11-01/privateEndpoint.json
  - Microsoft.Network/stable/2023-11-01/privateLinkService.json
  - Microsoft.Network/stable/2023-11-01/publicIpAddress.json
  - Microsoft.Network/stable/2023-11-01/publicIpPrefix.json
  - Microsoft.Network/stable/2023-11-01/routeFilter.json
  - Microsoft.Network/stable/2023-11-01/routeTable.json
  - Microsoft.Network/stable/2023-11-01/securityPartnerProvider.json
  - Microsoft.Network/stable/2023-11-01/serviceCommunity.json
  - Microsoft.Network/stable/2023-11-01/serviceEndpointPolicy.json
  - Microsoft.Network/stable/2023-11-01/serviceTags.json
  - Microsoft.Network/stable/2023-11-01/usage.json
  - Microsoft.Network/stable/2023-11-01/virtualNetwork.json
  - Microsoft.Network/stable/2023-11-01/virtualNetworkGateway.json
  - Microsoft.Network/stable/2023-11-01/virtualNetworkTap.json
  - Microsoft.Network/stable/2023-11-01/virtualRouter.json
  - Microsoft.Network/stable/2023-11-01/virtualWan.json
  - Microsoft.Network/stable/2023-11-01/vmssNetworkInterface.json
  - Microsoft.Network/stable/2023-11-01/vmssPublicIpAddress.json
  - Microsoft.Network/stable/2023-11-01/webapplicationfirewall.json
```
### Tag: package-2023-09

These settings apply only when `--tag=package-2023-09` is specified on the command line.

``` yaml $(tag) == 'package-2023-09'
input-file:
  - Microsoft.Network/stable/2023-09-01/applicationGateway.json
  - Microsoft.Network/stable/2023-09-01/applicationGatewayWafDynamicManifests.json
  - Microsoft.Network/stable/2023-09-01/applicationSecurityGroup.json
  - Microsoft.Network/stable/2023-09-01/availableDelegations.json
  - Microsoft.Network/stable/2023-09-01/availableServiceAliases.json
  - Microsoft.Network/stable/2023-09-01/azureFirewall.json
  - Microsoft.Network/stable/2023-09-01/azureFirewallFqdnTag.json
  - Microsoft.Network/stable/2023-09-01/azureWebCategory.json
  - Microsoft.Network/stable/2023-09-01/bastionHost.json
  - Microsoft.Network/stable/2023-09-01/checkDnsAvailability.json
  - Microsoft.Network/stable/2023-09-01/cloudServiceNetworkInterface.json
  - Microsoft.Network/stable/2023-09-01/cloudServicePublicIpAddress.json
  - Microsoft.Network/stable/2023-09-01/cloudServiceSwap.json
  - Microsoft.Network/stable/2023-09-01/customIpPrefix.json
  - Microsoft.Network/stable/2023-09-01/ddosCustomPolicy.json
  - Microsoft.Network/stable/2023-09-01/ddosProtectionPlan.json
  - Microsoft.Network/stable/2023-09-01/dscpConfiguration.json
  - Microsoft.Network/stable/2023-09-01/endpointService.json
  - Microsoft.Network/stable/2023-09-01/expressRouteCircuit.json
  - Microsoft.Network/stable/2023-09-01/expressRouteCrossConnection.json
  - Microsoft.Network/stable/2023-09-01/expressRoutePort.json
  - Microsoft.Network/stable/2023-09-01/expressRouteProviderPort.json
  - Microsoft.Network/stable/2023-09-01/firewallPolicy.json
  - Microsoft.Network/stable/2023-09-01/ipAllocation.json
  - Microsoft.Network/stable/2023-09-01/ipGroups.json
  - Microsoft.Network/stable/2023-09-01/loadBalancer.json
  - Microsoft.Network/stable/2023-09-01/natGateway.json
  - Microsoft.Network/stable/2023-09-01/network.json
  - Microsoft.Network/stable/2023-09-01/networkInterface.json
  - Microsoft.Network/stable/2023-09-01/networkManager.json
  - Microsoft.Network/stable/2023-09-01/networkManagerActiveConfiguration.json
  - Microsoft.Network/stable/2023-09-01/networkManagerConnection.json
  - Microsoft.Network/stable/2023-09-01/networkManagerConnectivityConfiguration.json
  - Microsoft.Network/stable/2023-09-01/networkManagerEffectiveConfiguration.json
  - Microsoft.Network/stable/2023-09-01/networkManagerGroup.json
  - Microsoft.Network/stable/2023-09-01/networkManagerScopeConnection.json
  - Microsoft.Network/stable/2023-09-01/networkManagerSecurityAdminConfiguration.json
  - Microsoft.Network/stable/2023-09-01/networkProfile.json
  - Microsoft.Network/stable/2023-09-01/networkSecurityGroup.json
  - Microsoft.Network/stable/2023-09-01/networkVirtualAppliance.json
  - Microsoft.Network/stable/2023-09-01/networkWatcher.json
  - Microsoft.Network/stable/2023-09-01/operation.json
  - Microsoft.Network/stable/2023-09-01/privateEndpoint.json
  - Microsoft.Network/stable/2023-09-01/privateLinkService.json
  - Microsoft.Network/stable/2023-09-01/publicIpAddress.json
  - Microsoft.Network/stable/2023-09-01/publicIpPrefix.json
  - Microsoft.Network/stable/2023-09-01/routeFilter.json
  - Microsoft.Network/stable/2023-09-01/routeTable.json
  - Microsoft.Network/stable/2023-09-01/securityPartnerProvider.json
  - Microsoft.Network/stable/2023-09-01/serviceCommunity.json
  - Microsoft.Network/stable/2023-09-01/serviceEndpointPolicy.json
  - Microsoft.Network/stable/2023-09-01/serviceTags.json
  - Microsoft.Network/stable/2023-09-01/usage.json
  - Microsoft.Network/stable/2023-09-01/virtualNetwork.json
  - Microsoft.Network/stable/2023-09-01/virtualNetworkGateway.json
  - Microsoft.Network/stable/2023-09-01/virtualNetworkTap.json
  - Microsoft.Network/stable/2023-09-01/virtualRouter.json
  - Microsoft.Network/stable/2023-09-01/virtualWan.json
  - Microsoft.Network/stable/2023-09-01/vmssNetworkInterface.json
  - Microsoft.Network/stable/2023-09-01/vmssPublicIpAddress.json
  - Microsoft.Network/stable/2023-09-01/webapplicationfirewall.json
```

### Tag: package-2023-08-preview

These settings apply only when `--tag=package-2023-08-preview` is specified on the command line.

``` yaml $(tag) == 'package-2023-08-preview'
input-file:
  - Microsoft.Network/preview/2023-08-01-preview/network.json
  - Microsoft.Network/preview/2023-08-01-preview/networkSecurityPerimeter.json
```

### Tag: package-2023-07-preview

These settings apply only when `--tag=package-2023-07-preview` is specified on the command line.

``` yaml $(tag) == 'package-2023-07-preview'
input-file:
  - Microsoft.Network/preview/2023-07-01-preview/network.json
  - Microsoft.Network/preview/2023-07-01-preview/networkSecurityPerimeter.json
```

### Tag: package-2023-06

These settings apply only when `--tag=package-2023-06` is specified on the command line.

``` yaml $(tag) == 'package-2023-06'
input-file:
  - Microsoft.Network/stable/2023-06-01/applicationGateway.json
  - Microsoft.Network/stable/2023-06-01/applicationGatewayWafDynamicManifests.json
  - Microsoft.Network/stable/2023-06-01/applicationSecurityGroup.json
  - Microsoft.Network/stable/2023-06-01/availableDelegations.json
  - Microsoft.Network/stable/2023-06-01/availableServiceAliases.json
  - Microsoft.Network/stable/2023-06-01/azureFirewall.json
  - Microsoft.Network/stable/2023-06-01/azureFirewallFqdnTag.json
  - Microsoft.Network/stable/2023-06-01/azureWebCategory.json
  - Microsoft.Network/stable/2023-06-01/bastionHost.json
  - Microsoft.Network/stable/2023-06-01/checkDnsAvailability.json
  - Microsoft.Network/stable/2023-06-01/cloudServiceNetworkInterface.json
  - Microsoft.Network/stable/2023-06-01/cloudServicePublicIpAddress.json
  - Microsoft.Network/stable/2023-06-01/cloudServiceSwap.json
  - Microsoft.Network/stable/2023-06-01/customIpPrefix.json
  - Microsoft.Network/stable/2023-06-01/ddosCustomPolicy.json
  - Microsoft.Network/stable/2023-06-01/ddosProtectionPlan.json
  - Microsoft.Network/stable/2023-06-01/dscpConfiguration.json
  - Microsoft.Network/stable/2023-06-01/endpointService.json
  - Microsoft.Network/stable/2023-06-01/expressRouteCircuit.json
  - Microsoft.Network/stable/2023-06-01/expressRouteCrossConnection.json
  - Microsoft.Network/stable/2023-06-01/expressRoutePort.json
  - Microsoft.Network/stable/2023-06-01/expressRouteProviderPort.json
  - Microsoft.Network/stable/2023-06-01/firewallPolicy.json
  - Microsoft.Network/stable/2023-06-01/ipAllocation.json
  - Microsoft.Network/stable/2023-06-01/ipGroups.json
  - Microsoft.Network/stable/2023-06-01/loadBalancer.json
  - Microsoft.Network/stable/2023-06-01/natGateway.json
  - Microsoft.Network/stable/2023-06-01/network.json
  - Microsoft.Network/stable/2023-06-01/networkInterface.json
  - Microsoft.Network/stable/2023-06-01/networkManager.json
  - Microsoft.Network/stable/2023-06-01/networkManagerActiveConfiguration.json
  - Microsoft.Network/stable/2023-06-01/networkManagerConnection.json
  - Microsoft.Network/stable/2023-06-01/networkManagerConnectivityConfiguration.json
  - Microsoft.Network/stable/2023-06-01/networkManagerEffectiveConfiguration.json
  - Microsoft.Network/stable/2023-06-01/networkManagerGroup.json
  - Microsoft.Network/stable/2023-06-01/networkManagerScopeConnection.json
  - Microsoft.Network/stable/2023-06-01/networkManagerSecurityAdminConfiguration.json
  - Microsoft.Network/stable/2023-06-01/networkProfile.json
  - Microsoft.Network/stable/2023-06-01/networkSecurityGroup.json
  - Microsoft.Network/stable/2023-06-01/networkVirtualAppliance.json
  - Microsoft.Network/stable/2023-06-01/networkWatcher.json
  - Microsoft.Network/stable/2023-06-01/operation.json
  - Microsoft.Network/stable/2023-06-01/privateEndpoint.json
  - Microsoft.Network/stable/2023-06-01/privateLinkService.json
  - Microsoft.Network/stable/2023-06-01/publicIpAddress.json
  - Microsoft.Network/stable/2023-06-01/publicIpPrefix.json
  - Microsoft.Network/stable/2023-06-01/routeFilter.json
  - Microsoft.Network/stable/2023-06-01/routeTable.json
  - Microsoft.Network/stable/2023-06-01/securityPartnerProvider.json
  - Microsoft.Network/stable/2023-06-01/serviceCommunity.json
  - Microsoft.Network/stable/2023-06-01/serviceEndpointPolicy.json
  - Microsoft.Network/stable/2023-06-01/serviceTags.json
  - Microsoft.Network/stable/2023-06-01/usage.json
  - Microsoft.Network/stable/2023-06-01/virtualNetwork.json
  - Microsoft.Network/stable/2023-06-01/virtualNetworkGateway.json
  - Microsoft.Network/stable/2023-06-01/virtualNetworkTap.json
  - Microsoft.Network/stable/2023-06-01/virtualRouter.json
  - Microsoft.Network/stable/2023-06-01/virtualWan.json
  - Microsoft.Network/stable/2023-06-01/vmssNetworkInterface.json
  - Microsoft.Network/stable/2023-06-01/vmssPublicIpAddress.json
  - Microsoft.Network/stable/2023-06-01/webapplicationfirewall.json
```

### Tag: package-2023-05

These settings apply only when `--tag=package-2023-05` is specified on the command line.

``` yaml $(tag) == 'package-2023-05'
input-file:
  - Microsoft.Network/stable/2023-05-01/applicationGateway.json
  - Microsoft.Network/stable/2023-05-01/applicationGatewayWafDynamicManifests.json
  - Microsoft.Network/stable/2023-05-01/applicationSecurityGroup.json
  - Microsoft.Network/stable/2023-05-01/availableDelegations.json
  - Microsoft.Network/stable/2023-05-01/availableServiceAliases.json
  - Microsoft.Network/stable/2023-05-01/azureFirewall.json
  - Microsoft.Network/stable/2023-05-01/azureFirewallFqdnTag.json
  - Microsoft.Network/stable/2023-05-01/azureWebCategory.json
  - Microsoft.Network/stable/2023-05-01/bastionHost.json
  - Microsoft.Network/stable/2023-05-01/checkDnsAvailability.json
  - Microsoft.Network/stable/2023-05-01/cloudServiceNetworkInterface.json
  - Microsoft.Network/stable/2023-05-01/cloudServicePublicIpAddress.json
  - Microsoft.Network/stable/2023-05-01/cloudServiceSwap.json
  - Microsoft.Network/stable/2023-05-01/customIpPrefix.json
  - Microsoft.Network/stable/2023-05-01/ddosCustomPolicy.json
  - Microsoft.Network/stable/2023-05-01/ddosProtectionPlan.json
  - Microsoft.Network/stable/2023-05-01/dscpConfiguration.json
  - Microsoft.Network/stable/2023-05-01/endpointService.json
  - Microsoft.Network/stable/2023-05-01/expressRouteCircuit.json
  - Microsoft.Network/stable/2023-05-01/expressRouteCrossConnection.json
  - Microsoft.Network/stable/2023-05-01/expressRoutePort.json
  - Microsoft.Network/stable/2023-05-01/expressRouteProviderPort.json
  - Microsoft.Network/stable/2023-05-01/firewallPolicy.json
  - Microsoft.Network/stable/2023-05-01/ipAllocation.json
  - Microsoft.Network/stable/2023-05-01/ipGroups.json
  - Microsoft.Network/stable/2023-05-01/loadBalancer.json
  - Microsoft.Network/stable/2023-05-01/natGateway.json
  - Microsoft.Network/stable/2023-05-01/network.json
  - Microsoft.Network/stable/2023-05-01/networkInterface.json
  - Microsoft.Network/stable/2023-05-01/networkManager.json
  - Microsoft.Network/stable/2023-05-01/networkManagerActiveConfiguration.json
  - Microsoft.Network/stable/2023-05-01/networkManagerConnection.json
  - Microsoft.Network/stable/2023-05-01/networkManagerConnectivityConfiguration.json
  - Microsoft.Network/stable/2023-05-01/networkManagerEffectiveConfiguration.json
  - Microsoft.Network/stable/2023-05-01/networkManagerGroup.json
  - Microsoft.Network/stable/2023-05-01/networkManagerScopeConnection.json
  - Microsoft.Network/stable/2023-05-01/networkManagerSecurityAdminConfiguration.json
  - Microsoft.Network/stable/2023-05-01/networkProfile.json
  - Microsoft.Network/stable/2023-05-01/networkSecurityGroup.json
  - Microsoft.Network/stable/2023-05-01/networkVirtualAppliance.json
  - Microsoft.Network/stable/2023-05-01/networkWatcher.json
  - Microsoft.Network/stable/2023-05-01/operation.json
  - Microsoft.Network/stable/2023-05-01/privateEndpoint.json
  - Microsoft.Network/stable/2023-05-01/privateLinkService.json
  - Microsoft.Network/stable/2023-05-01/publicIpAddress.json
  - Microsoft.Network/stable/2023-05-01/publicIpPrefix.json
  - Microsoft.Network/stable/2023-05-01/routeFilter.json
  - Microsoft.Network/stable/2023-05-01/routeTable.json
  - Microsoft.Network/stable/2023-05-01/securityPartnerProvider.json
  - Microsoft.Network/stable/2023-05-01/serviceCommunity.json
  - Microsoft.Network/stable/2023-05-01/serviceEndpointPolicy.json
  - Microsoft.Network/stable/2023-05-01/serviceTags.json
  - Microsoft.Network/stable/2023-05-01/usage.json
  - Microsoft.Network/stable/2023-05-01/virtualNetwork.json
  - Microsoft.Network/stable/2023-05-01/virtualNetworkGateway.json
  - Microsoft.Network/stable/2023-05-01/virtualNetworkTap.json
  - Microsoft.Network/stable/2023-05-01/virtualRouter.json
  - Microsoft.Network/stable/2023-05-01/virtualWan.json
  - Microsoft.Network/stable/2023-05-01/vmssNetworkInterface.json
  - Microsoft.Network/stable/2023-05-01/vmssPublicIpAddress.json
  - Microsoft.Network/stable/2023-05-01/webapplicationfirewall.json
```

### Tag: package-2023-03-preview

These settings apply only when `--tag=package-2023-03-preview` is specified on the command line.

```yaml $(tag) == 'package-2023-03-preview'
input-file:
  - Microsoft.Network/preview/2023-03-01-preview/network.json
  - Microsoft.Network/preview/2023-03-01-preview/networkManagerRoutingConfiguration.json
  - Microsoft.Network/stable/2023-04-01/applicationGateway.json
  - Microsoft.Network/stable/2023-04-01/applicationGatewayWafDynamicManifests.json
  - Microsoft.Network/stable/2023-04-01/applicationSecurityGroup.json
  - Microsoft.Network/stable/2023-04-01/availableDelegations.json
  - Microsoft.Network/stable/2023-04-01/availableServiceAliases.json
  - Microsoft.Network/stable/2023-04-01/azureFirewall.json
  - Microsoft.Network/stable/2023-04-01/azureFirewallFqdnTag.json
  - Microsoft.Network/stable/2023-04-01/azureWebCategory.json
  - Microsoft.Network/stable/2023-04-01/bastionHost.json
  - Microsoft.Network/stable/2023-04-01/checkDnsAvailability.json
  - Microsoft.Network/stable/2023-04-01/cloudServiceNetworkInterface.json
  - Microsoft.Network/stable/2023-04-01/cloudServicePublicIpAddress.json
  - Microsoft.Network/stable/2023-04-01/cloudServiceSwap.json
  - Microsoft.Network/stable/2023-04-01/customIpPrefix.json
  - Microsoft.Network/stable/2023-04-01/ddosCustomPolicy.json
  - Microsoft.Network/stable/2023-04-01/ddosProtectionPlan.json
  - Microsoft.Network/stable/2023-04-01/dscpConfiguration.json
  - Microsoft.Network/stable/2023-04-01/endpointService.json
  - Microsoft.Network/stable/2023-04-01/expressRouteCircuit.json
  - Microsoft.Network/stable/2023-04-01/expressRouteCrossConnection.json
  - Microsoft.Network/stable/2023-04-01/expressRoutePort.json
  - Microsoft.Network/stable/2023-04-01/expressRouteProviderPort.json
  - Microsoft.Network/stable/2023-04-01/firewallPolicy.json
  - Microsoft.Network/stable/2023-04-01/ipAllocation.json
  - Microsoft.Network/stable/2023-04-01/ipGroups.json
  - Microsoft.Network/stable/2023-04-01/loadBalancer.json
  - Microsoft.Network/stable/2023-04-01/natGateway.json
  - Microsoft.Network/stable/2023-04-01/networkInterface.json
  - Microsoft.Network/stable/2023-04-01/networkManager.json
  - Microsoft.Network/stable/2023-04-01/networkManagerActiveConfiguration.json
  - Microsoft.Network/stable/2023-04-01/networkManagerConnection.json
  - Microsoft.Network/stable/2023-04-01/networkManagerConnectivityConfiguration.json
  - Microsoft.Network/stable/2023-04-01/networkManagerEffectiveConfiguration.json
  - Microsoft.Network/stable/2023-04-01/networkManagerGroup.json
  - Microsoft.Network/stable/2023-04-01/networkManagerScopeConnection.json
  - Microsoft.Network/stable/2023-04-01/networkManagerSecurityAdminConfiguration.json
  - Microsoft.Network/stable/2023-04-01/networkProfile.json
  - Microsoft.Network/stable/2023-04-01/networkSecurityGroup.json
  - Microsoft.Network/stable/2023-04-01/networkVirtualAppliance.json
  - Microsoft.Network/stable/2023-04-01/networkWatcher.json
  - Microsoft.Network/stable/2023-04-01/operation.json
  - Microsoft.Network/stable/2023-04-01/privateEndpoint.json
  - Microsoft.Network/stable/2023-04-01/privateLinkService.json
  - Microsoft.Network/stable/2023-04-01/publicIpAddress.json
  - Microsoft.Network/stable/2023-04-01/publicIpPrefix.json
  - Microsoft.Network/stable/2023-04-01/routeFilter.json
  - Microsoft.Network/stable/2023-04-01/routeTable.json
  - Microsoft.Network/stable/2023-04-01/securityPartnerProvider.json
  - Microsoft.Network/stable/2023-04-01/serviceCommunity.json
  - Microsoft.Network/stable/2023-04-01/serviceEndpointPolicy.json
  - Microsoft.Network/stable/2023-04-01/serviceTags.json
  - Microsoft.Network/stable/2023-04-01/usage.json
  - Microsoft.Network/stable/2023-04-01/virtualNetwork.json
  - Microsoft.Network/stable/2023-04-01/virtualNetworkGateway.json
  - Microsoft.Network/stable/2023-04-01/virtualNetworkTap.json
  - Microsoft.Network/stable/2023-04-01/virtualRouter.json
  - Microsoft.Network/stable/2023-04-01/virtualWan.json
  - Microsoft.Network/stable/2023-04-01/vmssNetworkInterface.json
  - Microsoft.Network/stable/2023-04-01/vmssPublicIpAddress.json
  - Microsoft.Network/stable/2023-04-01/webapplicationfirewall.json
```

### Tag: package-2023-04

These settings apply only when `--tag=package-2023-04` is specified on the command line.

``` yaml $(tag) == 'package-2023-04'
input-file:
  - Microsoft.Network/stable/2023-04-01/applicationGateway.json
  - Microsoft.Network/stable/2023-04-01/applicationGatewayWafDynamicManifests.json
  - Microsoft.Network/stable/2023-04-01/applicationSecurityGroup.json
  - Microsoft.Network/stable/2023-04-01/availableDelegations.json
  - Microsoft.Network/stable/2023-04-01/availableServiceAliases.json
  - Microsoft.Network/stable/2023-04-01/azureFirewall.json
  - Microsoft.Network/stable/2023-04-01/azureFirewallFqdnTag.json
  - Microsoft.Network/stable/2023-04-01/azureWebCategory.json
  - Microsoft.Network/stable/2023-04-01/bastionHost.json
  - Microsoft.Network/stable/2023-04-01/checkDnsAvailability.json
  - Microsoft.Network/stable/2023-04-01/cloudServiceNetworkInterface.json
  - Microsoft.Network/stable/2023-04-01/cloudServicePublicIpAddress.json
  - Microsoft.Network/stable/2023-04-01/cloudServiceSwap.json
  - Microsoft.Network/stable/2023-04-01/customIpPrefix.json
  - Microsoft.Network/stable/2023-04-01/ddosCustomPolicy.json
  - Microsoft.Network/stable/2023-04-01/ddosProtectionPlan.json
  - Microsoft.Network/stable/2023-04-01/dscpConfiguration.json
  - Microsoft.Network/stable/2023-04-01/endpointService.json
  - Microsoft.Network/stable/2023-04-01/expressRouteCircuit.json
  - Microsoft.Network/stable/2023-04-01/expressRouteCrossConnection.json
  - Microsoft.Network/stable/2023-04-01/expressRoutePort.json
  - Microsoft.Network/stable/2023-04-01/expressRouteProviderPort.json
  - Microsoft.Network/stable/2023-04-01/firewallPolicy.json
  - Microsoft.Network/stable/2023-04-01/ipAllocation.json
  - Microsoft.Network/stable/2023-04-01/ipGroups.json
  - Microsoft.Network/stable/2023-04-01/loadBalancer.json
  - Microsoft.Network/stable/2023-04-01/natGateway.json
  - Microsoft.Network/stable/2023-04-01/network.json
  - Microsoft.Network/stable/2023-04-01/networkInterface.json
  - Microsoft.Network/stable/2023-04-01/networkManager.json
  - Microsoft.Network/stable/2023-04-01/networkManagerActiveConfiguration.json
  - Microsoft.Network/stable/2023-04-01/networkManagerConnection.json
  - Microsoft.Network/stable/2023-04-01/networkManagerConnectivityConfiguration.json
  - Microsoft.Network/stable/2023-04-01/networkManagerEffectiveConfiguration.json
  - Microsoft.Network/stable/2023-04-01/networkManagerGroup.json
  - Microsoft.Network/stable/2023-04-01/networkManagerScopeConnection.json
  - Microsoft.Network/stable/2023-04-01/networkManagerSecurityAdminConfiguration.json
  - Microsoft.Network/stable/2023-04-01/networkProfile.json
  - Microsoft.Network/stable/2023-04-01/networkSecurityGroup.json
  - Microsoft.Network/stable/2023-04-01/networkVirtualAppliance.json
  - Microsoft.Network/stable/2023-04-01/networkWatcher.json
  - Microsoft.Network/stable/2023-04-01/operation.json
  - Microsoft.Network/stable/2023-04-01/privateEndpoint.json
  - Microsoft.Network/stable/2023-04-01/privateLinkService.json
  - Microsoft.Network/stable/2023-04-01/publicIpAddress.json
  - Microsoft.Network/stable/2023-04-01/publicIpPrefix.json
  - Microsoft.Network/stable/2023-04-01/routeFilter.json
  - Microsoft.Network/stable/2023-04-01/routeTable.json
  - Microsoft.Network/stable/2023-04-01/securityPartnerProvider.json
  - Microsoft.Network/stable/2023-04-01/serviceCommunity.json
  - Microsoft.Network/stable/2023-04-01/serviceEndpointPolicy.json
  - Microsoft.Network/stable/2023-04-01/serviceTags.json
  - Microsoft.Network/stable/2023-04-01/usage.json
  - Microsoft.Network/stable/2023-04-01/virtualNetwork.json
  - Microsoft.Network/stable/2023-04-01/virtualNetworkGateway.json
  - Microsoft.Network/stable/2023-04-01/virtualNetworkTap.json
  - Microsoft.Network/stable/2023-04-01/virtualRouter.json
  - Microsoft.Network/stable/2023-04-01/virtualWan.json
  - Microsoft.Network/stable/2023-04-01/vmssNetworkInterface.json
  - Microsoft.Network/stable/2023-04-01/vmssPublicIpAddress.json
  - Microsoft.Network/stable/2023-04-01/webapplicationfirewall.json
```

### Tag: package-2023-02

These settings apply only when `--tag=package-2023-02` is specified on the command line.

``` yaml $(tag) == 'package-2023-02'
input-file:
  - Microsoft.Network/stable/2023-02-01/applicationGateway.json
  - Microsoft.Network/stable/2023-02-01/applicationGatewayWafDynamicManifests.json
  - Microsoft.Network/stable/2023-02-01/applicationSecurityGroup.json
  - Microsoft.Network/stable/2023-02-01/availableDelegations.json
  - Microsoft.Network/stable/2023-02-01/availableServiceAliases.json
  - Microsoft.Network/stable/2023-02-01/azureFirewall.json
  - Microsoft.Network/stable/2023-02-01/azureFirewallFqdnTag.json
  - Microsoft.Network/stable/2023-02-01/azureWebCategory.json
  - Microsoft.Network/stable/2023-02-01/bastionHost.json
  - Microsoft.Network/stable/2023-02-01/checkDnsAvailability.json
  - Microsoft.Network/stable/2023-02-01/cloudServiceNetworkInterface.json
  - Microsoft.Network/stable/2023-02-01/cloudServicePublicIpAddress.json
  - Microsoft.Network/stable/2023-02-01/cloudServiceSwap.json
  - Microsoft.Network/stable/2023-02-01/customIpPrefix.json
  - Microsoft.Network/stable/2023-02-01/ddosCustomPolicy.json
  - Microsoft.Network/stable/2023-02-01/ddosProtectionPlan.json
  - Microsoft.Network/stable/2023-02-01/dscpConfiguration.json
  - Microsoft.Network/stable/2023-02-01/endpointService.json
  - Microsoft.Network/stable/2023-02-01/expressRouteCircuit.json
  - Microsoft.Network/stable/2023-02-01/expressRouteCrossConnection.json
  - Microsoft.Network/stable/2023-02-01/expressRoutePort.json
  - Microsoft.Network/stable/2023-02-01/expressRouteProviderPort.json
  - Microsoft.Network/stable/2023-02-01/firewallPolicy.json
  - Microsoft.Network/stable/2023-02-01/ipAllocation.json
  - Microsoft.Network/stable/2023-02-01/ipGroups.json
  - Microsoft.Network/stable/2023-02-01/loadBalancer.json
  - Microsoft.Network/stable/2023-02-01/natGateway.json
  - Microsoft.Network/stable/2023-02-01/network.json
  - Microsoft.Network/stable/2023-02-01/networkInterface.json
  - Microsoft.Network/stable/2023-02-01/networkManager.json
  - Microsoft.Network/stable/2023-02-01/networkManagerActiveConfiguration.json
  - Microsoft.Network/stable/2023-02-01/networkManagerConnection.json
  - Microsoft.Network/stable/2023-02-01/networkManagerConnectivityConfiguration.json
  - Microsoft.Network/stable/2023-02-01/networkManagerEffectiveConfiguration.json
  - Microsoft.Network/stable/2023-02-01/networkManagerGroup.json
  - Microsoft.Network/stable/2023-02-01/networkManagerScopeConnection.json
  - Microsoft.Network/stable/2023-02-01/networkManagerSecurityAdminConfiguration.json
  - Microsoft.Network/stable/2023-02-01/networkProfile.json
  - Microsoft.Network/stable/2023-02-01/networkSecurityGroup.json
  - Microsoft.Network/stable/2023-02-01/networkVirtualAppliance.json
  - Microsoft.Network/stable/2023-02-01/networkWatcher.json
  - Microsoft.Network/stable/2023-02-01/operation.json
  - Microsoft.Network/stable/2023-02-01/privateEndpoint.json
  - Microsoft.Network/stable/2023-02-01/privateLinkService.json
  - Microsoft.Network/stable/2023-02-01/publicIpAddress.json
  - Microsoft.Network/stable/2023-02-01/publicIpPrefix.json
  - Microsoft.Network/stable/2023-02-01/routeFilter.json
  - Microsoft.Network/stable/2023-02-01/routeTable.json
  - Microsoft.Network/stable/2023-02-01/securityPartnerProvider.json
  - Microsoft.Network/stable/2023-02-01/serviceCommunity.json
  - Microsoft.Network/stable/2023-02-01/serviceEndpointPolicy.json
  - Microsoft.Network/stable/2023-02-01/serviceTags.json
  - Microsoft.Network/stable/2023-02-01/usage.json
  - Microsoft.Network/stable/2023-02-01/virtualNetwork.json
  - Microsoft.Network/stable/2023-02-01/virtualNetworkGateway.json
  - Microsoft.Network/stable/2023-02-01/virtualNetworkTap.json
  - Microsoft.Network/stable/2023-02-01/virtualRouter.json
  - Microsoft.Network/stable/2023-02-01/virtualWan.json
  - Microsoft.Network/stable/2023-02-01/vmssNetworkInterface.json
  - Microsoft.Network/stable/2023-02-01/vmssPublicIpAddress.json
  - Microsoft.Network/stable/2023-02-01/webapplicationfirewall.json
```

### Tag: package-2022-06-preview

These settings apply only when `--tag=package-2022-06-preview` is specified on the command line.

``` yaml $(tag) == 'package-2022-06-preview'
input-file:
  - Microsoft.Network/preview/2022-06-01-preview/network.json
  - Microsoft.Network/preview/2022-06-01-preview/networkManagerGroupMembership.json
  - Microsoft.Network/stable/2022-07-01/applicationGateway.json
  - Microsoft.Network/stable/2022-07-01/applicationGatewayWafDynamicManifests.json
  - Microsoft.Network/stable/2022-07-01/applicationSecurityGroup.json
  - Microsoft.Network/stable/2022-07-01/availableDelegations.json
  - Microsoft.Network/stable/2022-07-01/availableServiceAliases.json
  - Microsoft.Network/stable/2022-07-01/azureFirewall.json
  - Microsoft.Network/stable/2022-07-01/azureFirewallFqdnTag.json
  - Microsoft.Network/stable/2022-07-01/azureWebCategory.json
  - Microsoft.Network/stable/2022-07-01/bastionHost.json
  - Microsoft.Network/stable/2022-07-01/checkDnsAvailability.json
  - Microsoft.Network/stable/2022-07-01/cloudServiceNetworkInterface.json
  - Microsoft.Network/stable/2022-07-01/cloudServicePublicIpAddress.json
  - Microsoft.Network/stable/2022-07-01/cloudServiceSwap.json
  - Microsoft.Network/stable/2022-07-01/customIpPrefix.json
  - Microsoft.Network/stable/2022-07-01/ddosCustomPolicy.json
  - Microsoft.Network/stable/2022-07-01/ddosProtectionPlan.json
  - Microsoft.Network/stable/2022-07-01/dscpConfiguration.json
  - Microsoft.Network/stable/2022-07-01/endpointService.json
  - Microsoft.Network/stable/2022-07-01/expressRouteCircuit.json
  - Microsoft.Network/stable/2022-07-01/expressRouteCrossConnection.json
  - Microsoft.Network/stable/2022-07-01/expressRoutePort.json
  - Microsoft.Network/stable/2022-07-01/expressRouteProviderPort.json
  - Microsoft.Network/stable/2022-07-01/firewallPolicy.json
  - Microsoft.Network/stable/2022-07-01/ipAllocation.json
  - Microsoft.Network/stable/2022-07-01/ipGroups.json
  - Microsoft.Network/stable/2022-07-01/loadBalancer.json
  - Microsoft.Network/stable/2022-07-01/natGateway.json
  - Microsoft.Network/stable/2022-07-01/network.json
  - Microsoft.Network/stable/2022-07-01/networkInterface.json
  - Microsoft.Network/stable/2022-07-01/networkManager.json
  - Microsoft.Network/stable/2022-07-01/networkManagerActiveConfiguration.json
  - Microsoft.Network/stable/2022-07-01/networkManagerConnection.json
  - Microsoft.Network/stable/2022-07-01/networkManagerConnectivityConfiguration.json
  - Microsoft.Network/stable/2022-07-01/networkManagerEffectiveConfiguration.json
  - Microsoft.Network/stable/2022-07-01/networkManagerGroup.json
  - Microsoft.Network/stable/2022-07-01/networkManagerScopeConnection.json
  - Microsoft.Network/stable/2022-07-01/networkManagerSecurityAdminConfiguration.json
  - Microsoft.Network/stable/2022-07-01/networkProfile.json
  - Microsoft.Network/stable/2022-07-01/networkSecurityGroup.json
  - Microsoft.Network/stable/2022-07-01/networkVirtualAppliance.json
  - Microsoft.Network/stable/2022-07-01/networkWatcher.json
  - Microsoft.Network/stable/2022-07-01/operation.json
  - Microsoft.Network/stable/2022-07-01/privateEndpoint.json
  - Microsoft.Network/stable/2022-07-01/privateLinkService.json
  - Microsoft.Network/stable/2022-07-01/publicIpAddress.json
  - Microsoft.Network/stable/2022-07-01/publicIpPrefix.json
  - Microsoft.Network/stable/2022-07-01/routeFilter.json
  - Microsoft.Network/stable/2022-07-01/routeTable.json
  - Microsoft.Network/stable/2022-07-01/securityPartnerProvider.json
  - Microsoft.Network/stable/2022-07-01/serviceCommunity.json
  - Microsoft.Network/stable/2022-07-01/serviceEndpointPolicy.json
  - Microsoft.Network/stable/2022-07-01/serviceTags.json
  - Microsoft.Network/stable/2022-07-01/usage.json
  - Microsoft.Network/stable/2022-07-01/virtualNetwork.json
  - Microsoft.Network/stable/2022-07-01/virtualNetworkGateway.json
  - Microsoft.Network/stable/2022-07-01/virtualNetworkTap.json
  - Microsoft.Network/stable/2022-07-01/virtualRouter.json
  - Microsoft.Network/stable/2022-07-01/virtualWan.json
  - Microsoft.Network/stable/2022-07-01/vmssNetworkInterface.json
  - Microsoft.Network/stable/2022-07-01/vmssPublicIpAddress.json
  - Microsoft.Network/stable/2022-07-01/webapplicationfirewall.json
```

### Tag: package-2022-11

These settings apply only when `--tag=package-2022-11` is specified on the command line.

``` yaml $(tag) == 'package-2022-11'
input-file:
  - Microsoft.Network/stable/2022-11-01/applicationGateway.json
  - Microsoft.Network/stable/2022-11-01/applicationGatewayWafDynamicManifests.json
  - Microsoft.Network/stable/2022-11-01/applicationSecurityGroup.json
  - Microsoft.Network/stable/2022-11-01/availableDelegations.json
  - Microsoft.Network/stable/2022-11-01/availableServiceAliases.json
  - Microsoft.Network/stable/2022-11-01/azureFirewall.json
  - Microsoft.Network/stable/2022-11-01/azureFirewallFqdnTag.json
  - Microsoft.Network/stable/2022-11-01/azureWebCategory.json
  - Microsoft.Network/stable/2022-11-01/bastionHost.json
  - Microsoft.Network/stable/2022-11-01/checkDnsAvailability.json
  - Microsoft.Network/stable/2022-11-01/cloudServiceNetworkInterface.json
  - Microsoft.Network/stable/2022-11-01/cloudServicePublicIpAddress.json
  - Microsoft.Network/stable/2022-11-01/cloudServiceSwap.json
  - Microsoft.Network/stable/2022-11-01/customIpPrefix.json
  - Microsoft.Network/stable/2022-11-01/ddosCustomPolicy.json
  - Microsoft.Network/stable/2022-11-01/ddosProtectionPlan.json
  - Microsoft.Network/stable/2022-11-01/dscpConfiguration.json
  - Microsoft.Network/stable/2022-11-01/endpointService.json
  - Microsoft.Network/stable/2022-11-01/expressRouteCircuit.json
  - Microsoft.Network/stable/2022-11-01/expressRouteCrossConnection.json
  - Microsoft.Network/stable/2022-11-01/expressRoutePort.json
  - Microsoft.Network/stable/2022-11-01/expressRouteProviderPort.json
  - Microsoft.Network/stable/2022-11-01/firewallPolicy.json
  - Microsoft.Network/stable/2022-11-01/ipAllocation.json
  - Microsoft.Network/stable/2022-11-01/ipGroups.json
  - Microsoft.Network/stable/2022-11-01/loadBalancer.json
  - Microsoft.Network/stable/2022-11-01/natGateway.json
  - Microsoft.Network/stable/2022-11-01/network.json
  - Microsoft.Network/stable/2022-11-01/networkInterface.json
  - Microsoft.Network/stable/2022-11-01/networkManager.json
  - Microsoft.Network/stable/2022-11-01/networkManagerActiveConfiguration.json
  - Microsoft.Network/stable/2022-11-01/networkManagerConnection.json
  - Microsoft.Network/stable/2022-11-01/networkManagerConnectivityConfiguration.json
  - Microsoft.Network/stable/2022-11-01/networkManagerEffectiveConfiguration.json
  - Microsoft.Network/stable/2022-11-01/networkManagerGroup.json
  - Microsoft.Network/stable/2022-11-01/networkManagerScopeConnection.json
  - Microsoft.Network/stable/2022-11-01/networkManagerSecurityAdminConfiguration.json
  - Microsoft.Network/stable/2022-11-01/networkProfile.json
  - Microsoft.Network/stable/2022-11-01/networkSecurityGroup.json
  - Microsoft.Network/stable/2022-11-01/networkVirtualAppliance.json
  - Microsoft.Network/stable/2022-11-01/networkWatcher.json
  - Microsoft.Network/stable/2022-11-01/operation.json
  - Microsoft.Network/stable/2022-11-01/privateEndpoint.json
  - Microsoft.Network/stable/2022-11-01/privateLinkService.json
  - Microsoft.Network/stable/2022-11-01/publicIpAddress.json
  - Microsoft.Network/stable/2022-11-01/publicIpPrefix.json
  - Microsoft.Network/stable/2022-11-01/routeFilter.json
  - Microsoft.Network/stable/2022-11-01/routeTable.json
  - Microsoft.Network/stable/2022-11-01/securityPartnerProvider.json
  - Microsoft.Network/stable/2022-11-01/serviceCommunity.json
  - Microsoft.Network/stable/2022-11-01/serviceEndpointPolicy.json
  - Microsoft.Network/stable/2022-11-01/serviceTags.json
  - Microsoft.Network/stable/2022-11-01/usage.json
  - Microsoft.Network/stable/2022-11-01/virtualNetwork.json
  - Microsoft.Network/stable/2022-11-01/virtualNetworkGateway.json
  - Microsoft.Network/stable/2022-11-01/virtualNetworkTap.json
  - Microsoft.Network/stable/2022-11-01/virtualRouter.json
  - Microsoft.Network/stable/2022-11-01/virtualWan.json
  - Microsoft.Network/stable/2022-11-01/vmssNetworkInterface.json
  - Microsoft.Network/stable/2022-11-01/vmssPublicIpAddress.json
  - Microsoft.Network/stable/2022-11-01/webapplicationfirewall.json
```

### Tag: package-2022-09

These settings apply only when `--tag=package-2022-09` is specified on the command line.

``` yaml $(tag) == 'package-2022-09'
input-file:
  - Microsoft.Network/stable/2022-09-01/applicationGateway.json
  - Microsoft.Network/stable/2022-09-01/applicationGatewayWafDynamicManifests.json
  - Microsoft.Network/stable/2022-09-01/applicationSecurityGroup.json
  - Microsoft.Network/stable/2022-09-01/availableDelegations.json
  - Microsoft.Network/stable/2022-09-01/availableServiceAliases.json
  - Microsoft.Network/stable/2022-09-01/azureFirewall.json
  - Microsoft.Network/stable/2022-09-01/azureFirewallFqdnTag.json
  - Microsoft.Network/stable/2022-09-01/azureWebCategory.json
  - Microsoft.Network/stable/2022-09-01/bastionHost.json
  - Microsoft.Network/stable/2022-09-01/checkDnsAvailability.json
  - Microsoft.Network/stable/2022-09-01/cloudServiceNetworkInterface.json
  - Microsoft.Network/stable/2022-09-01/cloudServicePublicIpAddress.json
  - Microsoft.Network/stable/2022-09-01/cloudServiceSwap.json
  - Microsoft.Network/stable/2022-09-01/customIpPrefix.json
  - Microsoft.Network/stable/2022-09-01/ddosCustomPolicy.json
  - Microsoft.Network/stable/2022-09-01/ddosProtectionPlan.json
  - Microsoft.Network/stable/2022-09-01/dscpConfiguration.json
  - Microsoft.Network/stable/2022-09-01/endpointService.json
  - Microsoft.Network/stable/2022-09-01/expressRouteCircuit.json
  - Microsoft.Network/stable/2022-09-01/expressRouteCrossConnection.json
  - Microsoft.Network/stable/2022-09-01/expressRoutePort.json
  - Microsoft.Network/stable/2022-09-01/expressRouteProviderPort.json
  - Microsoft.Network/stable/2022-09-01/firewallPolicy.json
  - Microsoft.Network/stable/2022-09-01/ipAllocation.json
  - Microsoft.Network/stable/2022-09-01/ipGroups.json
  - Microsoft.Network/stable/2022-09-01/loadBalancer.json
  - Microsoft.Network/stable/2022-09-01/natGateway.json
  - Microsoft.Network/stable/2022-09-01/network.json
  - Microsoft.Network/stable/2022-09-01/networkInterface.json
  - Microsoft.Network/stable/2022-09-01/networkManager.json
  - Microsoft.Network/stable/2022-09-01/networkManagerActiveConfiguration.json
  - Microsoft.Network/stable/2022-09-01/networkManagerConnection.json
  - Microsoft.Network/stable/2022-09-01/networkManagerConnectivityConfiguration.json
  - Microsoft.Network/stable/2022-09-01/networkManagerEffectiveConfiguration.json
  - Microsoft.Network/stable/2022-09-01/networkManagerGroup.json
  - Microsoft.Network/stable/2022-09-01/networkManagerScopeConnection.json
  - Microsoft.Network/stable/2022-09-01/networkManagerSecurityAdminConfiguration.json
  - Microsoft.Network/stable/2022-09-01/networkProfile.json
  - Microsoft.Network/stable/2022-09-01/networkSecurityGroup.json
  - Microsoft.Network/stable/2022-09-01/networkVirtualAppliance.json
  - Microsoft.Network/stable/2022-09-01/networkWatcher.json
  - Microsoft.Network/stable/2022-09-01/operation.json
  - Microsoft.Network/stable/2022-09-01/privateEndpoint.json
  - Microsoft.Network/stable/2022-09-01/privateLinkService.json
  - Microsoft.Network/stable/2022-09-01/publicIpAddress.json
  - Microsoft.Network/stable/2022-09-01/publicIpPrefix.json
  - Microsoft.Network/stable/2022-09-01/routeFilter.json
  - Microsoft.Network/stable/2022-09-01/routeTable.json
  - Microsoft.Network/stable/2022-09-01/securityPartnerProvider.json
  - Microsoft.Network/stable/2022-09-01/serviceCommunity.json
  - Microsoft.Network/stable/2022-09-01/serviceEndpointPolicy.json
  - Microsoft.Network/stable/2022-09-01/serviceTags.json
  - Microsoft.Network/stable/2022-09-01/usage.json
  - Microsoft.Network/stable/2022-09-01/virtualNetwork.json
  - Microsoft.Network/stable/2022-09-01/virtualNetworkGateway.json
  - Microsoft.Network/stable/2022-09-01/virtualNetworkTap.json
  - Microsoft.Network/stable/2022-09-01/virtualRouter.json
  - Microsoft.Network/stable/2022-09-01/virtualWan.json
  - Microsoft.Network/stable/2022-09-01/vmssNetworkInterface.json
  - Microsoft.Network/stable/2022-09-01/vmssPublicIpAddress.json
  - Microsoft.Network/stable/2022-09-01/webapplicationfirewall.json
```

### Tag: package-2022-07

These settings apply only when `--tag=package-2022-07` is specified on the command line.

``` yaml $(tag) == 'package-2022-07'
input-file:
  - Microsoft.Network/stable/2022-07-01/applicationGateway.json
  - Microsoft.Network/stable/2022-07-01/applicationGatewayWafDynamicManifests.json
  - Microsoft.Network/stable/2022-07-01/applicationSecurityGroup.json
  - Microsoft.Network/stable/2022-07-01/availableDelegations.json
  - Microsoft.Network/stable/2022-07-01/availableServiceAliases.json
  - Microsoft.Network/stable/2022-07-01/azureFirewall.json
  - Microsoft.Network/stable/2022-07-01/azureFirewallFqdnTag.json
  - Microsoft.Network/stable/2022-07-01/azureWebCategory.json
  - Microsoft.Network/stable/2022-07-01/bastionHost.json
  - Microsoft.Network/stable/2022-07-01/checkDnsAvailability.json
  - Microsoft.Network/stable/2022-07-01/cloudServiceNetworkInterface.json
  - Microsoft.Network/stable/2022-07-01/cloudServicePublicIpAddress.json
  - Microsoft.Network/stable/2022-07-01/cloudServiceSwap.json
  - Microsoft.Network/stable/2022-07-01/customIpPrefix.json
  - Microsoft.Network/stable/2022-07-01/ddosCustomPolicy.json
  - Microsoft.Network/stable/2022-07-01/ddosProtectionPlan.json
  - Microsoft.Network/stable/2022-07-01/dscpConfiguration.json
  - Microsoft.Network/stable/2022-07-01/endpointService.json
  - Microsoft.Network/stable/2022-07-01/expressRouteCircuit.json
  - Microsoft.Network/stable/2022-07-01/expressRouteCrossConnection.json
  - Microsoft.Network/stable/2022-07-01/expressRoutePort.json
  - Microsoft.Network/stable/2022-07-01/expressRouteProviderPort.json
  - Microsoft.Network/stable/2022-07-01/firewallPolicy.json
  - Microsoft.Network/stable/2022-07-01/ipAllocation.json
  - Microsoft.Network/stable/2022-07-01/ipGroups.json
  - Microsoft.Network/stable/2022-07-01/loadBalancer.json
  - Microsoft.Network/stable/2022-07-01/natGateway.json
  - Microsoft.Network/stable/2022-07-01/network.json
  - Microsoft.Network/stable/2022-07-01/networkInterface.json
  - Microsoft.Network/stable/2022-07-01/networkManager.json
  - Microsoft.Network/stable/2022-07-01/networkManagerActiveConfiguration.json
  - Microsoft.Network/stable/2022-07-01/networkManagerConnection.json
  - Microsoft.Network/stable/2022-07-01/networkManagerConnectivityConfiguration.json
  - Microsoft.Network/stable/2022-07-01/networkManagerEffectiveConfiguration.json
  - Microsoft.Network/stable/2022-07-01/networkManagerGroup.json
  - Microsoft.Network/stable/2022-07-01/networkManagerScopeConnection.json
  - Microsoft.Network/stable/2022-07-01/networkManagerSecurityAdminConfiguration.json
  - Microsoft.Network/stable/2022-07-01/networkProfile.json
  - Microsoft.Network/stable/2022-07-01/networkSecurityGroup.json
  - Microsoft.Network/stable/2022-07-01/networkVirtualAppliance.json
  - Microsoft.Network/stable/2022-07-01/networkWatcher.json
  - Microsoft.Network/stable/2022-07-01/operation.json
  - Microsoft.Network/stable/2022-07-01/privateEndpoint.json
  - Microsoft.Network/stable/2022-07-01/privateLinkService.json
  - Microsoft.Network/stable/2022-07-01/publicIpAddress.json
  - Microsoft.Network/stable/2022-07-01/publicIpPrefix.json
  - Microsoft.Network/stable/2022-07-01/routeFilter.json
  - Microsoft.Network/stable/2022-07-01/routeTable.json
  - Microsoft.Network/stable/2022-07-01/securityPartnerProvider.json
  - Microsoft.Network/stable/2022-07-01/serviceCommunity.json
  - Microsoft.Network/stable/2022-07-01/serviceEndpointPolicy.json
  - Microsoft.Network/stable/2022-07-01/serviceTags.json
  - Microsoft.Network/stable/2022-07-01/usage.json
  - Microsoft.Network/stable/2022-07-01/virtualNetwork.json
  - Microsoft.Network/stable/2022-07-01/virtualNetworkGateway.json
  - Microsoft.Network/stable/2022-07-01/virtualNetworkTap.json
  - Microsoft.Network/stable/2022-07-01/virtualRouter.json
  - Microsoft.Network/stable/2022-07-01/virtualWan.json
  - Microsoft.Network/stable/2022-07-01/vmssNetworkInterface.json
  - Microsoft.Network/stable/2022-07-01/vmssPublicIpAddress.json
  - Microsoft.Network/stable/2022-07-01/webapplicationfirewall.json
```

### Tag: package-2022-05

These settings apply only when `--tag=package-2022-05` is specified on the command line.

``` yaml $(tag) == 'package-2022-05'
input-file:
  - Microsoft.Network/stable/2022-05-01/applicationGateway.json
  - Microsoft.Network/stable/2022-05-01/applicationGatewayWafDynamicManifests.json
  - Microsoft.Network/stable/2022-05-01/applicationSecurityGroup.json
  - Microsoft.Network/stable/2022-05-01/availableDelegations.json
  - Microsoft.Network/stable/2022-05-01/availableServiceAliases.json
  - Microsoft.Network/stable/2022-05-01/azureFirewall.json
  - Microsoft.Network/stable/2022-05-01/azureFirewallFqdnTag.json
  - Microsoft.Network/stable/2022-05-01/azureWebCategory.json
  - Microsoft.Network/stable/2022-05-01/bastionHost.json
  - Microsoft.Network/stable/2022-05-01/checkDnsAvailability.json
  - Microsoft.Network/stable/2022-05-01/cloudServiceNetworkInterface.json
  - Microsoft.Network/stable/2022-05-01/cloudServicePublicIpAddress.json
  - Microsoft.Network/stable/2022-05-01/customIpPrefix.json
  - Microsoft.Network/stable/2022-05-01/ddosCustomPolicy.json
  - Microsoft.Network/stable/2022-05-01/ddosProtectionPlan.json
  - Microsoft.Network/stable/2022-05-01/dscpConfiguration.json
  - Microsoft.Network/stable/2022-05-01/endpointService.json
  - Microsoft.Network/stable/2022-05-01/expressRouteCircuit.json
  - Microsoft.Network/stable/2022-05-01/expressRouteCrossConnection.json
  - Microsoft.Network/stable/2022-05-01/expressRoutePort.json
  - Microsoft.Network/stable/2022-05-01/expressRouteProviderPort.json
  - Microsoft.Network/stable/2022-05-01/firewallPolicy.json
  - Microsoft.Network/stable/2022-05-01/ipAllocation.json
  - Microsoft.Network/stable/2022-05-01/ipGroups.json
  - Microsoft.Network/stable/2022-05-01/loadBalancer.json
  - Microsoft.Network/stable/2022-05-01/natGateway.json
  - Microsoft.Network/stable/2022-05-01/network.json
  - Microsoft.Network/stable/2022-05-01/networkInterface.json
  - Microsoft.Network/stable/2022-05-01/networkManager.json
  - Microsoft.Network/stable/2022-05-01/networkManagerActiveConfiguration.json
  - Microsoft.Network/stable/2022-05-01/networkManagerConnection.json
  - Microsoft.Network/stable/2022-05-01/networkManagerConnectivityConfiguration.json
  - Microsoft.Network/stable/2022-05-01/networkManagerEffectiveConfiguration.json
  - Microsoft.Network/stable/2022-05-01/networkManagerGroup.json
  - Microsoft.Network/stable/2022-05-01/networkManagerScopeConnection.json
  - Microsoft.Network/stable/2022-05-01/networkManagerSecurityAdminConfiguration.json
  - Microsoft.Network/stable/2022-05-01/networkProfile.json
  - Microsoft.Network/stable/2022-05-01/networkSecurityGroup.json
  - Microsoft.Network/stable/2022-05-01/networkVirtualAppliance.json
  - Microsoft.Network/stable/2022-05-01/networkWatcher.json
  - Microsoft.Network/stable/2022-05-01/operation.json
  - Microsoft.Network/stable/2022-05-01/privateEndpoint.json
  - Microsoft.Network/stable/2022-05-01/privateLinkService.json
  - Microsoft.Network/stable/2022-05-01/publicIpAddress.json
  - Microsoft.Network/stable/2022-05-01/publicIpPrefix.json
  - Microsoft.Network/stable/2022-05-01/routeFilter.json
  - Microsoft.Network/stable/2022-05-01/routeTable.json
  - Microsoft.Network/stable/2022-05-01/securityPartnerProvider.json
  - Microsoft.Network/stable/2022-05-01/serviceCommunity.json
  - Microsoft.Network/stable/2022-05-01/serviceEndpointPolicy.json
  - Microsoft.Network/stable/2022-05-01/serviceTags.json
  - Microsoft.Network/stable/2022-05-01/usage.json
  - Microsoft.Network/stable/2022-05-01/virtualNetwork.json
  - Microsoft.Network/stable/2022-05-01/virtualNetworkGateway.json
  - Microsoft.Network/stable/2022-05-01/virtualNetworkTap.json
  - Microsoft.Network/stable/2022-05-01/virtualRouter.json
  - Microsoft.Network/stable/2022-05-01/virtualWan.json
  - Microsoft.Network/stable/2022-05-01/vmssNetworkInterface.json
  - Microsoft.Network/stable/2022-05-01/vmssPublicIpAddress.json
  - Microsoft.Network/stable/2022-05-01/webapplicationfirewall.json
  - Microsoft.Network/stable/2022-05-01/cloudServiceSwap.json
```

### Tag: package-2022-01

These settings apply only when `--tag=package-2022-01` is specified on the command line.

``` yaml $(tag) == 'package-2022-01'
input-file:
  - Microsoft.Network/stable/2022-01-01/applicationGateway.json
  - Microsoft.Network/stable/2022-01-01/applicationSecurityGroup.json
  - Microsoft.Network/stable/2022-01-01/availableDelegations.json
  - Microsoft.Network/stable/2022-01-01/availableServiceAliases.json
  - Microsoft.Network/stable/2022-01-01/azureFirewall.json
  - Microsoft.Network/stable/2022-01-01/azureFirewallFqdnTag.json
  - Microsoft.Network/stable/2022-01-01/azureWebCategory.json
  - Microsoft.Network/stable/2022-01-01/bastionHost.json
  - Microsoft.Network/stable/2022-01-01/checkDnsAvailability.json
  - Microsoft.Network/stable/2022-01-01/cloudServiceNetworkInterface.json
  - Microsoft.Network/stable/2022-01-01/cloudServicePublicIpAddress.json
  - Microsoft.Network/stable/2022-01-01/customIpPrefix.json
  - Microsoft.Network/stable/2022-01-01/ddosCustomPolicy.json
  - Microsoft.Network/stable/2022-01-01/ddosProtectionPlan.json
  - Microsoft.Network/stable/2022-01-01/dscpConfiguration.json
  - Microsoft.Network/stable/2022-01-01/endpointService.json
  - Microsoft.Network/stable/2022-01-01/expressRouteCircuit.json
  - Microsoft.Network/stable/2022-01-01/expressRouteCrossConnection.json
  - Microsoft.Network/stable/2022-01-01/expressRoutePort.json
  - Microsoft.Network/stable/2022-01-01/firewallPolicy.json
  - Microsoft.Network/stable/2022-01-01/ipAllocation.json
  - Microsoft.Network/stable/2022-01-01/ipGroups.json
  - Microsoft.Network/stable/2022-01-01/loadBalancer.json
  - Microsoft.Network/stable/2022-01-01/natGateway.json
  - Microsoft.Network/stable/2022-01-01/network.json
  - Microsoft.Network/stable/2022-01-01/networkInterface.json
  - Microsoft.Network/stable/2022-01-01/networkManager.json
  - Microsoft.Network/stable/2022-01-01/networkManagerActiveConfiguration.json
  - Microsoft.Network/stable/2022-01-01/networkManagerConnection.json
  - Microsoft.Network/stable/2022-01-01/networkManagerConnectivityConfiguration.json
  - Microsoft.Network/stable/2022-01-01/networkManagerEffectiveConfiguration.json
  - Microsoft.Network/stable/2022-01-01/networkManagerGroup.json
  - Microsoft.Network/stable/2022-01-01/networkManagerScopeConnection.json
  - Microsoft.Network/stable/2022-01-01/networkManagerSecurityAdminConfiguration.json
  - Microsoft.Network/stable/2022-01-01/networkProfile.json
  - Microsoft.Network/stable/2022-01-01/networkSecurityGroup.json
  - Microsoft.Network/stable/2022-01-01/networkVirtualAppliance.json
  - Microsoft.Network/stable/2022-01-01/networkWatcher.json
  - Microsoft.Network/stable/2022-01-01/operation.json
  - Microsoft.Network/stable/2022-01-01/privateEndpoint.json
  - Microsoft.Network/stable/2022-01-01/privateLinkService.json
  - Microsoft.Network/stable/2022-01-01/publicIpAddress.json
  - Microsoft.Network/stable/2022-01-01/publicIpPrefix.json
  - Microsoft.Network/stable/2022-01-01/routeFilter.json
  - Microsoft.Network/stable/2022-01-01/routeTable.json
  - Microsoft.Network/stable/2022-01-01/securityPartnerProvider.json
  - Microsoft.Network/stable/2022-01-01/serviceCommunity.json
  - Microsoft.Network/stable/2022-01-01/serviceEndpointPolicy.json
  - Microsoft.Network/stable/2022-01-01/serviceTags.json
  - Microsoft.Network/stable/2022-01-01/usage.json
  - Microsoft.Network/stable/2022-01-01/virtualNetwork.json
  - Microsoft.Network/stable/2022-01-01/virtualNetworkGateway.json
  - Microsoft.Network/stable/2022-01-01/virtualNetworkTap.json
  - Microsoft.Network/stable/2022-01-01/virtualRouter.json
  - Microsoft.Network/stable/2022-01-01/virtualWan.json
  - Microsoft.Network/stable/2022-01-01/vmssNetworkInterface.json
  - Microsoft.Network/stable/2022-01-01/vmssPublicIpAddress.json
  - Microsoft.Network/stable/2022-01-01/webapplicationfirewall.json
  - Microsoft.Network/stable/2022-01-01/expressRouteProviderPort.json
```

### Tag: package-2022-04-preview

These settings apply only when `--tag=2022-04-preview` is specified on the command line.

``` yaml $(tag) == 'package-2022-04-preview'
input-file:
  - Microsoft.Network/preview/2022-04-01-preview/network.json
  - Microsoft.Network/preview/2022-04-01-preview/networkManager.json
  - Microsoft.Network/preview/2022-04-01-preview/networkManagerActiveConfiguration.json
  - Microsoft.Network/preview/2022-04-01-preview/networkManagerConnectivityConfiguration.json
  - Microsoft.Network/preview/2022-04-01-preview/networkManagerEffectiveConfiguration.json
  - Microsoft.Network/preview/2022-04-01-preview/networkManagerGroup.json
  - Microsoft.Network/preview/2022-04-01-preview/networkManagerSecurityUserConfiguration.json
  - Microsoft.Network/preview/2022-04-01-preview/networkManagerSecurityAdminConfiguration.json
  - Microsoft.Network/preview/2022-04-01-preview/networkManagerConnection.json
  - Microsoft.Network/preview/2022-04-01-preview/networkManagerScopeConnection.json
  - Microsoft.Network/stable/2021-08-01/applicationGateway.json
  - Microsoft.Network/stable/2021-08-01/applicationSecurityGroup.json
  - Microsoft.Network/stable/2021-08-01/availableDelegations.json
  - Microsoft.Network/stable/2021-08-01/availableServiceAliases.json
  - Microsoft.Network/stable/2021-08-01/azureFirewall.json
  - Microsoft.Network/stable/2021-08-01/azureFirewallFqdnTag.json
  - Microsoft.Network/stable/2021-08-01/azureWebCategory.json
  - Microsoft.Network/stable/2021-08-01/bastionHost.json
  - Microsoft.Network/stable/2021-08-01/checkDnsAvailability.json
  - Microsoft.Network/stable/2021-08-01/cloudServiceNetworkInterface.json
  - Microsoft.Network/stable/2021-08-01/cloudServicePublicIpAddress.json
  - Microsoft.Network/stable/2021-08-01/customIpPrefix.json
  - Microsoft.Network/stable/2021-08-01/ddosCustomPolicy.json
  - Microsoft.Network/stable/2021-08-01/ddosProtectionPlan.json
  - Microsoft.Network/stable/2021-08-01/dscpConfiguration.json
  - Microsoft.Network/stable/2021-08-01/endpointService.json
  - Microsoft.Network/stable/2021-08-01/expressRouteCircuit.json
  - Microsoft.Network/stable/2021-08-01/expressRouteCrossConnection.json
  - Microsoft.Network/stable/2021-08-01/expressRoutePort.json
  - Microsoft.Network/stable/2021-08-01/firewallPolicy.json
  - Microsoft.Network/stable/2021-08-01/ipAllocation.json
  - Microsoft.Network/stable/2021-08-01/ipGroups.json
  - Microsoft.Network/stable/2021-08-01/loadBalancer.json
  - Microsoft.Network/stable/2021-08-01/natGateway.json
  - Microsoft.Network/stable/2021-08-01/network.json
  - Microsoft.Network/stable/2021-08-01/networkInterface.json
  - Microsoft.Network/stable/2021-08-01/networkProfile.json
  - Microsoft.Network/stable/2021-08-01/networkSecurityGroup.json
  - Microsoft.Network/stable/2021-08-01/networkVirtualAppliance.json
  - Microsoft.Network/stable/2021-08-01/networkWatcher.json
  - Microsoft.Network/stable/2021-08-01/operation.json
  - Microsoft.Network/stable/2021-08-01/privateEndpoint.json
  - Microsoft.Network/stable/2021-08-01/privateLinkService.json
  - Microsoft.Network/stable/2021-08-01/publicIpAddress.json
  - Microsoft.Network/stable/2021-08-01/publicIpPrefix.json
  - Microsoft.Network/stable/2021-08-01/routeFilter.json
  - Microsoft.Network/stable/2021-08-01/routeTable.json
  - Microsoft.Network/stable/2021-08-01/securityPartnerProvider.json
  - Microsoft.Network/stable/2021-08-01/serviceCommunity.json
  - Microsoft.Network/stable/2021-08-01/serviceEndpointPolicy.json
  - Microsoft.Network/stable/2021-08-01/serviceTags.json
  - Microsoft.Network/stable/2021-08-01/usage.json
  - Microsoft.Network/stable/2021-08-01/virtualNetwork.json
  - Microsoft.Network/stable/2021-08-01/virtualNetworkGateway.json
  - Microsoft.Network/stable/2021-08-01/virtualNetworkTap.json
  - Microsoft.Network/stable/2021-08-01/virtualRouter.json
  - Microsoft.Network/stable/2021-08-01/virtualWan.json
  - Microsoft.Network/stable/2021-08-01/vmssNetworkInterface.json
  - Microsoft.Network/stable/2021-08-01/vmssPublicIpAddress.json
  - Microsoft.Network/stable/2021-08-01/webapplicationfirewall.json
```

### Tag: package-2022-02-preview

These settings apply only when `--tag=2022-02-preview` is specified on the command line.

``` yaml $(tag) == 'package-2022-02-preview'
input-file:
  - Microsoft.Network/preview/2022-02-01-preview/network.json
  - Microsoft.Network/preview/2022-02-01-preview/networkManager.json
  - Microsoft.Network/preview/2022-02-01-preview/networkManagerActiveConfiguration.json
  - Microsoft.Network/preview/2022-02-01-preview/networkManagerConnectivityConfiguration.json
  - Microsoft.Network/preview/2022-02-01-preview/networkManagerEffectiveConfiguration.json
  - Microsoft.Network/preview/2022-02-01-preview/networkManagerGroup.json
  - Microsoft.Network/preview/2022-02-01-preview/networkManagerSecurityUserConfiguration.json
  - Microsoft.Network/preview/2022-02-01-preview/networkManagerSecurityAdminConfiguration.json
  - Microsoft.Network/preview/2022-02-01-preview/networkManagerConnection.json
  - Microsoft.Network/preview/2022-02-01-preview/networkManagerScopeConnection.json
  - Microsoft.Network/stable/2021-05-01/applicationGateway.json
  - Microsoft.Network/stable/2021-05-01/applicationSecurityGroup.json
  - Microsoft.Network/stable/2021-05-01/availableDelegations.json
  - Microsoft.Network/stable/2021-05-01/availableServiceAliases.json
  - Microsoft.Network/stable/2021-05-01/azureFirewall.json
  - Microsoft.Network/stable/2021-05-01/azureFirewallFqdnTag.json
  - Microsoft.Network/stable/2021-05-01/azureWebCategory.json
  - Microsoft.Network/stable/2021-05-01/bastionHost.json
  - Microsoft.Network/stable/2021-05-01/checkDnsAvailability.json
  - Microsoft.Network/stable/2021-05-01/cloudServiceNetworkInterface.json
  - Microsoft.Network/stable/2021-05-01/cloudServicePublicIpAddress.json
  - Microsoft.Network/stable/2021-05-01/customIpPrefix.json
  - Microsoft.Network/stable/2021-05-01/ddosCustomPolicy.json
  - Microsoft.Network/stable/2021-05-01/ddosProtectionPlan.json
  - Microsoft.Network/stable/2021-05-01/dscpConfiguration.json
  - Microsoft.Network/stable/2021-05-01/endpointService.json
  - Microsoft.Network/stable/2021-05-01/expressRouteCircuit.json
  - Microsoft.Network/stable/2021-05-01/expressRouteCrossConnection.json
  - Microsoft.Network/stable/2021-05-01/expressRoutePort.json
  - Microsoft.Network/stable/2021-05-01/firewallPolicy.json
  - Microsoft.Network/stable/2021-05-01/ipAllocation.json
  - Microsoft.Network/stable/2021-05-01/ipGroups.json
  - Microsoft.Network/stable/2021-05-01/loadBalancer.json
  - Microsoft.Network/stable/2021-05-01/natGateway.json
  - Microsoft.Network/stable/2021-05-01/network.json
  - Microsoft.Network/stable/2021-05-01/networkInterface.json
  - Microsoft.Network/stable/2021-05-01/networkProfile.json
  - Microsoft.Network/stable/2021-05-01/networkSecurityGroup.json
  - Microsoft.Network/stable/2021-05-01/networkVirtualAppliance.json
  - Microsoft.Network/stable/2021-05-01/networkWatcher.json
  - Microsoft.Network/stable/2021-05-01/operation.json
  - Microsoft.Network/stable/2021-05-01/privateEndpoint.json
  - Microsoft.Network/stable/2021-05-01/privateLinkService.json
  - Microsoft.Network/stable/2021-05-01/publicIpAddress.json
  - Microsoft.Network/stable/2021-05-01/publicIpPrefix.json
  - Microsoft.Network/stable/2021-05-01/routeFilter.json
  - Microsoft.Network/stable/2021-05-01/routeTable.json
  - Microsoft.Network/stable/2021-05-01/securityPartnerProvider.json
  - Microsoft.Network/stable/2021-05-01/serviceCommunity.json
  - Microsoft.Network/stable/2021-05-01/serviceEndpointPolicy.json
  - Microsoft.Network/stable/2021-05-01/serviceTags.json
  - Microsoft.Network/stable/2021-05-01/usage.json
  - Microsoft.Network/stable/2021-05-01/virtualNetwork.json
  - Microsoft.Network/stable/2021-05-01/virtualNetworkGateway.json
  - Microsoft.Network/stable/2021-05-01/virtualNetworkTap.json
  - Microsoft.Network/stable/2021-05-01/virtualRouter.json
  - Microsoft.Network/stable/2021-05-01/virtualWan.json
  - Microsoft.Network/stable/2021-05-01/vmssNetworkInterface.json
  - Microsoft.Network/stable/2021-05-01/vmssPublicIpAddress.json
  - Microsoft.Network/stable/2021-05-01/webapplicationfirewall.json
```

### Tag: package-2021-08

These settings apply only when `--tag=package-2021-08` is specified on the command line.

``` yaml $(tag) == 'package-2021-08'
input-file:
  - Microsoft.Network/stable/2021-08-01/applicationGateway.json
  - Microsoft.Network/stable/2021-08-01/applicationSecurityGroup.json
  - Microsoft.Network/stable/2021-08-01/availableDelegations.json
  - Microsoft.Network/stable/2021-08-01/availableServiceAliases.json
  - Microsoft.Network/stable/2021-08-01/azureFirewall.json
  - Microsoft.Network/stable/2021-08-01/azureFirewallFqdnTag.json
  - Microsoft.Network/stable/2021-08-01/azureWebCategory.json
  - Microsoft.Network/stable/2021-08-01/bastionHost.json
  - Microsoft.Network/stable/2021-08-01/checkDnsAvailability.json
  - Microsoft.Network/stable/2021-08-01/cloudServiceNetworkInterface.json
  - Microsoft.Network/stable/2021-08-01/cloudServicePublicIpAddress.json
  - Microsoft.Network/stable/2021-08-01/customIpPrefix.json
  - Microsoft.Network/stable/2021-08-01/ddosCustomPolicy.json
  - Microsoft.Network/stable/2021-08-01/ddosProtectionPlan.json
  - Microsoft.Network/stable/2021-08-01/dscpConfiguration.json
  - Microsoft.Network/stable/2021-08-01/endpointService.json
  - Microsoft.Network/stable/2021-08-01/expressRouteCircuit.json
  - Microsoft.Network/stable/2021-08-01/expressRouteCrossConnection.json
  - Microsoft.Network/stable/2021-08-01/expressRoutePort.json
  - Microsoft.Network/stable/2021-08-01/firewallPolicy.json
  - Microsoft.Network/stable/2021-08-01/ipAllocation.json
  - Microsoft.Network/stable/2021-08-01/ipGroups.json
  - Microsoft.Network/stable/2021-08-01/loadBalancer.json
  - Microsoft.Network/stable/2021-08-01/natGateway.json
  - Microsoft.Network/stable/2021-08-01/network.json
  - Microsoft.Network/stable/2021-08-01/networkInterface.json
  - Microsoft.Network/stable/2021-08-01/networkProfile.json
  - Microsoft.Network/stable/2021-08-01/networkSecurityGroup.json
  - Microsoft.Network/stable/2021-08-01/networkVirtualAppliance.json
  - Microsoft.Network/stable/2021-08-01/networkWatcher.json
  - Microsoft.Network/stable/2021-08-01/operation.json
  - Microsoft.Network/stable/2021-08-01/privateEndpoint.json
  - Microsoft.Network/stable/2021-08-01/privateLinkService.json
  - Microsoft.Network/stable/2021-08-01/publicIpAddress.json
  - Microsoft.Network/stable/2021-08-01/publicIpPrefix.json
  - Microsoft.Network/stable/2021-08-01/routeFilter.json
  - Microsoft.Network/stable/2021-08-01/routeTable.json
  - Microsoft.Network/stable/2021-08-01/securityPartnerProvider.json
  - Microsoft.Network/stable/2021-08-01/serviceCommunity.json
  - Microsoft.Network/stable/2021-08-01/serviceEndpointPolicy.json
  - Microsoft.Network/stable/2021-08-01/serviceTags.json
  - Microsoft.Network/stable/2021-08-01/usage.json
  - Microsoft.Network/stable/2021-08-01/virtualNetwork.json
  - Microsoft.Network/stable/2021-08-01/virtualNetworkGateway.json
  - Microsoft.Network/stable/2021-08-01/virtualNetworkTap.json
  - Microsoft.Network/stable/2021-08-01/virtualRouter.json
  - Microsoft.Network/stable/2021-08-01/virtualWan.json
  - Microsoft.Network/stable/2021-08-01/vmssNetworkInterface.json
  - Microsoft.Network/stable/2021-08-01/vmssPublicIpAddress.json
  - Microsoft.Network/stable/2021-08-01/webapplicationfirewall.json
```

### Tag: package-2021-05-preview

These settings apply only when `--tag=2021-05-preview` is specified on the command line.

``` yaml $(tag) == 'package-2021-05-preview'
input-file:
  - Microsoft.Network/preview/2021-05-01-preview/network.json
  - Microsoft.Network/preview/2021-05-01-preview/networkManager.json
  - Microsoft.Network/preview/2021-05-01-preview/networkManagerActiveConfiguration.json
  - Microsoft.Network/preview/2021-05-01-preview/networkManagerConnectivityConfiguration.json
  - Microsoft.Network/preview/2021-05-01-preview/networkManagerEffectiveConfiguration.json
  - Microsoft.Network/preview/2021-05-01-preview/networkManagerGroup.json
  - Microsoft.Network/preview/2021-05-01-preview/networkManagerSecurityUserConfiguration.json
  - Microsoft.Network/preview/2021-05-01-preview/networkManagerSecurityAdminConfiguration.json
  - Microsoft.Network/preview/2021-05-01-preview/networkManagerConnection.json
  - Microsoft.Network/preview/2021-05-01-preview/networkManagerScopeConnection.json
  - Microsoft.Network/stable/2021-05-01/applicationGateway.json
  - Microsoft.Network/stable/2021-05-01/applicationSecurityGroup.json
  - Microsoft.Network/stable/2021-05-01/availableDelegations.json
  - Microsoft.Network/stable/2021-05-01/availableServiceAliases.json
  - Microsoft.Network/stable/2021-05-01/azureFirewall.json
  - Microsoft.Network/stable/2021-05-01/azureFirewallFqdnTag.json
  - Microsoft.Network/stable/2021-05-01/azureWebCategory.json
  - Microsoft.Network/stable/2021-05-01/bastionHost.json
  - Microsoft.Network/stable/2021-05-01/checkDnsAvailability.json
  - Microsoft.Network/stable/2021-05-01/cloudServiceNetworkInterface.json
  - Microsoft.Network/stable/2021-05-01/cloudServicePublicIpAddress.json
  - Microsoft.Network/stable/2021-05-01/customIpPrefix.json
  - Microsoft.Network/stable/2021-05-01/ddosCustomPolicy.json
  - Microsoft.Network/stable/2021-05-01/ddosProtectionPlan.json
  - Microsoft.Network/stable/2021-05-01/dscpConfiguration.json
  - Microsoft.Network/stable/2021-05-01/endpointService.json
  - Microsoft.Network/stable/2021-05-01/expressRouteCircuit.json
  - Microsoft.Network/stable/2021-05-01/expressRouteCrossConnection.json
  - Microsoft.Network/stable/2021-05-01/expressRoutePort.json
  - Microsoft.Network/stable/2021-05-01/firewallPolicy.json
  - Microsoft.Network/stable/2021-05-01/ipAllocation.json
  - Microsoft.Network/stable/2021-05-01/ipGroups.json
  - Microsoft.Network/stable/2021-05-01/loadBalancer.json
  - Microsoft.Network/stable/2021-05-01/natGateway.json
  - Microsoft.Network/stable/2021-05-01/network.json
  - Microsoft.Network/stable/2021-05-01/networkInterface.json
  - Microsoft.Network/stable/2021-05-01/networkProfile.json
  - Microsoft.Network/stable/2021-05-01/networkSecurityGroup.json
  - Microsoft.Network/stable/2021-05-01/networkVirtualAppliance.json
  - Microsoft.Network/stable/2021-05-01/networkWatcher.json
  - Microsoft.Network/stable/2021-05-01/operation.json
  - Microsoft.Network/stable/2021-05-01/privateEndpoint.json
  - Microsoft.Network/stable/2021-05-01/privateLinkService.json
  - Microsoft.Network/stable/2021-05-01/publicIpAddress.json
  - Microsoft.Network/stable/2021-05-01/publicIpPrefix.json
  - Microsoft.Network/stable/2021-05-01/routeFilter.json
  - Microsoft.Network/stable/2021-05-01/routeTable.json
  - Microsoft.Network/stable/2021-05-01/securityPartnerProvider.json
  - Microsoft.Network/stable/2021-05-01/serviceCommunity.json
  - Microsoft.Network/stable/2021-05-01/serviceEndpointPolicy.json
  - Microsoft.Network/stable/2021-05-01/serviceTags.json
  - Microsoft.Network/stable/2021-05-01/usage.json
  - Microsoft.Network/stable/2021-05-01/virtualNetwork.json
  - Microsoft.Network/stable/2021-05-01/virtualNetworkGateway.json
  - Microsoft.Network/stable/2021-05-01/virtualNetworkTap.json
  - Microsoft.Network/stable/2021-05-01/virtualRouter.json
  - Microsoft.Network/stable/2021-05-01/virtualWan.json
  - Microsoft.Network/stable/2021-05-01/vmssNetworkInterface.json
  - Microsoft.Network/stable/2021-05-01/vmssPublicIpAddress.json
  - Microsoft.Network/stable/2021-05-01/webapplicationfirewall.json
```

### Tag: package-2021-05

These settings apply only when `--tag=package-2021-05` is specified on the command line.

``` yaml $(tag) == 'package-2021-05'
input-file:
  - Microsoft.Network/stable/2021-05-01/applicationGateway.json
  - Microsoft.Network/stable/2021-05-01/applicationSecurityGroup.json
  - Microsoft.Network/stable/2021-05-01/availableDelegations.json
  - Microsoft.Network/stable/2021-05-01/availableServiceAliases.json
  - Microsoft.Network/stable/2021-05-01/azureFirewall.json
  - Microsoft.Network/stable/2021-05-01/azureFirewallFqdnTag.json
  - Microsoft.Network/stable/2021-05-01/azureWebCategory.json
  - Microsoft.Network/stable/2021-05-01/bastionHost.json
  - Microsoft.Network/stable/2021-05-01/checkDnsAvailability.json
  - Microsoft.Network/stable/2021-05-01/cloudServiceNetworkInterface.json
  - Microsoft.Network/stable/2021-05-01/cloudServicePublicIpAddress.json
  - Microsoft.Network/stable/2021-05-01/customIpPrefix.json
  - Microsoft.Network/stable/2021-05-01/ddosCustomPolicy.json
  - Microsoft.Network/stable/2021-05-01/ddosProtectionPlan.json
  - Microsoft.Network/stable/2021-05-01/dscpConfiguration.json
  - Microsoft.Network/stable/2021-05-01/endpointService.json
  - Microsoft.Network/stable/2021-05-01/expressRouteCircuit.json
  - Microsoft.Network/stable/2021-05-01/expressRouteCrossConnection.json
  - Microsoft.Network/stable/2021-05-01/expressRoutePort.json
  - Microsoft.Network/stable/2021-05-01/firewallPolicy.json
  - Microsoft.Network/stable/2021-05-01/ipAllocation.json
  - Microsoft.Network/stable/2021-05-01/ipGroups.json
  - Microsoft.Network/stable/2021-05-01/loadBalancer.json
  - Microsoft.Network/stable/2021-05-01/natGateway.json
  - Microsoft.Network/stable/2021-05-01/network.json
  - Microsoft.Network/stable/2021-05-01/networkInterface.json
  - Microsoft.Network/stable/2021-05-01/networkProfile.json
  - Microsoft.Network/stable/2021-05-01/networkSecurityGroup.json
  - Microsoft.Network/stable/2021-05-01/networkVirtualAppliance.json
  - Microsoft.Network/stable/2021-05-01/networkWatcher.json
  - Microsoft.Network/stable/2021-05-01/operation.json
  - Microsoft.Network/stable/2021-05-01/privateEndpoint.json
  - Microsoft.Network/stable/2021-05-01/privateLinkService.json
  - Microsoft.Network/stable/2021-05-01/publicIpAddress.json
  - Microsoft.Network/stable/2021-05-01/publicIpPrefix.json
  - Microsoft.Network/stable/2021-05-01/routeFilter.json
  - Microsoft.Network/stable/2021-05-01/routeTable.json
  - Microsoft.Network/stable/2021-05-01/securityPartnerProvider.json
  - Microsoft.Network/stable/2021-05-01/serviceCommunity.json
  - Microsoft.Network/stable/2021-05-01/serviceEndpointPolicy.json
  - Microsoft.Network/stable/2021-05-01/serviceTags.json
  - Microsoft.Network/stable/2021-05-01/usage.json
  - Microsoft.Network/stable/2021-05-01/virtualNetwork.json
  - Microsoft.Network/stable/2021-05-01/virtualNetworkGateway.json
  - Microsoft.Network/stable/2021-05-01/virtualNetworkTap.json
  - Microsoft.Network/stable/2021-05-01/virtualRouter.json
  - Microsoft.Network/stable/2021-05-01/virtualWan.json
  - Microsoft.Network/stable/2021-05-01/vmssNetworkInterface.json
  - Microsoft.Network/stable/2021-05-01/vmssPublicIpAddress.json
  - Microsoft.Network/stable/2021-05-01/webapplicationfirewall.json
```

### Tag: package-2021-03

These settings apply only when `--tag=package-2021-03` is specified on the command line.

``` yaml $(tag) == 'package-2021-03'
input-file:
  - Microsoft.Network/stable/2021-03-01/applicationGateway.json
  - Microsoft.Network/stable/2021-03-01/applicationSecurityGroup.json
  - Microsoft.Network/stable/2021-03-01/availableDelegations.json
  - Microsoft.Network/stable/2021-03-01/availableServiceAliases.json
  - Microsoft.Network/stable/2021-03-01/azureFirewall.json
  - Microsoft.Network/stable/2021-03-01/azureFirewallFqdnTag.json
  - Microsoft.Network/stable/2021-03-01/azureWebCategory.json
  - Microsoft.Network/stable/2021-03-01/bastionHost.json
  - Microsoft.Network/stable/2021-03-01/checkDnsAvailability.json
  - Microsoft.Network/stable/2021-03-01/cloudServiceNetworkInterface.json
  - Microsoft.Network/stable/2021-03-01/cloudServicePublicIpAddress.json
  - Microsoft.Network/stable/2021-03-01/customIpPrefix.json
  - Microsoft.Network/stable/2021-03-01/ddosCustomPolicy.json
  - Microsoft.Network/stable/2021-03-01/ddosProtectionPlan.json
  - Microsoft.Network/stable/2021-03-01/dscpConfiguration.json
  - Microsoft.Network/stable/2021-03-01/endpointService.json
  - Microsoft.Network/stable/2021-03-01/expressRouteCircuit.json
  - Microsoft.Network/stable/2021-03-01/expressRouteCrossConnection.json
  - Microsoft.Network/stable/2021-03-01/expressRoutePort.json
  - Microsoft.Network/stable/2021-03-01/firewallPolicy.json
  - Microsoft.Network/stable/2021-03-01/ipAllocation.json
  - Microsoft.Network/stable/2021-03-01/ipGroups.json
  - Microsoft.Network/stable/2021-03-01/loadBalancer.json
  - Microsoft.Network/stable/2021-03-01/natGateway.json
  - Microsoft.Network/stable/2021-03-01/network.json
  - Microsoft.Network/stable/2021-03-01/networkInterface.json
  - Microsoft.Network/stable/2021-03-01/networkProfile.json
  - Microsoft.Network/stable/2021-03-01/networkSecurityGroup.json
  - Microsoft.Network/stable/2021-03-01/networkVirtualAppliance.json
  - Microsoft.Network/stable/2021-03-01/networkWatcher.json
  - Microsoft.Network/stable/2021-03-01/operation.json
  - Microsoft.Network/stable/2021-03-01/privateEndpoint.json
  - Microsoft.Network/stable/2021-03-01/privateLinkService.json
  - Microsoft.Network/stable/2021-03-01/publicIpAddress.json
  - Microsoft.Network/stable/2021-03-01/publicIpPrefix.json
  - Microsoft.Network/stable/2021-03-01/routeFilter.json
  - Microsoft.Network/stable/2021-03-01/routeTable.json
  - Microsoft.Network/stable/2021-03-01/securityPartnerProvider.json
  - Microsoft.Network/stable/2021-03-01/serviceCommunity.json
  - Microsoft.Network/stable/2021-03-01/serviceEndpointPolicy.json
  - Microsoft.Network/stable/2021-03-01/serviceTags.json
  - Microsoft.Network/stable/2021-03-01/usage.json
  - Microsoft.Network/stable/2021-03-01/virtualNetwork.json
  - Microsoft.Network/stable/2021-03-01/virtualNetworkGateway.json
  - Microsoft.Network/stable/2021-03-01/virtualNetworkTap.json
  - Microsoft.Network/stable/2021-03-01/virtualRouter.json
  - Microsoft.Network/stable/2021-03-01/virtualWan.json
  - Microsoft.Network/stable/2021-03-01/vmssNetworkInterface.json
  - Microsoft.Network/stable/2021-03-01/vmssPublicIpAddress.json
  - Microsoft.Network/stable/2021-03-01/webapplicationfirewall.json
```

### Tag: package-2021-02

These settings apply only when `--tag=package-2021-02` is specified on the command line.

``` yaml $(tag) == 'package-2021-02'
input-file:
  - Microsoft.Network/stable/2021-02-01/applicationGateway.json
  - Microsoft.Network/stable/2021-02-01/applicationSecurityGroup.json
  - Microsoft.Network/stable/2021-02-01/availableDelegations.json
  - Microsoft.Network/stable/2021-02-01/availableServiceAliases.json
  - Microsoft.Network/stable/2021-02-01/azureFirewall.json
  - Microsoft.Network/stable/2021-02-01/azureFirewallFqdnTag.json
  - Microsoft.Network/stable/2021-02-01/azureWebCategory.json
  - Microsoft.Network/stable/2021-02-01/bastionHost.json
  - Microsoft.Network/stable/2021-02-01/checkDnsAvailability.json
  - Microsoft.Network/stable/2021-02-01/cloudServiceNetworkInterface.json
  - Microsoft.Network/stable/2021-02-01/cloudServicePublicIpAddress.json
  - Microsoft.Network/stable/2021-02-01/customIpPrefix.json
  - Microsoft.Network/stable/2021-02-01/ddosCustomPolicy.json
  - Microsoft.Network/stable/2021-02-01/ddosProtectionPlan.json
  - Microsoft.Network/stable/2021-02-01/dscpConfiguration.json
  - Microsoft.Network/stable/2021-02-01/endpointService.json
  - Microsoft.Network/stable/2021-02-01/expressRouteCircuit.json
  - Microsoft.Network/stable/2021-02-01/expressRouteCrossConnection.json
  - Microsoft.Network/stable/2021-02-01/expressRoutePort.json
  - Microsoft.Network/stable/2021-02-01/firewallPolicy.json
  - Microsoft.Network/stable/2021-02-01/ipAllocation.json
  - Microsoft.Network/stable/2021-02-01/ipGroups.json
  - Microsoft.Network/stable/2021-02-01/loadBalancer.json
  - Microsoft.Network/stable/2021-02-01/natGateway.json
  - Microsoft.Network/stable/2021-02-01/network.json
  - Microsoft.Network/stable/2021-02-01/networkInterface.json
  - Microsoft.Network/stable/2021-02-01/networkProfile.json
  - Microsoft.Network/stable/2021-02-01/networkSecurityGroup.json
  - Microsoft.Network/stable/2021-02-01/networkVirtualAppliance.json
  - Microsoft.Network/stable/2021-02-01/networkWatcher.json
  - Microsoft.Network/stable/2021-02-01/operation.json
  - Microsoft.Network/stable/2021-02-01/privateEndpoint.json
  - Microsoft.Network/stable/2021-02-01/privateLinkService.json
  - Microsoft.Network/stable/2021-02-01/publicIpAddress.json
  - Microsoft.Network/stable/2021-02-01/publicIpPrefix.json
  - Microsoft.Network/stable/2021-02-01/routeFilter.json
  - Microsoft.Network/stable/2021-02-01/routeTable.json
  - Microsoft.Network/stable/2021-02-01/securityPartnerProvider.json
  - Microsoft.Network/stable/2021-02-01/serviceCommunity.json
  - Microsoft.Network/stable/2021-02-01/serviceEndpointPolicy.json
  - Microsoft.Network/stable/2021-02-01/serviceTags.json
  - Microsoft.Network/stable/2021-02-01/usage.json
  - Microsoft.Network/stable/2021-02-01/virtualNetwork.json
  - Microsoft.Network/stable/2021-02-01/virtualNetworkGateway.json
  - Microsoft.Network/stable/2021-02-01/virtualNetworkTap.json
  - Microsoft.Network/stable/2021-02-01/virtualRouter.json
  - Microsoft.Network/stable/2021-02-01/virtualWan.json
  - Microsoft.Network/stable/2021-02-01/vmssNetworkInterface.json
  - Microsoft.Network/stable/2021-02-01/vmssPublicIpAddress.json
  - Microsoft.Network/stable/2021-02-01/webapplicationfirewall.json
```

### Tag: package-2020-11

These settings apply only when `--tag=package-2020-11` is specified on the command line.

``` yaml $(tag) == 'package-2020-11'
input-file:
  - Microsoft.Network/stable/2020-11-01/applicationGateway.json
  - Microsoft.Network/stable/2020-11-01/applicationSecurityGroup.json
  - Microsoft.Network/stable/2020-11-01/availableDelegations.json
  - Microsoft.Network/stable/2020-11-01/availableServiceAliases.json
  - Microsoft.Network/stable/2020-11-01/azureFirewall.json
  - Microsoft.Network/stable/2020-11-01/azureFirewallFqdnTag.json
  - Microsoft.Network/stable/2020-11-01/azureWebCategory.json
  - Microsoft.Network/stable/2020-11-01/bastionHost.json
  - Microsoft.Network/stable/2020-11-01/checkDnsAvailability.json
  - Microsoft.Network/stable/2020-11-01/cloudServiceNetworkInterface.json
  - Microsoft.Network/stable/2020-11-01/cloudServicePublicIpAddress.json
  - Microsoft.Network/stable/2020-11-01/customIpPrefix.json
  - Microsoft.Network/stable/2020-11-01/ddosCustomPolicy.json
  - Microsoft.Network/stable/2020-11-01/ddosProtectionPlan.json
  - Microsoft.Network/stable/2020-11-01/dscpConfiguration.json
  - Microsoft.Network/stable/2020-11-01/endpointService.json
  - Microsoft.Network/stable/2020-11-01/expressRouteCircuit.json
  - Microsoft.Network/stable/2020-11-01/expressRouteCrossConnection.json
  - Microsoft.Network/stable/2020-11-01/expressRoutePort.json
  - Microsoft.Network/stable/2020-11-01/firewallPolicy.json
  - Microsoft.Network/stable/2020-11-01/ipAllocation.json
  - Microsoft.Network/stable/2020-11-01/ipGroups.json
  - Microsoft.Network/stable/2020-11-01/loadBalancer.json
  - Microsoft.Network/stable/2020-11-01/natGateway.json
  - Microsoft.Network/stable/2020-11-01/network.json
  - Microsoft.Network/stable/2020-11-01/networkInterface.json
  - Microsoft.Network/stable/2020-11-01/networkProfile.json
  - Microsoft.Network/stable/2020-11-01/networkSecurityGroup.json
  - Microsoft.Network/stable/2020-11-01/networkVirtualAppliance.json
  - Microsoft.Network/stable/2020-11-01/networkWatcher.json
  - Microsoft.Network/stable/2020-11-01/operation.json
  - Microsoft.Network/stable/2020-11-01/privateEndpoint.json
  - Microsoft.Network/stable/2020-11-01/privateLinkService.json
  - Microsoft.Network/stable/2020-11-01/publicIpAddress.json
  - Microsoft.Network/stable/2020-11-01/publicIpPrefix.json
  - Microsoft.Network/stable/2020-11-01/routeFilter.json
  - Microsoft.Network/stable/2020-11-01/routeTable.json
  - Microsoft.Network/stable/2020-11-01/securityPartnerProvider.json
  - Microsoft.Network/stable/2020-11-01/serviceCommunity.json
  - Microsoft.Network/stable/2020-11-01/serviceEndpointPolicy.json
  - Microsoft.Network/stable/2020-11-01/serviceTags.json
  - Microsoft.Network/stable/2020-11-01/usage.json
  - Microsoft.Network/stable/2020-11-01/virtualNetwork.json
  - Microsoft.Network/stable/2020-11-01/virtualNetworkGateway.json
  - Microsoft.Network/stable/2020-11-01/virtualNetworkTap.json
  - Microsoft.Network/stable/2020-11-01/virtualRouter.json
  - Microsoft.Network/stable/2020-11-01/virtualWan.json
  - Microsoft.Network/stable/2020-11-01/vmssNetworkInterface.json
  - Microsoft.Network/stable/2020-11-01/vmssPublicIpAddress.json
  - Microsoft.Network/stable/2020-11-01/webapplicationfirewall.json

```

### Tag: package-2021-02-preview-only

These settings apply only when `--tag=2021-02-preview-only` is specified on the command line.

``` yaml $(tag) == 'package-2021-02-preview-only'
input-file:
  - Microsoft.Network/preview/2021-02-01-preview/networkManager.json
  - Microsoft.Network/preview/2021-02-01-preview/networkManagerActiveConfiguration.json
  - Microsoft.Network/preview/2021-02-01-preview/networkManagerConnectivityConfiguration.json
  - Microsoft.Network/preview/2021-02-01-preview/networkManagerEffectiveConfiguration.json
  - Microsoft.Network/preview/2021-02-01-preview/networkManagerGroup.json
  - Microsoft.Network/preview/2021-02-01-preview/networkManagerSecurityUserConfiguration.json
  - Microsoft.Network/preview/2021-02-01-preview/networkManagerSecurityAdminConfiguration.json
  - Microsoft.Network/preview/2021-02-01-preview/networkSecurityPerimeter.json
```

### Tag: package-2021-02-preview

These settings apply only when `--tag=2021-02-preview` is specified on the command line.

``` yaml $(tag) == 'package-2021-02-preview'
input-file:
  - Microsoft.Network/preview/2021-02-01-preview/network.json
  - Microsoft.Network/preview/2021-02-01-preview/networkManager.json
  - Microsoft.Network/preview/2021-02-01-preview/networkManagerActiveConfiguration.json
  - Microsoft.Network/preview/2021-02-01-preview/networkManagerConnectivityConfiguration.json
  - Microsoft.Network/preview/2021-02-01-preview/networkManagerEffectiveConfiguration.json
  - Microsoft.Network/preview/2021-02-01-preview/networkManagerGroup.json
  - Microsoft.Network/preview/2021-02-01-preview/networkManagerSecurityUserConfiguration.json
  - Microsoft.Network/preview/2021-02-01-preview/networkManagerSecurityAdminConfiguration.json
  - Microsoft.Network/preview/2021-02-01-preview/networkSecurityPerimeter.json
  - Microsoft.Network/stable/2021-03-01/applicationGateway.json
  - Microsoft.Network/stable/2021-03-01/applicationSecurityGroup.json
  - Microsoft.Network/stable/2021-03-01/availableDelegations.json
  - Microsoft.Network/stable/2021-03-01/availableServiceAliases.json
  - Microsoft.Network/stable/2021-03-01/azureFirewall.json
  - Microsoft.Network/stable/2021-03-01/azureFirewallFqdnTag.json
  - Microsoft.Network/stable/2021-03-01/azureWebCategory.json
  - Microsoft.Network/stable/2021-03-01/bastionHost.json
  - Microsoft.Network/stable/2021-03-01/checkDnsAvailability.json
  - Microsoft.Network/stable/2021-03-01/cloudServiceNetworkInterface.json
  - Microsoft.Network/stable/2021-03-01/cloudServicePublicIpAddress.json
  - Microsoft.Network/stable/2021-03-01/customIpPrefix.json
  - Microsoft.Network/stable/2021-03-01/ddosCustomPolicy.json
  - Microsoft.Network/stable/2021-03-01/ddosProtectionPlan.json
  - Microsoft.Network/stable/2021-03-01/dscpConfiguration.json
  - Microsoft.Network/stable/2021-03-01/endpointService.json
  - Microsoft.Network/stable/2021-03-01/expressRouteCircuit.json
  - Microsoft.Network/stable/2021-03-01/expressRouteCrossConnection.json
  - Microsoft.Network/stable/2021-03-01/expressRoutePort.json
  - Microsoft.Network/stable/2021-03-01/firewallPolicy.json
  - Microsoft.Network/stable/2021-03-01/ipAllocation.json
  - Microsoft.Network/stable/2021-03-01/ipGroups.json
  - Microsoft.Network/stable/2021-03-01/loadBalancer.json
  - Microsoft.Network/stable/2021-03-01/natGateway.json
  - Microsoft.Network/stable/2021-03-01/networkInterface.json
  - Microsoft.Network/stable/2021-03-01/networkProfile.json
  - Microsoft.Network/stable/2021-03-01/networkSecurityGroup.json
  - Microsoft.Network/stable/2021-03-01/networkVirtualAppliance.json
  - Microsoft.Network/stable/2021-03-01/networkWatcher.json
  - Microsoft.Network/stable/2021-03-01/operation.json
  - Microsoft.Network/stable/2021-03-01/privateEndpoint.json
  - Microsoft.Network/stable/2021-03-01/privateLinkService.json
  - Microsoft.Network/stable/2021-03-01/publicIpAddress.json
  - Microsoft.Network/stable/2021-03-01/publicIpPrefix.json
  - Microsoft.Network/stable/2021-03-01/routeFilter.json
  - Microsoft.Network/stable/2021-03-01/routeTable.json
  - Microsoft.Network/stable/2021-03-01/securityPartnerProvider.json
  - Microsoft.Network/stable/2021-03-01/serviceCommunity.json
  - Microsoft.Network/stable/2021-03-01/serviceEndpointPolicy.json
  - Microsoft.Network/stable/2021-03-01/serviceTags.json
  - Microsoft.Network/stable/2021-03-01/usage.json
  - Microsoft.Network/stable/2021-03-01/virtualNetwork.json
  - Microsoft.Network/stable/2021-03-01/virtualNetworkGateway.json
  - Microsoft.Network/stable/2021-03-01/virtualNetworkTap.json
  - Microsoft.Network/stable/2021-03-01/virtualRouter.json
  - Microsoft.Network/stable/2021-03-01/virtualWan.json
  - Microsoft.Network/stable/2021-03-01/vmssNetworkInterface.json
  - Microsoft.Network/stable/2021-03-01/vmssPublicIpAddress.json
  - Microsoft.Network/stable/2021-03-01/webapplicationfirewall.json
```

### Tag: package-2021-03-preview

These settings apply only when `--tag=2021-03-preview` is specified on the command line.

``` yaml $(tag) == 'package-2021-03-preview'
input-file:
  - Microsoft.Network/stable/2021-02-01/applicationGateway.json
  - Microsoft.Network/stable/2021-02-01/applicationSecurityGroup.json
  - Microsoft.Network/stable/2021-02-01/availableDelegations.json
  - Microsoft.Network/stable/2021-02-01/availableServiceAliases.json
  - Microsoft.Network/stable/2021-02-01/azureFirewall.json
  - Microsoft.Network/stable/2021-02-01/azureFirewallFqdnTag.json
  - Microsoft.Network/stable/2021-02-01/azureWebCategory.json
  - Microsoft.Network/stable/2021-02-01/bastionHost.json
  - Microsoft.Network/stable/2021-02-01/checkDnsAvailability.json
  - Microsoft.Network/stable/2021-02-01/cloudServiceNetworkInterface.json
  - Microsoft.Network/stable/2021-02-01/cloudServicePublicIpAddress.json
  - Microsoft.Network/stable/2021-02-01/customIpPrefix.json
  - Microsoft.Network/stable/2021-02-01/ddosCustomPolicy.json
  - Microsoft.Network/stable/2021-02-01/ddosProtectionPlan.json
  - Microsoft.Network/stable/2021-02-01/dscpConfiguration.json
  - Microsoft.Network/stable/2021-02-01/endpointService.json
  - Microsoft.Network/stable/2021-02-01/expressRouteCircuit.json
  - Microsoft.Network/stable/2021-02-01/expressRouteCrossConnection.json
  - Microsoft.Network/stable/2021-02-01/expressRoutePort.json
  - Microsoft.Network/stable/2021-02-01/firewallPolicy.json
  - Microsoft.Network/stable/2021-02-01/ipAllocation.json
  - Microsoft.Network/stable/2021-02-01/ipGroups.json
  - Microsoft.Network/stable/2021-02-01/loadBalancer.json
  - Microsoft.Network/stable/2021-02-01/natGateway.json
  - Microsoft.Network/preview/2021-03-01-preview/network.json
  - Microsoft.Network/stable/2021-02-01/networkInterface.json
  - Microsoft.Network/preview/2021-03-01-preview/networkSecurityPerimeter.json
  - Microsoft.Network/stable/2021-02-01/networkProfile.json
  - Microsoft.Network/stable/2021-02-01/networkSecurityGroup.json
  - Microsoft.Network/stable/2021-02-01/networkVirtualAppliance.json
  - Microsoft.Network/stable/2021-02-01/networkWatcher.json
  - Microsoft.Network/stable/2021-02-01/operation.json
  - Microsoft.Network/stable/2021-02-01/privateEndpoint.json
  - Microsoft.Network/stable/2021-02-01/privateLinkService.json
  - Microsoft.Network/stable/2021-02-01/publicIpAddress.json
  - Microsoft.Network/stable/2021-02-01/publicIpPrefix.json
  - Microsoft.Network/stable/2021-02-01/routeFilter.json
  - Microsoft.Network/stable/2021-02-01/routeTable.json
  - Microsoft.Network/stable/2021-02-01/securityPartnerProvider.json
  - Microsoft.Network/stable/2021-02-01/serviceCommunity.json
  - Microsoft.Network/stable/2021-02-01/serviceEndpointPolicy.json
  - Microsoft.Network/stable/2021-02-01/serviceTags.json
  - Microsoft.Network/stable/2021-02-01/usage.json
  - Microsoft.Network/stable/2021-02-01/virtualNetwork.json
  - Microsoft.Network/stable/2021-02-01/virtualNetworkGateway.json
  - Microsoft.Network/stable/2021-02-01/virtualNetworkTap.json
  - Microsoft.Network/stable/2021-02-01/virtualRouter.json
  - Microsoft.Network/stable/2021-02-01/virtualWan.json
  - Microsoft.Network/stable/2021-02-01/vmssNetworkInterface.json
  - Microsoft.Network/stable/2021-02-01/vmssPublicIpAddress.json
  - Microsoft.Network/stable/2021-02-01/webapplicationfirewall.json
```

### Tag: package-2020-08

These settings apply only when `--tag=package-2020-08` is specified on the command line.

``` yaml $(tag) == 'package-2020-08'
input-file:
  - Microsoft.Network/stable/2020-08-01/applicationGateway.json
  - Microsoft.Network/stable/2020-08-01/applicationSecurityGroup.json
  - Microsoft.Network/stable/2020-08-01/availableDelegations.json
  - Microsoft.Network/stable/2020-08-01/availableServiceAliases.json
  - Microsoft.Network/stable/2020-08-01/azureFirewall.json
  - Microsoft.Network/stable/2020-08-01/azureFirewallFqdnTag.json
  - Microsoft.Network/stable/2020-08-01/azureWebCategory.json
  - Microsoft.Network/stable/2020-08-01/bastionHost.json
  - Microsoft.Network/stable/2020-08-01/checkDnsAvailability.json
  - Microsoft.Network/stable/2020-08-01/customIpPrefix.json
  - Microsoft.Network/stable/2020-08-01/ddosCustomPolicy.json
  - Microsoft.Network/stable/2020-08-01/ddosProtectionPlan.json
  - Microsoft.Network/stable/2020-08-01/dscpConfiguration.json
  - Microsoft.Network/stable/2020-08-01/endpointService.json
  - Microsoft.Network/stable/2020-08-01/expressRouteCircuit.json
  - Microsoft.Network/stable/2020-08-01/expressRouteCrossConnection.json
  - Microsoft.Network/stable/2020-08-01/expressRoutePort.json
  - Microsoft.Network/stable/2020-08-01/firewallPolicy.json
  - Microsoft.Network/stable/2020-08-01/ipAllocation.json
  - Microsoft.Network/stable/2020-08-01/ipGroups.json
  - Microsoft.Network/stable/2020-08-01/loadBalancer.json
  - Microsoft.Network/stable/2020-08-01/natGateway.json
  - Microsoft.Network/stable/2020-08-01/network.json
  - Microsoft.Network/stable/2020-08-01/networkInterface.json
  - Microsoft.Network/stable/2020-08-01/networkProfile.json
  - Microsoft.Network/stable/2020-08-01/networkSecurityGroup.json
  - Microsoft.Network/stable/2020-08-01/networkVirtualAppliance.json
  - Microsoft.Network/stable/2020-08-01/networkWatcher.json
  - Microsoft.Network/stable/2020-08-01/operation.json
  - Microsoft.Network/stable/2020-08-01/privateEndpoint.json
  - Microsoft.Network/stable/2020-08-01/privateLinkService.json
  - Microsoft.Network/stable/2020-08-01/publicIpAddress.json
  - Microsoft.Network/stable/2020-08-01/publicIpPrefix.json
  - Microsoft.Network/stable/2020-08-01/routeFilter.json
  - Microsoft.Network/stable/2020-08-01/routeTable.json
  - Microsoft.Network/stable/2020-08-01/securityPartnerProvider.json
  - Microsoft.Network/stable/2020-08-01/serviceCommunity.json
  - Microsoft.Network/stable/2020-08-01/serviceEndpointPolicy.json
  - Microsoft.Network/stable/2020-08-01/serviceTags.json
  - Microsoft.Network/stable/2020-08-01/usage.json
  - Microsoft.Network/stable/2020-08-01/virtualNetwork.json
  - Microsoft.Network/stable/2020-08-01/virtualNetworkGateway.json
  - Microsoft.Network/stable/2020-08-01/virtualNetworkTap.json
  - Microsoft.Network/stable/2020-08-01/virtualRouter.json
  - Microsoft.Network/stable/2020-08-01/virtualWan.json
  - Microsoft.Network/stable/2020-08-01/vmssNetworkInterface.json
  - Microsoft.Network/stable/2020-08-01/vmssPublicIpAddress.json
  - Microsoft.Network/stable/2020-08-01/webapplicationfirewall.json
  - Microsoft.Network/stable/2020-08-01/cloudServiceNetworkInterface.json
  - Microsoft.Network/stable/2020-08-01/cloudServicePublicIpAddress.json
```

### Tag: package-2020-07

These settings apply only when `--tag=package-2020-07` is specified on the command line.

``` yaml $(tag) == 'package-2020-07'
input-file:
  - Microsoft.Network/stable/2020-07-01/applicationGateway.json
  - Microsoft.Network/stable/2020-07-01/applicationSecurityGroup.json
  - Microsoft.Network/stable/2020-07-01/availableDelegations.json
  - Microsoft.Network/stable/2020-07-01/availableServiceAliases.json
  - Microsoft.Network/stable/2020-07-01/azureFirewall.json
  - Microsoft.Network/stable/2020-07-01/azureFirewallFqdnTag.json
  - Microsoft.Network/stable/2020-07-01/azureWebCategory.json
  - Microsoft.Network/stable/2020-07-01/bastionHost.json
  - Microsoft.Network/stable/2020-07-01/checkDnsAvailability.json
  - Microsoft.Network/stable/2020-07-01/customIpPrefix.json
  - Microsoft.Network/stable/2020-07-01/ddosCustomPolicy.json
  - Microsoft.Network/stable/2020-07-01/ddosProtectionPlan.json
  - Microsoft.Network/stable/2020-07-01/dscpConfiguration.json
  - Microsoft.Network/stable/2020-07-01/endpointService.json
  - Microsoft.Network/stable/2020-07-01/expressRouteCircuit.json
  - Microsoft.Network/stable/2020-07-01/expressRouteCrossConnection.json
  - Microsoft.Network/stable/2020-07-01/expressRoutePort.json
  - Microsoft.Network/stable/2020-07-01/firewallPolicy.json
  - Microsoft.Network/stable/2020-07-01/ipAllocation.json
  - Microsoft.Network/stable/2020-07-01/ipGroups.json
  - Microsoft.Network/stable/2020-07-01/loadBalancer.json
  - Microsoft.Network/stable/2020-07-01/natGateway.json
  - Microsoft.Network/stable/2020-07-01/network.json
  - Microsoft.Network/stable/2020-07-01/networkInterface.json
  - Microsoft.Network/stable/2020-07-01/networkProfile.json
  - Microsoft.Network/stable/2020-07-01/networkSecurityGroup.json
  - Microsoft.Network/stable/2020-07-01/networkVirtualAppliance.json
  - Microsoft.Network/stable/2020-07-01/networkWatcher.json
  - Microsoft.Network/stable/2020-07-01/operation.json
  - Microsoft.Network/stable/2020-07-01/privateEndpoint.json
  - Microsoft.Network/stable/2020-07-01/privateLinkService.json
  - Microsoft.Network/stable/2020-07-01/publicIpAddress.json
  - Microsoft.Network/stable/2020-07-01/publicIpPrefix.json
  - Microsoft.Network/stable/2020-07-01/routeFilter.json
  - Microsoft.Network/stable/2020-07-01/routeTable.json
  - Microsoft.Network/stable/2020-07-01/securityPartnerProvider.json
  - Microsoft.Network/stable/2020-07-01/serviceCommunity.json
  - Microsoft.Network/stable/2020-07-01/serviceEndpointPolicy.json
  - Microsoft.Network/stable/2020-07-01/serviceTags.json
  - Microsoft.Network/stable/2020-07-01/usage.json
  - Microsoft.Network/stable/2020-07-01/virtualNetwork.json
  - Microsoft.Network/stable/2020-07-01/virtualNetworkGateway.json
  - Microsoft.Network/stable/2020-07-01/virtualNetworkTap.json
  - Microsoft.Network/stable/2020-07-01/virtualRouter.json
  - Microsoft.Network/stable/2020-07-01/virtualWan.json
  - Microsoft.Network/stable/2020-07-01/vmssNetworkInterface.json
  - Microsoft.Network/stable/2020-07-01/vmssPublicIpAddress.json
  - Microsoft.Network/stable/2020-07-01/webapplicationfirewall.json
  - Microsoft.Network/stable/2020-07-01/cloudServiceNetworkInterface.json
  - Microsoft.Network/stable/2020-07-01/cloudServicePublicIpAddress.json
```

### Tag: package-2020-06

These settings apply only when `--tag=package-2020-06` is specified on the command line.

``` yaml $(tag) == 'package-2020-06'
input-file:
  - Microsoft.Network/stable/2020-06-01/applicationGateway.json
  - Microsoft.Network/stable/2020-06-01/applicationSecurityGroup.json
  - Microsoft.Network/stable/2020-06-01/availableDelegations.json
  - Microsoft.Network/stable/2020-06-01/availableServiceAliases.json
  - Microsoft.Network/stable/2020-06-01/azureFirewall.json
  - Microsoft.Network/stable/2020-06-01/azureFirewallFqdnTag.json
  - Microsoft.Network/stable/2020-06-01/bastionHost.json
  - Microsoft.Network/stable/2020-06-01/checkDnsAvailability.json
  - Microsoft.Network/stable/2020-06-01/customIpPrefix.json
  - Microsoft.Network/stable/2020-06-01/ddosCustomPolicy.json
  - Microsoft.Network/stable/2020-06-01/ddosProtectionPlan.json
  - Microsoft.Network/stable/2020-06-01/dscpConfiguration.json
  - Microsoft.Network/stable/2020-06-01/endpointService.json
  - Microsoft.Network/stable/2020-06-01/expressRouteCircuit.json
  - Microsoft.Network/stable/2020-06-01/expressRouteCrossConnection.json
  - Microsoft.Network/stable/2020-06-01/expressRoutePort.json
  - Microsoft.Network/stable/2020-06-01/firewallPolicy.json
  - Microsoft.Network/stable/2020-06-01/ipAllocation.json
  - Microsoft.Network/stable/2020-06-01/ipGroups.json
  - Microsoft.Network/stable/2020-06-01/loadBalancer.json
  - Microsoft.Network/stable/2020-06-01/natGateway.json
  - Microsoft.Network/stable/2020-06-01/network.json
  - Microsoft.Network/stable/2020-06-01/networkInterface.json
  - Microsoft.Network/stable/2020-06-01/networkProfile.json
  - Microsoft.Network/stable/2020-06-01/networkSecurityGroup.json
  - Microsoft.Network/stable/2020-06-01/networkVirtualAppliance.json
  - Microsoft.Network/stable/2020-06-01/networkWatcher.json
  - Microsoft.Network/stable/2020-06-01/operation.json
  - Microsoft.Network/stable/2020-06-01/privateEndpoint.json
  - Microsoft.Network/stable/2020-06-01/privateLinkService.json
  - Microsoft.Network/stable/2020-06-01/publicIpAddress.json
  - Microsoft.Network/stable/2020-06-01/publicIpPrefix.json
  - Microsoft.Network/stable/2020-06-01/routeFilter.json
  - Microsoft.Network/stable/2020-06-01/routeTable.json
  - Microsoft.Network/stable/2020-06-01/securityPartnerProvider.json
  - Microsoft.Network/stable/2020-06-01/serviceCommunity.json
  - Microsoft.Network/stable/2020-06-01/serviceEndpointPolicy.json
  - Microsoft.Network/stable/2020-06-01/serviceTags.json
  - Microsoft.Network/stable/2020-06-01/usage.json
  - Microsoft.Network/stable/2020-06-01/virtualNetwork.json
  - Microsoft.Network/stable/2020-06-01/virtualNetworkGateway.json
  - Microsoft.Network/stable/2020-06-01/virtualNetworkTap.json
  - Microsoft.Network/stable/2020-06-01/virtualRouter.json
  - Microsoft.Network/stable/2020-06-01/virtualWan.json
  - Microsoft.Network/stable/2020-06-01/vmssNetworkInterface.json
  - Microsoft.Network/stable/2020-06-01/vmssPublicIpAddress.json
  - Microsoft.Network/stable/2020-06-01/webapplicationfirewall.json
```

### Tag: package-2020-05

These settings apply only when `--tag=package-2020-05` is specified on the command line.

``` yaml $(tag) == 'package-2020-05'
input-file:
  - Microsoft.Network/stable/2020-05-01/applicationGateway.json
  - Microsoft.Network/stable/2020-05-01/applicationSecurityGroup.json
  - Microsoft.Network/stable/2020-05-01/availableDelegations.json
  - Microsoft.Network/stable/2020-05-01/availableServiceAliases.json
  - Microsoft.Network/stable/2020-05-01/azureFirewall.json
  - Microsoft.Network/stable/2020-05-01/azureFirewallFqdnTag.json
  - Microsoft.Network/stable/2020-05-01/bastionHost.json
  - Microsoft.Network/stable/2020-05-01/checkDnsAvailability.json
  - Microsoft.Network/stable/2020-05-01/ddosCustomPolicy.json
  - Microsoft.Network/stable/2020-05-01/ddosProtectionPlan.json
  - Microsoft.Network/stable/2020-05-01/endpointService.json
  - Microsoft.Network/stable/2020-05-01/expressRouteCircuit.json
  - Microsoft.Network/stable/2020-05-01/expressRouteCrossConnection.json
  - Microsoft.Network/stable/2020-05-01/expressRoutePort.json
  - Microsoft.Network/stable/2020-05-01/firewallPolicy.json
  - Microsoft.Network/stable/2020-05-01/ipAllocation.json
  - Microsoft.Network/stable/2020-05-01/ipGroups.json
  - Microsoft.Network/stable/2020-05-01/loadBalancer.json
  - Microsoft.Network/stable/2020-05-01/natGateway.json
  - Microsoft.Network/stable/2020-05-01/network.json
  - Microsoft.Network/stable/2020-05-01/networkInterface.json
  - Microsoft.Network/stable/2020-05-01/networkProfile.json
  - Microsoft.Network/stable/2020-05-01/networkSecurityGroup.json
  - Microsoft.Network/stable/2020-05-01/networkVirtualAppliance.json
  - Microsoft.Network/stable/2020-05-01/networkWatcher.json
  - Microsoft.Network/stable/2020-05-01/operation.json
  - Microsoft.Network/stable/2020-05-01/privateEndpoint.json
  - Microsoft.Network/stable/2020-05-01/privateLinkService.json
  - Microsoft.Network/stable/2020-05-01/publicIpAddress.json
  - Microsoft.Network/stable/2020-05-01/publicIpPrefix.json
  - Microsoft.Network/stable/2020-05-01/routeFilter.json
  - Microsoft.Network/stable/2020-05-01/routeTable.json
  - Microsoft.Network/stable/2020-05-01/securityPartnerProvider.json
  - Microsoft.Network/stable/2020-05-01/serviceCommunity.json
  - Microsoft.Network/stable/2020-05-01/serviceEndpointPolicy.json
  - Microsoft.Network/stable/2020-05-01/serviceTags.json
  - Microsoft.Network/stable/2020-05-01/usage.json
  - Microsoft.Network/stable/2020-05-01/virtualNetwork.json
  - Microsoft.Network/stable/2020-05-01/virtualNetworkGateway.json
  - Microsoft.Network/stable/2020-05-01/virtualNetworkTap.json
  - Microsoft.Network/stable/2020-05-01/virtualRouter.json
  - Microsoft.Network/stable/2020-05-01/virtualWan.json
  - Microsoft.Network/stable/2020-05-01/vmssNetworkInterface.json
  - Microsoft.Network/stable/2020-05-01/vmssPublicIpAddress.json
  - Microsoft.Network/stable/2020-05-01/webapplicationfirewall.json
```

### Tag: package-2020-04

These settings apply only when `--tag=package-2020-04` is specified on the command line.

``` yaml $(tag) == 'package-2020-04'
input-file:
  - Microsoft.Network/stable/2020-04-01/applicationGateway.json
  - Microsoft.Network/stable/2020-04-01/applicationSecurityGroup.json
  - Microsoft.Network/stable/2020-04-01/availableDelegations.json
  - Microsoft.Network/stable/2020-04-01/availableServiceAliases.json
  - Microsoft.Network/stable/2020-04-01/azureFirewall.json
  - Microsoft.Network/stable/2020-04-01/azureFirewallFqdnTag.json
  - Microsoft.Network/stable/2020-04-01/bastionHost.json
  - Microsoft.Network/stable/2020-04-01/checkDnsAvailability.json
  - Microsoft.Network/stable/2020-04-01/ddosCustomPolicy.json
  - Microsoft.Network/stable/2020-04-01/ddosProtectionPlan.json
  - Microsoft.Network/stable/2020-04-01/endpointService.json
  - Microsoft.Network/stable/2020-04-01/expressRouteCircuit.json
  - Microsoft.Network/stable/2020-04-01/expressRouteCrossConnection.json
  - Microsoft.Network/stable/2020-04-01/expressRoutePort.json
  - Microsoft.Network/stable/2020-04-01/firewallPolicy.json
  - Microsoft.Network/stable/2020-04-01/ipAllocation.json
  - Microsoft.Network/stable/2020-04-01/ipGroups.json
  - Microsoft.Network/stable/2020-04-01/loadBalancer.json
  - Microsoft.Network/stable/2020-04-01/natGateway.json
  - Microsoft.Network/stable/2020-04-01/network.json
  - Microsoft.Network/stable/2020-04-01/networkInterface.json
  - Microsoft.Network/stable/2020-04-01/networkProfile.json
  - Microsoft.Network/stable/2020-04-01/networkSecurityGroup.json
  - Microsoft.Network/stable/2020-04-01/networkVirtualAppliance.json
  - Microsoft.Network/stable/2020-04-01/networkWatcher.json
  - Microsoft.Network/stable/2020-04-01/operation.json
  - Microsoft.Network/stable/2020-04-01/privateEndpoint.json
  - Microsoft.Network/stable/2020-04-01/privateLinkService.json
  - Microsoft.Network/stable/2020-04-01/publicIpAddress.json
  - Microsoft.Network/stable/2020-04-01/publicIpPrefix.json
  - Microsoft.Network/stable/2020-04-01/routeFilter.json
  - Microsoft.Network/stable/2020-04-01/routeTable.json
  - Microsoft.Network/stable/2020-04-01/securityPartnerProvider.json
  - Microsoft.Network/stable/2020-04-01/serviceCommunity.json
  - Microsoft.Network/stable/2020-04-01/serviceEndpointPolicy.json
  - Microsoft.Network/stable/2020-04-01/serviceTags.json
  - Microsoft.Network/stable/2020-04-01/usage.json
  - Microsoft.Network/stable/2020-04-01/virtualNetwork.json
  - Microsoft.Network/stable/2020-04-01/virtualNetworkGateway.json
  - Microsoft.Network/stable/2020-04-01/virtualNetworkTap.json
  - Microsoft.Network/stable/2020-04-01/virtualRouter.json
  - Microsoft.Network/stable/2020-04-01/virtualWan.json
  - Microsoft.Network/stable/2020-04-01/vmssNetworkInterface.json
  - Microsoft.Network/stable/2020-04-01/vmssPublicIpAddress.json
  - Microsoft.Network/stable/2020-04-01/webapplicationfirewall.json
```

### Tag: package-2020-03

These settings apply only when `--tag=package-2020-03` is specified on the command line.

``` yaml $(tag) == 'package-2020-03'
input-file:
  - Microsoft.Network/stable/2020-03-01/applicationGateway.json
  - Microsoft.Network/stable/2020-03-01/applicationSecurityGroup.json
  - Microsoft.Network/stable/2020-03-01/availableDelegations.json
  - Microsoft.Network/stable/2020-03-01/availableServiceAliases.json
  - Microsoft.Network/stable/2020-03-01/azureFirewall.json
  - Microsoft.Network/stable/2020-03-01/azureFirewallFqdnTag.json
  - Microsoft.Network/stable/2020-03-01/bastionHost.json
  - Microsoft.Network/stable/2020-03-01/checkDnsAvailability.json
  - Microsoft.Network/stable/2020-03-01/ddosCustomPolicy.json
  - Microsoft.Network/stable/2020-03-01/ddosProtectionPlan.json
  - Microsoft.Network/stable/2020-03-01/endpointService.json
  - Microsoft.Network/stable/2020-03-01/expressRouteCircuit.json
  - Microsoft.Network/stable/2020-03-01/expressRouteCrossConnection.json
  - Microsoft.Network/stable/2020-03-01/expressRoutePort.json
  - Microsoft.Network/stable/2020-03-01/firewallPolicy.json
  - Microsoft.Network/stable/2020-03-01/ipAllocation.json
  - Microsoft.Network/stable/2020-03-01/ipGroups.json
  - Microsoft.Network/stable/2020-03-01/loadBalancer.json
  - Microsoft.Network/stable/2020-03-01/natGateway.json
  - Microsoft.Network/stable/2020-03-01/network.json
  - Microsoft.Network/stable/2020-03-01/networkInterface.json
  - Microsoft.Network/stable/2020-03-01/networkProfile.json
  - Microsoft.Network/stable/2020-03-01/networkSecurityGroup.json
  - Microsoft.Network/stable/2020-03-01/networkVirtualAppliance.json
  - Microsoft.Network/stable/2020-03-01/networkWatcher.json
  - Microsoft.Network/stable/2020-03-01/operation.json
  - Microsoft.Network/stable/2020-03-01/privateEndpoint.json
  - Microsoft.Network/stable/2020-03-01/privateLinkService.json
  - Microsoft.Network/stable/2020-03-01/publicIpAddress.json
  - Microsoft.Network/stable/2020-03-01/publicIpPrefix.json
  - Microsoft.Network/stable/2020-03-01/routeFilter.json
  - Microsoft.Network/stable/2020-03-01/routeTable.json
  - Microsoft.Network/stable/2020-03-01/securityPartnerProvider.json
  - Microsoft.Network/stable/2020-03-01/serviceCommunity.json
  - Microsoft.Network/stable/2020-03-01/serviceEndpointPolicy.json
  - Microsoft.Network/stable/2020-03-01/serviceTags.json
  - Microsoft.Network/stable/2020-03-01/usage.json
  - Microsoft.Network/stable/2020-03-01/virtualNetwork.json
  - Microsoft.Network/stable/2020-03-01/virtualNetworkGateway.json
  - Microsoft.Network/stable/2020-03-01/virtualNetworkTap.json
  - Microsoft.Network/stable/2020-03-01/virtualRouter.json
  - Microsoft.Network/stable/2020-03-01/virtualWan.json
  - Microsoft.Network/stable/2020-03-01/vmssNetworkInterface.json
  - Microsoft.Network/stable/2020-03-01/vmssPublicIpAddress.json
  - Microsoft.Network/stable/2020-03-01/webapplicationfirewall.json
```

### Tag: package-2019-12

These settings apply only when `--tag=package-2019-12` is specified on the command line.

``` yaml $(tag) == 'package-2019-12'
input-file:
  - Microsoft.Network/stable/2019-12-01/applicationGateway.json
  - Microsoft.Network/stable/2019-12-01/applicationSecurityGroup.json
  - Microsoft.Network/stable/2019-12-01/availableDelegations.json
  - Microsoft.Network/stable/2019-12-01/availableServiceAliases.json
  - Microsoft.Network/stable/2019-12-01/azureFirewall.json
  - Microsoft.Network/stable/2019-12-01/azureFirewallFqdnTag.json
  - Microsoft.Network/stable/2019-12-01/bastionHost.json
  - Microsoft.Network/stable/2019-12-01/checkDnsAvailability.json
  - Microsoft.Network/stable/2019-12-01/ddosCustomPolicy.json
  - Microsoft.Network/stable/2019-12-01/ddosProtectionPlan.json
  - Microsoft.Network/stable/2019-12-01/endpointService.json
  - Microsoft.Network/stable/2019-12-01/expressRouteCircuit.json
  - Microsoft.Network/stable/2019-12-01/expressRouteCrossConnection.json
  - Microsoft.Network/stable/2019-12-01/expressRouteGateway.json
  - Microsoft.Network/stable/2019-12-01/expressRoutePort.json
  - Microsoft.Network/stable/2019-12-01/firewallPolicy.json
  - Microsoft.Network/stable/2019-12-01/ipGroups.json
  - Microsoft.Network/stable/2019-12-01/loadBalancer.json
  - Microsoft.Network/stable/2019-12-01/natGateway.json
  - Microsoft.Network/stable/2019-12-01/network.json
  - Microsoft.Network/stable/2019-12-01/networkInterface.json
  - Microsoft.Network/stable/2019-12-01/networkProfile.json
  - Microsoft.Network/stable/2019-12-01/networkSecurityGroup.json
  - Microsoft.Network/stable/2019-12-01/networkVirtualAppliance.json
  - Microsoft.Network/stable/2019-12-01/networkWatcher.json
  - Microsoft.Network/stable/2019-12-01/operation.json
  - Microsoft.Network/stable/2019-12-01/privateEndpoint.json
  - Microsoft.Network/stable/2019-12-01/privateLinkService.json
  - Microsoft.Network/stable/2019-12-01/publicIpAddress.json
  - Microsoft.Network/stable/2019-12-01/publicIpPrefix.json
  - Microsoft.Network/stable/2019-12-01/routeFilter.json
  - Microsoft.Network/stable/2019-12-01/routeTable.json
  - Microsoft.Network/stable/2019-12-01/serviceCommunity.json
  - Microsoft.Network/stable/2019-12-01/serviceEndpointPolicy.json
  - Microsoft.Network/stable/2019-12-01/serviceTags.json
  - Microsoft.Network/stable/2019-12-01/usage.json
  - Microsoft.Network/stable/2019-12-01/virtualNetwork.json
  - Microsoft.Network/stable/2019-12-01/virtualNetworkGateway.json
  - Microsoft.Network/stable/2019-12-01/virtualNetworkTap.json
  - Microsoft.Network/stable/2019-12-01/virtualRouter.json
  - Microsoft.Network/stable/2019-12-01/virtualWan.json
  - Microsoft.Network/stable/2019-12-01/vmssNetworkInterface.json
  - Microsoft.Network/stable/2019-12-01/vmssPublicIpAddress.json
  - Microsoft.Network/stable/2019-12-01/webapplicationfirewall.json
```

### Tag: package-2019-11

These settings apply only when `--tag=package-2019-11` is specified on the command line.

``` yaml $(tag) == 'package-2019-11'
input-file:
  - Microsoft.Network/stable/2019-11-01/applicationGateway.json
  - Microsoft.Network/stable/2019-11-01/applicationSecurityGroup.json
  - Microsoft.Network/stable/2019-11-01/availableDelegations.json
  - Microsoft.Network/stable/2019-11-01/availableServiceAliases.json
  - Microsoft.Network/stable/2019-11-01/azureFirewall.json
  - Microsoft.Network/stable/2019-11-01/azureFirewallFqdnTag.json
  - Microsoft.Network/stable/2019-11-01/bastionHost.json
  - Microsoft.Network/stable/2019-11-01/checkDnsAvailability.json
  - Microsoft.Network/stable/2019-11-01/ddosCustomPolicy.json
  - Microsoft.Network/stable/2019-11-01/ddosProtectionPlan.json
  - Microsoft.Network/stable/2019-11-01/endpointService.json
  - Microsoft.Network/stable/2019-11-01/expressRouteCircuit.json
  - Microsoft.Network/stable/2019-11-01/expressRouteCrossConnection.json
  - Microsoft.Network/stable/2019-11-01/expressRouteGateway.json
  - Microsoft.Network/stable/2019-11-01/expressRoutePort.json
  - Microsoft.Network/stable/2019-11-01/firewallPolicy.json
  - Microsoft.Network/stable/2019-11-01/ipGroups.json
  - Microsoft.Network/stable/2019-11-01/loadBalancer.json
  - Microsoft.Network/stable/2019-11-01/natGateway.json
  - Microsoft.Network/stable/2019-11-01/network.json
  - Microsoft.Network/stable/2019-11-01/networkInterface.json
  - Microsoft.Network/stable/2019-11-01/networkProfile.json
  - Microsoft.Network/stable/2019-11-01/networkSecurityGroup.json
  - Microsoft.Network/stable/2019-11-01/networkWatcher.json
  - Microsoft.Network/stable/2019-11-01/operation.json
  - Microsoft.Network/stable/2019-11-01/privateEndpoint.json
  - Microsoft.Network/stable/2019-11-01/privateLinkService.json
  - Microsoft.Network/stable/2019-11-01/publicIpAddress.json
  - Microsoft.Network/stable/2019-11-01/publicIpPrefix.json
  - Microsoft.Network/stable/2019-11-01/routeFilter.json
  - Microsoft.Network/stable/2019-11-01/routeTable.json
  - Microsoft.Network/stable/2019-11-01/serviceCommunity.json
  - Microsoft.Network/stable/2019-11-01/serviceEndpointPolicy.json
  - Microsoft.Network/stable/2019-11-01/serviceTags.json
  - Microsoft.Network/stable/2019-11-01/usage.json
  - Microsoft.Network/stable/2019-11-01/virtualNetwork.json
  - Microsoft.Network/stable/2019-11-01/virtualNetworkGateway.json
  - Microsoft.Network/stable/2019-11-01/virtualNetworkTap.json
  - Microsoft.Network/stable/2019-11-01/virtualRouter.json
  - Microsoft.Network/stable/2019-11-01/virtualWan.json
  - Microsoft.Network/stable/2019-11-01/vmssNetworkInterface.json
  - Microsoft.Network/stable/2019-11-01/vmssPublicIpAddress.json
  - Microsoft.Network/stable/2019-11-01/webapplicationfirewall.json
```

### Tag: package-2019-09

These settings apply only when `--tag=package-2019-09` is specified on the command line.

``` yaml $(tag) == 'package-2019-09'
input-file:
  - Microsoft.Network/stable/2019-09-01/applicationGateway.json
  - Microsoft.Network/stable/2019-09-01/applicationSecurityGroup.json
  - Microsoft.Network/stable/2019-09-01/availableDelegations.json
  - Microsoft.Network/stable/2019-09-01/availableServiceAliases.json
  - Microsoft.Network/stable/2019-09-01/azureFirewall.json
  - Microsoft.Network/stable/2019-09-01/azureFirewallFqdnTag.json
  - Microsoft.Network/stable/2019-09-01/bastionHost.json
  - Microsoft.Network/stable/2019-09-01/checkDnsAvailability.json
  - Microsoft.Network/stable/2019-09-01/ddosCustomPolicy.json
  - Microsoft.Network/stable/2019-09-01/ddosProtectionPlan.json
  - Microsoft.Network/stable/2019-09-01/endpointService.json
  - Microsoft.Network/stable/2019-09-01/expressRouteCircuit.json
  - Microsoft.Network/stable/2019-09-01/expressRouteCrossConnection.json
  - Microsoft.Network/stable/2019-09-01/expressRouteGateway.json
  - Microsoft.Network/stable/2019-09-01/expressRoutePort.json
  - Microsoft.Network/stable/2019-09-01/firewallPolicy.json
  - Microsoft.Network/stable/2019-09-01/ipGroups.json
  - Microsoft.Network/stable/2019-09-01/loadBalancer.json
  - Microsoft.Network/stable/2019-09-01/natGateway.json
  - Microsoft.Network/stable/2019-09-01/network.json
  - Microsoft.Network/stable/2019-09-01/networkInterface.json
  - Microsoft.Network/stable/2019-09-01/networkProfile.json
  - Microsoft.Network/stable/2019-09-01/networkSecurityGroup.json
  - Microsoft.Network/stable/2019-09-01/networkWatcher.json
  - Microsoft.Network/stable/2019-09-01/networkWatcherConnectionMonitorV1.json
  - Microsoft.Network/stable/2019-09-01/operation.json
  - Microsoft.Network/stable/2019-09-01/privateEndpoint.json
  - Microsoft.Network/stable/2019-09-01/privateLinkService.json
  - Microsoft.Network/stable/2019-09-01/publicIpAddress.json
  - Microsoft.Network/stable/2019-09-01/publicIpPrefix.json
  - Microsoft.Network/stable/2019-09-01/routeFilter.json
  - Microsoft.Network/stable/2019-09-01/routeTable.json
  - Microsoft.Network/stable/2019-09-01/serviceCommunity.json
  - Microsoft.Network/stable/2019-09-01/serviceEndpointPolicy.json
  - Microsoft.Network/stable/2019-09-01/serviceTags.json
  - Microsoft.Network/stable/2019-09-01/usage.json
  - Microsoft.Network/stable/2019-09-01/virtualNetwork.json
  - Microsoft.Network/stable/2019-09-01/virtualNetworkGateway.json
  - Microsoft.Network/stable/2019-09-01/virtualNetworkTap.json
  - Microsoft.Network/stable/2019-09-01/virtualRouter.json
  - Microsoft.Network/stable/2019-09-01/virtualWan.json
  - Microsoft.Network/stable/2019-09-01/vmssNetworkInterface.json
  - Microsoft.Network/stable/2019-09-01/vmssPublicIpAddress.json
  - Microsoft.Network/stable/2019-09-01/webapplicationfirewall.json
```

### Tag: package-2019-08

These settings apply only when `--tag=package-2019-08` is specified on the command line.

``` yaml $(tag) == 'package-2019-08'
input-file:
  - Microsoft.Network/stable/2019-08-01/applicationGateway.json
  - Microsoft.Network/stable/2019-08-01/applicationSecurityGroup.json
  - Microsoft.Network/stable/2019-08-01/availableDelegations.json
  - Microsoft.Network/stable/2019-08-01/availableServiceAliases.json
  - Microsoft.Network/stable/2019-08-01/azureFirewall.json
  - Microsoft.Network/stable/2019-08-01/azureFirewallFqdnTag.json
  - Microsoft.Network/stable/2019-08-01/bastionHost.json
  - Microsoft.Network/stable/2019-08-01/checkDnsAvailability.json
  - Microsoft.Network/stable/2019-08-01/ddosCustomPolicy.json
  - Microsoft.Network/stable/2019-08-01/ddosProtectionPlan.json
  - Microsoft.Network/stable/2019-08-01/endpointService.json
  - Microsoft.Network/stable/2019-08-01/expressRouteCircuit.json
  - Microsoft.Network/stable/2019-08-01/expressRouteCrossConnection.json
  - Microsoft.Network/stable/2019-08-01/expressRouteGateway.json
  - Microsoft.Network/stable/2019-08-01/expressRoutePort.json
  - Microsoft.Network/stable/2019-08-01/firewallPolicy.json
  - Microsoft.Network/stable/2019-08-01/loadBalancer.json
  - Microsoft.Network/stable/2019-08-01/natGateway.json
  - Microsoft.Network/stable/2019-08-01/network.json
  - Microsoft.Network/stable/2019-08-01/networkInterface.json
  - Microsoft.Network/stable/2019-08-01/networkProfile.json
  - Microsoft.Network/stable/2019-08-01/networkSecurityGroup.json
  - Microsoft.Network/stable/2019-08-01/networkWatcher.json
  - Microsoft.Network/stable/2019-08-01/networkWatcherConnectionMonitorV1.json
  - Microsoft.Network/stable/2019-08-01/operation.json
  - Microsoft.Network/stable/2019-08-01/privateEndpoint.json
  - Microsoft.Network/stable/2019-08-01/privateLinkService.json
  - Microsoft.Network/stable/2019-08-01/publicIpAddress.json
  - Microsoft.Network/stable/2019-08-01/publicIpPrefix.json
  - Microsoft.Network/stable/2019-08-01/routeFilter.json
  - Microsoft.Network/stable/2019-08-01/routeTable.json
  - Microsoft.Network/stable/2019-08-01/serviceCommunity.json
  - Microsoft.Network/stable/2019-08-01/serviceEndpointPolicy.json
  - Microsoft.Network/stable/2019-08-01/serviceTags.json
  - Microsoft.Network/stable/2019-08-01/usage.json
  - Microsoft.Network/stable/2019-08-01/virtualNetwork.json
  - Microsoft.Network/stable/2019-08-01/virtualNetworkGateway.json
  - Microsoft.Network/stable/2019-08-01/virtualNetworkTap.json
  - Microsoft.Network/stable/2019-08-01/virtualRouter.json
  - Microsoft.Network/stable/2019-08-01/virtualWan.json
  - Microsoft.Network/stable/2019-08-01/vmssNetworkInterface.json
  - Microsoft.Network/stable/2019-08-01/vmssPublicIpAddress.json
  - Microsoft.Network/stable/2019-08-01/webapplicationfirewall.json
```

### Tag: package-2019-07

These settings apply only when `--tag=package-2019-07` is specified on the command line.

``` yaml $(tag) == 'package-2019-07'
input-file:
  - Microsoft.Network/stable/2019-07-01/applicationGateway.json
  - Microsoft.Network/stable/2019-07-01/applicationSecurityGroup.json
  - Microsoft.Network/stable/2019-07-01/availableDelegations.json
  - Microsoft.Network/stable/2019-07-01/azureFirewall.json
  - Microsoft.Network/stable/2019-07-01/azureFirewallFqdnTag.json
  - Microsoft.Network/stable/2019-07-01/bastionHost.json
  - Microsoft.Network/stable/2019-07-01/checkDnsAvailability.json
  - Microsoft.Network/stable/2019-07-01/ddosCustomPolicy.json
  - Microsoft.Network/stable/2019-07-01/ddosProtectionPlan.json
  - Microsoft.Network/stable/2019-07-01/endpointService.json
  - Microsoft.Network/stable/2019-07-01/expressRouteCircuit.json
  - Microsoft.Network/stable/2019-07-01/expressRouteCrossConnection.json
  - Microsoft.Network/stable/2019-07-01/expressRouteGateway.json
  - Microsoft.Network/stable/2019-07-01/expressRoutePort.json
  - Microsoft.Network/stable/2019-07-01/firewallPolicy.json
  - Microsoft.Network/stable/2019-07-01/loadBalancer.json
  - Microsoft.Network/stable/2019-07-01/natGateway.json
  - Microsoft.Network/stable/2019-07-01/network.json
  - Microsoft.Network/stable/2019-07-01/networkInterface.json
  - Microsoft.Network/stable/2019-07-01/networkProfile.json
  - Microsoft.Network/stable/2019-07-01/networkSecurityGroup.json
  - Microsoft.Network/stable/2019-07-01/networkWatcher.json
  - Microsoft.Network/stable/2019-07-01/networkWatcherConnectionMonitorV1.json
  - Microsoft.Network/stable/2019-07-01/operation.json
  - Microsoft.Network/stable/2019-07-01/privateEndpoint.json
  - Microsoft.Network/stable/2019-07-01/privateLinkService.json
  - Microsoft.Network/stable/2019-07-01/publicIpAddress.json
  - Microsoft.Network/stable/2019-07-01/publicIpPrefix.json
  - Microsoft.Network/stable/2019-07-01/routeFilter.json
  - Microsoft.Network/stable/2019-07-01/routeTable.json
  - Microsoft.Network/stable/2019-07-01/serviceCommunity.json
  - Microsoft.Network/stable/2019-07-01/serviceEndpointPolicy.json
  - Microsoft.Network/stable/2019-07-01/serviceTags.json
  - Microsoft.Network/stable/2019-07-01/usage.json
  - Microsoft.Network/stable/2019-07-01/virtualNetwork.json
  - Microsoft.Network/stable/2019-07-01/virtualNetworkGateway.json
  - Microsoft.Network/stable/2019-07-01/virtualNetworkTap.json
  - Microsoft.Network/stable/2019-07-01/virtualRouter.json
  - Microsoft.Network/stable/2019-07-01/virtualWan.json
  - Microsoft.Network/stable/2019-07-01/vmssNetworkInterface.json
  - Microsoft.Network/stable/2019-07-01/vmssPublicIpAddress.json
  - Microsoft.Network/stable/2019-07-01/webapplicationfirewall.json
```

### Tag: package-2019-06

These settings apply only when `--tag=package-2019-06` is specified on the command line.

``` yaml $(tag) == 'package-2019-06'
input-file:
  - Microsoft.Network/stable/2019-06-01/applicationGateway.json
  - Microsoft.Network/stable/2019-06-01/applicationSecurityGroup.json
  - Microsoft.Network/stable/2019-06-01/availableDelegations.json
  - Microsoft.Network/stable/2019-06-01/azureFirewall.json
  - Microsoft.Network/stable/2019-06-01/azureFirewallFqdnTag.json
  - Microsoft.Network/stable/2019-06-01/bastionHost.json
  - Microsoft.Network/stable/2019-06-01/checkDnsAvailability.json
  - Microsoft.Network/stable/2019-06-01/ddosCustomPolicy.json
  - Microsoft.Network/stable/2019-06-01/ddosProtectionPlan.json
  - Microsoft.Network/stable/2019-06-01/endpointService.json
  - Microsoft.Network/stable/2019-06-01/expressRouteCircuit.json
  - Microsoft.Network/stable/2019-06-01/expressRouteCrossConnection.json
  - Microsoft.Network/stable/2019-06-01/expressRouteGateway.json
  - Microsoft.Network/stable/2019-06-01/expressRoutePort.json
  - Microsoft.Network/stable/2019-06-01/firewallPolicy.json
  - Microsoft.Network/stable/2019-06-01/loadBalancer.json
  - Microsoft.Network/stable/2019-06-01/natGateway.json
  - Microsoft.Network/stable/2019-06-01/network.json
  - Microsoft.Network/stable/2019-06-01/networkInterface.json
  - Microsoft.Network/stable/2019-06-01/networkProfile.json
  - Microsoft.Network/stable/2019-06-01/networkSecurityGroup.json
  - Microsoft.Network/stable/2019-06-01/networkWatcher.json
  - Microsoft.Network/stable/2019-06-01/networkWatcherConnectionMonitorV1.json
  - Microsoft.Network/stable/2019-06-01/operation.json
  - Microsoft.Network/stable/2019-06-01/privateEndpoint.json
  - Microsoft.Network/stable/2019-06-01/privateLinkService.json
  - Microsoft.Network/stable/2019-06-01/publicIpAddress.json
  - Microsoft.Network/stable/2019-06-01/publicIpPrefix.json
  - Microsoft.Network/stable/2019-06-01/routeFilter.json
  - Microsoft.Network/stable/2019-06-01/routeTable.json
  - Microsoft.Network/stable/2019-06-01/serviceCommunity.json
  - Microsoft.Network/stable/2019-06-01/serviceEndpointPolicy.json
  - Microsoft.Network/stable/2019-06-01/serviceTags.json
  - Microsoft.Network/stable/2019-06-01/usage.json
  - Microsoft.Network/stable/2019-06-01/virtualNetwork.json
  - Microsoft.Network/stable/2019-06-01/virtualNetworkGateway.json
  - Microsoft.Network/stable/2019-06-01/virtualNetworkTap.json
  - Microsoft.Network/stable/2019-06-01/virtualWan.json
  - Microsoft.Network/stable/2019-06-01/vmssNetworkInterface.json
  - Microsoft.Network/stable/2019-06-01/vmssPublicIpAddress.json
  - Microsoft.Network/stable/2019-06-01/webapplicationfirewall.json
```

### Tag: package-2019-04

These settings apply only when `--tag=package-2019-04` is specified on the command line.

``` yaml $(tag) == 'package-2019-04'
input-file:
  - Microsoft.Network/stable/2019-04-01/applicationGateway.json
  - Microsoft.Network/stable/2019-04-01/applicationSecurityGroup.json
  - Microsoft.Network/stable/2019-04-01/availableDelegations.json
  - Microsoft.Network/stable/2019-04-01/azureFirewall.json
  - Microsoft.Network/stable/2019-04-01/azureFirewallFqdnTag.json
  - Microsoft.Network/stable/2019-04-01/bastionHost.json
  - Microsoft.Network/stable/2019-04-01/checkDnsAvailability.json
  - Microsoft.Network/stable/2019-04-01/ddosCustomPolicy.json
  - Microsoft.Network/stable/2019-04-01/ddosProtectionPlan.json
  - Microsoft.Network/stable/2019-04-01/endpointService.json
  - Microsoft.Network/stable/2019-04-01/expressRouteCircuit.json
  - Microsoft.Network/stable/2019-04-01/expressRouteCrossConnection.json
  - Microsoft.Network/stable/2019-04-01/expressRouteGateway.json
  - Microsoft.Network/stable/2019-04-01/expressRoutePort.json
  - Microsoft.Network/stable/2019-04-01/privateEndpoint.json
  - Microsoft.Network/stable/2019-04-01/privateLinkService.json
  - Microsoft.Network/stable/2019-04-01/loadBalancer.json
  - Microsoft.Network/stable/2019-04-01/natGateway.json
  - Microsoft.Network/stable/2019-04-01/network.json
  - Microsoft.Network/stable/2019-04-01/networkInterface.json
  - Microsoft.Network/stable/2019-04-01/networkProfile.json
  - Microsoft.Network/stable/2019-04-01/networkSecurityGroup.json
  - Microsoft.Network/stable/2019-04-01/networkWatcher.json
  - Microsoft.Network/stable/2019-04-01/operation.json
  - Microsoft.Network/stable/2019-04-01/publicIpAddress.json
  - Microsoft.Network/stable/2019-04-01/publicIpPrefix.json
  - Microsoft.Network/stable/2019-04-01/routeFilter.json
  - Microsoft.Network/stable/2019-04-01/routeTable.json
  - Microsoft.Network/stable/2019-04-01/serviceCommunity.json
  - Microsoft.Network/stable/2019-04-01/serviceEndpointPolicy.json
  - Microsoft.Network/stable/2019-04-01/serviceTags.json
  - Microsoft.Network/stable/2019-04-01/usage.json
  - Microsoft.Network/stable/2019-04-01/virtualNetwork.json
  - Microsoft.Network/stable/2019-04-01/virtualNetworkGateway.json
  - Microsoft.Network/stable/2019-04-01/virtualNetworkTap.json
  - Microsoft.Network/stable/2019-04-01/virtualWan.json
  - Microsoft.Network/stable/2019-04-01/vmssNetworkInterface.json
  - Microsoft.Network/stable/2019-04-01/vmssPublicIpAddress.json
  - Microsoft.Network/stable/2019-04-01/webapplicationfirewall.json
```

### Tag: package-2019-02

These settings apply only when `--tag=package-2019-02` is specified on the command line.

``` yaml $(tag) == 'package-2019-02'
input-file:
  - Microsoft.Network/stable/2019-02-01/applicationGateway.json
  - Microsoft.Network/stable/2019-02-01/applicationSecurityGroup.json
  - Microsoft.Network/stable/2019-02-01/availableDelegations.json
  - Microsoft.Network/stable/2019-02-01/azureFirewall.json
  - Microsoft.Network/stable/2019-02-01/azureFirewallFqdnTag.json
  - Microsoft.Network/stable/2019-02-01/checkDnsAvailability.json
  - Microsoft.Network/stable/2019-02-01/ddosCustomPolicy.json
  - Microsoft.Network/stable/2019-02-01/ddosProtectionPlan.json
  - Microsoft.Network/stable/2019-02-01/endpointService.json
  - Microsoft.Network/stable/2019-02-01/expressRouteCircuit.json
  - Microsoft.Network/stable/2019-02-01/expressRouteCrossConnection.json
  - Microsoft.Network/stable/2019-02-01/expressRouteGateway.json
  - Microsoft.Network/stable/2019-02-01/expressRoutePort.json
  - Microsoft.Network/stable/2019-02-01/interfaceEndpoint.json
  - Microsoft.Network/stable/2019-02-01/loadBalancer.json
  - Microsoft.Network/stable/2019-02-01/natGateway.json
  - Microsoft.Network/stable/2019-02-01/network.json
  - Microsoft.Network/stable/2019-02-01/networkInterface.json
  - Microsoft.Network/stable/2019-02-01/networkProfile.json
  - Microsoft.Network/stable/2019-02-01/networkSecurityGroup.json
  - Microsoft.Network/stable/2019-02-01/networkWatcher.json
  - Microsoft.Network/stable/2019-02-01/operation.json
  - Microsoft.Network/stable/2019-02-01/publicIpAddress.json
  - Microsoft.Network/stable/2019-02-01/publicIpPrefix.json
  - Microsoft.Network/stable/2019-02-01/routeFilter.json
  - Microsoft.Network/stable/2019-02-01/routeTable.json
  - Microsoft.Network/stable/2019-02-01/serviceCommunity.json
  - Microsoft.Network/stable/2019-02-01/serviceEndpointPolicy.json
  - Microsoft.Network/stable/2019-02-01/usage.json
  - Microsoft.Network/stable/2019-02-01/virtualNetwork.json
  - Microsoft.Network/stable/2019-02-01/virtualNetworkGateway.json
  - Microsoft.Network/stable/2019-02-01/virtualNetworkTap.json
  - Microsoft.Network/stable/2019-02-01/virtualWan.json
  - Microsoft.Network/stable/2019-02-01/vmssNetworkInterface.json
  - Microsoft.Network/stable/2019-02-01/vmssPublicIpAddress.json
  - Microsoft.Network/stable/2019-02-01/webapplicationfirewall.json
```

### Tag: package-2018-12

These settings apply only when `--tag=package-2018-12` is specified on the command line.

``` yaml $(tag) == 'package-2018-12'
input-file:
  - Microsoft.Network/stable/2018-12-01/applicationGateway.json
  - Microsoft.Network/stable/2018-12-01/applicationSecurityGroup.json
  - Microsoft.Network/stable/2018-12-01/availableDelegations.json
  - Microsoft.Network/stable/2018-12-01/azureFirewall.json
  - Microsoft.Network/stable/2018-12-01/azureFirewallFqdnTag.json
  - Microsoft.Network/stable/2018-12-01/checkDnsAvailability.json
  - Microsoft.Network/stable/2018-12-01/ddosCustomPolicy.json
  - Microsoft.Network/stable/2018-12-01/ddosProtectionPlan.json
  - Microsoft.Network/stable/2018-12-01/endpointService.json
  - Microsoft.Network/stable/2018-12-01/expressRouteCircuit.json
  - Microsoft.Network/stable/2018-12-01/expressRouteCrossConnection.json
  - Microsoft.Network/stable/2018-12-01/expressRouteGateway.json
  - Microsoft.Network/stable/2018-12-01/expressRoutePort.json
  - Microsoft.Network/stable/2018-12-01/interfaceEndpoint.json
  - Microsoft.Network/stable/2018-12-01/loadBalancer.json
  - Microsoft.Network/stable/2018-12-01/network.json
  - Microsoft.Network/stable/2018-12-01/networkInterface.json
  - Microsoft.Network/stable/2018-12-01/networkProfile.json
  - Microsoft.Network/stable/2018-12-01/networkSecurityGroup.json
  - Microsoft.Network/stable/2018-12-01/networkWatcher.json
  - Microsoft.Network/stable/2018-12-01/operation.json
  - Microsoft.Network/stable/2018-12-01/publicIpAddress.json
  - Microsoft.Network/stable/2018-12-01/publicIpPrefix.json
  - Microsoft.Network/stable/2018-12-01/routeFilter.json
  - Microsoft.Network/stable/2018-12-01/routeTable.json
  - Microsoft.Network/stable/2018-12-01/serviceCommunity.json
  - Microsoft.Network/stable/2018-12-01/serviceEndpointPolicy.json
  - Microsoft.Network/stable/2018-12-01/usage.json
  - Microsoft.Network/stable/2018-12-01/virtualNetwork.json
  - Microsoft.Network/stable/2018-12-01/virtualNetworkGateway.json
  - Microsoft.Network/stable/2018-12-01/virtualNetworkTap.json
  - Microsoft.Network/stable/2018-12-01/virtualWan.json
  - Microsoft.Network/stable/2018-12-01/vmssNetworkInterface.json
  - Microsoft.Network/stable/2018-12-01/vmssPublicIpAddress.json
  - Microsoft.Network/stable/2018-12-01/webapplicationfirewall.json
```

### Tag: package-2018-12-only

These settings apply only when `--tag=package-2018-12-only` is specified on the command line.

``` yaml $(tag) == 'package-2018-12-only'
input-file:
  - Microsoft.Network/stable/2018-12-01/applicationGateway.json
  - Microsoft.Network/stable/2018-12-01/applicationSecurityGroup.json
  - Microsoft.Network/stable/2018-12-01/availableDelegations.json
  - Microsoft.Network/stable/2018-12-01/azureFirewall.json
  - Microsoft.Network/stable/2018-12-01/azureFirewallFqdnTag.json
  - Microsoft.Network/stable/2018-12-01/checkDnsAvailability.json
  - Microsoft.Network/stable/2018-12-01/ddosCustomPolicy.json
  - Microsoft.Network/stable/2018-12-01/ddosProtectionPlan.json
  - Microsoft.Network/stable/2018-12-01/endpointService.json
  - Microsoft.Network/stable/2018-12-01/expressRouteCircuit.json
  - Microsoft.Network/stable/2018-12-01/expressRouteCrossConnection.json
  - Microsoft.Network/stable/2018-12-01/expressRouteGateway.json
  - Microsoft.Network/stable/2018-12-01/expressRoutePort.json
  - Microsoft.Network/stable/2018-12-01/interfaceEndpoint.json
  - Microsoft.Network/stable/2018-12-01/loadBalancer.json
  - Microsoft.Network/stable/2018-12-01/network.json
  - Microsoft.Network/stable/2018-12-01/networkInterface.json
  - Microsoft.Network/stable/2018-12-01/networkProfile.json
  - Microsoft.Network/stable/2018-12-01/networkSecurityGroup.json
  - Microsoft.Network/stable/2018-12-01/networkWatcher.json
  - Microsoft.Network/stable/2018-12-01/operation.json
  - Microsoft.Network/stable/2018-12-01/publicIpAddress.json
  - Microsoft.Network/stable/2018-12-01/publicIpPrefix.json
  - Microsoft.Network/stable/2018-12-01/routeFilter.json
  - Microsoft.Network/stable/2018-12-01/routeTable.json
  - Microsoft.Network/stable/2018-12-01/serviceCommunity.json
  - Microsoft.Network/stable/2018-12-01/serviceEndpointPolicy.json
  - Microsoft.Network/stable/2018-12-01/usage.json
  - Microsoft.Network/stable/2018-12-01/virtualNetwork.json
  - Microsoft.Network/stable/2018-12-01/virtualNetworkGateway.json
  - Microsoft.Network/stable/2018-12-01/virtualNetworkTap.json
  - Microsoft.Network/stable/2018-12-01/virtualWan.json
```

### Tag: package-2018-11

These settings apply only when `--tag=package-2018-11` is specified on the command line.

``` yaml $(tag) == 'package-2018-11'
input-file:
  - Microsoft.Network/stable/2018-11-01/applicationGateway.json
  - Microsoft.Network/stable/2018-11-01/applicationSecurityGroup.json
  - Microsoft.Network/stable/2018-11-01/availableDelegations.json
  - Microsoft.Network/stable/2018-11-01/azureFirewall.json
  - Microsoft.Network/stable/2018-11-01/azureFirewallFqdnTag.json
  - Microsoft.Network/stable/2018-11-01/checkDnsAvailability.json
  - Microsoft.Network/stable/2018-11-01/ddosCustomPolicy.json
  - Microsoft.Network/stable/2018-11-01/ddosProtectionPlan.json
  - Microsoft.Network/stable/2018-11-01/endpointService.json
  - Microsoft.Network/stable/2018-11-01/expressRouteCircuit.json
  - Microsoft.Network/stable/2018-11-01/expressRouteCrossConnection.json
  - Microsoft.Network/stable/2018-11-01/expressRouteGateway.json
  - Microsoft.Network/stable/2018-11-01/expressRoutePort.json
  - Microsoft.Network/stable/2018-11-01/interfaceEndpoint.json
  - Microsoft.Network/stable/2018-11-01/loadBalancer.json
  - Microsoft.Network/stable/2018-11-01/network.json
  - Microsoft.Network/stable/2018-11-01/networkInterface.json
  - Microsoft.Network/stable/2018-11-01/networkProfile.json
  - Microsoft.Network/stable/2018-11-01/networkSecurityGroup.json
  - Microsoft.Network/stable/2018-11-01/networkWatcher.json
  - Microsoft.Network/stable/2018-11-01/operation.json
  - Microsoft.Network/stable/2018-11-01/publicIpAddress.json
  - Microsoft.Network/stable/2018-11-01/publicIpPrefix.json
  - Microsoft.Network/stable/2018-11-01/routeFilter.json
  - Microsoft.Network/stable/2018-11-01/routeTable.json
  - Microsoft.Network/stable/2018-11-01/serviceCommunity.json
  - Microsoft.Network/stable/2018-11-01/serviceEndpointPolicy.json
  - Microsoft.Network/stable/2018-11-01/usage.json
  - Microsoft.Network/stable/2018-11-01/virtualNetwork.json
  - Microsoft.Network/stable/2018-11-01/virtualNetworkGateway.json
  - Microsoft.Network/stable/2018-11-01/virtualNetworkTap.json
  - Microsoft.Network/stable/2018-11-01/virtualWan.json
  - Microsoft.Network/stable/2018-11-01/vmssNetworkInterface.json
  - Microsoft.Network/stable/2018-11-01/vmssPublicIpAddress.json
```

### Tag: package-2018-10

These settings apply only when `--tag=package-2018-10` is specified on the command line.

``` yaml $(tag) == 'package-2018-10'
input-file:
  - Microsoft.Network/stable/2018-10-01/applicationGateway.json
  - Microsoft.Network/stable/2018-10-01/applicationSecurityGroup.json
  - Microsoft.Network/stable/2018-10-01/availableDelegations.json
  - Microsoft.Network/stable/2018-10-01/azureFirewall.json
  - Microsoft.Network/stable/2018-10-01/azureFirewallFqdnTag.json
  - Microsoft.Network/stable/2018-10-01/checkDnsAvailability.json
  - Microsoft.Network/stable/2018-10-01/ddosProtectionPlan.json
  - Microsoft.Network/stable/2018-10-01/endpointService.json
  - Microsoft.Network/stable/2018-10-01/expressRouteCircuit.json
  - Microsoft.Network/stable/2018-10-01/expressRouteCrossConnection.json
  - Microsoft.Network/stable/2018-10-01/expressRouteGateway.json
  - Microsoft.Network/stable/2018-10-01/expressRoutePort.json
  - Microsoft.Network/stable/2018-10-01/interfaceEndpoint.json
  - Microsoft.Network/stable/2018-10-01/loadBalancer.json
  - Microsoft.Network/stable/2018-10-01/network.json
  - Microsoft.Network/stable/2018-10-01/networkInterface.json
  - Microsoft.Network/stable/2018-10-01/networkProfile.json
  - Microsoft.Network/stable/2018-10-01/networkSecurityGroup.json
  - Microsoft.Network/stable/2018-10-01/networkWatcher.json
  - Microsoft.Network/stable/2018-10-01/operation.json
  - Microsoft.Network/stable/2018-10-01/publicIpAddress.json
  - Microsoft.Network/stable/2018-10-01/publicIpPrefix.json
  - Microsoft.Network/stable/2018-10-01/routeFilter.json
  - Microsoft.Network/stable/2018-10-01/routeTable.json
  - Microsoft.Network/stable/2018-10-01/serviceCommunity.json
  - Microsoft.Network/stable/2018-10-01/serviceEndpointPolicy.json
  - Microsoft.Network/stable/2018-10-01/usage.json
  - Microsoft.Network/stable/2018-10-01/virtualNetwork.json
  - Microsoft.Network/stable/2018-10-01/virtualNetworkGateway.json
  - Microsoft.Network/stable/2018-10-01/virtualNetworkTap.json
  - Microsoft.Network/stable/2018-10-01/virtualWan.json
  - Microsoft.Network/stable/2018-10-01/vmssNetworkInterface.json
  - Microsoft.Network/stable/2018-10-01/vmssPublicIpAddress.json
```

### Tag: package-2018-08

These settings apply only when `--tag=package-2018-08` is specified on the command line.

``` yaml $(tag) == 'package-2018-08'
input-file:
  - Microsoft.Network/stable/2018-08-01/applicationGateway.json
  - Microsoft.Network/stable/2018-08-01/applicationSecurityGroup.json
  - Microsoft.Network/stable/2018-08-01/availableDelegations.json
  - Microsoft.Network/stable/2018-08-01/azureFirewall.json
  - Microsoft.Network/stable/2018-08-01/azureFirewallFqdnTag.json
  - Microsoft.Network/stable/2018-08-01/checkDnsAvailability.json
  - Microsoft.Network/stable/2018-08-01/ddosProtectionPlan.json
  - Microsoft.Network/stable/2018-08-01/endpointService.json
  - Microsoft.Network/stable/2018-08-01/expressRouteCircuit.json
  - Microsoft.Network/stable/2018-08-01/expressRouteCrossConnection.json
  - Microsoft.Network/stable/2018-08-01/expressRouteGateway.json
  - Microsoft.Network/stable/2018-08-01/expressRoutePort.json
  - Microsoft.Network/stable/2018-08-01/interfaceEndpoint.json
  - Microsoft.Network/stable/2018-08-01/loadBalancer.json
  - Microsoft.Network/stable/2018-08-01/network.json
  - Microsoft.Network/stable/2018-08-01/networkInterface.json
  - Microsoft.Network/stable/2018-08-01/networkProfile.json
  - Microsoft.Network/stable/2018-08-01/networkSecurityGroup.json
  - Microsoft.Network/stable/2018-08-01/networkWatcher.json
  - Microsoft.Network/stable/2018-08-01/operation.json
  - Microsoft.Network/stable/2018-08-01/publicIpAddress.json
  - Microsoft.Network/stable/2018-08-01/publicIpPrefix.json
  - Microsoft.Network/stable/2018-08-01/routeFilter.json
  - Microsoft.Network/stable/2018-08-01/routeTable.json
  - Microsoft.Network/stable/2018-08-01/serviceCommunity.json
  - Microsoft.Network/stable/2018-08-01/serviceEndpointPolicy.json
  - Microsoft.Network/stable/2018-08-01/usage.json
  - Microsoft.Network/stable/2018-08-01/virtualNetwork.json
  - Microsoft.Network/stable/2018-08-01/virtualNetworkTap.json
  - Microsoft.Network/stable/2018-08-01/virtualNetworkGateway.json
  - Microsoft.Network/stable/2018-08-01/virtualWan.json
  - Microsoft.Network/stable/2018-08-01/vmssNetworkInterface.json
  - Microsoft.Network/stable/2018-08-01/vmssPublicIpAddress.json
```

### Tag: package-2018-07

These settings apply only when `--tag=package-2018-07` is specified on the command line.

``` yaml $(tag) == 'package-2018-07'

input-file:
- Microsoft.Network/stable/2018-07-01/azureFirewall.json
- Microsoft.Network/stable/2018-07-01/applicationGateway.json
- Microsoft.Network/stable/2018-07-01/applicationSecurityGroup.json
- Microsoft.Network/stable/2018-07-01/checkDnsAvailability.json
- Microsoft.Network/stable/2018-07-01/ddosProtectionPlan.json
- Microsoft.Network/stable/2018-07-01/endpointService.json
- Microsoft.Network/stable/2018-07-01/expressRouteCircuit.json
- Microsoft.Network/stable/2018-07-01/expressRouteCrossConnection.json
- Microsoft.Network/stable/2018-07-01/loadBalancer.json
- Microsoft.Network/stable/2018-07-01/network.json
- Microsoft.Network/stable/2018-07-01/networkInterface.json
- Microsoft.Network/stable/2018-07-01/networkSecurityGroup.json
- Microsoft.Network/stable/2018-07-01/networkWatcher.json
- Microsoft.Network/stable/2018-07-01/operation.json
- Microsoft.Network/stable/2018-07-01/publicIpAddress.json
- Microsoft.Network/stable/2018-07-01/publicIpPrefix.json
- Microsoft.Network/stable/2018-07-01/routeFilter.json
- Microsoft.Network/stable/2018-07-01/routeTable.json
- Microsoft.Network/stable/2018-07-01/serviceCommunity.json
- Microsoft.Network/stable/2018-07-01/usage.json
- Microsoft.Network/stable/2018-07-01/virtualNetwork.json
- Microsoft.Network/stable/2018-07-01/virtualNetworkGateway.json
- Microsoft.Network/stable/2018-07-01/virtualWan.json
- Microsoft.Network/stable/2018-07-01/vmssNetworkInterface.json
- Microsoft.Network/stable/2018-07-01/vmssPublicIpAddress.json
- Microsoft.Network/stable/2018-07-01/serviceEndpointPolicy.json
```

### Tag: package-2018-06

These settings apply only when `--tag=package-2018-06` is specified on the command line.

``` yaml $(tag) == 'package-2018-06'

input-file:
- Microsoft.Network/stable/2018-06-01/azureFirewall.json
- Microsoft.Network/stable/2018-06-01/applicationGateway.json
- Microsoft.Network/stable/2018-06-01/applicationSecurityGroup.json
- Microsoft.Network/stable/2018-06-01/checkDnsAvailability.json
- Microsoft.Network/stable/2018-06-01/ddosProtectionPlan.json
- Microsoft.Network/stable/2018-06-01/endpointService.json
- Microsoft.Network/stable/2018-06-01/expressRouteCircuit.json
- Microsoft.Network/stable/2018-06-01/expressRouteCrossConnection.json
- Microsoft.Network/stable/2018-06-01/loadBalancer.json
- Microsoft.Network/stable/2018-06-01/network.json
- Microsoft.Network/stable/2018-06-01/networkInterface.json
- Microsoft.Network/stable/2018-06-01/networkSecurityGroup.json
- Microsoft.Network/stable/2018-06-01/networkWatcher.json
- Microsoft.Network/stable/2018-06-01/operation.json
- Microsoft.Network/stable/2018-06-01/publicIpAddress.json
- Microsoft.Network/stable/2018-06-01/routeFilter.json
- Microsoft.Network/stable/2018-06-01/routeTable.json
- Microsoft.Network/stable/2018-06-01/serviceCommunity.json
- Microsoft.Network/stable/2018-06-01/usage.json
- Microsoft.Network/stable/2018-06-01/virtualNetwork.json
- Microsoft.Network/stable/2018-06-01/virtualNetworkGateway.json
- Microsoft.Network/stable/2018-06-01/virtualWan.json
- Microsoft.Network/stable/2018-06-01/vmssNetworkInterface.json
- Microsoft.Network/stable/2018-06-01/vmssPublicIpAddress.json
```

### Tag: package-2018-04

These settings apply only when `--tag=package-2018-04` is specified on the command line.

``` yaml $(tag) == 'package-2018-04'

input-file:
- Microsoft.Network/stable/2018-04-01/azureFirewall.json
- Microsoft.Network/stable/2018-04-01/applicationGateway.json
- Microsoft.Network/stable/2018-04-01/applicationSecurityGroup.json
- Microsoft.Network/stable/2018-04-01/checkDnsAvailability.json
- Microsoft.Network/stable/2018-04-01/ddosProtectionPlan.json
- Microsoft.Network/stable/2018-04-01/endpointService.json
- Microsoft.Network/stable/2018-04-01/expressRouteCircuit.json
- Microsoft.Network/stable/2018-04-01/expressRouteCrossConnection.json
- Microsoft.Network/stable/2018-04-01/loadBalancer.json
- Microsoft.Network/stable/2018-04-01/network.json
- Microsoft.Network/stable/2018-04-01/networkInterface.json
- Microsoft.Network/stable/2018-04-01/networkSecurityGroup.json
- Microsoft.Network/stable/2018-04-01/networkWatcher.json
- Microsoft.Network/stable/2018-04-01/operation.json
- Microsoft.Network/stable/2018-04-01/publicIpAddress.json
- Microsoft.Network/stable/2018-04-01/routeFilter.json
- Microsoft.Network/stable/2018-04-01/routeTable.json
- Microsoft.Network/stable/2018-04-01/serviceCommunity.json
- Microsoft.Network/stable/2018-04-01/usage.json
- Microsoft.Network/stable/2018-04-01/virtualNetwork.json
- Microsoft.Network/stable/2018-04-01/virtualNetworkGateway.json
- Microsoft.Network/stable/2018-04-01/virtualWan.json
- Microsoft.Network/stable/2018-04-01/vmssNetworkInterface.json
- Microsoft.Network/stable/2018-04-01/vmssPublicIpAddress.json
```

### Tag: package-2018-02

These settings apply only when `--tag=package-2018-02` is specified on the command line.

``` yaml $(tag) == 'package-2018-02'

input-file:
- Microsoft.Network/stable/2018-02-01/applicationGateway.json
- Microsoft.Network/stable/2018-02-01/applicationSecurityGroup.json
- Microsoft.Network/stable/2018-02-01/checkDnsAvailability.json
- Microsoft.Network/stable/2018-02-01/ddosProtectionPlan.json
- Microsoft.Network/stable/2018-02-01/endpointService.json
- Microsoft.Network/stable/2018-02-01/expressRouteCircuit.json
- Microsoft.Network/stable/2018-02-01/expressRouteCrossConnection.json
- Microsoft.Network/stable/2018-02-01/loadBalancer.json
- Microsoft.Network/stable/2018-02-01/network.json
- Microsoft.Network/stable/2018-02-01/networkInterface.json
- Microsoft.Network/stable/2018-02-01/networkSecurityGroup.json
- Microsoft.Network/stable/2018-02-01/networkWatcher.json
- Microsoft.Network/stable/2018-02-01/operation.json
- Microsoft.Network/stable/2018-02-01/publicIpAddress.json
- Microsoft.Network/stable/2018-02-01/routeFilter.json
- Microsoft.Network/stable/2018-02-01/routeTable.json
- Microsoft.Network/stable/2018-02-01/serviceCommunity.json
- Microsoft.Network/stable/2018-02-01/usage.json
- Microsoft.Network/stable/2018-02-01/virtualNetwork.json
- Microsoft.Network/stable/2018-02-01/virtualNetworkGateway.json
- Microsoft.Network/stable/2018-02-01/vmssNetworkInterface.json
- Microsoft.Network/stable/2018-02-01/vmssPublicIpAddress.json
```

### Tag: package-2018-01

These settings apply only when `--tag=package-2018-01` is specified on the command line.

``` yaml $(tag) == 'package-2018-01'
input-file:
- Microsoft.Network/stable/2018-01-01/applicationGateway.json
- Microsoft.Network/stable/2018-01-01/applicationSecurityGroup.json
- Microsoft.Network/stable/2018-01-01/checkDnsAvailability.json
- Microsoft.Network/stable/2018-01-01/endpointService.json
- Microsoft.Network/stable/2018-01-01/expressRouteCircuit.json
- Microsoft.Network/stable/2018-01-01/loadBalancer.json
- Microsoft.Network/stable/2018-01-01/network.json
- Microsoft.Network/stable/2018-01-01/networkInterface.json
- Microsoft.Network/stable/2018-01-01/networkSecurityGroup.json
- Microsoft.Network/stable/2018-01-01/networkWatcher.json
- Microsoft.Network/stable/2018-01-01/operation.json
- Microsoft.Network/stable/2018-01-01/publicIpAddress.json
- Microsoft.Network/stable/2018-01-01/routeFilter.json
- Microsoft.Network/stable/2018-01-01/routeTable.json
- Microsoft.Network/stable/2018-01-01/serviceCommunity.json
- Microsoft.Network/stable/2018-01-01/usage.json
- Microsoft.Network/stable/2018-01-01/virtualNetwork.json
- Microsoft.Network/stable/2018-01-01/virtualNetworkGateway.json
- Microsoft.Network/stable/2018-01-01/vmssNetworkInterface.json
- Microsoft.Network/stable/2018-01-01/vmssPublicIpAddress.json
```

### Tag: package-2018-01-only

These settings apply only when `--tag=package-2018-01` is specified on the command line.

``` yaml $(tag) == 'package-2018-01-only'
input-file:
- Microsoft.Network/stable/2018-01-01/applicationGateway.json
- Microsoft.Network/stable/2018-01-01/applicationSecurityGroup.json
- Microsoft.Network/stable/2018-01-01/checkDnsAvailability.json
- Microsoft.Network/stable/2018-01-01/endpointService.json
- Microsoft.Network/stable/2018-01-01/expressRouteCircuit.json
- Microsoft.Network/stable/2018-01-01/loadBalancer.json
- Microsoft.Network/stable/2018-01-01/network.json
- Microsoft.Network/stable/2018-01-01/networkInterface.json
- Microsoft.Network/stable/2018-01-01/networkSecurityGroup.json
- Microsoft.Network/stable/2018-01-01/networkWatcher.json
- Microsoft.Network/stable/2018-01-01/operation.json
- Microsoft.Network/stable/2018-01-01/publicIpAddress.json
- Microsoft.Network/stable/2018-01-01/routeFilter.json
- Microsoft.Network/stable/2018-01-01/routeTable.json
- Microsoft.Network/stable/2018-01-01/serviceCommunity.json
- Microsoft.Network/stable/2018-01-01/usage.json
- Microsoft.Network/stable/2018-01-01/virtualNetwork.json
- Microsoft.Network/stable/2018-01-01/virtualNetworkGateway.json
```

### Tag: package-2017-11

These settings apply only when `--tag=package-2017-11` is specified on the command line.

``` yaml $(tag) == 'package-2017-11'
input-file:
- Microsoft.Network/stable/2017-11-01/applicationGateway.json
- Microsoft.Network/stable/2017-11-01/applicationSecurityGroup.json
- Microsoft.Network/stable/2017-11-01/checkDnsAvailability.json
- Microsoft.Network/stable/2017-11-01/endpointService.json
- Microsoft.Network/stable/2017-11-01/expressRouteCircuit.json
- Microsoft.Network/stable/2017-11-01/loadBalancer.json
- Microsoft.Network/stable/2017-11-01/network.json
- Microsoft.Network/stable/2017-11-01/networkInterface.json
- Microsoft.Network/stable/2017-11-01/networkSecurityGroup.json
- Microsoft.Network/stable/2017-11-01/networkWatcher.json
- Microsoft.Network/stable/2017-11-01/operation.json
- Microsoft.Network/stable/2017-11-01/publicIpAddress.json
- Microsoft.Network/stable/2017-11-01/routeFilter.json
- Microsoft.Network/stable/2017-11-01/routeTable.json
- Microsoft.Network/stable/2017-11-01/serviceCommunity.json
- Microsoft.Network/stable/2017-11-01/usage.json
- Microsoft.Network/stable/2017-11-01/virtualNetwork.json
- Microsoft.Network/stable/2017-11-01/virtualNetworkGateway.json
- Microsoft.Network/stable/2017-11-01/vmssNetworkInterface.json
- Microsoft.Network/stable/2017-11-01/vmssPublicIpAddress.json
```

### Tag: package-2017-11-only

These settings apply only when `--tag=package-2017-11-only` is specified on the command line.

``` yaml $(tag) == 'package-2017-11-only'
input-file:
- Microsoft.Network/stable/2017-11-01/applicationGateway.json
- Microsoft.Network/stable/2017-11-01/applicationSecurityGroup.json
- Microsoft.Network/stable/2017-11-01/checkDnsAvailability.json
- Microsoft.Network/stable/2017-11-01/endpointService.json
- Microsoft.Network/stable/2017-11-01/expressRouteCircuit.json
- Microsoft.Network/stable/2017-11-01/loadBalancer.json
- Microsoft.Network/stable/2017-11-01/network.json
- Microsoft.Network/stable/2017-11-01/networkInterface.json
- Microsoft.Network/stable/2017-11-01/networkSecurityGroup.json
- Microsoft.Network/stable/2017-11-01/networkWatcher.json
- Microsoft.Network/stable/2017-11-01/operation.json
- Microsoft.Network/stable/2017-11-01/publicIpAddress.json
- Microsoft.Network/stable/2017-11-01/routeFilter.json
- Microsoft.Network/stable/2017-11-01/routeTable.json
- Microsoft.Network/stable/2017-11-01/serviceCommunity.json
- Microsoft.Network/stable/2017-11-01/usage.json
- Microsoft.Network/stable/2017-11-01/virtualNetwork.json
- Microsoft.Network/stable/2017-11-01/virtualNetworkGateway.json
```

### Tag: package-2017-10

These settings apply only when `--tag=package-2017-10` is specified on the command line.

``` yaml $(tag) == 'package-2017-10'
input-file:
- Microsoft.Network/stable/2017-10-01/applicationGateway.json
- Microsoft.Network/stable/2017-10-01/applicationSecurityGroup.json
- Microsoft.Network/stable/2017-10-01/checkDnsAvailability.json
- Microsoft.Network/stable/2017-10-01/endpointService.json
- Microsoft.Network/stable/2017-10-01/expressRouteCircuit.json
- Microsoft.Network/stable/2017-10-01/loadBalancer.json
- Microsoft.Network/stable/2017-10-01/network.json
- Microsoft.Network/stable/2017-10-01/networkInterface.json
- Microsoft.Network/stable/2017-10-01/networkSecurityGroup.json
- Microsoft.Network/stable/2017-10-01/networkWatcher.json
- Microsoft.Network/stable/2017-10-01/operation.json
- Microsoft.Network/stable/2017-10-01/publicIpAddress.json
- Microsoft.Network/stable/2017-10-01/routeFilter.json
- Microsoft.Network/stable/2017-10-01/routeTable.json
- Microsoft.Network/stable/2017-10-01/serviceCommunity.json
- Microsoft.Network/stable/2017-10-01/usage.json
- Microsoft.Network/stable/2017-10-01/virtualNetwork.json
- Microsoft.Network/stable/2017-10-01/virtualNetworkGateway.json
- Microsoft.Network/stable/2017-10-01/vmssNetworkInterface.json
- Microsoft.Network/stable/2017-10-01/vmssPublicIpAddress.json
```

### Tag: package-2017-10-only

These settings apply only when `--tag=package-2017-10-only` is specified on the command line.

``` yaml $(tag) == 'package-2017-10-only'
input-file:
- Microsoft.Network/stable/2017-10-01/applicationGateway.json
- Microsoft.Network/stable/2017-10-01/applicationSecurityGroup.json
- Microsoft.Network/stable/2017-10-01/checkDnsAvailability.json
- Microsoft.Network/stable/2017-10-01/endpointService.json
- Microsoft.Network/stable/2017-10-01/expressRouteCircuit.json
- Microsoft.Network/stable/2017-10-01/loadBalancer.json
- Microsoft.Network/stable/2017-10-01/network.json
- Microsoft.Network/stable/2017-10-01/networkInterface.json
- Microsoft.Network/stable/2017-10-01/networkSecurityGroup.json
- Microsoft.Network/stable/2017-10-01/networkWatcher.json
- Microsoft.Network/stable/2017-10-01/operation.json
- Microsoft.Network/stable/2017-10-01/publicIpAddress.json
- Microsoft.Network/stable/2017-10-01/routeFilter.json
- Microsoft.Network/stable/2017-10-01/routeTable.json
- Microsoft.Network/stable/2017-10-01/serviceCommunity.json
- Microsoft.Network/stable/2017-10-01/usage.json
- Microsoft.Network/stable/2017-10-01/virtualNetwork.json
- Microsoft.Network/stable/2017-10-01/virtualNetworkGateway.json
```

### Tag: package-2017-09

These settings apply only when `--tag=package-2017-09` is specified on the command line.

``` yaml $(tag) == 'package-2017-09'
input-file:
- Microsoft.Network/stable/2017-09-01/applicationGateway.json
- Microsoft.Network/stable/2017-09-01/applicationSecurityGroup.json
- Microsoft.Network/stable/2017-09-01/checkDnsAvailability.json
- Microsoft.Network/stable/2017-09-01/endpointService.json
- Microsoft.Network/stable/2017-09-01/expressRouteCircuit.json
- Microsoft.Network/stable/2017-09-01/loadBalancer.json
- Microsoft.Network/stable/2017-09-01/network.json
- Microsoft.Network/stable/2017-09-01/networkInterface.json
- Microsoft.Network/stable/2017-09-01/networkSecurityGroup.json
- Microsoft.Network/stable/2017-09-01/networkWatcher.json
- Microsoft.Network/stable/2017-09-01/operation.json
- Microsoft.Network/stable/2017-09-01/publicIpAddress.json
- Microsoft.Network/stable/2017-09-01/routeFilter.json
- Microsoft.Network/stable/2017-09-01/routeTable.json
- Microsoft.Network/stable/2017-09-01/serviceCommunity.json
- Microsoft.Network/stable/2017-09-01/usage.json
- Microsoft.Network/stable/2017-09-01/virtualNetwork.json
- Microsoft.Network/stable/2017-09-01/virtualNetworkGateway.json
- Microsoft.Network/stable/2017-09-01/vmssNetworkInterface.json
- Microsoft.Network/stable/2017-09-01/vmssPublicIpAddress.json
```

### Tag: package-2017-09-only

These settings apply only when `--tag=package-2017-09-only` is specified on the command line.

``` yaml $(tag) == 'package-2017-09-only'
input-file:
- Microsoft.Network/stable/2017-09-01/applicationGateway.json
- Microsoft.Network/stable/2017-09-01/applicationSecurityGroup.json
- Microsoft.Network/stable/2017-09-01/checkDnsAvailability.json
- Microsoft.Network/stable/2017-09-01/endpointService.json
- Microsoft.Network/stable/2017-09-01/expressRouteCircuit.json
- Microsoft.Network/stable/2017-09-01/loadBalancer.json
- Microsoft.Network/stable/2017-09-01/network.json
- Microsoft.Network/stable/2017-09-01/networkInterface.json
- Microsoft.Network/stable/2017-09-01/networkSecurityGroup.json
- Microsoft.Network/stable/2017-09-01/networkWatcher.json
- Microsoft.Network/stable/2017-09-01/operation.json
- Microsoft.Network/stable/2017-09-01/publicIpAddress.json
- Microsoft.Network/stable/2017-09-01/routeFilter.json
- Microsoft.Network/stable/2017-09-01/routeTable.json
- Microsoft.Network/stable/2017-09-01/serviceCommunity.json
- Microsoft.Network/stable/2017-09-01/usage.json
- Microsoft.Network/stable/2017-09-01/virtualNetwork.json
- Microsoft.Network/stable/2017-09-01/virtualNetworkGateway.json
```

### Tag: package-2017-08

These settings apply only when `--tag=package-2017-08` is specified on the command line.

``` yaml $(tag) == 'package-2017-08'
input-file:
- Microsoft.Network/stable/2017-08-01/applicationGateway.json
- Microsoft.Network/stable/2017-08-01/checkDnsAvailability.json
- Microsoft.Network/stable/2017-08-01/endpointService.json
- Microsoft.Network/stable/2017-08-01/expressRouteCircuit.json
- Microsoft.Network/stable/2017-08-01/loadBalancer.json
- Microsoft.Network/stable/2017-08-01/network.json
- Microsoft.Network/stable/2017-08-01/networkInterface.json
- Microsoft.Network/stable/2017-08-01/networkSecurityGroup.json
- Microsoft.Network/stable/2017-08-01/networkWatcher.json
- Microsoft.Network/stable/2017-08-01/publicIpAddress.json
- Microsoft.Network/stable/2017-08-01/routeFilter.json
- Microsoft.Network/stable/2017-08-01/routeTable.json
- Microsoft.Network/stable/2017-08-01/serviceCommunity.json
- Microsoft.Network/stable/2017-08-01/usage.json
- Microsoft.Network/stable/2017-08-01/virtualNetwork.json
- Microsoft.Network/stable/2017-08-01/virtualNetworkGateway.json
- Microsoft.Network/stable/2017-08-01/vmssNetworkInterface.json
- Microsoft.Network/stable/2017-08-01/vmssPublicIpAddress.json
```

### Tag: package-2017-06

These settings apply only when `--tag=package-2017-06` is specified on the command line.

``` yaml $(tag) == 'package-2017-06'
input-file:
- Microsoft.Network/stable/2017-06-01/applicationGateway.json
- Microsoft.Network/stable/2017-06-01/checkDnsAvailability.json
- Microsoft.Network/stable/2017-06-01/endpointService.json
- Microsoft.Network/stable/2017-06-01/expressRouteCircuit.json
- Microsoft.Network/stable/2017-06-01/loadBalancer.json
- Microsoft.Network/stable/2017-06-01/network.json
- Microsoft.Network/stable/2017-06-01/networkInterface.json
- Microsoft.Network/stable/2017-06-01/networkSecurityGroup.json
- Microsoft.Network/stable/2017-06-01/networkWatcher.json
- Microsoft.Network/stable/2017-06-01/publicIpAddress.json
- Microsoft.Network/stable/2017-06-01/routeFilter.json
- Microsoft.Network/stable/2017-06-01/routeTable.json
- Microsoft.Network/stable/2017-06-01/serviceCommunity.json
- Microsoft.Network/stable/2017-06-01/usage.json
- Microsoft.Network/stable/2017-06-01/virtualNetwork.json
- Microsoft.Network/stable/2017-06-01/virtualNetworkGateway.json
- Microsoft.Network/stable/2017-06-01/vmssNetworkInterface.json
- Microsoft.Network/stable/2017-06-01/vmssPublicIpAddress.json
```

### Tag: package-2017-03

These settings apply only when `--tag=package-2017-03` is specified on the command line.

``` yaml $(tag) == 'package-2017-03'
input-file:
- Microsoft.Network/stable/2017-03-01/applicationGateway.json
- Microsoft.Network/stable/2017-03-01/checkDnsAvailability.json
- Microsoft.Network/stable/2017-03-01/expressRouteCircuit.json
- Microsoft.Network/stable/2017-03-01/loadBalancer.json
- Microsoft.Network/stable/2017-03-01/network.json
- Microsoft.Network/stable/2017-03-01/networkInterface.json
- Microsoft.Network/stable/2017-03-01/networkSecurityGroup.json
- Microsoft.Network/stable/2017-03-01/networkWatcher.json
- Microsoft.Network/stable/2017-03-01/publicIpAddress.json
- Microsoft.Network/stable/2017-03-01/routeFilter.json
- Microsoft.Network/stable/2017-03-01/routeTable.json
- Microsoft.Network/stable/2017-03-01/serviceCommunity.json
- Microsoft.Network/stable/2017-03-01/usage.json
- Microsoft.Network/stable/2017-03-01/virtualNetwork.json
- Microsoft.Network/stable/2017-03-01/virtualNetworkGateway.json
- Microsoft.Network/stable/2017-03-01/vmssNetworkInterface.json
- Microsoft.Network/stable/2017-03-01/vmssPublicIpAddress.json
```

### Tag: package-2017-03-only

These settings apply only when `--tag=package-2017-03-only` is specified on the command line.

``` yaml $(tag) == 'package-2017-03-only'
input-file:
- Microsoft.Network/stable/2017-03-01/applicationGateway.json
- Microsoft.Network/stable/2017-03-01/checkDnsAvailability.json
- Microsoft.Network/stable/2017-03-01/expressRouteCircuit.json
- Microsoft.Network/stable/2017-03-01/loadBalancer.json
- Microsoft.Network/stable/2017-03-01/network.json
- Microsoft.Network/stable/2017-03-01/networkInterface.json
- Microsoft.Network/stable/2017-03-01/networkSecurityGroup.json
- Microsoft.Network/stable/2017-03-01/networkWatcher.json
- Microsoft.Network/stable/2017-03-01/publicIpAddress.json
- Microsoft.Network/stable/2017-03-01/routeFilter.json
- Microsoft.Network/stable/2017-03-01/routeTable.json
- Microsoft.Network/stable/2017-03-01/serviceCommunity.json
- Microsoft.Network/stable/2017-03-01/usage.json
- Microsoft.Network/stable/2017-03-01/virtualNetwork.json
- Microsoft.Network/stable/2017-03-01/virtualNetworkGateway.json
```

### Tag: package-2017-03-30-only

These settings apply only when `--tag=package-2017-03-30-only` is specified on the command line.

``` yaml $(tag) == 'package-2017-03-30-only'
input-file:
- Microsoft.Network/stable/2017-09-01/vmssNetworkInterface.json
- Microsoft.Network/stable/2017-09-01/vmssPublicIpAddress.json
```

### Tag: package-2016-12

These settings apply only when `--tag=package-2016-12` is specified on the command line.

``` yaml $(tag) == 'package-2016-12'
input-file:
- Microsoft.Network/stable/2016-12-01/vmssNetworkInterface.json
- Microsoft.Network/stable/2016-12-01/applicationGateway.json
- Microsoft.Network/stable/2016-12-01/checkDnsAvailability.json
- Microsoft.Network/stable/2016-12-01/expressRouteCircuit.json
- Microsoft.Network/stable/2016-12-01/loadBalancer.json
- Microsoft.Network/stable/2016-12-01/network.json
- Microsoft.Network/stable/2016-12-01/networkInterface.json
- Microsoft.Network/stable/2016-12-01/networkSecurityGroup.json
- Microsoft.Network/stable/2016-12-01/networkWatcher.json
- Microsoft.Network/stable/2016-12-01/publicIpAddress.json
- Microsoft.Network/stable/2016-12-01/routeFilter.json
- Microsoft.Network/stable/2016-12-01/routeTable.json
- Microsoft.Network/stable/2016-12-01/serviceCommunity.json
- Microsoft.Network/stable/2016-12-01/usage.json
- Microsoft.Network/stable/2016-12-01/virtualNetwork.json
- Microsoft.Network/stable/2016-12-01/virtualNetworkGateway.json
```

### Tag: package-2016-09

These settings apply only when `--tag=package-2016-09` is specified on the command line.

``` yaml $(tag) == 'package-2016-09'
input-file:
- Microsoft.Network/stable/2016-09-01/vmssNetworkInterface.json
- Microsoft.Network/stable/2016-09-01/applicationGateway.json
- Microsoft.Network/stable/2016-09-01/checkDnsAvailability.json
- Microsoft.Network/stable/2016-09-01/expressRouteCircuit.json
- Microsoft.Network/stable/2016-09-01/loadBalancer.json
- Microsoft.Network/stable/2016-09-01/network.json
- Microsoft.Network/stable/2016-09-01/networkInterface.json
- Microsoft.Network/stable/2016-09-01/networkSecurityGroup.json
- Microsoft.Network/stable/2016-09-01/networkWatcher.json
- Microsoft.Network/stable/2016-09-01/publicIpAddress.json
- Microsoft.Network/stable/2016-09-01/routeTable.json
- Microsoft.Network/stable/2016-09-01/usage.json
- Microsoft.Network/stable/2016-09-01/virtualNetwork.json
- Microsoft.Network/stable/2016-09-01/virtualNetworkGateway.json
```

### Tag: package-2016-06

These settings apply only when `--tag=package-2016-06` is specified on the command line.

``` yaml $(tag) == 'package-2016-06'
input-file:
- Microsoft.Network/stable/2016-06-01/network.json
```

### Tag: package-2016-03

These settings apply only when `--tag=package-2016-03` is specified on the command line.

``` yaml $(tag) == 'package-2016-03'
input-file:
- Microsoft.Network/stable/2016-03-30/network.json
```

### Tag: package-2015-06split

These settings apply only when `--tag=package-2015-06split` is specified on the command line.

``` yaml $(tag) == 'package-2015-06split'
input-file:
- Microsoft.Network/stable/2015-06-15/applicationGateway.json
- Microsoft.Network/stable/2015-06-15/checkDnsAvailability.json
- Microsoft.Network/stable/2015-06-15/expressRouteCircuit.json
- Microsoft.Network/stable/2015-06-15/loadBalancer.json
- Microsoft.Network/stable/2015-06-15/network.json
- Microsoft.Network/stable/2015-06-15/networkInterface.json
- Microsoft.Network/stable/2015-06-15/networkSecurityGroup.json
- Microsoft.Network/stable/2015-06-15/publicIpAddress.json
- Microsoft.Network/stable/2015-06-15/routeTable.json
- Microsoft.Network/stable/2015-06-15/usage.json
- Microsoft.Network/stable/2015-06-15/virtualNetwork.json
- Microsoft.Network/stable/2015-06-15/virtualNetworkGateway.json
- Microsoft.Network/stable/2015-06-15/vmssNetworkInterface.json
```

### Tag: package-2015-05-preview

These settings apply only when `--tag=package-2015-05-preview` is specified on the command line.

``` yaml $(tag) == 'package-2015-05-preview'
input-file:
- Microsoft.Network/preview/2015-05-01-preview/network.json
```

### Tag: profile-hybrid-2020-09-01

These settings apply only when `--tag=profile-hybrid-2020-09-01` is specified on the command line.

``` yaml $(tag) == 'profile-hybrid-2020-09-01'
input-file:
  - Microsoft.Network/stable/2018-11-01/virtualNetworkGateway.json
  - Microsoft.Network/stable/2018-11-01/loadBalancer.json
  - Microsoft.Network/stable/2018-11-01/network.json
  - Microsoft.Network/stable/2018-11-01/networkInterface.json
  - Microsoft.Network/stable/2018-11-01/networkSecurityGroup.json
  - Microsoft.Network/stable/2018-11-01/operation.json
  - Microsoft.Network/stable/2018-11-01/publicIpAddress.json
  - Microsoft.Network/stable/2018-11-01/routeTable.json
  - Microsoft.Network/stable/2018-11-01/virtualNetwork.json
```

## Suppression

``` yaml
directive:
  - suppress: RequiredPropertiesMissingInResourceModel
    from: networkManagerConnectivityConfiguration.json
    reason: name, id and type properties are inherited from the upper level
  - suppress: RequiredPropertiesMissingInResourceModel
    from: networkManagerSecurityUserConfiguration.json
    reason: name, id and type properties are inherited from the upper level
  - suppress: RequiredPropertiesMissingInResourceModel
    from: networkManagerSecurityAdminConfiguration.json
    reason: name, id and type properties are inherited from the upper level
  - suppress: RequiredPropertiesMissingInResourceModel
    from: networkManager.json
    reason: name, id and type properties are inherited from the upper level
  - suppress: RequiredPropertiesMissingInResourceModel
    from: networkManagerGroup.json
    reason: name, id and type properties are inherited from the upper level
  - suppress: RequiredPropertiesMissingInResourceModel
    from: networkManagerEffectiveConfiguration.json
    reason: name, id and type properties are inherited from the upper level
  - suppress: RequiredPropertiesMissingInResourceModel
    from: networkManagerActiveConfiguration.json
    reason: name, id and type properties are inherited from the upper level
  - suppress: DeleteResponseCodes
    from: networkManagerRoutingConfiguration.json
    reason: support response code 200 for delete operations 
  - suppress: DeleteResponseCodes
    from: networkManagerSecurityUserConfiguration.json
    reason: support response code 200 for delete operations
  - suppress: BodyTopLevelProperties
    from: networkManagerSecurityUserConfiguration.json
    reason: This is a false alarm for a list response. Arm documentation states 'Collection Get calls must only have "value" and "nextLink" as top level properties in its model.'
  - suppress: BodyTopLevelProperties
    from: networkManagerRoutingConfiguration.json
    reason: This is a false alarm for a list response. Arm documentation states 'Collection Get calls must only have "value" and "nextLink" as top level properties in its model.'
  - suppress: SystemDataDefinitionsCommonTypes
    from: networkManagerSecurityUserConfiguration.json
    reason: All microsoft.network specs reference a seperate systemData defined in networking file. If we use the common type, it causes duplicate schema error in dotnet sdk generation.
  - suppress: SystemDataDefinitionsCommonTypes
    from: networkManagerRoutingConfiguration.json
    reason: All microsoft.network specs reference a seperate systemData defined in networking file. If we use the common type, it causes duplicate schema error in dotnet sdk generation.
  - suppress: RequiredPropertiesMissingInResourceModel
    from: applicationGateway.json
    reason: name, id and type properties are inherited from the upper level
  - suppress: RequiredPropertiesMissingInResourceModel
    from: applicationSecurityGroup.json
    reason: name, id and type properties are inherited from the upper level
  - suppress: RequiredPropertiesMissingInResourceModel
    from: azureFirewall.json
    reason: name, id and type properties are inherited from the upper level
  - suppress: RequiredPropertiesMissingInResourceModel
    from: azureFirewallFqdnTag.json
    reason: name, id and type properties are inherited from the upper level
  - suppress: RequiredPropertiesMissingInResourceModel
    from: bastionHost.json
    reason: name, id and type properties are inherited from the upper level
  - suppress: RequiredPropertiesMissingInResourceModel
    from: checkDnsAvailability.json
    reason: name, id and type properties are inherited from the upper level
  - suppress: RequiredPropertiesMissingInResourceModel
    from: customIpPrefix.json
    reason: name, id and type properties are inherited from the upper level
  - suppress: RequiredPropertiesMissingInResourceModel
    from: ddosCustomPolicy.json
    reason: name, id and type properties are inherited from the upper level
  - suppress: RequiredPropertiesMissingInResourceModel
    from: ddosProtectionPlan.json
    reason: name, id and type properties are inherited from the upper level
  - suppress: RequiredPropertiesMissingInResourceModel
    from: endpointService.json
    reason: name, id and type properties are inherited from the upper level
  - suppress: RequiredPropertiesMissingInResourceModel
    from: expressRouteCircuit.json
    reason: name, id and type properties are inherited from the upper level
  - suppress: RequiredPropertiesMissingInResourceModel
    from: expressRouteCrossConnection.json
    reason: name, id and type properties are inherited from the upper level
  - suppress: RequiredPropertiesMissingInResourceModel
    from: expressRouteGateway.json
    reason: name, id and type properties are inherited from the upper level
  - suppress: RequiredPropertiesMissingInResourceModel
    from: expressRoutePort.json
    reason: name, id and type properties are inherited from the upper level
  - suppress: RequiredPropertiesMissingInResourceModel
    from: firewallPolicy.json
    reason: name, id and type properties are inherited from the upper level
  - suppress: RequiredPropertiesMissingInResourceModel
    from: ipGroups.json
    reason: name, id and type properties are inherited from the upper level
  - suppress: RequiredPropertiesMissingInResourceModel
    from: loadBalancer.json
    reason: name, id and type properties are inherited from the upper level
  - suppress: RequiredPropertiesMissingInResourceModel
    from: masterCustomIpPrefix.json
    reason: name, id and type properties are inherited from the upper level
  - suppress: RequiredPropertiesMissingInResourceModel
    from: natGateway.json
    reason: name, id and type properties are inherited from the upper level
  - suppress: RequiredPropertiesMissingInResourceModel
    from: networkInterface.json
    reason: name, id and type properties are inherited from the upper level
  - suppress: RequiredPropertiesMissingInResourceModel
    from: networkSecurityGroup.json
    reason: name, id and type properties are inherited from the upper level
  - suppress: RequiredPropertiesMissingInResourceModel
    from: networkVirtualAppliance.json
    reason: name, id and type properties are inherited from the upper level
  - suppress: RequiredPropertiesMissingInResourceModel
    from: networkWatcher.json
    reason: name, id and type properties are inherited from the upper level
  - suppress: RequiredPropertiesMissingInResourceModel
    from: operation.json
    reason: name, id and type properties are inherited from the upper level
  - suppress: RequiredPropertiesMissingInResourceModel
    from: publicIpAddress.json
    reason: name, id and type properties are inherited from the upper level
  - suppress: RequiredPropertiesMissingInResourceModel
    from: publicIpPrefix.json
    reason: name, id and type properties are inherited from the upper level
  - suppress: RequiredPropertiesMissingInResourceModel
    from: routeFilter.json
    reason: name, id and type properties are inherited from the upper level
  - suppress: RequiredPropertiesMissingInResourceModel
    from: routeTable.json
    reason: name, id and type properties are inherited from the upper level
  - suppress: RequiredPropertiesMissingInResourceModel
    from: securityPartnerProvider.json
    reason: name, id and type properties are inherited from the upper level  
  - suppress: RequiredPropertiesMissingInResourceModel
    from: serviceCommunity.json
    reason: name, id and type properties are inherited from the upper level
  - suppress: AvoidNestedProperties
    where: $.definitions.ServiceTagInformation.properties.properties
    reason: No x-ms-client-flatten by design
  - suppress: RequiredPropertiesMissingInResourceModel
    from: usage.json
    reason: name, id and type properties are inherited from the upper level
  - suppress: RequiredPropertiesMissingInResourceModel
    from: virtualNetwork.json
    reason: name, id and type properties are inherited from the upper level
  - suppress: RequiredPropertiesMissingInResourceModel
    from: serviceEndpointPolicy.json
    reason: name, id and type properties are inherited from the upper level
  - suppress: RequiredPropertiesMissingInResourceModel
    from: virtualNetworkTap.json
    reason: name, id and type properties are inherited from the upper level
  - suppress: RequiredPropertiesMissingInResourceModel
    from: virtualRouter.json
    reason: name, id and type properties are inherited from the upper level
  - suppress: RequiredPropertiesMissingInResourceModel
    from: virtualNetworkGateway.json
    reason: name, id and type properties are inherited from the upper level
  - suppress: RequiredPropertiesMissingInResourceModel
    from: privateEndpoint.json
    reason: name, id and type properties are inherited from the upper level
  - suppress: RequiredPropertiesMissingInResourceModel
    from: privateLinkService.json
    reason: name, id and type properties are inherited from the upper level
  - suppress: RequiredPropertiesMissingInResourceModel
    from: networkProfile.json
    reason: name, id and type properties are inherited from the upper level
  - suppress: RequiredPropertiesMissingInResourceModel
    from: availableDelegations.json
    reason: name, id and type properties are inherited from the upper level
  - suppress: TrackedResourceListByImmediateParent
    reason: Another list APIs naming approach is used over the specs
  - suppress: EnumInsteadOfBoolean
    reason: Booleans are used by networking APIs
  - suppress: GetInOperationName
    where: $.paths["/subscriptions/{subscriptionId}/providers/Microsoft.Network/locations/{location}/CheckDnsNameAvailability"].get.operationId
    reason: Customized verb is used for API
  - suppress: GetInOperationName
    where: $.paths["/subscriptions/{subscriptionId}/resourceGroups/{resourceGroupName}/providers/Microsoft.Network/virtualNetworks/{virtualNetworkName}/CheckIPAddressAvailability"].get.operationId
    reason: Customized verb is used for API
  - suppress: PutInOperationName
    where: $.paths["/subscriptions/{subscriptionId}/resourceGroups/{resourceGroupName}/providers/Microsoft.Network/ExpressRoutePorts/{expressRoutePortName}/links/{linkName}"].put.operationId
    reason: Child resource is auto-created when top-level resource is created.
  - suppress: PutInOperationName
    where: $.paths["/subscriptions/{subscriptionId}/resourceGroups/{resourceGroupName}/providers/Microsoft.Network/connections/{virtualNetworkGatewayConnectionName}/sharedkey"].put.operationId
    reason: Customized verb is used for API
  - suppress: PostOperationIdContainsUrlVerb
    from: networkWatcher.json
    reason: Customized verbs are used for API
  - suppress: PostOperationIdContainsUrlVerb
    from: expressRouteCircuit.json
    reason: Customized verbs are used for API
  - suppress: PostOperationIdContainsUrlVerb
    from: expressRouteCrossConnection.json
    reason: Customized verbs are used for API
  - suppress: OperationIdNounVerb
    from: vmssPublicIpAddress.json
    reason: VMSS specs have custom naming
  - suppress: OperationIdNounVerb
    from: vmssNetworkInterface.json
    reason: VMSS specs have custom naming
  - suppress: BodyTopLevelProperties
    from: virtualNetworkGateway.json
    reason: shipped. fixing this causes breaking change in resource
  - suppress: RequiredPropertiesMissingInResourceModel
    from: webapplicationfirewall.json
    reason: name, id and type properties are inherited from the upper level
  - suppress: PostOperationIdContainsUrlVerb
    where: $.paths["/subscriptions/{subscriptionId}/resourceGroups/{resourceGroupName}/providers/Microsoft.Network/applicationGateways/{applicationGatewayName}/getBackendHealthOnDemand"].post.operationId
    reason: Customized verb is used for API
  - suppress: PostOperationIdContainsUrlVerb
    where: $.paths["/subscriptions/{subscriptionId}/resourceGroups/{resourceGroupName}/providers/Microsoft.Network/virtualWans/{virtualWANName}/vpnConfiguration"].post.operationId
    reason: Customized verb is used for API
  - suppress: ListInOperationName
    where: $.paths["/subscriptions/{subscriptionId}/resourceGroups/{resourceGroupName}/providers/Microsoft.Network/applicationGateways/{applicationGatewayName}/backendhealth"].post.operationId
    reason: Customized verb is used for API
  - suppress: ListInOperationName
    where: $.paths["/subscriptions/{subscriptionId}/resourceGroups/{resourceGroupName}/providers/Microsoft.Network/networkInterfaces/{networkInterfaceName}/effectiveRouteTable"].post.operationId
    reason: Customized verb is used for API
  - suppress: ListInOperationName
    where: $.paths["/subscriptions/{subscriptionId}/resourceGroups/{resourceGroupName}/providers/Microsoft.Network/networkWatchers/{networkWatcherName}/securityGroupView"].post.operationId
    reason: Customized verb is used for API
  - suppress: ListInOperationName
    where: $.paths["/subscriptions/{subscriptionId}/resourceGroups/{resourceGroupName}/providers/Microsoft.Network/networkWatchers/{networkWatcherName}/connectionMonitors/{connectionMonitorName}/query"].post.operationId
    reason: Customized verb is used for API
  - suppress: ListInOperationName
    where: $.paths["/subscriptions/{subscriptionId}/resourceGroups/{resourceGroupName}/providers/Microsoft.Network/networkWatchers/{networkWatcherName}/networkConfigurationDiagnostic"].post.operationId
    reason: Customized verb is used for API
  - suppress: ListInOperationName
    where: $.paths["/subscriptions/{subscriptionId}/resourceGroups/{resourceGroupName}/providers/Microsoft.Network/virtualNetworks/{virtualNetworkName}/CheckIPAddressAvailability"].get.operationId
    reason: Customized verb is used for API
  - suppress: ListInOperationName
    where: $.paths["/subscriptions/{subscriptionId}/resourceGroups/{resourceGroupName}/providers/Microsoft.Network/virtualNetworkGateways/{virtualNetworkGatewayName}/getBgpPeerStatus"].post.operationId
    reason: Customized verb is used for API
  - suppress: ListInOperationName
    where: $.paths["/subscriptions/{subscriptionId}/resourceGroups/{resourceGroupName}/providers/Microsoft.Network/virtualNetworkGateways/{virtualNetworkGatewayName}/getLearnedRoutes"].post.operationId
    reason: Customized verb is used for API
  - suppress: ListInOperationName
    where: $.paths["/subscriptions/{subscriptionId}/resourceGroups/{resourceGroupName}/providers/Microsoft.Network/virtualNetworkGateways/{virtualNetworkGatewayName}/getAdvertisedRoutes"].post.operationId
    reason: Customized verb is used for API
  - suppress: ListInOperationName
    where: $.paths["/subscriptions/{subscriptionId}/resourceGroups/{resourceGroupName}/providers/Microsoft.Network/virtualNetworkGateways/{virtualNetworkGatewayName}/getVpnClientConnectionHealth"].post.operationId
    reason: Customized verb is used for API
  - suppress: ListInOperationName
    where: $.paths["/subscriptions/{subscriptionId}/resourceGroups/{resourceGroupName}/providers/Microsoft.Network/virtualWans/{virtualWANName}/supportedSecurityProviders"].get.operationId
    reason: Customized verb is used for API
  - suppress: GetInOperationName
    where: $.paths["/subscriptions/{subscriptionId}/resourceGroups/{resourceGroupName}/providers/Microsoft.Network/virtualWans/{virtualWANName}/supportedSecurityProviders"].get.operationId
    reason: Customized verb is used for API
  - suppress: RequiredPropertiesMissingInResourceModel
    from: ipAllocation.json
    reason: name, id and type properties are inherited from the upper level
  - suppress: RequiredPropertiesMissingInResourceModel
    from: dscpConfiguration.json
    reason: name, id and type properties are inherited from the upper level
  - suppress: R3023
    from: networkManagerGroupMembership.json
    reason: Extension Resource, not new RP.
  - suppress: XmsIdentifierValidation
    from: networkManagerGroupMembership.json
    reason: By design, no id is needed for groupmembership resources.
```

---

# Code Generation

## Swagger to SDK

This section describes what SDK should be generated by the automatic system.
This is not used by Autorest itself.

``` yaml $(swagger-to-sdk)
swagger-to-sdk:
  - repo: azure-sdk-for-net
  - repo: azure-sdk-for-net-track2
  - repo: azure-sdk-for-python
  - repo: azure-sdk-for-java
  - repo: azure-sdk-for-go
  - repo: azure-sdk-for-js
  - repo: azure-sdk-for-node
  - repo: azure-sdk-for-ruby
    after_scripts:
      - bundle install && rake arm:regen_all_profiles['azure_mgmt_network']
  - repo: azure-resource-manager-schemas
  - repo: azure-powershell
```

## Suppression

``` yaml
directive:
  - suppress: RequiredPropertiesMissingInResourceModel
    from: virtualWan.json
    reason: name, id and type properties are inherited from the upper level
  - suppress: RequiredPropertiesMissingInResourceModel
    from: networkwatcher.json
    where: $.definitions.PacketCaptureResult
    reason: Packet capture is a non tracked child resource. It has 'name' and 'id' but does not have a 'type'
  - suppress: RequiredPropertiesMissingInResourceModel
    from: networkwatcher.json
    where: $.definitions.NetworkWatcher
    reason: Network watcher has reference on resource in network.json which contain 'name, 'id' and 'type'
  - suppress: DefinitionsPropertiesNamesCamelCase
    from: networkwatcher.json
    where: $.definitions.ProtocolConfiguration.properties.HTTPConfiguration
    reason: Accidentally shipped with wrong casing - however fixing the casing is introducing a breaking change which is worse than living with the naming violation
  - suppress: DefinitionsPropertiesNamesCamelCase
    from: networkwatcher.json
    where: $.definitions.ConnectionMonitorHttpConfiguration.properties.preferHTTPS
    reason: Accidentally shipped with wrong casing - however fixing the casing is introducing a breaking change which is worse than living with the naming violation
  - suppress: RequiredPropertiesMissingInResourceModel
    from: ipAllocation.json
    reason: name, id and type properties are inherited from the upper level

suppressions:
  - code: ResourceNameRestriction
    from: bastionhost.json
    reason: The resource name parameter 'bastionHostName' is not defined with a 'pattern' restriction. Suppress it for now to avoid breaking change because it is referenced by all Bastion APIs. 
  - code: LroErrorContent
    reason: CloudError does not follow required error schema. Suppress it for now to avoid breaking change because it is referenced by many files.
  - code: ResourceNameRestriction
    from: virtualWan.json
    reason: The resource name parameter 'gatewayName', 'connectionName', 'linkConnectionName' is not defined with a 'pattern' restriction. Suppress it for now to avoid breaking change because it is referenced by all vpn link connection APIs.
    where:
    - $.paths.["/subscriptions/{subscriptionId}/resourceGroups/{resourceGroupName}/providers/Microsoft.Network/vpnGateways/{gatewayName}/vpnConnections/{connectionName}/vpnLinkConnections/{linkConnectionName}/sharedKeys"]
    - $.paths.["/subscriptions/{subscriptionId}/resourceGroups/{resourceGroupName}/providers/Microsoft.Network/vpnGateways/{gatewayName}/vpnConnections/{connectionName}/vpnLinkConnections/{linkConnectionName}/sharedKeys/default"]
    - $.paths.["/subscriptions/{subscriptionId}/resourceGroups/{resourceGroupName}/providers/Microsoft.Network/vpnGateways/{gatewayName}/vpnConnections/{connectionName}/vpnLinkConnections/{linkConnectionName}/sharedKeys/default/listSharedKey"]
  - code: BodyTopLevelProperties
    from: virtualWan.json
    reason: False alarm.
    where:
    - $.definitions.ConnectionSharedKeyResultList
```

## Go

See configuration in [readme.go.md](./readme.go.md)

## Java

See configuration in [readme.java.md](./readme.java.md)<|MERGE_RESOLUTION|>--- conflicted
+++ resolved
@@ -100,8 +100,6 @@
   - Microsoft.Network/stable/2024-03-01/vmssNetworkInterface.json
   - Microsoft.Network/stable/2024-03-01/vmssPublicIpAddress.json
   - Microsoft.Network/stable/2024-03-01/webapplicationfirewall.json
-<<<<<<< HEAD
-=======
 suppressions:
   - code: PatchIdentityProperty
     from: networkWatcher.json
@@ -109,7 +107,6 @@
   - code: PatchIdentityProperty
     from: virtualNetworkGateway.json
     reason: False alarm.
->>>>>>> 6f5eea61
 ```
 
 ### Tag: package-2024-01-preview

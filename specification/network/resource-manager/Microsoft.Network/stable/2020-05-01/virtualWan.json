--- conflicted
+++ resolved
@@ -4739,11 +4739,10 @@
           "type": "string",
           "description": "The sku of this VirtualHub."
         },
-<<<<<<< HEAD
         "routingState": {
           "$ref": "#/definitions/RoutingState",
           "description": "The routing state."
-=======
+        },
         "bgpConnections": {
           "type": "array",
           "readOnly": true,
@@ -4775,12 +4774,10 @@
           "items": {
             "type": "string"
           }
->>>>>>> 212f942b
         }
       },
       "description": "Parameters for VirtualHub."
     },
-<<<<<<< HEAD
     "RoutingState": {
       "type": "string",
       "description": "The current routing state of the VirtualHub.",
@@ -4795,7 +4792,7 @@
         "name": "RoutingState",
         "modelAsString": true
       }
-=======
+    },
     "BgpConnection": {
       "properties": {
         "properties": {
@@ -4917,7 +4914,6 @@
         }
       },
       "description": "Properties of IP configuration."
->>>>>>> 212f942b
     },
     "VirtualHubRouteTable": {
       "properties": {

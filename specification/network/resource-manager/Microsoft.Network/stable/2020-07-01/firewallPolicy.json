{
  "swagger": "2.0",
  "info": {
    "title": "NetworkManagementClient",
    "description": "The Microsoft Azure Network management API provides a RESTful set of web services that interact with Microsoft Azure Networks service to manage your network resources. The API has entities that capture the relationship between an end user and the Microsoft Azure Networks service.",
    "version": "2020-07-01"
  },
  "host": "management.azure.com",
  "schemes": [
    "https"
  ],
  "consumes": [
    "application/json"
  ],
  "produces": [
    "application/json"
  ],
  "security": [
    {
      "azure_auth": [
        "user_impersonation"
      ]
    }
  ],
  "securityDefinitions": {
    "azure_auth": {
      "type": "oauth2",
      "authorizationUrl": "https://login.microsoftonline.com/common/oauth2/authorize",
      "flow": "implicit",
      "description": "Azure Active Directory OAuth2 Flow.",
      "scopes": {
        "user_impersonation": "impersonate your user account"
      }
    }
  },
  "paths": {
    "/subscriptions/{subscriptionId}/resourceGroups/{resourceGroupName}/providers/Microsoft.Network/firewallPolicies/{firewallPolicyName}": {
      "delete": {
        "tags": [
          "FirewallPolicies"
        ],
        "operationId": "FirewallPolicies_Delete",
        "description": "Deletes the specified Firewall Policy.",
        "parameters": [
          {
            "name": "resourceGroupName",
            "in": "path",
            "required": true,
            "type": "string",
            "description": "The name of the resource group."
          },
          {
            "name": "firewallPolicyName",
            "in": "path",
            "required": true,
            "type": "string",
            "description": "The name of the Firewall Policy."
          },
          {
            "$ref": "./network.json#/parameters/ApiVersionParameter"
          },
          {
            "$ref": "./network.json#/parameters/SubscriptionIdParameter"
          }
        ],
        "responses": {
          "202": {
            "description": "Accepted and the operation will complete asynchronously."
          },
          "204": {
            "description": "Request successful. Resource with the specified name does not exist."
          },
          "200": {
            "description": "Delete successful."
          },
          "default": {
            "description": "Error response describing why the operation failed.",
            "schema": {
              "$ref": "./network.json#/definitions/CloudError"
            }
          }
        },
        "x-ms-examples": {
          "Delete Firewall Policy": {
            "$ref": "./examples/FirewallPolicyDelete.json"
          }
        },
        "x-ms-long-running-operation": true,
        "x-ms-long-running-operation-options": {
          "final-state-via": "location"
        }
      },
      "get": {
        "tags": [
          "FirewallPolicies"
        ],
        "operationId": "FirewallPolicies_Get",
        "description": "Gets the specified Firewall Policy.",
        "parameters": [
          {
            "name": "resourceGroupName",
            "in": "path",
            "required": true,
            "type": "string",
            "description": "The name of the resource group."
          },
          {
            "name": "firewallPolicyName",
            "in": "path",
            "required": true,
            "type": "string",
            "description": "The name of the Firewall Policy."
          },
          {
            "$ref": "./network.json#/parameters/ApiVersionParameter"
          },
          {
            "$ref": "./network.json#/parameters/SubscriptionIdParameter"
          },
          {
            "name": "$expand",
            "in": "query",
            "required": false,
            "type": "string",
            "description": "Expands referenced resources."
          }
        ],
        "responses": {
          "200": {
            "description": "Request successful. The operation returns a Firewall Policy resource.",
            "schema": {
              "$ref": "#/definitions/FirewallPolicy"
            }
          },
          "default": {
            "description": "Error response describing why the operation failed.",
            "schema": {
              "$ref": "./network.json#/definitions/CloudError"
            }
          }
        },
        "x-ms-examples": {
          "Get FirewallPolicy": {
            "$ref": "./examples/FirewallPolicyGet.json"
          }
        }
      },
      "put": {
        "tags": [
          "FirewallPolicies"
        ],
        "operationId": "FirewallPolicies_CreateOrUpdate",
        "description": "Creates or updates the specified Firewall Policy.",
        "parameters": [
          {
            "name": "resourceGroupName",
            "in": "path",
            "required": true,
            "type": "string",
            "description": "The name of the resource group."
          },
          {
            "name": "firewallPolicyName",
            "in": "path",
            "required": true,
            "type": "string",
            "description": "The name of the Firewall Policy."
          },
          {
            "name": "parameters",
            "in": "body",
            "required": true,
            "schema": {
              "$ref": "#/definitions/FirewallPolicy"
            },
            "description": "Parameters supplied to the create or update Firewall Policy operation."
          },
          {
            "$ref": "./network.json#/parameters/ApiVersionParameter"
          },
          {
            "$ref": "./network.json#/parameters/SubscriptionIdParameter"
          }
        ],
        "responses": {
          "201": {
            "description": "Request received successfully. The operation returns the resulting FirewallPolicy resource.",
            "schema": {
              "$ref": "#/definitions/FirewallPolicy"
            }
          },
          "200": {
            "description": "Request successful. The operation returns the resulting FirewallPolicy resource.",
            "schema": {
              "$ref": "#/definitions/FirewallPolicy"
            }
          },
          "default": {
            "description": "Error response describing why the operation failed.",
            "schema": {
              "$ref": "./network.json#/definitions/CloudError"
            }
          }
        },
        "x-ms-examples": {
          "Create FirewallPolicy": {
            "$ref": "./examples/FirewallPolicyPut.json"
          }
        },
        "x-ms-long-running-operation": true,
        "x-ms-long-running-operation-options": {
          "final-state-via": "azure-async-operation"
        }
      }
    },
    "/subscriptions/{subscriptionId}/resourceGroups/{resourceGroupName}/providers/Microsoft.Network/firewallPolicies": {
      "get": {
        "tags": [
          "FirewallPolicies"
        ],
        "operationId": "FirewallPolicies_List",
        "description": "Lists all Firewall Policies in a resource group.",
        "parameters": [
          {
            "name": "resourceGroupName",
            "in": "path",
            "required": true,
            "type": "string",
            "description": "The name of the resource group."
          },
          {
            "$ref": "./network.json#/parameters/ApiVersionParameter"
          },
          {
            "$ref": "./network.json#/parameters/SubscriptionIdParameter"
          }
        ],
        "responses": {
          "200": {
            "description": "Success. The operation returns a list of FirewallPolicy resources.",
            "schema": {
              "$ref": "#/definitions/FirewallPolicyListResult"
            }
          },
          "default": {
            "description": "Error response describing why the operation failed.",
            "schema": {
              "$ref": "./network.json#/definitions/CloudError"
            }
          }
        },
        "x-ms-examples": {
          "List all Firewall Policies for a given resource group": {
            "$ref": "./examples/FirewallPolicyListByResourceGroup.json"
          }
        },
        "x-ms-pageable": {
          "nextLinkName": "nextLink"
        }
      }
    },
    "/subscriptions/{subscriptionId}/providers/Microsoft.Network/firewallPolicies": {
      "get": {
        "tags": [
          "FirewallPolicies"
        ],
        "operationId": "FirewallPolicies_ListAll",
        "description": "Gets all the Firewall Policies in a subscription.",
        "parameters": [
          {
            "$ref": "./network.json#/parameters/ApiVersionParameter"
          },
          {
            "$ref": "./network.json#/parameters/SubscriptionIdParameter"
          }
        ],
        "responses": {
          "200": {
            "description": "Success. The operation returns a list of FirewallPolicy resources.",
            "schema": {
              "$ref": "#/definitions/FirewallPolicyListResult"
            }
          },
          "default": {
            "description": "Error response describing why the operation failed.",
            "schema": {
              "$ref": "./network.json#/definitions/CloudError"
            }
          }
        },
        "x-ms-examples": {
          "List all Firewall Policies for a given subscription": {
            "$ref": "./examples/FirewallPolicyListBySubscription.json"
          }
        },
        "x-ms-pageable": {
          "nextLinkName": "nextLink"
        }
      }
    },
    "/subscriptions/{subscriptionId}/resourceGroups/{resourceGroupName}/providers/Microsoft.Network/firewallPolicies/{firewallPolicyName}/ruleCollectionGroups/{ruleCollectionGroupName}": {
      "delete": {
        "tags": [
          "FirewallPolicyRuleCollectionGroups"
        ],
        "operationId": "FirewallPolicyRuleCollectionGroups_Delete",
        "description": "Deletes the specified FirewallPolicyRuleCollectionGroup.",
        "parameters": [
          {
            "name": "resourceGroupName",
            "in": "path",
            "required": true,
            "type": "string",
            "description": "The name of the resource group."
          },
          {
            "name": "firewallPolicyName",
            "in": "path",
            "required": true,
            "type": "string",
            "description": "The name of the Firewall Policy."
          },
          {
            "name": "ruleCollectionGroupName",
            "in": "path",
            "required": true,
            "type": "string",
            "description": "The name of the FirewallPolicyRuleCollectionGroup."
          },
          {
            "$ref": "./network.json#/parameters/ApiVersionParameter"
          },
          {
            "$ref": "./network.json#/parameters/SubscriptionIdParameter"
          }
        ],
        "responses": {
          "202": {
            "description": "Accepted and the operation will complete asynchronously."
          },
          "204": {
            "description": "Request successful. Resource with the specified name does not exist."
          },
          "200": {
            "description": "Delete successful."
          },
          "default": {
            "description": "Error response describing why the operation failed.",
            "schema": {
              "$ref": "./network.json#/definitions/CloudError"
            }
          }
        },
        "x-ms-examples": {
          "Delete FirewallPolicyRuleCollectionGroup": {
            "$ref": "./examples/FirewallPolicyRuleCollectionGroupDelete.json"
          }
        },
        "x-ms-long-running-operation": true,
        "x-ms-long-running-operation-options": {
          "final-state-via": "location"
        }
      },
      "get": {
        "tags": [
          "FirewallPolicyRuleCollectionGroups"
        ],
        "operationId": "FirewallPolicyRuleCollectionGroups_Get",
        "description": "Gets the specified FirewallPolicyRuleCollectionGroup.",
        "parameters": [
          {
            "name": "resourceGroupName",
            "in": "path",
            "required": true,
            "type": "string",
            "description": "The name of the resource group."
          },
          {
            "name": "firewallPolicyName",
            "in": "path",
            "required": true,
            "type": "string",
            "description": "The name of the Firewall Policy."
          },
          {
            "name": "ruleCollectionGroupName",
            "in": "path",
            "required": true,
            "type": "string",
            "description": "The name of the FirewallPolicyRuleCollectionGroup."
          },
          {
            "$ref": "./network.json#/parameters/ApiVersionParameter"
          },
          {
            "$ref": "./network.json#/parameters/SubscriptionIdParameter"
          }
        ],
        "responses": {
          "200": {
            "description": "Request successful. The operation returns a FirewallPolicyRuleCollectionGroup resource.",
            "schema": {
              "$ref": "#/definitions/FirewallPolicyRuleCollectionGroup"
            }
          },
          "default": {
            "description": "Error response describing why the operation failed.",
            "schema": {
              "$ref": "./network.json#/definitions/CloudError"
            }
          }
        },
        "x-ms-examples": {
          "Get FirewallPolicyRuleCollectionGroup": {
            "$ref": "./examples/FirewallPolicyRuleCollectionGroupGet.json"
          },
          "Get FirewallPolicyRuleCollectionGroup With IpGroups": {
            "$ref": "./examples/FirewallPolicyRuleCollectionGroupWithIpGroupsGet.json"
          },
          "Get FirewallPolicyNatRuleCollectionGroup": {
            "$ref": "./examples/FirewallPolicyNatRuleCollectionGroupGet.json"
          },
          "Get FirewallPolicyRuleCollectionGroup With Web Categories": {
            "$ref": "./examples/FirewallPolicyRuleCollectionGroupWithWebCategoriesGet.json"
          }
        }
      },
      "put": {
        "tags": [
          "FirewallPolicyRuleCollectionGroups"
        ],
        "operationId": "FirewallPolicyRuleCollectionGroups_CreateOrUpdate",
        "description": "Creates or updates the specified FirewallPolicyRuleCollectionGroup.",
        "parameters": [
          {
            "name": "resourceGroupName",
            "in": "path",
            "required": true,
            "type": "string",
            "description": "The name of the resource group."
          },
          {
            "name": "firewallPolicyName",
            "in": "path",
            "required": true,
            "type": "string",
            "description": "The name of the Firewall Policy."
          },
          {
            "name": "ruleCollectionGroupName",
            "in": "path",
            "required": true,
            "type": "string",
            "description": "The name of the FirewallPolicyRuleCollectionGroup."
          },
          {
            "name": "parameters",
            "in": "body",
            "required": true,
            "schema": {
              "$ref": "#/definitions/FirewallPolicyRuleCollectionGroup"
            },
            "description": "Parameters supplied to the create or update FirewallPolicyRuleCollectionGroup operation."
          },
          {
            "$ref": "./network.json#/parameters/ApiVersionParameter"
          },
          {
            "$ref": "./network.json#/parameters/SubscriptionIdParameter"
          }
        ],
        "responses": {
          "201": {
            "description": "Request received successfully. The operation returns the resulting FirewallPolicyRuleCollectionGroup resource.",
            "schema": {
              "$ref": "#/definitions/FirewallPolicyRuleCollectionGroup"
            }
          },
          "200": {
            "description": "Request successful. The operation returns the resulting FirewallPolicyRuleCollectionGroup resource.",
            "schema": {
              "$ref": "#/definitions/FirewallPolicyRuleCollectionGroup"
            }
          },
          "default": {
            "description": "Error response describing why the operation failed.",
            "schema": {
              "$ref": "./network.json#/definitions/CloudError"
            }
          }
        },
        "x-ms-examples": {
          "Create FirewallPolicyRuleCollectionGroup": {
            "$ref": "./examples/FirewallPolicyRuleCollectionGroupPut.json"
          },
          "Create FirewallPolicyRuleCollectionGroup With IpGroups": {
            "$ref": "./examples/FirewallPolicyRuleCollectionGroupWithIpGroupsPut.json"
          },
          "Create FirewallPolicyNatRuleCollectionGroup": {
            "$ref": "./examples/FirewallPolicyNatRuleCollectionGroupPut.json"
          },
          "Create FirewallPolicyRuleCollectionGroup With Web Categories": {
            "$ref": "./examples/FirewallPolicyRuleCollectionGroupWithWebCategoriesPut.json"
          }
        },
        "x-ms-long-running-operation": true,
        "x-ms-long-running-operation-options": {
          "final-state-via": "azure-async-operation"
        }
      }
    },
    "/subscriptions/{subscriptionId}/resourceGroups/{resourceGroupName}/providers/Microsoft.Network/firewallPolicies/{firewallPolicyName}/ruleCollectionGroups": {
      "get": {
        "tags": [
          "FirewallPolicyRuleCollectionGroups"
        ],
        "operationId": "FirewallPolicyRuleCollectionGroups_List",
        "description": "Lists all FirewallPolicyRuleCollectionGroups in a FirewallPolicy resource.",
        "parameters": [
          {
            "name": "resourceGroupName",
            "in": "path",
            "required": true,
            "type": "string",
            "description": "The name of the resource group."
          },
          {
            "name": "firewallPolicyName",
            "in": "path",
            "required": true,
            "type": "string",
            "description": "The name of the Firewall Policy."
          },
          {
            "$ref": "./network.json#/parameters/ApiVersionParameter"
          },
          {
            "$ref": "./network.json#/parameters/SubscriptionIdParameter"
          }
        ],
        "responses": {
          "200": {
            "description": "Success. The operation returns a list of FirewallPolicyRuleCollectionGroup resources.",
            "schema": {
              "$ref": "#/definitions/FirewallPolicyRuleCollectionGroupListResult"
            }
          },
          "default": {
            "description": "Error response describing why the operation failed.",
            "schema": {
              "$ref": "./network.json#/definitions/CloudError"
            }
          }
        },
        "x-ms-examples": {
          "List all FirewallPolicyRuleCollectionGroups for a given FirewallPolicy": {
            "$ref": "./examples/FirewallPolicyRuleCollectionGroupList.json"
          },
          "List all FirewallPolicyRuleCollectionGroups with IpGroups for a given FirewallPolicy": {
            "$ref": "./examples/FirewallPolicyRuleCollectionGroupWithIpGroupsList.json"
          },
          "List all FirewallPolicyRuleCollectionGroup With Web Categories": {
            "$ref": "./examples/FirewallPolicyRuleCollectionGroupWithWebCategoriesList.json"
          }
        },
        "x-ms-pageable": {
          "nextLinkName": "nextLink"
        }
      }
    }
  },
  "definitions": {
    "FirewallPolicy": {
      "properties": {
        "properties": {
          "x-ms-client-flatten": true,
          "$ref": "#/definitions/FirewallPolicyPropertiesFormat",
          "description": "Properties of the firewall policy."
        },
        "etag": {
          "type": "string",
          "readOnly": true,
          "description": "A unique read-only string that changes whenever the resource is updated."
        },
        "identity": {
          "$ref": "./network.json#/definitions/ManagedServiceIdentity",
          "description": "The identity of the firewall policy."
        }
      },
      "allOf": [
        {
          "$ref": "./network.json#/definitions/Resource"
        }
      ],
      "description": "FirewallPolicy Resource."
    },
    "FirewallPolicyPropertiesFormat": {
      "properties": {
        "ruleCollectionGroups": {
          "type": "array",
          "readOnly": true,
          "description": "List of references to FirewallPolicyRuleCollectionGroups.",
          "items": {
            "$ref": "./network.json#/definitions/SubResource"
          }
        },
        "provisioningState": {
          "readOnly": true,
          "$ref": "./network.json#/definitions/ProvisioningState",
          "description": "The provisioning state of the firewall policy resource."
        },
        "basePolicy": {
          "readOnly": false,
          "$ref": "./network.json#/definitions/SubResource",
          "description": "The parent firewall policy from which rules are inherited."
        },
        "firewalls": {
          "type": "array",
          "readOnly": true,
          "description": "List of references to Azure Firewalls that this Firewall Policy is associated with.",
          "items": {
            "$ref": "./network.json#/definitions/SubResource"
          }
        },
        "childPolicies": {
          "type": "array",
          "readOnly": true,
          "description": "List of references to Child Firewall Policies.",
          "items": {
            "$ref": "./network.json#/definitions/SubResource"
          }
        },
        "threatIntelMode": {
          "description": "The operation mode for Threat Intelligence.",
          "$ref": "./azureFirewall.json#/definitions/AzureFirewallThreatIntelMode"
        },
        "threatIntelWhitelist": {
          "description": "ThreatIntel Whitelist for Firewall Policy.",
          "$ref": "#/definitions/FirewallPolicyThreatIntelWhitelist"
        },
        "dnsSettings": {
          "description": "DNS Proxy Settings definition.",
          "$ref": "#/definitions/DnsSettings"
        },
        "intrusionDetection": {
          "description": "The configuration for Intrusion detection.",
          "$ref": "#/definitions/FirewallPolicyIntrusionDetection"
        },
        "transportSecurity": {
          "description": "TLS Configuration definition.",
          "$ref": "#/definitions/FirewallPolicyTransportSecurity"
        }
      },
      "description": "Firewall Policy definition."
    },
    "FirewallPolicyRuleCollectionGroup": {
      "properties": {
        "properties": {
          "x-ms-client-flatten": true,
          "$ref": "#/definitions/FirewallPolicyRuleCollectionGroupProperties",
          "description": "The properties of the firewall policy rule collection group."
        },
        "name": {
          "type": "string",
          "description": "The name of the resource that is unique within a resource group. This name can be used to access the resource."
        },
        "etag": {
          "type": "string",
          "readOnly": true,
          "description": "A unique read-only string that changes whenever the resource is updated."
        },
        "type": {
          "type": "string",
          "readOnly": true,
          "description": "Rule Group type."
        }
      },
      "allOf": [
        {
          "$ref": "./network.json#/definitions/SubResource"
        }
      ],
      "description": "Rule Collection Group resource."
    },
    "FirewallPolicyRuleCollectionGroupProperties": {
      "properties": {
        "priority": {
          "type": "integer",
          "format": "int32",
          "maximum": 65000,
          "exclusiveMaximum": false,
          "minimum": 100,
          "exclusiveMinimum": false,
          "description": "Priority of the Firewall Policy Rule Collection Group resource."
        },
        "ruleCollections": {
          "type": "array",
          "items": {
            "$ref": "#/definitions/FirewallPolicyRuleCollection"
          },
          "description": "Group of Firewall Policy rule collections."
        },
        "provisioningState": {
          "readOnly": true,
          "$ref": "./network.json#/definitions/ProvisioningState",
          "description": "The provisioning state of the firewall policy rule collection group resource."
        }
      },
      "description": "Properties of the rule collection group."
    },
    "FirewallPolicyRuleCollection": {
      "description": "Properties of the rule collection.",
      "discriminator": "ruleCollectionType",
      "required": [
        "ruleCollectionType"
      ],
      "properties": {
        "ruleCollectionType": {
          "type": "string",
          "description": "The type of the rule collection.",
          "enum": [
            "FirewallPolicyNatRuleCollection",
            "FirewallPolicyFilterRuleCollection"
          ],
          "x-ms-enum": {
            "name": "FirewallPolicyRuleCollectionType",
            "modelAsString": true
          }
        },
        "name": {
          "type": "string",
          "description": "The name of the rule collection."
        },
        "priority": {
          "type": "integer",
          "format": "int32",
          "maximum": 65000,
          "exclusiveMaximum": false,
          "minimum": 100,
          "exclusiveMinimum": false,
          "description": "Priority of the Firewall Policy Rule Collection resource."
        }
      }
    },
    "FirewallPolicyNatRuleCollection": {
      "properties": {
        "action": {
          "$ref": "#/definitions/FirewallPolicyNatRuleCollectionAction",
          "description": "The action type of a Nat rule collection."
        },
        "rules": {
          "type": "array",
          "items": {
            "$ref": "#/definitions/FirewallPolicyRule"
          },
          "description": "List of rules included in a rule collection."
        }
      },
      "allOf": [
        {
          "$ref": "#/definitions/FirewallPolicyRuleCollection"
        }
      ],
      "x-ms-discriminator-value": "FirewallPolicyNatRuleCollection",
      "description": "Firewall Policy NAT Rule Collection."
    },
    "FirewallPolicyFilterRuleCollection": {
      "properties": {
        "action": {
          "$ref": "#/definitions/FirewallPolicyFilterRuleCollectionAction",
          "description": "The action type of a Filter rule collection."
        },
        "rules": {
          "type": "array",
          "items": {
            "$ref": "#/definitions/FirewallPolicyRule"
          },
          "description": "List of rules included in a rule collection."
        }
      },
      "allOf": [
        {
          "$ref": "#/definitions/FirewallPolicyRuleCollection"
        }
      ],
      "x-ms-discriminator-value": "FirewallPolicyFilterRuleCollection",
      "description": "Firewall Policy Filter Rule Collection."
    },
    "FirewallPolicyRule": {
      "description": "Properties of a rule.",
      "discriminator": "ruleType",
      "required": [
        "ruleType"
      ],
      "properties": {
        "name": {
          "type": "string",
          "description": "Name of the rule."
        },
        "description": {
          "type": "string",
          "description": "Description of the rule."
        },
        "ruleType": {
          "type": "string",
          "description": "Rule Type.",
          "enum": [
            "ApplicationRule",
            "NetworkRule",
            "NatRule"
          ],
          "x-ms-enum": {
            "name": "FirewallPolicyRuleType",
            "modelAsString": true
          }
        }
      }
    },
    "ApplicationRule": {
      "x-ms-discriminator-value": "ApplicationRule",
      "allOf": [
        {
          "$ref": "#/definitions/FirewallPolicyRule"
        }
      ],
      "properties": {
        "sourceAddresses": {
          "type": "array",
          "description": "List of source IP addresses for this rule.",
          "items": {
            "type": "string"
          }
        },
        "destinationAddresses": {
          "type": "array",
          "description": "List of destination IP addresses or Service Tags.",
          "items": {
            "type": "string"
          }
        },
        "protocols": {
          "type": "array",
          "items": {
            "$ref": "#/definitions/FirewallPolicyRuleApplicationProtocol"
          },
          "description": "Array of Application Protocols."
        },
        "targetFqdns": {
          "type": "array",
          "description": "List of FQDNs for this rule.",
          "items": {
            "type": "string"
          }
        },
        "targetUrls": {
          "type": "array",
          "description": "List of Urls for this rule condition.",
          "items": {
            "type": "string"
          }
        },
        "fqdnTags": {
          "type": "array",
          "description": "List of FQDN Tags for this rule.",
          "items": {
            "type": "string"
          }
        },
        "sourceIpGroups": {
          "type": "array",
          "description": "List of source IpGroups for this rule.",
          "items": {
            "type": "string"
          }
        },
        "terminateTLS": {
          "type": "boolean",
          "description": "Terminate TLS connections for this rule."
        },
        "webCategories": {
<<<<<<< HEAD
          "type": "array",
          "description": "List of destination azure web categories.",
          "items": {
            "type": "string"
          }
=======
         "type": "array",
         "description": "List of destination azure web categories.",
         "items": {
           "type": "string"
>>>>>>> 4a5e5319
         }
      },
      "description": "Rule of type application."
    },
    "NatRule": {
      "description": "Rule of type nat.",
      "x-ms-discriminator-value": "NatRule",
      "allOf": [
        {
          "$ref": "#/definitions/FirewallPolicyRule"
        }
      ],
      "properties": {
        "ipProtocols": {
          "type": "array",
          "items": {
            "$ref": "#/definitions/FirewallPolicyRuleNetworkProtocol"
          },
          "description": "Array of FirewallPolicyRuleNetworkProtocols."
        },
        "sourceAddresses": {
          "type": "array",
          "description": "List of source IP addresses for this rule.",
          "items": {
            "type": "string"
          }
        },
        "destinationAddresses": {
          "type": "array",
          "description": "List of destination IP addresses or Service Tags.",
          "items": {
            "type": "string"
          }
        },
        "destinationPorts": {
          "type": "array",
          "description": "List of destination ports.",
          "items": {
            "type": "string"
          }
        },
        "translatedAddress": {
          "type": "string",
          "description": "The translated address for this NAT rule."
        },
        "translatedPort": {
          "type": "string",
          "description": "The translated port for this NAT rule."
        },
        "sourceIpGroups": {
          "type": "array",
          "description": "List of source IpGroups for this rule.",
          "items": {
            "type": "string"
          }
        },
        "translatedFqdn": {
          "type": "string",
          "description": "The translated FQDN for this NAT rule."
        }
      }
    },
    "NetworkRule": {
      "description": "Rule of type network.",
      "x-ms-discriminator-value": "NetworkRule",
      "allOf": [
        {
          "$ref": "#/definitions/FirewallPolicyRule"
        }
      ],
      "properties": {
        "ipProtocols": {
          "type": "array",
          "items": {
            "$ref": "#/definitions/FirewallPolicyRuleNetworkProtocol"
          },
          "description": "Array of FirewallPolicyRuleNetworkProtocols."
        },
        "sourceAddresses": {
          "type": "array",
          "description": "List of source IP addresses for this rule.",
          "items": {
            "type": "string"
          }
        },
        "destinationAddresses": {
          "type": "array",
          "description": "List of destination IP addresses or Service Tags.",
          "items": {
            "type": "string"
          }
        },
        "destinationPorts": {
          "type": "array",
          "description": "List of destination ports.",
          "items": {
            "type": "string"
          }
        },
        "sourceIpGroups": {
          "type": "array",
          "description": "List of source IpGroups for this rule.",
          "items": {
            "type": "string"
          }
        },
        "destinationIpGroups": {
          "type": "array",
          "description": "List of destination IpGroups for this rule.",
          "items": {
            "type": "string"
          }
        },
        "destinationFqdns": {
          "type": "array",
          "description": "List of destination FQDNs.",
          "items": {
            "type": "string"
          }
        }
      }
    },
    "FirewallPolicyRuleApplicationProtocol": {
      "properties": {
        "protocolType": {
          "description": "Protocol type.",
          "$ref": "#/definitions/FirewallPolicyRuleApplicationProtocolType"
        },
        "port": {
          "type": "integer",
          "format": "int32",
          "maximum": 64000,
          "exclusiveMaximum": false,
          "minimum": 0,
          "exclusiveMinimum": false,
          "description": "Port number for the protocol, cannot be greater than 64000."
        }
      },
      "description": "Properties of the application rule protocol."
    },
    "FirewallPolicyRuleApplicationProtocolType": {
      "type": "string",
      "description": "The application protocol type of a Rule.",
      "enum": [
        "Http",
        "Https"
      ],
      "x-ms-enum": {
        "name": "FirewallPolicyRuleApplicationProtocolType",
        "modelAsString": true
      }
    },
    "FirewallPolicyNatRuleCollectionActionType": {
      "type": "string",
      "description": "The action type of a rule.",
      "enum": [
        "DNAT"
      ],
      "x-ms-enum": {
        "name": "FirewallPolicyNatRuleCollectionActionType",
        "modelAsString": true
      }
    },
    "FirewallPolicyNatRuleCollectionAction": {
      "properties": {
        "type": {
          "description": "The type of action.",
          "$ref": "#/definitions/FirewallPolicyNatRuleCollectionActionType"
        }
      },
      "description": "Properties of the FirewallPolicyNatRuleCollectionAction."
    },
    "FirewallPolicyFilterRuleCollectionActionType": {
      "type": "string",
      "description": "The action type of a rule.",
      "enum": [
        "Allow",
        "Deny"
      ],
      "x-ms-enum": {
        "name": "FirewallPolicyFilterRuleCollectionActionType",
        "modelAsString": true
      }
    },
    "FirewallPolicyFilterRuleCollectionAction": {
      "properties": {
        "type": {
          "description": "The type of action.",
          "$ref": "#/definitions/FirewallPolicyFilterRuleCollectionActionType"
        }
      },
      "description": "Properties of the FirewallPolicyFilterRuleCollectionAction."
    },
    "FirewallPolicyRuleNetworkProtocol": {
      "type": "string",
      "description": "The Network protocol of a Rule.",
      "enum": [
        "TCP",
        "UDP",
        "Any",
        "ICMP"
      ],
      "x-ms-enum": {
        "name": "FirewallPolicyRuleNetworkProtocol",
        "modelAsString": true
      }
    },
    "FirewallPolicyListResult": {
      "properties": {
        "value": {
          "type": "array",
          "items": {
            "$ref": "#/definitions/FirewallPolicy"
          },
          "description": "List of Firewall Policies in a resource group."
        },
        "nextLink": {
          "type": "string",
          "description": "URL to get the next set of results."
        }
      },
      "description": "Response for ListFirewallPolicies API service call."
    },
    "FirewallPolicyRuleCollectionGroupListResult": {
      "properties": {
        "value": {
          "type": "array",
          "items": {
            "$ref": "#/definitions/FirewallPolicyRuleCollectionGroup"
          },
          "description": "List of FirewallPolicyRuleCollectionGroups in a FirewallPolicy."
        },
        "nextLink": {
          "type": "string",
          "description": "URL to get the next set of results."
        }
      },
      "description": "Response for ListFirewallPolicyRuleCollectionGroups API service call."
    },
    "FirewallPolicyThreatIntelWhitelist": {
      "description": "ThreatIntel Whitelist for Firewall Policy.",
      "x-ms-discriminator-value": "FirewallPolicyThreatIntelWhitelist",
      "properties": {
        "ipAddresses": {
          "type": "array",
          "description": "List of IP addresses for the ThreatIntel Whitelist.",
          "items": {
            "type": "string"
          }
        },
        "fqdns": {
          "type": "array",
          "description": "List of FQDNs for the ThreatIntel Whitelist.",
          "items": {
            "type": "string"
          }
        }
      }
    },
    "DnsSettings": {
      "description": "DNS Proxy Settings in Firewall Policy.",
      "x-ms-discriminator-value": "DnsSettings",
      "properties": {
        "servers": {
          "type": "array",
          "description": "List of Custom DNS Servers.",
          "items": {
            "type": "string"
          }
        },
        "enableProxy": {
          "type": "boolean",
          "description": "Enable DNS Proxy on Firewalls attached to the Firewall Policy."
        },
        "requireProxyForNetworkRules": {
          "type": "boolean",
          "description": "FQDNs in Network Rules are supported when set to true.",
          "x-nullable": true
        }
      }
    },
    "FirewallPolicyIntrusionDetection": {
      "description": "Configuration for intrusion detection mode and rules.",
      "properties": {
        "mode": {
          "$ref": "#/definitions/FirewallPolicyIntrusionDetectionStateOptions",
          "description": "Intrusion detection general state."
        },
        "configuration": {
          "$ref": "#/definitions/FirewallPolicyIntrusionDetectionConfiguration",
          "description": "Intrusion detection configuration properties."
        }
      }
    },
    "FirewallPolicyIntrusionDetectionStateOptions": {
      "type": "string",
      "description": "Possible state values.",
      "enum": [
        "Off",
        "Alert",
        "Deny"
      ],
      "x-ms-enum": {
        "name": "FirewallPolicyIntrusionDetectionStateType",
        "modelAsString": true
      }
    },
    "FirewallPolicyIntrusionDetectionConfiguration": {
      "description": "The operation for configuring intrusion detection.",
      "properties": {
        "signatureOverrides": {
          "type": "array",
          "description": "List of specific signatures states.",
          "items": {
            "$ref": "#/definitions/FirewallPolicyIntrusionDetectionSignatureSpecification"
          }
        },
        "bypassTrafficSettings": {
          "type": "array",
          "description": "List of rules for traffic to bypass.",
          "items": {
            "$ref": "#/definitions/FirewallPolicyIntrusionDetectionBypassTrafficSpecifications"
          }
        }
      }
    },
    "FirewallPolicyIntrusionDetectionSignatureSpecification": {
      "properties": {
        "id": {
          "type": "string",
          "description": "Signature id."
        },
        "mode": {
          "$ref": "#/definitions/FirewallPolicyIntrusionDetectionStateOptions",
          "description": "The signature state."
        }
      },
      "description": "Intrusion detection signatures specification states."
    },
    "FirewallPolicyIntrusionDetectionBypassTrafficSpecifications": {
      "properties": {
        "name": {
          "type": "string",
          "description": "Name of the bypass traffic rule."
        },
        "description": {
          "type": "string",
          "description": "Description of the bypass traffic rule."
        },
        "protocol": {
          "type": "string",
          "$ref": "#/definitions/FirewallPolicyIntrusionDetectionBypassTrafficProtocol",
          "description": "The rule bypass protocol."
        },
        "sourceAddresses": {
          "type": "array",
          "description": "List of source IP addresses or ranges for this rule.",
          "items": {
            "type": "string"
          }
        },
        "destinationAddresses": {
          "type": "array",
          "description": "List of destination IP addresses or ranges for this rule.",
          "items": {
            "type": "string"
          }
        },
        "destinationPorts": {
          "type": "array",
          "description": "List of destination ports or ranges.",
          "items": {
            "type": "string"
          }
        },
        "sourceIpGroups": {
          "type": "array",
          "description": "List of source IpGroups for this rule.",
          "items": {
            "type": "string"
          }
        },
        "destinationIpGroups": {
          "type": "array",
          "description": "List of destination IpGroups for this rule.",
          "items": {
            "type": "string"
          }
        }
      },
      "description": "Intrusion detection bypass traffic specification."
    },
    "FirewallPolicyIntrusionDetectionBypassTrafficProtocol": {
      "type": "string",
      "description": "Possible intrusion detection bypass traffic protocols.",
      "enum": [
        "TCP",
        "UDP",
        "ICMP",
        "ANY"
      ],
      "x-ms-enum": {
        "name": "FirewallPolicyIntrusionDetectionProtocol",
        "modelAsString": true
      }
    },
    "FirewallPolicyTransportSecurity": {
      "properties": {
        "certificateAuthority": {
          "$ref": "#/definitions/FirewallPolicyCertificateAuthority",
          "description": "The CA used for intermediate CA generation."
        }
      },
      "description": "Configuration needed to perform TLS termination & initiation."
    },
    "FirewallPolicyCertificateAuthority": {
      "properties": {
        "keyVaultSecretId": {
          "type": "string",
          "description": "Secret Id of (base-64 encoded unencrypted pfx) 'Secret' or 'Certificate' object stored in KeyVault."
        },
        "name": {
          "type": "string",
          "description": "Name of the CA certificate."
        }
      },
      "description": "Trusted Root certificates properties for tls."
    }
  }
}<|MERGE_RESOLUTION|>--- conflicted
+++ resolved
@@ -878,18 +878,10 @@
           "description": "Terminate TLS connections for this rule."
         },
         "webCategories": {
-<<<<<<< HEAD
-          "type": "array",
-          "description": "List of destination azure web categories.",
-          "items": {
-            "type": "string"
-          }
-=======
          "type": "array",
          "description": "List of destination azure web categories.",
          "items": {
            "type": "string"
->>>>>>> 4a5e5319
          }
       },
       "description": "Rule of type application."

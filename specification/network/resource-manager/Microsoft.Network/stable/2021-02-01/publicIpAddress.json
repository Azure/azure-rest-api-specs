--- conflicted
+++ resolved
@@ -445,19 +445,6 @@
           "$ref": "./network.json#/definitions/ProvisioningState",
           "description": "The provisioning state of the public IP address resource."
         },
-<<<<<<< HEAD
-        "deleteOption": {
-          "type": "string",
-          "description": "Specify what happens to the public IP address when the VM using it is deleted",
-          "enum": [
-            "Delete",
-            "Detach"
-          ],
-          "x-ms-enum": {
-            "name": "DeleteOptions",
-            "modelAsString": true
-          }
-=======
         "servicePublicIPAddress": {
           "$ref": "#/definitions/PublicIPAddress",
           "description": "The service public IP address of the public IP address resource."
@@ -484,8 +471,18 @@
         "linkedPublicIPAddress": {
           "$ref": "#/definitions/PublicIPAddress",
           "description": "The linked public IP address of the public IP address resource."
->>>>>>> 150fe7b0
-        }
+        }
+        "deleteOption": {
+          "type": "string",
+          "description": "Specify what happens to the public IP address when the VM using it is deleted",
+          "enum": [
+            "Delete",
+            "Detach"
+          ],
+          "x-ms-enum": {
+            "name": "DeleteOptions",
+            "modelAsString": true
+          },
       },
       "description": "Public IP address properties."
     },

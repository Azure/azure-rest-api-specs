--- conflicted
+++ resolved
@@ -3649,7 +3649,6 @@
         }
       }
     },
-<<<<<<< HEAD
     "/subscriptions/{subscriptionId}/resourceGroups/{resourceGroupName}/providers/Microsoft.Network/virtualHubs/{virtualHubName}/bgpConnections/{connectionName}": {
       "get": {
         "operationId": "VirtualHubBgpConnection_Get",
@@ -3711,17 +3710,6 @@
           }
         },
         "description": "Creates a VirtualHubBgpConnection resource if it doesn't exist else updates the existing VirtualHubBgpConnection.",
-=======
-    "/subscriptions/{subscriptionId}/resourceGroups/{resourceGroupName}/providers/Microsoft.Network/virtualHubs/{virtualHubName}/hubRouteTables/{routeTableName}": {
-      "put": {
-        "operationId": "HubRouteTables_CreateOrUpdate",
-        "x-ms-examples": {
-          "RouteTablePut": {
-            "$ref": "./examples/HubRouteTablePut.json"
-          }
-        },
-        "description": "Creates a RouteTable resource if it doesn't exist else updates the existing RouteTable.",
->>>>>>> 76ae8b6d
         "parameters": [
           {
             "$ref": "./network.json#/parameters/SubscriptionIdParameter"
@@ -3741,45 +3729,26 @@
             "description": "The name of the VirtualHub."
           },
           {
-<<<<<<< HEAD
             "name": "connectionName",
             "in": "path",
             "required": true,
             "type": "string",
             "description": "The name of the connection"
-=======
-            "name": "routeTableName",
-            "in": "path",
-            "required": true,
-            "type": "string",
-            "description": "The name of the RouteTable."
->>>>>>> 76ae8b6d
-          },
-          {
-            "$ref": "./network.json#/parameters/ApiVersionParameter"
-          },
-          {
-<<<<<<< HEAD
+          },
+          {
+            "$ref": "./network.json#/parameters/ApiVersionParameter"
+          },
+          {
             "name": "parameters",
             "in": "body",
             "required": true,
             "schema": {
               "$ref": "#/definitions/BgpConnection"
-            },
-=======
-            "name": "routeTableParameters",
-            "in": "body",
-            "required": true,
-            "schema": {
-              "$ref": "#/definitions/HubRouteTable"
-            },
-            "description": "Parameters supplied to create or update RouteTable."
->>>>>>> 76ae8b6d
-          }
-        ],
-        "responses": {
-          "200": {
-<<<<<<< HEAD
+            }
+          }
+        ],
+        "responses": {
+          "200": {
             "description": "Request successful. Returns the details of the BgpConnection created or updated.",
             "schema": {
               "$ref": "#/definitions/BgpConnection"
@@ -3795,23 +3764,6 @@
             "description": "Error.",
             "schema": {
               "$ref": "./network.json#/definitions/Error"
-=======
-            "description": "Request successful. Returns the details of the RouteTable created or updated.",
-            "schema": {
-              "$ref": "#/definitions/HubRouteTable"
-            }
-          },
-          "201": {
-            "description": "Request received successfully. Returns the details of the RouteTable created or updated.",
-            "schema": {
-              "$ref": "#/definitions/HubRouteTable"
-            }
-          },
-          "default": {
-            "description": "Error response describing why the operation failed.",
-            "schema": {
-              "$ref": "./network.json#/definitions/CloudError"
->>>>>>> 76ae8b6d
             }
           }
         },
@@ -3820,7 +3772,6 @@
           "final-state-via": "azure-async-operation"
         }
       },
-<<<<<<< HEAD
       "delete": {
         "operationId": "VirtualHubBgpConnection_Delete",
         "x-ms-examples": {
@@ -3890,16 +3841,6 @@
           }
         },
         "description": "Retrieves the details of all VirtualHubBgpConnections.",
-=======
-      "get": {
-        "operationId": "HubRouteTables_Get",
-        "x-ms-examples": {
-          "RouteTableGet": {
-            "$ref": "./examples/HubRouteTableGet.json"
-          }
-        },
-        "description": "Retrieves the details of a RouteTable.",
->>>>>>> 76ae8b6d
         "parameters": [
           {
             "$ref": "./network.json#/parameters/SubscriptionIdParameter"
@@ -3919,7 +3860,6 @@
             "description": "The name of the VirtualHub."
           },
           {
-<<<<<<< HEAD
             "$ref": "./network.json#/parameters/ApiVersionParameter"
           }
         ],
@@ -3975,21 +3915,13 @@
             "required": true,
             "type": "string",
             "description": "The name of the ipconfig"
-=======
-            "name": "routeTableName",
-            "in": "path",
-            "required": true,
-            "type": "string",
-            "description": "The name of the RouteTable."
->>>>>>> 76ae8b6d
-          },
-          {
-            "$ref": "./network.json#/parameters/ApiVersionParameter"
-          }
-        ],
-        "responses": {
-          "200": {
-<<<<<<< HEAD
+          },
+          {
+            "$ref": "./network.json#/parameters/ApiVersionParameter"
+          }
+        ],
+        "responses": {
+          "200": {
             "description": "Request successful. Returns the details of the Bgp Connection retrieved.",
             "schema": {
               "$ref": "#/definitions/IpConfiguration"
@@ -4045,7 +3977,7 @@
             "required": true,
             "schema": {
               "$ref": "#/definitions/IpConfiguration"
-            },
+            }
           }
         ],
         "responses": {
@@ -4081,43 +4013,16 @@
           }
         },
         "description": "Deletes a VirtualHubIpConfiguration.",
-=======
-            "description": "Request successful. Returns the details of the RouteTable retrieved.",
-            "schema": {
-              "$ref": "#/definitions/HubRouteTable"
-            }
-          },
-          "default": {
-            "description": "Error response describing why the operation failed.",
-            "schema": {
-              "$ref": "./network.json#/definitions/CloudError"
-            }
-          }
-        }
-      },
-      "delete": {
-        "operationId": "HubRouteTables_Delete",
-        "x-ms-examples": {
-          "RouteTableDelete": {
-            "$ref": "./examples/HubRouteTableDelete.json"
-          }
-        },
-        "description": "Deletes a RouteTable.",
->>>>>>> 76ae8b6d
-        "parameters": [
-          {
-            "$ref": "./network.json#/parameters/SubscriptionIdParameter"
-          },
-          {
-            "name": "resourceGroupName",
-            "in": "path",
-            "required": true,
-            "type": "string",
-<<<<<<< HEAD
+        "parameters": [
+          {
+            "$ref": "./network.json#/parameters/SubscriptionIdParameter"
+          },
+          {
+            "name": "resourceGroupName",
+            "in": "path",
+            "required": true,
+            "type": "string",
             "description": "The resource group name of the VirtualHubBgpConnection."
-=======
-            "description": "The resource group name of the RouteTable."
->>>>>>> 76ae8b6d
           },
           {
             "name": "virtualHubName",
@@ -4127,27 +4032,18 @@
             "description": "The name of the VirtualHub."
           },
           {
-<<<<<<< HEAD
             "name": "ipConfigName",
             "in": "path",
             "required": true,
             "type": "string",
             "description": "The name of the ipconfig"
-=======
-            "name": "routeTableName",
-            "in": "path",
-            "required": true,
-            "type": "string",
-            "description": "The name of the RouteTable."
->>>>>>> 76ae8b6d
-          },
-          {
-            "$ref": "./network.json#/parameters/ApiVersionParameter"
-          }
-        ],
-        "responses": {
-          "200": {
-<<<<<<< HEAD
+          },
+          {
+            "$ref": "./network.json#/parameters/ApiVersionParameter"
+          }
+        ],
+        "responses": {
+          "200": {
             "description": "Request successful. VirtualHubIpConfiguration deleted."
           },
           "202": {
@@ -4160,20 +4056,6 @@
             "description": "Error.",
             "schema": {
               "$ref": "./network.json#/definitions/Error"
-=======
-            "description": "Request successful. RouteTable deleted."
-          },
-          "202": {
-            "description": "Request received successfully. RouteTable deletion is in progress; follow the Location header to poll for final outcome."
-          },
-          "204": {
-            "description": "No RouteTables exist by the name provided."
-          },
-          "default": {
-            "description": "Error response describing why the operation failed.",
-            "schema": {
-              "$ref": "./network.json#/definitions/CloudError"
->>>>>>> 76ae8b6d
             }
           }
         },
@@ -4183,7 +4065,6 @@
         }
       }
     },
-<<<<<<< HEAD
     "/subscriptions/{subscriptionId}/resourceGroups/{resourceGroupName}/providers/Microsoft.Network/virtualHubs/{virtualHubName}/ipConfigurations": {
       "get": {
         "operationId": "VirtualHubIpConfiguration_List",
@@ -4193,17 +4074,6 @@
           }
         },
         "description": "Retrieves the details of all VirtualHubIpConfigurations.",
-=======
-    "/subscriptions/{subscriptionId}/resourceGroups/{resourceGroupName}/providers/Microsoft.Network/virtualHubs/{virtualHubName}/hubRouteTables": {
-      "get": {
-        "operationId": "HubRouteTables_List",
-        "x-ms-examples": {
-          "RouteTableList": {
-            "$ref": "./examples/HubRouteTableList.json"
-          }
-        },
-        "description": "Retrieves the details of all RouteTables.",
->>>>>>> 76ae8b6d
         "parameters": [
           {
             "$ref": "./network.json#/parameters/SubscriptionIdParameter"
@@ -4228,15 +4098,9 @@
         ],
         "responses": {
           "200": {
-<<<<<<< HEAD
             "description": "Request successful. Returns the details of all the VirtualHubIpConfigurations for the VirtualHub.",
             "schema": {
               "$ref": "#/definitions/ListVirtualHubIpConfigurationResults"
-=======
-            "description": "Request successful. Returns the details of all the RouteTables for the VirtualHub.",
-            "schema": {
-              "$ref": "#/definitions/ListHubRouteTablesResult"
->>>>>>> 76ae8b6d
             }
           },
           "default": {
@@ -4250,11 +4114,7 @@
           "nextLinkName": "nextLink"
         }
       }
-<<<<<<< HEAD
     }	
-=======
-    }
->>>>>>> 76ae8b6d
   },
   "definitions": {
     "VirtualWanProperties": {
@@ -4631,7 +4491,7 @@
         "type": {
           "type": "string",
           "readOnly": true,
-          "description": connection type."
+          "description": "connection type."
         }
       },
       "allOf": [
@@ -6251,8 +6111,8 @@
           "description": "The ip address of the next hop."
         }
       }
-    }
-	"ListVirtualHubBgpConnectionResults": {
+    },
+	  "ListVirtualHubBgpConnectionResults": {
       "properties": {
         "value": {
           "type": "array",
@@ -6263,8 +6123,8 @@
         }
       },
       "description": "VirtualHubBgpConnections list."	
-	},
-	"ListVirtualHubIpConfigurationResults": {
+	  },
+	  "ListVirtualHubIpConfigurationResults": {
       "properties": {
         "value": {
           "type": "array",
@@ -6275,6 +6135,6 @@
         }
       },
       "description": "VirtualHubIpConfigurations list."	
-	}
+	  }
   }
 }
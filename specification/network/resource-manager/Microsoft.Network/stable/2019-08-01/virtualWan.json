--- conflicted
+++ resolved
@@ -4034,11 +4034,7 @@
           "description": "The scale unit for this p2s vpn gateway."
         },
         "vpnServerConfiguration": {
-<<<<<<< HEAD
 		  "$ref": "./network.json#/definitions/SubResource",
-=======
-          "$ref": "#/definitions/VpnServerConfiguration",
->>>>>>> f4760efe
           "description": "The VpnServerConfiguration to which the p2sVpnGateway is attached to."
         },
         "vpnClientConnectionHealth": {

--- conflicted
+++ resolved
@@ -1,4 +1,3 @@
-<<<<<<< HEAD
 { 
   "parameters": { 
     "vpnServerConfigurationName": "vpnServerConfiguration1", 
@@ -67,74 +66,4 @@
       } 
     } 
   } 
-=======
-{
-  "parameters": {
-    "vpnServerConfigurationName": "vpnServerConfiguration1",
-    "resourceGroupName": "rg1",
-    "api-version": "2019-08-01",
-    "subscriptionId": "subid"
-  },
-  "responses": {
-    "200": {
-      "body": {
-        "id": "/subscriptions/subid/resourceGroups/rg1/providers/Microsoft.Network/vpnServerConfigurations/vpnServerConfiguration1",
-        "etag": "w/\\00000000-0000-0000-0000-000000000000\\",
-        "location": "West US",
-        "name": "vpnServerConfiguration1",
-        "type": "Microsoft.Network/vpnServerConfigurations",
-        "tags": {
-          "key1": "value1"
-        },
-        "properties": {
-          "provisioningState": "Succeeded",
-          "vpnProtocols": [
-            "IkeV2"
-          ],
-          "vpnAuthenticationTypes": [
-            "Certificate"
-          ],
-          "vpnClientIpsecPolicies": [
-            {
-              "saLifeTimeSeconds": 86472,
-              "saDataSizeKilobytes": 429497,
-              "ipsecEncryption": "AES256",
-              "ipsecIntegrity": "SHA256",
-              "ikeEncryption": "AES256",
-              "ikeIntegrity": "SHA384",
-              "dhGroup": "DHGroup14",
-              "pfsGroup": "PFS14"
-            }
-          ],
-          "vpnServerConfigVpnClientRootCertificates": [
-            {
-              "name": "vpnServerConfigVpnClientRootCert1",
-              "publicCertData": "MIIC5zCCAc+gAwIBAgIQErQ0Hk4aDJxIA+Q5RagB+jANBgkqhkiG9w0BAQsFADAWMRQwEgYDVQQDDAtQMlNSb290Q2VydDAeFw0xNzEyMTQyMTA3MzhaFw0xODEyMTQyMTI3MzhaMBYxFDASBgNVBAMMC1AyU1Jvb3RDZXJ0MIIBIjANBgkqhkiG9w0BAQEFAAOCAQ8AMIIBCgKCAQEArP7/NQXmW7cQ/ZR1mv3Y3I29Lt7HTOqzo/1KUOoVH3NItbQIRAQbwKy3UWrOFz4eGNX2GWtNRMdCyWsKeqy9Ltsdfcm1IbKXkl84DFeU/ZacXu4Dl3xX3gV5du4TLZjEowJELyur11Ea2YcjPRQ/FzAF9/hGuboS1HZQEPLx4FdUs9OxCYOtc0MxBCwLfVTTRqarb0Ne+arNYd4kCzIhAke1nOyKAJBda5ZL+VHy3S5S8qGlD46jm8HXugmAkUygS4oIIXOmj/1O9sNAi3LN60zufSzCmP8Rm/iUGX+DHAGGiXxwZOKQLEDaZXKqoHjMPP0XudmSWwOIbyeQVrLhkwIDAQABozEwLzAOBgNVHQ8BAf8EBAMCAgQwHQYDVR0OBBYEFEfeNU2trYxNLF9ONmuJUsT13pKDMA0GCSqGSIb3DQEBCwUAA4IBAQBmM6RJzsGGipxyMhimHKN2xlkejhVsgBoTAhOU0llW9aUSwINJ9zFUGgI8IzUFy1VG776fchHp0LMRmPSIUYk5btEPxbsrPtumPuMH8EQGrS+Rt4pD+78c8H1fEPkq5CmDl/PKu4JoFGv+aFcE+Od0hlILstIF10Qysf++QXDolKfzJa/56bgMeYKFiju73loiRM57ns8ddXpfLl792UVpRkFU62LNns6Y1LKTwapmUF4IvIuAIzd6LZNOQng64LAKXtKnViJ1JQiXwf4CEzhgvAti3/ejpb3U90hsrUcyZi6wBv9bZLcAJRWpz61JNYliM1d1grSwQDKGXNQE4xuN"
-            }
-          ],
-          "vpnServerConfigVpnClientRevokedCertificates": [
-            {
-              "name": "vpnServerConfigVpnClientRevokedCert1",
-              "thumbprint": "83FFBFC8848B5A5836C94D0112367E16148A286F"
-            }
-          ],
-          "radiusServerAddress": "8.9.9.9",
-          "radiusServerSecret": "123_abc",
-          "vpnServerConfigRadiusServerRootCertificates": [
-            {
-              "name": "vpnServerConfigRadiusServerRootCer1",
-              "publicCertData": "MIIC5zCCAc+gAwIBAgIQErQ0Hk4aDJxIA+Q5RagB+jANBgkqhkiG9w0BAQsFADAWMRQwEgYDVQQDDAtQMlNSb290Q2VydDAeFw0xNzEyMTQyMTA3MzhaFw0xODEyMTQyMTI3MzhaMBYxFDASBgNVBAMMC1AyU1Jvb3RDZXJ0MIIBIjANBgkqhkiG9w0BAQEFAAOCAQ8AMIIBCgKCAQEArP7/NQXmW7cQ/ZR1mv3Y3I29Lt7HTOqzo/1KUOoVH3NItbQIRAQbwKy3UWrOFz4eGNX2GWtNRMdCyWsKeqy9Ltsdfcm1IbKXkl84DFeU/ZacXu4Dl3xX3gV5du4TLZjEowJELyur11Ea2YcjPRQ/FzAF9/hGuboS1HZQEPLx4FdUs9OxCYOtc0MxBCwLfVTTRqarb0Ne+arNYd4kCzIhAke1nOyKAJBda5ZL+VHy3S5S8qGlD46jm8HXugmAkUygS4oIIXOmj/1O9sNAi3LN60zufSzCmP8Rm/iUGX+DHAGGiXxwZOKQLEDaZXKqoHjMPP0XudmSWwOIbyeQVrLhkwIDAQABozEwLzAOBgNVHQ8BAf8EBAMCAgQwHQYDVR0OBBYEFEfeNU2trYxNLF9ONmuJUsT13pKDMA0GCSqGSIb3DQEBCwUAA4IBAQBmM6RJzsGGipxyMhimHKN2xlkejhVsgBoTAhOU0llW9aUSwINJ9zFUGgI8IzUFy1VG776fchHp0LMRmPSIUYk5btEPxbsrPtumPuMH8EQGrS+Rt4pD+78c8H1fEPkq5CmDl/PKu4JoFGv+aFcE+Od0hlILstIF10Qysf++QXDolKfzJa/56bgMeYKFiju73loiRM57ns8ddXpfLl792UVpRkFU62LNns6Y1LKTwapmUF4IvIuAIzd6LZNOQng64LAKXtKnViJ1JQiXwf4CEzhgvAti3/ejpb3U90hsrUcyZi6wBv9bZLcAJRWpz61JNYliM1d1grSwQDKGXNQE4xuM"
-            }
-          ],
-          "vpnServerConfigRadiusClientRootCertificates": [
-            {
-              "name": "vpnServerConfigRadiusClientRootCert1",
-              "thumbprint": "83FFBFC8848B5A5836C94D0112367E16148A286F"
-            }
-          ]
-        }
-      }
-    }
-  }
->>>>>>> f4760efe
 }
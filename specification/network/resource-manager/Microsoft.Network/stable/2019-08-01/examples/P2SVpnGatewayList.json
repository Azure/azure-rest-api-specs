--- conflicted
+++ resolved
@@ -19,7 +19,6 @@
               "virtualHub": {
                 "id": "/subscriptions/subid/resourceGroups/rg1/providers/Microsoft.Network/virtualHubs/virtualHub1"
               },
-<<<<<<< HEAD
 			  "vpnServerConfiguration": {
 				"id": "/subscriptions/subid/resourceGroups/rg1/providers/Microsoft.Network/vpnServerConfigurations/vpnServerConfiguration1"
 			  },
@@ -38,26 +37,6 @@
 					}
 				}
 			  ],
-=======
-              "vpnServerConfiguration": {
-                "id": "/subscriptions/subid/resourceGroups/rg1/providers/Microsoft.Network/vpnServerConfigurations/vpnServerConfiguration1"
-              },
-              "p2sConnectionConfigurations": [
-                {
-                  "name": "P2SConnectionConfig1",
-                  "id": "/subscriptions/subid/resourceGroups/rg1/providers/Microsoft.Network/p2sVpnGateways/p2sVpnGateway1/p2sConnectionConfigurations/P2SConnectionConfig1",
-                  "etag": "w/\\00000000-0000-0000-0000-000000000000\\",
-                  "properties": {
-                    "provisioningState": "Succeeded",
-                    "vpnClientAddressPool": {
-                      "addressPrefixes": [
-                        "101.3.0.0/16"
-                      ]
-                    }
-                  }
-                }
-              ],
->>>>>>> f4760efe
               "vpnGatewayScaleUnit": 1,
               "vpnClientConnectionHealth": {
                 "vpnClientConnectionsCount": 2,
@@ -81,7 +60,6 @@
               "virtualHub": {
                 "id": "/subscriptions/subid/resourceGroups/rg1/providers/Microsoft.Network/virtualHubs/virtualHub2"
               },
-<<<<<<< HEAD
 			  "vpnServerConfiguration": {
 				"id": "/subscriptions/subid/resourceGroups/rg1/providers/Microsoft.Network/vpnServerConfigurations/vpnServerConfiguration1"
 			  },
@@ -100,27 +78,6 @@
 					}
 				}
 			  ],
-
-=======
-              "vpnServerConfiguration": {
-                "id": "/subscriptions/subid/resourceGroups/rg1/providers/Microsoft.Network/vpnServerConfigurations/vpnServerConfiguration1"
-              },
-              "p2sConnectionConfigurations": [
-                {
-                  "name": "P2SConnectionConfig1",
-                  "id": "/subscriptions/subid/resourceGroups/rg1/providers/Microsoft.Network/p2sVpnGateways/p2sVpnGateway1/p2sConnectionConfigurations/P2SConnectionConfig1",
-                  "etag": "w/\\00000000-0000-0000-0000-000000000000\\",
-                  "properties": {
-                    "provisioningState": "Succeeded",
-                    "vpnClientAddressPool": {
-                      "addressPrefixes": [
-                        "101.4.0.0/16"
-                      ]
-                    }
-                  }
-                }
-              ],
->>>>>>> f4760efe
               "vpnGatewayScaleUnit": 1,
               "vpnClientConnectionHealth": {
                 "vpnClientConnectionsCount": 2,

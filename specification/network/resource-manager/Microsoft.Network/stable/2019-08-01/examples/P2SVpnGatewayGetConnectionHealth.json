--- conflicted
+++ resolved
@@ -21,7 +21,6 @@
           "vpnServerConfiguration": {
             "id": "/subscriptions/subid/resourceGroups/rg1/providers/Microsoft.Network/vpnServerConfigurations/vpnServerConfiguration1"
           },
-<<<<<<< HEAD
 		  "p2SConnectionConfigurations": [
 		    {
 			  "name": "P2SConnectionConfig1",
@@ -36,24 +35,7 @@
 			      }
 			    }
 		    }
-		  ],		  
-=======
-          "p2sConnectionConfigurations": [
-            {
-              "name": "P2SConnectionConfig1",
-              "id": "/subscriptions/subid/resourceGroups/rg1/providers/Microsoft.Network/p2sVpnGateways/p2sVpnGateway1/p2sConnectionConfigurations/P2SConnectionConfig1",
-              "etag": "w/\\00000000-0000-0000-0000-000000000000\\",
-              "properties": {
-                "provisioningState": "Succeeded",
-                "vpnClientAddressPool": {
-                  "addressPrefixes": [
-                    "101.3.0.0/16"
-                  ]
-                }
-              }
-            }
-          ],
->>>>>>> f4760efe
+		  ],
           "vpnGatewayScaleUnit": 1,
           "vpnClientConnectionHealth": {
             "vpnClientConnectionsCount": 2,

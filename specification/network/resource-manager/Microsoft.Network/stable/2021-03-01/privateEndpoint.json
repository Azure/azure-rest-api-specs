{
  "swagger": "2.0",
  "info": {
    "title": "NetworkManagementClient",
    "description": "The Microsoft Azure Network management API provides a RESTful set of web services that interact with Microsoft Azure Networks service to manage your network resources. The API has entities that capture the relationship between an end user and the Microsoft Azure Networks service.",
    "version": "2021-03-01"
  },
  "host": "management.azure.com",
  "schemes": [
    "https"
  ],
  "consumes": [
    "application/json"
  ],
  "produces": [
    "application/json"
  ],
  "security": [
    {
      "azure_auth": [
        "user_impersonation"
      ]
    }
  ],
  "securityDefinitions": {
    "azure_auth": {
      "type": "oauth2",
      "authorizationUrl": "https://login.microsoftonline.com/common/oauth2/authorize",
      "flow": "implicit",
      "description": "Azure Active Directory OAuth2 Flow.",
      "scopes": {
        "user_impersonation": "impersonate your user account"
      }
    }
  },
  "paths": {
    "/subscriptions/{subscriptionId}/resourceGroups/{resourceGroupName}/providers/Microsoft.Network/privateEndpoints/{privateEndpointName}": {
      "delete": {
        "tags": [
          "PrivateEndpoints"
        ],
        "operationId": "PrivateEndpoints_Delete",
        "description": "Deletes the specified private endpoint.",
        "parameters": [
          {
            "name": "resourceGroupName",
            "in": "path",
            "required": true,
            "type": "string",
            "description": "The name of the resource group."
          },
          {
            "name": "privateEndpointName",
            "in": "path",
            "required": true,
            "type": "string",
            "description": "The name of the private endpoint."
          },
          {
            "$ref": "./network.json#/parameters/ApiVersionParameter"
          },
          {
            "$ref": "./network.json#/parameters/SubscriptionIdParameter"
          }
        ],
        "responses": {
          "202": {
            "description": "Accepted and the operation will complete asynchronously."
          },
          "204": {
            "description": "Delete successful."
          },
          "200": {
            "description": "Delete successful."
          },
          "default": {
            "description": "Error.",
            "schema": {
              "$ref": "./network.json#/definitions/Error"
            }
          }
        },
        "x-ms-long-running-operation": true,
        "x-ms-long-running-operation-options": {
          "final-state-via": "location"
        },
        "x-ms-examples": {
          "Delete private endpoint": {
            "$ref": "./examples/PrivateEndpointDelete.json"
          }
        }
      },
      "get": {
        "tags": [
          "PrivateEndpoints"
        ],
        "operationId": "PrivateEndpoints_Get",
        "description": "Gets the specified private endpoint by resource group.",
        "parameters": [
          {
            "name": "resourceGroupName",
            "in": "path",
            "required": true,
            "type": "string",
            "description": "The name of the resource group."
          },
          {
            "name": "privateEndpointName",
            "in": "path",
            "required": true,
            "type": "string",
            "description": "The name of the private endpoint."
          },
          {
            "$ref": "./network.json#/parameters/ApiVersionParameter"
          },
          {
            "$ref": "./network.json#/parameters/SubscriptionIdParameter"
          },
          {
            "name": "$expand",
            "in": "query",
            "required": false,
            "type": "string",
            "description": "Expands referenced resources."
          }
        ],
        "responses": {
          "200": {
            "description": "Request successful. The operation returns the resulting private endpoint resource.",
            "schema": {
              "$ref": "#/definitions/PrivateEndpoint"
            }
          },
          "default": {
            "description": "Error.",
            "schema": {
              "$ref": "./network.json#/definitions/Error"
            }
          }
        },
        "x-ms-examples": {
          "Get private endpoint": {
            "$ref": "./examples/PrivateEndpointGet.json"
          },
          "Get private endpoint with manual approval connection": {
            "$ref": "./examples/PrivateEndpointGetForManualApproval.json"
          },
          "Get private endpoint with application security groups": {
            "$ref": "./examples/PrivateEndpointGetWithASG.json"
          }
        }
      },
      "put": {
        "tags": [
          "PrivateEndpoints"
        ],
        "operationId": "PrivateEndpoints_CreateOrUpdate",
        "description": "Creates or updates an private endpoint in the specified resource group.",
        "parameters": [
          {
            "name": "resourceGroupName",
            "in": "path",
            "required": true,
            "type": "string",
            "description": "The name of the resource group."
          },
          {
            "name": "privateEndpointName",
            "in": "path",
            "required": true,
            "type": "string",
            "description": "The name of the private endpoint."
          },
          {
            "name": "parameters",
            "in": "body",
            "required": true,
            "schema": {
              "$ref": "#/definitions/PrivateEndpoint"
            },
            "description": "Parameters supplied to the create or update private endpoint operation."
          },
          {
            "$ref": "./network.json#/parameters/ApiVersionParameter"
          },
          {
            "$ref": "./network.json#/parameters/SubscriptionIdParameter"
          }
        ],
        "responses": {
          "200": {
            "description": "Update successful. The operation returns the resulting private endpoint resource.",
            "schema": {
              "$ref": "#/definitions/PrivateEndpoint"
            }
          },
          "201": {
            "description": "Create successful. The operation returns the resulting private endpoint resource.",
            "schema": {
              "$ref": "#/definitions/PrivateEndpoint"
            }
          },
          "default": {
            "description": "Error.",
            "schema": {
              "$ref": "./network.json#/definitions/Error"
            }
          }
        },
        "x-ms-long-running-operation": true,
        "x-ms-long-running-operation-options": {
          "final-state-via": "azure-async-operation"
        },
        "x-ms-examples": {
          "Create private endpoint": {
            "$ref": "./examples/PrivateEndpointCreate.json"
          },
          "Create private endpoint with manual approval connection": {
            "$ref": "./examples/PrivateEndpointCreateForManualApproval.json"
          },
          "Create private endpoint with application security groups": {
            "$ref": "./examples/PrivateEndpointCreateWithASG.json"
          }
        }
      }
    },
    "/subscriptions/{subscriptionId}/resourceGroups/{resourceGroupName}/providers/Microsoft.Network/privateEndpoints": {
      "get": {
        "tags": [
          "PrivateEndpoints"
        ],
        "operationId": "PrivateEndpoints_List",
        "description": "Gets all private endpoints in a resource group.",
        "parameters": [
          {
            "name": "resourceGroupName",
            "in": "path",
            "required": true,
            "type": "string",
            "description": "The name of the resource group."
          },
          {
            "$ref": "./network.json#/parameters/ApiVersionParameter"
          },
          {
            "$ref": "./network.json#/parameters/SubscriptionIdParameter"
          }
        ],
        "responses": {
          "200": {
            "description": "Request successful. The operation returns a list of private endpoint resources.",
            "schema": {
              "$ref": "#/definitions/PrivateEndpointListResult"
            }
          },
          "default": {
            "description": "Error.",
            "schema": {
              "$ref": "./network.json#/definitions/Error"
            }
          }
        },
        "x-ms-examples": {
          "List private endpoints in resource group": {
            "$ref": "./examples/PrivateEndpointList.json"
          }
        },
        "x-ms-pageable": {
          "nextLinkName": "nextLink"
        }
      }
    },
    "/subscriptions/{subscriptionId}/providers/Microsoft.Network/privateEndpoints": {
      "get": {
        "tags": [
          "PrivateEndpoints"
        ],
        "operationId": "PrivateEndpoints_ListBySubscription",
        "description": "Gets all private endpoints in a subscription.",
        "parameters": [
          {
            "$ref": "./network.json#/parameters/ApiVersionParameter"
          },
          {
            "$ref": "./network.json#/parameters/SubscriptionIdParameter"
          }
        ],
        "responses": {
          "200": {
            "description": "Request successful. The operation returns a list of private endpoint resources.",
            "schema": {
              "$ref": "#/definitions/PrivateEndpointListResult"
            }
          },
          "default": {
            "description": "Error.",
            "schema": {
              "$ref": "./network.json#/definitions/Error"
            }
          }
        },
        "x-ms-examples": {
          "List all private endpoints": {
            "$ref": "./examples/PrivateEndpointListAll.json"
          }
        },
        "x-ms-pageable": {
          "nextLinkName": "nextLink"
        }
      }
    },
    "/subscriptions/{subscriptionId}/providers/Microsoft.Network/locations/{location}/availablePrivateEndpointTypes": {
      "get": {
        "operationId": "AvailablePrivateEndpointTypes_List",
        "description": "Returns all of the resource types that can be linked to a Private Endpoint in this subscription in this region.",
        "parameters": [
          {
            "name": "location",
            "in": "path",
            "required": true,
            "type": "string",
            "description": "The location of the domain name."
          },
          {
            "$ref": "./network.json#/parameters/ApiVersionParameter"
          },
          {
            "$ref": "./network.json#/parameters/SubscriptionIdParameter"
          }
        ],
        "responses": {
          "200": {
            "description": "Request successful. Returns all of the resource types that can be linked to a Private Endpoint in this subscription in this region.",
            "schema": {
              "$ref": "#/definitions/AvailablePrivateEndpointTypesResult"
            }
          },
          "default": {
            "description": "Error response describing why the operation failed.",
            "schema": {
              "$ref": "./network.json#/definitions/CloudError"
            }
          }
        },
        "x-ms-examples": {
          "Get available PrivateEndpoint types": {
            "$ref": "./examples/AvailablePrivateEndpointTypesGet.json"
          }
        },
        "x-ms-pageable": {
          "nextLinkName": "nextLink"
        }
      }
    },
    "/subscriptions/{subscriptionId}/resourceGroups/{resourceGroupName}/providers/Microsoft.Network/locations/{location}/availablePrivateEndpointTypes": {
      "get": {
        "operationId": "AvailablePrivateEndpointTypes_ListByResourceGroup",
        "description": "Returns all of the resource types that can be linked to a Private Endpoint in this subscription in this region.",
        "parameters": [
          {
            "name": "location",
            "in": "path",
            "required": true,
            "type": "string",
            "description": "The location of the domain name."
          },
          {
            "name": "resourceGroupName",
            "in": "path",
            "required": true,
            "type": "string",
            "description": "The name of the resource group."
          },
          {
            "$ref": "./network.json#/parameters/SubscriptionIdParameter"
          },
          {
            "$ref": "./network.json#/parameters/ApiVersionParameter"
          }
        ],
        "responses": {
          "200": {
            "description": "Request successful. Returns all of the resource types that can be linked to a Private Endpoint in this subscription in this region.",
            "schema": {
              "$ref": "#/definitions/AvailablePrivateEndpointTypesResult"
            }
          },
          "default": {
            "description": "Error response describing why the operation failed.",
            "schema": {
              "$ref": "./network.json#/definitions/CloudError"
            }
          }
        },
        "x-ms-examples": {
          "Get available PrivateEndpoint types in the resource group": {
            "$ref": "./examples/AvailablePrivateEndpointTypesResourceGroupGet.json"
          }
        },
        "x-ms-pageable": {
          "nextLinkName": "nextLink"
        }
      }
    },
    "/subscriptions/{subscriptionId}/resourceGroups/{resourceGroupName}/providers/Microsoft.Network/privateEndpoints/{privateEndpointName}/privateDnsZoneGroups/{privateDnsZoneGroupName}": {
      "delete": {
        "tags": [
          "PrivateDnsZoneGroups"
        ],
        "operationId": "PrivateDnsZoneGroups_Delete",
        "description": "Deletes the specified private dns zone group.",
        "parameters": [
          {
            "name": "resourceGroupName",
            "in": "path",
            "required": true,
            "type": "string",
            "description": "The name of the resource group."
          },
          {
            "name": "privateEndpointName",
            "in": "path",
            "required": true,
            "type": "string",
            "description": "The name of the private endpoint."
          },
          {
            "name": "privateDnsZoneGroupName",
            "in": "path",
            "required": true,
            "type": "string",
            "description": "The name of the private dns zone group."
          },
          {
            "$ref": "./network.json#/parameters/ApiVersionParameter"
          },
          {
            "$ref": "./network.json#/parameters/SubscriptionIdParameter"
          }
        ],
        "responses": {
          "202": {
            "description": "Accepted and the operation will complete asynchronously."
          },
          "204": {
            "description": "Request successful. Resource does not exist."
          },
          "200": {
            "description": "Delete successful."
          },
          "default": {
            "description": "Error response describing why the operation failed.",
            "schema": {
              "$ref": "./network.json#/definitions/CloudError"
            }
          }
        },
        "x-ms-long-running-operation": true,
        "x-ms-long-running-operation-options": {
          "final-state-via": "location"
        },
        "x-ms-examples": {
          "Delete private dns zone group": {
            "$ref": "./examples/PrivateEndpointDnsZoneGroupDelete.json"
          }
        }
      },
      "get": {
        "tags": [
          "PrivateDnsZoneGroups"
        ],
        "operationId": "PrivateDnsZoneGroups_Get",
        "description": "Gets the private dns zone group resource by specified private dns zone group name.",
        "parameters": [
          {
            "name": "resourceGroupName",
            "in": "path",
            "required": true,
            "type": "string",
            "description": "The name of the resource group."
          },
          {
            "name": "privateEndpointName",
            "in": "path",
            "required": true,
            "type": "string",
            "description": "The name of the private endpoint."
          },
          {
            "name": "privateDnsZoneGroupName",
            "in": "path",
            "required": true,
            "type": "string",
            "description": "The name of the private dns zone group."
          },
          {
            "$ref": "./network.json#/parameters/ApiVersionParameter"
          },
          {
            "$ref": "./network.json#/parameters/SubscriptionIdParameter"
          }
        ],
        "responses": {
          "200": {
            "description": "Request successful. The operation returns the resulting privateDnsZoneGroup resource.",
            "schema": {
              "$ref": "#/definitions/PrivateDnsZoneGroup"
            }
          },
          "default": {
            "description": "Error response describing why the operation failed.",
            "schema": {
              "$ref": "./network.json#/definitions/CloudError"
            }
          }
        },
        "x-ms-examples": {
          "Get private dns zone group": {
            "$ref": "./examples/PrivateEndpointDnsZoneGroupGet.json"
          }
        }
      },
      "put": {
        "tags": [
          "PrivateDnsZoneGroups"
        ],
        "operationId": "PrivateDnsZoneGroups_CreateOrUpdate",
        "description": "Creates or updates a private dns zone group in the specified private endpoint.",
        "parameters": [
          {
            "name": "resourceGroupName",
            "in": "path",
            "required": true,
            "type": "string",
            "description": "The name of the resource group."
          },
          {
            "name": "privateEndpointName",
            "in": "path",
            "required": true,
            "type": "string",
            "description": "The name of the private endpoint."
          },
          {
            "name": "privateDnsZoneGroupName",
            "in": "path",
            "required": true,
            "type": "string",
            "description": "The name of the private dns zone group."
          },
          {
            "name": "parameters",
            "in": "body",
            "required": true,
            "schema": {
              "$ref": "#/definitions/PrivateDnsZoneGroup"
            },
            "description": "Parameters supplied to the create or update private dns zone group operation."
          },
          {
            "$ref": "./network.json#/parameters/ApiVersionParameter"
          },
          {
            "$ref": "./network.json#/parameters/SubscriptionIdParameter"
          }
        ],
        "responses": {
          "200": {
            "description": "Update successful. The operation returns the resulting PrivateDnsZoneGroup resource.",
            "schema": {
              "$ref": "#/definitions/PrivateDnsZoneGroup"
            }
          },
          "201": {
            "description": "Create successful. The operation returns the resulting PrivateDnsZoneGroup resource.",
            "schema": {
              "$ref": "#/definitions/PrivateDnsZoneGroup"
            }
          },
          "default": {
            "description": "Error response describing why the operation failed.",
            "schema": {
              "$ref": "./network.json#/definitions/CloudError"
            }
          }
        },
        "x-ms-long-running-operation": true,
        "x-ms-long-running-operation-options": {
          "final-state-via": "azure-async-operation"
        },
        "x-ms-examples": {
          "Create private dns zone group": {
            "$ref": "./examples/PrivateEndpointDnsZoneGroupCreate.json"
          }
        }
      }
    },
    "/subscriptions/{subscriptionId}/resourceGroups/{resourceGroupName}/providers/Microsoft.Network/privateEndpoints/{privateEndpointName}/privateDnsZoneGroups": {
      "get": {
        "tags": [
          "PrivateDnsZoneGroups"
        ],
        "operationId": "PrivateDnsZoneGroups_List",
        "description": "Gets all private dns zone groups in a private endpoint.",
        "parameters": [
          {
            "name": "privateEndpointName",
            "in": "path",
            "required": true,
            "type": "string",
            "description": "The name of the private endpoint."
          },
          {
            "name": "resourceGroupName",
            "in": "path",
            "required": true,
            "type": "string",
            "description": "The name of the resource group."
          },
          {
            "$ref": "./network.json#/parameters/ApiVersionParameter"
          },
          {
            "$ref": "./network.json#/parameters/SubscriptionIdParameter"
          }
        ],
        "responses": {
          "200": {
            "description": "Request successful. The operation returns a list of private dns zone group resources.",
            "schema": {
              "$ref": "#/definitions/PrivateDnsZoneGroupListResult"
            }
          },
          "default": {
            "description": "Error.",
            "schema": {
              "$ref": "./network.json#/definitions/Error"
            }
          }
        },
        "x-ms-examples": {
          "List private endpoints in resource group": {
            "$ref": "./examples/PrivateEndpointDnsZoneGroupList.json"
          }
        },
        "x-ms-pageable": {
          "nextLinkName": "nextLink"
        }
      }
    }
  },
  "definitions": {
    "PrivateEndpoint": {
      "properties": {
        "extendedLocation": {
          "$ref": "./network.json#/definitions/ExtendedLocation",
          "description": "The extended location of the load balancer."
        },
        "properties": {
          "x-ms-client-flatten": true,
          "$ref": "#/definitions/PrivateEndpointProperties",
          "description": "Properties of the private endpoint."
        },
        "etag": {
          "readOnly": true,
          "type": "string",
          "description": "A unique read-only string that changes whenever the resource is updated."
        }
      },
      "allOf": [
        {
          "$ref": "./network.json#/definitions/Resource"
        }
      ],
      "description": "Private endpoint resource."
    },
    "PrivateEndpointProperties": {
      "properties": {
        "subnet": {
          "$ref": "./virtualNetwork.json#/definitions/Subnet",
          "description": "The ID of the subnet from which the private IP will be allocated."
        },
        "networkInterfaces": {
          "type": "array",
          "readOnly": true,
          "items": {
            "$ref": "./networkInterface.json#/definitions/NetworkInterface"
          },
          "description": "An array of references to the network interfaces created for this private endpoint."
        },
        "provisioningState": {
          "readOnly": true,
          "$ref": "./network.json#/definitions/ProvisioningState",
          "description": "The provisioning state of the private endpoint resource."
        },
        "privateLinkServiceConnections": {
          "type": "array",
          "items": {
            "$ref": "#/definitions/PrivateLinkServiceConnection"
          },
          "description": "A grouping of information about the connection to the remote resource."
        },
        "manualPrivateLinkServiceConnections": {
          "type": "array",
          "items": {
            "$ref": "#/definitions/PrivateLinkServiceConnection"
          },
          "description": "A grouping of information about the connection to the remote resource. Used when the network admin does not have access to approve connections to the remote resource."
        },
        "customDnsConfigs": {
          "type": "array",
          "items": {
            "$ref": "#/definitions/CustomDnsConfigPropertiesFormat"
          },
          "description": "An array of custom dns configurations."
        },
        "applicationSecurityGroups": {
          "type": "array",
          "items": {
            "$ref": "./applicationSecurityGroup.json#/definitions/ApplicationSecurityGroup"
          },
          "description": "Application security groups in which the private endpoint IP configuration is included."
<<<<<<< HEAD
        },
        "ipConfigurations": {
          "type": "array",
          "items": {
            "$ref": "#/definitions/PrivateEndpointIPConfiguration"
          },
          "description": "A list of IP configurations of the private endpoint. This will be used to map to the First Party Service's endpoints."
=======
>>>>>>> 8a75f094
        }
      },
      "description": "Properties of the private endpoint."
    },
    "CustomDnsConfigPropertiesFormat": {
      "properties": {
        "fqdn": {
          "type": "string",
          "description": "Fqdn that resolves to private endpoint ip address."
        },
        "ipAddresses": {
          "type": "array",
          "items": {
            "type": "string"
          },
          "description": "A list of private ip addresses of the private endpoint."
        }
      },
      "description": "Contains custom Dns resolution configuration from customer."
    },
    "PrivateLinkServiceConnection": {
      "properties": {
        "properties": {
          "x-ms-client-flatten": true,
          "$ref": "#/definitions/PrivateLinkServiceConnectionProperties",
          "description": "Properties of the private link service connection."
        },
        "name": {
          "type": "string",
          "description": "The name of the resource that is unique within a resource group. This name can be used to access the resource."
        },
        "type": {
          "readOnly": true,
          "type": "string",
          "description": "The resource type."
        },
        "etag": {
          "readOnly": true,
          "type": "string",
          "description": "A unique read-only string that changes whenever the resource is updated."
        }
      },
      "allOf": [
        {
          "$ref": "./network.json#/definitions/SubResource"
        }
      ],
      "description": "PrivateLinkServiceConnection resource."
    },
    "PrivateLinkServiceConnectionProperties": {
      "properties": {
        "provisioningState": {
          "readOnly": true,
          "$ref": "./network.json#/definitions/ProvisioningState",
          "description": "The provisioning state of the private link service connection resource."
        },
        "privateLinkServiceId": {
          "type": "string",
          "description": "The resource id of private link service."
        },
        "groupIds": {
          "type": "array",
          "items": {
            "type": "string"
          },
          "description": "The ID(s) of the group(s) obtained from the remote resource that this private endpoint should connect to."
        },
        "requestMessage": {
          "type": "string",
          "description": "A message passed to the owner of the remote resource with this connection request. Restricted to 140 chars."
        },
        "privateLinkServiceConnectionState": {
          "$ref": "./privateLinkService.json#/definitions/PrivateLinkServiceConnectionState",
          "description": "A collection of read-only information about the state of the connection to the remote resource."
        }
      },
      "description": "Properties of the PrivateLinkServiceConnection."
    },
    "PrivateEndpointListResult": {
      "properties": {
        "value": {
          "type": "array",
          "items": {
            "$ref": "#/definitions/PrivateEndpoint"
          },
          "description": "A list of private endpoint resources in a resource group."
        },
        "nextLink": {
          "type": "string",
          "description": "The URL to get the next set of results.",
          "readOnly": true
        }
      },
      "description": "Response for the ListPrivateEndpoints API service call."
    },
    "PrivateDnsZoneGroupListResult": {
      "properties": {
        "value": {
          "type": "array",
          "items": {
            "$ref": "#/definitions/PrivateDnsZoneGroup"
          },
          "description": "A list of private dns zone group resources in a private endpoint."
        },
        "nextLink": {
          "type": "string",
          "description": "The URL to get the next set of results.",
          "readOnly": true
        }
      },
      "description": "Response for the ListPrivateDnsZoneGroups API service call."
    },
    "AvailablePrivateEndpointTypesResult": {
      "properties": {
        "value": {
          "type": "array",
          "items": {
            "$ref": "#/definitions/AvailablePrivateEndpointType"
          },
          "description": "An array of available privateEndpoint type."
        },
        "nextLink": {
          "readOnly": true,
          "type": "string",
          "description": "The URL to get the next set of results."
        }
      },
      "description": "An array of available PrivateEndpoint types."
    },
    "AvailablePrivateEndpointType": {
      "properties": {
        "name": {
          "type": "string",
          "description": "The name of the service and resource."
        },
        "id": {
          "type": "string",
          "description": "A unique identifier of the AvailablePrivateEndpoint Type resource."
        },
        "type": {
          "type": "string",
          "description": "Resource type."
        },
        "resourceName": {
          "type": "string",
          "description": "The name of the service and resource."
        },
        "displayName": {
          "type": "string",
          "description": "Display name of the resource."
        }
      },
      "description": "The information of an AvailablePrivateEndpointType."
    },
    "PrivateDnsZoneGroup": {
      "properties": {
        "name": {
          "type": "string",
          "description": "Name of the resource that is unique within a resource group. This name can be used to access the resource."
        },
        "etag": {
          "readOnly": true,
          "type": "string",
          "description": "A unique read-only string that changes whenever the resource is updated."
        },
        "properties": {
          "x-ms-client-flatten": true,
          "$ref": "#/definitions/PrivateDnsZoneGroupPropertiesFormat",
          "description": "Properties of the private dns zone group."
        }
      },
      "allOf": [
        {
          "$ref": "./network.json#/definitions/SubResource"
        }
      ],
      "description": "Private dns zone group resource."
    },
    "PrivateDnsZoneGroupPropertiesFormat": {
      "properties": {
        "provisioningState": {
          "readOnly": true,
          "$ref": "./network.json#/definitions/ProvisioningState",
          "description": "The provisioning state of the private dns zone group resource."
        },
        "privateDnsZoneConfigs": {
          "type": "array",
          "items": {
            "$ref": "#/definitions/PrivateDnsZoneConfig"
          },
          "description": "A collection of private dns zone configurations of the private dns zone group."
        }
      },
      "description": "Properties of the private dns zone group."
    },
    "PrivateDnsZoneConfig": {
      "properties": {
        "name": {
          "type": "string",
          "description": "Name of the resource that is unique within a resource group. This name can be used to access the resource."
        },
        "properties": {
          "x-ms-client-flatten": true,
          "$ref": "#/definitions/PrivateDnsZonePropertiesFormat",
          "description": "Properties of the private dns zone configuration."
        }
      },
      "description": "PrivateDnsZoneConfig resource."
    },
    "PrivateDnsZonePropertiesFormat": {
      "properties": {
        "privateDnsZoneId": {
          "type": "string",
          "description": "The resource id of the private dns zone."
        },
        "recordSets": {
          "type": "array",
          "readOnly": true,
          "items": {
            "$ref": "#/definitions/RecordSet"
          },
          "description": "A collection of information regarding a recordSet, holding information to identify private resources."
        }
      },
      "description": "Properties of the private dns zone configuration resource."
    },
    "RecordSet": {
      "properties": {
        "recordType": {
          "type": "string",
          "description": "Resource record type."
        },
        "recordSetName": {
          "type": "string",
          "description": "Recordset name."
        },
        "fqdn": {
          "type": "string",
          "description": "Fqdn that resolves to private endpoint ip address."
        },
        "provisioningState": {
          "readOnly": true,
          "$ref": "./network.json#/definitions/ProvisioningState",
          "description": "The provisioning state of the recordset."
        },
        "ttl": {
          "type": "integer",
          "description": "Recordset time to live."
        },
        "ipAddresses": {
          "type": "array",
          "items": {
            "type": "string"
          },
          "description": "The private ip address of the private endpoint."
        }
      },
      "description": "A collective group of information about the record set information."
    },
    "PrivateEndpointIPConfiguration": {
      "properties": {
        "properties": {
          "x-ms-client-flatten": true,
          "$ref": "#/definitions/PrivateEndpointIPConfigurationProperties",
          "description": "Properties of private endpoint IP configurations."
        },
        "name": {
          "type": "string",
          "description": "The name of the resource that is unique within a resource group."
        }
      },
      "description": "An IP Configuration of the private endpoint."
    },
    "PrivateEndpointIPConfigurationProperties": {
      "properties": {
        "groupId": {
          "type": "string",
          "description": "The ID of a group obtained from the remote resource that this private endpoint should connect to."
        },
        "memberName": {
          "type": "string",
          "description": "The member name of a group obtained from the remote resource that this private endpoint should connect to."
        },
        "privateIPAddress": {
          "type": "string",
          "description": "A private ip address obtained from the private endpoint's subnet."
        }
      },
      "description": "Properties of an IP Configuration of the private endpoint."
    }
  }
}<|MERGE_RESOLUTION|>--- conflicted
+++ resolved
@@ -721,7 +721,6 @@
             "$ref": "./applicationSecurityGroup.json#/definitions/ApplicationSecurityGroup"
           },
           "description": "Application security groups in which the private endpoint IP configuration is included."
-<<<<<<< HEAD
         },
         "ipConfigurations": {
           "type": "array",
@@ -729,8 +728,6 @@
             "$ref": "#/definitions/PrivateEndpointIPConfiguration"
           },
           "description": "A list of IP configurations of the private endpoint. This will be used to map to the First Party Service's endpoints."
-=======
->>>>>>> 8a75f094
         }
       },
       "description": "Properties of the private endpoint."

--- conflicted
+++ resolved
@@ -1376,19 +1376,11 @@
       "description": "Log Analytics Resources for Firewall Policy Insights.",
       "x-ms-discriminator-value": "FirewallPolicyLogAnalyticsResources",
       "properties": {
-<<<<<<< HEAD
         "workspaces": {
           "type": "array",
           "description": "List of workspaces for Firewall Policy Insights.",
           "items": {
             "$ref": "./network.json#/definitions/FirewallPolicyLogAnalyticsWorkspace"
-=======
-        "workspaceIds": {
-          "type": "array",
-          "description": "List of workspace Ids for Firewall Policy Insights.",
-          "items": {
-            "$ref": "./network.json#/definitions/SubResource"
->>>>>>> 17dc295c
           }
         },
         "defaultWorkspaceId": {
@@ -1396,7 +1388,6 @@
           "description": "The default workspace Id for Firewall Policy Insights."
         }
       }
-<<<<<<< HEAD
     },
     "FirewallPolicyLogAnalyticsWorkspace": {
       "description": "Log Analytics Workspace for Firewall Policy Insights.",
@@ -1406,13 +1397,11 @@
           "type": "string",
           "description": "Region to configure the Workspace."
         },
-        "WorkspaceId": {
+        "workspaceId": {
           "$ref": "./network.json#/definitions/SubResource",
           "description": "The workspace Id for Firewall Policy Insights."
         }
       }
-=======
->>>>>>> 17dc295c
     }
   }
 }
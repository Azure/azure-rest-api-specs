{
  "parameters": {
    "api-version": "2020-11-01",
    "subscriptionId": "subid",
    "resourceGroupName": "rg1",
    "firewallPolicyName": "firewallPolicy"
  },
  "responses": {
    "200": {
      "body": {
        "name": "firewallPolicy",
        "id": "/subscriptions/subid/resourceGroups/rg1/providers/Microsoft.Network/firewallPolicies/firewallPolicy",
        "type": "Microsoft.Network/firewallPolicies",
        "etag": "w/\\00000000-0000-0000-0000-000000000000\\",
        "location": "West US",
        "tags": {
          "key1": "value1"
        },
        "properties": {
          "provisioningState": "Succeeded",
          "threatIntelMode": "Alert",
          "threatIntelWhitelist": {
            "ipAddresses": [
              "20.3.4.5"
            ],
            "fqdns": [
              "*.microsoft.com"
            ]
          },
          "ruleCollectionGroups": [
            {
              "id": "/subscriptions/subid/resourceGroups/rg1/providers/Microsoft.Network/firewallPolicies/firewallPolicy/ruleCollectionGroups/ruleCollectionGroup1"
            }
          ],
          "insights": {
            "isEnabled": true,
            "retentionDays": 100,
            "logAnalyticsResources": {
<<<<<<< HEAD
              "workspacees": [
                {
                  "region": "westus",
                  "workspaceId": {
                    "id": "/subscriptions/subid/resourcegroups/rg1/providers/microsoft.operationalinsights/workspaces/workspace1"
                  }
                },
                {
                  "region": "eastus",
                  "workspaceId": {
                    "id": "/subscriptions/subid/resourcegroups/rg1/providers/microsoft.operationalinsights/workspaces/workspace2"
                  }
=======
              "workspaceIds": [
                {
                  "id": "/subscriptions/subid/resourcegroups/rg1/providers/microsoft.operationalinsights/workspaces/workspace1"
                },
                {
                  "id": "/subscriptions/subid/resourcegroups/rg1/providers/microsoft.operationalinsights/workspaces/workspace2"
>>>>>>> 17dc295c
                }
              ],
              "defaultWorkspaceId": {
                "id": "/subscriptions/subid/resourcegroups/rg1/providers/microsoft.operationalinsights/workspaces/defaultWorkspace"
              }
            }
          },
          "firewalls": [],
          "snat": {
            "privateRanges": [
              "IANAPrivateRanges"
            ]
          },
          "dnsSettings": {
            "servers": [
              "30.3.4.5"
            ],
            "enableProxy": true,
            "requireProxyForNetworkRules": false
          },
          "sku": {
            "tier": "Premium"
          },
          "intrusionDetection": {
            "mode": "Alert",
            "configuration": {
              "signatureOverrides": [
                {
                  "id": "2525004",
                  "mode": "Deny"
                }
              ],
              "bypassTrafficSettings": [
                {
                  "name": "bypassRule1",
                  "description": "Rule 1",
                  "protocol": "TCP",
                  "sourceAddresses": [
                    "1.2.3.4"
                  ],
                  "destinationAddresses": [
                    "5.6.7.8"
                  ],
                  "destinationPorts": [
                    "*"
                  ]
                }
              ]
            }
          },
          "transportSecurity": {
            "certificateAuthority": {
              "name": "clientcert",
              "keyVaultSecretId": "https://kv/secret"
            }
          }
        }
      }
    }
  }
}<|MERGE_RESOLUTION|>--- conflicted
+++ resolved
@@ -36,8 +36,7 @@
             "isEnabled": true,
             "retentionDays": 100,
             "logAnalyticsResources": {
-<<<<<<< HEAD
-              "workspacees": [
+              "workspaces": [
                 {
                   "region": "westus",
                   "workspaceId": {
@@ -49,14 +48,6 @@
                   "workspaceId": {
                     "id": "/subscriptions/subid/resourcegroups/rg1/providers/microsoft.operationalinsights/workspaces/workspace2"
                   }
-=======
-              "workspaceIds": [
-                {
-                  "id": "/subscriptions/subid/resourcegroups/rg1/providers/microsoft.operationalinsights/workspaces/workspace1"
-                },
-                {
-                  "id": "/subscriptions/subid/resourcegroups/rg1/providers/microsoft.operationalinsights/workspaces/workspace2"
->>>>>>> 17dc295c
                 }
               ],
               "defaultWorkspaceId": {

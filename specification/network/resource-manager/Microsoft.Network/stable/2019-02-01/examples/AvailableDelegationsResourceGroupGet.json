{
<<<<<<< HEAD
  "parameters": {
    "api-version": "2019-02-01",
    "location": "regionName",
    "subscriptionId": "subId",
    "resourceGroupName": "rg1"
  },
  "responses": {
    "200": {
      "body": {
=======
  "parameters" : {
    "api-version": "2019-02-01",
    "location": "regionName",
    "subscriptionId" : "subId",
    "resourceGroupName" : "rg1"
  },
  "responses" : {
    "200" : {
      "body" : {
>>>>>>> 6d348f4f
        "value": [
          {
            "name": "Microsoft.Provider.resourceType",
            "id": "/subscriptions/subId/resourceGroups/rg1/providers/Microsoft.Network/availableDelegations/Microsoft.Provider.resourceType",
            "type": "Microsoft.Network/availableDelegations",
            "serviceName": "Microsoft.Provider/resourceType",
            "actions": [
              "Microsoft.Network/resource/action"
            ]
          }
        ]
      }
    }
  }
}<|MERGE_RESOLUTION|>--- conflicted
+++ resolved
@@ -1,15 +1,4 @@
 {
-<<<<<<< HEAD
-  "parameters": {
-    "api-version": "2019-02-01",
-    "location": "regionName",
-    "subscriptionId": "subId",
-    "resourceGroupName": "rg1"
-  },
-  "responses": {
-    "200": {
-      "body": {
-=======
   "parameters" : {
     "api-version": "2019-02-01",
     "location": "regionName",
@@ -19,7 +8,6 @@
   "responses" : {
     "200" : {
       "body" : {
->>>>>>> 6d348f4f
         "value": [
           {
             "name": "Microsoft.Provider.resourceType",

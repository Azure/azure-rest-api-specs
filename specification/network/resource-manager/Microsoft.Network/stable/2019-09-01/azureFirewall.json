--- conflicted
+++ resolved
@@ -726,12 +726,6 @@
           "type": "string",
           "description": "The translated port for this NAT rule."
         },
-        "sourceIpGroups": {
-          "type": "array",
-          "description": "List of source IpGroups for this rule.",
-          "items": {
-            "type": "string"
-        },
         "translatedFqdn": {
           "type": "string",
           "description": "The translated FQDN for this NAT rule."
@@ -858,6 +852,10 @@
             "type": "string"
           }
         },
+        "destinationFqdns": {
+          "type": "array",
+          "description": "List of destination FQDNs."
+        },
         "sourceIpGroups": {
           "type": "array",
           "description": "List of source IpGroups for this rule.",
@@ -865,32 +863,12 @@
             "type": "string"
           }
         },
-<<<<<<< HEAD
-        "sourceIpGroups": {
-          "type": "array",
-          "description": "List of source IpGroups for this rule.",
-          "items": {
-            "type": "string"
-          }
-        },
-        "destinationIpGroups": {
-          "type": "array",
-          "description": "List of destination IpGroups for this rule.",
-          "items": {
-            "type": "string"
-          }
-=======
         "destinationIpGroups": {
           "type": "array",
           "description": "List of destination IpGroups for this rule.",
            "items": {
             "type": "string"
            }
-        },
-        "destinationFqdns": {
-          "type": "array",
-          "description": "List of destination FQDNs."
->>>>>>> 29348b14
         }
       },
       "description": "Properties of the network rule."

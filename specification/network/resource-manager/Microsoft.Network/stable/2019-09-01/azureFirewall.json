--- conflicted
+++ resolved
@@ -726,18 +726,15 @@
           "type": "string",
           "description": "The translated port for this NAT rule."
         },
-<<<<<<< HEAD
         "sourceIpGroups": {
           "type": "array",
           "description": "List of source IpGroups for this rule.",
           "items": {
             "type": "string"
-          }
-=======
+        },
         "translatedFqdn": {
           "type": "string",
           "description": "The translated FQDN for this NAT rule."
->>>>>>> c0cecd08
         }
       },
       "description": "Properties of a NAT rule."
@@ -854,7 +851,6 @@
             "type": "string"
           }
         },
-<<<<<<< HEAD
         "sourceIpGroups": {
           "type": "array",
           "description": "List of source IpGroups for this rule.",
@@ -865,14 +861,13 @@
         "destinationIpGroups": {
           "type": "array",
           "description": "List of destination IpGroups for this rule.",
-=======
+           "items": {
+            "type": "string"
+           }
+        },
         "destinationFqdns": {
           "type": "array",
-          "description": "List of destination FQDNs.",
->>>>>>> c0cecd08
-          "items": {
-            "type": "string"
-          }
+          "description": "List of destination FQDNs."
         }
       },
       "description": "Properties of the network rule."

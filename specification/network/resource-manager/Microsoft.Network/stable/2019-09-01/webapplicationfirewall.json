--- conflicted
+++ resolved
@@ -334,11 +334,7 @@
           "readOnly": true,
           "type": "array",
           "items": {
-<<<<<<< HEAD
-            "$ref": "./applicationGateway.json#/definitions/SubResource"
-=======
             "$ref": "./network.json#/definitions/SubResource"
->>>>>>> 2bb9771c
           },
           "description": "A collection of references to application gateway http listeners."
         },
@@ -346,11 +342,7 @@
           "readOnly": true,
           "type": "array",
           "items": {
-<<<<<<< HEAD
-            "$ref": "./applicationGateway.json#/definitions/SubResource"
-=======
             "$ref": "./network.json#/definitions/SubResource"
->>>>>>> 2bb9771c
           },
           "description": "A collection of references to application gateway path rules."
         }

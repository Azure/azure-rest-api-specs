{
  "swagger": "2.0",
  "info": {
    "title": "NetworkManagementClient",
    "description": "The Microsoft Azure Network management API provides a RESTful set of web services that interact with Microsoft Azure Networks service to manage your network resources. The API has entities that capture the relationship between an end user and the Microsoft Azure Networks service.",
    "version": "2019-09-01"
  },
  "host": "management.azure.com",
  "schemes": [
    "https"
  ],
  "consumes": [
    "application/json"
  ],
  "produces": [
    "application/json"
  ],
  "security": [
    {
      "azure_auth": [
        "user_impersonation"
      ]
    }
  ],
  "securityDefinitions": {
    "azure_auth": {
      "type": "oauth2",
      "authorizationUrl": "https://login.microsoftonline.com/common/oauth2/authorize",
      "flow": "implicit",
      "description": "Azure Active Directory OAuth2 Flow.",
      "scopes": {
        "user_impersonation": "impersonate your user account"
      }
    }
  },
  "paths": {
    "/subscriptions/{subscriptionId}/resourceGroups/{resourceGroupName}/providers/Microsoft.Network/applicationGateways/{applicationGatewayName}": {
      "delete": {
        "tags": [
          "ApplicationGateways"
        ],
        "operationId": "ApplicationGateways_Delete",
        "x-ms-examples": {
          "Delete ApplicationGateway": {
            "$ref": "./examples/ApplicationGatewayDelete.json"
          }
        },
        "description": "Deletes the specified application gateway.",
        "parameters": [
          {
            "name": "resourceGroupName",
            "in": "path",
            "required": true,
            "type": "string",
            "description": "The name of the resource group."
          },
          {
            "name": "applicationGatewayName",
            "in": "path",
            "required": true,
            "type": "string",
            "description": "The name of the application gateway."
          },
          {
            "$ref": "./network.json#/parameters/ApiVersionParameter"
          },
          {
            "$ref": "./network.json#/parameters/SubscriptionIdParameter"
          }
        ],
        "responses": {
          "202": {
            "description": "Accepted and the operation will complete asynchronously."
          },
          "204": {
            "description": "Request successful. Resource with the specified name does not exist."
          },
          "200": {
            "description": "Delete successful."
          }
        },
        "x-ms-long-running-operation": true,
        "x-ms-long-running-operation-options": {
          "final-state-via": "location"
        }
      },
      "get": {
        "tags": [
          "ApplicationGateways"
        ],
        "operationId": "ApplicationGateways_Get",
        "x-ms-examples": {
          "Get ApplicationGateway": {
            "$ref": "./examples/ApplicationGatewayGet.json"
          }
        },
        "description": "Gets the specified application gateway.",
        "parameters": [
          {
            "name": "resourceGroupName",
            "in": "path",
            "required": true,
            "type": "string",
            "description": "The name of the resource group."
          },
          {
            "name": "applicationGatewayName",
            "in": "path",
            "required": true,
            "type": "string",
            "description": "The name of the application gateway."
          },
          {
            "$ref": "./network.json#/parameters/ApiVersionParameter"
          },
          {
            "$ref": "./network.json#/parameters/SubscriptionIdParameter"
          }
        ],
        "responses": {
          "200": {
            "description": "Request successful. The operation returns an ApplicationGateway resource.",
            "schema": {
              "$ref": "#/definitions/ApplicationGateway"
            }
          }
        }
      },
      "put": {
        "tags": [
          "ApplicationGateways"
        ],
        "operationId": "ApplicationGateways_CreateOrUpdate",
        "description": "Creates or updates the specified application gateway.",
        "parameters": [
          {
            "name": "resourceGroupName",
            "in": "path",
            "required": true,
            "type": "string",
            "description": "The name of the resource group."
          },
          {
            "name": "applicationGatewayName",
            "in": "path",
            "required": true,
            "type": "string",
            "description": "The name of the application gateway."
          },
          {
            "name": "parameters",
            "in": "body",
            "required": true,
            "schema": {
              "$ref": "#/definitions/ApplicationGateway"
            },
            "description": "Parameters supplied to the create or update application gateway operation."
          },
          {
            "$ref": "./network.json#/parameters/ApiVersionParameter"
          },
          {
            "$ref": "./network.json#/parameters/SubscriptionIdParameter"
          }
        ],
        "responses": {
          "201": {
            "description": "Create successful. The operation returns the resulting ApplicationGateway resource.",
            "schema": {
              "$ref": "#/definitions/ApplicationGateway"
            }
          },
          "200": {
            "description": "Update successful. The operation returns the resulting ApplicationGateway resource.",
            "schema": {
              "$ref": "#/definitions/ApplicationGateway"
            }
          }
        },
        "x-ms-examples": {
          "Create Application Gateway": {
            "$ref": "./examples/ApplicationGatewayCreate.json"
          }
        },
        "x-ms-long-running-operation": true,
        "x-ms-long-running-operation-options": {
          "final-state-via": "azure-async-operation"
        }
      },
      "patch": {
        "tags": [
          "ApplicationGateways"
        ],
        "operationId": "ApplicationGateways_UpdateTags",
        "x-ms-examples": {
          "Update Application Gateway tags": {
            "$ref": "./examples/ApplicationGatewayUpdateTags.json"
          }
        },
        "description": "Updates the specified application gateway tags.",
        "parameters": [
          {
            "name": "resourceGroupName",
            "in": "path",
            "required": true,
            "type": "string",
            "description": "The name of the resource group."
          },
          {
            "name": "applicationGatewayName",
            "in": "path",
            "required": true,
            "type": "string",
            "description": "The name of the application gateway."
          },
          {
            "name": "parameters",
            "in": "body",
            "required": true,
            "schema": {
              "$ref": "./network.json#/definitions/TagsObject"
            },
            "description": "Parameters supplied to update application gateway tags."
          },
          {
            "$ref": "./network.json#/parameters/ApiVersionParameter"
          },
          {
            "$ref": "./network.json#/parameters/SubscriptionIdParameter"
          }
        ],
        "responses": {
          "200": {
            "description": "Update successful. The operation returns the resulting ApplicationGateway resource.",
            "schema": {
              "$ref": "#/definitions/ApplicationGateway"
            }
          }
        },
        "x-ms-long-running-operation": true
      }
    },
    "/subscriptions/{subscriptionId}/resourceGroups/{resourceGroupName}/providers/Microsoft.Network/applicationGateways": {
      "get": {
        "tags": [
          "ApplicationGateways"
        ],
        "operationId": "ApplicationGateways_List",
        "x-ms-examples": {
          "Lists all application gateways in a resource group": {
            "$ref": "./examples/ApplicationGatewayList.json"
          }
        },
        "description": "Lists all application gateways in a resource group.",
        "parameters": [
          {
            "name": "resourceGroupName",
            "in": "path",
            "required": true,
            "type": "string",
            "description": "The name of the resource group."
          },
          {
            "$ref": "./network.json#/parameters/ApiVersionParameter"
          },
          {
            "$ref": "./network.json#/parameters/SubscriptionIdParameter"
          }
        ],
        "responses": {
          "200": {
            "description": "Success. The operation returns a list of ApplicationGateway resources.",
            "schema": {
              "$ref": "#/definitions/ApplicationGatewayListResult"
            }
          }
        },
        "x-ms-pageable": {
          "nextLinkName": "nextLink"
        }
      }
    },
    "/subscriptions/{subscriptionId}/providers/Microsoft.Network/applicationGateways": {
      "get": {
        "tags": [
          "ApplicationGateways"
        ],
        "operationId": "ApplicationGateways_ListAll",
        "x-ms-examples": {
          "Lists all application gateways in a subscription": {
            "$ref": "./examples/ApplicationGatewayListAll.json"
          }
        },
        "description": "Gets all the application gateways in a subscription.",
        "parameters": [
          {
            "$ref": "./network.json#/parameters/ApiVersionParameter"
          },
          {
            "$ref": "./network.json#/parameters/SubscriptionIdParameter"
          }
        ],
        "responses": {
          "200": {
            "description": "Success. The operation returns a list of ApplicationGateway resources.",
            "schema": {
              "$ref": "#/definitions/ApplicationGatewayListResult"
            }
          }
        },
        "x-ms-pageable": {
          "nextLinkName": "nextLink"
        }
      }
    },
    "/subscriptions/{subscriptionId}/resourceGroups/{resourceGroupName}/providers/Microsoft.Network/applicationGateways/{applicationGatewayName}/start": {
      "post": {
        "tags": [
          "ApplicationGateways"
        ],
        "operationId": "ApplicationGateways_Start",
        "x-ms-examples": {
          "Start Application Gateway": {
            "$ref": "./examples/ApplicationGatewayStart.json"
          }
        },
        "description": "Starts the specified application gateway.",
        "parameters": [
          {
            "name": "resourceGroupName",
            "in": "path",
            "required": true,
            "type": "string",
            "description": "The name of the resource group."
          },
          {
            "name": "applicationGatewayName",
            "in": "path",
            "required": true,
            "type": "string",
            "description": "The name of the application gateway."
          },
          {
            "$ref": "./network.json#/parameters/ApiVersionParameter"
          },
          {
            "$ref": "./network.json#/parameters/SubscriptionIdParameter"
          }
        ],
        "responses": {
          "200": {
            "description": "Request successful. The operation starts the ApplicationGateway resource."
          },
          "202": {
            "description": "Accepted and the operation will complete asynchronously."
          }
        },
        "x-ms-long-running-operation": true,
        "x-ms-long-running-operation-options": {
          "final-state-via": "location"
        }
      }
    },
    "/subscriptions/{subscriptionId}/resourceGroups/{resourceGroupName}/providers/Microsoft.Network/applicationGateways/{applicationGatewayName}/stop": {
      "post": {
        "tags": [
          "ApplicationGateways"
        ],
        "operationId": "ApplicationGateways_Stop",
        "x-ms-examples": {
          "Stop Application Gateway": {
            "$ref": "./examples/ApplicationGatewayStop.json"
          }
        },
        "description": "Stops the specified application gateway in a resource group.",
        "parameters": [
          {
            "name": "resourceGroupName",
            "in": "path",
            "required": true,
            "type": "string",
            "description": "The name of the resource group."
          },
          {
            "name": "applicationGatewayName",
            "in": "path",
            "required": true,
            "type": "string",
            "description": "The name of the application gateway."
          },
          {
            "$ref": "./network.json#/parameters/ApiVersionParameter"
          },
          {
            "$ref": "./network.json#/parameters/SubscriptionIdParameter"
          }
        ],
        "responses": {
          "200": {
            "description": "Request successful. The operation stops the ApplicationGateway resource."
          },
          "202": {
            "description": "Accepted and the operation will complete asynchronously."
          }
        },
        "x-ms-long-running-operation": true,
        "x-ms-long-running-operation-options": {
          "final-state-via": "location"
        }
      }
    },
    "/subscriptions/{subscriptionId}/resourceGroups/{resourceGroupName}/providers/Microsoft.Network/applicationGateways/{applicationGatewayName}/backendhealth": {
      "post": {
        "tags": [
          "ApplicationGateways"
        ],
        "operationId": "ApplicationGateways_BackendHealth",
        "description": "Gets the backend health of the specified application gateway in a resource group.",
        "x-ms-examples": {
          "Get Backend Health": {
            "$ref": "./examples/ApplicationGatewayBackendHealthGet.json"
          }
        },
        "parameters": [
          {
            "name": "resourceGroupName",
            "in": "path",
            "required": true,
            "type": "string",
            "description": "The name of the resource group."
          },
          {
            "name": "applicationGatewayName",
            "in": "path",
            "required": true,
            "type": "string",
            "description": "The name of the application gateway."
          },
          {
            "$ref": "./network.json#/parameters/ApiVersionParameter"
          },
          {
            "$ref": "./network.json#/parameters/SubscriptionIdParameter"
          },
          {
            "name": "$expand",
            "in": "query",
            "required": false,
            "type": "string",
            "description": "Expands BackendAddressPool and BackendHttpSettings referenced in backend health."
          }
        ],
        "responses": {
          "200": {
            "description": "Request successful.",
            "schema": {
              "$ref": "#/definitions/ApplicationGatewayBackendHealth"
            }
          },
          "202": {
            "description": "Accepted and the operation will complete asynchronously."
          }
        },
        "x-ms-long-running-operation": true,
        "x-ms-long-running-operation-options": {
          "final-state-via": "location"
        }
      }
    },
    "/subscriptions/{subscriptionId}/resourceGroups/{resourceGroupName}/providers/Microsoft.Network/applicationGateways/{applicationGatewayName}/getBackendHealthOnDemand": {
      "post": {
        "tags": [
          "ApplicationGateways"
        ],
        "operationId": "ApplicationGateways_BackendHealthOnDemand",
        "description": "Gets the backend health for given combination of backend pool and http setting of the specified application gateway in a resource group.",
        "x-ms-examples": {
          "Test Backend Health": {
            "$ref": "./examples/ApplicationGatewayBackendHealthTest.json"
          }
        },
        "parameters": [
          {
            "name": "resourceGroupName",
            "in": "path",
            "required": true,
            "type": "string",
            "description": "The name of the resource group."
          },
          {
            "name": "applicationGatewayName",
            "in": "path",
            "required": true,
            "type": "string",
            "description": "The name of the application gateway."
          },
          {
            "$ref": "./network.json#/parameters/ApiVersionParameter"
          },
          {
            "$ref": "./network.json#/parameters/SubscriptionIdParameter"
          },
          {
            "name": "$expand",
            "in": "query",
            "required": false,
            "type": "string",
            "description": "Expands BackendAddressPool and BackendHttpSettings referenced in backend health."
          },
          {
            "name": "probeRequest",
            "in": "body",
            "required": true,
            "schema": {
              "$ref": "#/definitions/ApplicationGatewayOnDemandProbe"
            },
            "description": "Request body for on-demand test probe operation."
          }
        ],
        "responses": {
          "200": {
            "description": "Request successful.",
            "schema": {
              "$ref": "#/definitions/ApplicationGatewayBackendHealthOnDemand"
            }
          },
          "202": {
            "description": "Accepted and the operation will complete asynchronously."
          }
        },
        "x-ms-long-running-operation": true,
        "x-ms-long-running-operation-options": {
          "final-state-via": "location"
        }
      }
    },
    "/subscriptions/{subscriptionId}/providers/Microsoft.Network/applicationGatewayAvailableServerVariables": {
      "get": {
        "tags": [
          "ApplicationGateways"
        ],
        "operationId": "ApplicationGateways_ListAvailableServerVariables",
        "x-ms-examples": {
          "Get Available Server Variables": {
            "$ref": "./examples/ApplicationGatewayAvailableServerVariablesGet.json"
          }
        },
        "description": "Lists all available server variables.",
        "parameters": [
          {
            "$ref": "./network.json#/parameters/ApiVersionParameter"
          },
          {
            "$ref": "./network.json#/parameters/SubscriptionIdParameter"
          }
        ],
        "responses": {
          "200": {
            "description": "Success. The operation returns a list of all available server variables.",
            "schema": {
              "$ref": "#/definitions/ApplicationGatewayAvailableServerVariablesResult"
            }
          },
          "default": {
            "description": "Unexpected error.",
            "schema": {
              "$ref": "./network.json#/definitions/Error"
            }
          }
        }
      }
    },
    "/subscriptions/{subscriptionId}/providers/Microsoft.Network/applicationGatewayAvailableRequestHeaders": {
      "get": {
        "tags": [
          "ApplicationGateways"
        ],
        "operationId": "ApplicationGateways_ListAvailableRequestHeaders",
        "x-ms-examples": {
          "Get Available Request Headers": {
            "$ref": "./examples/ApplicationGatewayAvailableRequestHeadersGet.json"
          }
        },
        "description": "Lists all available request headers.",
        "parameters": [
          {
            "$ref": "./network.json#/parameters/ApiVersionParameter"
          },
          {
            "$ref": "./network.json#/parameters/SubscriptionIdParameter"
          }
        ],
        "responses": {
          "200": {
            "description": "Success. The operation returns a list of all available request headers.",
            "schema": {
              "$ref": "#/definitions/ApplicationGatewayAvailableRequestHeadersResult"
            }
          },
          "default": {
            "description": "Unexpected error.",
            "schema": {
              "$ref": "./network.json#/definitions/Error"
            }
          }
        }
      }
    },
    "/subscriptions/{subscriptionId}/providers/Microsoft.Network/applicationGatewayAvailableResponseHeaders": {
      "get": {
        "tags": [
          "ApplicationGateways"
        ],
        "operationId": "ApplicationGateways_ListAvailableResponseHeaders",
        "x-ms-examples": {
          "Get Available Response Headers": {
            "$ref": "./examples/ApplicationGatewayAvailableResponseHeadersGet.json"
          }
        },
        "description": "Lists all available response headers.",
        "parameters": [
          {
            "$ref": "./network.json#/parameters/ApiVersionParameter"
          },
          {
            "$ref": "./network.json#/parameters/SubscriptionIdParameter"
          }
        ],
        "responses": {
          "200": {
            "description": "Success. The operation returns a list of all available response headers.",
            "schema": {
              "$ref": "#/definitions/ApplicationGatewayAvailableResponseHeadersResult"
            }
          },
          "default": {
            "description": "Unexpected error.",
            "schema": {
              "$ref": "./network.json#/definitions/Error"
            }
          }
        }
      }
    },
    "/subscriptions/{subscriptionId}/providers/Microsoft.Network/applicationGatewayAvailableWafRuleSets": {
      "get": {
        "tags": [
          "ApplicationGateways"
        ],
        "operationId": "ApplicationGateways_ListAvailableWafRuleSets",
        "x-ms-examples": {
          "Get Available Waf Rule Sets": {
            "$ref": "./examples/ApplicationGatewayAvailableWafRuleSetsGet.json"
          }
        },
        "description": "Lists all available web application firewall rule sets.",
        "parameters": [
          {
            "$ref": "./network.json#/parameters/ApiVersionParameter"
          },
          {
            "$ref": "./network.json#/parameters/SubscriptionIdParameter"
          }
        ],
        "responses": {
          "200": {
            "description": "Success. The operation returns a list of all available web application firewall rule sets.",
            "schema": {
              "$ref": "#/definitions/ApplicationGatewayAvailableWafRuleSetsResult"
            }
          }
        }
      }
    },
    "/subscriptions/{subscriptionId}/providers/Microsoft.Network/applicationGatewayAvailableSslOptions/default": {
      "get": {
        "tags": [
          "ApplicationGateways"
        ],
        "operationId": "ApplicationGateways_ListAvailableSslOptions",
        "x-ms-examples": {
          "Get Available Ssl Options": {
            "$ref": "./examples/ApplicationGatewayAvailableSslOptionsGet.json"
          }
        },
        "description": "Lists available Ssl options for configuring Ssl policy.",
        "parameters": [
          {
            "$ref": "./network.json#/parameters/ApiVersionParameter"
          },
          {
            "$ref": "./network.json#/parameters/SubscriptionIdParameter"
          }
        ],
        "responses": {
          "200": {
            "description": "Success. The operation returns all available Ssl options for configuring Ssl policy.",
            "schema": {
              "$ref": "#/definitions/ApplicationGatewayAvailableSslOptions"
            }
          }
        }
      }
    },
    "/subscriptions/{subscriptionId}/providers/Microsoft.Network/applicationGatewayAvailableSslOptions/default/predefinedPolicies": {
      "get": {
        "tags": [
          "ApplicationGateways"
        ],
        "operationId": "ApplicationGateways_ListAvailableSslPredefinedPolicies",
        "x-ms-examples": {
          "Get Available Ssl Predefined Policies": {
            "$ref": "./examples/ApplicationGatewayAvailableSslOptionsPredefinedPoliciesGet.json"
          }
        },
        "x-ms-pageable": {
          "nextLinkName": "nextLink"
        },
        "description": "Lists all SSL predefined policies for configuring Ssl policy.",
        "parameters": [
          {
            "$ref": "./network.json#/parameters/ApiVersionParameter"
          },
          {
            "$ref": "./network.json#/parameters/SubscriptionIdParameter"
          }
        ],
        "responses": {
          "200": {
            "description": "Success. The operation returns a lists of all Ssl predefined policies for configuring Ssl policy.",
            "schema": {
              "$ref": "#/definitions/ApplicationGatewayAvailableSslPredefinedPolicies"
            }
          }
        }
      }
    },
    "/subscriptions/{subscriptionId}/providers/Microsoft.Network/applicationGatewayAvailableSslOptions/default/predefinedPolicies/{predefinedPolicyName}": {
      "get": {
        "tags": [
          "ApplicationGateways"
        ],
        "operationId": "ApplicationGateways_GetSslPredefinedPolicy",
        "x-ms-examples": {
          "Get Available Ssl Predefined Policy by name": {
            "$ref": "./examples/ApplicationGatewayAvailableSslOptionsPredefinedPolicyGet.json"
          }
        },
        "description": "Gets Ssl predefined policy with the specified policy name.",
        "parameters": [
          {
            "$ref": "./network.json#/parameters/ApiVersionParameter"
          },
          {
            "$ref": "./network.json#/parameters/SubscriptionIdParameter"
          },
          {
            "name": "predefinedPolicyName",
            "in": "path",
            "required": true,
            "type": "string",
            "description": "Name of Ssl predefined policy."
          }
        ],
        "responses": {
          "200": {
            "description": "Success. The operation returns a Ssl predefined policy with the specified policy name.",
            "schema": {
              "$ref": "#/definitions/ApplicationGatewaySslPredefinedPolicy"
            }
          }
        }
      }
    }
  },
  "definitions": {
    "ApplicationGatewayOnDemandProbe": {
      "properties": {
        "protocol": {
          "$ref": "#/definitions/ApplicationGatewayProtocol",
          "description": "The protocol used for the probe."
        },
        "host": {
          "type": "string",
          "description": "Host name to send the probe to."
        },
        "path": {
          "type": "string",
          "description": "Relative path of probe. Valid path starts from '/'. Probe is sent to <Protocol>://<host>:<port><path>."
        },
        "timeout": {
          "type": "integer",
          "format": "int32",
          "description": "The probe timeout in seconds. Probe marked as failed if valid response is not received with this timeout period. Acceptable values are from 1 second to 86400 seconds."
        },
        "pickHostNameFromBackendHttpSettings": {
          "type": "boolean",
          "description": "Whether the host header should be picked from the backend http settings. Default value is false."
        },
        "match": {
          "$ref": "#/definitions/ApplicationGatewayProbeHealthResponseMatch",
          "description": "Criterion for classifying a healthy probe response."
        },
        "backendAddressPool": {
          "$ref": "./network.json#/definitions/SubResource",
          "description": "Reference of backend pool of application gateway to which probe request will be sent."
        },
        "backendHttpSettings": {
          "$ref": "./network.json#/definitions/SubResource",
          "description": "Reference of backend http setting of application gateway to be used for test probe."
        }
      },
      "description": "Details of on demand test probe request."
    },
    "ApplicationGatewayBackendHealthOnDemand": {
      "properties": {
        "backendAddressPool": {
          "$ref": "#/definitions/ApplicationGatewayBackendAddressPool",
          "description": "Reference of an ApplicationGatewayBackendAddressPool resource."
        },
        "backendHealthHttpSettings": {
          "$ref": "#/definitions/ApplicationGatewayBackendHealthHttpSettings",
          "description": "Application gateway BackendHealthHttp settings."
        }
      },
      "description": "Result of on demand test probe."
    },
    "ApplicationGatewayBackendHealth": {
      "properties": {
        "backendAddressPools": {
          "type": "array",
          "items": {
            "$ref": "#/definitions/ApplicationGatewayBackendHealthPool"
          },
          "description": "A list of ApplicationGatewayBackendHealthPool resources."
        }
      },
      "description": "Response for ApplicationGatewayBackendHealth API service call."
    },
    "ApplicationGatewayBackendHealthPool": {
      "properties": {
        "backendAddressPool": {
          "$ref": "#/definitions/ApplicationGatewayBackendAddressPool",
          "description": "Reference of an ApplicationGatewayBackendAddressPool resource."
        },
        "backendHttpSettingsCollection": {
          "type": "array",
          "items": {
            "$ref": "#/definitions/ApplicationGatewayBackendHealthHttpSettings"
          },
          "description": "List of ApplicationGatewayBackendHealthHttpSettings resources."
        }
      },
      "description": "Application gateway BackendHealth pool."
    },
    "ApplicationGatewayBackendHealthHttpSettings": {
      "properties": {
        "backendHttpSettings": {
          "$ref": "#/definitions/ApplicationGatewayBackendHttpSettings",
          "description": "Reference of an ApplicationGatewayBackendHttpSettings resource."
        },
        "servers": {
          "type": "array",
          "items": {
            "$ref": "#/definitions/ApplicationGatewayBackendHealthServer"
          },
          "description": "List of ApplicationGatewayBackendHealthServer resources."
        }
      },
      "description": "Application gateway BackendHealthHttp settings."
    },
    "ApplicationGatewayBackendHealthServer": {
      "properties": {
        "address": {
          "type": "string",
          "description": "IP address or FQDN of backend server."
        },
        "ipConfiguration": {
          "$ref": "./networkInterface.json#/definitions/NetworkInterfaceIPConfiguration",
          "description": "Reference of IP configuration of backend server."
        },
        "health": {
          "type": "string",
          "description": "Health of backend server.",
          "enum": [
            "Unknown",
            "Up",
            "Down",
            "Partial",
            "Draining"
          ],
          "x-ms-enum": {
            "name": "ApplicationGatewayBackendHealthServerHealth",
            "modelAsString": true
          }
        },
        "healthProbeLog": {
          "type": "string",
          "description": "Health Probe Log."
        }
      },
      "description": "Application gateway backendhealth http settings."
    },
    "ApplicationGatewaySku": {
      "properties": {
        "name": {
          "type": "string",
          "description": "Name of an application gateway SKU.",
          "enum": [
            "Standard_Small",
            "Standard_Medium",
            "Standard_Large",
            "WAF_Medium",
            "WAF_Large",
            "Standard_v2",
            "WAF_v2"
          ],
          "x-ms-enum": {
            "name": "ApplicationGatewaySkuName",
            "modelAsString": true
          }
        },
        "tier": {
          "type": "string",
          "description": "Tier of an application gateway.",
          "enum": [
            "Standard",
            "WAF",
            "Standard_v2",
            "WAF_v2"
          ],
          "x-ms-enum": {
            "name": "ApplicationGatewayTier",
            "modelAsString": true
          }
        },
        "capacity": {
          "type": "integer",
          "format": "int32",
          "description": "Capacity (instance count) of an application gateway."
        }
      },
      "description": "SKU of an application gateway."
    },
    "ApplicationGatewaySslPolicy": {
      "properties": {
        "disabledSslProtocols": {
          "type": "array",
          "description": "Ssl protocols to be disabled on application gateway.",
          "items": {
            "type": "string",
            "$ref": "#/definitions/ProtocolsEnum"
          }
        },
        "policyType": {
          "type": "string",
          "description": "Type of Ssl Policy.",
          "enum": [
            "Predefined",
            "Custom"
          ],
          "x-ms-enum": {
            "name": "ApplicationGatewaySslPolicyType",
            "modelAsString": true
          }
        },
        "policyName": {
          "$ref": "#/definitions/PolicyNameEnum",
          "description": "Name of Ssl predefined policy."
        },
        "cipherSuites": {
          "type": "array",
          "items": {
            "$ref": "#/definitions/CipherSuitesEnum"
          },
          "description": "Ssl cipher suites to be enabled in the specified order to application gateway."
        },
        "minProtocolVersion": {
          "$ref": "#/definitions/ProtocolsEnum",
          "description": "Minimum version of Ssl protocol to be supported on application gateway."
        }
      },
      "description": "Application Gateway Ssl policy."
    },
    "ApplicationGatewayIPConfigurationPropertiesFormat": {
      "properties": {
        "subnet": {
          "$ref": "./network.json#/definitions/SubResource",
          "description": "Reference of the subnet resource. A subnet from where application gateway gets its private address."
        },
        "provisioningState": {
          "readOnly": true,
          "$ref": "./network.json#/definitions/ProvisioningState",
          "description": "The provisioning state of the application gateway IP configuration resource."
        }
      },
      "description": "Properties of IP configuration of an application gateway."
    },
    "ApplicationGatewayIPConfiguration": {
      "properties": {
        "properties": {
          "x-ms-client-flatten": true,
          "$ref": "#/definitions/ApplicationGatewayIPConfigurationPropertiesFormat",
          "description": "Properties of the application gateway IP configuration."
        },
        "name": {
          "type": "string",
          "description": "Name of the IP configuration that is unique within an Application Gateway."
        },
        "etag": {
          "readOnly": true,
          "type": "string",
          "description": "A unique read-only string that changes whenever the resource is updated."
        },
        "type": {
          "readOnly": true,
          "type": "string",
          "description": "Type of the resource."
        }
      },
      "allOf": [
        {
          "$ref": "./network.json#/definitions/SubResource"
        }
      ],
      "description": "IP configuration of an application gateway. Currently 1 public and 1 private IP configuration is allowed."
    },
    "ApplicationGatewayAuthenticationCertificatePropertiesFormat": {
      "properties": {
        "data": {
          "type": "string",
          "description": "Certificate public data."
        },
        "provisioningState": {
          "readOnly": true,
          "$ref": "./network.json#/definitions/ProvisioningState",
          "description": "The provisioning state of the authentication certificate resource."
        }
      },
      "description": "Authentication certificates properties of an application gateway."
    },
    "ApplicationGatewayAuthenticationCertificate": {
      "properties": {
        "properties": {
          "x-ms-client-flatten": true,
          "$ref": "#/definitions/ApplicationGatewayAuthenticationCertificatePropertiesFormat",
          "description": "Properties of the application gateway authentication certificate."
        },
        "name": {
          "type": "string",
          "description": "Name of the authentication certificate that is unique within an Application Gateway."
        },
        "etag": {
          "readOnly": true,
          "type": "string",
          "description": "A unique read-only string that changes whenever the resource is updated."
        },
        "type": {
          "readOnly": true,
          "type": "string",
          "description": "Type of the resource."
        }
      },
      "allOf": [
        {
          "$ref": "./network.json#/definitions/SubResource"
        }
      ],
      "description": "Authentication certificates of an application gateway."
    },
    "ApplicationGatewayTrustedRootCertificatePropertiesFormat": {
      "properties": {
        "data": {
          "type": "string",
          "description": "Certificate public data."
        },
        "keyVaultSecretId": {
          "type": "string",
          "description": "Secret Id of (base-64 encoded unencrypted pfx) 'Secret' or 'Certificate' object stored in KeyVault."
        },
        "provisioningState": {
          "readOnly": true,
          "$ref": "./network.json#/definitions/ProvisioningState",
          "description": "The provisioning state of the trusted root certificate resource."
        }
      },
      "description": "Trusted Root certificates properties of an application gateway."
    },
    "ApplicationGatewayTrustedRootCertificate": {
      "properties": {
        "properties": {
          "x-ms-client-flatten": true,
          "$ref": "#/definitions/ApplicationGatewayTrustedRootCertificatePropertiesFormat",
          "description": "Properties of the application gateway trusted root certificate."
        },
        "name": {
          "type": "string",
          "description": "Name of the trusted root certificate that is unique within an Application Gateway."
        },
        "etag": {
          "readOnly": true,
          "type": "string",
          "description": "A unique read-only string that changes whenever the resource is updated."
        },
        "type": {
          "readOnly": true,
          "type": "string",
          "description": "Type of the resource."
        }
      },
      "allOf": [
        {
          "$ref": "./network.json#/definitions/SubResource"
        }
      ],
      "description": "Trusted Root certificates of an application gateway."
    },
    "ApplicationGatewaySslCertificatePropertiesFormat": {
      "properties": {
        "data": {
          "type": "string",
          "description": "Base-64 encoded pfx certificate. Only applicable in PUT Request."
        },
        "password": {
          "type": "string",
          "description": "Password for the pfx file specified in data. Only applicable in PUT request."
        },
        "publicCertData": {
          "readOnly": true,
          "type": "string",
          "description": "Base-64 encoded Public cert data corresponding to pfx specified in data. Only applicable in GET request."
        },
        "keyVaultSecretId": {
          "type": "string",
          "description": "Secret Id of (base-64 encoded unencrypted pfx) 'Secret' or 'Certificate' object stored in KeyVault."
        },
        "provisioningState": {
          "readOnly": true,
          "$ref": "./network.json#/definitions/ProvisioningState",
          "description": "The provisioning state of the SSL certificate resource."
        }
      },
      "description": "Properties of SSL certificates of an application gateway."
    },
    "ApplicationGatewaySslCertificate": {
      "properties": {
        "properties": {
          "x-ms-client-flatten": true,
          "$ref": "#/definitions/ApplicationGatewaySslCertificatePropertiesFormat",
          "description": "Properties of the application gateway SSL certificate."
        },
        "name": {
          "type": "string",
          "description": "Name of the SSL certificate that is unique within an Application Gateway."
        },
        "etag": {
          "readOnly": true,
          "type": "string",
          "description": "A unique read-only string that changes whenever the resource is updated."
        },
        "type": {
          "readOnly": true,
          "type": "string",
          "description": "Type of the resource."
        }
      },
      "allOf": [
        {
          "$ref": "./network.json#/definitions/SubResource"
        }
      ],
      "description": "SSL certificates of an application gateway."
    },
    "ApplicationGatewayFrontendIPConfigurationPropertiesFormat": {
      "properties": {
        "privateIPAddress": {
          "type": "string",
          "description": "PrivateIPAddress of the network interface IP Configuration."
        },
        "privateIPAllocationMethod": {
          "$ref": "./network.json#/definitions/IPAllocationMethod",
          "description": "The private IP address allocation method."
        },
        "subnet": {
          "$ref": "./network.json#/definitions/SubResource",
          "description": "Reference of the subnet resource."
        },
        "publicIPAddress": {
          "$ref": "./network.json#/definitions/SubResource",
          "description": "Reference of the PublicIP resource."
        },
        "provisioningState": {
          "readOnly": true,
          "$ref": "./network.json#/definitions/ProvisioningState",
          "description": "The provisioning state of the frontend IP configuration resource."
        }
      },
      "description": "Properties of Frontend IP configuration of an application gateway."
    },
    "ApplicationGatewayFrontendIPConfiguration": {
      "properties": {
        "properties": {
          "x-ms-client-flatten": true,
          "$ref": "#/definitions/ApplicationGatewayFrontendIPConfigurationPropertiesFormat",
          "description": "Properties of the application gateway frontend IP configuration."
        },
        "name": {
          "type": "string",
          "description": "Name of the frontend IP configuration that is unique within an Application Gateway."
        },
        "etag": {
          "readOnly": true,
          "type": "string",
          "description": "A unique read-only string that changes whenever the resource is updated."
        },
        "type": {
          "readOnly": true,
          "type": "string",
          "description": "Type of the resource."
        }
      },
      "allOf": [
        {
          "$ref": "./network.json#/definitions/SubResource"
        }
      ],
      "description": "Frontend IP configuration of an application gateway."
    },
    "ApplicationGatewayFrontendPortPropertiesFormat": {
      "properties": {
        "port": {
          "type": "integer",
          "format": "int32",
          "description": "Frontend port."
        },
        "provisioningState": {
          "readOnly": true,
          "$ref": "./network.json#/definitions/ProvisioningState",
          "description": "The provisioning state of the frontend port resource."
        }
      },
      "description": "Properties of Frontend port of an application gateway."
    },
    "ApplicationGatewayFrontendPort": {
      "properties": {
        "properties": {
          "x-ms-client-flatten": true,
          "$ref": "#/definitions/ApplicationGatewayFrontendPortPropertiesFormat",
          "description": "Properties of the application gateway frontend port."
        },
        "name": {
          "type": "string",
          "description": "Name of the frontend port that is unique within an Application Gateway."
        },
        "etag": {
          "readOnly": true,
          "type": "string",
          "description": "A unique read-only string that changes whenever the resource is updated."
        },
        "type": {
          "readOnly": true,
          "type": "string",
          "description": "Type of the resource."
        }
      },
      "allOf": [
        {
          "$ref": "./network.json#/definitions/SubResource"
        }
      ],
      "description": "Frontend port of an application gateway."
    },
    "ApplicationGatewayBackendAddress": {
      "properties": {
        "fqdn": {
          "type": "string",
          "description": "Fully qualified domain name (FQDN)."
        },
        "ipAddress": {
          "type": "string",
          "description": "IP address."
        }
      },
      "description": "Backend address of an application gateway."
    },
    "ApplicationGatewayBackendAddressPoolPropertiesFormat": {
      "properties": {
        "backendIPConfigurations": {
          "readOnly": true,
          "type": "array",
          "items": {
            "$ref": "./networkInterface.json#/definitions/NetworkInterfaceIPConfiguration"
          },
          "description": "Collection of references to IPs defined in network interfaces."
        },
        "backendAddresses": {
          "type": "array",
          "items": {
            "$ref": "#/definitions/ApplicationGatewayBackendAddress"
          },
          "description": "Backend addresses."
        },
        "provisioningState": {
          "readOnly": true,
          "$ref": "./network.json#/definitions/ProvisioningState",
          "description": "The provisioning state of the backend address pool resource."
        }
      },
      "description": "Properties of Backend Address Pool of an application gateway."
    },
    "ApplicationGatewayBackendAddressPool": {
      "properties": {
        "properties": {
          "x-ms-client-flatten": true,
          "$ref": "#/definitions/ApplicationGatewayBackendAddressPoolPropertiesFormat",
          "description": "Properties of the application gateway backend address pool."
        },
        "name": {
          "type": "string",
          "description": "Name of the backend address pool that is unique within an Application Gateway."
        },
        "etag": {
          "readOnly": true,
          "type": "string",
          "description": "A unique read-only string that changes whenever the resource is updated."
        },
        "type": {
          "readOnly": true,
          "type": "string",
          "description": "Type of the resource."
        }
      },
      "allOf": [
        {
          "$ref": "./network.json#/definitions/SubResource"
        }
      ],
      "description": "Backend Address Pool of an application gateway."
    },
    "ApplicationGatewayBackendHttpSettingsPropertiesFormat": {
      "properties": {
        "port": {
          "type": "integer",
          "format": "int32",
          "description": "The destination port on the backend."
        },
        "protocol": {
          "$ref": "#/definitions/ApplicationGatewayProtocol",
          "description": "The protocol used to communicate with the backend."
        },
        "cookieBasedAffinity": {
          "type": "string",
          "description": "Cookie based affinity.",
          "enum": [
            "Enabled",
            "Disabled"
          ],
          "x-ms-enum": {
            "name": "ApplicationGatewayCookieBasedAffinity",
            "modelAsString": true
          }
        },
        "requestTimeout": {
          "type": "integer",
          "format": "int32",
          "description": "Request timeout in seconds. Application Gateway will fail the request if response is not received within RequestTimeout. Acceptable values are from 1 second to 86400 seconds."
        },
        "probe": {
          "$ref": "./network.json#/definitions/SubResource",
          "description": "Probe resource of an application gateway."
        },
        "authenticationCertificates": {
          "type": "array",
          "items": {
            "$ref": "./network.json#/definitions/SubResource"
          },
          "description": "Array of references to application gateway authentication certificates."
        },
        "trustedRootCertificates": {
          "type": "array",
          "items": {
            "$ref": "./network.json#/definitions/SubResource"
          },
          "description": "Array of references to application gateway trusted root certificates."
        },
        "connectionDraining": {
          "$ref": "#/definitions/ApplicationGatewayConnectionDraining",
          "description": "Connection draining of the backend http settings resource."
        },
        "hostName": {
          "type": "string",
          "description": "Host header to be sent to the backend servers."
        },
        "pickHostNameFromBackendAddress": {
          "type": "boolean",
          "description": "Whether to pick host header should be picked from the host name of the backend server. Default value is false."
        },
        "affinityCookieName": {
          "type": "string",
          "description": "Cookie name to use for the affinity cookie."
        },
        "probeEnabled": {
          "type": "boolean",
          "description": "Whether the probe is enabled. Default value is false."
        },
        "path": {
          "type": "string",
          "description": "Path which should be used as a prefix for all HTTP requests. Null means no path will be prefixed. Default value is null."
        },
        "provisioningState": {
          "readOnly": true,
          "$ref": "./network.json#/definitions/ProvisioningState",
          "description": "The provisioning state of the backend HTTP settings resource."
        }
      },
      "description": "Properties of Backend address pool settings of an application gateway."
    },
    "ApplicationGatewayBackendHttpSettings": {
      "properties": {
        "properties": {
          "x-ms-client-flatten": true,
          "$ref": "#/definitions/ApplicationGatewayBackendHttpSettingsPropertiesFormat",
          "description": "Properties of the application gateway backend HTTP settings."
        },
        "name": {
          "type": "string",
          "description": "Name of the backend http settings that is unique within an Application Gateway."
        },
        "etag": {
          "readOnly": true,
          "type": "string",
          "description": "A unique read-only string that changes whenever the resource is updated."
        },
        "type": {
          "readOnly": true,
          "type": "string",
          "description": "Type of the resource."
        }
      },
      "allOf": [
        {
          "$ref": "./network.json#/definitions/SubResource"
        }
      ],
      "description": "Backend address pool settings of an application gateway."
    },
    "ApplicationGatewayHttpListenerPropertiesFormat": {
      "properties": {
        "frontendIPConfiguration": {
          "$ref": "./network.json#/definitions/SubResource",
          "description": "Frontend IP configuration resource of an application gateway."
        },
        "frontendPort": {
          "$ref": "./network.json#/definitions/SubResource",
          "description": "Frontend port resource of an application gateway."
        },
        "protocol": {
          "$ref": "#/definitions/ApplicationGatewayProtocol",
          "description": "Protocol of the HTTP listener."
        },
        "hostName": {
          "type": "string",
          "description": "Host name of HTTP listener."
        },
        "sslCertificate": {
          "$ref": "./network.json#/definitions/SubResource",
          "description": "SSL certificate resource of an application gateway."
        },
        "requireServerNameIndication": {
          "type": "boolean",
          "description": "Applicable only if protocol is https. Enables SNI for multi-hosting."
        },
        "provisioningState": {
          "readOnly": true,
          "$ref": "./network.json#/definitions/ProvisioningState",
          "description": "The provisioning state of the HTTP listener resource."
        },
        "customErrorConfigurations": {
          "type": "array",
          "items": {
            "$ref": "#/definitions/ApplicationGatewayCustomError"
          },
          "description": "Custom error configurations of the HTTP listener."
        },
<<<<<<< HEAD
        "hostnames": {
          "type": "array",
          "items": {
            "type": "string"
          },
          "description": "List of Host names for HTTP Listener that allows special wildcard characters as well."
=======
        "firewallPolicy": {
          "$ref": "./network.json#/definitions/SubResource",
          "description": "Reference to the FirewallPolicy resource."
>>>>>>> 59f8d834
        }
      },
      "description": "Properties of HTTP listener of an application gateway."
    },
    "ApplicationGatewayHttpListener": {
      "properties": {
        "properties": {
          "x-ms-client-flatten": true,
          "$ref": "#/definitions/ApplicationGatewayHttpListenerPropertiesFormat",
          "description": "Properties of the application gateway HTTP listener."
        },
        "name": {
          "type": "string",
          "description": "Name of the HTTP listener that is unique within an Application Gateway."
        },
        "etag": {
          "readOnly": true,
          "type": "string",
          "description": "A unique read-only string that changes whenever the resource is updated."
        },
        "type": {
          "readOnly": true,
          "type": "string",
          "description": "Type of the resource."
        }
      },
      "allOf": [
        {
          "$ref": "./network.json#/definitions/SubResource"
        }
      ],
      "description": "Http listener of an application gateway."
    },
    "ApplicationGatewayPathRulePropertiesFormat": {
      "properties": {
        "paths": {
          "type": "array",
          "items": {
            "type": "string"
          },
          "description": "Path rules of URL path map."
        },
        "backendAddressPool": {
          "$ref": "./network.json#/definitions/SubResource",
          "description": "Backend address pool resource of URL path map path rule."
        },
        "backendHttpSettings": {
          "$ref": "./network.json#/definitions/SubResource",
          "description": "Backend http settings resource of URL path map path rule."
        },
        "redirectConfiguration": {
          "$ref": "./network.json#/definitions/SubResource",
          "description": "Redirect configuration resource of URL path map path rule."
        },
        "rewriteRuleSet": {
          "$ref": "./network.json#/definitions/SubResource",
          "description": "Rewrite rule set resource of URL path map path rule."
        },
        "provisioningState": {
          "readOnly": true,
          "$ref": "./network.json#/definitions/ProvisioningState",
          "description": "The provisioning state of the path rule resource."
        },
        "firewallPolicy": {
          "$ref": "./network.json#/definitions/SubResource",
          "description": "Reference to the FirewallPolicy resource."
        }
      },
      "description": "Properties of path rule of an application gateway."
    },
    "ApplicationGatewayPathRule": {
      "properties": {
        "properties": {
          "x-ms-client-flatten": true,
          "$ref": "#/definitions/ApplicationGatewayPathRulePropertiesFormat",
          "description": "Properties of the application gateway path rule."
        },
        "name": {
          "type": "string",
          "description": "Name of the path rule that is unique within an Application Gateway."
        },
        "etag": {
          "readOnly": true,
          "type": "string",
          "description": "A unique read-only string that changes whenever the resource is updated."
        },
        "type": {
          "readOnly": true,
          "type": "string",
          "description": "Type of the resource."
        }
      },
      "allOf": [
        {
          "$ref": "./network.json#/definitions/SubResource"
        }
      ],
      "description": "Path rule of URL path map of an application gateway."
    },
    "ApplicationGatewayProbePropertiesFormat": {
      "properties": {
        "protocol": {
          "$ref": "#/definitions/ApplicationGatewayProtocol",
          "description": "The protocol used for the probe."
        },
        "host": {
          "type": "string",
          "description": "Host name to send the probe to."
        },
        "path": {
          "type": "string",
          "description": "Relative path of probe. Valid path starts from '/'. Probe is sent to <Protocol>://<host>:<port><path>."
        },
        "interval": {
          "type": "integer",
          "format": "int32",
          "description": "The probing interval in seconds. This is the time interval between two consecutive probes. Acceptable values are from 1 second to 86400 seconds."
        },
        "timeout": {
          "type": "integer",
          "format": "int32",
          "description": "The probe timeout in seconds. Probe marked as failed if valid response is not received with this timeout period. Acceptable values are from 1 second to 86400 seconds."
        },
        "unhealthyThreshold": {
          "type": "integer",
          "format": "int32",
          "description": "The probe retry count. Backend server is marked down after consecutive probe failure count reaches UnhealthyThreshold. Acceptable values are from 1 second to 20."
        },
        "pickHostNameFromBackendHttpSettings": {
          "type": "boolean",
          "description": "Whether the host header should be picked from the backend http settings. Default value is false."
        },
        "minServers": {
          "type": "integer",
          "format": "int32",
          "description": "Minimum number of servers that are always marked healthy. Default value is 0."
        },
        "match": {
          "$ref": "#/definitions/ApplicationGatewayProbeHealthResponseMatch",
          "description": "Criterion for classifying a healthy probe response."
        },
        "provisioningState": {
          "readOnly": true,
          "$ref": "./network.json#/definitions/ProvisioningState",
          "description": "The provisioning state of the probe resource."
        },
        "port": {
          "type": "integer",
          "format": "int32",
          "description": "Custom port which will be used for probing the backend servers. The valid value ranges from 1 to 65535. In case not set, port from http settings will be used. This property is valid for Standard_v2 and WAF_v2 only.",
          "minimum": 1,
          "maximum": 65535
        }
      },
      "description": "Properties of probe of an application gateway."
    },
    "ApplicationGatewayProbeHealthResponseMatch": {
      "properties": {
        "body": {
          "type": "string",
          "description": "Body that must be contained in the health response. Default value is empty."
        },
        "statusCodes": {
          "type": "array",
          "items": {
            "type": "string"
          },
          "description": "Allowed ranges of healthy status codes. Default range of healthy status codes is 200-399."
        }
      },
      "description": "Application gateway probe health response match."
    },
    "ApplicationGatewayProbe": {
      "properties": {
        "properties": {
          "x-ms-client-flatten": true,
          "$ref": "#/definitions/ApplicationGatewayProbePropertiesFormat",
          "description": "Properties of the application gateway probe."
        },
        "name": {
          "type": "string",
          "description": "Name of the probe that is unique within an Application Gateway."
        },
        "etag": {
          "readOnly": true,
          "type": "string",
          "description": "A unique read-only string that changes whenever the resource is updated."
        },
        "type": {
          "readOnly": true,
          "type": "string",
          "description": "Type of the resource."
        }
      },
      "allOf": [
        {
          "$ref": "./network.json#/definitions/SubResource"
        }
      ],
      "description": "Probe of the application gateway."
    },
    "ApplicationGatewayRequestRoutingRulePropertiesFormat": {
      "properties": {
        "ruleType": {
          "type": "string",
          "description": "Rule type.",
          "enum": [
            "Basic",
            "PathBasedRouting"
          ],
          "x-ms-enum": {
            "name": "ApplicationGatewayRequestRoutingRuleType",
            "modelAsString": true
          }
        },
        "priority": {
          "type": "integer",
          "format": "int32",
          "minimum": 1,
          "exclusiveMinimum": false,
          "maximum": 20000,
          "exclusiveMaximum": false,
          "description": "Priority of the request routing rule."
        },
        "backendAddressPool": {
          "$ref": "./network.json#/definitions/SubResource",
          "description": "Backend address pool resource of the application gateway."
        },
        "backendHttpSettings": {
          "$ref": "./network.json#/definitions/SubResource",
          "description": "Backend http settings resource of the application gateway."
        },
        "httpListener": {
          "$ref": "./network.json#/definitions/SubResource",
          "description": "Http listener resource of the application gateway."
        },
        "urlPathMap": {
          "$ref": "./network.json#/definitions/SubResource",
          "description": "URL path map resource of the application gateway."
        },
        "rewriteRuleSet": {
          "$ref": "./network.json#/definitions/SubResource",
          "description": "Rewrite Rule Set resource in Basic rule of the application gateway."
        },
        "redirectConfiguration": {
          "$ref": "./network.json#/definitions/SubResource",
          "description": "Redirect configuration resource of the application gateway."
        },
        "provisioningState": {
          "readOnly": true,
          "$ref": "./network.json#/definitions/ProvisioningState",
          "description": "The provisioning state of the request routing rule resource."
        }
      },
      "description": "Properties of request routing rule of the application gateway."
    },
    "ApplicationGatewayRequestRoutingRule": {
      "properties": {
        "properties": {
          "x-ms-client-flatten": true,
          "$ref": "#/definitions/ApplicationGatewayRequestRoutingRulePropertiesFormat",
          "description": "Properties of the application gateway request routing rule."
        },
        "name": {
          "type": "string",
          "description": "Name of the request routing rule that is unique within an Application Gateway."
        },
        "etag": {
          "readOnly": true,
          "type": "string",
          "description": "A unique read-only string that changes whenever the resource is updated."
        },
        "type": {
          "readOnly": true,
          "type": "string",
          "description": "Type of the resource."
        }
      },
      "allOf": [
        {
          "$ref": "./network.json#/definitions/SubResource"
        }
      ],
      "description": "Request routing rule of an application gateway."
    },
    "ApplicationGatewayRewriteRuleSet": {
      "properties": {
        "properties": {
          "x-ms-client-flatten": true,
          "$ref": "#/definitions/ApplicationGatewayRewriteRuleSetPropertiesFormat",
          "description": "Properties of the application gateway rewrite rule set."
        },
        "name": {
          "type": "string",
          "description": "Name of the rewrite rule set that is unique within an Application Gateway."
        },
        "etag": {
          "readOnly": true,
          "type": "string",
          "description": "A unique read-only string that changes whenever the resource is updated."
        }
      },
      "allOf": [
        {
          "$ref": "./network.json#/definitions/SubResource"
        }
      ],
      "description": "Rewrite rule set of an application gateway."
    },
    "ApplicationGatewayRewriteRuleSetPropertiesFormat": {
      "properties": {
        "rewriteRules": {
          "type": "array",
          "items": {
            "$ref": "#/definitions/ApplicationGatewayRewriteRule"
          },
          "description": "Rewrite rules in the rewrite rule set."
        },
        "provisioningState": {
          "readOnly": true,
          "$ref": "./network.json#/definitions/ProvisioningState",
          "description": "The provisioning state of the rewrite rule set resource."
        }
      },
      "description": "Properties of rewrite rule set of the application gateway."
    },
    "ApplicationGatewayRewriteRule": {
      "properties": {
        "name": {
          "type": "string",
          "description": "Name of the rewrite rule that is unique within an Application Gateway."
        },
        "ruleSequence": {
          "type": "integer",
          "description": "Rule Sequence of the rewrite rule that determines the order of execution of a particular rule in a RewriteRuleSet."
        },
        "conditions": {
          "type": "array",
          "items": {
            "$ref": "#/definitions/ApplicationGatewayRewriteRuleCondition"
          },
          "description": "Conditions based on which the action set execution will be evaluated."
        },
        "actionSet": {
          "type": "object",
          "$ref": "#/definitions/ApplicationGatewayRewriteRuleActionSet",
          "description": "Set of actions to be done as part of the rewrite Rule."
        }
      },
      "description": "Rewrite rule of an application gateway."
    },
    "ApplicationGatewayRewriteRuleCondition": {
      "properties": {
        "variable": {
          "type": "string",
          "description": "The condition parameter of the RewriteRuleCondition."
        },
        "pattern": {
          "type": "string",
          "description": "The pattern, either fixed string or regular expression, that evaluates the truthfulness of the condition."
        },
        "ignoreCase": {
          "type": "boolean",
          "description": "Setting this paramter to truth value with force the pattern to do a case in-sensitive comparison."
        },
        "negate": {
          "type": "boolean",
          "description": "Setting this value as truth will force to check the negation of the condition given by the user."
        }
      },
      "description": "Set of conditions in the Rewrite Rule in Application Gateway."
    },
    "ApplicationGatewayRewriteRuleActionSet": {
      "properties": {
        "requestHeaderConfigurations": {
          "type": "array",
          "items": {
            "$ref": "#/definitions/ApplicationGatewayHeaderConfiguration"
          },
          "description": "Request Header Actions in the Action Set."
        },
        "responseHeaderConfigurations": {
          "type": "array",
          "items": {
            "$ref": "#/definitions/ApplicationGatewayHeaderConfiguration"
          },
          "description": "Response Header Actions in the Action Set."
        }
      },
      "description": "Set of actions in the Rewrite Rule in Application Gateway."
    },
    "ApplicationGatewayHeaderConfiguration": {
      "properties": {
        "headerName": {
          "type": "string",
          "description": "Header name of the header configuration."
        },
        "headerValue": {
          "type": "string",
          "description": "Header value of the header configuration."
        }
      },
      "description": "Header configuration of the Actions set in Application Gateway."
    },
    "ApplicationGatewayRedirectConfigurationPropertiesFormat": {
      "properties": {
        "redirectType": {
          "type": "string",
          "$ref": "#/definitions/RedirectTypeEnum",
          "description": "HTTP redirection type."
        },
        "targetListener": {
          "$ref": "./network.json#/definitions/SubResource",
          "description": "Reference to a listener to redirect the request to."
        },
        "targetUrl": {
          "type": "string",
          "description": "Url to redirect the request to."
        },
        "includePath": {
          "type": "boolean",
          "description": "Include path in the redirected url."
        },
        "includeQueryString": {
          "type": "boolean",
          "description": "Include query string in the redirected url."
        },
        "requestRoutingRules": {
          "type": "array",
          "items": {
            "$ref": "./network.json#/definitions/SubResource"
          },
          "description": "Request routing specifying redirect configuration."
        },
        "urlPathMaps": {
          "type": "array",
          "items": {
            "$ref": "./network.json#/definitions/SubResource"
          },
          "description": "Url path maps specifying default redirect configuration."
        },
        "pathRules": {
          "type": "array",
          "items": {
            "$ref": "./network.json#/definitions/SubResource"
          },
          "description": "Path rules specifying redirect configuration."
        }
      },
      "description": "Properties of redirect configuration of the application gateway."
    },
    "ApplicationGatewayRedirectConfiguration": {
      "properties": {
        "properties": {
          "x-ms-client-flatten": true,
          "$ref": "#/definitions/ApplicationGatewayRedirectConfigurationPropertiesFormat",
          "description": "Properties of the application gateway redirect configuration."
        },
        "name": {
          "type": "string",
          "description": "Name of the redirect configuration that is unique within an Application Gateway."
        },
        "etag": {
          "readOnly": true,
          "type": "string",
          "description": "A unique read-only string that changes whenever the resource is updated."
        },
        "type": {
          "readOnly": true,
          "type": "string",
          "description": "Type of the resource."
        }
      },
      "allOf": [
        {
          "$ref": "./network.json#/definitions/SubResource"
        }
      ],
      "description": "Redirect configuration of an application gateway."
    },
    "ApplicationGatewayPropertiesFormat": {
      "properties": {
        "sku": {
          "$ref": "#/definitions/ApplicationGatewaySku",
          "description": "SKU of the application gateway resource."
        },
        "sslPolicy": {
          "$ref": "#/definitions/ApplicationGatewaySslPolicy",
          "description": "SSL policy of the application gateway resource."
        },
        "operationalState": {
          "readOnly": true,
          "type": "string",
          "description": "Operational state of the application gateway resource.",
          "enum": [
            "Stopped",
            "Starting",
            "Running",
            "Stopping"
          ],
          "x-ms-enum": {
            "name": "ApplicationGatewayOperationalState",
            "modelAsString": true
          }
        },
        "gatewayIPConfigurations": {
          "type": "array",
          "items": {
            "$ref": "#/definitions/ApplicationGatewayIPConfiguration"
          },
          "description": "Subnets of the application gateway resource. For default limits, see [Application Gateway limits](https://docs.microsoft.com/azure/azure-subscription-service-limits#application-gateway-limits)."
        },
        "authenticationCertificates": {
          "type": "array",
          "items": {
            "$ref": "#/definitions/ApplicationGatewayAuthenticationCertificate"
          },
          "description": "Authentication certificates of the application gateway resource. For default limits, see [Application Gateway limits](https://docs.microsoft.com/azure/azure-subscription-service-limits#application-gateway-limits)."
        },
        "trustedRootCertificates": {
          "type": "array",
          "items": {
            "$ref": "#/definitions/ApplicationGatewayTrustedRootCertificate"
          },
          "description": "Trusted Root certificates of the application gateway resource. For default limits, see [Application Gateway limits](https://docs.microsoft.com/azure/azure-subscription-service-limits#application-gateway-limits)."
        },
        "sslCertificates": {
          "type": "array",
          "items": {
            "$ref": "#/definitions/ApplicationGatewaySslCertificate"
          },
          "description": "SSL certificates of the application gateway resource. For default limits, see [Application Gateway limits](https://docs.microsoft.com/azure/azure-subscription-service-limits#application-gateway-limits)."
        },
        "frontendIPConfigurations": {
          "type": "array",
          "items": {
            "$ref": "#/definitions/ApplicationGatewayFrontendIPConfiguration"
          },
          "description": "Frontend IP addresses of the application gateway resource. For default limits, see [Application Gateway limits](https://docs.microsoft.com/azure/azure-subscription-service-limits#application-gateway-limits)."
        },
        "frontendPorts": {
          "type": "array",
          "items": {
            "$ref": "#/definitions/ApplicationGatewayFrontendPort"
          },
          "description": "Frontend ports of the application gateway resource. For default limits, see [Application Gateway limits](https://docs.microsoft.com/azure/azure-subscription-service-limits#application-gateway-limits)."
        },
        "probes": {
          "type": "array",
          "items": {
            "$ref": "#/definitions/ApplicationGatewayProbe"
          },
          "description": "Probes of the application gateway resource."
        },
        "backendAddressPools": {
          "type": "array",
          "items": {
            "$ref": "#/definitions/ApplicationGatewayBackendAddressPool"
          },
          "description": "Backend address pool of the application gateway resource. For default limits, see [Application Gateway limits](https://docs.microsoft.com/azure/azure-subscription-service-limits#application-gateway-limits)."
        },
        "backendHttpSettingsCollection": {
          "type": "array",
          "items": {
            "$ref": "#/definitions/ApplicationGatewayBackendHttpSettings"
          },
          "description": "Backend http settings of the application gateway resource. For default limits, see [Application Gateway limits](https://docs.microsoft.com/azure/azure-subscription-service-limits#application-gateway-limits)."
        },
        "httpListeners": {
          "type": "array",
          "items": {
            "$ref": "#/definitions/ApplicationGatewayHttpListener"
          },
          "description": "Http listeners of the application gateway resource. For default limits, see [Application Gateway limits](https://docs.microsoft.com/azure/azure-subscription-service-limits#application-gateway-limits)."
        },
        "urlPathMaps": {
          "type": "array",
          "items": {
            "$ref": "#/definitions/ApplicationGatewayUrlPathMap"
          },
          "description": "URL path map of the application gateway resource. For default limits, see [Application Gateway limits](https://docs.microsoft.com/azure/azure-subscription-service-limits#application-gateway-limits)."
        },
        "requestRoutingRules": {
          "type": "array",
          "items": {
            "$ref": "#/definitions/ApplicationGatewayRequestRoutingRule"
          },
          "description": "Request routing rules of the application gateway resource."
        },
        "rewriteRuleSets": {
          "type": "array",
          "items": {
            "$ref": "#/definitions/ApplicationGatewayRewriteRuleSet"
          },
          "description": "Rewrite rules for the application gateway resource."
        },
        "redirectConfigurations": {
          "type": "array",
          "items": {
            "$ref": "#/definitions/ApplicationGatewayRedirectConfiguration"
          },
          "description": "Redirect configurations of the application gateway resource. For default limits, see [Application Gateway limits](https://docs.microsoft.com/azure/azure-subscription-service-limits#application-gateway-limits)."
        },
        "webApplicationFirewallConfiguration": {
          "$ref": "#/definitions/ApplicationGatewayWebApplicationFirewallConfiguration",
          "description": "Web application firewall configuration."
        },
        "firewallPolicy": {
          "$ref": "./network.json#/definitions/SubResource",
          "description": "Reference of the FirewallPolicy resource."
        },
        "enableHttp2": {
          "type": "boolean",
          "description": "Whether HTTP2 is enabled on the application gateway resource."
        },
        "enableFips": {
          "type": "boolean",
          "description": "Whether FIPS is enabled on the application gateway resource."
        },
        "autoscaleConfiguration": {
          "$ref": "#/definitions/ApplicationGatewayAutoscaleConfiguration",
          "description": "Autoscale Configuration."
        },
        "resourceGuid": {
          "readOnly": true,
          "type": "string",
          "description": "The resource GUID property of the application gateway resource."
        },
        "provisioningState": {
          "readOnly": true,
          "$ref": "./network.json#/definitions/ProvisioningState",
          "description": "The provisioning state of the application gateway resource."
        },
        "customErrorConfigurations": {
          "type": "array",
          "items": {
            "$ref": "#/definitions/ApplicationGatewayCustomError"
          },
          "description": "Custom error configurations of the application gateway resource."
        }
      },
      "description": "Properties of the application gateway."
    },
    "ApplicationGateway": {
      "properties": {
        "properties": {
          "x-ms-client-flatten": true,
          "$ref": "#/definitions/ApplicationGatewayPropertiesFormat",
          "description": "Properties of the application gateway."
        },
        "etag": {
          "readOnly": true,
          "type": "string",
          "description": "A unique read-only string that changes whenever the resource is updated."
        },
        "zones": {
          "type": "array",
          "items": {
            "type": "string"
          },
          "description": "A list of availability zones denoting where the resource needs to come from."
        },
        "identity": {
          "$ref": "./network.json#/definitions/ManagedServiceIdentity",
          "description": "The identity of the application gateway, if configured."
        }
      },
      "allOf": [
        {
          "$ref": "./network.json#/definitions/Resource"
        }
      ],
      "description": "Application gateway resource."
    },
    "ApplicationGatewayListResult": {
      "properties": {
        "value": {
          "type": "array",
          "items": {
            "$ref": "#/definitions/ApplicationGateway"
          },
          "description": "List of an application gateways in a resource group."
        },
        "nextLink": {
          "type": "string",
          "description": "URL to get the next set of results."
        }
      },
      "description": "Response for ListApplicationGateways API service call."
    },
    "ApplicationGatewayUrlPathMapPropertiesFormat": {
      "properties": {
        "defaultBackendAddressPool": {
          "$ref": "./network.json#/definitions/SubResource",
          "description": "Default backend address pool resource of URL path map."
        },
        "defaultBackendHttpSettings": {
          "$ref": "./network.json#/definitions/SubResource",
          "description": "Default backend http settings resource of URL path map."
        },
        "defaultRewriteRuleSet": {
          "$ref": "./network.json#/definitions/SubResource",
          "description": "Default Rewrite rule set resource of URL path map."
        },
        "defaultRedirectConfiguration": {
          "$ref": "./network.json#/definitions/SubResource",
          "description": "Default redirect configuration resource of URL path map."
        },
        "pathRules": {
          "type": "array",
          "items": {
            "$ref": "#/definitions/ApplicationGatewayPathRule"
          },
          "description": "Path rule of URL path map resource."
        },
        "provisioningState": {
          "readOnly": true,
          "$ref": "./network.json#/definitions/ProvisioningState",
          "description": "The provisioning state of the URL path map resource."
        }
      },
      "description": "Properties of UrlPathMap of the application gateway."
    },
    "ApplicationGatewayUrlPathMap": {
      "properties": {
        "properties": {
          "x-ms-client-flatten": true,
          "$ref": "#/definitions/ApplicationGatewayUrlPathMapPropertiesFormat",
          "description": "Properties of the application gateway URL path map."
        },
        "name": {
          "type": "string",
          "description": "Name of the URL path map that is unique within an Application Gateway."
        },
        "etag": {
          "readOnly": true,
          "type": "string",
          "description": "A unique read-only string that changes whenever the resource is updated."
        },
        "type": {
          "readOnly": true,
          "type": "string",
          "description": "Type of the resource."
        }
      },
      "allOf": [
        {
          "$ref": "./network.json#/definitions/SubResource"
        }
      ],
      "description": "UrlPathMaps give a url path to the backend mapping information for PathBasedRouting."
    },
    "ApplicationGatewayWebApplicationFirewallConfiguration": {
      "properties": {
        "enabled": {
          "type": "boolean",
          "description": "Whether the web application firewall is enabled or not."
        },
        "firewallMode": {
          "type": "string",
          "description": "Web application firewall mode.",
          "enum": [
            "Detection",
            "Prevention"
          ],
          "x-ms-enum": {
            "name": "ApplicationGatewayFirewallMode",
            "modelAsString": true
          }
        },
        "ruleSetType": {
          "type": "string",
          "description": "The type of the web application firewall rule set. Possible values are: 'OWASP'."
        },
        "ruleSetVersion": {
          "type": "string",
          "description": "The version of the rule set type."
        },
        "disabledRuleGroups": {
          "type": "array",
          "items": {
            "$ref": "#/definitions/ApplicationGatewayFirewallDisabledRuleGroup"
          },
          "description": "The disabled rule groups."
        },
        "requestBodyCheck": {
          "type": "boolean",
          "description": "Whether allow WAF to check request Body."
        },
        "maxRequestBodySize": {
          "type": "integer",
          "format": "int32",
          "maximum": 128,
          "exclusiveMaximum": false,
          "minimum": 8,
          "exclusiveMinimum": false,
          "description": "Maximum request body size for WAF."
        },
        "maxRequestBodySizeInKb": {
          "type": "integer",
          "format": "int32",
          "maximum": 128,
          "exclusiveMaximum": false,
          "minimum": 8,
          "exclusiveMinimum": false,
          "description": "Maximum request body size in Kb for WAF."
        },
        "fileUploadLimitInMb": {
          "type": "integer",
          "format": "int32",
          "minimum": 0,
          "exclusiveMinimum": false,
          "description": "Maximum file upload size in Mb for WAF."
        },
        "exclusions": {
          "type": "array",
          "items": {
            "$ref": "#/definitions/ApplicationGatewayFirewallExclusion"
          },
          "description": "The exclusion list."
        }
      },
      "required": [
        "enabled",
        "firewallMode",
        "ruleSetType",
        "ruleSetVersion"
      ],
      "description": "Application gateway web application firewall configuration."
    },
    "ApplicationGatewayAutoscaleConfiguration": {
      "properties": {
        "minCapacity": {
          "type": "integer",
          "format": "int32",
          "minimum": 0,
          "exclusiveMinimum": false,
          "description": "Lower bound on number of Application Gateway capacity."
        },
        "maxCapacity": {
          "type": "integer",
          "format": "int32",
          "minimum": 2,
          "exclusiveMinimum": false,
          "description": "Upper bound on number of Application Gateway capacity."
        }
      },
      "required": [
        "minCapacity"
      ],
      "description": "Application Gateway autoscale configuration."
    },
    "ApplicationGatewayConnectionDraining": {
      "properties": {
        "enabled": {
          "type": "boolean",
          "description": "Whether connection draining is enabled or not."
        },
        "drainTimeoutInSec": {
          "type": "integer",
          "format": "int32",
          "maximum": 3600,
          "exclusiveMaximum": false,
          "minimum": 1,
          "exclusiveMinimum": false,
          "description": "The number of seconds connection draining is active. Acceptable values are from 1 second to 3600 seconds."
        }
      },
      "required": [
        "enabled",
        "drainTimeoutInSec"
      ],
      "description": "Connection draining allows open connections to a backend server to be active for a specified time after the backend server got removed from the configuration."
    },
    "ApplicationGatewayFirewallDisabledRuleGroup": {
      "properties": {
        "ruleGroupName": {
          "type": "string",
          "description": "The name of the rule group that will be disabled."
        },
        "rules": {
          "type": "array",
          "items": {
            "type": "integer",
            "format": "int32",
            "x-nullable": false
          },
          "description": "The list of rules that will be disabled. If null, all rules of the rule group will be disabled."
        }
      },
      "required": [
        "ruleGroupName"
      ],
      "description": "Allows to disable rules within a rule group or an entire rule group."
    },
    "ApplicationGatewayAvailableServerVariablesResult": {
      "type": "array",
      "items": {
        "type": "string"
      },
      "description": "Response for ApplicationGatewayAvailableServerVariables API service call."
    },
    "ApplicationGatewayAvailableRequestHeadersResult": {
      "type": "array",
      "items": {
        "type": "string"
      },
      "description": "Response for ApplicationGatewayAvailableRequestHeaders API service call."
    },
    "ApplicationGatewayAvailableResponseHeadersResult": {
      "type": "array",
      "items": {
        "type": "string"
      },
      "description": "Response for ApplicationGatewayAvailableResponseHeaders API service call."
    },
    "ApplicationGatewayFirewallExclusion": {
      "properties": {
        "matchVariable": {
          "type": "string",
          "description": "The variable to be excluded."
        },
        "selectorMatchOperator": {
          "type": "string",
          "description": "When matchVariable is a collection, operate on the selector to specify which elements in the collection this exclusion applies to."
        },
        "selector": {
          "type": "string",
          "description": "When matchVariable is a collection, operator used to specify which elements in the collection this exclusion applies to."
        }
      },
      "required": [
        "matchVariable",
        "selectorMatchOperator",
        "selector"
      ],
      "description": "Allow to exclude some variable satisfy the condition for the WAF check."
    },
    "ApplicationGatewayAvailableWafRuleSetsResult": {
      "properties": {
        "value": {
          "type": "array",
          "items": {
            "$ref": "#/definitions/ApplicationGatewayFirewallRuleSet"
          },
          "description": "The list of application gateway rule sets."
        }
      },
      "description": "Response for ApplicationGatewayAvailableWafRuleSets API service call."
    },
    "ApplicationGatewayFirewallRuleSet": {
      "properties": {
        "properties": {
          "x-ms-client-flatten": true,
          "$ref": "#/definitions/ApplicationGatewayFirewallRuleSetPropertiesFormat",
          "description": "Properties of the application gateway firewall rule set."
        }
      },
      "allOf": [
        {
          "$ref": "./network.json#/definitions/Resource"
        }
      ],
      "description": "A web application firewall rule set."
    },
    "ApplicationGatewayFirewallRuleSetPropertiesFormat": {
      "properties": {
        "provisioningState": {
          "readOnly": true,
          "$ref": "./network.json#/definitions/ProvisioningState",
          "description": "The provisioning state of the web application firewall rule set."
        },
        "ruleSetType": {
          "type": "string",
          "description": "The type of the web application firewall rule set."
        },
        "ruleSetVersion": {
          "type": "string",
          "description": "The version of the web application firewall rule set type."
        },
        "ruleGroups": {
          "type": "array",
          "items": {
            "$ref": "#/definitions/ApplicationGatewayFirewallRuleGroup"
          },
          "description": "The rule groups of the web application firewall rule set."
        }
      },
      "required": [
        "ruleSetType",
        "ruleSetVersion",
        "ruleGroups"
      ],
      "description": "Properties of the web application firewall rule set."
    },
    "ApplicationGatewayFirewallRuleGroup": {
      "properties": {
        "ruleGroupName": {
          "type": "string",
          "description": "The name of the web application firewall rule group."
        },
        "description": {
          "type": "string",
          "description": "The description of the web application firewall rule group."
        },
        "rules": {
          "type": "array",
          "items": {
            "$ref": "#/definitions/ApplicationGatewayFirewallRule"
          },
          "description": "The rules of the web application firewall rule group."
        }
      },
      "required": [
        "ruleGroupName",
        "rules"
      ],
      "description": "A web application firewall rule group."
    },
    "ApplicationGatewayFirewallRule": {
      "properties": {
        "ruleId": {
          "type": "integer",
          "format": "int32",
          "description": "The identifier of the web application firewall rule."
        },
        "description": {
          "type": "string",
          "description": "The description of the web application firewall rule."
        }
      },
      "required": [
        "ruleId"
      ],
      "description": "A web application firewall rule."
    },
    "ApplicationGatewayAvailableSslOptions": {
      "properties": {
        "properties": {
          "x-ms-client-flatten": true,
          "$ref": "#/definitions/ApplicationGatewayAvailableSslOptionsPropertiesFormat",
          "description": "Properties of the application gateway available SSL options."
        }
      },
      "allOf": [
        {
          "$ref": "./network.json#/definitions/Resource"
        }
      ],
      "description": "Response for ApplicationGatewayAvailableSslOptions API service call."
    },
    "ApplicationGatewayAvailableSslOptionsPropertiesFormat": {
      "properties": {
        "predefinedPolicies": {
          "type": "array",
          "items": {
            "$ref": "./network.json#/definitions/SubResource"
          },
          "description": "List of available Ssl predefined policy."
        },
        "defaultPolicy": {
          "$ref": "#/definitions/PolicyNameEnum",
          "description": "Name of the Ssl predefined policy applied by default to application gateway."
        },
        "availableCipherSuites": {
          "type": "array",
          "items": {
            "$ref": "#/definitions/CipherSuitesEnum"
          },
          "description": "List of available Ssl cipher suites."
        },
        "availableProtocols": {
          "type": "array",
          "items": {
            "$ref": "#/definitions/ProtocolsEnum"
          },
          "description": "List of available Ssl protocols."
        }
      },
      "description": "Properties of ApplicationGatewayAvailableSslOptions."
    },
    "ApplicationGatewayAvailableSslPredefinedPolicies": {
      "properties": {
        "value": {
          "type": "array",
          "items": {
            "$ref": "#/definitions/ApplicationGatewaySslPredefinedPolicy"
          },
          "description": "List of available Ssl predefined policy."
        },
        "nextLink": {
          "type": "string",
          "description": "URL to get the next set of results."
        }
      },
      "description": "Response for ApplicationGatewayAvailableSslOptions API service call."
    },
    "ApplicationGatewaySslPredefinedPolicy": {
      "properties": {
        "name": {
          "type": "string",
          "description": "Name of the Ssl predefined policy."
        },
        "properties": {
          "x-ms-client-flatten": true,
          "$ref": "#/definitions/ApplicationGatewaySslPredefinedPolicyPropertiesFormat",
          "description": "Properties of the application gateway SSL predefined policy."
        }
      },
      "allOf": [
        {
          "$ref": "./network.json#/definitions/SubResource"
        }
      ],
      "description": "An Ssl predefined policy."
    },
    "ApplicationGatewaySslPredefinedPolicyPropertiesFormat": {
      "properties": {
        "cipherSuites": {
          "type": "array",
          "items": {
            "$ref": "#/definitions/CipherSuitesEnum"
          },
          "description": "Ssl cipher suites to be enabled in the specified order for application gateway."
        },
        "minProtocolVersion": {
          "$ref": "#/definitions/ProtocolsEnum",
          "description": "Minimum version of Ssl protocol to be supported on application gateway."
        }
      },
      "description": "Properties of ApplicationGatewaySslPredefinedPolicy."
    },
    "ApplicationGatewayCustomError": {
      "properties": {
        "statusCode": {
          "type": "string",
          "description": "Status code of the application gateway customer error.",
          "enum": [
            "HttpStatus403",
            "HttpStatus502"
          ],
          "x-ms-enum": {
            "name": "ApplicationGatewayCustomErrorStatusCode",
            "modelAsString": true
          }
        },
        "customErrorPageUrl": {
          "type": "string",
          "description": "Error page URL of the application gateway customer error."
        }
      },
      "description": "Customer error of an application gateway."
    },
    "PolicyNameEnum": {
      "type": "string",
      "description": "Ssl predefined policy name enums.",
      "enum": [
        "AppGwSslPolicy20150501",
        "AppGwSslPolicy20170401",
        "AppGwSslPolicy20170401S"
      ],
      "x-ms-enum": {
        "name": "ApplicationGatewaySslPolicyName",
        "modelAsString": true
      }
    },
    "ProtocolsEnum": {
      "type": "string",
      "description": "Ssl protocol enums.",
      "enum": [
        "TLSv1_0",
        "TLSv1_1",
        "TLSv1_2"
      ],
      "x-ms-enum": {
        "name": "ApplicationGatewaySslProtocol",
        "modelAsString": true
      }
    },
    "CipherSuitesEnum": {
      "type": "string",
      "description": "Ssl cipher suites enums.",
      "enum": [
        "TLS_ECDHE_RSA_WITH_AES_256_CBC_SHA384",
        "TLS_ECDHE_RSA_WITH_AES_128_CBC_SHA256",
        "TLS_ECDHE_RSA_WITH_AES_256_CBC_SHA",
        "TLS_ECDHE_RSA_WITH_AES_128_CBC_SHA",
        "TLS_DHE_RSA_WITH_AES_256_GCM_SHA384",
        "TLS_DHE_RSA_WITH_AES_128_GCM_SHA256",
        "TLS_DHE_RSA_WITH_AES_256_CBC_SHA",
        "TLS_DHE_RSA_WITH_AES_128_CBC_SHA",
        "TLS_RSA_WITH_AES_256_GCM_SHA384",
        "TLS_RSA_WITH_AES_128_GCM_SHA256",
        "TLS_RSA_WITH_AES_256_CBC_SHA256",
        "TLS_RSA_WITH_AES_128_CBC_SHA256",
        "TLS_RSA_WITH_AES_256_CBC_SHA",
        "TLS_RSA_WITH_AES_128_CBC_SHA",
        "TLS_ECDHE_ECDSA_WITH_AES_256_GCM_SHA384",
        "TLS_ECDHE_ECDSA_WITH_AES_128_GCM_SHA256",
        "TLS_ECDHE_ECDSA_WITH_AES_256_CBC_SHA384",
        "TLS_ECDHE_ECDSA_WITH_AES_128_CBC_SHA256",
        "TLS_ECDHE_ECDSA_WITH_AES_256_CBC_SHA",
        "TLS_ECDHE_ECDSA_WITH_AES_128_CBC_SHA",
        "TLS_DHE_DSS_WITH_AES_256_CBC_SHA256",
        "TLS_DHE_DSS_WITH_AES_128_CBC_SHA256",
        "TLS_DHE_DSS_WITH_AES_256_CBC_SHA",
        "TLS_DHE_DSS_WITH_AES_128_CBC_SHA",
        "TLS_RSA_WITH_3DES_EDE_CBC_SHA",
        "TLS_DHE_DSS_WITH_3DES_EDE_CBC_SHA",
        "TLS_ECDHE_RSA_WITH_AES_128_GCM_SHA256",
        "TLS_ECDHE_RSA_WITH_AES_256_GCM_SHA384"
      ],
      "x-ms-enum": {
        "name": "ApplicationGatewaySslCipherSuite",
        "modelAsString": true
      }
    },
    "RedirectTypeEnum": {
      "type": "string",
      "description": "Redirect type enum.",
      "enum": [
        "Permanent",
        "Found",
        "SeeOther",
        "Temporary"
      ],
      "x-ms-enum": {
        "name": "ApplicationGatewayRedirectType",
        "modelAsString": true
      }
    },
    "ApplicationGatewayProtocol": {
      "type": "string",
      "description": "Application Gateway protocol.",
      "enum": [
        "Http",
        "Https"
      ],
      "x-ms-enum": {
        "name": "ApplicationGatewayProtocol",
        "modelAsString": true
      }
    }
  }
}<|MERGE_RESOLUTION|>--- conflicted
+++ resolved
@@ -1482,18 +1482,16 @@
           },
           "description": "Custom error configurations of the HTTP listener."
         },
-<<<<<<< HEAD
-        "hostnames": {
-          "type": "array",
-          "items": {
-            "type": "string"
-          },
-          "description": "List of Host names for HTTP Listener that allows special wildcard characters as well."
-=======
         "firewallPolicy": {
           "$ref": "./network.json#/definitions/SubResource",
           "description": "Reference to the FirewallPolicy resource."
->>>>>>> 59f8d834
+        },
+        "hostnames": {
+          "type": "array",
+          "items": {
+            "type": "string"
+          },
+          "description": "List of Host names for HTTP Listener that allows special wildcard characters as well."
         }
       },
       "description": "Properties of HTTP listener of an application gateway."

--- conflicted
+++ resolved
@@ -546,74 +546,6 @@
         "x-ms-long-running-operation-options": {
           "final-state-via": "azure-async-operation"
         }
-<<<<<<< HEAD
-=======
-      },
-      "patch": {
-        "tags": [
-          "RouteFilterRules"
-        ],
-        "operationId": "RouteFilterRules_Update",
-        "x-ms-examples": {
-          "RouteFilterRuleUpdate": {
-            "$ref": "./examples/RouteFilterRuleUpdate.json"
-          }
-        },
-        "description": "Updates a route in the specified route filter.",
-        "parameters": [
-          {
-            "name": "resourceGroupName",
-            "in": "path",
-            "required": true,
-            "type": "string",
-            "description": "The name of the resource group."
-          },
-          {
-            "name": "routeFilterName",
-            "in": "path",
-            "required": true,
-            "type": "string",
-            "description": "The name of the route filter."
-          },
-          {
-            "name": "ruleName",
-            "in": "path",
-            "required": true,
-            "type": "string",
-            "description": "The name of the route filter rule."
-          },
-          {
-            "name": "routeFilterRuleParameters",
-            "in": "body",
-            "required": true,
-            "schema": {
-              "$ref": "#/definitions/PatchRouteFilterRule"
-            },
-            "description": "Parameters supplied to the update route filter rule operation."
-          },
-          {
-            "$ref": "./network.json#/parameters/ApiVersionParameter"
-          },
-          {
-            "$ref": "./network.json#/parameters/SubscriptionIdParameter"
-          }
-        ],
-        "responses": {
-          "200": {
-            "description": "Update successful. The operation returns the resulting Route Filter Rule resource.",
-            "schema": {
-              "$ref": "#/definitions/RouteFilterRule"
-            }
-          },
-          "default": {
-            "description": "Error response describing why the operation failed.",
-            "schema": {
-              "$ref": "./network.json#/definitions/CloudError"
-            }
-          }
-        },
-        "x-ms-long-running-operation": true
->>>>>>> 5d3aa5aa
       }
     },
     "/subscriptions/{subscriptionId}/resourceGroups/{resourceGroupName}/providers/Microsoft.Network/routeFilters/{routeFilterName}/routeFilterRules": {

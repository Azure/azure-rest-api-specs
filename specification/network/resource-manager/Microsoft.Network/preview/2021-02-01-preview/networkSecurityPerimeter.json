{
  "swagger": "2.0",
  "info": {
    "title": "NetworkSecurityPerimeter",
    "description": "The Network Security Perimeter API provides a RESTful set of web services that interact with network security perimeter resource.",
    "version": "2021-02-01-preview"
  },
  "host": "management.azure.com",
  "schemes": [
    "https"
  ],
  "consumes": [
    "application/json"
  ],
  "produces": [
    "application/json"
  ],
  "security": [
    {
      "azure_auth": [
        "user_impersonation"
      ]
    }
  ],
  "securityDefinitions": {
    "azure_auth": {
      "type": "oauth2",
      "authorizationUrl": "https://login.microsoftonline.com/common/oauth2/authorize",
      "flow": "implicit",
      "description": "Azure Active Directory OAuth2 Flow.",
      "scopes": {
        "user_impersonation": "impersonate your user account"
      }
    }
  },
  "paths": {
    "/subscriptions/{subscriptionId}/resourceGroups/{resourceGroupName}/providers/Microsoft.Network/networkSecurityPerimeters/{networkSecurityPerimeterName}": {
      "parameters": [
        {
          "$ref": "./network.json#/parameters/SubscriptionIdParameter"
        },
        {
          "$ref": "#/parameters/ResourceGroupNameParameter"
        },
        {
          "$ref": "#/parameters/NetworkSecurityPerimeterNameParameter"
        },
        {
          "$ref": "./network.json#/parameters/ApiVersionParameter"
        }
      ],
      "get": {
        "tags": [
          "NetworkSecurityPerimeters"
        ],
        "operationId": "NetworkSecurityPerimeters_Get",
        "description": "Gets the specified network security perimeter by the name.",
        "responses": {
          "200": {
            "description": "Request is successful. Returns the resulting network security perimeter resource.",
            "schema": {
              "$ref": "#/definitions/NetworkSecurityPerimeter"
            }
          },
          "default": {
            "description": "Error response describing why the operation failed.",
            "schema": {
              "$ref": "./network.json#/definitions/CloudError"
            }
          }
        },
        "x-ms-examples": {
          "NetworkSecurityPerimeterGet": {
            "$ref": "./examples/NetworkSecurityPerimeterGet.json"
          }
        }
      },
      "put": {
        "tags": [
          "NetworkSecurityPerimeters"
        ],
        "operationId": "NetworkSecurityPerimeters_CreateOrUpdate",
        "description": "Creates or updates a Network Security Perimeter.",
        "parameters": [
          {
            "name": "parameters",
            "in": "body",
            "required": true,
            "schema": {
              "$ref": "#/definitions/NetworkSecurityPerimeter"
            },
            "description": "Parameter supplied to create or update the network security perimeter."
          }
        ],
        "responses": {
          "200": {
            "description": "Resource Updated. Returns the network security perimeter.",
            "schema": {
              "$ref": "#/definitions/NetworkSecurityPerimeter"
            }
          },
          "201": {
            "description": "Resource Created. Returns the network security perimeter.",
            "schema": {
              "$ref": "#/definitions/NetworkSecurityPerimeter"
            }
          },
          "default": {
            "description": "Error response describing why the operation failed.",
            "schema": {
              "$ref": "./network.json#/definitions/CloudError"
            }
          }
        },
        "x-ms-examples": {
          "Put Network Security Perimeter": {
            "$ref": "./examples/NetworkSecurityPerimeterPut.json"
          }
        }
      },
      "delete": {
        "tags": [
          "NetworkSecurityPerimeters"
        ],
        "operationId": "NetworkSecurityPerimeters_Delete",
        "description": "Deletes a network security perimeter.",
        "responses": {
          "200": {
            "description": "Delete Succeed."
          },
          "204": {
            "description": "Request successful. The resource does not exist."
          },
          "default": {
            "description": "Error response describing why the operation failed.",
            "schema": {
              "$ref": "./network.json#/definitions/CloudError"
            }
          }
        },
        "x-ms-examples": {
          "NetworkSecurityPerimeterDelete": {
            "$ref": "./examples/NetworkSecurityPerimeterDelete.json"
          }
        }
      }
    },
    "/subscriptions/{subscriptionId}/providers/Microsoft.Network/networkSecurityPerimeters": {
      "get": {
        "tags": [
          "NetworkSecurityPerimeters"
        ],
        "operationId": "NetworkSecurityPerimeters_ListBySubscription",
        "description": "List all network security perimeters in a subscription.",
        "parameters": [
          {
            "$ref": "./network.json#/parameters/SubscriptionIdParameter"
          },
          {
            "$ref": "./network.json#/parameters/ApiVersionParameter"
          },
          {
            "$ref": "#/parameters/ListTopParameter"
          },
          {
            "$ref": "#/parameters/ListSkipTokenParameter"
          }
        ],
        "responses": {
          "200": {
            "description": "Request is successful. Returns the list of the network security perimeters.",
            "schema": {
              "$ref": "#/definitions/NetworkSecurityPerimeterListResult"
            }
          },
          "default": {
            "description": "Error response describing why the operation failed.",
            "schema": {
              "$ref": "./network.json#/definitions/CloudError"
            }
          }
        },
        "x-ms-pageable": {
          "nextLinkName": "nextLink"
        },
        "x-ms-examples": {
          "NetworkSecurityPerimetersList": {
            "$ref": "./examples/NetworkSecurityPerimeterListAll.json"
          }
        }
      }
    },
    "/subscriptions/{subscriptionId}/resourceGroups/{resourceGroupName}/providers/Microsoft.Network/networkSecurityPerimeters": {
      "get": {
        "tags": [
          "NetworkSecurityPerimeters"
        ],
        "operationId": "NetworkSecurityPerimeters_List",
        "description": "List network security perimeters in a resource group.",
        "x-ms-pageable": {
          "nextLinkName": "nextLink"
        },
        "parameters": [
          {
            "$ref": "./network.json#/parameters/SubscriptionIdParameter"
          },
          {
            "$ref": "#/parameters/ResourceGroupNameParameter"
          },
          {
            "$ref": "./network.json#/parameters/ApiVersionParameter"
          },
          {
            "$ref": "#/parameters/ListTopParameter"
          },
          {
            "$ref": "#/parameters/ListSkipTokenParameter"
          }
        ],
        "responses": {
          "200": {
            "description": "Request is successful. Returns a list of network security perimeters.",
            "schema": {
              "$ref": "#/definitions/NetworkSecurityPerimeterListResult"
            }
          },
          "default": {
            "description": "Error response describing why the operation failed.",
            "schema": {
              "$ref": "./network.json#/definitions/CloudError"
            }
          }
        },
        "x-ms-examples": {
          "List Network Security Perimeter": {
            "$ref": "./examples/NetworkSecurityPerimeterList.json"
          }
        }
      }
    },
    "/subscriptions/{subscriptionId}/resourceGroups/{resourceGroupName}/providers/Microsoft.Network/networkSecurityPerimeters/{networkSecurityPerimeterName}/profiles/{profileName}": {
      "parameters": [
        {
          "$ref": "./network.json#/parameters/SubscriptionIdParameter"
        },
        {
          "$ref": "#/parameters/ResourceGroupNameParameter"
        },
        {
          "$ref": "#/parameters/NetworkSecurityPerimeterNameParameter"
        },
        {
          "$ref": "#/parameters/ProfileNameParameter"
        },
        {
          "$ref": "./network.json#/parameters/ApiVersionParameter"
        }
      ],
      "get": {
        "tags": [
          "NspProfiles"
        ],
        "operationId": "NspProfiles_Get",
        "description": "Gets the specified NSP profile.",
        "responses": {
          "200": {
            "description": "OK - Returns information about the NSP profile.",
            "schema": {
              "$ref": "#/definitions/NspProfile"
            }
          },
          "default": {
            "description": "Error response describing why the operation failed.",
            "schema": {
              "$ref": "./network.json#/definitions/CloudError"
            }
          }
        },
        "x-ms-examples": {
          "NspProfilesGet": {
            "$ref": "./examples/NspProfileGet.json"
          }
        }
      },
      "put": {
        "tags": [
          "NspProfiles"
        ],
        "operationId": "NspProfiles_CreateOrUpdate",
        "description": "Creates or updates a network profile.",
        "parameters": [
          {
            "name": "parameters",
            "in": "body",
            "required": true,
            "schema": {
              "$ref": "#/definitions/NspProfile"
            },
            "description": "Parameters that hold the NspProfile resource to be created/updated."
          }
        ],
        "responses": {
          "200": {
            "description": "Update - Profile is immutable resource. Returns the existing profile resource.",
            "schema": {
              "$ref": "#/definitions/NspProfile"
            }
          },
          "201": {
            "description": "Create - Returns the NspProfile resource created.",
            "schema": {
              "$ref": "#/definitions/NspProfile"
            }
          },
          "default": {
            "description": "Error response describing why the operation failed.",
            "schema": {
              "$ref": "./network.json#/definitions/CloudError"
            }
          }
        },
        "x-ms-examples": {
          "NspProfilesPut": {
            "$ref": "./examples/NspProfilePut.json"
          }
        }
      },
      "delete": {
        "tags": [
          "NspProfiles"
        ],
        "operationId": "NspProfiles_Delete",
        "description": "Deletes an NSP profile.",
        "responses": {
          "200": {
            "description": "Delete Succeed."
          },
          "204": {
            "description": "Request successful. The resource does not exist."
          },
          "default": {
            "description": "Error response describing why the operation failed.",
            "schema": {
              "$ref": "./network.json#/definitions/CloudError"
            }
          }
        },
        "x-ms-examples": {
          "NspProfilesDelete": {
            "$ref": "./examples/NspProfileDelete.json"
          }
        }
      }
    },
    "/subscriptions/{subscriptionId}/resourceGroups/{resourceGroupName}/providers/Microsoft.Network/networkSecurityPerimeters/{networkSecurityPerimeterName}/profiles": {
      "get": {
        "tags": [
          "NspProfiles"
        ],
        "operationId": "NspProfiles_List",
        "description": "Lists the NSP profiles in the specified network security perimeter.",
        "x-ms-pageable": {
          "nextLinkName": "nextLink"
        },
        "parameters": [
          {
            "$ref": "./network.json#/parameters/SubscriptionIdParameter"
          },
          {
            "$ref": "#/parameters/ResourceGroupNameParameter"
          },
          {
            "$ref": "#/parameters/NetworkSecurityPerimeterNameParameter"
          },
          {
            "$ref": "./network.json#/parameters/ApiVersionParameter"
          },
          {
            "$ref": "#/parameters/ListTopParameter"
          },
          {
            "$ref": "#/parameters/ListSkipTokenParameter"
          }
        ],
        "responses": {
          "200": {
            "description": "OK - Returns the list of NSP profiles.",
            "schema": {
              "$ref": "#/definitions/NspProfileListResult"
            }
          },
          "default": {
            "description": "Error response describing why the operation failed.",
            "schema": {
              "$ref": "./network.json#/definitions/CloudError"
            }
          }
        },
        "x-ms-examples": {
          "NspProfilesList": {
            "$ref": "./examples/NspProfileList.json"
          }
        }
      }
    },
    "/subscriptions/{subscriptionId}/resourceGroups/{resourceGroupName}/providers/Microsoft.Network/networkSecurityPerimeters/{networkSecurityPerimeterName}/profiles/{profileName}/accessRules/{accessRuleName}": {
      "parameters": [
        {
          "$ref": "./network.json#/parameters/SubscriptionIdParameter"
        },
        {
          "$ref": "#/parameters/ResourceGroupNameParameter"
        },
        {
          "$ref": "#/parameters/NetworkSecurityPerimeterNameParameter"
        },
        {
          "$ref": "#/parameters/ProfileNameParameter"
        },
        {
          "$ref": "#/parameters/AccessRuleNameParameter"
        },
        {
          "$ref": "./network.json#/parameters/ApiVersionParameter"
        }
      ],
      "get": {
        "tags": [
          "NspAccessRules"
        ],
        "operationId": "NspAccessRules_Get",
        "description": "Gets the specified NSP access rule by name.",
        "responses": {
          "200": {
            "description": "OK - Returns information about the NSP access rule.",
            "schema": {
              "$ref": "#/definitions/NspAccessRule"
            }
          },
          "default": {
            "description": "Error response describing why the operation failed.",
            "schema": {
              "$ref": "./network.json#/definitions/CloudError"
            }
          }
        },
        "x-ms-examples": {
          "NspAccessRuleGet": {
            "$ref": "./examples/NspAccessRuleGet.json"
          }
        }
      },
      "put": {
        "tags": [
          "NspAccessRules"
        ],
        "operationId": "NspAccessRules_CreateOrUpdate",
        "description": "Creates or updates a network access rule.",
        "parameters": [
          {
            "name": "parameters",
            "in": "body",
            "required": true,
            "schema": {
              "$ref": "#/definitions/NspAccessRule"
            },
            "description": "Parameters that hold the NspAccessRule resource to be created/updated."
          }
        ],
        "responses": {
          "200": {
            "description": "Updated - Existing access rule is updated. Returns the resource.",
            "schema": {
              "$ref": "#/definitions/NspAccessRule"
            }
          },
          "201": {
            "description": "Create - Returns the NspAccessRule resource created.",
            "schema": {
              "$ref": "#/definitions/NspAccessRule"
            }
          },
          "default": {
            "description": "Error response describing why the operation failed.",
            "schema": {
              "$ref": "./network.json#/definitions/CloudError"
            }
          }
        },
        "x-ms-examples": {
          "NspAccessRulePut": {
            "$ref": "./examples/NspAccessRulePut.json"
          }
        }
      },
      "delete": {
        "tags": [
          "NspAccessRules"
        ],
        "operationId": "NspAccessRules_Delete",
        "description": "Deletes an NSP access rule.",
        "responses": {
          "200": {
            "description": "Delete Succeed."
          },
          "204": {
            "description": "Request successful. The resource does not exist."
          },
          "default": {
            "description": "Error response describing why the operation failed.",
            "schema": {
              "$ref": "./network.json#/definitions/CloudError"
            }
          }
        },
        "x-ms-examples": {
          "NspAccessRulesDelete": {
            "$ref": "./examples/NspAccessRuleDelete.json"
          }
        }
      }
    },
    "/subscriptions/{subscriptionId}/resourceGroups/{resourceGroupName}/providers/Microsoft.Network/networkSecurityPerimeters/{networkSecurityPerimeterName}/profiles/{profileName}/accessRules": {
      "get": {
        "tags": [
          "NspAccessRules"
        ],
        "operationId": "NspAccessRules_List",
        "description": "Lists the NSP access rules in the specified NSP profile.",
        "x-ms-pageable": {
          "nextLinkName": "nextLink"
        },
        "parameters": [
          {
            "$ref": "./network.json#/parameters/SubscriptionIdParameter"
          },
          {
            "$ref": "#/parameters/ResourceGroupNameParameter"
          },
          {
            "$ref": "#/parameters/NetworkSecurityPerimeterNameParameter"
          },
          {
            "$ref": "#/parameters/ProfileNameParameter"
          },
          {
            "$ref": "./network.json#/parameters/ApiVersionParameter"
          },
          {
            "$ref": "#/parameters/ListTopParameter"
          },
          {
            "$ref": "#/parameters/ListSkipTokenParameter"
          }
        ],
        "responses": {
          "200": {
            "description": "OK - Returns the list of NSP access rules.",
            "schema": {
              "$ref": "#/definitions/NspAccessRuleListResult"
            }
          },
          "default": {
            "description": "Error response describing why the operation failed.",
            "schema": {
              "$ref": "./network.json#/definitions/CloudError"
            }
          }
        },
        "x-ms-examples": {
          "NspAccessRulesList": {
            "$ref": "./examples/NspAccessRuleList.json"
          }
        }
      }
    },
    "/subscriptions/{subscriptionId}/resourceGroups/{resourceGroupName}/providers/Microsoft.Network/networkSecurityPerimeters/{networkSecurityPerimeterName}/resourceAssociations/{associationName}": {
      "parameters": [
        {
          "$ref": "./network.json#/parameters/SubscriptionIdParameter"
        },
        {
          "$ref": "#/parameters/ResourceGroupNameParameter"
        },
        {
          "$ref": "#/parameters/NetworkSecurityPerimeterNameParameter"
        },
        {
          "$ref": "#/parameters/AssociationNameParameter"
        }
      ],
      "get": {
        "tags": [
          "NspAssociations"
        ],
        "operationId": "NspAssociations_Get",
        "description": "Gets the specified NSP association by name.",
        "responses": {
          "200": {
            "description": "OK - Returns information about the NSP resource association.",
            "schema": {
              "$ref": "#/definitions/NspAssociation"
            }
          },
          "default": {
            "description": "Error response describing why the operation failed.",
            "schema": {
              "$ref": "./network.json#/definitions/CloudError"
            }
          }
        },
        "x-ms-examples": {
          "NspAssociationGet": {
            "$ref": "./examples/NspAssociationGet.json"
          }
        }
      },
      "put": {
        "tags": [
          "NspAssociations"
        ],
        "operationId": "NspAssociations_CreateOrUpdate",
        "description": "Creates or updates a NSP resource association.",
        "parameters": [
          {
            "name": "parameters",
            "in": "body",
            "required": true,
            "schema": {
              "$ref": "#/definitions/NspAssociation"
            },
            "description": "Parameters that hold the NspAssociation resource to be created/updated."
          }
        ],
        "responses": {
          "200": {
            "description": "Updated - Existing resource association is updated. Returns the resource.",
            "schema": {
              "$ref": "#/definitions/NspAssociation"
            }
          },
          "201": {
            "description": "Create - Returns the NspAssociation resource created.",
            "schema": {
              "$ref": "#/definitions/NspAssociation"
            }
          },
          "default": {
            "description": "Error response describing why the operation failed.",
            "schema": {
              "$ref": "./network.json#/definitions/CloudError"
            }
          }
        },
        "x-ms-examples": {
          "NspAssociationPut": {
            "$ref": "./examples/NspAssociationPut.json"
          }
        }
      },
      "delete": {
        "tags": [
          "NspAssociations"
        ],
        "operationId": "NspAssociations_Delete",
        "description": "Deletes an NSP association resource.",
        "responses": {
          "200": {
            "description": "Delete Succeed."
          },
          "202": {
            "description": "Delete in progress.",
            "headers": {
              "location": {
                "description": "location header",
                "type": "string"
              }
            }
          },
          "204": {
            "description": "Request successful. The resource does not exist."
          },
          "default": {
            "description": "Error response describing why the operation failed.",
            "schema": {
              "$ref": "./network.json#/definitions/CloudError"
            }
          }
        },
        "x-ms-long-running-operation": true,
        "x-ms-examples": {
          "NspAssociationDelete": {
            "$ref": "./examples/NspAssociationDelete.json"
          }
        }
      }
    },
    "/subscriptions/{subscriptionId}/resourceGroups/{resourceGroupName}/providers/Microsoft.Network/networkSecurityPerimeters/{networkSecurityPerimeterName}/resourceAssociations": {
      "get": {
        "tags": [
          "NspAssociations"
        ],
        "operationId": "NspAssociations_List",
        "description": "Lists the NSP resource associations.",
        "x-ms-pageable": {
          "nextLinkName": "nextLink"
        },
        "parameters": [
          {
            "$ref": "./network.json#/parameters/SubscriptionIdParameter"
          },
          {
            "$ref": "#/parameters/ResourceGroupNameParameter"
          },
          {
            "$ref": "#/parameters/NetworkSecurityPerimeterNameParameter"
          },
          {
            "$ref": "./network.json#/parameters/ApiVersionParameter"
          },
          {
            "$ref": "#/parameters/ListTopParameter"
          },
          {
            "$ref": "#/parameters/ListSkipTokenParameter"
          }
        ],
        "responses": {
          "200": {
            "description": "OK - Returns the list of NSP resource associations.",
            "schema": {
              "$ref": "#/definitions/NspAssociationsListResult"
            }
          },
          "default": {
            "description": "Error response describing why the operation failed.",
            "schema": {
              "$ref": "./network.json#/definitions/CloudError"
            }
          }
        },
        "x-ms-examples": {
          "NspAssociationList": {
            "$ref": "./examples/NspAssociationList.json"
          }
        }
      }
    },
    "/subscriptions/{subscriptionId}/resourceGroups/{resourceGroupName}/providers/Microsoft.Network/networkSecurityPerimeters/{networkSecurityPerimeterName}/resourceAssociationProxies/{associationName}": {
      "parameters": [
        {
          "$ref": "./network.json#/parameters/SubscriptionIdParameter"
        },
        {
          "$ref": "#/parameters/ResourceGroupNameParameter"
        },
        {
          "$ref": "#/parameters/NetworkSecurityPerimeterNameParameter"
        },
        {
          "$ref": "#/parameters/AssociationNameParameter"
        }
      ],
      "get": {
        "tags": [
          "NspAssociationsProxy"
        ],
        "operationId": "NspAssociationsProxy_Get",
        "description": "Gets the specified NSP association by name.",
        "responses": {
          "200": {
            "description": "OK - Returns information about the NSP resource association.",
            "schema": {
              "$ref": "#/definitions/NspAssociation"
            }
          },
          "default": {
            "description": "Error response describing why the operation failed.",
            "schema": {
              "$ref": "./network.json#/definitions/CloudError"
            }
          }
        },
        "x-ms-examples": {
          "NspAssociationGet": {
            "$ref": "./examples/NspAssociationGet.json"
          }
        }
      },
      "put": {
        "tags": [
          "NspAssociationsProxy"
        ],
        "operationId": "NspAssociationsProxy_CreateOrUpdate",
        "description": "Creates or updates a NSP resource association.",
        "parameters": [
          {
            "name": "parameters",
            "in": "body",
            "required": true,
            "schema": {
              "$ref": "#/definitions/NspAssociation"
            },
            "description": "Parameters that hold the NspAssociation resource to be created/updated."
          }
        ],
        "responses": {
          "200": {
            "description": "Updated - Existing resource association is updated. Returns the resource.",
            "schema": {
              "$ref": "#/definitions/NspAssociation"
            }
          },
          "201": {
            "description": "Create - Returns the NspAssociation resource created.",
            "schema": {
              "$ref": "#/definitions/NspAssociation"
            }
          },
          "default": {
            "description": "Error response describing why the operation failed.",
            "schema": {
              "$ref": "./network.json#/definitions/CloudError"
            }
          }
        },
        "x-ms-examples": {
          "NspAssociationPut": {
            "$ref": "./examples/NspAssociationPut.json"
          }
        }
      },
      "delete": {
        "tags": [
          "NspAssociationsProxy"
        ],
        "operationId": "NspAssociationsProxy_Delete",
        "description": "Deletes an NSP association resource.",
        "responses": {
          "200": {
            "description": "Delete Succeed."
          },
          "204": {
            "description": "Request successful. The resource does not exist."
          },
          "default": {
            "description": "Error response describing why the operation failed.",
            "schema": {
              "$ref": "./network.json#/definitions/CloudError"
            }
          }
        },
        "x-ms-examples": {
          "NspAssociationDelete": {
            "$ref": "./examples/NspAssociationDelete.json"
          }
        }
      }
    },
    "/subscriptions/{subscriptionId}/resourceGroups/{resourceGroupName}/providers/Microsoft.Network/networkSecurityPerimeters/{networkSecurityPerimeterName}/resourceAssociationProxies": {
      "get": {
        "tags": [
          "NspAssociationsProxy"
        ],
        "operationId": "NspAssociationsProxy_List",
        "description": "Lists the NSP resource associations.",
        "x-ms-pageable": {
          "nextLinkName": "nextLink"
        },
        "parameters": [
          {
            "$ref": "./network.json#/parameters/SubscriptionIdParameter"
          },
          {
            "$ref": "#/parameters/ResourceGroupNameParameter"
          },
          {
            "$ref": "#/parameters/NetworkSecurityPerimeterNameParameter"
          },
          {
            "$ref": "./network.json#/parameters/ApiVersionParameter"
          },
          {
            "$ref": "#/parameters/ListTopParameter"
          },
          {
            "$ref": "#/parameters/ListSkipTokenParameter"
          }
        ],
        "responses": {
          "200": {
            "description": "OK - Returns the list of NSP resource associations.",
            "schema": {
              "$ref": "#/definitions/NspAssociationsListResult"
            }
          },
          "default": {
            "description": "Error response describing why the operation failed.",
            "schema": {
              "$ref": "./network.json#/definitions/CloudError"
            }
          }
        },
        "x-ms-examples": {
          "NspAssociationList": {
            "$ref": "./examples/NspAssociationList.json"
          }
        }
      }
    },
    "/subscriptions/{subscriptionId}/providers/Microsoft.Network/locations/{location}/perimeterAssociableResourceTypes": {
      "get": {
        "operationId": "PerimeterAssociableResourceTypes_List",
        "description": "Gets the list of resources that are onboarded with NSP. These resources can be associated with a network security perimeter",
        "x-ms-pageable": {
          "nextLinkName": "nextLink"
        },
        "parameters": [
          {
            "$ref": "./network.json#/parameters/SubscriptionIdParameter"
          },
          {
            "$ref": "#/parameters/LocationParameter"
          },
          {
            "$ref": "./network.json#/parameters/ApiVersionParameter"
          }
        ],
        "responses": {
          "200": {
            "description": "Request successful. Returns the list of resources that are onboarded with network security perimeter feature.",
            "schema": {
              "$ref": "#/definitions/PerimeterAssociableResourcesListResult"
            }
          },
          "default": {
            "description": "Error response describing why the operation failed.",
            "schema": {
              "$ref": "./network.json#/definitions/CloudError"
            }
          }
        },
        "x-ms-examples": {
          "Check Dns Name Availability": {
            "$ref": "./examples/PerimeterAssociableResourcesList.json"
          }
        }
      }
    },
    "/subscriptions/{subscriptionId}/resourceGroups/{resourceGroupName}/providers/Microsoft.Network/networkSecurityPerimeters/{networkSecurityPerimeterName}/profiles/{networkSecurityPerimeterProfile}/checkMembers": {
      "parameters": [
        {
          "$ref": "./network.json#/parameters/SubscriptionIdParameter"
        },
        {
          "$ref": "#/parameters/ResourceGroupNameParameter"
        },
        {
          "$ref": "#/parameters/NetworkSecurityPerimeterNameParameter"
        },
        {
          "$ref": "./network.json#/parameters/ApiVersionParameter"
        },
        {
          "$ref": "#/parameters/NetworkSecurityPerimeterProfileParameter"
        }
      ],
      "post": {
        "tags": [
          "NetworkSecurityPerimetersCheckMembers"
        ],
        "operationId": "NetworkSecurityPerimeters_CheckMembers",
        "description": "Action to check members associated to an NSP Profile",
        "parameters": [
          {
            "name": "parameters",
            "in": "body",
            "required": true,
            "schema": {
              "$ref": "#/definitions/CheckMembers"
            },
            "description": "Parameter supplied to create or update the network security perimeter check members."
          }
        ],
        "responses": {
          "200": {
            "description": "Resource Updated. Returns the network security perimeter.",
            "schema": {
              "$ref": "#/definitions/CheckMembers"
            }
          },
          "201": {
            "description": "Resource Created. Returns the network security perimeter.",
            "schema": {
              "$ref": "#/definitions/CheckMembers"
            }
          },
          "default": {
            "description": "Error response describing why the operation failed.",
            "schema": {
              "$ref": "./network.json#/definitions/CloudError"
            }
          }
        },
        "x-ms-examples": {
          "Post Check Members": {
            "$ref": "./examples/NSPCheckMembersPost.json"
          }
        }
      }
    },
    "/providers/Microsoft.Network/locations/{location}/queryNetworkSecurityPerimeter": {
      "parameters": [
        {
          "$ref": "#/parameters/LocationParameter"
        }
      ],
      "post": {
        "tags": [
          "QueryNetworkSecurityPerimeters"
        ],
        "operationId": "NetworkSecurityPerimeters_Query",
        "description": "Action to query network security parameter",
        "parameters": [
          {
            "name": "parameters",
            "in": "body",
            "required": true,
            "schema": {
              "$ref": "#/definitions/QueryNSPReqRes"
            },
            "description": "Parameter supplied to query network security parameter."
          }
        ],
        "responses": {
          "200": {
            "description": "Resource Updated. Returns the network security perimeter.",
            "schema": {
              "$ref": "#/definitions/QueryNSPReqRes"
            }
          },
          "201": {
            "description": "Resource Created. Returns the network security perimeter.",
            "schema": {
              "$ref": "#/definitions/QueryNSPReqRes"
            }
          },
          "default": {
            "description": "Error response describing why the operation failed.",
            "schema": {
              "$ref": "./network.json#/definitions/CloudError"
            }
          }
        },
        "x-ms-examples": {
          "Post Check Members": {
            "$ref": "./examples/QueryNSP.json"
          }
        }
      }
    },
    "/subscriptions/{subscriptionId}/resourceGroups/{resourceGroupName}/providers/Microsoft.Network/networkSecurityPerimeters/{networkSecurityPerimeterName}/profiles/{profileName}/accessRules/{accessRuleName}/reconcile": {
      "parameters": [
        {
          "$ref": "./network.json#/parameters/SubscriptionIdParameter"
        },
        {
          "$ref": "#/parameters/ResourceGroupNameParameter"
        },
        {
          "$ref": "#/parameters/NetworkSecurityPerimeterNameParameter"
        },
        {
          "$ref": "#/parameters/ProfileNameParameter"
        },
        {
          "$ref": "#/parameters/AccessRuleNameParameter"
        },
        {
          "$ref": "./network.json#/parameters/ApiVersionParameter"
        }
      ],
      "post": {
        "tags": [
          "NspAccessRulesReconcile"
        ],
        "operationId": "NspAccessRulesReconcile_Post",
        "description": "Reconcile NSP access rules",
        "parameters": [
          {
            "name": "parameters",
            "in": "body",
            "required": true,
            "schema": {
              "$ref": "#/definitions/NspAccessRuleReconcile"
            },
            "description": "Parameters for NSP access rule reconcile"
          }
        ],
        "responses": {
          "200": {
            "description": "Reconcile NSP access rule.",
            "schema": {
              "$ref": "#/definitions/NspAccessRuleReconcile"
            }
          },
          "201": {
            "description": "Reconcile NSP access rule.",
            "schema": {
              "$ref": "#/definitions/NspAccessRuleReconcile"
            }
          },
          "default": {
            "description": "Error response describing why the operation failed.",
            "schema": {
              "$ref": "./network.json#/definitions/CloudError"
            }
          }
        },
        "x-ms-examples": {
          "NspAccessRulePut": {
            "$ref": "./examples/NspAccessRuleReconcile.json"
          }
        }
      }
    }
  },
  "definitions": {
    "NetworkSecurityPerimeter": {
      "type": "object",
      "properties": {
        "properties": {
          "x-ms-client-flatten": true,
          "$ref": "#/definitions/NetworkSecurityPerimeterProperties",
          "description": "The network security perimeter properties"
        },
        "location": {
          "readOnly": true,
          "type": "string",
          "description": "A unique read-only string that changes whenever the resource is updated."
        },
        "name": {
          "type": "string",
          "description": "The name of the resource that is unique within a resource group. This name can be used to access the resource."
        },
        "id": {
          "readOnly": true,
          "type": "string",
          "description": "Network security perimeter identifier."
        },
        "type": {
          "readOnly": true,
          "type": "string",
          "description": "Resource type."
        }
      },
      "allOf": [
        {
          "$ref": "./network.json#/definitions/Resource"
        }
      ],
      "description": "The Network Security Perimeter resource"
    },
    "NetworkSecurityPerimeterListResult": {
      "type": "object",
      "properties": {
        "value": {
          "type": "array",
          "items": {
            "$ref": "#/definitions/NetworkSecurityPerimeter"
          },
          "description": "Gets a page of NetworkSecurityPerimeter"
        },
        "nextLink": {
          "type": "string",
          "description": "Gets the URL to get the next page of results."
        }
      },
      "description": "Result of the request to list NetworkSecurityPerimeter. It contains a list of network security perimeters and a URL link to get the next set of results."
    },
    "NetworkSecurityPerimeterProperties": {
      "type": "object",
      "properties": {
        "provisioningState": {
          "readOnly": true,
          "$ref": "#/definitions/NSPProvisioningState",
          "description": "The provisioning state of the scope assignment resource."
        },
        "perimeterGuid": {
          "type": "string",
          "description": "perimeter guid of the network security perimeter."
        }
      },
      "description": "Properties of network security perimeter."
    },
    "NspProfile": {
      "type": "object",
      "properties": {
        "properties": {
          "x-ms-client-flatten": true,
          "$ref": "#/definitions/NspProfileProperties",
          "description": "Properties of the network security perimeter profile"
        },
        "name": {
          "type": "string",
          "description": "The name of the profile resource that is unique within a perimeter. This name can be used to access the resource."
        },
        "id": {
          "readOnly": true,
          "type": "string",
          "description": "Identifier of the network security perimeter profile in ARM id format."
        },
        "type": {
          "readOnly": true,
          "type": "string",
          "description": "Resource type."
        }
      },
      "allOf": [
        {
          "$ref": "./network.json#/definitions/Resource"
        }
      ],
      "description": "The network security perimeter profile resource"
    },
    "NspProfileListResult": {
      "type": "object",
      "properties": {
        "value": {
          "type": "array",
          "items": {
            "$ref": "#/definitions/NspProfile"
          },
          "description": "Gets a page of NSP profile"
        },
        "nextLink": {
          "type": "string",
          "description": "Gets the URL to get the next page of results."
        }
      },
      "description": "Result of the request to list NSP profiles. Contains a list of NSP profiles and a URL link to get the next set of results."
    },
    "NspProfileProperties": {
      "type": "object",
      "properties": {
        "accessRulesVersion": {
          "readOnly": true,
          "type": "string",
          "description": "Version number that increases with every update to access rules within the profile."
        },
        "enabledLogCategories": {
          "type": "array",
          "items": {
            "$ref": "#/definitions/LoggingCategory"
          },
          "x-ms-identifiers": [
            "name"
          ],
          "description": "Gets the enabled log categories."
        }
      },
      "description": "Properties of NSP profile."
    },
    "NspAccessRule": {
      "type": "object",
      "properties": {
        "properties": {
          "x-ms-client-flatten": true,
          "$ref": "#/definitions/NspAccessRuleProperties",
          "description": "Properties of the NSP access rule."
        },
        "name": {
          "type": "string",
          "description": "The name of the access rule that is unique within a profile. This name can be used to access the resource."
        },
        "id": {
          "readOnly": true,
          "type": "string",
          "description": "NSP access rule identifier."
        },
        "type": {
          "readOnly": true,
          "type": "string",
          "description": "Resource type."
        }
      },
      "allOf": [
        {
          "$ref": "./network.json#/definitions/Resource"
        }
      ],
      "description": "The NSP access rule resource"
    },
    "NspAccessRuleListResult": {
      "type": "object",
      "properties": {
        "value": {
          "type": "array",
          "items": {
            "$ref": "#/definitions/NspAccessRule"
          },
          "description": "Gets a page of NSP access rule"
        },
        "nextLink": {
          "type": "string",
          "description": "Gets the URL to get the next page of results."
        }
      },
      "description": "Result of the request to list NSP access rules. Contains a list of NSP access rules and a URL link to get the next set of results."
    },
    "NspAccessRuleProperties": {
      "type": "object",
      "properties": {
        "provisioningState": {
          "readOnly": true,
          "$ref": "#/definitions/NSPProvisioningState",
          "description": "The provisioning state of the scope assignment resource."
        },
        "direction": {
          "type": "string",
          "enum": [
            "Inbound",
            "Outbound"
          ],
          "x-ms-enum": {
            "name": "AccessRuleDirection",
            "modelAsString": true
          },
          "description": "Direction that specifies whether the access rules is inbound/outbound."
        },
        "addressPrefixes": {
          "type": "array",
          "items": {
            "type": "string"
          },
          "description": "Inbound address prefixes (IPv4/IPv6)"
        },
        "fullyQualifiedDomainNames": {
          "type": "array",
          "items": {
            "type": "string"
          },
          "description": "Outbound rules fully qualified domain name format."
        },
        "subscriptions": {
          "type": "array",
          "items": {
            "type": "string"
          },
          "description": "Subscription id in the ARM id format."
        },
        "networkSecurityPerimeters": {
          "type": "array",
          "items": {
            "x-ms-client-flatten": true,
            "$ref": "#/definitions/PerimeterBasedAccessRule"
          },
          "description": "Inbound rule specified by the perimeter id."
        }
      },
      "description": "Properties of NSP access rule."
    },
    "PerimeterBasedAccessRule": {
      "type": "object",
      "properties": {
        "id": {
          "type": "string",
          "description": "NSP id in the ARM id format."
        },
        "perimeterGuid": {
          "readOnly": true,
          "type": "string",
          "description": "Resource guid of the NSP supplied."
        },
        "location": {
          "readOnly": true,
          "type": "string",
          "description": "Location of the NSP supplied."
        }
      }
    },
    "NspAssociation": {
      "type": "object",
      "properties": {
        "properties": {
          "x-ms-client-flatten": true,
          "$ref": "#/definitions/NspAssociationProperties",
          "description": "Properties of the NSP resource association."
        },
        "name": {
          "type": "string",
          "description": "The name of the resource that is unique within a resource group. This name can be used to access the resource."
        },
        "id": {
          "readOnly": true,
          "type": "string",
          "description": "NSP resource association identifier."
        },
        "type": {
          "readOnly": true,
          "type": "string",
          "description": "Resource type."
        }
      },
      "allOf": [
        {
          "$ref": "./network.json#/definitions/Resource"
        }
      ],
      "description": "The NSP resource association resource"
    },
    "NspAssociationsListResult": {
      "type": "object",
      "properties": {
        "value": {
          "type": "array",
          "items": {
            "$ref": "#/definitions/NspAssociation"
          },
          "description": "Gets a page of NSP resource associations"
        },
        "nextLink": {
          "type": "string",
          "description": "Gets the URL to get the next page of results."
        }
      },
      "description": "Result of the request to list NSP resource associations. Contains a list of NSP resource associations and a URL link to get the next set of results."
    },
    "NspAssociationProperties": {
      "type": "object",
      "properties": {
        "provisioningState": {
          "readOnly": true,
          "$ref": "#/definitions/NSPProvisioningState",
          "description": "The provisioning state of the resource  association resource."
        },
        "privateLinkResource": {
          "$ref": "./network.json#/definitions/SubResource",
          "description": "The PaaS resource to be associated."
        },
        "profile": {
          "$ref": "./network.json#/definitions/SubResource",
          "description": "Profile id to which the PaaS resource is associated."
        },
        "accessMode": {
          "type": "string",
          "enum": [
            "Learning",
            "Enforced",
            "Audit"
          ],
          "x-ms-enum": {
            "name": "AssociationAccessMode",
            "modelAsString": true
          },
          "description": "Access mode on the association."
        },
        "hasProvisioningIssues": {
          "readOnly": true,
          "type": "string",
          "description": "Specifies if there are provisioning issues"
        }
      }
    },
    "PerimeterAssociableResource": {
      "type": "object",
      "properties": {
        "properties": {
          "x-ms-client-flatten": true,
          "$ref": "#/definitions/PerimeterAssociableResourceProperties",
          "description": "Properties of the perimeter associable resource."
        },
        "name": {
          "type": "string",
          "description": "The name of the resource that is unique within a resource group. This name can be used to access the resource."
        },
        "id": {
          "readOnly": true,
          "type": "string",
          "description": "Identifier of the perimeter associable resource."
        },
        "type": {
          "readOnly": true,
          "type": "string",
          "description": "Resource type."
        }
      },
      "allOf": [
        {
          "$ref": "./network.json#/definitions/Resource"
        }
      ],
      "description": "Resource that is onboarded to use network security perimeter. Also referred as perimeter associable resource."
    },
    "PerimeterAssociableResourcesListResult": {
      "type": "object",
      "properties": {
        "value": {
          "type": "array",
          "items": {
            "$ref": "#/definitions/PerimeterAssociableResource"
          },
          "description": "Gets paged list of perimeter associable resources."
        },
        "nextLink": {
          "type": "string",
          "description": "Gets the URL to get the next page of results."
        }
      },
      "description": "Paged list of perimeter associable resources."
    },
    "PerimeterAssociableResourceProperties": {
      "type": "object",
      "properties": {
        "displayName": {
          "readOnly": true,
          "type": "string",
          "description": "A friendly name for the properties of perimeter associable resources."
        },
        "resourceType": {
          "readOnly": true,
          "type": "string",
          "description": "Resource type/provider name."
        },
        "publicDnsZones": {
          "readOnly": true,
          "type": "array",
          "items": {
            "type": "string"
          },
          "description": "Public DNS zone names of the resources."
        }
      },
      "description": "Properties of the perimeter associable resources."
    },
<<<<<<< HEAD
    "CheckMembers": {
      "type": "object",
      "properties": {
        "memberDestinations": {
          "type": "array",
          "items": {
            "$ref": "#/definitions/MemberDestination"
          },
          "x-ms-identifiers": [
            "privateLinkResourceId"
          ]
        }
      },
      "description": "Request object for check members API."
    },
    "MemberDestination": {
      "type": "object",
      "properties": {
        "privateLinkResourceId": {
          "type": "string",
          "description": "Private link resource Id."
        },
        "isMember": {
          "readOnly": true,
          "type": "string",
          "description": "yes/no, if it is member or not."
        },
        "profile": {
          "readOnly": true,
          "type": "string",
          "description": "Network security perimeter profile."
        }
      }
    },
    "QueryNSPReqRes": {
      "type": "object",
      "properties": {
        "networkSecurityPerimeters": {
          "type": "array",
          "items": {
            "$ref": "#/definitions/QueryNSPObj"
          }
        }
      },
      "description": "Request object for query NSP."
    },
    "QueryNSPObj": {
      "type": "object",
      "properties": {
        "perimeterGuid": {
          "type": "string",
          "description": "Perimeter guid of NSP."
        },
        "id": {
          "readOnly": true,
          "type": "string",
          "description": "Id of NSP."
        }
      }
    },
    "NspAccessRuleReconcile": {
      "type": "object",
      "properties": {},
      "description": "Request object for NSP reconcile."
=======
    "LoggingCategory": {
      "type": "object",
      "properties": {
        "name": {
          "type": "string",
          "description": "The name of the logging category."
        }
      },
      "description": "Logging Category"
    },
    "NSPProvisioningState": {
      "type": "string",
      "readOnly": true,
      "description": "The current provisioning state.",
      "enum": [
        "Succeeded",
        "Creating",
        "Updating",
        "Deleting",
        "Accepted",
        "Failed"
      ],
      "x-ms-enum": {
        "name": "nspProvisioningState",
        "modelAsString": true
      }
>>>>>>> 9299f338
    }
  },
  "parameters": {
    "ResourceGroupNameParameter": {
      "name": "resourceGroupName",
      "in": "path",
      "required": true,
      "type": "string",
      "description": "The name of the resource group.",
      "x-ms-parameter-location": "method"
    },
    "NetworkSecurityPerimeterNameParameter": {
      "name": "networkSecurityPerimeterName",
      "in": "path",
      "required": true,
      "type": "string",
      "description": "The name of the network security perimeter.",
      "x-ms-parameter-location": "method"
    },
    "ProfileNameParameter": {
      "name": "profileName",
      "in": "path",
      "required": true,
      "type": "string",
      "description": "The name of the NSP profile.",
      "x-ms-parameter-location": "method"
    },
    "AccessRuleNameParameter": {
      "name": "accessRuleName",
      "in": "path",
      "required": true,
      "type": "string",
      "description": "The name of the NSP access rule.",
      "x-ms-parameter-location": "method"
    },
    "AssociationNameParameter": {
      "name": "associationName",
      "in": "path",
      "required": true,
      "type": "string",
      "description": "The name of the NSP association.",
      "x-ms-parameter-location": "method"
    },
    "ListTopParameter": {
      "name": "$top",
      "description": "An optional query parameter which specifies the maximum number of records to be returned by the server.",
      "in": "query",
      "required": false,
      "type": "integer",
      "format": "int32",
      "minimum": 1,
      "maximum": 20,
      "x-ms-parameter-location": "method"
    },
    "ListSkipTokenParameter": {
      "name": "$skipToken",
      "description": "SkipToken is only used if a previous operation returned a partial result. If a previous response contains a nextLink element, the value of the nextLink element will include a skipToken parameter that specifies a starting point to use for subsequent calls.",
      "in": "query",
      "required": false,
      "type": "string",
      "x-ms-parameter-location": "method"
    },
    "NetworkSecurityPerimeterProfileParameter": {
      "name": "networkSecurityPerimeterProfile",
      "in": "path",
      "required": true,
      "type": "string",
      "description": "The name of the network security perimeter profile.",
      "x-ms-parameter-location": "method"
    },
    "LocationParameter": {
      "name": "location",
      "in": "path",
      "required": true,
      "type": "string",
      "description": "The location of network security perimeter.",
      "x-ms-parameter-location": "method"
    }
  }
}<|MERGE_RESOLUTION|>--- conflicted
+++ resolved
@@ -1533,7 +1533,6 @@
       },
       "description": "Properties of the perimeter associable resources."
     },
-<<<<<<< HEAD
     "CheckMembers": {
       "type": "object",
       "properties": {
@@ -1598,7 +1597,7 @@
       "type": "object",
       "properties": {},
       "description": "Request object for NSP reconcile."
-=======
+    },
     "LoggingCategory": {
       "type": "object",
       "properties": {
@@ -1625,7 +1624,6 @@
         "name": "nspProvisioningState",
         "modelAsString": true
       }
->>>>>>> 9299f338
     }
   },
   "parameters": {

--- conflicted
+++ resolved
@@ -749,8 +749,6 @@
         }
       }
     },
-<<<<<<< HEAD
-=======
     "/subscriptions/{subscriptionId}/resourceGroups/{resourceGroupName}/providers/Microsoft.Network/networkSecurityPerimeters/{networkSecurityPerimeterName}/resourceAssociations/{associationName}/reconcile": {
       "parameters": [
         {
@@ -807,169 +805,6 @@
         }
       }
     },
-    "/subscriptions/{subscriptionId}/resourceGroups/{resourceGroupName}/providers/Microsoft.Network/networkSecurityPerimeters/{networkSecurityPerimeterName}/resourceAssociationProxies/{associationName}": {
-      "parameters": [
-        {
-          "$ref": "./network.json#/parameters/SubscriptionIdParameter"
-        },
-        {
-          "$ref": "#/parameters/ResourceGroupNameParameter"
-        },
-        {
-          "$ref": "#/parameters/NetworkSecurityPerimeterNameParameter"
-        },
-        {
-          "$ref": "#/parameters/AssociationNameParameter"
-        }
-      ],
-      "get": {
-        "tags": [
-          "NspAssociationsProxy"
-        ],
-        "operationId": "NspAssociationsProxy_Get",
-        "description": "Gets the specified NSP association by name.",
-        "responses": {
-          "200": {
-            "description": "OK - Returns information about the NSP resource association.",
-            "schema": {
-              "$ref": "#/definitions/NspAssociation"
-            }
-          },
-          "default": {
-            "description": "Error response describing why the operation failed.",
-            "schema": {
-              "$ref": "./network.json#/definitions/CloudError"
-            }
-          }
-        },
-        "x-ms-examples": {
-          "NspAssociationGet": {
-            "$ref": "./examples/NspAssociationGet.json"
-          }
-        }
-      },
-      "put": {
-        "tags": [
-          "NspAssociationsProxy"
-        ],
-        "operationId": "NspAssociationsProxy_CreateOrUpdate",
-        "description": "Creates or updates a NSP resource association.",
-        "parameters": [
-          {
-            "name": "parameters",
-            "in": "body",
-            "required": true,
-            "schema": {
-              "$ref": "#/definitions/NspAssociation"
-            },
-            "description": "Parameters that hold the NspAssociation resource to be created/updated."
-          }
-        ],
-        "responses": {
-          "200": {
-            "description": "Updated - Existing resource association is updated. Returns the resource.",
-            "schema": {
-              "$ref": "#/definitions/NspAssociation"
-            }
-          },
-          "201": {
-            "description": "Create - Returns the NspAssociation resource created.",
-            "schema": {
-              "$ref": "#/definitions/NspAssociation"
-            }
-          },
-          "default": {
-            "description": "Error response describing why the operation failed.",
-            "schema": {
-              "$ref": "./network.json#/definitions/CloudError"
-            }
-          }
-        },
-        "x-ms-examples": {
-          "NspAssociationPut": {
-            "$ref": "./examples/NspAssociationPut.json"
-          }
-        }
-      },
-      "delete": {
-        "tags": [
-          "NspAssociationsProxy"
-        ],
-        "operationId": "NspAssociationsProxy_Delete",
-        "description": "Deletes an NSP association resource.",
-        "responses": {
-          "200": {
-            "description": "Delete Succeed."
-          },
-          "204": {
-            "description": "Request successful. The resource does not exist."
-          },
-          "default": {
-            "description": "Error response describing why the operation failed.",
-            "schema": {
-              "$ref": "./network.json#/definitions/CloudError"
-            }
-          }
-        },
-        "x-ms-examples": {
-          "NspAssociationDelete": {
-            "$ref": "./examples/NspAssociationProxyDelete.json"
-          }
-        }
-      }
-    },
-    "/subscriptions/{subscriptionId}/resourceGroups/{resourceGroupName}/providers/Microsoft.Network/networkSecurityPerimeters/{networkSecurityPerimeterName}/resourceAssociationProxies": {
-      "get": {
-        "tags": [
-          "NspAssociationsProxy"
-        ],
-        "operationId": "NspAssociationsProxy_List",
-        "description": "Lists the NSP resource associations.",
-        "x-ms-pageable": {
-          "nextLinkName": "nextLink"
-        },
-        "parameters": [
-          {
-            "$ref": "./network.json#/parameters/SubscriptionIdParameter"
-          },
-          {
-            "$ref": "#/parameters/ResourceGroupNameParameter"
-          },
-          {
-            "$ref": "#/parameters/NetworkSecurityPerimeterNameParameter"
-          },
-          {
-            "$ref": "./network.json#/parameters/ApiVersionParameter"
-          },
-          {
-            "$ref": "#/parameters/ListTopParameter"
-          },
-          {
-            "$ref": "#/parameters/ListSkipTokenParameter"
-          }
-        ],
-        "responses": {
-          "200": {
-            "description": "OK - Returns the list of NSP resource associations.",
-            "schema": {
-              "$ref": "#/definitions/NspAssociationsListResult"
-            }
-          },
-          "default": {
-            "description": "Error response describing why the operation failed.",
-            "schema": {
-              "$ref": "./network.json#/definitions/CloudError"
-            }
-          }
-        },
-        "x-ms-examples": {
-          "NspAssociationList": {
-            "$ref": "./examples/NspAssociationList.json"
-          }
-        }
-      }
-    },
->>>>>>> 0045bd90
     "/subscriptions/{subscriptionId}/providers/Microsoft.Network/locations/{location}/perimeterAssociableResourceTypes": {
       "get": {
         "operationId": "PerimeterAssociableResourceTypes_List",

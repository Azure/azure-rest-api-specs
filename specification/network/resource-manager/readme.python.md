--- conflicted
+++ resolved
@@ -19,10 +19,6 @@
 multiapi: true
 clear-output-folder: true
 batch:
-<<<<<<< HEAD
-  - tag: package-2022-02-preview-only
-  - tag: package-2021-05
-=======
   - tag: package-2021-08
   - tag: package-2021-02
   - tag: package-2021-02-preview-only
@@ -56,7 +52,6 @@
   - tag: package-2016-12
   - tag: package-2016-09
   - tag: package-2015-06split
->>>>>>> 99beeacc
   - multiapiscript: true
 
 ```
@@ -66,21 +61,7 @@
 perform-load: false
 ```
 
-<<<<<<< HEAD
-### Tag: package-2022-02-preview-only and python
-
-These settings apply only when `--tag=package-2022-02-preview-only --python` is specified on the command line.
-Please also specify `--python-sdks-folder=<path to the root directory of your azure-sdk-for-python clone>`.
-
-``` yaml $(tag) == 'package-2022-02-preview-only'
-namespace: azure.mgmt.network.v2022_02_01_preview
-output-folder: $(python-sdks-folder)/network/azure-mgmt-network/azure/mgmt/network/v2022_02_01_preview
-```
-
-### Tag: package-2021-05 and python
-=======
 ### Tag: package-2021-08 and python
->>>>>>> 99beeacc
 
 These settings apply only when `--tag=package-2021-08 --python` is specified on the command line.
 Please also specify `--python-sdks-folder=<path to the root directory of your azure-sdk-for-python clone>`.
@@ -409,9 +390,4 @@
 ``` yaml $(tag) == 'package-2015-06split'
 namespace: azure.mgmt.network.v2015_06_15
 output-folder: $(python-sdks-folder)/network/azure-mgmt-network/azure/mgmt/network/v2015_06_15
-```
-
-``` yaml $(python)
-modelerfour:
-  lenient-model-deduplication: true
 ```
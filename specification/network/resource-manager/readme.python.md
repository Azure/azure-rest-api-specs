--- conflicted
+++ resolved
@@ -18,17 +18,11 @@
 
 ```yaml $(python)
 multiapi: true
-<<<<<<< HEAD
 default-api-version: "2023-11-01"
 clear-output-folder: true
 batch:
   - tag: package-2023-11
-=======
-default-api-version: "2023-09-01"
-clear-output-folder: true
-batch:
   - tag: package-2023-09
->>>>>>> bfdee1b8
   - tag: package-2023-06
   - tag: package-2023-05
   - tag: package-2023-04
@@ -65,7 +59,6 @@
 clear-output-folder: false
 ```
 
-<<<<<<< HEAD
 ### Tag: package-2023-11 and python
 
 These settings apply only when `--tag=package-2023-11 --python` is specified on the command line.
@@ -76,8 +69,6 @@
 output-folder: $(python-sdks-folder)/network/azure-mgmt-network/azure/mgmt/network/v2023_11_01
 ```
 
-=======
->>>>>>> bfdee1b8
 ### Tag: package-2023-09 and python
 
 These settings apply only when `--tag=package-2023-09 --python` is specified on the command line.

--- conflicted
+++ resolved
@@ -17,11 +17,8 @@
 ```yaml $(multiapi)
 clear-output-folder: true
 batch:
-<<<<<<< HEAD
   - tag: package-2021-02-preview
-=======
   - tag: package-2021-03
->>>>>>> 5d09c12c
   - tag: package-2021-02
   - tag: package-2020-11
   - tag: package-2020-08
@@ -67,7 +64,6 @@
 clear-output-folder: false
 perform-load: false
 ```
-<<<<<<< HEAD
 
 ### Tag: package-2021-02-preview and python
 
@@ -77,7 +73,8 @@
 ``` yaml $(tag) == 'package-2021-02-preview'
 namespace: azure.mgmt.network.v2021_02_01_preview
 output-folder: $(python-sdks-folder)/network/azure-mgmt-network/azure/mgmt/network/v2021_02_01_preview
-=======
+```
+
 ### Tag: package-2021-03 and python
 
 These settings apply only when `--tag=package-2021-03 --python` is specified on the command line.
@@ -86,7 +83,6 @@
 ``` yaml $(tag) == 'package-2021-03'
 namespace: azure.mgmt.network.v2021_03_01
 output-folder: $(python-sdks-folder)/network/azure-mgmt-network/azure/mgmt/network/v2021_03_01
->>>>>>> 5d09c12c
 ```
 
 ### Tag: package-2021-02 and python

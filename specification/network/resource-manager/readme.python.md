--- conflicted
+++ resolved
@@ -18,11 +18,8 @@
 
 ```yaml $(python) && $(multiapi)
 batch:
-<<<<<<< HEAD
+  - tag: package-2018-12
   - tag: package-2018-11
-=======
-  - tag: package-2018-12
->>>>>>> e7a48d7f
   - tag: package-2018-10
   - tag: package-2018-08
   - tag: package-2018-07
@@ -41,7 +38,17 @@
   - tag: package-2015-06split
 ```
 
-<<<<<<< HEAD
+### Tag: package-2018-12 and python
+
+These settings apply only when `--tag=package-2018-12 --python` is specified on the command line.
+Please also specify `--python-sdks-folder=<path to the root directory of your azure-sdk-for-python clone>`.
+
+``` yaml $(tag) == 'package-2018-12' && $(python)
+python:
+  namespace: azure.mgmt.network.v2018_12_01
+  output-folder: $(python-sdks-folder)/azure-mgmt-network/azure/mgmt/network/v2018_12_01
+```
+
 ### Tag: package-2018-11 and python
 
 These settings apply only when `--tag=package-2018-11 --python` is specified on the command line.
@@ -51,17 +58,6 @@
 python:
   namespace: azure.mgmt.network.v2018_11_01
   output-folder: $(python-sdks-folder)/azure-mgmt-network/azure/mgmt/network/v2018_11_01
-=======
-### Tag: package-2018-12 and python
-
-These settings apply only when `--tag=package-2018-12 --python` is specified on the command line.
-Please also specify `--python-sdks-folder=<path to the root directory of your azure-sdk-for-python clone>`.
-
-``` yaml $(tag) == 'package-2018-12' && $(python)
-python:
-  namespace: azure.mgmt.network.v2018_12_01
-  output-folder: $(python-sdks-folder)/azure-mgmt-network/azure/mgmt/network/v2018_12_01
->>>>>>> e7a48d7f
 ```
 
 ### Tag: package-2018-10 and python

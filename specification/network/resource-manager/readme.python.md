--- conflicted
+++ resolved
@@ -16,10 +16,7 @@
 ```yaml $(multiapi)
 clear-output-folder: true
 batch:
-<<<<<<< HEAD
-=======
   - tag: package-2021-02
->>>>>>> 7d4caa5e
   - tag: package-2020-11
   - tag: package-2020-08
   - tag: package-2020-07

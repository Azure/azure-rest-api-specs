import "@typespec/http";
import "@typespec/rest";
import "@typespec/versioning";
import "@azure-tools/typespec-azure-core";

@useAuth(
  ApiKeyAuth<ApiKeyLocation.header, "SharedAccessKey">
)

@service({
  title: "Azure.Messaging.EventGridClient",
})

//
// Supported operations.
//
// POST https://{namespaceName}.{region}.eventgrid.azure.net/topics/{topicName}:publish?api-version={apiVersion}
// POST https://{namespaceName}.{region}.eventgrid.azure.net/topics/{topicName}/eventsubscriptions/{eventSubscriptionName}:receive?api-Version={apiVersion}&maxWaitTime=60&maxEvents={maxEvents}
// POST https://{namespaceName}.{region}.eventgrid.azure.net/topics/{topicName}/eventsubscriptions/{eventSubscriptionName}:acknowledge?api-Version={apiVersion}
// POST https://{namespaceName}.{region}.eventgrid.azure.net/topics/{topicName}/eventsubscriptions/{eventSubscriptionName}:release?api-version={apiVersion}
// POST https://{namespaceName}.{region}.eventgrid.azure.net/topics/{topicName}/eventsubscriptions/{eventSubscriptionName}:reject?api-version={apiVersion}


@server(
  "{endpoint}",
  "The host name of the namespace",
  {
    @doc("The host name of the namespace, e.g. namespaceName1.westus-1.eventgrid.azure.net")
    endpoint: url,
  }
)

@doc("Azure Messaging EventGrid Client")
@versioned(ServiceApiVersions)
namespace Azure.Messaging.EventGrid {
  using TypeSpec.Http;
  using TypeSpec.Rest;
  using TypeSpec.Versioning;
  using Azure.Core;
  using Azure.Core.Foundations;

  enum ServiceApiVersions {
    @useDependency(Azure.Core.Versions.v1_0_Preview_2)
    v2023_06_01_preview: "2023-06-01-preview"
  }

  @doc("Properties of an event published to an Azure Messaging EventGrid Namespace topic using the CloudEvent 1.0 Schema.")
  model CloudEvent {
    @doc("An identifier for the event. The combination of id and source must be unique for each distinct event.")
    id: string;

    @doc("Identifies the context in which an event happened. The combination of id and source must be unique for each distinct event.")
    source: string;

    @doc("Event data specific to the event type.")
    data?: unknown;

    @doc("Event data specific to the event type, encoded as a base64 string.")
    data_base64?: bytes;
    
    @doc("Type of event related to the originating occurrence.")
    type: string;

    @doc("The time (in UTC) the event was generated, in RFC3339 format.")
    time?: utcDateTime;

    @doc("The version of the CloudEvents specification which the event uses.")
    specversion: string;

    @doc("Identifies the schema that data adheres to.")
    dataschema?: string;

    @doc("Content type of data value.")
    datacontenttype?: string;

    @doc("This describes the subject of the event in the context of the event producer (identified by source).")
    subject?: string;
  }

  @doc("Properties of the Event Broker operation.")
  model BrokerProperties {
    @doc("The token used to lock the event.")
    lockToken: string;

    @doc("The attempt count for delivering the event.")
    deliveryCount: int32;
  }

  @doc("Receive operation details per Cloud Event.")
  model ReceiveDetails {
    @doc("The Event Broker details.")
    brokerProperties: BrokerProperties;

    @doc("Cloud Event details.")
    event: CloudEvent;
  }

  @doc("Details of the Receive operation response.")
  model ReceiveResult {
    @doc("Array of receive responses, one per cloud event.")
    value: ReceiveDetails[];
  }
   
  @doc("Failed LockToken information.")
  model FailedLockToken {
    @doc("LockToken value")
    lockToken: string;

    @doc("Error code related to the token. Example of such error codes are BadToken: which indicates the Token is not formatted correctly, TokenLost: which indicates that token is not found, and InternalServerError: For any internal server errors.")
    errorCode: string;

    @doc("Description of the token error.")
    errorDescription: string; 
  }

  @doc("The result of the Publish operation.")
  model PublishResult {}

  @doc("The result of the Acknowledge operation.")
  model AcknowledgeResult {
    @doc("Array of LockToken values for failed cloud events. Each LockToken includes the lock token value along with the related error information (namely, the error code and description).")
    failedLockTokens: FailedLockToken[];

    @doc("Array of lock tokens values for the successfully acknowledged cloud events.")
    succeededLockTokens: string[];
  }

  @doc("The result of the Release operation.")
  model ReleaseResult {
    @doc("Array of LockToken values for failed cloud events. Each LockToken includes the lock token value along with the related error information (namely, the error code and description).")
    failedLockTokens: FailedLockToken[];

    @doc("Array of lock tokens values for the successfully released cloud events.")
    succeededLockTokens: string[];
  }

  @doc("The result of the Reject operation.")
  model RejectResult {
    @doc("Array of LockToken values for failed cloud events. Each LockToken includes the lock token value along with the related error information (namely, the error code and description).")
    failedLockTokens: FailedLockToken[];

    @doc("Array of lock tokens values for the successfully rejected cloud events.")
    succeededLockTokens: string[];
  }

  @doc("Array of lock token strings for the corresponding received Cloud Events to be released.")
  model ReleaseOptions {
    @doc("String array of lock tokens.")
    lockTokens: string[];
  }

  @doc("Array of lock token strings for the corresponding received Cloud Events to be acknowledged.")
  model AcknowledgeOptions {
    @doc("String array of lock tokens.")
    lockTokens: string[];
  }

  @doc("Array of lock token strings for the corresponding received Cloud Events to be rejected.")
  model RejectOptions {
    @doc("String array of lock tokens.")
    lockTokens: string[];
  }

  // Publish Operation:
  // POST https://{namespaceName}.{region}.eventgrid.azure.net/topics/{topicName}:publish?api-version={apiVersion}}

  @doc("Publish Single Cloud Event to namespace topic. In case of success, the server responds with an HTTP 200 status code with an empty JSON object in response. Otherwise, the server can return various error codes. For example, 401: which indicates authorization failure, 403: which indicates quota exceeded or message is too large, 410: which indicates that specific topic is not found, 400: for bad request, and 500: for internal server error. ")
  @route("/topics/{topicName}:publish", {shared: true})
  @post op PublishCloudEvent is Azure.Core.RpcOperation<{
    @doc("content type")
    @header("content-type")
    contentType: "application/cloudevents+json; charset=utf-8";

    @doc("Topic Name.")
    @path
    topicName: string;

    @doc("Single Cloud Event being published.")
    @body 
    event: CloudEvent;
  }, PublishResult>;


  @doc("Publish Batch Cloud Event to namespace topic. In case of success, the server responds with an HTTP 200 status code with an empty JSON object in response. Otherwise, the server can return various error codes. For example, 401: which indicates authorization failure, 403: which indicates quota exceeded or message is too large, 410: which indicates that specific topic is not found, 400: for bad request, and 500: for internal server error. ")  
  @route("/topics/{topicName}:publish", {shared: true})
  @post op PublishCloudEvents is Azure.Core.RpcOperation<{
    @doc("content type")
    @header("content-type")
    contentType: "application/cloudevents-batch+json; charset=utf-8";

    @doc("Topic Name.")
    @path
    topicName: string;

    @doc("Array of Cloud Events being published.")
    @body
    events: CloudEvent[];
  }, PublishResult>;

  // Receive Operation:
  // POST https://{namespaceName}.{region}.eventgrid.azure.net/topics/{topicName}/eventsubscriptions/{eventSubscriptionName}:receive?api-Version={apiVersion}&maxWaitTime=60&maxEvents={maxEvents}
   
  @doc("Receive Batch of Cloud Events from the Event Subscription.")
  @route("/topics/{topicName}/eventsubscriptions/{eventSubscriptionName}:receive")
  @post op ReceiveCloudEvents is Azure.Core.RpcOperation<{
    @doc("Topic Name.")
    @path
    topicName: string;

    @doc("Event Subscription Name.")
    @path
    eventSubscriptionName: string;

    @doc("Max Events count to be received. Minimum value is 1, while maximum value is 100 events. If not specified, the default value is 1.")
    @query
    maxEvents?: int32 = 1;

    @doc("Max wait time value for receive operation in Seconds. It is the time in seconds that the server approximately waits for the availability of an event and responds to the request. If an event is available, the broker responds immediately to the client. Minimum value is 10 seconds, while maximum value is 120 seconds. If not specified, the default value is 60 seconds.")
<<<<<<< HEAD
    @encode("seconds", int32)
    @query({name:"maxWaitTime"})
    maxWaitTime?: duration;
=======
    @query
    maxWaitTime?: int32 = 60;
>>>>>>> a90210c4
  }, ReceiveResult>;

  // Acknowledge Operation:
  // POST https://{namespaceName}.{region}.eventgrid.azure.net/topics/{topicName}/eventsubscriptions/{eventSubscriptionName}:acknowledge&apiVersion={apiVersion}

  @doc("Acknowledge batch of Cloud Events. The server responds with an HTTP 200 status code if at least one event is successfully acknowledged. The response body will include the set of successfully acknowledged lockTokens, along with other failed lockTokens with their corresponding error information. Successfully acknowledged events will no longer be available to any consumer.")

  @route("/topics/{topicName}/eventsubscriptions/{eventSubscriptionName}:acknowledge")
  @post op AcknowledgeCloudEvents is Azure.Core.RpcOperation<{
    @doc("content type")
    @header("content-type")
    contentType: "application/json; charset=utf-8";

    @doc("Topic Name.")
    @path
    topicName: string;

    @doc("Event Subscription Name.")
    @path
    eventSubscriptionName: string;

    @doc("AcknowledgeOptions.")
    @body
    lockTokens: AcknowledgeOptions;
  }, AcknowledgeResult>;

  // Release Operation:
  // POST https://{namespaceName}.{region}.eventgrid.azure.net/topics/{topicName}/eventsubscriptions/{eventSubscriptionName}:release?api-version={apiVersion}
  
  @doc("Release batch of Cloud Events. The server responds with an HTTP 200 status code if at least one event is successfully released. The response body will include the set of successfully released lockTokens, along with other failed lockTokens with their corresponding error information.")
  @route("/topics/{topicName}/eventsubscriptions/{eventSubscriptionName}:release")
  @post op ReleaseCloudEvents is Azure.Core.RpcOperation<{
    @doc("content type")
    @header("content-type")
    contentType: "application/json; charset=utf-8";

    @doc("Topic Name.")
    @path
    topicName: string;

    @doc("Event Subscription Name.")
    @path
    eventSubscriptionName: string;

    @doc("ReleaseOptions")
    @body    
    lockTokens : ReleaseOptions;
  }, ReleaseResult>;

  // Reject Operation:
  // POST https://{namespaceName}.{region}.eventgrid.azure.net/topics/{topicName}/eventsubscriptions/{eventSubscriptionName}:reject?api-version={apiVersion}

  @doc("Reject batch of Cloud Events.")
  @route("/topics/{topicName}/eventsubscriptions/{eventSubscriptionName}:reject")
  @post op RejectCloudEvents is Azure.Core.RpcOperation<{
    @doc("content type")
    @header("content-type")
    contentType: "application/json; charset=utf-8";

    @doc("Topic Name.")
    @path
    topicName: string;

    @doc("Event Subscription Name.")
    @path
    eventSubscriptionName: string;

    @doc("RejectOptions")
    @body
    lockTokens : RejectOptions;
  }, RejectResult>;
}<|MERGE_RESOLUTION|>--- conflicted
+++ resolved
@@ -216,14 +216,9 @@
     maxEvents?: int32 = 1;
 
     @doc("Max wait time value for receive operation in Seconds. It is the time in seconds that the server approximately waits for the availability of an event and responds to the request. If an event is available, the broker responds immediately to the client. Minimum value is 10 seconds, while maximum value is 120 seconds. If not specified, the default value is 60 seconds.")
-<<<<<<< HEAD
     @encode("seconds", int32)
-    @query({name:"maxWaitTime"})
+    @query
     maxWaitTime?: duration;
-=======
-    @query
-    maxWaitTime?: int32 = 60;
->>>>>>> a90210c4
   }, ReceiveResult>;
 
   // Acknowledge Operation:

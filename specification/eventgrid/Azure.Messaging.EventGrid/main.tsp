import "@typespec/http";
import "@typespec/rest";
import "@typespec/versioning";
import "@azure-tools/typespec-azure-core";

enum ServiceApiVersions {
  v2023_06_01_preview: "2023-06-01-preview"
}

@useAuth(
  ApiKeyAuth<ApiKeyLocation.header, "SharedAccessKey"> | OAuth2Auth<[{
    type: OAuth2FlowType.implicit,
    authorizationUrl: "https://login.microsoftonline.com/common/oauth2/v2.0/authorize",
    scopes: ["https://eventgrid.azure.net/.default"],
  }]>
)

@service({
  title: "Azure.Messaging.EventGridClient",
  version: "2023-06-01-preview"
})

//
// Supported operations.
//
// POST https://{namespaceName}.{region}.eventgrid.azure.net/topics/{topicName}:publish?api-version={apiVersion}}
// POST https://{namespaceName}.{region}.eventgrid.azure.net/topics/{topicName}/eventsubscriptions/{eventSubscriptionName}:receive?api-Version={apiVersion}&timeout=60&maxEvents={maxEvents}
// POST https://{namespaceName}.{region}.eventgrid.azure.net/topics/{topicName}/eventsubscriptions/{eventSubscriptionName}:acknowledge?api-Version={apiVersion}
// POST https://{namespaceName}.{region}.eventgrid.azure.net/topics/{topicName}/eventsubscriptions/{eventSubscriptionName}:release?api-version={apiVersion}
//

@server(
  "{endpoint}",
  "The host name of the topic",
  {
    @doc("The host name of the namespace, e.g. namespaceName1.westus-1.eventgrid.azure.net")
    endpoint: url,
  }
)

@doc("Azure Messaging EventGrid Client")
@versioned(ServiceApiVersions)
namespace Azure.Messaging.EventGrid {
  using TypeSpec.Http;
  using TypeSpec.Rest;
  using TypeSpec.Versioning;
  using Azure.Core;
  using Azure.Core.Foundations;

  @doc("Properties of an event published to an Azure Messaging EventGrid Namespace topic using the CloudEvent 1.0 Schema.")
  model CloudEventEvent {
    @doc("An identifier for the event. The combination of id and source must be unique for each distinct event.")
    id: string;

    @doc("Identifies the context in which an event happened. The combination of id and source must be unique for each distinct event.")
    source: string;

    @doc("Event data specific to the event type.")
    data?: unknown;

    @doc("Event data specific to the event type, encoded as a base64 string.")
    data_base64?: bytes;
    
    @doc("Type of event related to the originating occurrence.")
    type: string;

    @doc("The time (in UTC) the event was generated, in RFC3339 format.")
    time?: utcDateTime;

    @doc("The version of the CloudEvents specification which the event uses.")
    specversion: string;

    @doc("Identifies the schema that data adheres to.")
    dataschema?: string;

    @doc("Content type of data value.")
    datacontenttype?: string;

    @doc("This describes the subject of the event in the context of the event producer (identified by source).")
    subject?: string;
  }

  @doc("LockToken information.")
  model LockToken {
    @doc("The token used to lock the event.")
    lockToken: string;
  }

  @doc("Properties of the Event Broker operation.")
  model BrokerProperties {
    @doc("The token used to lock the event.")
    lockToken: LockToken;
  }

  @doc("Receive operation details per Cloud Event.")
  model ReceiveDetails {
    @doc("The Event Broker details.")
    brokerProperties: BrokerProperties;

    @doc("Cloud Event details.")
    event: CloudEventEvent;
  }

  @doc("Details of the Receive operation response.")
  model ReceiveResult {
    @doc("Array of receive responses, one per cloud event.")
    value: ReceiveDetails[];
  }
   
  @doc("Failed LockToken information.")
  model FailedLockToken {
    @doc("LockToken value")
    lockToken: LockToken;

    @doc("Error code")
    errorCode: int32;

    @doc("Description of the error")
    errorDescription: string; 
  }
   
  @doc("Details of the LockTokens information. This is used for both Acknowledge and Release operation response.")
  model LockTokensResult {
    @doc("Array of LockToken values for failed cloud events.")
    failedLockTokens: FailedLockToken[];

    @doc("Array of LockToken values for succeeded cloud events.")
    succeededLockTokens: string[];
  }

  @doc("Lock token input formatting.")
  model LockTokens {
    @doc("LockTokens")
    lockTokens: string[];
  }

  // POST https://{namespaceName}.{region}.eventgrid.azure.net/topics/{topicName}:publish?api-version={apiVersion}}

  @doc("Publish Single Cloud Event to namespace topic.")
  @route("/topics/{topicName}:publish", {shared: true})
  @post op PublishCloudEvent is Azure.Core.RpcOperation<{
    @doc("content type")
    @header("content-type")
    contentType: "application/cloudevents+json; charset=utf-8";

    @doc("Topic Name.")
    @path
    topicName: string;

    @doc("Single Cloud Event being published.")
    @body 
    event: CloudEventEvent;
  }, OkResponse>;


  @doc("Publish Batch of Cloud Events to namespace topic.")
  @route("/topics/{topicName}:publish", {shared: true})
  @post op PublishCloudEvents is Azure.Core.RpcOperation<{
    @doc("content type")
    @header("content-type")
    contentType: "application/cloudevents-batch+json; charset=utf-8";

    @doc("Topic Name.")
    @path
    topicName: string;

    @doc("Array of Cloud Events being published.")
    @body
    events: CloudEventEvent[];
  }, OkResponse>;
   
  @doc("Receive Batch of Cloud Events from the Event Subscription.")
  @route("/topics/{topicName}/eventsubscriptions/{eventSubscriptionName}:receive")
  @post op ReceiveCloudEvents is Azure.Core.RpcOperation<{
    @doc("Topic Name.")
    @path
    topicName: string;

    @doc("Event Subscription Name.")
    @path
    eventSubscriptionName: string;

    @doc("Max Events count to be received.")
    @query
    maxEvents?: int32 = 1;

    @doc("Timeout value for receive operation in Seconds. Default is 60 seconds.")
    @query({name:"timeout"})
    maxWaitTime?: int32 = 60;
  }, ReceiveResult & CreatedResponse >;

  // POST https://{namespaceName}.{region}.eventgrid.azure.net/topics/{topicName}/eventsubscriptions/{eventSubscriptionName}:acknowledge&apiVersion={apiVersion}

  @doc("Acknowledge Cloud Events.")
  @route("/topics/{topicName}/eventsubscriptions/{eventSubscriptionName}:acknowledge")
  @post op AcknowledgeCloudEvents is Azure.Core.RpcOperation<{
    @doc("content type")
    @header("content-type")
    contentType: "application/json; charset=utf-8";

    @doc("Topic Name.")
    @path
    topicName: string;

    @doc("Event Subscription Name.")
    @path
    eventSubscriptionName: string;

    @doc("Array of LockTokens for the corresponding received Cloud Events to be acknowledged.")
    @body
    lockTokens: LockTokens;
  }, LockTokensResult >;

  // POST https://{namespaceName}.{region}.eventgrid.azure.net/topics/{topicName}/eventsubscriptions/{eventSubscriptionName}:release?api-version={apiVersion}
  
  @doc("Release Cloud Events.")
  @route("/topics/{topicName}/eventsubscriptions/{eventSubscriptionName}:release")
  @post op ReleaseCloudEvents is Azure.Core.RpcOperation<{
    @doc("content type")
    @header("content-type")
    contentType: "application/json; charset=utf-8";

    @doc("Topic Name.")
    @path
    topicName: string;

    @doc("Event Subscription Name.")
    @path
    eventSubscriptionName: string;

    @doc("Array of LockTokens for the corresponding received Cloud Events to be acknowledged.")
    @body    
<<<<<<< HEAD
    lockTokens : LockToken[];
  }, LockTokensResult >;
=======
    tokens : LockTokenInput;
  }, LockTokensResponse >;
>>>>>>> fd1fd9de
}<|MERGE_RESOLUTION|>--- conflicted
+++ resolved
@@ -230,11 +230,6 @@
 
     @doc("Array of LockTokens for the corresponding received Cloud Events to be acknowledged.")
     @body    
-<<<<<<< HEAD
-    lockTokens : LockToken[];
+    lockTokens : LockTokens;
   }, LockTokensResult >;
-=======
-    tokens : LockTokenInput;
-  }, LockTokensResponse >;
->>>>>>> fd1fd9de
 }
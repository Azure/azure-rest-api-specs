import "@typespec/http";
import "@typespec/rest";
import "@typespec/versioning";
import "@azure-tools/typespec-azure-core";

#suppress "@azure-tools/typespec-autorest/unsupported-http-auth-scheme" "SharedAccessKey is not supported by typespec-autorest"
@useAuth(
  {
    type: AuthType.http,
    scheme: "SharedAccessKey",
  } | OAuth2Auth<[
    {
      type: OAuth2FlowType.implicit,
      authorizationUrl: "https://login.microsoftonline.com/common/oauth2/authorize",
      scopes: ["https://eventgrid.azure.net/.default"],
    }
  ]>
)
@service(#{ title: "Azure.Messaging.EventGridClient" })

//
// Supported operations.
//
// POST https://{namespaceName}.{region}.eventgrid.azure.net/topics/{topicName}:publish?api-version={apiVersion}
// POST https://{namespaceName}.{region}.eventgrid.azure.net/topics/{topicName}/eventsubscriptions/{eventSubscriptionName}:receive?api-Version={apiVersion}&maxWaitTime=60&maxEvents={maxEvents}
// POST https://{namespaceName}.{region}.eventgrid.azure.net/topics/{topicName}/eventsubscriptions/{eventSubscriptionName}:acknowledge?api-Version={apiVersion}
// POST https://{namespaceName}.{region}.eventgrid.azure.net/topics/{topicName}/eventsubscriptions/{eventSubscriptionName}:release?api-version={apiVersion}&releaseDelayInSeconds={delay}
// POST https://{namespaceName}.{region}.eventgrid.azure.net/topics/{topicName}/eventsubscriptions/{eventSubscriptionName}:reject?api-version={apiVersion}
@server(
  "{endpoint}",
  "The host name of the namespace",
  {
    @doc("The host name of the namespace, e.g. namespaceName1.westus-1.eventgrid.azure.net")
    endpoint: url,
  }
)
@doc("Azure Messaging EventGrid Client")
@versioned(ServiceApiVersions)
namespace Microsoft.EventGrid {
  using TypeSpec.Http;
  using TypeSpec.Rest;
  using TypeSpec.Versioning;
  using Azure.Core;
  using Azure.Core.Foundations;
  using Azure;

  enum ServiceApiVersions {
    @useDependency(Azure.Core.Versions.v1_0_Preview_2)
    v2023_11_01: "2023-11-01",

    @useDependency(Azure.Core.Versions.v1_0_Preview_2)
    v2024_06_01: "2024-06-01",
  }

  alias StandardOperations = Azure.Core.StandardResourceOperations;

  @doc("Properties of an event published to an Azure Messaging EventGrid Namespace topic using the CloudEvent 1.0 Schema.")
  model CloudEvent {
    @doc("An identifier for the event. The combination of id and source must be unique for each distinct event.")
    id: string;

    @doc("Identifies the context in which an event happened. The combination of id and source must be unique for each distinct event.")
    source: string;

    #suppress "@azure-tools/typespec-azure-core/no-unknown" "Using 'unknown' for data is intentional. Following CloudEvent spec."
    @doc("Event data specific to the event type.")
    data?: unknown;

    #suppress "@azure-tools/typespec-azure-core/casing-style" "Using 'data_base64' is intentional. Following CloudEvent spec."
    @doc("Event data specific to the event type, encoded as a base64 string.")
    data_base64?: bytes;

    @doc("Type of event related to the originating occurrence.")
    type: string;

    @doc("The time (in UTC) the event was generated, in RFC3339 format.")
    time?: utcDateTime;

    @doc("The version of the CloudEvents specification which the event uses.")
    specversion: string;

    @doc("Identifies the schema that data adheres to.")
    dataschema?: string;

    @doc("Content type of data value.")
    datacontenttype?: string;

    @doc("This describes the subject of the event in the context of the event producer (identified by source).")
    subject?: string;
  }

  @doc("Properties of the Event Broker operation.")
  model BrokerProperties {
    @doc("The token of the lock on the event.")
    lockToken: string;

    @doc("The attempt count for delivering the event.")
    deliveryCount: int32;
  }

  @doc("Receive operation details per Cloud Event.")
  model ReceiveDetails {
    @doc("The Event Broker details.")
    brokerProperties: BrokerProperties;

    @doc("Cloud Event details.")
    event: CloudEvent;
  }

  @doc("Details of the Receive operation response.")
  model ReceiveResult {
    @doc("Array of receive responses, one per cloud event.")
<<<<<<< HEAD
    value: ReceiveDetails[]; 
=======
    @visibility(Lifecycle.Read)
    value: ReceiveDetails[];
>>>>>>> 548a1027
  }

  @doc("Failed LockToken information.")
  model FailedLockToken {
    @doc("The lock token of an entry in the request.")
    lockToken: string;

    @doc("Error information of the failed operation result for the lock token in the request.")
    error: Azure.Core.Foundations.Error;
  }

  @doc("Supported delays for release operation.")
  union ReleaseDelay {
    string,

    @doc("Release the event after 0 seconds.")
    By0Seconds: "0",

    @doc("Release the event after 10 seconds.")
    By10Seconds: "10",

    @doc("Release the event after 60 seconds.")
    By60Seconds: "60",

    @doc("Release the event after 600 seconds.")
    By600Seconds: "600",

    @doc("Release the event after 3600 seconds.")
    By3600Seconds: "3600",
  }

  @doc("The result of the Publish operation.")
  model PublishResult {}

  @doc("The result of the Acknowledge operation.")
  model AcknowledgeResult {
    @doc("Array of FailedLockToken for failed cloud events. Each FailedLockToken includes the lock token along with the related error information (namely, the error code and description).")
    @visibility(Lifecycle.Read)
    failedLockTokens: FailedLockToken[];

    @doc("Array of lock tokens for the successfully acknowledged cloud events.")
    @visibility(Lifecycle.Read)
    succeededLockTokens: string[];
  }

  @doc("The result of the Release operation.")
  model ReleaseResult {
    @doc("Array of FailedLockToken for failed cloud events. Each FailedLockToken includes the lock token along with the related error information (namely, the error code and description).")
    @visibility(Lifecycle.Read)
    failedLockTokens: FailedLockToken[];

    @doc("Array of lock tokens for the successfully released cloud events.")
    @visibility(Lifecycle.Read)
    succeededLockTokens: string[];
  }

  @doc("The result of the Reject operation.")
  model RejectResult {
    @doc("Array of FailedLockToken for failed cloud events. Each FailedLockToken includes the lock token along with the related error information (namely, the error code and description).")
    @visibility(Lifecycle.Read)
    failedLockTokens: FailedLockToken[];

    @doc("Array of lock tokens for the successfully rejected cloud events.")
    @visibility(Lifecycle.Read)
    succeededLockTokens: string[];
  }

  @doc("The result of the RenewLock operation.")
  model RenewCloudEventLocksResult {
    @doc("Array of FailedLockToken for failed cloud events. Each FailedLockToken includes the lock token along with the related error information (namely, the error code and description).")
    @visibility(Lifecycle.Read)
    failedLockTokens: FailedLockToken[];

    @doc("Array of lock tokens for the successfully renewed locks.")
    @visibility(Lifecycle.Read)
    succeededLockTokens: string[];
  }

  alias ReleaseOptions = {
    @doc("Array of lock tokens.")
    lockTokens: string[];
  };

  alias AcknowledgeOptions = {
    @doc("Array of lock tokens.")
    lockTokens: string[];
  };

  alias RejectOptions = {
    @doc("Array of lock tokens.")
    lockTokens: string[];
  };

  alias RenewLockOptions = {
    @doc("Array of lock tokens.")
    lockTokens: string[];
  };

  @doc("Topic Resource.")
  @resource("topics")
  model Topic {
    @key
    @doc("Topic Name.")
    @visibility(Lifecycle.Read)
    topicName: string;
  }

  @doc("Event Subscription Resource.")
  @resource("eventsubscriptions")
  @parentResource(Topic)
  model EventSubscription {
    @key
    @doc("Event Subscription Name.")
    @visibility(Lifecycle.Read)
    eventSubscriptionName: string;
  }

  // Publish Operation:
  // POST https://{namespaceName}.{region}.eventgrid.azure.net/topics/{topicName}:publish?api-version={apiVersion}}

  @doc("Publish a single Cloud Event to a namespace topic.")
  @sharedRoute
  @action("publish")
  op publishCloudEvent is StandardOperations.ResourceAction<
    Topic,
    {
      @doc("content type")
      @header("content-type")
      contentType: "application/cloudevents+json; charset=utf-8";

      @doc("Single Cloud Event being published.")
      @bodyRoot
      event: CloudEvent;
    },
    {
      @bodyRoot _: PublishResult;
    }
  >;

  @doc("Publish a batch of Cloud Events to a namespace topic.")
  @sharedRoute
  @action("publish")
  op publishCloudEvents is StandardOperations.ResourceAction<
    Topic,
    {
      @doc("content type")
      @header("content-type")
      contentType: "application/cloudevents-batch+json; charset=utf-8";

      #suppress "@azure-tools/typespec-azure-core/request-body-problem" "Not using a container model for CloudEvent is intentional. Went through Stewardship Board review (#21880)."
      @doc("Array of Cloud Events being published.")
      @bodyRoot
      events: CloudEvent[];
    },
    {
      @bodyRoot _: PublishResult;
    }
  >;

  // Receive Operation:
  // POST https://{namespaceName}.{region}.eventgrid.azure.net/topics/{topicName}/eventsubscriptions/{eventSubscriptionName}:receive?api-Version={apiVersion}&maxWaitTime=60&maxEvents={maxEvents}

  @doc("Receive a batch of Cloud Events from a subscription.")
  @action("receive")
  op receiveCloudEvents is StandardOperations.ResourceAction<
    EventSubscription,
    {
      @doc("Max Events count to be received. Minimum value is 1, while maximum value is 100 events. If not specified, the default value is 1.")
      @query
      @minValue(1)
      @maxValue(100)
      maxEvents?: int32 = 1;

      @doc("Max wait time value for receive operation in Seconds. It is the time in seconds that the server approximately waits for the availability of an event and responds to the request. If an event is available, the broker responds immediately to the client. Minimum value is 10 seconds, while maximum value is 120 seconds. If not specified, the default value is 60 seconds.")
      @encode("seconds", int32)
      @query
      maxWaitTime?: duration;
    },
    ReceiveResult
  >;

  // Acknowledge Operation:
  // POST https://{namespaceName}.{region}.eventgrid.azure.net/topics/{topicName}/eventsubscriptions/{eventSubscriptionName}:acknowledge&apiVersion={apiVersion}

  @doc("Acknowledge a batch of Cloud Events. The response will include the set of successfully acknowledged lock tokens, along with other failed lock tokens with their corresponding error information. Successfully acknowledged events will no longer be available to be received by any consumer.")
  @action("acknowledge")
  op acknowledgeCloudEvents is StandardOperations.ResourceAction<
    EventSubscription,
    {
      ...AcknowledgeOptions;
    },
    AcknowledgeResult
  >;

  // Release Operation:
  // POST https://{namespaceName}.{region}.eventgrid.azure.net/topics/{topicName}/eventsubscriptions/{eventSubscriptionName}:release?api-version={apiVersion}&releaseDelayInSeconds={delay}

  @doc("Release a batch of Cloud Events. The response will include the set of successfully released lock tokens, along with other failed lock tokens with their corresponding error information. Successfully released events can be received by consumers.")
  @action("release")
  op releaseCloudEvents is StandardOperations.ResourceAction<
    EventSubscription,
    {
      ...ReleaseOptions;

      @added(ServiceApiVersions.v2024_06_01)
      @doc("Release cloud events with the specified delay in seconds.")
      @query
      releaseDelayInSeconds?: ReleaseDelay;
    },
    ReleaseResult
  >;

  // Reject Operation:
  // POST https://{namespaceName}.{region}.eventgrid.azure.net/topics/{topicName}/eventsubscriptions/{eventSubscriptionName}:reject?api-version={apiVersion}

  @doc("Reject a batch of Cloud Events. The response will include the set of successfully rejected lock tokens, along with other failed lock tokens with their corresponding error information. Successfully rejected events will be dead-lettered and can no longer be received by a consumer.")
  @action("reject")
  op rejectCloudEvents is StandardOperations.ResourceAction<
    EventSubscription,
    {
      ...RejectOptions;
    },
    RejectResult
  >;

  // RenewLock Operation:
  // POST https://{namespaceName}.{region}.eventgrid.azure.net/topics/{topicName}/eventsubscriptions/{eventSubscriptionName}:renewLock?api-version={apiVersion}
  @added(ServiceApiVersions.v2024_06_01)
  @doc("Renew locks for a batch of Cloud Events. The response will include the set of successfully renewed lock tokens, along with other failed lock tokens with their corresponding error information. Successfully renewed locks will ensure that the associated event is only available to the consumer that holds the renewed lock.")
  @action("renewLock")
  op renewCloudEventLocks is StandardOperations.ResourceAction<
    EventSubscription,
    {
      ...RenewLockOptions;
    },
    RenewCloudEventLocksResult
  >;
}<|MERGE_RESOLUTION|>--- conflicted
+++ resolved
@@ -110,12 +110,8 @@
   @doc("Details of the Receive operation response.")
   model ReceiveResult {
     @doc("Array of receive responses, one per cloud event.")
-<<<<<<< HEAD
-    value: ReceiveDetails[]; 
-=======
     @visibility(Lifecycle.Read)
     value: ReceiveDetails[];
->>>>>>> 548a1027
   }
 
   @doc("Failed LockToken information.")

parameters:
  "service-dir":
    default: "sdk/eventgrid"
  "service-directory-name":
    default: "eventgrid"
emit: [
  "@azure-tools/typespec-autorest",
]
linter:
  extends:
    - "@azure-tools/typespec-azure-core/all"
options:
  "@azure-tools/typespec-autorest":
    azure-resource-provider-folder: "data-plane"
    emitter-output-dir: "{project-root}/.."
    examples-directory: examples
    output-file: "{azure-resource-provider-folder}/{service-name}/{version-status}/{version}/EventGrid.json"
    omit-unreachable-types: true
<<<<<<< HEAD
    output-file: "{azure-resource-provider-folder}/Microsoft.EventGrid/{version-status}/{version}/EventGrid.json"
    azure-resource-provider-folder: "data-plane"
    emitter-output-dir: "{project-root}/../"
=======
>>>>>>> 75fe114f
  "@azure-tools/typespec-python":
    package-pprint-name: "\"Azure Event Grid\""
    package-version: 4.12.0b1
    package-dir: "azure-eventgrid"
    package-name: "{package-dir}"
    emitter-output-dir: "{project-root}/{service-dir}/{package-name}"
  # Uncomment this line and add "@azure-tools/typespec-csharp" to your package.json to generate C# code
  "@azure-tools/typespec-csharp":
    package-dir: Azure.Messaging.EventGridV2
    model-namespace: false
    generate-convenience-methods: false
    namespace: Azure.Messaging.EventGrid.Namespaces<|MERGE_RESOLUTION|>--- conflicted
+++ resolved
@@ -11,17 +11,11 @@
     - "@azure-tools/typespec-azure-core/all"
 options:
   "@azure-tools/typespec-autorest":
-    azure-resource-provider-folder: "data-plane"
     emitter-output-dir: "{project-root}/.."
     examples-directory: examples
-    output-file: "{azure-resource-provider-folder}/{service-name}/{version-status}/{version}/EventGrid.json"
     omit-unreachable-types: true
-<<<<<<< HEAD
     output-file: "{azure-resource-provider-folder}/Microsoft.EventGrid/{version-status}/{version}/EventGrid.json"
     azure-resource-provider-folder: "data-plane"
-    emitter-output-dir: "{project-root}/../"
-=======
->>>>>>> 75fe114f
   "@azure-tools/typespec-python":
     package-pprint-name: "\"Azure Event Grid\""
     package-version: 4.12.0b1

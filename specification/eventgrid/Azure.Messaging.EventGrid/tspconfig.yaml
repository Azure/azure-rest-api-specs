--- conflicted
+++ resolved
@@ -58,9 +58,5 @@
     module: "github.com/Azure/azure-sdk-for-go/{service-dir}/aznamespaces"
     service-dir: "sdk/messaging/eventgrid"
     emitter-output-dir: "{output-dir}/{service-dir}/aznamespaces"
-<<<<<<< HEAD
-    module-version: "0.0.1"
-=======
->>>>>>> 498a7d2a
     slice-elements-byval: true
     flavor: "azure"
--- conflicted
+++ resolved
@@ -26,20 +26,7 @@
 
 ``` yaml
 openapi-type: arm
-<<<<<<< HEAD
-tag: package-2022-06
-```
-
-### Tag: package-2022-06
-
-These settings apply only when `--tag=package-2022-06` is specified on the command line.
-
-``` yaml $(tag) == 'package-2022-06'
-input-file:
-- Microsoft.EventGrid/stable/2022-06-15/EventGrid.json
-=======
 tag: package-2021-10-preview
->>>>>>> b89c900e
 ```
 
 ### Tag: package-2021-10-preview
@@ -222,17 +209,17 @@
 
 ``` yaml $(swagger-to-sdk)
 swagger-to-sdk:
-  - repo: azure-sdk-for-net-track2
+  - repo: azure-sdk-for-net
   - repo: azure-sdk-for-python-track2
   - repo: azure-sdk-for-java
   - repo: azure-sdk-for-go
+  - repo: azure-sdk-for-go-track2
   - repo: azure-sdk-for-js
   - repo: azure-sdk-for-node
   - repo: azure-sdk-for-ruby
     after_scripts:
       - bundle install && rake arm:regen_all_profiles['azure_mgmt_event_grid']
   - repo: azure-resource-manager-schemas
-  - repo: azure-powershell
 ```
 
 ## C#

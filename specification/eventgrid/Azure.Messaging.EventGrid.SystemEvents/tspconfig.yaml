parameters:
  "service-dir":
    default: "sdk/eventgrid"
  "service-directory-name":
    default: "eventgrid"
emit:
  - "@azure-tools/typespec-autorest"
linter:
  extends:
    - "@azure-tools/typespec-azure-rulesets/data-plane"
options:
  "@azure-tools/typespec-autorest":
    emitter-output-dir: "{project-root}/.."
    omit-unreachable-types: false
    output-file: "{azure-resource-provider-folder}/Microsoft.EventGrid/{version-status}/{version}/GeneratedSystemEvents.json"
    azure-resource-provider-folder: "data-plane"
    emit-lro-options: "none"
  "@azure-tools/typespec-python":
    package-pprint-name: '"Azure Event Grid System Events"'
    package-version: 4.12.0b1
    emitter-output-dir: "{output-dir}/{service-dir}/azure-eventgrid"
    namespace: "azure.eventgrid"
    flavor: azure
    generate-test: true
    generate-sample: true
  "@azure-typespec/http-client-csharp":
    emitter-output-dir: "{output-dir}/{service-dir}/{namespace}"
    namespace: Azure.Messaging.EventGrid.SystemEvents
    model-namespace: false
    api-version: "2018-01-01"
  "@azure-tools/typespec-csharp":
    emitter-output-dir: "{output-dir}/{service-dir}/{namespace}"
    model-namespace: false
    namespace: Azure.Messaging.EventGrid.SystemEvents
    flavor: azure
    api-version: "2018-01-01"
  "@azure-tools/typespec-ts":
    experimental-extensible-enums: true
    emitter-output-dir: "{cwd}/{service-dir}/eventgrid-systemevents"
    package-details:
      name: "@azure/eventgrid-systemevents"
    flavor: azure
    is-modular-library: true
  "@azure-tools/typespec-go":
    module: "github.com/Azure/azure-sdk-for-go/{service-dir}/azsystemevents"
    service-dir: "sdk/messaging/eventgrid"
    emitter-output-dir: "{output-dir}/{service-dir}/azsystemevents"
<<<<<<< HEAD
    module-version: "0.0.1"
=======
>>>>>>> 498a7d2a
    slice-elements-byval: true
    flavor: "azure"
  "@azure-tools/typespec-java":
    emitter-output-dir: "{output-dir}/{service-dir}/azure-messaging-eventgrid-systemevents"
    namespace: com.azure.messaging.eventgrid.systemevents
    customization-class: customization/src/main/java/EventGridSystemEventsCustomization.java
    use-eclipse-language-server: false
    custom-types-subpackage: implementation.models
    custom-types: AcsRouterCommunicationError,AcsMessageChannelEventError
    flavor: azure
    dev-options:
      loglevel: info<|MERGE_RESOLUTION|>--- conflicted
+++ resolved
@@ -45,10 +45,6 @@
     module: "github.com/Azure/azure-sdk-for-go/{service-dir}/azsystemevents"
     service-dir: "sdk/messaging/eventgrid"
     emitter-output-dir: "{output-dir}/{service-dir}/azsystemevents"
-<<<<<<< HEAD
-    module-version: "0.0.1"
-=======
->>>>>>> 498a7d2a
     slice-elements-byval: true
     flavor: "azure"
   "@azure-tools/typespec-java":

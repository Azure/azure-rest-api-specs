parameters:
  "service-dir":
    default: "sdk/eventgrid"
  "service-directory-name":
    default: "eventgrid"
<<<<<<< HEAD
emit:
  - "@azure-tools/typespec-autorest"
=======
emit: [ "@azure-tools/typespec-autorest" ]
>>>>>>> 1e221321
linter:
  extends:
    - "@azure-tools/typespec-azure-core/all"
options:
  "@azure-tools/typespec-autorest":
    emitter-output-dir: "{project-root}/.."
    examples-directory: examples
    omit-unreachable-types: false
    output-file: "{azure-resource-provider-folder}/Microsoft.EventGrid/{version-status}/{version}/SystemEvents.json"
    azure-resource-provider-folder: "data-plane"
  "@azure-tools/typespec-python":
    package-pprint-name: '"Azure Event Grid System Events"'
    package-version: 4.12.0b1
    package-dir: "azure-eventgrid"
    package-name: "{package-dir}"
    emitter-output-dir: "{project-root}/{service-dir}/{package-name}"
    flavor: azure
  # Uncomment this line and add "@azure-tools/typespec-csharp" to your package.json to generate C# code
  "@azure-tools/typespec-csharp":
    package-dir: Azure.Messaging.EventGrid.SystemEvents
    model-namespace: false
    namespace: Azure.Messaging.EventGrid.SystemEvents
    flavor: azure<|MERGE_RESOLUTION|>--- conflicted
+++ resolved
@@ -3,12 +3,8 @@
     default: "sdk/eventgrid"
   "service-directory-name":
     default: "eventgrid"
-<<<<<<< HEAD
 emit:
   - "@azure-tools/typespec-autorest"
-=======
-emit: [ "@azure-tools/typespec-autorest" ]
->>>>>>> 1e221321
 linter:
   extends:
     - "@azure-tools/typespec-azure-core/all"

--- conflicted
+++ resolved
@@ -34,13 +34,8 @@
             {
               "reservationOrderId": "/providers/microsoft.capacity/reservationOrders/1e85c519-b815-4169-8d79-62fc460c608f",
               "billingCurrencyTotal": {
-<<<<<<< HEAD
-                "currencyCode": "EUR",
-                "amount": 2250.0
-=======
                 "currencyCode": "USD",
                 "amount": 19800.0
->>>>>>> 5a6276c5
               },
               "status": "Succeeded"
             }

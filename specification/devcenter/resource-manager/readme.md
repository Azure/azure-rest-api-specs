--- conflicted
+++ resolved
@@ -27,12 +27,6 @@
 ``` yaml
 openapi-type: arm
 openapi-subtype: rpaas
-<<<<<<< HEAD
-tag: package-preview-2024-06
-```
-
-
-=======
 tag: package-preview-2024-07
 ```
 
@@ -52,7 +46,6 @@
     reason: Patch Body comes from common-types v5 Sku object. Keeping here for consistency with existing parts of API to avoid breaking customers.
 ```
 
->>>>>>> 76314968
 ### Tag: package-preview-2024-06
 
 These settings apply only when `--tag=package-preview-2024-06` is specified on the command line.

--- conflicted
+++ resolved
@@ -60,13 +60,9 @@
 
   @doc("The 2025-07-01-preview service API version")
   v2025_07_01_preview: "2025-07-01-preview",
-<<<<<<< HEAD
 
   @doc("The 2025-08-01-preview service API version")
   v2025_08_01_preview: "2025-08-01-preview",
 }
-=======
-}
 
-// This is a test comment to trigger pipeline
->>>>>>> 6821de6a
+// This is a test comment to trigger pipeline
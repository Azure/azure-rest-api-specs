emit:
  - "@azure-tools/typespec-autorest"
parameters:
  "service-dir":
    default: "sdk/liftrpinecone"
options:
  "@azure-tools/typespec-autorest":
    use-read-only-status-schema: true
    emitter-output-dir: "{project-root}/.."
    azure-resource-provider-folder: "resource-manager"
    output-file: "{azure-resource-provider-folder}/{service-name}/{version-status}/{version}/openapi.json"
    examples-dir: "{project-root}/examples"
  "@azure-tools/typespec-csharp":
    package-dir: "Azure.ResourceManager.PineconeVectorDB"
    flavor: azure
    clear-output-folder: true
    use-write-core: true
    namespace: "{package-dir}"
<<<<<<< HEAD
  "@azure-tools/typespec-ts":
    azureSdkForJs: true
    isModularLibrary: true
    generateMetadata: true
    hierarchyClient: false
    experimentalExtensibleEnums: true
    enableOperationGroup: true
    generateSample: true
    package-dir: "arm-pineconevectordb"
    flavor: "azure"
    packageDetails:
      name: "@azure/arm-pineconevectordb"
=======
  "@azure-tools/typespec-python":
    package-dir: "azure-mgmt-pineconevectordb"
    package-name: "{package-dir}"
    flavor: "azure"
    generate-test: true
    generate-sample: true
>>>>>>> 7bc0f31b
linter:
  extends:
    - "@azure-tools/typespec-azure-rulesets/resource-manager"<|MERGE_RESOLUTION|>--- conflicted
+++ resolved
@@ -16,7 +16,6 @@
     clear-output-folder: true
     use-write-core: true
     namespace: "{package-dir}"
-<<<<<<< HEAD
   "@azure-tools/typespec-ts":
     azureSdkForJs: true
     isModularLibrary: true
@@ -29,14 +28,12 @@
     flavor: "azure"
     packageDetails:
       name: "@azure/arm-pineconevectordb"
-=======
   "@azure-tools/typespec-python":
     package-dir: "azure-mgmt-pineconevectordb"
     package-name: "{package-dir}"
     flavor: "azure"
     generate-test: true
     generate-sample: true
->>>>>>> 7bc0f31b
 linter:
   extends:
     - "@azure-tools/typespec-azure-rulesets/resource-manager"
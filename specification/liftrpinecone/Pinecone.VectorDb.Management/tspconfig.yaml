emit:
  - "@azure-tools/typespec-autorest"
parameters:
  "service-dir":
    default: "sdk/pineconevectordb"
options:
  "@azure-tools/typespec-autorest":
    use-read-only-status-schema: true
    emitter-output-dir: "{project-root}/.."
    azure-resource-provider-folder: "resource-manager"
    output-file: "{azure-resource-provider-folder}/{service-name}/{version-status}/{version}/openapi.json"
    examples-dir: "{project-root}/examples"
  "@azure-tools/typespec-csharp":
    package-dir: "Azure.ResourceManager.PineconeVectorDb"
    flavor: azure
    clear-output-folder: true
    use-write-core: true
    namespace: "{package-dir}"
  "@azure-tools/typespec-ts":
<<<<<<< HEAD
    azureSdkForJs: true
    isModularLibrary: true
    generateMetadata: true
    experimentalExtensibleEnums: true
    generateSample: true
=======
    azure-sdk-for-js: true
    is-modular-library: true
    generate-metadata: true
    hierarchy-client: false
    experimental-extensible-enums: true
    enable-operation-group: true
    generate-sample: true
>>>>>>> bda0e172
    package-dir: "arm-pineconevectordb"
    flavor: "azure"
    package-details:
      name: "@azure/arm-pineconevectordb"
  "@azure-tools/typespec-python":
    package-dir: "azure-mgmt-pineconevectordb"
    package-name: "{package-dir}"
    flavor: "azure"
    generate-test: true
    generate-sample: true
  "@azure-tools/typespec-java":
    package-dir: "azure-resourcemanager-pineconevectordb"
    flavor: "azure"
    service-name: "Pinecone Vector Db"
  "@azure-tools/typespec-go":
    service-dir: "sdk/resourcemanager/pineconevectordb"
    package-dir: "armpineconevectordb"
    module: "github.com/Azure/azure-sdk-for-go/{service-dir}/{package-dir}"
    fix-const-stuttering: true
    flavor: "azure"
    generate-samples: true
    generate-fakes: true
    head-as-boolean: true
    inject-spans: true
linter:
  extends:
    - "@azure-tools/typespec-azure-rulesets/resource-manager"<|MERGE_RESOLUTION|>--- conflicted
+++ resolved
@@ -17,13 +17,6 @@
     use-write-core: true
     namespace: "{package-dir}"
   "@azure-tools/typespec-ts":
-<<<<<<< HEAD
-    azureSdkForJs: true
-    isModularLibrary: true
-    generateMetadata: true
-    experimentalExtensibleEnums: true
-    generateSample: true
-=======
     azure-sdk-for-js: true
     is-modular-library: true
     generate-metadata: true
@@ -31,7 +24,6 @@
     experimental-extensible-enums: true
     enable-operation-group: true
     generate-sample: true
->>>>>>> bda0e172
     package-dir: "arm-pineconevectordb"
     flavor: "azure"
     package-details:

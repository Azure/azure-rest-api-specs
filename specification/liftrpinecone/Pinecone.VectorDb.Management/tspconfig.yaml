--- conflicted
+++ resolved
@@ -22,11 +22,9 @@
     flavor: "azure"
     generate-test: true
     generate-sample: true
-<<<<<<< HEAD
   "@azure-tools/typespec-java":
     package-dir: "azure-resourcemanager-pineconevectordb"
     flavor: "azure"
-=======
   "@azure-tools/typespec-go":
     service-dir: "sdk/resourcemanager/pineconevectordb"
     package-dir: "armpineconevectordb"
@@ -37,8 +35,6 @@
     generate-fakes: true
     head-as-boolean: true
     inject-spans: true
-
->>>>>>> bb87821d
 linter:
   extends:
     - "@azure-tools/typespec-azure-rulesets/resource-manager"
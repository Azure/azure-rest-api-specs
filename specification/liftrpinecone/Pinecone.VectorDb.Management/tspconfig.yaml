--- conflicted
+++ resolved
@@ -17,12 +17,6 @@
     use-write-core: true
     namespace: "{package-dir}"
   "@azure-tools/typespec-ts":
-<<<<<<< HEAD
-=======
-    azure-sdk-for-js: true
-    is-modular-library: true
-    generate-metadata: true
->>>>>>> 7c1e8a2c
     experimental-extensible-enums: true
     generate-sample: true
     package-dir: "arm-pineconevectordb"

# This file configures spell checking. Items in "words" were initially populated
# with words that might be spelling errors. Review these words and take
# appropriate action. For more information, see: https://aka.ms/ci-fix#spell-check

# Spell checking is not case sensitive
# Keep word lists in alphabetical order so the file is easier to manage
import:
  - ../../cspell.yaml
words:
  - liftrpinecone
overrides:
  - filename: '**/specification/liftrpinecone/**/*.json'
    words:
      - organizationname
  - filename: '**/specification/liftrpinecone/Pinecone.VectorDb.Management/tspconfig.yaml'
    words:
      - liftrpinecone
      - pineconevectordb
<<<<<<< HEAD
  - filename: '**/specification/liftrpinecone/Pinecone.VectorDb.Management/client.tsp'
    words:
      - pineconevectordb
=======
      - armpineconevectordb
>>>>>>> bb87821d
<|MERGE_RESOLUTION|>--- conflicted
+++ resolved
@@ -16,10 +16,7 @@
     words:
       - liftrpinecone
       - pineconevectordb
-<<<<<<< HEAD
+      - armpineconevectordb
   - filename: '**/specification/liftrpinecone/Pinecone.VectorDb.Management/client.tsp'
     words:
-      - pineconevectordb
-=======
-      - armpineconevectordb
->>>>>>> bb87821d
+      - pineconevectordb
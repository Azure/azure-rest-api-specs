{
  "swagger": "2.0",
  "info": {
    "version": "2020-01-01",
    "title": "MarketplaceManagementClient",
    "description": "REST APIs for Azure Marketplace"
  },
  "host": "management.azure.com",
  "schemes": [
    "https"
  ],
  "paths": {
    "/providers/Microsoft.Marketplace/privateStores/{privateStoreId}/offers": {
      "parameters": [
        {
          "$ref": "#/parameters/PrivateStoreIdParameter"
        },
        {
          "$ref": "#/parameters/ApiVersionParameter"
        }
      ],
      "get": {
        "tags": [
          "PrivateStores"
        ],
        "operationId": "PrivateStoreOffers_List",
        "description": "Get a list of all private offers in the given private store",
        "produces": [
          "application/json"
        ],
        "responses": {
          "200": {
            "description": "OK",
            "schema": {
              "$ref": "#/definitions/OfferListResponse"
            }
          },
          "default": {
            "description": "Microsoft.Marketplace error response describing why the operation failed.",
            "schema": {
              "$ref": "#/definitions/ErrorResponse"
            }
          }
        },
        "x-ms-pageable": {
          "nextLinkName": "nextLink"
        },
        "x-ms-examples": {
          "GetPrivateStoreOffers": {
            "$ref": "./examples/GetPrivateStoreOffers.json"
          }
        }
      }
    },
    "/subscriptions/{subscriptionId}/providers/Microsoft.Marketplace/privateStores/{privateStoreId}/offers": {
      "parameters": [
        {
          "$ref": "#/parameters/SubscriptionIdParameter"
        },
        {
          "$ref": "#/parameters/PrivateStoreIdParameter"
        },
        {
          "$ref": "#/parameters/ApiVersionParameter"
        }
      ],
      "get": {
        "tags": [
          "PrivateStores"
        ],
        "operationId": "PrivateStorePrivateOffers_List",
        "description": "Get a list of all private offers in the given private store",
        "produces": [
          "application/json"
        ],
        "responses": {
          "200": {
            "description": "OK",
            "schema": {
              "$ref": "#/definitions/OfferListResponse"
            }
          },
          "default": {
            "description": "Microsoft.Marketplace error response describing why the operation failed.",
            "schema": {
              "$ref": "#/definitions/ErrorResponse"
            }
          }
        },
        "x-ms-pageable": {
          "nextLinkName": "nextLink"
        },
        "x-ms-examples": {
          "GetPrivateStoreOffers": {
            "$ref": "./examples/GetPrivateStorePrivateOffers.json"
          }
        }
      }
    },
    "/providers/Microsoft.Marketplace/privateStores/{privateStoreId}/offers/{offerId}": {
      "parameters": [
        {
          "$ref": "#/parameters/PrivateStoreIdParameter"
        },
        {
          "$ref": "#/parameters/OfferIdPathParameter"
        },
        {
          "$ref": "#/parameters/ApiVersionParameter"
        }
      ],
      "delete": {
        "tags": [
          "PrivateStores"
        ],
        "operationId": "PrivateStoreOffer_Delete",
        "description": "Deletes an offer from the given private store.",
        "responses": {
          "200": {
            "description": "Offer was deleted successfully"
          },
          "default": {
            "description": "Microsoft.Marketplace error response describing why the operation failed.",
            "schema": {
              "$ref": "#/definitions/ErrorResponse"
            }
          }
        },
        "x-ms-examples": {
          "DeletePrivateStoreOffer": {
            "$ref": "./examples/DeletePrivateStoreOffer.json"
          }
        }
      },
      "get": {
        "tags": [
          "PrivateStores"
        ],
        "operationId": "PrivateStoreOffer_Get",
        "description": "Gets information about a specific offer.",
        "produces": [
          "application/json"
        ],
        "responses": {
          "200": {
            "description": "Offer information retrieved",
            "schema": {
              "$ref": "#/definitions/Offer"
            }
          },
          "default": {
            "description": "Microsoft.Marketplace error response describing why the operation failed.",
            "schema": {
              "$ref": "#/definitions/ErrorResponse"
            }
          }
        },
        "x-ms-examples": {
          "GetPrivateStoreOffer": {
            "$ref": "./examples/GetPrivateStoreOffer.json"
          }
        }
      },
      "put": {
        "tags": [
          "PrivateStores"
        ],
        "operationId": "PrivateStoreOffer_CreateOrUpdate",
        "description": "Update or add an offer to the default collection of the private store.",
        "consumes": [
          "application/json"
        ],
        "produces": [
          "application/json"
        ],
        "parameters": [
          {
            "in": "body",
            "name": "payload",
            "schema": {
              "$ref": "#/definitions/Offer"
            }
          }
        ],
        "responses": {
          "200": {
            "description": "OK",
            "schema": {
              "$ref": "#/definitions/Offer"
            }
          },
          "default": {
            "description": "Microsoft.Marketplace error response describing why the operation failed.",
            "schema": {
              "$ref": "#/definitions/ErrorResponse"
            }
          }
        },
        "x-ms-examples": {
          "UpdatePrivateStoreOffer": {
            "$ref": "./examples/UpdatePrivateStoreOffer.json"
          }
        }
      },
      "post": {
        "tags": [
          "PrivateStores"
        ],
        "operationId": "PrivateStoreOffer_Post",
        "description": "Delete Private store offer. This is a workaround.",
        "produces": [
          "application/json"
        ],
        "parameters": [
          {
            "in": "body",
            "name": "payload",
            "schema": {
              "$ref": "#/definitions/PrivateStoreOperation"
            }
          }
        ],
        "responses": {
          "200": {
            "description": "Operation succeeded"
          },
          "default": {
            "description": "Microsoft.Marketplace error response describing why the operation failed.",
            "schema": {
              "$ref": "#/definitions/ErrorResponse"
            }
          }
        },
        "x-ms-examples": {
          "PostPrivateStoreOffer": {
            "$ref": "./examples/PostPrivateStoreOffer.json"
          }
        }
      }
    },
    "/subscriptions/{subscriptionId}/providers/Microsoft.Marketplace/privateStores/{privateStoreId}/offers/{offerId}": {
      "parameters": [
        {
          "$ref": "#/parameters/SubscriptionIdParameter"
        },
        {
          "$ref": "#/parameters/PrivateStoreIdParameter"
        },
        {
          "$ref": "#/parameters/OfferIdPathParameter"
        },
        {
          "$ref": "#/parameters/ApiVersionParameter"
        }
      ],
      "get": {
        "tags": [
          "PrivateStores"
        ],
        "operationId": "PrivateStorePrivateOffer_Get",
        "description": "Gets information about a specific private offer.",
        "produces": [
          "application/json"
        ],
        "responses": {
          "200": {
            "description": "Private offer information retrieved",
            "schema": {
              "$ref": "#/definitions/Offer"
            }
          },
          "default": {
            "description": "Microsoft.Marketplace error response describing why the operation failed.",
            "schema": {
              "$ref": "#/definitions/ErrorResponse"
            }
          }
        },
        "x-ms-examples": {
          "GetPrivateStoreOffer": {
            "$ref": "./examples/GetPrivateStorePrivateOffer.json"
          }
        }
      },
      "put": {
        "tags": [
          "PrivateStores"
        ],
        "operationId": "PrivateStorePrivateOffer_CreateOrUpdate",
        "description": "Update or add a private offer to the default collection of the private store.",
        "consumes": [
          "application/json"
        ],
        "produces": [
          "application/json"
        ],
        "parameters": [
          {
            "in": "body",
            "name": "payload",
            "schema": {
              "$ref": "#/definitions/Offer"
            }
          }
        ],
        "responses": {
          "200": {
            "description": "OK",
            "schema": {
              "$ref": "#/definitions/Offer"
            }
          },
          "default": {
            "description": "Microsoft.Marketplace error response describing why the operation failed.",
            "schema": {
              "$ref": "#/definitions/ErrorResponse"
            }
          }
        },
        "x-ms-examples": {
          "UpdatePrivateStoreOffer": {
            "$ref": "./examples/UpdatePrivateStorePrivateOffer.json"
          }
        }
      }
    },
    "/providers/Microsoft.Marketplace/privateStores": {
      "parameters": [
        {
          "$ref": "#/parameters/ApiVersionParameter"
        },
        {
          "$ref": "#/parameters/UseCacheParameter"
        }
      ],
      "get": {
        "tags": [
          "PrivateStores"
        ],
        "operationId": "PrivateStore_List",
        "description": "Gets the list of available private stores",
        "produces": [
          "application/json"
        ],
        "responses": {
          "200": {
            "description": "OK. The request has succeeded.",
            "schema": {
              "$ref": "#/definitions/PrivateStoreList"
            }
          },
          "default": {
            "description": "Microsoft.Marketplace error response describing why the operation failed.",
            "schema": {
              "$ref": "#/definitions/ErrorResponse"
            }
          }
        },
        "x-ms-pageable": {
          "nextLinkName": "nextLink"
        },
        "x-ms-examples": {
          "GetPrivateStores": {
            "$ref": "./examples/GetPrivateStores.json"
          }
        }
      }
    },
    "/providers/Microsoft.Marketplace/privateStores/{privateStoreId}": {
      "parameters": [
        {
          "$ref": "#/parameters/PrivateStoreIdParameter"
        },
        {
          "$ref": "#/parameters/ApiVersionParameter"
        }
      ],
      "get": {
        "tags": [
          "PrivateStores"
        ],
        "operationId": "PrivateStore_Get",
        "description": "Get information about the private store",
        "produces": [
          "application/json"
        ],
        "responses": {
          "200": {
            "description": "OK. The request has succeeded.",
            "schema": {
              "$ref": "#/definitions/PrivateStore"
            }
          },
          "default": {
            "description": "Microsoft.Marketplace error response describing why the operation failed.",
            "schema": {
              "$ref": "#/definitions/ErrorResponse"
            }
          }
        },
        "x-ms-examples": {
          "GetPrivateStore": {
            "$ref": "./examples/GetPrivateStore.json"
          }
        }
      },
      "delete": {
        "tags": [
          "PrivateStores"
        ],
        "operationId": "PrivateStore_Delete",
        "description": "Deletes the private store. All that is not saved will be lost.",
        "produces": [
          "application/json"
        ],
        "responses": {
          "200": {
            "description": "Private store was deleted successfully ."
          },
          "default": {
            "description": "Microsoft.Marketplace error response describing why the operation failed.",
            "schema": {
              "$ref": "#/definitions/ErrorResponse"
            }
          }
        },
        "x-ms-examples": {
          "DeletePrivateStores": {
            "$ref": "./examples/DeletePrivateStore.json"
          }
        }
      },
      "put": {
        "tags": [
          "PrivateStores"
        ],
        "operationId": "PrivateStore_CreateOrUpdate",
        "description": "Changes private store properties",
        "consumes": [
          "application/json"
        ],
        "produces": [
          "application/json"
        ],
        "parameters": [
          {
            "in": "body",
            "name": "payload",
            "schema": {
              "$ref": "#/definitions/PrivateStore"
            }
          }
        ],
        "responses": {
          "200": {
            "description": "Change successful"
          },
          "default": {
            "description": "Microsoft.Marketplace error response describing why the operation failed.",
            "schema": {
              "$ref": "#/definitions/ErrorResponse"
            }
          }
        },
        "x-ms-examples": {
          "UpdatePrivateStores": {
            "$ref": "./examples/UpdatePrivateStore.json"
          }
        }
      }
    },
    "/providers/Microsoft.Marketplace/operations": {
      "get": {
        "tags": [
          "Operations"
        ],
        "description": "Lists all of the available Microsoft.Marketplace REST API operations.",
        "operationId": "Operations_List",
        "parameters": [
          {
            "$ref": "#/parameters/ApiVersionParameter"
          }
        ],
        "responses": {
          "200": {
            "description": "OK. The request has succeeded.",
            "schema": {
              "$ref": "#/definitions/OperationListResult"
            }
          },
          "default": {
            "description": "Microsoft.Marketplace error response describing why the operation failed.",
            "schema": {
              "$ref": "#/definitions/ErrorResponse"
            }
          }
        }
      }
    }
  },
  "parameters": {
    "PrivateStoreIdParameter": {
      "name": "privateStoreId",
      "in": "path",
      "required": true,
      "type": "string",
      "x-ms-parameter-location": "method",
      "description": "The store ID - must use the tenant ID"
    },
    "ApiVersionParameter": {
      "name": "api-version",
      "in": "query",
      "required": true,
      "type": "string",
      "description": "The API version to use for the request."
    },
    "OfferIdPathParameter": {
      "in": "path",
      "name": "offerId",
      "type": "string",
      "x-ms-parameter-location": "method",
      "required": true,
      "description": "The offer ID to update or delete"
    },
    "UseCacheParameter": {
      "name": "use-cache",
      "in": "query",
      "required": false,
      "type": "string",
      "x-ms-parameter-location": "method",
      "description": "Determines if to use cache or DB for serving this request"
    },
    "SubscriptionIdParameter": {
      "name": "subscriptionId",
      "in": "path",
      "type": "string",
      "x-ms-parameter-location": "method",
      "required": true,
      "description": "Subscription id of the private offers"
    }
  },
  "definitions": {
    "ErrorResponse": {
      "description": "Error response indicates Microsoft.Marketplace service is not able to process the incoming request. The reason is provided in the error message.",
      "type": "object",
      "properties": {
        "error": {
          "description": "The details of the error.",
          "properties": {
            "code": {
              "description": "Error code.",
              "type": "string",
              "readOnly": true
            },
            "message": {
              "description": "Error message indicating why the operation failed.",
              "type": "string",
              "readOnly": true
            }
          }
        }
      }
    },
    "PrivateStoreList": {
      "description": "Describes the json payload for the list of available private stores (between zero and one, inclusive)",
      "type": "object",
      "properties": {
        "value": {
          "type": "array",
          "items": {
            "$ref": "#/definitions/PrivateStore"
          }
        },
        "nextLink": {
          "description": "URL to get the next set of PrivateStore list results if there are any.",
          "type": "string"
        }
      }
    },
    "PrivateStoreOperation": {
      "description": "Set the Operation for the POST method. Ping or Delete",
      "type": "string",
      "enum": [
        "DeletePrivateStoreOffer",
        "Ping"
      ],
      "x-ms-enum": {
        "name": "Operation",
        "modelAsString": true
      }
    },
    "PrivateStore": {
      "description": "The PrivateStore data structure.",
      "type": "object",
      "allOf": [
        {
          "$ref": "#/definitions/Resource"
        }
      ],
      "properties": {
        "properties": {
          "$ref": "#/definitions/PrivateStoreProperties",
          "description": "The PrivateStore data structure.",
          "x-ms-client-flatten": true
        }
      }
    },
    "PrivateStoreProperties": {
      "description": "Describes the json payload on whether or not the private store is enabled for a given tenant",
      "type": "object",
      "properties": {
        "availability": {
          "description": "Indicates private store availability",
          "type": "string",
          "enum": [
            "enabled",
            "disabled"
          ],
          "x-ms-enum": {
            "name": "Availability",
            "modelAsString": true
          }
        },
        "privateStoreId": {
          "description": "Private Store id",
          "type": "string"
        },
        "eTag": {
          "description": "Identifier for purposes of race condition",
          "type": "string"
        },
        "privateStoreName": {
          "description": "Private Store Name",
          "type": "string"
        },
        "tenantTag": {
          "description": "Tenant Tag",
          "type": "string"
        },
        "tenantIds": {
          "description": "Tenant ids",
          "type": "array",
          "items": {
            "type": "string"
          }
        },
        "customerTag": {
          "description": "Customer tag",
          "type": "string"
        },
        "hasCommercialAssociation": {
          "description": "Indicating whether private store has association with Commercial's Billing Account (through billing account's customer tag retrieved from GSM for a subscription",
          "type": "boolean"
        },
        "hasMultiTenantAssociation": {
          "description": "Indicating whether private store has association with multiple tenants (through tenant's tag retrieved from AAD",
          "type": "boolean"
        },
        "isGov": {
          "description": "Is government",
          "type": "boolean"
        }
      }
    },
    "OfferListResponse": {
      "type": "object",
      "properties": {
        "value": {
          "type": "array",
          "items": {
            "$ref": "#/definitions/Offer"
          }
        },
        "nextLink": {
          "description": "URL to get the next set of offer list results if there are any.",
          "type": "string"
        }
      }
    },
    "Offer": {
      "description": "The privateStore offer data structure.",
      "type": "object",
      "allOf": [
        {
          "$ref": "#/definitions/Resource"
        }
      ],
      "properties": {
        "properties": {
          "$ref": "#/definitions/OfferProperties",
          "description": "The privateStore offer data structure.",
          "x-ms-client-flatten": true
        }
      }
    },
    "OfferProperties": {
      "type": "object",
      "properties": {
        "uniqueOfferId": {
          "description": "Offers unique id",
          "type": "string",
          "readOnly": true
        },
        "offerDisplayName": {
          "description": "It will be displayed prominently in the marketplace",
          "type": "string",
          "readOnly": true
        },
        "publisherDisplayName": {
          "description": "Publisher name that will be displayed prominently in the marketplace",
          "type": "string",
          "readOnly": true
        },
        "eTag": {
          "description": "Identifier for purposes of race condition",
          "type": "string"
        },
        "privateStoreId": {
          "readOnly": true,
          "description": "Private store unique id",
          "type": "string"
        },
        "createdAt": {
          "readOnly": true,
          "description": "Private store offer creation date",
          "type": "string"
        },
        "modifiedAt": {
          "readOnly": true,
          "description": "Private store offer modification date",
          "type": "string"
        },
        "specificPlanIdsLimitation": {
          "description": "Plan ids limitation for this offer",
          "type": "array",
          "items": {
            "type": "string"
          }
        },
        "updateSuppressedDueIdempotence": {
          "description": "Indicating whether the offer was not updated to db (true = not updated). If the allow list is identical to the existed one in db, the offer would not be updated.",
          "type": "boolean"
        },
        "iconFileUris": {
          "description": "Icon File Uris",
          "type": "object",
<<<<<<< HEAD
          "additionalProperties":{
            "type": "string"
=======
          "properties": {
            "iconKind": {
              "description": "Icon size",
              "type": "string",
              "enum": [
                "Small",
                "Medium",
                "Large",
                "Wide",
                "Hero"
              ],
              "x-ms-enum": {
                "name": "IconKind",
                "modelAsString": true
              }
            },
            "uri": {
              "description": "Icon uri",
              "type": "string"
            }
>>>>>>> a4e2481b
          }
        },
        "plans": {
          "description": "Offer plans",
          "type": "array",
          "items": {
            "$ref": "#/definitions/Plan"
          }
        }
      }
    },
    "Plan": {
      "type": "object",
      "properties": {
        "skuId": {
          "description": "Identifier for this plan",
          "type": "string",
          "readOnly": true
        },
        "planId": {
          "description": "Text identifier for this plan",
          "type": "string",
          "readOnly": true
        },
        "planDisplayName": {
          "description": "Friendly name for the plan for display in the marketplace",
          "type": "string",
          "readOnly": true
        },
        "accessibility": {
          "description": "Plan accessibility",
          "type": "string",
          "enum": [
            "Unknown",
            "Public",
            "PrivateTenantOnLevel",
            "PrivateSubscriptionOnLevel"
          ],
          "x-ms-enum": {
            "name": "accessibility",
            "modelAsString": true
          }
        },
        "altStackReference": {
          "description": "Alternative stack type",
          "type": "string",
          "readOnly": true
        },
        "stackType": {
          "description": "Stack type (classic or arm)",
          "type": "string",
          "readOnly": true
        }
      }
    },
    "Operation": {
      "description": "Microsoft.Marketplace REST API operation",
      "type": "object",
      "properties": {
        "name": {
          "description": "Operation name: {provider}/{resource}/{operation}",
          "type": "string"
        },
        "display": {
          "description": "The object that represents the operation.",
          "properties": {
            "provider": {
              "description": "Service provider: Microsoft.Marketplace",
              "type": "string"
            },
            "resource": {
              "description": "Resource on which the operation is performed: Amendments",
              "type": "string"
            },
            "operation": {
              "description": "Operation type: Get Amendments etc.",
              "type": "string"
            }
          }
        }
      }
    },
    "OperationListResult": {
      "description": "Result of the request to list Marketplace operations. It contains a list of operations and a URL link to get the next set of results.",
      "properties": {
        "value": {
          "type": "array",
          "items": {
            "$ref": "#/definitions/Operation"
          },
          "description": "List of Microsoft.Marketplace operations supported by the Microsoft.Marketplace resource provider."
        },
        "nextLink": {
          "type": "string",
          "description": "URL to get the next set of operation list results if there are any.",
          "readOnly": true
        }
      }
    },
    "Resource": {
      "description": "An Azure resource.",
      "properties": {
        "id": {
          "description": "The resource ID.",
          "type": "string",
          "readOnly": true
        },
        "name": {
          "description": "The name of the resource.",
          "type": "string",
          "readOnly": true
        },
        "type": {
          "description": "The type of the resource.",
          "type": "string",
          "readOnly": true
        }
      },
      "x-ms-azure-resource": true
    }
  },
  "securityDefinitions": {
    "azure_auth": {
      "type": "oauth2",
      "authorizationUrl": "https://login.microsoftonline.com/common/oauth2/authorize",
      "flow": "implicit",
      "description": "Azure Active Directory OAuth2 Flow",
      "scopes": {
        "user_impersonation": "impersonate your user account"
      }
    }
  }
}<|MERGE_RESOLUTION|>--- conflicted
+++ resolved
@@ -744,31 +744,8 @@
         "iconFileUris": {
           "description": "Icon File Uris",
           "type": "object",
-<<<<<<< HEAD
-          "additionalProperties":{
+          "additionalProperties": {
             "type": "string"
-=======
-          "properties": {
-            "iconKind": {
-              "description": "Icon size",
-              "type": "string",
-              "enum": [
-                "Small",
-                "Medium",
-                "Large",
-                "Wide",
-                "Hero"
-              ],
-              "x-ms-enum": {
-                "name": "IconKind",
-                "modelAsString": true
-              }
-            },
-            "uri": {
-              "description": "Icon uri",
-              "type": "string"
-            }
->>>>>>> a4e2481b
           }
         },
         "plans": {

--- conflicted
+++ resolved
@@ -54,11 +54,7 @@
 
 ``` yaml
 openapi-type: arm
-<<<<<<< HEAD
 tag: package-2022-05
-=======
-tag: package-2022-04
->>>>>>> 9d4fb5a2
 directive:
   - where:
       - $.paths
@@ -67,7 +63,6 @@
 ```
 
 
-<<<<<<< HEAD
 ### Tag: package-2022-05
 
 These settings apply only when `--tag=package-2022-05` is specified on the command line.
@@ -75,7 +70,7 @@
 ```yaml $(tag) == 'package-2022-05'
 input-file:
   - Microsoft.RecoveryServices/stable/2022-05-01/service.json
-=======
+```
 ### Tag: package-2022-04
 
 These settings apply only when `--tag=package-2022-04` is specified on the command line.
@@ -83,7 +78,6 @@
 ```yaml $(tag) == 'package-2022-04'
 input-file:
   - Microsoft.RecoveryServices/stable/2022-04-01/service.json
->>>>>>> 9d4fb5a2
 ```
 ### Tag: package-2022-03
 

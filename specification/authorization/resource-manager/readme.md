--- conflicted
+++ resolved
@@ -26,11 +26,7 @@
 
 ``` yaml
 openapi-type: arm
-<<<<<<< HEAD
 tag: package-2019-08-preview
-=======
-tag: package-2020-04-preview
->>>>>>> 75312c7d
 ```
 
 ## Suppression
@@ -73,7 +69,6 @@
     reason: for this case the result of the proposed change would resemble a boolean anyways
 ```
 
-<<<<<<< HEAD
 
 ### Tag: package-2019-08-preview
 
@@ -90,9 +85,6 @@
   - Microsoft.Authorization/preview/2018-07-01-preview/authorization-DenyAssignmentGetCalls.json
 ```
 ### Tag: package-2020-04-01-preview-only
-=======
-### Tag: package-2020-04-preview
->>>>>>> 75312c7d
 
 These settings apply only when `--tag=package-2020-04-preview` is specified on the command line.
 

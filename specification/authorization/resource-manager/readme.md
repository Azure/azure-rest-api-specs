# Authorization

> see https://aka.ms/autorest

This is the AutoRest configuration file for Authorization.

---

## Getting Started

To build the SDK for Authorization, simply [Install AutoRest](https://aka.ms/autorest/install) and in this folder, run:

> `autorest`

To see additional help and options, run:

> `autorest --help`

---

## Configuration

### Basic Information

These are the global settings for the Authorization API.

``` yaml
openapi-type: arm
<<<<<<< HEAD
tag: package-2022-04-01
=======
tag: package-2021-12-01-preview-only
>>>>>>> 226c70f7
```

### Suppression

``` yaml
directive:
  - suppress: OperationsAPIImplementation
    reason: we do have a operations api as "/providers/Microsoft.Authorization/operations"
  - suppress: TopLevelResourcesListByResourceGroup
    reason: proxy resources don't require list by resource group (Suppression confirmed by API council)
  - suppress: OperationIdNounConflictingModelNames
    where: '$.paths["/providers/Microsoft.Authorization/providerOperations/{resourceProviderNamespace}"].get.operationId'
    from: authorization-ProviderOperationsCalls.json
    reason: the full operationId value is "ProviderOperationsMetadata_Get" the linter does not seem to be picking what's after the '_'
  - suppress: OperationIdNounConflictingModelNames
    where: '$.paths["/providers/Microsoft.Authorization/providerOperations"].get.operationId'
    from: authorization-ProviderOperationsCalls.json
    reason: the full operationId value is "ProviderOperationsMetadata_List" the linter does not seem to be picking what's after the '_'
  - suppress: EnumInsteadOfBoolean
    reason: booleans are only used when the values reduce to true or false
  - suppress: R4024
    reason: Preview versions still in use
  - suppress: RequiredSystemDataInNewApiVersions
    reason: Existing APIs don't have this attribute. Suppressing so that we don't have to make changes to existing APIs
  - suppress: RequiredReadOnlySystemData
    reason: Existing APIs don't have this attribute. Suppressing so that we don't have to make changes to existing APIs
  - suppress: XmsPathsMustOverloadPaths
    from: authorization-RoleDefinitionsCalls.json
    reason: x-ms-paths extension was previously required. Suppressing so that we don't have to make changes to existing APIs.
  - suppress: AddedPropertyInResponse
    from: authorization-AccessReviewCalls.json
    reason: API documentation is not exposed yet. We're making some small changes before publishing documentation.
  - suppress: AddingOptionalProperty
    from: authorization-AccessReviewCalls.json
    reason: API documentation is not exposed yet. We're making some small changes before publishing documentation.
  - suppress: R1003
    from: EligibleChildResources.json
    reason: Fixing warning would create a breaking change
  - suppress: R1006
    from: authorization-AccessReviewCalls.json
    reason: Fixing warning would create a breaking change
  - suppress: R1007
    from: authorization-AccessReviewCalls.json
    reason: Fixing warning would create a breaking change
  - suppress: R2017
    from: authorization-AccessReviewCalls.json
    reason: Request body is a subset of response body. Additional properties in the response are not settable by the user
  - suppress: R2063
    from: authorization-AccessReviewCalls.json
    reason: Disambiguation resolution is acceptable and desired. When generating the models the _Suffix doesn't get included
  - suppress: R2015
    from: common-types.json
    reason: common-types doesn't need to reference api version.
```

<<<<<<< HEAD
### Tag: package-2022-04-01
=======
### Tag: package-2021-12-01-preview-only

These settings apply only when `--tag=package-2021-12-01-preview-only` is specified on the command line.

``` yaml $(tag) == 'package-2021-12-01-preview-only'
input-file:
- Microsoft.Authorization/preview/2021-12-01-preview/authorization-AccessReviewCalls.json
```

### Tag: package-2020-10-01
>>>>>>> 226c70f7

These settings apply only when `--tag=package-2022-04-01` is specified on the command line.

``` yaml $(tag) == 'package-2022-04-01'
input-file:
- Microsoft.Authorization/stable/2015-07-01/authorization-ClassicAdminCalls.json
- Microsoft.Authorization/stable/2015-07-01/authorization-ElevateAccessCalls.json
- Microsoft.Authorization/stable/2022-04-01/authorization-DenyAssignmentCalls.json
- Microsoft.Authorization/stable/2022-04-01/authorization-ProviderOperationsCalls.json
- Microsoft.Authorization/stable/2022-04-01/authorization-RoleAssignmentsCalls.json
- Microsoft.Authorization/stable/2022-04-01/authorization-RoleDefinitionsCalls.json
- Microsoft.Authorization/stable/2022-04-01/common-types.json
- Microsoft.Authorization/stable/2020-10-01/EligibleChildResources.json
- Microsoft.Authorization/stable/2020-10-01/RoleAssignmentSchedule.json
- Microsoft.Authorization/stable/2020-10-01/RoleAssignmentScheduleInstance.json
- Microsoft.Authorization/stable/2020-10-01/RoleAssignmentScheduleRequest.json
- Microsoft.Authorization/stable/2020-10-01/RoleEligibilitySchedule.json
- Microsoft.Authorization/stable/2020-10-01/RoleEligibilityScheduleInstance.json
- Microsoft.Authorization/stable/2020-10-01/RoleEligibilityScheduleRequest.json
- Microsoft.Authorization/stable/2020-10-01/RoleManagementPolicy.json
- Microsoft.Authorization/stable/2020-10-01/RoleManagementPolicyAssignment.json
```

### Tag: package-2022-04-01-preview-only

These settings apply only when `--tag=package-2022-04-01-preview-only` is specified on the command line.

```yaml $(tag) == 'package-2022-04-01-preview-only'
input-file:
- Microsoft.Authorization/preview/2022-04-01-preview/RoleAssignmentScheduleRequest.json
- Microsoft.Authorization/preview/2022-04-01-preview/RoleEligibilityScheduleRequest.json
```


### Tag: package-preview-2021-11

These settings apply only when `--tag=package-preview-2021-11` is specified on the command line.

```yaml $(tag) == 'package-preview-2021-11'
input-file:
  - Microsoft.Authorization/preview/2021-11-16-preview/authorization-AccessReviewCalls.json
```
### Tag: package-2021-07-01-preview-only

These settings apply only when `--tag=package-2021-07-01-preview-only` is specified on the command line.

``` yaml $(tag) == 'package-2021-07-01-preview-only'
input-file:
- Microsoft.Authorization/preview/2021-07-01-preview/authorization-AccessReviewCalls.json
```

### Tag: package-2021-03-01-preview-only

These settings apply only when `--tag=package-2021-03-01-preview-only` is specified on the command line.

``` yaml $(tag) == 'package-2021-03-01-preview-only'
input-file:
- Microsoft.Authorization/preview/2021-03-01-preview/authorization-AccessReviewCalls.json
```

### Tag: package-2021-01-01-preview-only

These settings apply only when `--tag=package-2021-01-01-preview-only` is specified on the command line.

``` yaml $(tag) == 'package-2021-01-01-preview-only'
input-file:
- Microsoft.Authorization/preview/2021-01-01-preview/authorization-RoleAssignmentApprovalCalls.json
```

### Tag: package-2020-10-01

These settings apply only when `--tag=package-2020-10-01` is specified on the command line.

``` yaml $(tag) == 'package-2020-10-01'
input-file:
- Microsoft.Authorization/stable/2015-07-01/authorization-RoleDefinitionsCalls.json
- Microsoft.Authorization/stable/2015-07-01/authorization-ProviderOperationsCalls.json
- Microsoft.Authorization/stable/2015-07-01/authorization-ElevateAccessCalls.json
- Microsoft.Authorization/stable/2015-07-01/authorization-RoleAssignmentsCalls.json
- Microsoft.Authorization/stable/2015-07-01/authorization-ClassicAdminCalls.json
- Microsoft.Authorization/stable/2020-10-01/common-types.json
- Microsoft.Authorization/stable/2020-10-01/EligibleChildResources.json
- Microsoft.Authorization/stable/2020-10-01/RoleAssignmentSchedule.json
- Microsoft.Authorization/stable/2020-10-01/RoleAssignmentScheduleInstance.json
- Microsoft.Authorization/stable/2020-10-01/RoleAssignmentScheduleRequest.json
- Microsoft.Authorization/stable/2020-10-01/RoleEligibilitySchedule.json
- Microsoft.Authorization/stable/2020-10-01/RoleEligibilityScheduleInstance.json
- Microsoft.Authorization/stable/2020-10-01/RoleEligibilityScheduleRequest.json
- Microsoft.Authorization/stable/2020-10-01/RoleManagementPolicy.json
- Microsoft.Authorization/stable/2020-10-01/RoleManagementPolicyAssignment.json
```

### Tag: package-2020-10-01-only

These settings apply only when `--tag=package-2020-10-01-only` is specified on the command line.

``` yaml $(tag) == 'package-2020-10-01-only'
input-file:
- Microsoft.Authorization/stable/2020-10-01/common-types.json
- Microsoft.Authorization/stable/2020-10-01/EligibleChildResources.json
- Microsoft.Authorization/stable/2020-10-01/RoleAssignmentSchedule.json
- Microsoft.Authorization/stable/2020-10-01/RoleAssignmentScheduleInstance.json
- Microsoft.Authorization/stable/2020-10-01/RoleAssignmentScheduleRequest.json
- Microsoft.Authorization/stable/2020-10-01/RoleEligibilitySchedule.json
- Microsoft.Authorization/stable/2020-10-01/RoleEligibilityScheduleInstance.json
- Microsoft.Authorization/stable/2020-10-01/RoleEligibilityScheduleRequest.json
- Microsoft.Authorization/stable/2020-10-01/RoleManagementPolicy.json
- Microsoft.Authorization/stable/2020-10-01/RoleManagementPolicyAssignment.json
```

### Tag: package-2020-10-01-preview

These settings apply only when `--tag=package-2020-10-01-preview` is specified on the command line.

``` yaml $(tag) == 'package-2020-10-01-preview'
input-file:
- Microsoft.Authorization/preview/2018-05-01-preview/authorization-AccessReviewCalls.json
- Microsoft.Authorization/preview/2018-07-01-preview/authorization-DenyAssignmentGetCalls.json
- Microsoft.Authorization/preview/2018-01-01-preview/authorization-ProviderOperationsCalls.json
- Microsoft.Authorization/preview/2020-10-01-preview/authorization-RoleAssignmentsCalls.json
- Microsoft.Authorization/preview/2018-01-01-preview/authorization-RoleDefinitionsCalls.json
- Microsoft.Authorization/preview/2019-08-01-preview/authorization-UsageMetricsCalls.json
- Microsoft.Authorization/preview/2020-10-01-preview/common-types.json
- Microsoft.Authorization/preview/2020-10-01-preview/EligibleChildResources.json
- Microsoft.Authorization/preview/2020-10-01-preview/RoleAssignmentSchedule.json
- Microsoft.Authorization/preview/2020-10-01-preview/RoleAssignmentScheduleInstance.json
- Microsoft.Authorization/preview/2020-10-01-preview/RoleAssignmentScheduleRequest.json
- Microsoft.Authorization/preview/2020-10-01-preview/RoleEligibilitySchedule.json
- Microsoft.Authorization/preview/2020-10-01-preview/RoleEligibilityScheduleInstance.json
- Microsoft.Authorization/preview/2020-10-01-preview/RoleEligibilityScheduleRequest.json
- Microsoft.Authorization/preview/2020-10-01-preview/RoleManagementPolicy.json
- Microsoft.Authorization/preview/2020-10-01-preview/RoleManagementPolicyAssignment.json
```

### Tag: package-2020-10-01-preview-only

These settings apply only when `--tag=package-2020-10-01-preview-only` is specified on the command line.

``` yaml $(tag) == 'package-2020-10-01-preview-only'
input-file:
- Microsoft.Authorization/preview/2020-10-01-preview/authorization-RoleAssignmentsCalls.json
- Microsoft.Authorization/preview/2020-10-01-preview/common-types.json
- Microsoft.Authorization/preview/2020-10-01-preview/EligibleChildResources.json
- Microsoft.Authorization/preview/2020-10-01-preview/RoleAssignmentSchedule.json
- Microsoft.Authorization/preview/2020-10-01-preview/RoleAssignmentScheduleInstance.json
- Microsoft.Authorization/preview/2020-10-01-preview/RoleAssignmentScheduleRequest.json
- Microsoft.Authorization/preview/2020-10-01-preview/RoleEligibilitySchedule.json
- Microsoft.Authorization/preview/2020-10-01-preview/RoleEligibilityScheduleInstance.json
- Microsoft.Authorization/preview/2020-10-01-preview/RoleEligibilityScheduleRequest.json
- Microsoft.Authorization/preview/2020-10-01-preview/RoleManagementPolicy.json
- Microsoft.Authorization/preview/2020-10-01-preview/RoleManagementPolicyAssignment.json
```

### Tag: profile-hybrid-2020-09-01

These settings apply only when `--tag=profile-hybrid-2020-09-01` is specified on the command line.
Creating this tag to pick proper resources from the hybrid profile.

``` yaml $(tag) == 'profile-hybrid-2020-09-01'
input-file:
- Microsoft.Authorization/stable/2015-07-01/authorization-RoleDefinitionsCalls.json
- Microsoft.Authorization/stable/2015-07-01/authorization-ProviderOperationsCalls.json
- Microsoft.Authorization/stable/2015-07-01/authorization-ElevateAccessCalls.json
- Microsoft.Authorization/stable/2015-07-01/authorization-RoleAssignmentsCalls.json
```

### Tag: package-2020-08-01-preview

These settings apply only when `--tag=package-2020-08-01-preview` is specified on the command line.

``` yaml $(tag) == 'package-2020-08-01-preview'
input-file:
- Microsoft.Authorization/preview/2015-06-01/authorization-ClassicAdminCalls.json
- Microsoft.Authorization/stable/2015-07-01/authorization-ElevateAccessCalls.json
- Microsoft.Authorization/preview/2018-01-01-preview/authorization-ProviderOperationsCalls.json
- Microsoft.Authorization/preview/2018-01-01-preview/authorization-RoleDefinitionsCalls.json
- Microsoft.Authorization/preview/2018-07-01-preview/authorization-DenyAssignmentGetCalls.json
- Microsoft.Authorization/preview/2019-08-01-preview/authorization-UsageMetricsCalls.json
- Microsoft.Authorization/preview/2020-08-01-preview/authorization-RoleAssignmentsCalls.json
```

### Tag: package-2020-04-01-preview

These settings apply only when `--tag=package-2020-04-01-preview` is specified on the command line.

``` yaml $(tag) == 'package-2020-04-01-preview'
input-file:
- Microsoft.Authorization/preview/2015-06-01/authorization-ClassicAdminCalls.json
- Microsoft.Authorization/stable/2015-07-01/authorization-ElevateAccessCalls.json
- Microsoft.Authorization/preview/2018-01-01-preview/authorization-ProviderOperationsCalls.json
- Microsoft.Authorization/preview/2018-01-01-preview/authorization-RoleDefinitionsCalls.json
- Microsoft.Authorization/preview/2018-07-01-preview/authorization-DenyAssignmentGetCalls.json
- Microsoft.Authorization/preview/2019-08-01-preview/authorization-UsageMetricsCalls.json
- Microsoft.Authorization/preview/2020-04-01-preview/authorization-RoleAssignmentsCalls.json
```

### Tag: package-2020-04-01-preview-only

These settings apply only when `--tag=package-2020-04-01-preview-only` is specified on the command line.

``` yaml $(tag) == 'package-2020-04-01-preview-only'
input-file:
- Microsoft.Authorization/preview/2020-04-01-preview/authorization-RoleAssignmentsCalls.json
```

### Tag: package-2020-03-01-preview

These settings apply only when `--tag=package-2020-03-01-preview` is specified on the command line.

``` yaml $(tag) == 'package-2020-03-01-preview'
input-file:
- Microsoft.Authorization/preview/2015-06-01/authorization-ClassicAdminCalls.json
- Microsoft.Authorization/stable/2015-07-01/authorization-ElevateAccessCalls.json
- Microsoft.Authorization/preview/2018-01-01-preview/authorization-ProviderOperationsCalls.json
- Microsoft.Authorization/preview/2018-01-01-preview/authorization-RoleDefinitionsCalls.json
- Microsoft.Authorization/preview/2018-07-01-preview/authorization-DenyAssignmentGetCalls.json
- Microsoft.Authorization/preview/2020-03-01-preview/authorization-RoleAssignmentsCalls.json
- Microsoft.Authorization/preview/2019-08-01-preview/authorization-UsageMetricsCalls.json
```

### Tag: package-2019-08-01-preview-only

These settings apply only when `--tag=package-2019-08-01-preview-only` is specified on the command line.

``` yaml $(tag) == 'package-2019-08-01-preview-only'
input-file:
- Microsoft.Authorization/preview/2019-08-01-preview/authorization-UsageMetricsCalls.json
```

### Tag: profile-hybrid-2019-03-01

These settings apply only when `--tag=profile-hybrid-2019-03-01` is specified on the command line.
Creating this tag to pick proper resources from the hybrid profile.

``` yaml $(tag) == 'profile-hybrid-2019-03-01'
input-file:
- Microsoft.Authorization/stable/2015-07-01/authorization-RoleDefinitionsCalls.json
- Microsoft.Authorization/stable/2015-07-01/authorization-ProviderOperationsCalls.json
- Microsoft.Authorization/stable/2015-07-01/authorization-ElevateAccessCalls.json
- Microsoft.Authorization/stable/2015-07-01/authorization-RoleAssignmentsCalls.json
```

### Tag: package-2018-09-01-preview

These settings apply only when `--tag=package-2018-09-01-preview` is specified on the command line.

``` yaml $(tag) == 'package-2018-09-01-preview'
input-file:
- Microsoft.Authorization/preview/2015-06-01/authorization-ClassicAdminCalls.json
- Microsoft.Authorization/stable/2015-07-01/authorization-ElevateAccessCalls.json
- Microsoft.Authorization/preview/2018-01-01-preview/authorization-ProviderOperationsCalls.json
- Microsoft.Authorization/preview/2018-09-01-preview/authorization-RoleAssignmentsCalls.json
- Microsoft.Authorization/preview/2018-01-01-preview/authorization-RoleDefinitionsCalls.json
- Microsoft.Authorization/preview/2018-07-01-preview/authorization-DenyAssignmentGetCalls.json
```

### Tag: package-2018-09-01-preview-only

These settings apply only when `--tag=package-2018-09-01-preview-only` is specified on the command line.

``` yaml $(tag) == 'package-2018-09-01-preview-only'
input-file:
- Microsoft.Authorization/preview/2018-09-01-preview/authorization-RoleAssignmentsCalls.json
```

### Tag: package-2018-07-01-preview

These settings apply only when `--tag=package-2018-07-01-preview` is specified on the command line.

``` yaml $(tag) == 'package-2018-07-01-preview'
input-file:
- Microsoft.Authorization/preview/2015-06-01/authorization-ClassicAdminCalls.json
- Microsoft.Authorization/stable/2015-07-01/authorization-ElevateAccessCalls.json
- Microsoft.Authorization/preview/2018-01-01-preview/authorization-ProviderOperationsCalls.json
- Microsoft.Authorization/preview/2018-01-01-preview/authorization-RoleAssignmentsCalls.json
- Microsoft.Authorization/preview/2018-01-01-preview/authorization-RoleDefinitionsCalls.json
- Microsoft.Authorization/preview/2018-07-01-preview/authorization-DenyAssignmentGetCalls.json
```

### Tag: package-2018-07-01-preview-only

These settings apply only when `--tag=package-2018-07-01-preview-only` is specified on the command line.

``` yaml $(tag) == 'package-2018-07-01-preview-only'
input-file:
- Microsoft.Authorization/preview/2018-07-01-preview/authorization-DenyAssignmentGetCalls.json
```

### Tag: package-2018-05-01-preview

These settings apply only when `--tag=package-2018-05-01-preview` is specified on the command line.

``` yaml $(tag) == 'package-2018-05-01-preview'
input-file:
- Microsoft.Authorization/preview/2018-05-01-preview/authorization-AccessReviewCalls.json
```

### Tag: package-2018-01-01-preview

These settings apply only when `--tag=package-2018-01-01-preview` is specified on the command line.

``` yaml $(tag) == 'package-2018-01-01-preview'
input-file:
- Microsoft.Authorization/preview/2015-06-01/authorization-ClassicAdminCalls.json
- Microsoft.Authorization/stable/2015-07-01/authorization-ElevateAccessCalls.json
- Microsoft.Authorization/preview/2018-01-01-preview/authorization-ProviderOperationsCalls.json
- Microsoft.Authorization/preview/2018-01-01-preview/authorization-RoleAssignmentsCalls.json
- Microsoft.Authorization/preview/2018-01-01-preview/authorization-RoleDefinitionsCalls.json
```

### Tag: package-2018-01-01-preview-only

These settings apply only when `--tag=package-2018-01-01-preview-only` is specified on the command line.

``` yaml $(tag) == 'package-2018-01-01-preview-only'
input-file:
- Microsoft.Authorization/preview/2018-01-01-preview/authorization-ProviderOperationsCalls.json
- Microsoft.Authorization/preview/2018-01-01-preview/authorization-RoleAssignmentsCalls.json
- Microsoft.Authorization/preview/2018-01-01-preview/authorization-RoleDefinitionsCalls.json
```

### Tag: package-2017-10-01-preview

These settings apply only when `--tag=package-2017-10-01-preview` is specified on the command line.

``` yaml $(tag) == 'package-2017-10-01-preview'
input-file:
- Microsoft.Authorization/preview/2015-06-01/authorization-ClassicAdminCalls.json
- Microsoft.Authorization/stable/2015-07-01/authorization-RoleDefinitionsCalls.json
- Microsoft.Authorization/stable/2015-07-01/authorization-ProviderOperationsCalls.json
- Microsoft.Authorization/stable/2015-07-01/authorization-ElevateAccessCalls.json
- Microsoft.Authorization/preview/2017-10-01-preview/authorization-RoleAssignmentsCalls.json
```

### Tag: package-2017-10-01-preview-only

These settings apply only when `--tag=package-2017-10-01-preview-only` is specified on the command line.

``` yaml $(tag) == 'package-2017-10-01-preview-only'
input-file:
- Microsoft.Authorization/preview/2017-10-01-preview/authorization-RoleAssignmentsCalls.json
```

### Tag: package-2015-07-01

These settings apply only when `--tag=package-2015-07-01` is specified on the command line.

``` yaml $(tag) == 'package-2015-07-01'
input-file:
- Microsoft.Authorization/stable/2015-07-01/authorization-RoleDefinitionsCalls.json
- Microsoft.Authorization/stable/2015-07-01/authorization-ProviderOperationsCalls.json
- Microsoft.Authorization/stable/2015-07-01/authorization-ElevateAccessCalls.json
- Microsoft.Authorization/stable/2015-07-01/authorization-RoleAssignmentsCalls.json
- Microsoft.Authorization/stable/2015-07-01/authorization-ClassicAdminCalls.json
```

### Tag: package-2015-06-01-preview

These settings apply only when `--tag=package-2015-06-01-preview` is specified on the command line.

``` yaml $(tag) == 'package-2015-06-01-preview'
input-file:
- Microsoft.Authorization/preview/2015-06-01/authorization-ClassicAdminCalls.json
```

---

# Code Generation

## Swagger to SDK

This section describes what SDK should be generated by the automatic system.
This is not used by Autorest itself.

``` yaml $(swagger-to-sdk)
swagger-to-sdk:
  - repo: azure-sdk-for-net
  - repo: azure-sdk-for-python-track2
  - repo: azure-sdk-for-java
  - repo: azure-sdk-for-go
  - repo: azure-sdk-for-node
  - repo: azure-sdk-for-js
  - repo: azure-sdk-for-ruby
    after_scripts:
      - bundle install && rake arm:regen_all_profiles['azure_mgmt_authorization']
  - repo: azure-resource-manager-schemas
  - repo: azure-powershell
```

## Go

See configuration in [readme.go.md](./readme.go.md)

## Java

See configuration in [readme.java.md](./readme.java.md)

## Python

See configuration in [readme.python.md](./readme.python.md)<|MERGE_RESOLUTION|>--- conflicted
+++ resolved
@@ -26,11 +26,7 @@
 
 ``` yaml
 openapi-type: arm
-<<<<<<< HEAD
 tag: package-2022-04-01
-=======
-tag: package-2021-12-01-preview-only
->>>>>>> 226c70f7
 ```
 
 ### Suppression
@@ -86,20 +82,7 @@
     reason: common-types doesn't need to reference api version.
 ```
 
-<<<<<<< HEAD
 ### Tag: package-2022-04-01
-=======
-### Tag: package-2021-12-01-preview-only
-
-These settings apply only when `--tag=package-2021-12-01-preview-only` is specified on the command line.
-
-``` yaml $(tag) == 'package-2021-12-01-preview-only'
-input-file:
-- Microsoft.Authorization/preview/2021-12-01-preview/authorization-AccessReviewCalls.json
-```
-
-### Tag: package-2020-10-01
->>>>>>> 226c70f7
 
 These settings apply only when `--tag=package-2022-04-01` is specified on the command line.
 

--- conflicted
+++ resolved
@@ -246,413 +246,6 @@
         }
       }
     },
-<<<<<<< HEAD
-=======
-    "/subscriptions/{subscriptionId}/resourcegroups/{resourceGroupName}/providers/{resourceProviderNamespace}/{parentResourcePath}/{resourceType}/{resourceName}/providers/Microsoft.Authorization/roleAssignments": {
-      "get": {
-        "tags": [
-          "RoleAssignments"
-        ],
-        "operationId": "RoleAssignments_ListForResource",
-        "description": "Gets role assignments for a resource.",
-        "parameters": [
-          {
-            "name": "resourceGroupName",
-            "in": "path",
-            "required": true,
-            "type": "string",
-            "description": "The name of the resource group."
-          },
-          {
-            "name": "resourceProviderNamespace",
-            "in": "path",
-            "required": true,
-            "type": "string",
-            "description": "The namespace of the resource provider."
-          },
-          {
-            "name": "parentResourcePath",
-            "in": "path",
-            "required": true,
-            "type": "string",
-            "description": "The parent resource identity.",
-            "x-ms-skip-url-encoding": true
-          },
-          {
-            "name": "resourceType",
-            "in": "path",
-            "required": true,
-            "type": "string",
-            "description": "The resource type of the resource.",
-            "x-ms-skip-url-encoding": true
-          },
-          {
-            "name": "resourceName",
-            "in": "path",
-            "required": true,
-            "type": "string",
-            "description": "The name of the resource to get role assignments for."
-          },
-          {
-            "name": "$filter",
-            "in": "query",
-            "required": false,
-            "type": "string",
-            "description": "The filter to apply on the operation. Use $filter=atScope() to return all role assignments at or above the scope. Use $filter=principalId eq {id} to return all role assignments at, above or below the scope for the specified principal."
-          },
-          {
-            "$ref": "#/parameters/ApiVersionParameter"
-          },
-          {
-            "$ref": "#/parameters/SubscriptionIdParameter"
-          }
-        ],
-        "responses": {
-          "200": {
-            "description": "OK - Returns an array of role assignments.",
-            "schema": {
-              "$ref": "#/definitions/RoleAssignmentListResult"
-            }
-          }
-        },
-        "x-ms-pageable": {
-          "nextLinkName": "nextLink"
-        },
-        "x-ms-odata": "#/definitions/RoleAssignmentFilter"
-      }
-    },
-    "/subscriptions/{subscriptionId}/resourceGroups/{resourceGroupName}/providers/Microsoft.Authorization/roleAssignments": {
-      "get": {
-        "tags": [
-          "RoleAssignments"
-        ],
-        "operationId": "RoleAssignments_ListForResourceGroup",
-        "description": "Gets role assignments for a resource group.",
-        "parameters": [
-          {
-            "name": "resourceGroupName",
-            "in": "path",
-            "required": true,
-            "type": "string",
-            "description": "The name of the resource group."
-          },
-          {
-            "name": "$filter",
-            "in": "query",
-            "required": false,
-            "type": "string",
-            "description": "The filter to apply on the operation. Use $filter=atScope() to return all role assignments at or above the scope. Use $filter=principalId eq {id} to return all role assignments at, above or below the scope for the specified principal."
-          },
-          {
-            "$ref": "#/parameters/ApiVersionParameter"
-          },
-          {
-            "$ref": "#/parameters/SubscriptionIdParameter"
-          }
-        ],
-        "responses": {
-          "200": {
-            "description": "OK - Returns an array of role assignments.",
-            "schema": {
-              "$ref": "#/definitions/RoleAssignmentListResult"
-            }
-          }
-        },
-        "x-ms-pageable": {
-          "nextLinkName": "nextLink"
-        },
-        "x-ms-odata": "#/definitions/RoleAssignmentFilter"
-      }
-    },
-    "/{scope}/providers/Microsoft.Authorization/roleAssignments/{roleAssignmentName}": {
-      "delete": {
-        "tags": [
-          "RoleAssignments"
-        ],
-        "operationId": "RoleAssignments_Delete",
-        "description": "Deletes a role assignment.",
-        "parameters": [
-          {
-            "name": "scope",
-            "in": "path",
-            "required": true,
-            "type": "string",
-            "description": "The scope of the role assignment to delete.",
-            "x-ms-skip-url-encoding": true
-          },
-          {
-            "name": "roleAssignmentName",
-            "in": "path",
-            "required": true,
-            "type": "string",
-            "description": "The name of the role assignment to delete."
-          },
-          {
-            "$ref": "#/parameters/ApiVersionParameter"
-          }
-        ],
-        "responses": {
-          "200": {
-            "description": "OK - Returns information about the role assignment.",
-            "schema": {
-              "$ref": "#/definitions/RoleAssignment"
-            }
-          }
-        }
-      },
-      "put": {
-        "tags": [
-          "RoleAssignments"
-        ],
-        "operationId": "RoleAssignments_Create",
-        "description": "Creates a role assignment.",
-        "parameters": [
-          {
-            "name": "scope",
-            "in": "path",
-            "required": true,
-            "type": "string",
-            "description": "The scope of the role assignment to create. The scope can be any REST resource instance. For example, use '/subscriptions/{subscription-id}/' for a subscription, '/subscriptions/{subscription-id}/resourceGroups/{resource-group-name}' for a resource group, and '/subscriptions/{subscription-id}/resourceGroups/{resource-group-name}/providers/{resource-provider}/{resource-type}/{resource-name}' for a resource.",
-            "x-ms-skip-url-encoding": true
-          },
-          {
-            "name": "roleAssignmentName",
-            "in": "path",
-            "required": true,
-            "type": "string",
-            "description": "The name of the role assignment to create. It can be any valid GUID."
-          },
-          {
-            "name": "parameters",
-            "in": "body",
-            "required": true,
-            "schema": {
-              "$ref": "#/definitions/RoleAssignmentCreateParameters"
-            },
-            "description": "Parameters for the role assignment."
-          },
-          {
-            "$ref": "#/parameters/ApiVersionParameter"
-          }
-        ],
-        "responses": {
-          "201": {
-            "description": "Created - Returns information about the role assignment.",
-            "schema": {
-              "$ref": "#/definitions/RoleAssignment"
-            }
-          }
-        }
-      },
-      "get": {
-        "tags": [
-          "RoleAssignments"
-        ],
-        "operationId": "RoleAssignments_Get",
-        "description": "Get the specified role assignment.",
-        "parameters": [
-          {
-            "name": "scope",
-            "in": "path",
-            "required": true,
-            "type": "string",
-            "description": "The scope of the role assignment.",
-            "x-ms-skip-url-encoding": true
-          },
-          {
-            "name": "roleAssignmentName",
-            "in": "path",
-            "required": true,
-            "type": "string",
-            "description": "The name of the role assignment to get."
-          },
-          {
-            "$ref": "#/parameters/ApiVersionParameter"
-          }
-        ],
-        "responses": {
-          "200": {
-            "description": "OK - Returns information about the role assignment.",
-            "schema": {
-              "$ref": "#/definitions/RoleAssignment"
-            }
-          }
-        }
-      }
-    },
-    "/{roleAssignmentId}": {
-      "delete": {
-        "tags": [
-          "RoleAssignments"
-        ],
-        "operationId": "RoleAssignments_DeleteById",
-        "description": "Deletes a role assignment.",
-        "parameters": [
-          {
-            "name": "roleAssignmentId",
-            "in": "path",
-            "required": true,
-            "type": "string",
-            "description": "The fully qualified ID of the role assignment, including the scope, resource name and resource type. Use the format, /{scope}/providers/Microsoft.Authorization/roleAssignments/{roleAssignmentName}. Example: /subscriptions/{subId}/resourcegroups/{rgname}//providers/Microsoft.Authorization/roleAssignments/{roleAssignmentName}.",
-            "x-ms-skip-url-encoding": true
-          },
-          {
-            "$ref": "#/parameters/ApiVersionParameter"
-          }
-        ],
-        "responses": {
-          "200": {
-            "description": "OK - Returns information about the role assignment.",
-            "schema": {
-              "$ref": "#/definitions/RoleAssignment"
-            }
-          }
-        }
-      },
-      "put": {
-        "tags": [
-          "RoleAssignments"
-        ],
-        "operationId": "RoleAssignments_CreateById",
-        "description": "Creates a role assignment by ID.",
-        "parameters": [
-          {
-            "name": "roleAssignmentId",
-            "in": "path",
-            "required": true,
-            "type": "string",
-            "description": "The fully qualified ID of the role assignment, including the scope, resource name and resource type. Use the format, /{scope}/providers/Microsoft.Authorization/roleAssignments/{roleAssignmentName}. Example: /subscriptions/{subId}/resourcegroups/{rgname}//providers/Microsoft.Authorization/roleAssignments/{roleAssignmentName}.",
-            "x-ms-skip-url-encoding": true
-          },
-          {
-            "name": "parameters",
-            "in": "body",
-            "required": true,
-            "schema": {
-              "$ref": "#/definitions/RoleAssignmentCreateParameters"
-            },
-            "description": "Parameters for the role assignment."
-          },
-          {
-            "$ref": "#/parameters/ApiVersionParameter"
-          }
-        ],
-        "responses": {
-          "201": {
-            "description": "Created - Returns the role assignment.",
-            "schema": {
-              "$ref": "#/definitions/RoleAssignment"
-            }
-          }
-        }
-      },
-      "get": {
-        "tags": [
-          "RoleAssignments"
-        ],
-        "operationId": "RoleAssignments_GetById",
-        "description": "Gets a role assignment by ID.",
-        "parameters": [
-          {
-            "name": "roleAssignmentId",
-            "in": "path",
-            "required": true,
-            "type": "string",
-            "description": "The fully qualified ID of the role assignment, including the scope, resource name and resource type. Use the format, /{scope}/providers/Microsoft.Authorization/roleAssignments/{roleAssignmentName}. Example: /subscriptions/{subId}/resourcegroups/{rgname}//providers/Microsoft.Authorization/roleAssignments/{roleAssignmentName}.",
-            "x-ms-skip-url-encoding": true
-          },
-          {
-            "$ref": "#/parameters/ApiVersionParameter"
-          }
-        ],
-        "responses": {
-          "200": {
-            "description": "OK - Returns the role assignment.",
-            "schema": {
-              "$ref": "#/definitions/RoleAssignment"
-            }
-          }
-        }
-      }
-    },
-    "/subscriptions/{subscriptionId}/providers/Microsoft.Authorization/roleAssignments": {
-      "get": {
-        "tags": [
-          "RoleAssignments"
-        ],
-        "operationId": "RoleAssignments_List",
-        "description": "Gets all role assignments for the subscription.",
-        "parameters": [
-          {
-            "name": "$filter",
-            "in": "query",
-            "required": false,
-            "type": "string",
-            "description": "The filter to apply on the operation. Use $filter=atScope() to return all role assignments at or above the scope. Use $filter=principalId eq {id} to return all role assignments at, above or below the scope for the specified principal."
-          },
-          {
-            "$ref": "#/parameters/ApiVersionParameter"
-          },
-          {
-            "$ref": "#/parameters/SubscriptionIdParameter"
-          }
-        ],
-        "responses": {
-          "200": {
-            "description": "OK - Returns an array of role assignments.",
-            "schema": {
-              "$ref": "#/definitions/RoleAssignmentListResult"
-            }
-          }
-        },
-        "x-ms-pageable": {
-          "nextLinkName": "nextLink"
-        },
-        "x-ms-odata": "#/definitions/RoleAssignmentFilter"
-      }
-    },
-    "/{scope}/providers/Microsoft.Authorization/roleAssignments": {
-      "get": {
-        "tags": [
-          "RoleAssignments"
-        ],
-        "operationId": "RoleAssignments_ListForScope",
-        "description": "Gets role assignments for a scope.",
-        "parameters": [
-          {
-            "name": "scope",
-            "in": "path",
-            "required": true,
-            "type": "string",
-            "description": "The scope of the role assignments.",
-            "x-ms-skip-url-encoding": true
-          },
-          {
-            "name": "$filter",
-            "in": "query",
-            "required": false,
-            "type": "string",
-            "description": "The filter to apply on the operation. Use $filter=atScope() to return all role assignments at or above the scope. Use $filter=principalId eq {id} to return all role assignments at, above or below the scope for the specified principal."
-          },
-          {
-            "$ref": "#/parameters/ApiVersionParameter"
-          }
-        ],
-        "responses": {
-          "200": {
-            "description": "OK - Returns an array of role assignments.",
-            "schema": {
-              "$ref": "#/definitions/RoleAssignmentListResult"
-            }
-          }
-        },
-        "x-ms-pageable": {
-          "nextLinkName": "nextLink"
-        },
-        "x-ms-odata": "#/definitions/RoleAssignmentFilter"
-      }
-    },
->>>>>>> 69fc8095
     "/{scope}/providers/Microsoft.Authorization/roleDefinitions/{roleDefinitionId}": {
       "delete": {
         "tags": [

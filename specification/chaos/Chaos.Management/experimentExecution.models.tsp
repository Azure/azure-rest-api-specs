--- conflicted
+++ resolved
@@ -143,13 +143,8 @@
   /**
    * The steps of the experiment run.
    */
-<<<<<<< HEAD
-  @visibility(Lifecycle.Read)
-  @OpenAPI.extension("x-ms-identifiers", ["stepName"])
-=======
-  @visibility("read")
+  @visibility(Lifecycle.Read)
   @OpenAPI.extension("x-ms-identifiers", #["stepName"])
->>>>>>> 8e015e1d
   steps?: StepStatus[];
 }
 
@@ -178,13 +173,8 @@
   /**
    * The array of branches.
    */
-<<<<<<< HEAD
-  @visibility(Lifecycle.Read)
-  @OpenAPI.extension("x-ms-identifiers", ["branchName"])
-=======
-  @visibility("read")
+  @visibility(Lifecycle.Read)
   @OpenAPI.extension("x-ms-identifiers", #["branchName"])
->>>>>>> 8e015e1d
   branches?: BranchStatus[];
 }
 
@@ -213,13 +203,8 @@
   /**
    * The array of actions.
    */
-<<<<<<< HEAD
-  @visibility(Lifecycle.Read)
-  @OpenAPI.extension("x-ms-identifiers", ["actionId"])
-=======
-  @visibility("read")
+  @visibility(Lifecycle.Read)
   @OpenAPI.extension("x-ms-identifiers", #["actionId"])
->>>>>>> 8e015e1d
   actions?: ActionStatus[];
 }
 
@@ -260,13 +245,8 @@
   /**
    * The array of targets.
    */
-<<<<<<< HEAD
-  @visibility(Lifecycle.Read)
-  @OpenAPI.extension("x-ms-identifiers", [])
-=======
-  @visibility("read")
+  @visibility(Lifecycle.Read)
   @OpenAPI.extension("x-ms-identifiers", #[])
->>>>>>> 8e015e1d
   targets?: ExperimentExecutionActionTargetDetailsProperties[];
 }
 

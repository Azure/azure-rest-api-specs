--- conflicted
+++ resolved
@@ -14,19 +14,10 @@
     omit-unreachable-types: true
     use-read-only-status-schema: true
   "@azure-tools/typespec-ts":
-<<<<<<< HEAD
     is-modular-library: true
     generate-metadata: true
-    hierarchy-client: false
     experimental-extensible-enums: true
-    enable-operation-group: true
     clear-output-folder: true
-=======
-    azureSdkForJs: true
-    isModularLibrary: true
-    generateMetadata: true
-    experimentalExtensibleEnums: true
->>>>>>> 45924e49
     package-dir: "arm-chaos"
     flavor: "azure"
     package-details:

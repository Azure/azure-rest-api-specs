{
  "swagger": "2.0",
  "info": {
    "title": "HybridNetworkManagementClient",
    "description": "The resources in this swagger specification will be used to manage the network function publisher in a Hybrid Network resource provider.",
    "version": "2023-04-01-preview"
  },
  "host": "management.azure.com",
  "schemes": [
    "https"
  ],
  "consumes": [
    "application/json"
  ],
  "produces": [
    "application/json"
  ],
  "security": [
    {
      "azure_auth": [
        "user_impersonation"
      ]
    }
  ],
  "securityDefinitions": {
    "azure_auth": {
      "type": "oauth2",
      "authorizationUrl": "https://login.microsoftonline.com/common/oauth2/authorize",
      "flow": "implicit",
      "description": "Azure Active Directory OAuth2 Flow.",
      "scopes": {
        "user_impersonation": "impersonate your user account"
      }
    }
  },
  "paths": {
    "/subscriptions/{subscriptionId}/providers/Microsoft.HybridNetwork/proxyPublishers": {
      "get": {
        "tags": [
          "ProxyPublisher"
        ],
        "operationId": "ProxyPublisher_ListByLocation",
        "description": "Lists all the available network function definition and network service design publishers.",
        "parameters": [
          {
            "$ref": "./common.json#/parameters/PublisherScopeNameParameter"
          },
          {
            "$ref": "./common.json#/parameters/PublisherLocationNameParameter"
          },
          {
            "$ref": "../../../../../common-types/resource-management/v3/types.json#/parameters/ApiVersionParameter"
          },
          {
            "$ref": "../../../../../common-types/resource-management/v3/types.json#/parameters/SubscriptionIdParameter"
          }
        ],
        "responses": {
          "200": {
            "description": "Request is successful. The operation returns a list of available publishers.",
            "schema": {
              "$ref": "#/definitions/ProxyPublisherOverviewListResult"
            }
          },
          "default": {
            "description": "Error response describing why the operation failed.",
            "schema": {
              "$ref": "../../../../../common-types/resource-management/v3/types.json#/definitions/ErrorResponse"
            }
          }
        },
        "x-ms-examples": {
          "List publishers under a subscription": {
            "$ref": "./examples/ProxyPublisher/NetworkFunctionPublisherListBySubscription.json"
          }
        },
        "x-ms-pageable": {
          "nextLinkName": "nextLink"
        }
      }
    },
    "/subscriptions/{subscriptionId}/providers/Microsoft.HybridNetwork/proxyPublishers/{proxyPublisherName}": {
      "get": {
        "tags": [
          "ProxyPublisher"
        ],
        "operationId": "ProxyPublisher_Get",
        "description": "Get a publisher overview information.",
        "parameters": [
          {
            "$ref": "./common.json#/parameters/PublisherScopeNameParameter"
          },
          {
            "$ref": "./common.json#/parameters/PublisherLocationNameParameter"
          },
          {
            "$ref": "./common.json#/parameters/ProxyPublisherNameParameter"
          },
          {
            "$ref": "../../../../../common-types/resource-management/v3/types.json#/parameters/ApiVersionParameter"
          },
          {
            "$ref": "../../../../../common-types/resource-management/v3/types.json#/parameters/SubscriptionIdParameter"
          }
        ],
        "responses": {
          "200": {
            "description": "Request is successful. The operation returns a publisher overview.",
            "schema": {
              "$ref": "#/definitions/ProxyPublisherOverview"
            }
          },
          "default": {
            "description": "Error response describing why the operation failed.",
            "schema": {
              "$ref": "../../../../../common-types/resource-management/v3/types.json#/definitions/ErrorResponse"
            }
          }
        },
        "x-ms-examples": {
          "Get a publisher overview": {
            "$ref": "./examples/ProxyPublisher/NetworkFunctionPublisherOverviewGet.json"
          }
        }
      }
    },
    "/subscriptions/{subscriptionId}/providers/Microsoft.HybridNetwork/proxyPublishers/{proxyPublisherName}/findConfigurationGroupSchema": {
      "post": {
        "tags": [
          "ProxyPublisher"
        ],
        "operationId": "ProxyPublisher_findConfigurationGroupSchema",
        "description": "Get information about configuration group schema overview.",
        "parameters": [
          {
            "$ref": "./common.json#/parameters/ProxyPublisherNameParameter"
          },
          {
            "name": "parameters",
            "in": "body",
            "required": true,
            "schema": {
              "$ref": "#/definitions/FindConfigurationGroupSchemaParameters"
            },
            "description": "Payload for execute request post call."
          },
          {
            "$ref": "../../../../../common-types/resource-management/v3/types.json#/parameters/ApiVersionParameter"
          },
          {
            "$ref": "../../../../../common-types/resource-management/v3/types.json#/parameters/SubscriptionIdParameter"
          }
        ],
        "responses": {
          "200": {
            "description": "Request is successful. The operation returns the resulting configuration group schema overview.",
            "schema": {
              "$ref": "#/definitions/ProxyPublisherFindConfigurationGroupSchema"
            }
          },
          "202": {
            "description": "Accepted. The header contains 'Location' header which can be used to monitor the progress of the operation.",
            "headers": {
              "Location": {
                "type": "string"
              }
            }
          },
          "default": {
            "description": "Error response describing why the operation failed.",
            "schema": {
              "$ref": "../../../../../common-types/resource-management/v3/types.json#/definitions/ErrorResponse"
            }
          }
        },
        "x-ms-examples": {
          "Get a configuration Group Schema overview": {
            "$ref": "./examples/ProxyPublisher/NetworkFunctionPublisherFindConfigurationGroupSchema.json"
          }
        },
        "x-ms-long-running-operation": true,
        "x-ms-long-running-operation-options": {
          "final-state-via": "location"
        }
      }
    },
    "/subscriptions/{subscriptionId}/providers/Microsoft.HybridNetwork/proxyPublishers/{proxyPublisherName}/networkFunctionDefinitionGroups": {
      "get": {
        "tags": [
          "ProxyPublisher"
        ],
        "operationId": "ProxyNetworkFunctionDefinitionGroups_ListByPublisher",
        "description": "Lists all available network function definition group under a publisher.",
        "parameters": [
          {
            "$ref": "./common.json#/parameters/PublisherScopeNameParameter"
          },
          {
            "$ref": "./common.json#/parameters/PublisherLocationNameParameter"
          },
          {
            "$ref": "./common.json#/parameters/ProxyPublisherNameParameter"
          },
          {
            "$ref": "../../../../../common-types/resource-management/v3/types.json#/parameters/ApiVersionParameter"
          },
          {
            "$ref": "../../../../../common-types/resource-management/v3/types.json#/parameters/SubscriptionIdParameter"
          }
        ],
        "responses": {
          "200": {
            "description": "Request is successful. The operation returns a list of network function publisher networkFunctionDefinitions.",
            "schema": {
              "$ref": "#/definitions/NetworkFunctionDefinitionGroupOverviewListResult"
            }
          },
          "default": {
            "description": "Error response describing why the operation failed.",
            "schema": {
              "$ref": "../../../../../common-types/resource-management/v3/types.json#/definitions/ErrorResponse"
            }
          }
        },
        "x-ms-examples": {
          "List network function definition groups under a publisher": {
            "$ref": "./examples/ProxyPublisher/NetworkFunctionDefinitionGroupListByPublisher.json"
          }
        },
        "x-ms-pageable": {
          "nextLinkName": "nextLink"
        }
      }
    },
    "/subscriptions/{subscriptionId}/providers/Microsoft.HybridNetwork/proxyPublishers/{proxyPublisherName}/networkFunctionDefinitionGroups/{networkFunctionDefinitionGroupName}": {
      "get": {
        "tags": [
          "ProxyPublisher"
        ],
        "operationId": "ProxyNetworkFunctionDefinitionGroups_Get",
        "description": "Get information about network function definition overview.",
        "parameters": [
          {
            "$ref": "./common.json#/parameters/PublisherScopeNameParameter"
          },
          {
            "$ref": "./common.json#/parameters/PublisherLocationNameParameter"
          },
          {
            "$ref": "./common.json#/parameters/ProxyPublisherNameParameter"
          },
          {
            "$ref": "./common.json#/parameters/NetworkFunctionDefinitionGroupNameParameter"
          },
          {
            "$ref": "../../../../../common-types/resource-management/v3/types.json#/parameters/ApiVersionParameter"
          },
          {
            "$ref": "../../../../../common-types/resource-management/v3/types.json#/parameters/SubscriptionIdParameter"
          }
        ],
        "responses": {
          "200": {
            "description": "Request is successful. The operation returns the resulting network function publisher network function definition group overview.",
            "schema": {
              "$ref": "#/definitions/NetworkFunctionDefinitionGroupOverview"
            }
          },
          "default": {
            "description": "Error response describing why the operation failed.",
            "schema": {
              "$ref": "../../../../../common-types/resource-management/v3/types.json#/definitions/ErrorResponse"
            }
          }
        },
        "x-ms-examples": {
          "Get network function definition group overview": {
            "$ref": "./examples/ProxyPublisher/NetworkFunctionDefinitionGroupOverviewGet.json"
          }
        }
      }
    },
    "/subscriptions/{subscriptionId}/providers/Microsoft.HybridNetwork/proxyPublishers/{proxyPublisherName}/networkFunctionDefinitionGroups/{networkFunctionDefinitionGroupName}/networkFunctionDefinitionVersions": {
      "get": {
        "tags": [
          "ProxyPublisher"
        ],
        "operationId": "ProxyNetworkFunctionDefinitionVersions_ListByNetworkFunctionDefinitionGroup",
        "description": "Lists available network function versions under a network function definition group.",
        "parameters": [
          {
            "$ref": "./common.json#/parameters/PublisherScopeNameParameter"
          },
          {
            "$ref": "./common.json#/parameters/PublisherLocationNameParameter"
          },
          {
            "$ref": "./common.json#/parameters/ProxyPublisherNameParameter"
          },
          {
            "$ref": "./common.json#/parameters/NetworkFunctionDefinitionGroupNameParameter"
          },
          {
            "$ref": "../../../../../common-types/resource-management/v3/types.json#/parameters/ApiVersionParameter"
          },
          {
            "$ref": "../../../../../common-types/resource-management/v3/types.json#/parameters/SubscriptionIdParameter"
          }
        ],
        "responses": {
          "200": {
            "description": "Request is successful. The operation returns the resulting available network function publisher network function definition versions of a network function definition group.",
            "schema": {
              "$ref": "#/definitions/NetworkFunctionDefinitionVersionOverviewListResult"
            }
          },
          "default": {
            "description": "Error response describing why the operation failed.",
            "schema": {
              "$ref": "../../../../../common-types/resource-management/v3/types.json#/definitions/ErrorResponse"
            }
          }
        },
        "x-ms-examples": {
          "Lists available network function versions under a network function definition group": {
            "$ref": "./examples/ProxyPublisher/NetworkFunctionDefinitionVersionsList.json"
          }
        },
        "x-ms-pageable": {
          "nextLinkName": "nextLink"
        }
      }
    },
    "/subscriptions/{subscriptionId}/providers/Microsoft.HybridNetwork/proxyPublishers/{proxyPublisherName}/networkFunctionDefinitionGroups/{networkFunctionDefinitionGroupName}/networkFunctionDefinitionVersions/{networkFunctionDefinitionVersionName}": {
      "get": {
        "tags": [
          "ProxyPublisher"
        ],
        "operationId": "ProxyNetworkFunctionDefinitionVersions_Get",
        "description": "Get information about network function definition version overview.",
        "parameters": [
          {
            "$ref": "./common.json#/parameters/PublisherScopeNameParameter"
          },
          {
            "$ref": "./common.json#/parameters/PublisherLocationNameParameter"
          },
          {
            "$ref": "./common.json#/parameters/ProxyPublisherNameParameter"
          },
          {
            "$ref": "./common.json#/parameters/NetworkFunctionDefinitionGroupNameParameter"
          },
          {
            "$ref": "./common.json#/parameters/NetworkFunctionDefinitionVersionNameParameter"
          },
          {
            "$ref": "../../../../../common-types/resource-management/v3/types.json#/parameters/ApiVersionParameter"
          },
          {
            "$ref": "../../../../../common-types/resource-management/v3/types.json#/parameters/SubscriptionIdParameter"
          }
        ],
        "responses": {
          "200": {
            "description": "Request is successful. The operation returns the resulting network function publisher network function definition version overview.",
            "schema": {
              "$ref": "#/definitions/NetworkFunctionDefinitionVersionOverview"
            }
          },
          "default": {
            "description": "Error response describing why the operation failed.",
            "schema": {
              "$ref": "../../../../../common-types/resource-management/v3/types.json#/definitions/ErrorResponse"
            }
          }
        },
        "x-ms-examples": {
          "Get network function definition version overview": {
            "$ref": "./examples/ProxyPublisher/NetworkFunctionDefinitionVersionOverviewGet.json"
          }
        }
      }
    },
    "/subscriptions/{subscriptionId}/providers/Microsoft.HybridNetwork/proxyPublishers/{proxyPublisherName}/networkServiceDesignGroups": {
      "get": {
        "tags": [
          "ProxyPublisher"
        ],
        "operationId": "ProxyNetworkServiceDesignGroups_ListByPublisher",
        "description": "Lists all available network service design group under a publisher.",
        "parameters": [
          {
            "$ref": "./common.json#/parameters/PublisherScopeNameParameter"
          },
          {
            "$ref": "./common.json#/parameters/PublisherLocationNameParameter"
          },
          {
            "$ref": "./common.json#/parameters/ProxyPublisherNameParameter"
          },
          {
            "$ref": "../../../../../common-types/resource-management/v3/types.json#/parameters/ApiVersionParameter"
          },
          {
            "$ref": "../../../../../common-types/resource-management/v3/types.json#/parameters/SubscriptionIdParameter"
          }
        ],
        "responses": {
          "200": {
            "description": "Request is successful. The operation returns a list of network service design groups.",
            "schema": {
              "$ref": "#/definitions/NetworkServiceDesignGroupOverviewListResult"
            }
          },
          "default": {
            "description": "Error response describing why the operation failed.",
            "schema": {
              "$ref": "../../../../../common-types/resource-management/v3/types.json#/definitions/ErrorResponse"
            }
          }
        },
        "x-ms-examples": {
          "List network function definition groups under a publisher": {
            "$ref": "./examples/ProxyPublisher/NetworkServiceDesignGroupListByPublisher.json"
          }
        },
        "x-ms-pageable": {
          "nextLinkName": "nextLink"
        }
      }
    },
    "/subscriptions/{subscriptionId}/providers/Microsoft.HybridNetwork/proxyPublishers/{proxyPublisherName}/networkServiceDesignGroups/{networkServiceDesignGroupName}": {
      "get": {
        "tags": [
          "ProxyPublisher"
        ],
        "operationId": "ProxyNetworkServiceDesignGroups_Get",
        "description": "Get information about network service design overview.",
        "parameters": [
          {
            "$ref": "./common.json#/parameters/PublisherScopeNameParameter"
          },
          {
            "$ref": "./common.json#/parameters/PublisherLocationNameParameter"
          },
          {
            "$ref": "./common.json#/parameters/ProxyPublisherNameParameter"
          },
          {
            "$ref": "./common.json#/parameters/NetworkServiceDesignGroupNameParameter"
          },
          {
            "$ref": "../../../../../common-types/resource-management/v3/types.json#/parameters/ApiVersionParameter"
          },
          {
            "$ref": "../../../../../common-types/resource-management/v3/types.json#/parameters/SubscriptionIdParameter"
          }
        ],
        "responses": {
          "200": {
            "description": "Request is successful. The operation returns the resulting publisher network service design group overview.",
            "schema": {
              "$ref": "#/definitions/NetworkServiceDesignGroupOverview"
            }
          },
          "default": {
            "description": "Error response describing why the operation failed.",
            "schema": {
              "$ref": "../../../../../common-types/resource-management/v3/types.json#/definitions/ErrorResponse"
            }
          }
        },
        "x-ms-examples": {
          "Get network service design group overview": {
            "$ref": "./examples/ProxyPublisher/NetworkServiceDesignGroupOverviewGet.json"
          }
        }
      }
    },
    "/subscriptions/{subscriptionId}/providers/Microsoft.HybridNetwork/proxyPublishers/{proxyPublisherName}/networkServiceDesignGroups/{networkServiceDesignGroupName}/networkServiceDesignVersions": {
      "get": {
        "tags": [
          "ProxyPublisher"
        ],
        "operationId": "ProxyNetworkServiceDesignVersions_ListByNetworkServiceDesignGroup",
        "description": "Lists available network service design versions under a network service design group.",
        "parameters": [
          {
            "$ref": "./common.json#/parameters/PublisherScopeNameParameter"
          },
          {
            "$ref": "./common.json#/parameters/PublisherLocationNameParameter"
          },
          {
            "$ref": "./common.json#/parameters/ProxyPublisherNameParameter"
          },
          {
            "$ref": "./common.json#/parameters/NetworkServiceDesignGroupNameParameter"
          },
          {
            "$ref": "../../../../../common-types/resource-management/v3/types.json#/parameters/ApiVersionParameter"
          },
          {
            "$ref": "../../../../../common-types/resource-management/v3/types.json#/parameters/SubscriptionIdParameter"
          }
        ],
        "responses": {
          "200": {
            "description": "Request is successful. The operation returns the resulting available network service design versions of a network service design group.",
            "schema": {
              "$ref": "#/definitions/NetworkServiceDesignVersionOverviewListResult"
            }
          },
          "default": {
            "description": "Error response describing why the operation failed.",
            "schema": {
              "$ref": "../../../../../common-types/resource-management/v3/types.json#/definitions/ErrorResponse"
            }
          }
        },
        "x-ms-examples": {
          "Lists available network function versions under a network function definition group": {
            "$ref": "./examples/ProxyPublisher/NetworkServiceDesignVersionsList.json"
          }
        },
        "x-ms-pageable": {
          "nextLinkName": "nextLink"
        }
      }
    },
    "/subscriptions/{subscriptionId}/providers/Microsoft.HybridNetwork/proxyPublishers/{proxyPublisherName}/networkServiceDesignGroups/{networkServiceDesignGroupName}/networkServiceDesignVersions/{networkServiceDesignVersionName}": {
      "get": {
        "tags": [
          "ProxyPublisher"
        ],
        "operationId": "ProxyNetworkServiceDesignVersions_Get",
        "description": "Get information about network service design version overview.",
        "parameters": [
          {
            "$ref": "./common.json#/parameters/PublisherScopeNameParameter"
          },
          {
            "$ref": "./common.json#/parameters/PublisherLocationNameParameter"
          },
          {
            "$ref": "./common.json#/parameters/ProxyPublisherNameParameter"
          },
          {
            "$ref": "./common.json#/parameters/NetworkServiceDesignGroupNameParameter"
          },
          {
            "$ref": "./common.json#/parameters/NetworkServiceDesignVersionNameParameter"
          },
          {
            "$ref": "../../../../../common-types/resource-management/v3/types.json#/parameters/ApiVersionParameter"
          },
          {
            "$ref": "../../../../../common-types/resource-management/v3/types.json#/parameters/SubscriptionIdParameter"
          }
        ],
        "responses": {
          "200": {
            "description": "Request is successful. The operation returns the resulting network service publisher network service design version overview.",
            "schema": {
              "$ref": "#/definitions/NetworkServiceDesignVersionOverview"
            }
          },
          "default": {
            "description": "Error response describing why the operation failed.",
            "schema": {
              "$ref": "../../../../../common-types/resource-management/v3/types.json#/definitions/ErrorResponse"
            }
          }
        },
        "x-ms-examples": {
          "Get network function definition version overview": {
            "$ref": "./examples/ProxyPublisher/NetworkServiceDesignVersionOverviewGet.json"
          }
        }
      }
    },
    "/subscriptions/{subscriptionId}/providers/Microsoft.HybridNetwork/proxyPublishers/{proxyPublisherName}/configurationGroupSchemas": {
      "get": {
        "tags": [
          "ProxyPublisher"
        ],
        "operationId": "ProxyConfigurationGroupSchemas_ListByPublisher",
        "description": "Lists all available configuration group schema under a publisher.",
        "parameters": [
          {
            "$ref": "./common.json#/parameters/PublisherScopeNameParameter"
          },
          {
            "$ref": "./common.json#/parameters/PublisherLocationNameParameter"
          },
          {
            "$ref": "./common.json#/parameters/ProxyPublisherNameParameter"
          },
          {
            "$ref": "../../../../../common-types/resource-management/v3/types.json#/parameters/ApiVersionParameter"
          },
          {
            "$ref": "../../../../../common-types/resource-management/v3/types.json#/parameters/SubscriptionIdParameter"
          }
        ],
        "responses": {
          "200": {
            "description": "Request is successful. The operation returns a list of configuration group schema.",
            "schema": {
              "$ref": "#/definitions/ConfigurationGroupSchemasOverviewListResult"
            }
          },
          "default": {
            "description": "Error response describing why the operation failed.",
            "schema": {
              "$ref": "../../../../../common-types/resource-management/v3/types.json#/definitions/ErrorResponse"
            }
          }
        },
        "x-ms-examples": {
          "List network function definition groups under a publisher": {
            "$ref": "./examples/ProxyPublisher/ConfigurationGroupSchemasListByPublisher.json"
          }
        },
        "x-ms-pageable": {
          "nextLinkName": "nextLink"
        }
      }
    },
    "/subscriptions/{subscriptionId}/providers/Microsoft.HybridNetwork/proxyPublishers/{proxyPublisherName}/configurationGroupSchemas/{configurationGroupSchemaName}": {
      "get": {
        "tags": [
          "ProxyPublisher"
        ],
        "operationId": "ProxyConfigurationGroupSchemas_Get",
        "description": "Get information about configuration group schema overview.",
        "parameters": [
          {
            "$ref": "./common.json#/parameters/PublisherScopeNameParameter"
          },
          {
            "$ref": "./common.json#/parameters/PublisherLocationNameParameter"
          },
          {
            "$ref": "./common.json#/parameters/ProxyPublisherNameParameter"
          },
          {
            "$ref": "./common.json#/parameters/ConfigurationGroupSchemaNameParameter"
          },
          {
            "$ref": "../../../../../common-types/resource-management/v3/types.json#/parameters/ApiVersionParameter"
          },
          {
            "$ref": "../../../../../common-types/resource-management/v3/types.json#/parameters/SubscriptionIdParameter"
          }
        ],
        "responses": {
          "200": {
            "description": "Request is successful. The operation returns the resulting publisher configuration group schema overview.",
            "schema": {
              "$ref": "#/definitions/ConfigurationGroupSchemasOverview"
            }
          },
          "default": {
            "description": "Error response describing why the operation failed.",
            "schema": {
              "$ref": "../../../../../common-types/resource-management/v3/types.json#/definitions/ErrorResponse"
            }
          }
        },
        "x-ms-examples": {
          "Get network service design group overview": {
            "$ref": "./examples/ProxyPublisher/ConfigurationGroupSchemaOverviewGet.json"
          }
        }
      }
    },
    "/subscriptions/{subscriptionId}/providers/Microsoft.HybridNetwork/proxyPublishers/{proxyPublisherName}/networkFunctionDefinitionGroups/{networkFunctionDefinitionGroupName}/networkFunctionDefinitionVersions/{networkFunctionDefinitionVersionName}/listHelmChartVersions": {
      "post": {
        "tags": [
          "ProxyPublisher"
        ],
        "operationId": "ProxyHelmChartVersionsList_Get",
        "description": "Get information about network function definition version overview.",
        "parameters": [
          {
            "$ref": "./common.json#/parameters/PublisherScopeNameParameter"
          },
          {
            "$ref": "./common.json#/parameters/PublisherLocationNameParameter"
          },
          {
            "$ref": "./common.json#/parameters/ProxyPublisherNameParameter"
          },
          {
            "$ref": "./common.json#/parameters/NetworkFunctionDefinitionGroupNameParameter"
          },
          {
            "$ref": "./common.json#/parameters/NetworkFunctionDefinitionVersionNameParameter"
          },
          {
            "$ref": "../../../../../common-types/resource-management/v3/types.json#/parameters/ApiVersionFormParameter"
          },
          {
            "$ref": "../../../../../common-types/resource-management/v3/types.json#/parameters/SubscriptionIdParameter"
          },
          {
            "$ref": "../../../../../common-types/resource-management/v5/types.json#/parameters/HelmChartNameParameter"
          },
          {
            "$ref": "../../../../../common-types/resource-management/v5/types.json#/parameters/NFAppNameParameter"
          },
          {
            "$ref": "../../../../../common-types/resource-management/v5/types.json#/parameters/DeploymentValuesParameter"
          },
          {
            "$ref": "../../../../../common-types/resource-management/v5/types.json#/parameters/RoleOverrideParameter"
          }
        ],
        "responses": {
          "202": {
            "description": "Request is successful. The operation returns the resulting network function publisher network function definition version overview.",
            "schema": {
              "$ref": "#/definitions/ProxyArtifactOverviewList"
            }
          },
          "default": {
            "description": "Error response describing why the operation failed.",
            "schema": {
              "$ref": "../../../../../common-types/resource-management/v3/types.json#/definitions/ErrorResponse"
            }
          }
        },
        "x-ms-examples": {
          "Get network function definition version overview": {
            "$ref": "./examples/ProxyPublisher/NetworkFunctionDefinitionVersionListHelmChartVersions.json"
          }
        }
      }
    },
    "/subscriptions/{subscriptionId}/providers/Microsoft.HybridNetwork/proxyPublishers/{proxyPublisherName}/networkFunctionDefinitionGroups/{networkFunctionDefinitionGroupName}/networkFunctionDefinitionVersions/{networkFunctionDefinitionVersionName}/listImages": {
      "post": {
        "tags": [
          "ProxyPublisher"
        ],
        "operationId": "ProxyImageList_Get",
        "description": "Get information about images in a helm chart in network function definition version overview.",
        "parameters": [
          {
            "$ref": "./common.json#/parameters/PublisherScopeNameParameter"
          },
          {
            "$ref": "./common.json#/parameters/PublisherLocationNameParameter"
          },
          {
            "$ref": "./common.json#/parameters/ProxyPublisherNameParameter"
          },
          {
            "$ref": "./common.json#/parameters/NetworkFunctionDefinitionGroupNameParameter"
          },
          {
            "$ref": "./common.json#/parameters/NetworkFunctionDefinitionVersionNameParameter"
          },
          {
            "$ref": "../../../../../common-types/resource-management/v3/types.json#/parameters/ApiVersionFormParameter"
          },
          {
            "$ref": "../../../../../common-types/resource-management/v3/types.json#/parameters/SubscriptionIdParameter"
          },
          {
            "$ref": "../../../../../common-types/resource-management/v5/types.json#/parameters/HelmChartNameParameter"
          },
          {
            "$ref": "../../../../../common-types/resource-management/v5/types.json#/parameters/NFAppNameParameter"
          },
          {
            "$ref": "../../../../../common-types/resource-management/v5/types.json#/parameters/DeploymentValuesParameter"
          },
          {
            "$ref": "../../../../../common-types/resource-management/v5/types.json#/parameters/RoleOverrideParameter"
          }
        ],
        "responses": {
          "202": {
            "description": "Request is successful. The operation returns the resulting network function publisher network function definition version overview.",
            "schema": {
              "$ref": "#/definitions/ProxyArtifactOverviewList"
            }
          },
          "default": {
            "description": "Error response describing why the operation failed.",
            "schema": {
              "$ref": "../../../../../common-types/resource-management/v3/types.json#/definitions/ErrorResponse"
            }
          }
        },
        "x-ms-examples": {
          "Get network function definition version overview": {
            "$ref": "./examples/ProxyPublisher/NetworkFunctionDefinitionVersionListImages.json"
          }
        }
      }
    },
    "/subscriptions/{subscriptionId}/providers/Microsoft.HybridNetwork/proxyPublishers/{proxyPublisherName}/networkFunctionDefinitionGroups/{networkFunctionDefinitionGroupName}/networkFunctionDefinitionVersions/{networkFunctionDefinitionVersionName}/listCredentials": {
      "post": {
        "tags": [
          "ProxyPublisher"
        ],
        "operationId": "ProxyNetworkFunctionDefinitionVersionCredentialList_Get",
        "description": "Get information about images in a helm chart in network function definition version overview.",
        "parameters": [
          {
            "$ref": "./common.json#/parameters/PublisherScopeNameParameter"
          },
          {
            "$ref": "./common.json#/parameters/PublisherLocationNameParameter"
          },
          {
            "$ref": "./common.json#/parameters/ProxyPublisherNameParameter"
          },
          {
            "$ref": "./common.json#/parameters/NetworkFunctionDefinitionGroupNameParameter"
          },
          {
            "$ref": "./common.json#/parameters/NetworkFunctionDefinitionVersionNameParameter"
          },
          {
            "$ref": "../../../../../common-types/resource-management/v3/types.json#/parameters/ApiVersionFormParameter"
          },
          {
            "$ref": "../../../../../common-types/resource-management/v3/types.json#/parameters/SubscriptionIdParameter"
          },
          {
            "$ref": "../../../../../common-types/resource-management/v5/types.json#/parameters/NFAppNameParameter"
          },
          {
            "$ref": "../../../../../common-types/resource-management/v5/types.json#/parameters/DeploymentValuesParameter"
          },
          {
            "$ref": "../../../../../common-types/resource-management/v5/types.json#/parameters/HelmChartNameParameter"
          }
        ],
        "responses": {
          "202": {
            "description": "Request is successful. The operations returns the credential for getting artifacts.",
            "schema": {
              "$ref": "#/definitions/ArtifactCredentialList"
            }
          },
          "default": {
            "description": "Error response describing why the operation failed.",
            "schema": {
              "$ref": "../../../../../common-types/resource-management/v3/types.json#/definitions/ErrorResponse"
            }
          }
        },
        "x-ms-examples": {
          "Get network function definition version overview": {
            "$ref": "./examples/ProxyPublisher/NetworkFunctionDefinitionVersionGetCredentials.json"
          }
        }
      }
    },
    "/subscriptions/{subscriptionId}/providers/Microsoft.HybridNetwork/proxyPublishers/{proxyPublisherName}/networkServiceDesignGroups/{networkServiceDesignGroupName}/networkServiceDesignVersions/{networkServiceDesignVersionName}/listCredentials": {
      "post": {
        "tags": [
          "ProxyPublisher"
        ],
        "operationId": "ProxyNetworkServiceDesignVersionsCredentialList_Get",
        "description": "Get information about network service design version overview.",
        "parameters": [
          {
            "$ref": "./common.json#/parameters/PublisherScopeNameParameter"
          },
          {
            "$ref": "./common.json#/parameters/PublisherLocationNameParameter"
          },
          {
            "$ref": "./common.json#/parameters/ProxyPublisherNameParameter"
          },
          {
            "$ref": "./common.json#/parameters/NetworkServiceDesignGroupNameParameter"
          },
          {
            "$ref": "./common.json#/parameters/NetworkServiceDesignVersionNameParameter"
          },
          {
            "$ref": "../../../../../common-types/resource-management/v3/types.json#/parameters/ApiVersionFormParameter"
          },
          {
            "$ref": "../../../../../common-types/resource-management/v3/types.json#/parameters/SubscriptionIdParameter"
          },
          {
            "$ref": "../../../../../common-types/resource-management/v5/types.json#/parameters/ResourceElementNameParameter"
          }
        ],
        "responses": {
          "202": {
            "description": "Request is successful. The operations returns the credential for getting artifacts.",
            "schema": {
              "$ref": "#/definitions/ArtifactCredentialList"
            }
          },
          "default": {
            "description": "Error response describing why the operation failed.",
            "schema": {
              "$ref": "../../../../../common-types/resource-management/v3/types.json#/definitions/ErrorResponse"
            }
          }
        },
        "x-ms-examples": {
          "Get network function definition version overview": {
            "$ref": "./examples/ProxyPublisher/NetworkServiceDesignVersionGetCredentials.json"
          }
        }
      }
    },
    "/subscriptions/{subscriptionId}/providers/Microsoft.HybridNetwork/proxyPublishers/{proxyPublisherName}/existingCredentials": {
      "post": {
        "tags": [
          "ProxyPublisher"
        ],
        "operationId": "ProxyPublisherCredentialList_Get",
        "description": "Get information about network service design version overview.",
        "parameters": [
          {
            "$ref": "./common.json#/parameters/PublisherScopeNameParameter"
          },
          {
            "$ref": "./common.json#/parameters/PublisherLocationNameParameter"
          },
          {
            "$ref": "./common.json#/parameters/ProxyPublisherNameParameter"
          },
          {
            "$ref": "../../../../../common-types/resource-management/v3/types.json#/parameters/ApiVersionFormParameter"
          },
          {
            "$ref": "../../../../../common-types/resource-management/v3/types.json#/parameters/SubscriptionIdParameter"
          }
        ],
        "responses": {
          "20": {
            "description": "Request is successful. The operations returns the credential for getting artifacts.",
            "schema": {
              "$ref": "#/definitions/ArtifactCredentialList"
            }
          },
          "default": {
            "description": "Error response describing why the operation failed.",
            "schema": {
              "$ref": "../../../../../common-types/resource-management/v3/types.json#/definitions/ErrorResponse"
            }
          }
        },
        "x-ms-examples": {
          "Get network function definition version overview": {
            "$ref": "./examples/ProxyPublisher/PublisherListCredentials.json"
          }
        }
      }
    },
    "/subscriptions/{subscriptionId}/providers/Microsoft.HybridNetwork/proxyPublishers/{proxyPublisherName}/deleteCredentials": {
      "delete": {
        "tags": [
          "ProxyPublisher"
        ],
        "operationId": "ProxyPublisherCredential_Delete",
        "description": "Get information about network service design version overview.",
        "parameters": [
          {
            "$ref": "./common.json#/parameters/PublisherScopeNameParameter"
          },
          {
            "$ref": "./common.json#/parameters/PublisherLocationNameParameter"
          },
          {
            "$ref": "./common.json#/parameters/ProxyPublisherNameParameter"
          },
          {
            "$ref": "../../../../../common-types/resource-management/v3/types.json#/parameters/ApiVersionFormParameter"
          },
          {
            "$ref": "../../../../../common-types/resource-management/v3/types.json#/parameters/SubscriptionIdParameter"
          },
          {
            "$ref": "../../../../../common-types/resource-management/v5/types.json#/parameters/TokenNameParameter"
          }
        ],
        "responses": {
          "200": {
            "description": "OK. Request is successful."
          },
          "202": {
            "description": "Accepted. Returns an operation URI that can be queried to find the current state of the operation."
          },
          "204": {
            "description": "Request is successful. Resource does not exist."
          },
          "default": {
            "description": "Error response describing why the operation failed.",
            "schema": {
              "$ref": "../../../../../common-types/resource-management/v3/types.json#/definitions/ErrorResponse"
            }
          }
        },
        "x-ms-examples": {
          "Get network function definition version overview": {
            "$ref": "./examples/ProxyPublisher/PublisherDeleteCredential.json"
          }
        }
      }
    }
  },
  "definitions": {
    "ProxyPublisherFindConfigurationGroupSchema": {
      "description": "configuration group schemas overview.",
      "type": "object",
      "properties": {
        "name": {
          "readOnly": true,
          "type": "string",
          "description": "The name of the resource"
        },
        "versionState": {
          "type": "string",
          "readOnly": true,
          "description": "The configuration group schema version state.",
          "$ref": "./configurationGroupSchema.json#/definitions/ConfigurationGroupSchemaVersionState"
        },
        "schemaDefinition": {
          "type": "string",
          "x-ms-mutability": [
            "read",
            "create"
          ],
          "description": "Name and value pairs that define the configuration value. It can be a well formed escaped JSON string."
        }
      }
    },
    "ProxyPublisherOverviewListResult": {
      "type": "object",
      "properties": {
        "value": {
          "type": "array",
          "items": {
            "$ref": "#/definitions/ProxyPublisherOverview"
          },
          "description": "A list of available proxy publishers."
        },
        "nextLink": {
          "type": "string",
          "readOnly": true,
          "description": "The URL to get the next set of results."
        }
      },
      "description": "The proxy publisher list result."
    },
    "ProxyPublisherOverview": {
      "type": "object",
      "allOf": [
        {
          "$ref": "../../../../../common-types/resource-management/v3/types.json#/definitions/ProxyResource"
        }
      ],
      "readOnly": true,
      "description": "The proxy publisher overview."
    },
    "NetworkFunctionDefinitionGroupOverviewListResult": {
      "type": "object",
      "properties": {
        "value": {
          "type": "array",
          "items": {
            "$ref": "#/definitions/NetworkFunctionDefinitionGroupOverview"
          },
          "description": "The network function group list properties."
        },
        "nextLink": {
          "type": "string",
          "readOnly": true,
          "description": "The URL to get the next set of results."
        }
      },
      "description": "A list of available network function definition groups."
    },
    "NetworkFunctionDefinitionGroupOverview": {
      "description": "Network function definition group overview.",
      "type": "object",
      "allOf": [
        {
          "$ref": "../../../../../common-types/resource-management/v3/types.json#/definitions/ProxyResource"
        }
      ],
      "properties": {
        "properties": {
          "x-ms-client-flatten": true,
          "readOnly": true,
          "$ref": "#/definitions/NetworkFunctionDefinitionGroupOverviewPropertiesFormat",
          "description": "Network function definition group overview."
        }
      }
    },
    "NetworkFunctionDefinitionGroupOverviewPropertiesFormat": {
      "description": "Network function definition group overview properties.",
      "type": "object",
      "properties": {
        "description": {
          "type": "string",
          "readOnly": true,
          "x-ms-mutability": [
            "read"
          ],
          "description": "Network function definition group description."
        }
      }
    },
    "NetworkFunctionDefinitionVersionOverviewListResult": {
      "type": "object",
      "properties": {
        "value": {
          "type": "array",
          "items": {
            "$ref": "#/definitions/NetworkFunctionDefinitionVersionOverview"
          },
          "description": "The network function definition overview properties."
        },
        "nextLink": {
          "type": "string",
          "readOnly": true,
          "description": "The URL to get the next set of results."
        }
      },
      "description": "A list of available network function definition groups."
    },
    "NetworkFunctionDefinitionVersionOverview": {
      "description": "Network function definition version overview.",
      "type": "object",
      "allOf": [
        {
          "$ref": "../../../../../common-types/resource-management/v3/types.json#/definitions/ProxyResource"
        }
      ],
      "properties": {
        "properties": {
          "x-ms-client-flatten": true,
          "$ref": "#/definitions/NetworkFunctionDefinitionVersionOverviewPropertiesFormat",
          "description": "Network function definition version overview properties."
        }
      }
    },
    "NetworkFunctionDefinitionVersionOverviewPropertiesFormat": {
      "type": "object",
      "properties": {
        "description": {
          "type": "string",
          "readOnly": true,
          "x-ms-mutability": [
            "read"
          ],
          "description": "The network function definition version description properties."
        },
        "versionState": {
          "type": "string",
          "description": "The network function definition version state.",
          "$ref": "./networkFunctionDefinition.json#/definitions/VersionState"
        },
        "networkFunctionType": {
          "$ref": "./common.json#/definitions/NetworkFunctionType",
          "description": "The network function type."
        },
        "nfviType": {
          "$ref": "./common.json#/definitions/NFVIType",
          "description": "The nfvi type for the network function."
        },
        "deployParameters": {
          "type": "string",
          "readOnly": true,
          "x-ms-mutability": [
            "read"
          ],
          "description": "The deployment parameters."
        },
        "networkFunctionApplications": {
          "type": "array",
          "items": {
            "$ref": "#/definitions/NetworkFunctionDefinitionApplicationOverview"
          },
          "x-ms-identifiers": [
            "name"
          ],
          "description": "The network function definition application overview."
        }
      },
      "description": "The network function network function definition overview."
    },
    "NetworkFunctionDefinitionApplicationOverview": {
      "type": "object",
      "discriminator": "artifactType",
      "required": [
        "artifactType"
      ],
      "properties": {
        "name": {
          "type": "string",
          "readOnly": true,
          "x-ms-mutability": [
            "read"
          ],
          "description": "The name of the application."
        },
        "artifactType": {
          "type": "string",
          "description": "The application overview artifact type.",
          "$ref": "#/definitions/NetworkFunctionPublisherArtifactType"
        }
      },
      "description": "The network function definition application overview."
    },
    "HelmPackageApplicationOverview": {
      "description": "Helm Package Application overview.",
      "x-ms-discriminator-value": "HelmPackage",
      "type": "object",
      "allOf": [
        {
          "$ref": "#/definitions/NetworkFunctionDefinitionApplicationOverview"
        }
      ],
      "properties": {
        "deployParametersMappingRuleProfile": {
          "type": "object",
          "readOnly": true,
          "description": "The deployment parameters mapping rule profile.",
          "$ref": "./networkFunctionDefinition.json#/definitions/AzureArcKubernetesDeployMappingRuleProfile"
        }
      }
    },
    "VhdImageFileApplicationOverview": {
      "description": "Vhd image file Application overview.",
      "x-ms-discriminator-value": "VhdImageFile",
      "type": "object",
      "allOf": [
        {
          "$ref": "#/definitions/NetworkFunctionDefinitionApplicationOverview"
        }
      ],
      "properties": {
        "deployParametersMappingRuleProfile": {
          "type": "object",
          "readOnly": true,
          "description": "The deployment parameters mapping rule profile.",
          "$ref": "./networkFunctionDefinition.json#/definitions/AzureCoreVhdImageDeployMappingRuleProfile"
        }
      }
    },
    "ArmTemplateApplicationOverview": {
      "description": "Arm template Application overview.",
      "x-ms-discriminator-value": "ArmTemplate",
      "type": "object",
      "allOf": [
        {
          "$ref": "#/definitions/NetworkFunctionDefinitionApplicationOverview"
        }
      ],
      "properties": {
        "deployParametersMappingRuleProfile": {
          "type": "object",
          "readOnly": true,
          "description": "The deployment parameters mapping rule profile.",
          "$ref": "./networkFunctionDefinition.json#/definitions/AzureCoreArmTemplateDeployMappingRuleProfile"
        }
      }
    },
    "ImageFileApplicationOverview": {
      "description": "Image file Application overview.",
      "x-ms-discriminator-value": "ImageFile",
      "type": "object",
      "allOf": [
        {
          "$ref": "#/definitions/NetworkFunctionDefinitionApplicationOverview"
        }
      ],
      "properties": {
        "deployParametersMappingRuleProfile": {
          "type": "object",
          "readOnly": true,
          "description": "The deployment parameters mapping rule profile.",
          "$ref": "./networkFunctionDefinition.json#/definitions/AzureCoreDelegatedImageDeployMappingRuleProfile"
        }
      }
    },
    "NetworkFunctionPublisherArtifactType": {
      "type": "string",
      "description": "Network Function publisher artifact type.",
      "enum": [
        "Unknown",
        "HelmPackage",
        "VhdImageFile",
        "ArmTemplate",
        "ImageFile"
      ],
      "x-ms-enum": {
        "name": "NetworkFunctionPublisherArtifactType",
        "modelAsString": true
      }
    },
    "NetworkServiceDesignGroupOverviewListResult": {
      "type": "object",
      "properties": {
        "value": {
          "type": "array",
          "items": {
            "$ref": "#/definitions/NetworkServiceDesignGroupOverview"
          },
          "description": "The network service design group list properties."
        },
        "nextLink": {
          "type": "string",
          "readOnly": true,
          "description": "The URL to get the next set of results."
        }
      },
      "description": "A list of available network service design groups."
    },
    "NetworkServiceDesignGroupOverview": {
      "description": "Network service design group overview.",
      "type": "object",
      "allOf": [
        {
          "$ref": "../../../../../common-types/resource-management/v3/types.json#/definitions/ProxyResource"
        }
      ],
      "properties": {
        "properties": {
          "x-ms-client-flatten": true,
          "readOnly": true,
          "$ref": "#/definitions/NetworkServiceDesignGroupOverviewPropertiesFormat",
          "description": "Network service design group overview."
        }
      }
    },
    "NetworkServiceDesignGroupOverviewPropertiesFormat": {
      "description": "Network service design group overview properties.",
      "type": "object",
      "properties": {
        "description": {
          "type": "string",
          "readOnly": true,
          "x-ms-mutability": [
            "read"
          ],
          "description": "Network service design group properties."
        }
      }
    },
    "NetworkServiceDesignVersionOverviewListResult": {
      "type": "object",
      "properties": {
        "value": {
          "type": "array",
          "items": {
            "$ref": "#/definitions/NetworkServiceDesignVersionOverview"
          },
          "description": "The network service design version list properties."
        },
        "nextLink": {
          "type": "string",
          "readOnly": true,
          "description": "The URL to get the next set of results."
        }
      },
      "description": "A list of available network service design version."
    },
    "NetworkServiceDesignVersionOverview": {
      "description": "Network service design version overview.",
      "type": "object",
      "allOf": [
        {
          "$ref": "../../../../../common-types/resource-management/v3/types.json#/definitions/ProxyResource"
        }
      ],
      "properties": {
        "properties": {
          "x-ms-client-flatten": true,
          "$ref": "#/definitions/NetworkServiceDesignVersionOverviewPropertiesFormat",
          "description": "Network service design version overview properties."
        }
      }
    },
    "NetworkServiceDesignVersionOverviewPropertiesFormat": {
      "type": "object",
      "properties": {
        "description": {
          "type": "string",
          "readOnly": true,
          "x-ms-mutability": [
            "read"
          ],
          "description": "The network service design version description properties."
        },
        "versionState": {
          "type": "string",
          "description": "The network service design version state.",
          "$ref": "./networkServiceDesign.json#/definitions/NSDVersionState"
        },
        "configurationGroupSchemaReferences": {
          "type": "object",
          "additionalProperties": {
            "$ref": "#/definitions/ConfigurationGroupSchemaReferences"
          },
          "description": "Configuration Group Schema References."
        },
        "nfvisFromSite": {
          "type": "object",
          "additionalProperties": {
            "$ref": "./networkServiceDesign.json#/definitions/NfviDetails"
          },
          "description": "The nfvis from the site."
        }
      },
      "description": "The network service design overview."
    },
    "ConfigurationGroupSchemaReferences": {
      "type": "object",
      "properties": {
        "publisherName": {
          "type": "string",
          "description": "The publisher name for the configuration group schema."
        },
        "publisherScope": {
          "$ref": "./common.json#/definitions/PublisherScope",
          "description": "The scope of the publisher."
        },
        "configurationGroupSchemaName": {
          "type": "string",
          "description": "The configuration group schema name."
        },
        "configurationGroupSchemaOfferingLocation": {
          "type": "string",
          "description": "The location of the configuration group schema offering."
        }
      },
      "description": "The configuration schemas to used to define the values."
    },
    "ConfigurationGroupSchemasOverviewListResult": {
      "type": "object",
      "properties": {
        "value": {
          "type": "array",
          "items": {
            "$ref": "#/definitions/ConfigurationGroupSchemasOverview"
          },
          "description": "The configuration group schemas list properties."
        },
        "nextLink": {
          "type": "string",
          "readOnly": true,
          "description": "The URL to get the next set of results."
        }
      },
      "description": "A list of available configuration group schemas."
    },
    "ConfigurationGroupSchemasOverview": {
      "description": "configuration group schemas overview.",
      "type": "object",
      "allOf": [
        {
          "$ref": "../../../../../common-types/resource-management/v3/types.json#/definitions/ProxyResource"
        }
      ],
      "properties": {
        "properties": {
          "x-ms-client-flatten": true,
          "$ref": "#/definitions/ConfigurationGroupSchemaOverviewPropertiesFormat",
          "description": "Configuration Group Schemas overview properties."
        }
      }
    },
    "ConfigurationGroupSchemaOverviewPropertiesFormat": {
      "description": "Configuration group schema properties.",
      "type": "object",
      "required": [
        "schemaDefinition"
      ],
      "properties": {
        "versionState": {
          "type": "string",
          "readOnly": true,
          "description": "The configuration group schema version state.",
          "$ref": "./configurationGroupSchema.json#/definitions/ConfigurationGroupSchemaVersionState"
        },
        "schemaDefinition": {
          "type": "string",
          "x-ms-mutability": [
            "read",
            "create"
          ],
          "description": "Name and value pairs that define the configuration value. It can be a well formed escaped JSON string."
        }
      }
    },
<<<<<<< HEAD
    "ProxyArtifactOverviewList": {
      "description": "Proxy Artifact list.",
      "type": "object",
      "properties": {
        "value": {
          "type": "array",
          "items": {
            "$ref": "#/definitions/ProxyArtifactOverviewPropertiesValue"
          },
          "description": "The artifact list properties."
        },
        "nextLink": {
          "type": "string",
          "readOnly": true,
          "description": "The URL to get the next set of results."
        }
      }
    },
    "ProxyArtifactOverviewPropertiesValue": {
      "type": "object",
      "properties": {
        "artifactName": {
          "$ref": "../../../../../common-types/resource-management/v3/types.json#/definitions/Resource/properties/name"
        },
        "artifactType": {
          "$ref": "./publisher.json#/definitions/ArtifactType",
          "description": "The artifact type."
        },
        "artifactVersion": {
          "type": "string",
          "description": "The artifact version."
        },
        "artifactState": {
          "$ref": "#/definitions/ArtifactState",
          "description": "The artifact state"
        },
        "shaHash": {
          "type": "string",
          "description": "The artifact sha hash."
        },
        "artifactSize": {
          "type": "string",
          "description": "The artifact size."
        }
      }
    },
    "ArtifactState": {
      "type": "string",
      "description": "The artifact state.",
      "enum": [
        "Unknown",
        "Preview",
        "Active",
        "Deprecated"
      ],
      "x-ms-enum": {
        "name": "ArtifactState",
        "modelAsString": true
      }
    },
    "ArtifactCredentialList": {
      "description": "Proxy Artifact credential list.",
      "type": "object",
      "properties": {
        "value": {
          "type": "array",
          "items": {
            "$ref": "./common.json#/definitions/ArtifactAccessCredential"
          },
          "description": "The credential list."
        },
        "nextLink": {
          "type": "string",
          "readOnly": true,
          "description": "The URL to get the next set of results."
        }
      }
    },
    "PublisherCredentialList": {
      "description": "Proxy publisher credential list.",
      "type": "object",
      "properties": {
        "value": {
          "type": "array",
          "items": {
            "$ref": "./common.json#/definitions/PublisherCredential"
          },
          "description": "The credential list."
        },
        "nextLink": {
          "type": "string",
          "readOnly": true,
          "description": "The URL to get the next set of results."
        }
      }
    },
    "PublisherCredential": {
      "description": "The artifact manifest credential definition.",
      "type": "object",
      "discriminator": "credentialType",
      "required": [
        "tokenName"
      ],
      "properties": {
        "TokenName": {
          "type": "string",
          "description": "The token name.",
          "x-ms-enum": {
            "name": "TokenName",
            "modelAsString": true
          }
        },
        "publisherName":{
          "type": "string",
          "description": "The publisher name."
          },
        "NetworkFunctionDefinitionGroupName":{
          "type": "string",
          "description": "The NetworkFunctionDefinitionGroup name."
          },
        "NetworkServiceDesignGroupName":{
          "type": "string",
          "description": "The NetworkServiceDesignGroup name."
        },
        "NetworkFunctionDefinitionVersionName":{
          "type": "string",
          "description": "The NetworkFunctionDefinitionVersion name."
        },
        "NetworkServiceDesignVersionName":{
          "type": "string",
          "description": "The NetworkServiceDesignVersion name."
        },
        "repositories": {
          "type": "array",
          "description": "The repositories that could be accessed using the current credential.",
          "items": {
            "type": "string",
            "description": "The repository that could be accessed using the current credential."
          },
          "x-ms-identifiers": []
        }
      }
=======
    "FindConfigurationGroupSchemaParameters": {
      "type": "object",
      "properties": {
        "publisherScope": {
          "type": "string",
          "description": "The name of the publisher scope."
        },
        "publisherLocation": {
          "type": "string",
          "description": "The name of the publisher location."
        },
        "configurationGroupSchemaName": {
          "type": "string",
          "description": "The name of the configuration group schema."
        }
      },
      "required": [
        "publisherScope",
        "publisherLocation",
        "configurationGroupSchemaName"
      ],
      "description": "Payload for findConfigurationGroupSchema post call."
>>>>>>> a25d0949
    }
  }
}<|MERGE_RESOLUTION|>--- conflicted
+++ resolved
@@ -1500,7 +1500,6 @@
         }
       }
     },
-<<<<<<< HEAD
     "ProxyArtifactOverviewList": {
       "description": "Proxy Artifact list.",
       "type": "object",
@@ -1642,8 +1641,7 @@
           },
           "x-ms-identifiers": []
         }
-      }
-=======
+      },
     "FindConfigurationGroupSchemaParameters": {
       "type": "object",
       "properties": {
@@ -1666,7 +1664,6 @@
         "configurationGroupSchemaName"
       ],
       "description": "Payload for findConfigurationGroupSchema post call."
->>>>>>> a25d0949
     }
   }
 }
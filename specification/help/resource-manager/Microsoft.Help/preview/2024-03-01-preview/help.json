{
  "swagger": "2.0",
  "info": {
    "title": "HelpRP",
    "version": "2024-03-01-preview",
    "description": "Help RP provider",
    "x-typespec-generated": [
      {
        "emitter": "@azure-tools/typespec-autorest"
      }
    ]
  },
  "schemes": [
    "https"
  ],
  "host": "management.azure.com",
  "produces": [
    "application/json"
  ],
  "consumes": [
    "application/json"
  ],
  "security": [
    {
      "azure_auth": [
        "user_impersonation"
      ]
    }
  ],
  "securityDefinitions": {
    "azure_auth": {
      "type": "oauth2",
      "description": "Azure Active Directory OAuth2 Flow.",
      "flow": "implicit",
      "authorizationUrl": "https://login.microsoftonline.com/common/oauth2/authorize",
      "scopes": {
        "user_impersonation": "impersonate your user account"
      }
    }
  },
  "tags": [
    {
      "name": "Operations"
    },
    {
      "name": "DiagnosticResources"
    },
    {
      "name": "SolutionResources"
    },
    {
      "name": "SimplifiedSolutionsResources"
    },
    {
      "name": "TroubleshooterResources"
    },
    {
      "name": "SolutionResourceSelfHelps"
    }
  ],
  "paths": {
    "/{scope}/providers/Microsoft.Help/checkNameAvailability": {
      "post": {
        "operationId": "CheckNameAvailability_CheckAvailability",
        "description": "This API is used to check the uniqueness of a resource name used for a diagnostic, troubleshooter or solutions",
        "parameters": [
          {
            "$ref": "../../../../../common-types/resource-management/v5/types.json#/parameters/ApiVersionParameter"
          },
          {
<<<<<<< HEAD
            "name": "scope",
            "in": "path",
            "description": "The fully qualified Azure Resource manager identifier of the resource.",
            "required": true,
            "type": "string",
            "x-ms-skip-url-encoding": true
=======
            "$ref": "#/parameters/Azure.ResourceManager.ResourceUriParameter"
>>>>>>> f52eecfd
          },
          {
            "name": "CheckNameAvailabilityRequest",
            "in": "body",
            "description": "The required parameters for availability check.",
            "required": false,
            "schema": {
              "$ref": "#/definitions/CheckNameAvailabilityRequest"
            }
          }
        ],
        "responses": {
          "200": {
            "description": "The request has succeeded.",
            "schema": {
              "$ref": "#/definitions/CheckNameAvailabilityResponse"
            }
          },
          "default": {
            "description": "An unexpected error response.",
            "schema": {
              "$ref": "../../../../../common-types/resource-management/v5/types.json#/definitions/ErrorResponse"
            }
          }
        },
        "x-ms-examples": {
          "Example when name is available for a Diagnostic resource": {
            "$ref": "./examples/CheckNameAvailabilityForDiagnosticWhenNameIsAvailable.json"
          },
          "Example when name is not available for a Diagnostic resource": {
            "$ref": "./examples/CheckNameAvailabilityForDiagnosticWhenNameIsNotAvailable.json"
          }
        }
      }
    },
    "/{scope}/providers/Microsoft.Help/diagnostics/{diagnosticsResourceName}": {
      "get": {
        "operationId": "Diagnostics_Get",
        "tags": [
          "DiagnosticResources"
        ],
        "description": "Get the diagnostics using the 'diagnosticsResourceName' you chose while creating the diagnostic.",
        "parameters": [
          {
            "$ref": "../../../../../common-types/resource-management/v5/types.json#/parameters/ApiVersionParameter"
          },
          {
            "name": "scope",
            "in": "path",
            "description": "The fully qualified Azure Resource manager identifier of the resource.",
            "required": true,
            "type": "string",
            "x-ms-skip-url-encoding": true
          },
          {
            "name": "diagnosticsResourceName",
            "in": "path",
            "description": "Unique resource name for insight resources",
            "required": true,
            "type": "string",
            "minLength": 1,
            "maxLength": 100,
            "pattern": "^[A-Za-z0-9-+@()_]+$"
          }
        ],
        "responses": {
          "200": {
            "description": "Azure operation completed successfully.",
            "schema": {
              "$ref": "#/definitions/DiagnosticResource"
            }
          },
          "default": {
            "description": "An unexpected error response.",
            "schema": {
              "$ref": "../../../../../common-types/resource-management/v5/types.json#/definitions/ErrorResponse"
            }
          }
        },
        "x-ms-examples": {
          "Gets a Diagnostic for a KeyVault resource": {
            "$ref": "./examples/GetDiagnosticForKeyVaultResource.json"
          }
        }
      },
      "put": {
        "operationId": "Diagnostics_Create",
        "tags": [
          "DiagnosticResources"
        ],
        "description": "Creates a diagnostic for the specific resource using solutionId from discovery solutions. <br/>Diagnostics are powerful solutions that access product resources or other relevant data and provide the root cause of the issue and the steps to address the issue.<br/><br/>",
        "parameters": [
          {
            "$ref": "../../../../../common-types/resource-management/v5/types.json#/parameters/ApiVersionParameter"
          },
          {
            "name": "scope",
            "in": "path",
            "description": "The fully qualified Azure Resource manager identifier of the resource.",
            "required": true,
            "type": "string",
            "x-ms-skip-url-encoding": true
          },
          {
            "name": "diagnosticsResourceName",
            "in": "path",
            "description": "Unique resource name for insight resources",
            "required": true,
            "type": "string",
            "minLength": 1,
            "maxLength": 100,
            "pattern": "^[A-Za-z0-9-+@()_]+$"
          },
          {
            "name": "diagnosticResourceRequest",
            "in": "body",
            "description": "The required request body for this insightResource invocation.",
            "required": false,
            "schema": {
              "$ref": "#/definitions/DiagnosticResource"
            }
          }
        ],
        "responses": {
          "200": {
            "description": "Resource 'DiagnosticResource' update operation succeeded",
            "schema": {
              "$ref": "#/definitions/DiagnosticResource"
            }
          },
          "201": {
            "description": "Resource 'DiagnosticResource' create operation succeeded",
            "schema": {
              "$ref": "#/definitions/DiagnosticResource"
            },
            "headers": {
              "Azure-AsyncOperation": {
                "type": "string",
                "description": "A link to the status monitor"
              },
              "Retry-After": {
                "type": "integer",
                "format": "int32",
                "description": "The Retry-After header can indicate how long the client should wait before polling the operation status."
              }
            }
          },
          "default": {
            "description": "An unexpected error response.",
            "schema": {
              "$ref": "../../../../../common-types/resource-management/v5/types.json#/definitions/ErrorResponse"
            }
          }
        },
        "x-ms-examples": {
          "Creates a Diagnostic for a KeyVault resource": {
            "$ref": "./examples/CreateDiagnosticForKeyVaultResource.json"
          }
        },
        "x-ms-long-running-operation-options": {
<<<<<<< HEAD
          "final-state-via": "azure-async-operation",
          "final-state-schema": "#/definitions/DiagnosticResource"
=======
          "final-state-via": "azure-async-operation"
>>>>>>> f52eecfd
        },
        "x-ms-long-running-operation": true
      }
    },
    "/{scope}/providers/Microsoft.Help/simplifiedSolutions/{simplifiedSolutionsResourceName}": {
      "get": {
        "operationId": "SimplifiedSolutions_Get",
        "tags": [
          "SimplifiedSolutionsResources"
        ],
        "description": "Get the simplified Solutions using the applicable solutionResourceName while creating the simplified Solutions.",
        "parameters": [
          {
            "$ref": "../../../../../common-types/resource-management/v5/types.json#/parameters/ApiVersionParameter"
          },
          {
            "name": "scope",
            "in": "path",
            "description": "The fully qualified Azure Resource manager identifier of the resource.",
            "required": true,
            "type": "string",
            "x-ms-skip-url-encoding": true
          },
          {
            "name": "simplifiedSolutionsResourceName",
            "in": "path",
            "description": "Simplified Solutions Resource Name.",
            "required": true,
            "type": "string",
            "minLength": 1,
            "maxLength": 100,
            "pattern": "^[A-Za-z0-9-+@()_]+$"
          }
        ],
        "responses": {
          "200": {
            "description": "Azure operation completed successfully.",
            "schema": {
              "$ref": "#/definitions/SimplifiedSolutionsResource"
            }
          },
          "default": {
            "description": "An unexpected error response.",
            "schema": {
              "$ref": "../../../../../common-types/resource-management/v5/types.json#/definitions/ErrorResponse"
            }
          }
        },
        "x-ms-examples": {
          "Solution_Get": {
            "$ref": "./examples/SimplifiedSolutions_Get.json"
          }
        }
      },
      "put": {
        "operationId": "SimplifiedSolutions_Create",
        "tags": [
          "SimplifiedSolutionsResources"
        ],
        "description": "Creates Simplified Solutions for an Azure subscription using 'solutionId' from Discovery Solutions as the input. <br/><br/> Simplified Solutions API makes the consumption of solutions APIs easier while still providing access to the same powerful solutions rendered in Solutions API. With Simplified Solutions, users don't have to worry about stitching together the article using replacement maps and can use the content in the API response to directly render as HTML content.<br/>",
        "parameters": [
          {
            "$ref": "../../../../../common-types/resource-management/v5/types.json#/parameters/ApiVersionParameter"
          },
          {
            "name": "scope",
            "in": "path",
            "description": "The fully qualified Azure Resource manager identifier of the resource.",
            "required": true,
            "type": "string",
            "x-ms-skip-url-encoding": true
          },
          {
            "name": "simplifiedSolutionsResourceName",
            "in": "path",
            "description": "Simplified Solutions Resource Name.",
            "required": true,
            "type": "string",
            "minLength": 1,
            "maxLength": 100,
            "pattern": "^[A-Za-z0-9-+@()_]+$"
          },
          {
            "name": "simplifiedSolutionsRequestBody",
            "in": "body",
            "description": "The required request body for simplified Solutions resource creation.",
            "required": false,
            "schema": {
              "$ref": "#/definitions/SimplifiedSolutionsResource"
            }
          }
        ],
        "responses": {
          "200": {
            "description": "Resource 'SimplifiedSolutionsResource' update operation succeeded",
            "schema": {
              "$ref": "#/definitions/SimplifiedSolutionsResource"
            }
          },
          "201": {
            "description": "Resource 'SimplifiedSolutionsResource' create operation succeeded",
            "schema": {
              "$ref": "#/definitions/SimplifiedSolutionsResource"
            },
            "headers": {
              "Azure-AsyncOperation": {
                "type": "string",
                "description": "A link to the status monitor"
              },
              "Retry-After": {
                "type": "integer",
                "format": "int32",
                "description": "The Retry-After header can indicate how long the client should wait before polling the operation status."
              }
            }
          },
          "default": {
            "description": "An unexpected error response.",
            "schema": {
              "$ref": "../../../../../common-types/resource-management/v5/types.json#/definitions/ErrorResponse"
            }
          }
        },
        "x-ms-examples": {
          "Solution_Create": {
            "$ref": "./examples/SimplifiedSolutions_Create.json"
          }
        },
        "x-ms-long-running-operation-options": {
<<<<<<< HEAD
          "final-state-via": "azure-async-operation",
          "final-state-schema": "#/definitions/SimplifiedSolutionsResource"
=======
          "final-state-via": "azure-async-operation"
>>>>>>> f52eecfd
        },
        "x-ms-long-running-operation": true
      }
    },
    "/{scope}/providers/Microsoft.Help/solutions/{solutionResourceName}": {
      "get": {
        "operationId": "Solution_Get",
        "tags": [
          "SolutionResources"
        ],
        "description": "Get the solution using the applicable solutionResourceName while creating the solution.",
        "parameters": [
          {
            "$ref": "../../../../../common-types/resource-management/v5/types.json#/parameters/ApiVersionParameter"
          },
          {
            "name": "scope",
            "in": "path",
            "description": "The fully qualified Azure Resource manager identifier of the resource.",
            "required": true,
            "type": "string",
            "x-ms-skip-url-encoding": true
          },
          {
            "name": "solutionResourceName",
            "in": "path",
            "description": "Solution resource Name.",
            "required": true,
            "type": "string",
            "minLength": 1,
            "maxLength": 100,
            "pattern": "^[A-Za-z0-9-+@()_]+$"
          }
        ],
        "responses": {
          "200": {
            "description": "Azure operation completed successfully.",
            "schema": {
              "$ref": "#/definitions/SolutionResource"
            }
          },
          "default": {
            "description": "An unexpected error response.",
            "schema": {
              "$ref": "../../../../../common-types/resource-management/v5/types.json#/definitions/ErrorResponse"
            }
          }
        },
        "x-ms-examples": {
          "Solution_Get": {
            "$ref": "./examples/Solution_Get.json"
          }
        }
      },
      "put": {
        "operationId": "Solution_Create",
        "tags": [
          "SolutionResources"
        ],
        "description": "Creates a solution for the specific Azure resource or subscription using the inputs ‘solutionId and requiredInputs’ from discovery solutions. <br/> Azure solutions comprise a comprehensive library of self-help resources that have been thoughtfully curated by Azure engineers to aid customers in resolving typical troubleshooting issues. These solutions encompass: <br/> (1.) Dynamic and context-aware diagnostics, guided troubleshooting wizards, and data visualizations. <br/> (2.) Rich instructional video tutorials and illustrative diagrams and images. <br/> (3.) Thoughtfully assembled textual troubleshooting instructions. <br/> All these components are seamlessly converged into unified solutions tailored to address a specific support problem area.",
        "parameters": [
          {
            "$ref": "../../../../../common-types/resource-management/v5/types.json#/parameters/ApiVersionParameter"
          },
          {
            "name": "scope",
            "in": "path",
            "description": "The fully qualified Azure Resource manager identifier of the resource.",
            "required": true,
            "type": "string",
            "x-ms-skip-url-encoding": true
          },
          {
            "name": "solutionResourceName",
            "in": "path",
            "description": "Solution resource Name.",
            "required": true,
            "type": "string",
            "minLength": 1,
            "maxLength": 100,
            "pattern": "^[A-Za-z0-9-+@()_]+$"
          },
          {
            "name": "solutionRequestBody",
            "in": "body",
            "description": "The required request body for this solution resource creation.",
            "required": false,
            "schema": {
              "$ref": "#/definitions/SolutionResource"
            }
          }
        ],
        "responses": {
          "200": {
            "description": "Resource 'SolutionResource' update operation succeeded",
            "schema": {
              "$ref": "#/definitions/SolutionResource"
            }
          },
          "201": {
            "description": "Resource 'SolutionResource' create operation succeeded",
            "schema": {
              "$ref": "#/definitions/SolutionResource"
            },
            "headers": {
              "Azure-AsyncOperation": {
                "type": "string",
                "description": "A link to the status monitor"
              },
              "Retry-After": {
                "type": "integer",
                "format": "int32",
                "description": "The Retry-After header can indicate how long the client should wait before polling the operation status."
              }
            }
          },
          "default": {
            "description": "An unexpected error response.",
            "schema": {
              "$ref": "../../../../../common-types/resource-management/v5/types.json#/definitions/ErrorResponse"
            }
          }
        },
        "x-ms-examples": {
          "Solution_Create": {
            "$ref": "./examples/Solution_Create.json"
          }
        },
        "x-ms-long-running-operation-options": {
          "final-state-via": "azure-async-operation",
          "final-state-schema": "#/definitions/SolutionResource"
        },
        "x-ms-long-running-operation": true
      },
      "patch": {
        "operationId": "Solution_Update",
        "tags": [
          "SolutionResources"
        ],
        "description": "Update the requiredInputs or additional information needed to execute the solution",
        "parameters": [
          {
            "$ref": "../../../../../common-types/resource-management/v5/types.json#/parameters/ApiVersionParameter"
          },
          {
            "name": "scope",
            "in": "path",
            "description": "The fully qualified Azure Resource manager identifier of the resource.",
            "required": true,
            "type": "string",
            "x-ms-skip-url-encoding": true
          },
          {
            "name": "solutionResourceName",
            "in": "path",
            "description": "Solution resource Name.",
            "required": true,
            "type": "string",
            "minLength": 1,
            "maxLength": 100,
            "pattern": "^[A-Za-z0-9-+@()_]+$"
          },
          {
            "name": "solutionPatchRequestBody",
            "in": "body",
            "description": "The required request body for updating a solution resource.",
            "required": false,
            "schema": {
              "$ref": "#/definitions/SolutionPatchRequestBody"
            }
          }
        ],
        "responses": {
          "200": {
            "description": "Resource 'SolutionResource' update operation succeeded",
            "schema": {
              "$ref": "#/definitions/SolutionResource"
            }
          },
          "202": {
            "description": "The request has been accepted for processing, but processing has not yet completed.",
            "schema": {
              "$ref": "#/definitions/SolutionResource"
            },
            "headers": {
              "Azure-AsyncOperation": {
                "type": "string",
                "description": "A link to the status monitor"
              }
            }
          },
          "default": {
            "description": "An unexpected error response.",
            "schema": {
              "$ref": "../../../../../common-types/resource-management/v5/types.json#/definitions/ErrorResponse"
            }
          }
        },
        "x-ms-examples": {
          "Solution_Update": {
            "$ref": "./examples/Solution_Update.json"
          }
        },
        "x-ms-long-running-operation-options": {
<<<<<<< HEAD
          "final-state-via": "azure-async-operation",
          "final-state-schema": "#/definitions/SolutionResource"
=======
          "final-state-via": "azure-async-operation"
>>>>>>> f52eecfd
        },
        "x-ms-long-running-operation": true
      }
    },
    "/{scope}/providers/Microsoft.Help/solutions/{solutionResourceName}/warmup": {
      "post": {
        "operationId": "Solution_WarmUp",
        "tags": [
          "SolutionResources"
        ],
        "description": "Warm up the solution resource by preloading asynchronous diagnostics results into cache",
        "parameters": [
          {
            "$ref": "../../../../../common-types/resource-management/v5/types.json#/parameters/ApiVersionParameter"
          },
          {
            "name": "scope",
            "in": "path",
            "description": "The fully qualified Azure Resource manager identifier of the resource.",
            "required": true,
            "type": "string",
            "x-ms-skip-url-encoding": true
          },
          {
            "name": "solutionResourceName",
            "in": "path",
            "description": "Solution resource Name.",
            "required": true,
            "type": "string",
            "minLength": 1,
            "maxLength": 100,
            "pattern": "^[A-Za-z0-9-+@()_]+$"
          },
          {
            "name": "solutionWarmUpRequestBody",
            "in": "body",
            "description": "The required request body for warming up a solution resource.",
            "required": false,
            "schema": {
              "$ref": "#/definitions/SolutionWarmUpRequestBody"
            }
          }
        ],
        "responses": {
          "204": {
            "description": "There is no content to send for this request, but the headers may be useful."
          },
          "default": {
            "description": "An unexpected error response.",
            "schema": {
              "$ref": "../../../../../common-types/resource-management/v5/types.json#/definitions/ErrorResponse"
            }
          }
        },
        "x-ms-examples": {
          "Solution_WarmUp": {
            "$ref": "./examples/Solution_WarmUp.json"
          }
        }
      }
    },
    "/{scope}/providers/Microsoft.Help/troubleshooters/{troubleshooterName}": {
      "get": {
        "operationId": "Troubleshooters_Get",
        "tags": [
          "TroubleshooterResources"
        ],
        "description": "Gets troubleshooter instance result which includes the step status/result of the troubleshooter resource name that is being executed.<br/> Get API is used to retrieve the result of a Troubleshooter instance, which includes the status and result of each step in the Troubleshooter workflow. This API requires the Troubleshooter resource name that was created using the Create API.",
        "parameters": [
          {
            "$ref": "../../../../../common-types/resource-management/v5/types.json#/parameters/ApiVersionParameter"
          },
          {
            "name": "scope",
            "in": "path",
            "description": "The fully qualified Azure Resource manager identifier of the resource.",
            "required": true,
            "type": "string",
            "x-ms-skip-url-encoding": true
          },
          {
            "name": "troubleshooterName",
            "in": "path",
            "description": "Troubleshooter resource Name.",
            "required": true,
            "type": "string",
            "minLength": 1,
            "maxLength": 100,
            "pattern": "([A-Za-z0-9]+(-[A-Za-z0-9]+)+)"
          }
        ],
        "responses": {
          "200": {
            "description": "Azure operation completed successfully.",
            "schema": {
              "$ref": "#/definitions/TroubleshooterResource"
            }
          },
          "default": {
            "description": "An unexpected error response.",
            "schema": {
              "$ref": "../../../../../common-types/resource-management/v5/types.json#/definitions/ErrorResponse"
            }
          }
        },
        "x-ms-examples": {
          "Troubleshooters_Get": {
            "$ref": "./examples/Troubleshooter_Get.json"
          }
        }
      },
      "put": {
        "operationId": "Troubleshooters_Create",
        "tags": [
          "TroubleshooterResources"
        ],
        "description": "Creates the specific troubleshooter action under a resource or subscription using the ‘solutionId’ and  ‘properties.parameters’ as the trigger. <br/> Azure Troubleshooters help with hard to classify issues, reducing the gap between customer observed problems and solutions by guiding the user effortlessly through the troubleshooting process. Each Troubleshooter flow represents a problem area within Azure and has a complex tree-like structure that addresses many root causes. These flows are prepared with the help of Subject Matter experts and customer support engineers by carefully considering previous support requests raised by customers. Troubleshooters terminate at a well curated solution based off of resource backend signals and customer manual selections.",
        "parameters": [
          {
            "$ref": "../../../../../common-types/resource-management/v5/types.json#/parameters/ApiVersionParameter"
          },
          {
            "name": "scope",
            "in": "path",
            "description": "The fully qualified Azure Resource manager identifier of the resource.",
            "required": true,
            "type": "string",
            "x-ms-skip-url-encoding": true
          },
          {
            "name": "troubleshooterName",
            "in": "path",
            "description": "Troubleshooter resource Name.",
            "required": true,
            "type": "string",
            "minLength": 1,
            "maxLength": 100,
            "pattern": "([A-Za-z0-9]+(-[A-Za-z0-9]+)+)"
          },
          {
            "name": "createTroubleshooterRequestBody",
            "in": "body",
            "description": "The required request body for this Troubleshooter resource creation.",
            "required": false,
            "schema": {
              "$ref": "#/definitions/TroubleshooterResource"
            }
          }
        ],
        "responses": {
          "200": {
            "description": "Resource 'TroubleshooterResource' update operation succeeded",
            "schema": {
              "$ref": "#/definitions/TroubleshooterResource"
            }
          },
          "201": {
            "description": "Resource 'TroubleshooterResource' create operation succeeded",
            "schema": {
              "$ref": "#/definitions/TroubleshooterResource"
            }
          },
          "default": {
            "description": "An unexpected error response.",
            "schema": {
              "$ref": "../../../../../common-types/resource-management/v5/types.json#/definitions/ErrorResponse"
            }
          }
        },
        "x-ms-examples": {
          "Troubleshooters_Create": {
            "$ref": "./examples/Troubleshooter_Create.json"
          }
        }
      }
    },
    "/{scope}/providers/Microsoft.Help/troubleshooters/{troubleshooterName}/continue": {
      "post": {
        "operationId": "Troubleshooters_Continue",
        "tags": [
          "TroubleshooterResources"
        ],
        "description": "Uses ‘stepId’ and ‘responses’ as the trigger to continue the troubleshooting steps for the respective troubleshooter resource name. <br/>Continue API is used to provide inputs that are required for the specific troubleshooter to progress into the next step in the process. This API is used after the Troubleshooter has been created using the Create API.",
        "parameters": [
          {
            "$ref": "../../../../../common-types/resource-management/v5/types.json#/parameters/ApiVersionParameter"
          },
          {
            "name": "scope",
            "in": "path",
            "description": "The fully qualified Azure Resource manager identifier of the resource.",
            "required": true,
            "type": "string",
            "x-ms-skip-url-encoding": true
          },
          {
            "name": "troubleshooterName",
            "in": "path",
            "description": "Troubleshooter resource Name.",
            "required": true,
            "type": "string",
            "minLength": 1,
            "maxLength": 100,
            "pattern": "([A-Za-z0-9]+(-[A-Za-z0-9]+)+)"
          },
          {
            "name": "continueRequestBody",
            "in": "body",
            "description": "The required request body for going to next step in Troubleshooter resource.",
            "required": false,
            "schema": {
              "$ref": "#/definitions/ContinueRequestBody"
            }
          }
        ],
        "responses": {
          "204": {
<<<<<<< HEAD
            "description": "There is no content to send for this request, but the headers may be useful."
=======
            "description": "Azure operation completed successfully.",
            "headers": {
              "location": {
                "type": "string"
              }
            }
>>>>>>> f52eecfd
          },
          "default": {
            "description": "An unexpected error response.",
            "schema": {
              "$ref": "../../../../../common-types/resource-management/v5/types.json#/definitions/ErrorResponse"
            }
          }
        },
        "x-ms-examples": {
          "Troubleshooter_Continue": {
            "$ref": "./examples/Troubleshooter_Continue.json"
          }
        }
      }
    },
    "/{scope}/providers/Microsoft.Help/troubleshooters/{troubleshooterName}/end": {
      "post": {
        "operationId": "Troubleshooters_End",
        "tags": [
          "TroubleshooterResources"
        ],
        "description": "Ends the troubleshooter action",
        "parameters": [
          {
            "$ref": "../../../../../common-types/resource-management/v5/types.json#/parameters/ApiVersionParameter"
          },
          {
            "name": "scope",
            "in": "path",
            "description": "The fully qualified Azure Resource manager identifier of the resource.",
            "required": true,
            "type": "string",
            "x-ms-skip-url-encoding": true
          },
          {
            "name": "troubleshooterName",
            "in": "path",
            "description": "Troubleshooter resource Name.",
            "required": true,
            "type": "string",
            "minLength": 1,
            "maxLength": 100,
            "pattern": "([A-Za-z0-9]+(-[A-Za-z0-9]+)+)"
          }
        ],
        "responses": {
          "204": {
<<<<<<< HEAD
            "description": "There is no content to send for this request, but the headers may be useful."
=======
            "description": "Azure operation completed successfully.",
            "headers": {
              "location": {
                "type": "string"
              }
            }
>>>>>>> f52eecfd
          },
          "default": {
            "description": "An unexpected error response.",
            "schema": {
              "$ref": "../../../../../common-types/resource-management/v5/types.json#/definitions/ErrorResponse"
            }
          }
        },
        "x-ms-examples": {
          "Troubleshooters_End": {
            "$ref": "./examples/Troubleshooter_End.json"
          }
        }
      }
    },
    "/{scope}/providers/Microsoft.Help/troubleshooters/{troubleshooterName}/restart": {
      "post": {
        "operationId": "Troubleshooters_Restart",
        "tags": [
          "TroubleshooterResources"
        ],
        "description": "Restarts the troubleshooter API using applicable troubleshooter resource name as the input.<br/> It returns new resource name which should be used in subsequent request. The old resource name is obsolete after this API is invoked.",
        "parameters": [
          {
            "$ref": "../../../../../common-types/resource-management/v5/types.json#/parameters/ApiVersionParameter"
          },
          {
            "name": "scope",
            "in": "path",
            "description": "The fully qualified Azure Resource manager identifier of the resource.",
            "required": true,
            "type": "string",
            "x-ms-skip-url-encoding": true
          },
          {
            "name": "troubleshooterName",
            "in": "path",
            "description": "Troubleshooter resource Name.",
            "required": true,
            "type": "string",
            "minLength": 1,
            "maxLength": 100,
            "pattern": "([A-Za-z0-9]+(-[A-Za-z0-9]+)+)"
          }
        ],
        "responses": {
          "200": {
            "description": "Azure operation completed successfully.",
            "schema": {
              "$ref": "#/definitions/RestartTroubleshooterResponse"
<<<<<<< HEAD
=======
            },
            "headers": {
              "location": {
                "type": "string"
              }
>>>>>>> f52eecfd
            }
          },
          "default": {
            "description": "An unexpected error response.",
            "schema": {
              "$ref": "../../../../../common-types/resource-management/v5/types.json#/definitions/ErrorResponse"
            }
          }
        },
        "x-ms-examples": {
          "Troubleshooters_Restart": {
            "$ref": "./examples/Troubleshooter_Restart.json"
          }
        }
      }
    },
    "/providers/Microsoft.Help/discoverSolutions": {
      "post": {
        "operationId": "DiscoverySolutionNLP_DiscoverSolutions",
        "description": "Search for relevant Azure Diagnostics, Solutions and Troubleshooters using a natural language issue summary.",
        "parameters": [
          {
            "$ref": "../../../../../common-types/resource-management/v5/types.json#/parameters/ApiVersionParameter"
          },
          {
            "name": "discoverSolutionRequest",
            "in": "body",
<<<<<<< HEAD
            "description": "The request body",
=======
            "description": "Request body for discovering solutions using NLP.",
>>>>>>> f52eecfd
            "required": false,
            "schema": {
              "$ref": "#/definitions/DiscoveryNlpRequest"
            }
          }
        ],
        "responses": {
          "200": {
            "description": "The request has succeeded.",
            "schema": {
              "$ref": "#/definitions/DiscoveryNlpResponse"
            }
          },
          "default": {
            "description": "An unexpected error response.",
            "schema": {
              "$ref": "../../../../../common-types/resource-management/v5/types.json#/definitions/ErrorResponse"
            }
          }
        },
        "x-ms-examples": {
          "Discovery Solutions using issue summary and service id.": {
            "$ref": "./examples/DiscoverSolutionsAtTenantScope.json"
          }
        }
      }
    },
    "/providers/Microsoft.Help/discoverySolutions": {
      "get": {
        "operationId": "DiscoverySolution_List",
        "description": "Lists the relevant Azure Diagnostics, Solutions and Troubleshooters using [problemClassification API](https://learn.microsoft.com/rest/api/support/problem-classifications/list?tabs=HTTP)) AND  resourceUri or resourceType.<br/> Discovery Solutions is the initial entry point within Help API, which identifies relevant Azure diagnostics and solutions. <br/><br/> Required Input :  problemClassificationId (Use the [problemClassification API](https://learn.microsoft.com/rest/api/support/problem-classifications/list?tabs=HTTP)) <br/>Optional input: resourceUri OR resource Type <br/><br/> <b>Note: </b>  ‘requiredInputs’ from Discovery solutions response must be passed via ‘additionalParameters’ as an input to Diagnostics and Solutions API.",
        "parameters": [
          {
            "$ref": "../../../../../common-types/resource-management/v5/types.json#/parameters/ApiVersionParameter"
          },
          {
            "name": "$filter",
            "in": "query",
            "description": "'ProblemClassificationId' is a mandatory filter to get solutions ids. It also supports optional 'ResourceType' and 'SolutionType' filters. The [$filter](https://learn.microsoft.com/en-us/odata/webapi/first-odata-api#filter) supports only 'and', 'or' and 'eq' operators. Example: $filter=ProblemClassificationId eq '1ddda5b4-cf6c-4d4f-91ad-bc38ab0e811e'",
            "required": false,
            "type": "string"
          },
          {
            "name": "$skiptoken",
            "in": "query",
            "description": "Skiptoken is only used if a previous operation returned a partial result.",
            "required": false,
            "type": "string"
          }
        ],
        "responses": {
          "200": {
            "description": "The request has succeeded.",
            "schema": {
              "$ref": "#/definitions/DiscoveryResponse"
            }
          },
          "default": {
            "description": "An unexpected error response.",
            "schema": {
              "$ref": "../../../../../common-types/resource-management/v5/types.json#/definitions/ErrorResponse"
            }
          }
        },
        "x-ms-examples": {
          "List DiscoverySolutions at resource scope": {
            "$ref": "./examples/ListDiscoverySolutionsAtTenantScope.json"
          }
        },
        "x-ms-pageable": {
          "nextLinkName": "nextLink"
        }
      }
    },
    "/providers/Microsoft.Help/operations": {
      "get": {
        "operationId": "Operations_List",
        "tags": [
          "Operations"
        ],
        "description": "List the operations for the provider",
        "parameters": [
          {
            "$ref": "../../../../../common-types/resource-management/v5/types.json#/parameters/ApiVersionParameter"
          }
        ],
        "responses": {
          "200": {
            "description": "Azure operation completed successfully.",
            "schema": {
              "$ref": "../../../../../common-types/resource-management/v5/types.json#/definitions/OperationListResult"
            }
          },
          "default": {
            "description": "An unexpected error response.",
            "schema": {
              "$ref": "../../../../../common-types/resource-management/v5/types.json#/definitions/ErrorResponse"
            }
          }
        },
        "x-ms-examples": {
          "List All Operations": {
            "$ref": "./examples/ListOperations.json"
          }
        },
        "x-ms-pageable": {
          "nextLinkName": "nextLink"
        }
      }
    },
    "/providers/Microsoft.Help/selfHelp/{solutionId}": {
      "get": {
        "operationId": "SolutionSelfHelp_Get",
        "tags": [
          "SolutionResourceSelfHelps"
        ],
        "description": "Gets Self Help Solutions for a given solutionId. Self Help Solutions consist of rich instructional video tutorials, links and guides to public documentation related to a specific problem that enables users to troubleshoot Azure issues.",
        "parameters": [
          {
            "$ref": "../../../../../common-types/resource-management/v5/types.json#/parameters/ApiVersionParameter"
          },
          {
            "name": "solutionId",
            "in": "path",
            "description": "SolutionId is a unique id to identify a solution. You can retrieve the solution id using the Discovery api - https://learn.microsoft.com/en-us/rest/api/help/discovery-solution/list?view=rest-help-2023-09-01-preview&tabs=HTTP",
            "required": true,
            "type": "string",
            "minLength": 1,
            "maxLength": 100
          }
        ],
        "responses": {
          "200": {
            "description": "Azure operation completed successfully.",
            "schema": {
              "$ref": "#/definitions/SolutionResourceSelfHelp"
            }
          },
          "default": {
            "description": "An unexpected error response.",
            "schema": {
              "$ref": "../../../../../common-types/resource-management/v5/types.json#/definitions/ErrorResponse"
            }
          }
        },
        "x-ms-examples": {
          "Solution_Get": {
            "$ref": "./examples/SelfHelpSolution_Get.json"
          }
        }
      }
    },
    "/subscriptions/{subscriptionId}/providers/Microsoft.Help/discoverSolutions": {
      "post": {
        "operationId": "DiscoverySolutionNLP_DiscoverSolutionsBySubscription",
        "description": "Search for relevant Azure Diagnostics, Solutions and Troubleshooters using a natural language issue summary and subscription.",
        "parameters": [
          {
            "$ref": "../../../../../common-types/resource-management/v5/types.json#/parameters/ApiVersionParameter"
          },
          {
            "$ref": "../../../../../common-types/resource-management/v5/types.json#/parameters/SubscriptionIdParameter"
          },
          {
            "name": "discoverSolutionRequest",
            "in": "body",
<<<<<<< HEAD
            "description": "The request body",
=======
            "description": "Request body for discovering solutions using NLP.",
>>>>>>> f52eecfd
            "required": false,
            "schema": {
              "$ref": "#/definitions/DiscoveryNlpRequest"
            }
          }
        ],
        "responses": {
          "200": {
            "description": "The request has succeeded.",
            "schema": {
              "$ref": "#/definitions/DiscoveryNlpResponse"
            }
          },
          "default": {
            "description": "An unexpected error response.",
            "schema": {
              "$ref": "../../../../../common-types/resource-management/v5/types.json#/definitions/ErrorResponse"
            }
          }
        },
        "x-ms-examples": {
          "Discovery Solutions using issue summary and service id.": {
            "$ref": "./examples/DiscoverSolutionsAtSubscriptionScope.json"
          }
        }
      }
    }
  },
  "definitions": {
    "AggregationType": {
      "type": "string",
      "description": "Allowed values are Sum, Avg, Count, Min, Max. Default is Sum",
      "enum": [
        "Sum",
        "Avg",
        "Count",
        "Min",
        "Max"
      ],
      "x-ms-enum": {
        "name": "AggregationType",
        "modelAsString": true,
        "values": [
          {
            "name": "Sum",
            "value": "Sum"
          },
          {
            "name": "Avg",
            "value": "Avg"
          },
          {
            "name": "Count",
            "value": "Count"
          },
          {
            "name": "Min",
            "value": "Min"
          },
          {
            "name": "Max",
            "value": "Max"
          }
        ]
      }
    },
    "AutomatedCheckResult": {
      "type": "object",
      "description": "Only for AutomatedStep type",
      "properties": {
        "version": {
          "type": "string",
          "description": "Version for automated check result"
        },
        "status": {
          "type": "string",
          "description": "Status for automated check result"
        },
        "result": {
          "type": "string",
          "description": "Insight Article Content"
        },
        "type": {
          "$ref": "#/definitions/AutomatedCheckResultType",
          "description": "Type of Result."
        }
      }
    },
    "AutomatedCheckResultType": {
      "type": "string",
      "description": "Type of Result.",
      "enum": [
        "Success",
        "Warning",
        "Error",
        "Information"
      ],
      "x-ms-enum": {
        "name": "AutomatedCheckResultType",
        "modelAsString": true,
        "values": [
          {
            "name": "Success",
            "value": "Success"
          },
          {
            "name": "Warning",
            "value": "Warning"
          },
          {
            "name": "Error",
            "value": "Error"
          },
          {
            "name": "Information",
            "value": "Information"
<<<<<<< HEAD
          }
        ]
      }
    },
    "CheckNameAvailabilityResponse": {
      "type": "object",
      "description": "Response for whether the requested resource name is available or not.",
      "properties": {
        "nameAvailable": {
          "type": "boolean",
          "description": "Returns true or false depending on the availability of the name"
        },
        "reason": {
          "type": "string",
          "description": "Reason for why value is not available. This field is returned if nameAvailable is false."
        },
        "message": {
          "type": "string",
          "description": "Gets an error message explaining the 'reason' value with more details. This field is returned iif nameAvailable is false."
        }
      }
    },
    "ClassificationService": {
      "type": "object",
      "description": "Service Classification result object.",
      "properties": {
        "serviceId": {
          "type": "string",
          "format": "arm-id",
          "description": "Azure resource Id of the service.",
          "readOnly": true
        },
        "displayName": {
          "type": "string",
          "description": "Localized name of the azure service.",
          "readOnly": true
        },
        "resourceTypes": {
          "type": "array",
          "description": "List of applicable ARM resource types for this service.",
          "items": {
            "type": "string"
          }
        }
      }
    },
    "Confidence": {
      "type": "string",
      "description": "Confidence of the search result.",
      "enum": [
        "Low",
        "Medium",
        "High"
      ],
      "x-ms-enum": {
        "name": "Confidence",
        "modelAsString": true,
        "values": [
          {
            "name": "Low",
            "value": "Low"
          },
          {
            "name": "Medium",
            "value": "Medium"
          },
          {
            "name": "High",
            "value": "High"
          }
        ]
      }
    },
    "ContinueRequestBody": {
      "type": "object",
      "description": "Troubleshooter ContinueRequest body.",
      "properties": {
        "stepId": {
          "type": "string",
          "description": "Unique id of the result."
        },
        "responses": {
          "type": "array",
          "items": {
            "$ref": "#/definitions/TroubleshooterResponse"
          },
          "x-ms-identifiers": []
        }
      }
    },
    "Diagnostic": {
      "type": "object",
      "description": "Properties returned with in an insight.",
      "properties": {
        "solutionId": {
          "type": "string",
          "description": "Solution Id"
        },
        "status": {
          "$ref": "#/definitions/Status",
          "description": "Denotes the status of the diagnostic resource."
        },
        "insights": {
          "type": "array",
          "description": "The problems (if any) detected by this insight.",
          "items": {
            "$ref": "#/definitions/Insight"
          },
          "x-ms-identifiers": []
        },
        "error": {
          "$ref": "#/definitions/Error",
          "description": "Error definition."
        }
      }
    },
    "DiagnosticInvocation": {
      "type": "object",
      "description": "Solution Invocation with additional params needed for invocation.",
      "properties": {
        "solutionId": {
          "type": "string",
          "description": "Solution Id to invoke."
        },
        "additionalParameters": {
          "type": "object",
          "description": "Additional parameters required to invoke the solutionId.",
          "additionalProperties": {
            "type": "string"
=======
>>>>>>> f52eecfd
          }
        ]
      }
    },
<<<<<<< HEAD
    "DiagnosticProvisioningState": {
      "type": "string",
      "description": "Status of diagnostic provisioning.",
      "enum": [
        "Succeeded",
        "PartialComplete",
        "Failed",
        "Running",
        "Canceled"
      ],
      "x-ms-enum": {
        "name": "DiagnosticProvisioningState",
        "modelAsString": true,
        "values": [
          {
            "name": "Succeeded",
            "value": "Succeeded",
            "description": "All Diagnostics in the Batch succeeded."
          },
          {
            "name": "PartialComplete",
            "value": "PartialComplete",
            "description": "Some Diagnostics are still running or failed."
          },
          {
            "name": "Failed",
            "value": "Failed",
            "description": "All Diagnostics failed to run."
          },
          {
            "name": "Running",
            "value": "Running",
            "description": "All Diagnostics are still running."
          },
          {
            "name": "Canceled",
            "value": "Canceled",
            "description": "When Diagnostic request gets canceled."
          }
        ]
      }
    },
    "DiagnosticResource": {
      "type": "object",
      "description": "Diagnostic resource",
      "properties": {
        "properties": {
          "$ref": "#/definitions/DiagnosticResourceProperties",
          "description": "Diagnostic Resource properties.",
          "x-ms-client-flatten": true
        }
      },
      "allOf": [
        {
          "$ref": "../../../../../common-types/resource-management/v5/types.json#/definitions/ProxyResource"
=======
    "CheckNameAvailabilityRequest": {
      "type": "object",
      "description": "The check availability request body.",
      "properties": {
        "name": {
          "type": "string",
          "description": "The name of the resource for which availability needs to be checked."
        },
        "type": {
          "type": "string",
          "description": "The resource type."
>>>>>>> f52eecfd
        }
      }
    },
<<<<<<< HEAD
    "DiagnosticResourceProperties": {
      "type": "object",
      "description": "Diagnostic resource properties.",
      "properties": {
        "globalParameters": {
          "type": "object",
          "description": "Global parameters is an optional map which can be used to add key and  value to request body to improve the diagnostics results",
          "additionalProperties": {
            "type": "string"
          }
        },
        "insights": {
          "type": "array",
          "description": "SolutionIds that are needed to be invoked.",
          "items": {
            "$ref": "#/definitions/DiagnosticInvocation"
          },
          "x-ms-identifiers": [
            "solutionId"
          ]
        },
        "acceptedAt": {
          "type": "string",
          "description": "Diagnostic Request Accepted time.",
          "readOnly": true
        },
        "provisioningState": {
          "$ref": "#/definitions/DiagnosticProvisioningState",
          "description": "Status of diagnostic provisioning.",
          "readOnly": true
        },
        "diagnostics": {
          "type": "array",
          "description": "Array of Diagnostics.",
          "items": {
            "$ref": "#/definitions/Diagnostic"
          },
          "readOnly": true,
          "x-ms-identifiers": [
            "solutionId"
          ]
        }
      }
    },
    "DiscoveryNlpRequest": {
      "type": "object",
      "description": "Discover NLP request.",
      "properties": {
        "issueSummary": {
          "type": "string",
          "description": "Natural language description of the issue."
        },
        "resourceId": {
          "type": "string",
          "description": "ARM resource Id of the resource that is having the issue. Only applicable for Discovery Solution NLP Subscription Scope."
        },
        "serviceId": {
          "type": "string",
          "description": "ARM service Id of the service that is having the issue. For more information on service Id see https://learn.microsoft.com/rest/api/support/services/list?tabs=HTTP."
        },
        "additionalContext": {
          "type": "string",
          "description": "Additional information in the form of a string."
        }
      },
      "required": [
        "issueSummary"
      ]
    },
    "DiscoveryNlpResponse": {
      "type": "object",
      "description": "Successfully fetched list of solution metadata.",
      "properties": {
        "value": {
          "type": "array",
          "description": "The list of solution metadata.",
          "items": {
            "$ref": "#/definitions/SolutionNlpMetadataResource"
          }
        }
      }
    },
    "DiscoveryResponse": {
      "type": "object",
      "description": "Discovery response.",
      "properties": {
        "value": {
          "type": "array",
          "description": "The SolutionMetadataResource items on this page",
          "items": {
            "$ref": "#/definitions/SolutionMetadataResource"
=======
    "CheckNameAvailabilityResponse": {
      "type": "object",
      "description": "Response for whether the requested resource name is available or not.",
      "properties": {
        "nameAvailable": {
          "type": "boolean",
          "description": "Returns true or false depending on the availability of the name"
        },
        "reason": {
          "type": "string",
          "description": "Reason for why value is not available. This field is returned if nameAvailable is false."
        },
        "message": {
          "type": "string",
          "description": "Gets an error message explaining the 'reason' value with more details. This field is returned iif nameAvailable is false."
        }
      }
    },
    "ClassificationService": {
      "type": "object",
      "description": "Service Classification result object.",
      "properties": {
        "serviceId": {
          "type": "string",
          "format": "arm-id",
          "description": "Azure resource Id of the service.",
          "readOnly": true
        },
        "displayName": {
          "type": "string",
          "description": "Localized name of the azure service.",
          "readOnly": true
        },
        "resourceTypes": {
          "type": "array",
          "description": "List of applicable ARM resource types for this service.",
          "items": {
            "type": "string"
          }
        }
      }
    },
    "Confidence": {
      "type": "string",
      "description": "Confidence of the search result.",
      "enum": [
        "Low",
        "Medium",
        "High"
      ],
      "x-ms-enum": {
        "name": "Confidence",
        "modelAsString": true,
        "values": [
          {
            "name": "Low",
            "value": "Low"
          },
          {
            "name": "Medium",
            "value": "Medium"
          },
          {
            "name": "High",
            "value": "High"
>>>>>>> f52eecfd
          }
        },
        "nextLink": {
          "type": "string",
          "format": "uri",
          "description": "The link to the next page of items"
        }
      },
      "required": [
        "value"
      ]
    },
<<<<<<< HEAD
    "Error": {
      "type": "object",
      "description": "Error definition.",
      "properties": {
        "code": {
          "type": "string",
          "description": "Service specific error code which serves as the substatus for the HTTP error code.",
          "readOnly": true
        },
        "type": {
          "type": "string",
          "description": "Service specific error type which serves as additional context for the error herein.",
          "readOnly": true
        },
        "message": {
          "type": "string",
          "description": "Description of the error.",
          "readOnly": true
        },
        "details": {
=======
    "ContinueRequestBody": {
      "type": "object",
      "description": "Troubleshooter ContinueRequest body.",
      "properties": {
        "stepId": {
          "type": "string",
          "description": "Unique id of the result."
        },
        "responses": {
>>>>>>> f52eecfd
          "type": "array",
          "description": "An array of additional nested error response info objects, as described by this contract.",
          "items": {
            "$ref": "#/definitions/TroubleshooterResponse"
          },
          "x-ms-identifiers": []
        }
      }
    },
<<<<<<< HEAD
    "ExecutionStatus": {
      "type": "string",
      "description": "Status of Troubleshooter Step execution.",
      "enum": [
        "Success",
        "Running",
        "Failed",
        "Warning"
      ],
      "x-ms-enum": {
        "name": "ExecutionStatus",
        "modelAsString": true,
        "values": [
          {
            "name": "Success",
            "value": "Success",
            "description": "Step execution succeeded."
          },
          {
            "name": "Running",
            "value": "Running",
            "description": "Step execution running"
          },
          {
            "name": "Failed",
            "value": "Failed",
            "description": "Step execution failed"
          },
          {
            "name": "Warning",
            "value": "Warning",
            "description": "Step execution warning"
          }
        ]
      }
    },
    "Filter": {
      "type": "object",
      "description": "Filter criterion",
      "properties": {
        "name": {
          "type": "string",
          "description": "Filter name"
        },
        "values": {
          "type": "string",
          "description": "Filter values"
        },
        "operator": {
          "type": "string",
          "description": "Filter operator"
        }
      }
    },
    "FilterGroup": {
      "type": "object",
      "description": "Filter group",
      "properties": {
        "filter": {
          "type": "array",
          "description": "List of filters",
          "items": {
            "$ref": "#/definitions/Filter"
          },
          "x-ms-identifiers": []
        }
      }
    },
    "ImportanceLevel": {
      "type": "string",
      "description": "Importance level of the insight.",
      "enum": [
        "Critical",
        "Warning",
        "Information"
      ],
      "x-ms-enum": {
        "name": "ImportanceLevel",
        "modelAsString": true,
        "values": [
          {
            "name": "Critical",
            "value": "Critical",
            "description": "A critical insight has been found after running the diagnostic."
          },
          {
            "name": "Warning",
            "value": "Warning",
            "description": "A warning insight has been found after running the diagnostic."
          },
          {
            "name": "Information",
            "value": "Information",
            "description": "An information insight has been found after running the diagnostic."
          }
        ]
      }
    },
    "Insight": {
      "type": "object",
      "description": "Detailed insights(s) obtained via the invocation of an insight diagnostic",
      "properties": {
        "id": {
          "type": "string",
          "description": "Article id."
        },
        "title": {
          "type": "string",
          "description": "This insight's title."
        },
        "results": {
          "type": "string",
          "description": "Detailed result content."
        },
        "importanceLevel": {
          "$ref": "#/definitions/ImportanceLevel",
          "description": "Importance level of the insight."
=======
    "Diagnostic": {
      "type": "object",
      "description": "Properties returned with in an insight.",
      "properties": {
        "solutionId": {
          "type": "string",
          "description": "Solution Id"
        },
        "status": {
          "$ref": "#/definitions/Status",
          "description": "Denotes the status of the diagnostic resource."
        },
        "insights": {
          "type": "array",
          "description": "The problems (if any) detected by this insight.",
          "items": {
            "$ref": "#/definitions/Insight"
          },
          "x-ms-identifiers": []
        },
        "error": {
          "$ref": "#/definitions/Error",
          "description": "Error definition."
        }
      }
    },
    "DiagnosticInvocation": {
      "type": "object",
      "description": "Solution Invocation with additional params needed for invocation.",
      "properties": {
        "solutionId": {
          "type": "string",
          "description": "Solution Id to invoke."
        },
        "additionalParameters": {
          "type": "object",
          "description": "Additional parameters required to invoke the solutionId.",
          "additionalProperties": {
            "type": "string"
          }
        }
      }
    },
    "DiagnosticProvisioningState": {
      "type": "string",
      "description": "Status of diagnostic provisioning.",
      "enum": [
        "Succeeded",
        "PartialComplete",
        "Failed",
        "Running",
        "Canceled"
      ],
      "x-ms-enum": {
        "name": "DiagnosticProvisioningState",
        "modelAsString": true,
        "values": [
          {
            "name": "Succeeded",
            "value": "Succeeded",
            "description": "All Diagnostics in the Batch succeeded."
          },
          {
            "name": "PartialComplete",
            "value": "PartialComplete",
            "description": "Some Diagnostics are still running or failed."
          },
          {
            "name": "Failed",
            "value": "Failed",
            "description": "All Diagnostics failed to run."
          },
          {
            "name": "Running",
            "value": "Running",
            "description": "All Diagnostics are still running."
          },
          {
            "name": "Canceled",
            "value": "Canceled",
            "description": "When Diagnostic request gets canceled."
          }
        ]
      }
    },
    "DiagnosticResource": {
      "type": "object",
      "description": "Diagnostic resource",
      "properties": {
        "properties": {
          "$ref": "#/definitions/DiagnosticResourceProperties",
          "description": "Diagnostic Resource properties.",
          "x-ms-client-flatten": true
        }
      },
      "allOf": [
        {
          "$ref": "../../../../../common-types/resource-management/v5/types.json#/definitions/ProxyResource"
>>>>>>> f52eecfd
        }
      ]
    },
<<<<<<< HEAD
    "MetricsBasedChart": {
      "type": "object",
      "description": "Solutions metrics based chart",
      "properties": {
        "name": {
          "type": "string",
          "description": "Chart name"
        },
        "aggregationType": {
          "$ref": "#/definitions/AggregationType",
          "description": "Allowed values are Sum, Avg, Count, Min, Max. Default is Sum"
        },
        "timeSpanDuration": {
          "type": "string",
          "description": "Time span duration"
        },
        "title": {
          "type": "string",
          "description": "Chart title"
        },
        "filterGroup": {
          "$ref": "#/definitions/FilterGroup",
          "description": "Filter group"
        },
        "replacementKey": {
          "type": "string",
          "description": "Place holder used in HTML Content replace control with the content"
        }
      }
    },
    "Name": {
      "type": "string",
      "description": "Trigger criterion name.",
      "enum": [
        "SolutionId",
        "ProblemClassificationId",
        "ReplacementKey"
      ],
      "x-ms-enum": {
        "name": "Name",
        "modelAsString": true,
        "values": [
          {
            "name": "SolutionId",
            "value": "SolutionId"
          },
          {
            "name": "ProblemClassificationId",
            "value": "ProblemClassificationId"
          },
          {
            "name": "ReplacementKey",
            "value": "ReplacementKey"
          }
        ]
      }
    },
    "NlpSolutions": {
      "type": "object",
      "description": "Nlp metadata.",
      "properties": {
        "problemTitle": {
          "type": "string",
          "description": "Title of the problem classification."
        },
        "problemDescription": {
          "type": "string",
          "description": "Description of the problem classification."
        },
        "serviceId": {
          "type": "string",
          "description": "Id of the service (https://learn.microsoft.com/en-us/rest/api/support/services?view=rest-support-2020-04-01) that may be used to create a support ticket."
        },
        "problemClassificationId": {
          "type": "string",
          "description": "Id of the ProblemClassification (https://learn.microsoft.com/en-us/rest/api/support/problem-classifications?view=rest-support-2020-04-01) that may be used to create a support ticket."
        },
=======
    "DiagnosticResourceProperties": {
      "type": "object",
      "description": "Diagnostic resource properties.",
      "properties": {
        "globalParameters": {
          "type": "object",
          "description": "Global parameters is an optional map which can be used to add key and  value to request body to improve the diagnostics results",
          "additionalProperties": {
            "type": "string"
          }
        },
        "insights": {
          "type": "array",
          "description": "SolutionIds that are needed to be invoked.",
          "items": {
            "$ref": "#/definitions/DiagnosticInvocation"
          },
          "x-ms-identifiers": [
            "solutionId"
          ]
        },
        "acceptedAt": {
          "type": "string",
          "description": "Diagnostic Request Accepted time.",
          "readOnly": true
        },
        "provisioningState": {
          "$ref": "#/definitions/DiagnosticProvisioningState",
          "description": "Status of diagnostic provisioning.",
          "readOnly": true
        },
        "diagnostics": {
          "type": "array",
          "description": "Array of Diagnostics.",
          "items": {
            "$ref": "#/definitions/Diagnostic"
          },
          "readOnly": true,
          "x-ms-identifiers": [
            "solutionId"
          ]
        }
      }
    },
    "DiscoveryNlpRequest": {
      "type": "object",
      "description": "Discover NLP request.",
      "properties": {
        "issueSummary": {
          "type": "string",
          "description": "Natural language description of the issue."
        },
        "resourceId": {
          "type": "string",
          "description": "ARM resource Id of the resource that is having the issue. Only applicable for Discovery Solution NLP Subscription Scope."
        },
        "serviceId": {
          "type": "string",
          "description": "ARM service Id of the service that is having the issue. For more information on service Id see https://learn.microsoft.com/rest/api/support/services/list?tabs=HTTP."
        },
        "additionalContext": {
          "type": "string",
          "description": "Additional information in the form of a string."
        }
      },
      "required": [
        "issueSummary"
      ]
    },
    "DiscoveryNlpResponse": {
      "type": "object",
      "description": "Successfully fetched list of solution metadata.",
      "properties": {
        "value": {
          "type": "array",
          "description": "The list of solution metadata.",
          "items": {
            "$ref": "#/definitions/SolutionNlpMetadataResource"
          }
        }
      }
    },
    "DiscoveryResponse": {
      "type": "object",
      "description": "Discovery response.",
      "properties": {
        "value": {
          "type": "array",
          "description": "The SolutionMetadataResource items on this page",
          "items": {
            "$ref": "#/definitions/SolutionMetadataResource"
          }
        },
        "nextLink": {
          "type": "string",
          "format": "uri",
          "description": "The link to the next page of items"
        }
      },
      "required": [
        "value"
      ]
    },
    "Error": {
      "type": "object",
      "description": "Error definition.",
      "properties": {
        "code": {
          "type": "string",
          "description": "Service specific error code which serves as the substatus for the HTTP error code.",
          "readOnly": true
        },
        "type": {
          "type": "string",
          "description": "Service specific error type which serves as additional context for the error herein.",
          "readOnly": true
        },
        "message": {
          "type": "string",
          "description": "Description of the error.",
          "readOnly": true
        },
        "details": {
          "type": "array",
          "description": "An array of additional nested error response info objects, as described by this contract.",
          "items": {
            "$ref": "#/definitions/Error"
          },
          "x-ms-identifiers": [
            "type",
            "message"
          ]
        }
      }
    },
    "ExecutionStatus": {
      "type": "string",
      "description": "Status of Troubleshooter Step execution.",
      "enum": [
        "Success",
        "Running",
        "Failed",
        "Warning"
      ],
      "x-ms-enum": {
        "name": "ExecutionStatus",
        "modelAsString": true,
        "values": [
          {
            "name": "Success",
            "value": "Success",
            "description": "Step execution succeeded."
          },
          {
            "name": "Running",
            "value": "Running",
            "description": "Step execution running"
          },
          {
            "name": "Failed",
            "value": "Failed",
            "description": "Step execution failed"
          },
          {
            "name": "Warning",
            "value": "Warning",
            "description": "Step execution warning"
          }
        ]
      }
    },
    "Filter": {
      "type": "object",
      "description": "Filter criterion",
      "properties": {
        "name": {
          "type": "string",
          "description": "Filter name"
        },
        "values": {
          "type": "string",
          "description": "Filter values"
        },
        "operator": {
          "type": "string",
          "description": "Filter operator"
        }
      }
    },
    "FilterGroup": {
      "type": "object",
      "description": "Filter group",
      "properties": {
        "filter": {
          "type": "array",
          "description": "List of filters",
          "items": {
            "$ref": "#/definitions/Filter"
          },
          "x-ms-identifiers": []
        }
      }
    },
    "ImportanceLevel": {
      "type": "string",
      "description": "Importance level of the insight.",
      "enum": [
        "Critical",
        "Warning",
        "Information"
      ],
      "x-ms-enum": {
        "name": "ImportanceLevel",
        "modelAsString": true,
        "values": [
          {
            "name": "Critical",
            "value": "Critical",
            "description": "A critical insight has been found after running the diagnostic."
          },
          {
            "name": "Warning",
            "value": "Warning",
            "description": "A warning insight has been found after running the diagnostic."
          },
          {
            "name": "Information",
            "value": "Information",
            "description": "An information insight has been found after running the diagnostic."
          }
        ]
      }
    },
    "Insight": {
      "type": "object",
      "description": "Detailed insights(s) obtained via the invocation of an insight diagnostic",
      "properties": {
        "id": {
          "type": "string",
          "description": "Article id."
        },
        "title": {
          "type": "string",
          "description": "This insight's title."
        },
        "results": {
          "type": "string",
          "description": "Detailed result content."
        },
        "importanceLevel": {
          "$ref": "#/definitions/ImportanceLevel",
          "description": "Importance level of the insight."
        }
      }
    },
    "MetricsBasedChart": {
      "type": "object",
      "description": "Solutions metrics based chart",
      "properties": {
        "name": {
          "type": "string",
          "description": "Chart name"
        },
        "aggregationType": {
          "$ref": "#/definitions/AggregationType",
          "description": "Allowed values are Sum, Avg, Count, Min, Max. Default is Sum"
        },
        "timeSpanDuration": {
          "type": "string",
          "description": "Time span duration"
        },
        "title": {
          "type": "string",
          "description": "Chart title"
        },
        "filterGroup": {
          "$ref": "#/definitions/FilterGroup",
          "description": "Filter group"
        },
        "replacementKey": {
          "type": "string",
          "description": "Place holder used in HTML Content replace control with the content"
        }
      }
    },
    "Name": {
      "type": "string",
      "description": "Trigger criterion name.",
      "enum": [
        "SolutionId",
        "ProblemClassificationId",
        "ReplacementKey"
      ],
      "x-ms-enum": {
        "name": "Name",
        "modelAsString": true,
        "values": [
          {
            "name": "SolutionId",
            "value": "SolutionId"
          },
          {
            "name": "ProblemClassificationId",
            "value": "ProblemClassificationId"
          },
          {
            "name": "ReplacementKey",
            "value": "ReplacementKey"
          }
        ]
      }
    },
    "NlpSolutions": {
      "type": "object",
      "description": "Nlp metadata.",
      "properties": {
        "problemTitle": {
          "type": "string",
          "description": "Title of the problem classification."
        },
        "problemDescription": {
          "type": "string",
          "description": "Description of the problem classification."
        },
        "serviceId": {
          "type": "string",
          "description": "Id of the service (https://learn.microsoft.com/en-us/rest/api/support/services?view=rest-support-2020-04-01) that may be used to create a support ticket."
        },
        "problemClassificationId": {
          "type": "string",
          "description": "Id of the ProblemClassification (https://learn.microsoft.com/en-us/rest/api/support/problem-classifications?view=rest-support-2020-04-01) that may be used to create a support ticket."
        },
>>>>>>> f52eecfd
        "solutions": {
          "type": "array",
          "description": "The list of solution metadata.",
          "items": {
            "$ref": "#/definitions/SolutionMetadataProperties"
<<<<<<< HEAD
          },
          "x-ms-identifiers": []
        },
        "relatedServices": {
          "type": "array",
          "description": "The set of services that are most likely related to the request. If relatedServices is included in the response then solutions may not be discovered until the client calls a second time specifying one of the service Ids in the relatedServices object.",
          "items": {
            "$ref": "#/definitions/ClassificationService"
          },
          "x-ms-identifiers": []
        }
      }
    },
    "QuestionContentType": {
      "type": "string",
      "description": "Default is Text.",
      "enum": [
        "Text",
        "Html",
        "Markdown"
      ],
      "x-ms-enum": {
        "name": "QuestionContentType",
        "modelAsString": true,
        "values": [
          {
            "name": "Text",
            "value": "Text"
          },
          {
            "name": "Html",
            "value": "Html"
          },
          {
            "name": "Markdown",
            "value": "Markdown"
          }
        ]
      }
    },
    "QuestionType": {
      "type": "string",
      "description": "Type of Question",
      "enum": [
        "RadioButton",
        "Dropdown",
        "TextInput",
        "MultiLineInfoBox",
        "DateTimePicker",
        "MultiSelect"
      ],
      "x-ms-enum": {
        "name": "QuestionType",
        "modelAsString": true,
        "values": [
          {
            "name": "RadioButton",
            "value": "RadioButton",
            "description": "SingleChoice radio button"
          },
          {
            "name": "Dropdown",
            "value": "Dropdown",
            "description": "SingleChoice dropdown."
          },
          {
            "name": "TextInput",
            "value": "TextInput",
            "description": "Text Input"
          },
          {
            "name": "MultiLineInfoBox",
            "value": "MultiLineInfoBox",
            "description": "MultiLineInfoBox"
          },
          {
            "name": "DateTimePicker",
            "value": "DateTimePicker",
            "description": "DateTime Picker"
          },
          {
            "name": "MultiSelect",
            "value": "MultiSelect",
            "description": "Multi Select"
          }
        ]
      }
    },
=======
          },
          "x-ms-identifiers": []
        },
        "relatedServices": {
          "type": "array",
          "description": "The set of services that are most likely related to the request. If relatedServices is included in the response then solutions may not be discovered until the client calls a second time specifying one of the service Ids in the relatedServices object.",
          "items": {
            "$ref": "#/definitions/ClassificationService"
          },
          "x-ms-identifiers": []
        }
      }
    },
    "QuestionContentType": {
      "type": "string",
      "description": "Default is Text.",
      "enum": [
        "Text",
        "Html",
        "Markdown"
      ],
      "x-ms-enum": {
        "name": "QuestionContentType",
        "modelAsString": true,
        "values": [
          {
            "name": "Text",
            "value": "Text"
          },
          {
            "name": "Html",
            "value": "Html"
          },
          {
            "name": "Markdown",
            "value": "Markdown"
          }
        ]
      }
    },
    "QuestionType": {
      "type": "string",
      "description": "Type of Question",
      "enum": [
        "RadioButton",
        "Dropdown",
        "TextInput",
        "MultiLineInfoBox",
        "DateTimePicker",
        "MultiSelect"
      ],
      "x-ms-enum": {
        "name": "QuestionType",
        "modelAsString": true,
        "values": [
          {
            "name": "RadioButton",
            "value": "RadioButton",
            "description": "SingleChoice radio button"
          },
          {
            "name": "Dropdown",
            "value": "Dropdown",
            "description": "SingleChoice dropdown."
          },
          {
            "name": "TextInput",
            "value": "TextInput",
            "description": "Text Input"
          },
          {
            "name": "MultiLineInfoBox",
            "value": "MultiLineInfoBox",
            "description": "MultiLineInfoBox"
          },
          {
            "name": "DateTimePicker",
            "value": "DateTimePicker",
            "description": "DateTime Picker"
          },
          {
            "name": "MultiSelect",
            "value": "MultiSelect",
            "description": "Multi Select"
          }
        ]
      }
    },
>>>>>>> f52eecfd
    "ReplacementMaps": {
      "type": "object",
      "description": "Solution replacement maps.",
      "properties": {
        "webResults": {
          "type": "array",
          "description": "Solution AzureKB results",
          "items": {
            "$ref": "#/definitions/WebResult"
          },
          "x-ms-identifiers": []
        },
        "diagnostics": {
          "type": "array",
          "description": "Solution diagnostics results.",
          "items": {
            "$ref": "#/definitions/SolutionsDiagnostic"
          },
          "x-ms-identifiers": [
            "solutionId"
          ]
        },
        "troubleshooters": {
          "type": "array",
          "description": "Solutions Troubleshooters",
          "items": {
            "$ref": "#/definitions/SolutionsTroubleshooters"
          },
          "x-ms-identifiers": [
            "solutionId"
          ]
        },
        "metricsBasedCharts": {
          "type": "array",
          "description": "Solution metrics based charts",
          "items": {
            "$ref": "#/definitions/MetricsBasedChart"
          },
          "x-ms-identifiers": []
        },
        "videos": {
          "type": "array",
          "description": "Video solutions, which have the power to engage the customer by stimulating their senses",
          "items": {
            "$ref": "#/definitions/Video"
          },
          "x-ms-identifiers": []
        },
        "videoGroups": {
          "type": "array",
          "description": "Group of Videos",
          "items": {
            "$ref": "#/definitions/VideoGroup"
          },
          "x-ms-identifiers": []
        }
      }
    },
    "ReplacementMapsSelfHelp": {
      "type": "object",
      "description": "Solution replacement maps.",
      "properties": {
        "webResults": {
          "type": "array",
          "description": "Solution AzureKB results",
          "items": {
            "$ref": "#/definitions/WebResult"
          },
          "x-ms-identifiers": []
        },
        "videos": {
          "type": "array",
          "description": "Video solutions, which have the power to engage the customer by stimulating their senses",
          "items": {
            "$ref": "#/definitions/Video"
          },
          "x-ms-identifiers": []
        },
        "videoGroups": {
          "type": "array",
          "description": "Group of Videos",
          "items": {
            "$ref": "#/definitions/VideoGroup"
          },
          "x-ms-identifiers": []
        }
      }
    },
    "ResponseOption": {
      "type": "object",
      "description": "The status of the resource.",
      "properties": {
        "key": {
          "type": "string",
          "description": "Unique string."
        },
        "value": {
          "type": "string",
          "description": "Option description"
        }
      }
    },
    "ResponseValidationProperties": {
      "type": "object",
      "description": "Troubleshooter step input response validation properties",
      "properties": {
        "regex": {
          "type": "string",
          "description": "Regex used for the input validation."
        },
        "validationScope": {
          "$ref": "#/definitions/ValidationScope",
          "description": "Validation scope"
        },
        "isRequired": {
          "type": "boolean",
          "description": "Default True"
        },
        "validationErrorMessage": {
          "type": "string",
          "description": "Validation Error Message."
        },
        "maxLength": {
          "type": "integer",
          "format": "int64",
          "description": "Max text input (open Ended Text)."
        }
      }
    },
    "RestartTroubleshooterResponse": {
      "type": "object",
      "description": "Troubleshooter restart response",
      "properties": {
        "troubleshooterResourceName": {
          "type": "string",
          "description": "Updated TroubleshooterResource Name .",
          "readOnly": true
        }
      }
    },
    "ResultType": {
      "type": "string",
      "description": "Result type of the search result.",
      "enum": [
        "Community",
        "Documentation"
      ],
      "x-ms-enum": {
        "name": "ResultType",
        "modelAsString": true,
        "values": [
          {
            "name": "Community",
            "value": "Community"
          },
          {
            "name": "Documentation",
            "value": "Documentation"
          }
        ]
      }
    },
    "SearchResult": {
      "type": "object",
      "description": "Details of an AzureKB search result.",
      "properties": {
        "solutionId": {
          "type": "string",
          "description": "Unique id of the result."
        },
        "content": {
          "type": "string",
          "description": "Content of the search result."
        },
        "title": {
          "type": "string",
          "description": "Title of the search result."
        },
        "confidence": {
          "$ref": "#/definitions/Confidence",
          "description": "Confidence of the search result."
        },
        "source": {
          "type": "string",
          "description": "Source of the search result."
<<<<<<< HEAD
        },
        "resultType": {
          "$ref": "#/definitions/ResultType",
          "description": "Result type of the search result."
        },
        "rank": {
          "type": "integer",
          "format": "int32",
          "description": "rank of the search result"
        },
        "link": {
          "type": "string",
          "description": "Link to the document."
        }
      }
    },
    "Section": {
      "type": "object",
      "description": "Part of the solution and are dividers in the solution rendering.",
      "properties": {
        "title": {
          "type": "string",
          "description": "Solution sections title."
        },
        "content": {
          "type": "string",
          "description": "Solution sections content."
        },
        "replacementMaps": {
          "$ref": "#/definitions/ReplacementMaps",
          "description": "Solution replacement maps."
        }
      }
    },
    "SectionSelfHelp": {
      "type": "object",
      "description": "Part of the solution and are dividers in the solution rendering.",
      "properties": {
        "title": {
          "type": "string",
          "description": "Solution sections title."
        },
        "content": {
          "type": "string",
          "description": "Solution sections content."
        },
        "replacementMaps": {
          "$ref": "#/definitions/ReplacementMapsSelfHelp",
          "description": "Solution replacement maps."
        }
      }
    },
    "SimplifiedSolutionsResource": {
      "type": "object",
      "description": "Simplified Solutions response.",
      "properties": {
        "properties": {
          "$ref": "#/definitions/SimplifiedSolutionsResourceProperties",
          "description": "Simplified Solutions result",
          "x-ms-client-flatten": true
        }
      },
      "allOf": [
        {
          "$ref": "../../../../../common-types/resource-management/v5/types.json#/definitions/ProxyResource"
        }
      ]
    },
    "SimplifiedSolutionsResourceProperties": {
      "type": "object",
      "description": "Simplified Solutions result",
      "properties": {
        "solutionId": {
          "type": "string",
          "description": "Solution Id to identify single Simplified Solution."
        },
        "parameters": {
          "type": "object",
          "description": "Client input parameters to run Simplified Solutions",
          "additionalProperties": {
            "type": "string"
          }
        },
        "title": {
          "type": "string",
          "description": "The title.",
          "readOnly": true
        },
        "appendix": {
          "type": "object",
          "description": "Additional parameter response for Simplified Solutions",
          "additionalProperties": {
            "type": "string"
          },
          "readOnly": true
        },
        "content": {
          "type": "string",
          "description": "The HTML content that needs to be rendered and shown to customer.",
          "readOnly": true
        },
        "provisioningState": {
          "$ref": "#/definitions/SolutionProvisioningState",
          "description": "Status of Simplified Solution provisioning.",
          "readOnly": true
        }
      }
    },
    "SolutionMetadataProperties": {
      "type": "object",
      "description": "Metadata Properties",
      "properties": {
        "solutionId": {
          "type": "string",
          "description": "Solution Id."
        },
        "solutionType": {
          "$ref": "#/definitions/SolutionType",
          "description": "Solution Type.",
          "readOnly": true
        },
        "description": {
          "type": "string",
          "description": "A detailed description of solution.",
          "readOnly": true
        },
        "requiredInputs": {
          "type": "array",
          "description": "Required parameters for invoking this particular solution.",
          "items": {
            "type": "string"
          },
          "readOnly": true,
          "x-ms-identifiers": []
        }
      }
    },
    "SolutionMetadataResource": {
      "type": "object",
      "description": "Metadata resource",
      "properties": {
        "properties": {
          "$ref": "#/definitions/Solutions",
          "description": "Solution metadata Resource properties.",
          "x-ms-client-flatten": true
=======
        },
        "resultType": {
          "$ref": "#/definitions/ResultType",
          "description": "Result type of the search result."
        },
        "rank": {
          "type": "integer",
          "format": "int32",
          "description": "rank of the search result"
        },
        "link": {
          "type": "string",
          "description": "Link to the document."
        }
      }
    },
    "Section": {
      "type": "object",
      "description": "Part of the solution and are dividers in the solution rendering.",
      "properties": {
        "title": {
          "type": "string",
          "description": "Solution sections title."
        },
        "content": {
          "type": "string",
          "description": "Solution sections content."
        },
        "replacementMaps": {
          "$ref": "#/definitions/ReplacementMaps",
          "description": "Solution replacement maps."
        }
      }
    },
    "SectionSelfHelp": {
      "type": "object",
      "description": "Part of the solution and are dividers in the solution rendering.",
      "properties": {
        "title": {
          "type": "string",
          "description": "Solution sections title."
        },
        "content": {
          "type": "string",
          "description": "Solution sections content."
        },
        "replacementMaps": {
          "$ref": "#/definitions/ReplacementMapsSelfHelp",
          "description": "Solution replacement maps."
>>>>>>> f52eecfd
        }
      },
      "allOf": [
        {
          "$ref": "../../../../../common-types/resource-management/v5/types.json#/definitions/ProxyResource"
        }
      ]
    },
<<<<<<< HEAD
    "SolutionNlpMetadataResource": {
      "type": "object",
      "description": "Nlp Metadata resource",
      "properties": {
        "properties": {
          "$ref": "#/definitions/NlpSolutions",
          "description": "Solution metadata Resource properties.",
          "x-ms-client-flatten": true
        }
      },
      "allOf": [
        {
          "$ref": "../../../../../common-types/resource-management/v5/types.json#/definitions/ProxyResource"
        }
      ]
    },
    "SolutionPatchRequestBody": {
      "type": "object",
      "description": "Solution PatchRequest body",
      "properties": {
        "properties": {
          "$ref": "#/definitions/SolutionResourceProperties",
          "description": "Solution result",
=======
    "SimplifiedSolutionsResource": {
      "type": "object",
      "description": "Simplified Solutions response.",
      "properties": {
        "properties": {
          "$ref": "#/definitions/SimplifiedSolutionsResourceProperties",
          "description": "Simplified Solutions result",
>>>>>>> f52eecfd
          "x-ms-client-flatten": true
        }
      },
      "allOf": [
        {
          "$ref": "../../../../../common-types/resource-management/v5/types.json#/definitions/ProxyResource"
        }
      ]
    },
<<<<<<< HEAD
    "SolutionProvisioningState": {
      "type": "string",
      "description": "Status of solution provisioning.",
      "enum": [
        "Succeeded",
        "PartialComplete",
        "Failed",
        "Running",
        "Canceled"
      ],
      "x-ms-enum": {
        "name": "SolutionProvisioningState",
        "modelAsString": true,
        "values": [
          {
            "name": "Succeeded",
            "value": "Succeeded",
            "description": "All Solutions in the Batch succeeded."
          },
          {
            "name": "PartialComplete",
            "value": "PartialComplete",
            "description": "Some Solutions are still running or failed."
          },
          {
            "name": "Failed",
            "value": "Failed",
            "description": "All Solutions failed to run."
          },
          {
            "name": "Running",
            "value": "Running",
            "description": "All Solutions are still running."
          },
          {
            "name": "Canceled",
            "value": "Canceled",
            "description": "When Solutions request gets canceled."
          }
        ]
      }
    },
    "SolutionResource": {
      "type": "object",
      "description": "Solution response.",
      "properties": {
        "properties": {
          "$ref": "#/definitions/SolutionResourceProperties",
          "description": "Solution result",
          "x-ms-client-flatten": true
        }
      },
      "allOf": [
        {
          "$ref": "../../../../../common-types/resource-management/v5/types.json#/definitions/ProxyResource"
        }
      ]
    },
    "SolutionResourceProperties": {
      "type": "object",
      "description": "Solution result",
      "properties": {
        "triggerCriteria": {
          "type": "array",
          "description": "Solution request trigger criteria",
          "items": {
            "$ref": "#/definitions/TriggerCriterion"
          },
          "x-ms-identifiers": [
            "name"
          ]
        },
        "parameters": {
          "type": "object",
          "description": "Client input parameters to run Solution",
=======
    "SimplifiedSolutionsResourceProperties": {
      "type": "object",
      "description": "Simplified Solutions result",
      "properties": {
        "solutionId": {
          "type": "string",
          "description": "Solution Id to identify single Simplified Solution."
        },
        "parameters": {
          "type": "object",
          "description": "Client input parameters to run Simplified Solutions",
>>>>>>> f52eecfd
          "additionalProperties": {
            "type": "string"
          }
        },
        "solutionId": {
          "type": "string",
          "description": "Solution Id to identify single solution.",
          "readOnly": true
        },
        "provisioningState": {
          "$ref": "#/definitions/SolutionProvisioningState",
          "description": "Status of solution provisioning.",
          "readOnly": true
        },
        "title": {
          "type": "string",
          "description": "The title.",
          "readOnly": true
        },
<<<<<<< HEAD
        "content": {
          "type": "string",
          "description": "The HTML content that needs to be rendered and shown to customer.",
          "readOnly": true
        },
        "replacementMaps": {
          "$ref": "#/definitions/ReplacementMaps",
          "description": "Solution replacement maps.",
          "readOnly": true
        },
        "sections": {
          "type": "array",
          "description": "List of section object.",
          "items": {
            "$ref": "#/definitions/Section"
          },
          "readOnly": true,
          "x-ms-identifiers": [
            "title"
          ]
        }
      }
    },
    "SolutionResourceSelfHelp": {
      "type": "object",
      "description": "Self Help Solution response.",
      "properties": {
        "properties": {
          "$ref": "#/definitions/SolutionsResourcePropertiesSelfHelp",
          "description": "Solution result",
          "x-ms-client-flatten": true
        }
      },
      "allOf": [
        {
          "$ref": "../../../../../common-types/resource-management/v5/types.json#/definitions/ProxyResource"
        }
      ]
    },
    "SolutionType": {
      "type": "string",
      "description": "Solution Type.",
      "enum": [
        "Diagnostics",
        "Solutions",
        "Troubleshooters",
        "SelfHelp"
      ],
      "x-ms-enum": {
        "name": "SolutionType",
        "modelAsString": true,
        "values": [
          {
            "name": "Diagnostics",
            "value": "Diagnostics",
            "description": "Diagnostics resource type."
          },
          {
            "name": "Solutions",
            "value": "Solutions",
            "description": "Solutions resource type."
          },
          {
            "name": "Troubleshooters",
            "value": "Troubleshooters",
            "description": "Troubleshooters resource type."
          },
          {
            "name": "SelfHelp",
            "value": "SelfHelp",
            "description": "SelfHelp resource type."
          }
        ]
      }
    },
    "SolutionWarmUpRequestBody": {
      "type": "object",
      "description": "Solution WarmUpRequest body",
      "properties": {
        "parameters": {
          "type": "object",
          "description": "Dictionary of <string>",
          "additionalProperties": {
            "type": "string"
          }
        }
      }
    },
    "Solutions": {
      "type": "object",
      "description": "List of solutions",
      "properties": {
        "solutions": {
          "type": "array",
          "description": "List of metadata.",
          "items": {
            "$ref": "#/definitions/SolutionMetadataProperties"
          },
          "x-ms-identifiers": []
        }
      }
    },
    "SolutionsDiagnostic": {
      "type": "object",
      "description": "Solutions Diagnostic",
      "properties": {
        "solutionId": {
          "type": "string",
          "description": "Solution Id to identify single Solutions Diagnostic"
        },
        "status": {
          "$ref": "#/definitions/Status",
          "description": "Denotes the status of the diagnostic resource."
        },
        "statusDetails": {
          "type": "string",
          "description": "Details of the status"
        },
        "replacementKey": {
          "type": "string",
          "description": "Place holder used in HTML Content replace control with the content"
        },
        "estimatedCompletionTime": {
          "type": "string",
          "description": "Diagnostics estimated completion time in minutes"
        },
        "requiredParameters": {
          "type": "array",
          "description": "Required parameters of this item",
          "items": {
            "type": "string"
          },
          "x-ms-identifiers": []
        },
        "insights": {
          "type": "array",
          "description": "Diagnostic insights",
          "items": {
            "$ref": "#/definitions/Insight"
          },
          "x-ms-identifiers": []
        }
      }
    },
    "SolutionsResourcePropertiesSelfHelp": {
=======
        "appendix": {
          "type": "object",
          "description": "Additional parameter response for Simplified Solutions",
          "additionalProperties": {
            "type": "string"
          },
          "readOnly": true
        },
        "content": {
          "type": "string",
          "description": "The HTML content that needs to be rendered and shown to customer.",
          "readOnly": true
        },
        "provisioningState": {
          "$ref": "#/definitions/SolutionProvisioningState",
          "description": "Status of Simplified Solution provisioning.",
          "readOnly": true
        }
      }
    },
    "SolutionMetadataProperties": {
      "type": "object",
      "description": "Metadata Properties",
      "properties": {
        "solutionId": {
          "type": "string",
          "description": "Solution Id."
        },
        "solutionType": {
          "$ref": "#/definitions/SolutionType",
          "description": "Solution Type.",
          "readOnly": true
        },
        "description": {
          "type": "string",
          "description": "A detailed description of solution.",
          "readOnly": true
        },
        "requiredInputs": {
          "type": "array",
          "description": "Required parameters for invoking this particular solution.",
          "items": {
            "type": "string"
          },
          "readOnly": true,
          "x-ms-identifiers": []
        }
      }
    },
    "SolutionMetadataResource": {
      "type": "object",
      "description": "Metadata resource",
      "properties": {
        "properties": {
          "$ref": "#/definitions/Solutions",
          "description": "Solution metadata Resource properties.",
          "x-ms-client-flatten": true
        }
      },
      "allOf": [
        {
          "$ref": "../../../../../common-types/resource-management/v5/types.json#/definitions/ProxyResource"
        }
      ]
    },
    "SolutionNlpMetadataResource": {
      "type": "object",
      "description": "Nlp Metadata resource",
      "properties": {
        "properties": {
          "$ref": "#/definitions/NlpSolutions",
          "description": "Solution metadata Resource properties.",
          "x-ms-client-flatten": true
        }
      },
      "allOf": [
        {
          "$ref": "../../../../../common-types/resource-management/v5/types.json#/definitions/ProxyResource"
        }
      ]
    },
    "SolutionPatchRequestBody": {
      "type": "object",
      "description": "Solution PatchRequest body",
      "properties": {
        "properties": {
          "$ref": "#/definitions/SolutionResourceProperties",
          "description": "Solution result",
          "x-ms-client-flatten": true
        }
      }
    },
    "SolutionProvisioningState": {
      "type": "string",
      "description": "Status of solution provisioning.",
      "enum": [
        "Succeeded",
        "PartialComplete",
        "Failed",
        "Running",
        "Canceled"
      ],
      "x-ms-enum": {
        "name": "SolutionProvisioningState",
        "modelAsString": true,
        "values": [
          {
            "name": "Succeeded",
            "value": "Succeeded",
            "description": "All Solutions in the Batch succeeded."
          },
          {
            "name": "PartialComplete",
            "value": "PartialComplete",
            "description": "Some Solutions are still running or failed."
          },
          {
            "name": "Failed",
            "value": "Failed",
            "description": "All Solutions failed to run."
          },
          {
            "name": "Running",
            "value": "Running",
            "description": "All Solutions are still running."
          },
          {
            "name": "Canceled",
            "value": "Canceled",
            "description": "When Solutions request gets canceled."
          }
        ]
      }
    },
    "SolutionResource": {
      "type": "object",
      "description": "Solution response.",
      "properties": {
        "properties": {
          "$ref": "#/definitions/SolutionResourceProperties",
          "description": "Solution result",
          "x-ms-client-flatten": true
        }
      },
      "allOf": [
        {
          "$ref": "../../../../../common-types/resource-management/v5/types.json#/definitions/ProxyResource"
        }
      ]
    },
    "SolutionResourceProperties": {
>>>>>>> f52eecfd
      "type": "object",
      "description": "Solution result",
      "properties": {
        "triggerCriteria": {
          "type": "array",
          "description": "Solution request trigger criteria",
          "items": {
            "$ref": "#/definitions/TriggerCriterion"
          },
          "x-ms-identifiers": [
            "name"
          ]
        },
        "parameters": {
          "type": "object",
          "description": "Client input parameters to run Solution",
          "additionalProperties": {
            "type": "string"
          }
        },
        "solutionId": {
          "type": "string",
<<<<<<< HEAD
          "description": "SolutionId is a unique id to identify a solution. You can retrieve the solution id using the Discovery api - https://learn.microsoft.com/en-us/rest/api/help/discovery-solution/list?view=rest-help-2023-09-01-preview&tabs=HTTP",
=======
          "description": "Solution Id to identify single solution.",
          "readOnly": true
        },
        "provisioningState": {
          "$ref": "#/definitions/SolutionProvisioningState",
          "description": "Status of solution provisioning.",
>>>>>>> f52eecfd
          "readOnly": true
        },
        "title": {
          "type": "string",
          "description": "The title.",
          "readOnly": true
        },
        "content": {
          "type": "string",
          "description": "The HTML content that needs to be rendered and shown to customer.",
          "readOnly": true
        },
        "replacementMaps": {
<<<<<<< HEAD
          "$ref": "#/definitions/ReplacementMapsSelfHelp",
=======
          "$ref": "#/definitions/ReplacementMaps",
>>>>>>> f52eecfd
          "description": "Solution replacement maps.",
          "readOnly": true
        },
        "sections": {
          "type": "array",
          "description": "List of section object.",
          "items": {
            "$ref": "#/definitions/Section"
          },
          "readOnly": true,
          "x-ms-identifiers": [
            "title"
          ]
        }
      }
    },
<<<<<<< HEAD
    "SolutionsTroubleshooters": {
      "type": "object",
      "description": "Troubleshooters in Solutions",
      "properties": {
        "solutionId": {
          "type": "string",
          "description": "Solution Id to identify single Solutions Troubleshooter"
        },
        "title": {
          "type": "string",
          "description": "Troubleshooter title"
        },
        "summary": {
          "type": "string",
          "description": "Troubleshooter summary"
        }
      }
    },
    "Status": {
      "type": "string",
      "description": "Denotes the status of the diagnostic resource.",
      "enum": [
        "Failed",
        "MissingInputs",
        "Running",
        "Succeeded",
        "Timeout"
      ],
      "x-ms-enum": {
        "name": "Status",
        "modelAsString": true,
        "values": [
          {
            "name": "Failed",
            "value": "Failed",
            "description": "Diagnostic creation failed."
          },
          {
            "name": "MissingInputs",
            "value": "MissingInputs",
            "description": "Request is missing required inputs to run."
          },
          {
            "name": "Running",
            "value": "Running",
            "description": "Diagnostic is still running."
          },
          {
            "name": "Succeeded",
            "value": "Succeeded",
            "description": "Diagnostic creation succeeded."
          },
=======
    "SolutionResourceSelfHelp": {
      "type": "object",
      "description": "Self Help Solution response.",
      "properties": {
        "properties": {
          "$ref": "#/definitions/SolutionsResourcePropertiesSelfHelp",
          "description": "Solution result",
          "x-ms-client-flatten": true
        }
      },
      "allOf": [
        {
          "$ref": "../../../../../common-types/resource-management/v5/types.json#/definitions/ProxyResource"
        }
      ]
    },
    "SolutionType": {
      "type": "string",
      "description": "Solution Type.",
      "enum": [
        "Diagnostics",
        "Solutions",
        "Troubleshooters",
        "SelfHelp"
      ],
      "x-ms-enum": {
        "name": "SolutionType",
        "modelAsString": true,
        "values": [
          {
            "name": "Diagnostics",
            "value": "Diagnostics",
            "description": "Diagnostics resource type."
          },
          {
            "name": "Solutions",
            "value": "Solutions",
            "description": "Solutions resource type."
          },
          {
            "name": "Troubleshooters",
            "value": "Troubleshooters",
            "description": "Troubleshooters resource type."
          },
          {
            "name": "SelfHelp",
            "value": "SelfHelp",
            "description": "SelfHelp resource type."
          }
        ]
      }
    },
    "SolutionWarmUpRequestBody": {
      "type": "object",
      "description": "Solution WarmUpRequest body",
      "properties": {
        "parameters": {
          "type": "object",
          "description": "Dictionary of <string>",
          "additionalProperties": {
            "type": "string"
          }
        }
      }
    },
    "Solutions": {
      "type": "object",
      "description": "List of solutions",
      "properties": {
        "solutions": {
          "type": "array",
          "description": "List of metadata.",
          "items": {
            "$ref": "#/definitions/SolutionMetadataProperties"
          },
          "x-ms-identifiers": []
        }
      }
    },
    "SolutionsDiagnostic": {
      "type": "object",
      "description": "Solutions Diagnostic",
      "properties": {
        "solutionId": {
          "type": "string",
          "description": "Solution Id to identify single Solutions Diagnostic"
        },
        "status": {
          "$ref": "#/definitions/Status",
          "description": "Denotes the status of the diagnostic resource."
        },
        "statusDetails": {
          "type": "string",
          "description": "Details of the status"
        },
        "replacementKey": {
          "type": "string",
          "description": "Place holder used in HTML Content replace control with the content"
        },
        "estimatedCompletionTime": {
          "type": "string",
          "description": "Diagnostics estimated completion time in minutes"
        },
        "requiredParameters": {
          "type": "array",
          "description": "Required parameters of this item",
          "items": {
            "type": "string"
          },
          "x-ms-identifiers": []
        },
        "insights": {
          "type": "array",
          "description": "Diagnostic insights",
          "items": {
            "$ref": "#/definitions/Insight"
          },
          "x-ms-identifiers": []
        }
      }
    },
    "SolutionsResourcePropertiesSelfHelp": {
      "type": "object",
      "description": "Solution result",
      "properties": {
        "solutionId": {
          "type": "string",
          "description": "SolutionId is a unique id to identify a solution. You can retrieve the solution id using the Discovery api - https://learn.microsoft.com/en-us/rest/api/help/discovery-solution/list?view=rest-help-2023-09-01-preview&tabs=HTTP",
          "readOnly": true
        },
        "title": {
          "type": "string",
          "description": "The title.",
          "readOnly": true
        },
        "content": {
          "type": "string",
          "description": "The HTML content that needs to be rendered and shown to customer.",
          "readOnly": true
        },
        "replacementMaps": {
          "$ref": "#/definitions/ReplacementMapsSelfHelp",
          "description": "Solution replacement maps.",
          "readOnly": true
        },
        "sections": {
          "type": "array",
          "description": "List of section object.",
          "items": {
            "$ref": "#/definitions/SectionSelfHelp"
          },
          "readOnly": true,
          "x-ms-identifiers": [
            "title"
          ]
        }
      }
    },
    "SolutionsTroubleshooters": {
      "type": "object",
      "description": "Troubleshooters in Solutions",
      "properties": {
        "solutionId": {
          "type": "string",
          "description": "Solution Id to identify single Solutions Troubleshooter"
        },
        "title": {
          "type": "string",
          "description": "Troubleshooter title"
        },
        "summary": {
          "type": "string",
          "description": "Troubleshooter summary"
        }
      }
    },
    "Status": {
      "type": "string",
      "description": "Denotes the status of the diagnostic resource.",
      "enum": [
        "Failed",
        "MissingInputs",
        "Running",
        "Succeeded",
        "Timeout"
      ],
      "x-ms-enum": {
        "name": "Status",
        "modelAsString": true,
        "values": [
          {
            "name": "Failed",
            "value": "Failed",
            "description": "Diagnostic creation failed."
          },
          {
            "name": "MissingInputs",
            "value": "MissingInputs",
            "description": "Request is missing required inputs to run."
          },
          {
            "name": "Running",
            "value": "Running",
            "description": "Diagnostic is still running."
          },
          {
            "name": "Succeeded",
            "value": "Succeeded",
            "description": "Diagnostic creation succeeded."
          },
>>>>>>> f52eecfd
          {
            "name": "Timeout",
            "value": "Timeout",
            "description": "Diagnostic was timed out."
          }
        ]
      }
    },
    "Step": {
      "type": "object",
      "description": "Troubleshooter step",
      "properties": {
        "id": {
          "type": "string",
          "description": "Unique step id."
        },
        "title": {
          "type": "string",
          "description": "Step title."
        },
        "description": {
          "type": "string",
          "description": "Step description."
        },
        "guidance": {
          "type": "string",
          "description": "Get or sets the Step guidance."
        },
        "executionStatus": {
          "$ref": "#/definitions/ExecutionStatus",
          "description": "Status of Troubleshooter Step execution."
        },
        "executionStatusDescription": {
          "type": "string",
          "description": "This field has more detailed status description of the execution status."
        },
        "type": {
          "$ref": "#/definitions/Type",
          "description": "Type of Troubleshooting step."
        },
        "isLastStep": {
          "type": "boolean",
          "description": "is this last step of the workflow."
        },
        "inputs": {
          "type": "array",
          "items": {
            "$ref": "#/definitions/StepInput"
          },
          "x-ms-identifiers": [
            "questionId"
          ]
        },
        "automatedCheckResults": {
          "$ref": "#/definitions/AutomatedCheckResult",
          "description": "Only for AutomatedStep type"
        },
        "insights": {
          "type": "array",
          "items": {
            "$ref": "#/definitions/Insight"
          },
          "x-ms-identifiers": [
            "id"
          ]
        },
        "error": {
          "$ref": "../../../../../common-types/resource-management/v5/types.json#/definitions/ErrorDetail",
          "description": "The error detail."
        }
      }
    },
    "StepInput": {
      "type": "object",
      "description": "Details of step input.",
      "properties": {
        "questionId": {
          "type": "string",
          "description": "Use Index as QuestionId."
        },
        "questionType": {
          "$ref": "#/definitions/QuestionType",
          "description": "Type of Question"
        },
        "questionTitle": {
          "type": "string",
          "description": "Question title"
        },
        "questionContent": {
          "type": "string",
          "description": "User question content."
        },
        "questionContentType": {
          "$ref": "#/definitions/QuestionContentType",
          "description": "Default is Text."
        },
        "responseHint": {
          "type": "string",
          "description": "Place holder text for response hints."
        },
        "recommendedOption": {
          "type": "string",
          "description": "Result of Automate step."
        },
        "selectedOptionValue": {
          "type": "string",
          "description": "Text of response that was selected."
<<<<<<< HEAD
        },
        "responseValidationProperties": {
          "$ref": "#/definitions/ResponseValidationProperties",
          "description": "Troubleshooter step input response validation properties"
=======
        },
        "responseValidationProperties": {
          "$ref": "#/definitions/ResponseValidationProperties",
          "description": "Troubleshooter step input response validation properties"
        },
        "responseOptions": {
          "type": "array",
          "items": {
            "$ref": "#/definitions/ResponseOption"
          },
          "x-ms-identifiers": [
            "key"
          ]
        }
      }
    },
    "TriggerCriterion": {
      "type": "object",
      "description": "Solution request trigger criterion. SolutionId/ProblemClassificationId is the only supported trigger type for Solution PUT request. ReplacementKey is the only supported trigger type for Solution PATCH request.",
      "properties": {
        "name": {
          "$ref": "#/definitions/Name",
          "description": "Trigger criterion name."
        },
        "value": {
          "type": "string",
          "description": "Trigger criterion value."
        }
      }
    },
    "TroubleshooterInstanceProperties": {
      "type": "object",
      "description": "Troubleshooter Instance properties.",
      "properties": {
        "solutionId": {
          "type": "string",
          "description": "Solution Id to identify single troubleshooter."
        },
        "parameters": {
          "type": "object",
          "description": "Client input parameters to run Troubleshooter Resource",
          "additionalProperties": {
            "type": "string"
          }
        },
        "provisioningState": {
          "$ref": "#/definitions/TroubleshooterProvisioningState",
          "description": "Status of troubleshooter provisioning.",
          "readOnly": true
>>>>>>> f52eecfd
        },
        "steps": {
          "type": "array",
          "description": "List of step object.",
          "items": {
            "$ref": "#/definitions/Step"
          },
          "readOnly": true,
          "x-ms-identifiers": [
            "id"
          ]
        }
      }
    },
<<<<<<< HEAD
    "TriggerCriterion": {
      "type": "object",
      "description": "Solution request trigger criterion. SolutionId/ProblemClassificationId is the only supported trigger type for Solution PUT request. ReplacementKey is the only supported trigger type for Solution PATCH request.",
      "properties": {
        "name": {
          "$ref": "#/definitions/Name",
          "description": "Trigger criterion name."
        },
        "value": {
          "type": "string",
          "description": "Trigger criterion value."
        }
      }
    },
    "TroubleshooterInstanceProperties": {
      "type": "object",
      "description": "Troubleshooter Instance properties.",
      "properties": {
        "solutionId": {
          "type": "string",
          "description": "Solution Id to identify single troubleshooter."
        },
        "parameters": {
          "type": "object",
          "description": "Client input parameters to run Troubleshooter Resource",
          "additionalProperties": {
            "type": "string"
          }
        },
        "provisioningState": {
          "$ref": "#/definitions/TroubleshooterProvisioningState",
          "description": "Status of troubleshooter provisioning.",
          "readOnly": true
        },
        "steps": {
          "type": "array",
          "description": "List of step object.",
          "items": {
            "$ref": "#/definitions/Step"
          },
          "readOnly": true,
          "x-ms-identifiers": [
            "id"
          ]
        }
      }
    },
    "TroubleshooterProvisioningState": {
      "type": "string",
      "description": "Status of troubleshooter provisioning.",
      "enum": [
        "Succeeded",
        "Failed",
        "Canceled",
        "Running",
        "AutoContinue"
      ],
      "x-ms-enum": {
        "name": "TroubleshooterProvisioningState",
        "modelAsString": true,
        "values": [
          {
            "name": "Succeeded",
            "value": "Succeeded"
          },
          {
            "name": "Failed",
            "value": "Failed"
          },
          {
            "name": "Canceled",
            "value": "Canceled"
          },
          {
            "name": "Running",
            "value": "Running"
          },
          {
            "name": "AutoContinue",
            "value": "AutoContinue"
          }
        ]
      }
    },
    "TroubleshooterResource": {
      "type": "object",
      "description": "Troubleshooter response.",
      "properties": {
        "properties": {
          "$ref": "#/definitions/TroubleshooterInstanceProperties",
          "description": "Troubleshooter Instance properties.",
          "x-ms-client-flatten": true
        }
      },
      "allOf": [
        {
          "$ref": "../../../../../common-types/resource-management/v5/types.json#/definitions/ProxyResource"
        }
      ]
    },
    "TroubleshooterResponse": {
      "type": "object",
      "description": "User Response for Troubleshooter continue request",
      "properties": {
        "questionId": {
          "type": "string",
          "description": "id of the question."
        },
        "questionType": {
          "$ref": "#/definitions/QuestionType",
          "description": "Type of Question"
        },
        "response": {
          "type": "string",
          "description": "Response key for SingleInput. For Multi-line test/open ended question it is free form text"
        }
      }
    },
    "Type": {
      "type": "string",
      "description": "Type of Troubleshooting step.",
      "enum": [
        "Decision",
        "Solution",
        "Insight",
        "AutomatedCheck",
        "Input"
      ],
      "x-ms-enum": {
        "name": "Type",
        "modelAsString": true,
        "values": [
          {
            "name": "Decision",
            "value": "Decision"
          },
          {
            "name": "Solution",
            "value": "Solution"
          },
          {
            "name": "Insight",
            "value": "Insight"
          },
          {
            "name": "AutomatedCheck",
            "value": "AutomatedCheck"
          },
          {
            "name": "Input",
            "value": "Input"
          }
        ]
      }
    },
    "ValidationScope": {
      "type": "string",
      "description": "Validation scope",
      "enum": [
        "None",
        "URLFormat",
        "GuidFormat",
        "IpAddressFormat",
        "NumberOnlyFormat"
      ],
      "x-ms-enum": {
        "name": "ValidationScope",
        "modelAsString": true,
        "values": [
          {
            "name": "None",
            "value": "None"
          },
          {
            "name": "URLFormat",
            "value": "URLFormat"
          },
          {
            "name": "GuidFormat",
            "value": "GuidFormat"
          },
          {
            "name": "IpAddressFormat",
            "value": "IpAddressFormat"
          },
          {
            "name": "NumberOnlyFormat",
            "value": "NumberOnlyFormat"
          }
        ]
      }
    },
=======
    "TroubleshooterProvisioningState": {
      "type": "string",
      "description": "Status of troubleshooter provisioning.",
      "enum": [
        "Succeeded",
        "Failed",
        "Canceled",
        "Running",
        "AutoContinue"
      ],
      "x-ms-enum": {
        "name": "TroubleshooterProvisioningState",
        "modelAsString": true,
        "values": [
          {
            "name": "Succeeded",
            "value": "Succeeded"
          },
          {
            "name": "Failed",
            "value": "Failed"
          },
          {
            "name": "Canceled",
            "value": "Canceled"
          },
          {
            "name": "Running",
            "value": "Running"
          },
          {
            "name": "AutoContinue",
            "value": "AutoContinue"
          }
        ]
      }
    },
    "TroubleshooterResource": {
      "type": "object",
      "description": "Troubleshooter response.",
      "properties": {
        "properties": {
          "$ref": "#/definitions/TroubleshooterInstanceProperties",
          "description": "Troubleshooter Instance properties.",
          "x-ms-client-flatten": true
        }
      },
      "allOf": [
        {
          "$ref": "../../../../../common-types/resource-management/v5/types.json#/definitions/ProxyResource"
        }
      ]
    },
    "TroubleshooterResponse": {
      "type": "object",
      "description": "User Response for Troubleshooter continue request",
      "properties": {
        "questionId": {
          "type": "string",
          "description": "id of the question."
        },
        "questionType": {
          "$ref": "#/definitions/QuestionType",
          "description": "Type of Question"
        },
        "response": {
          "type": "string",
          "description": "Response key for SingleInput. For Multi-line test/open ended question it is free form text"
        }
      }
    },
    "Type": {
      "type": "string",
      "description": "Type of Troubleshooting step.",
      "enum": [
        "Decision",
        "Solution",
        "Insight",
        "AutomatedCheck",
        "Input"
      ],
      "x-ms-enum": {
        "name": "Type",
        "modelAsString": true,
        "values": [
          {
            "name": "Decision",
            "value": "Decision"
          },
          {
            "name": "Solution",
            "value": "Solution"
          },
          {
            "name": "Insight",
            "value": "Insight"
          },
          {
            "name": "AutomatedCheck",
            "value": "AutomatedCheck"
          },
          {
            "name": "Input",
            "value": "Input"
          }
        ]
      }
    },
    "ValidationScope": {
      "type": "string",
      "description": "Validation scope",
      "enum": [
        "None",
        "URLFormat",
        "GuidFormat",
        "IpAddressFormat",
        "NumberOnlyFormat"
      ],
      "x-ms-enum": {
        "name": "ValidationScope",
        "modelAsString": true,
        "values": [
          {
            "name": "None",
            "value": "None"
          },
          {
            "name": "URLFormat",
            "value": "URLFormat"
          },
          {
            "name": "GuidFormat",
            "value": "GuidFormat"
          },
          {
            "name": "IpAddressFormat",
            "value": "IpAddressFormat"
          },
          {
            "name": "NumberOnlyFormat",
            "value": "NumberOnlyFormat"
          }
        ]
      }
    },
>>>>>>> f52eecfd
    "Video": {
      "type": "object",
      "description": "Video detail",
      "properties": {
        "replacementKey": {
          "type": "string",
          "description": "Place holder used in HTML Content replace control with the insight content"
        }
      },
      "allOf": [
        {
          "$ref": "#/definitions/VideoGroupVideo"
        }
      ]
    },
    "VideoGroup": {
      "type": "object",
      "description": "Video group detail",
      "properties": {
        "videos": {
          "type": "array",
          "description": "List of videos will be shown to customers",
          "items": {
            "$ref": "#/definitions/VideoGroupVideo"
          },
          "x-ms-identifiers": []
        },
        "replacementKey": {
          "type": "string",
          "description": "Place holder used in HTML Content replace control with the insight content"
        }
      }
    },
    "VideoGroupVideo": {
      "type": "object",
      "description": "VideoGroup video detail",
      "properties": {
        "src": {
          "type": "string",
          "description": "Link to the video"
        },
        "title": {
          "type": "string",
          "description": "Title of the video"
        }
      }
    },
    "WebResult": {
      "type": "object",
      "description": "AzureKB web result",
      "properties": {
        "replacementKey": {
          "type": "string",
          "description": "Place holder used in HTML Content replace control with the content"
        },
        "searchResults": {
          "type": "array",
          "description": "AzureKB search results",
          "items": {
            "$ref": "#/definitions/SearchResult"
          },
          "x-ms-identifiers": [
            "solutionId"
          ]
        }
      }
    }
  },
<<<<<<< HEAD
  "parameters": {}
=======
  "parameters": {
    "Azure.ResourceManager.ResourceUriParameter": {
      "name": "scope",
      "in": "path",
      "description": "The fully qualified Azure Resource manager identifier of the resource.",
      "required": true,
      "type": "string",
      "x-ms-parameter-location": "method",
      "x-ms-skip-url-encoding": true
    }
  }
>>>>>>> f52eecfd
}<|MERGE_RESOLUTION|>--- conflicted
+++ resolved
@@ -68,16 +68,7 @@
             "$ref": "../../../../../common-types/resource-management/v5/types.json#/parameters/ApiVersionParameter"
           },
           {
-<<<<<<< HEAD
-            "name": "scope",
-            "in": "path",
-            "description": "The fully qualified Azure Resource manager identifier of the resource.",
-            "required": true,
-            "type": "string",
-            "x-ms-skip-url-encoding": true
-=======
             "$ref": "#/parameters/Azure.ResourceManager.ResourceUriParameter"
->>>>>>> f52eecfd
           },
           {
             "name": "CheckNameAvailabilityRequest",
@@ -238,12 +229,8 @@
           }
         },
         "x-ms-long-running-operation-options": {
-<<<<<<< HEAD
           "final-state-via": "azure-async-operation",
           "final-state-schema": "#/definitions/DiagnosticResource"
-=======
-          "final-state-via": "azure-async-operation"
->>>>>>> f52eecfd
         },
         "x-ms-long-running-operation": true
       }
@@ -373,12 +360,8 @@
           }
         },
         "x-ms-long-running-operation-options": {
-<<<<<<< HEAD
           "final-state-via": "azure-async-operation",
           "final-state-schema": "#/definitions/SimplifiedSolutionsResource"
-=======
-          "final-state-via": "azure-async-operation"
->>>>>>> f52eecfd
         },
         "x-ms-long-running-operation": true
       }
@@ -583,12 +566,8 @@
           }
         },
         "x-ms-long-running-operation-options": {
-<<<<<<< HEAD
           "final-state-via": "azure-async-operation",
           "final-state-schema": "#/definitions/SolutionResource"
-=======
-          "final-state-via": "azure-async-operation"
->>>>>>> f52eecfd
         },
         "x-ms-long-running-operation": true
       }
@@ -806,16 +785,12 @@
         ],
         "responses": {
           "204": {
-<<<<<<< HEAD
-            "description": "There is no content to send for this request, but the headers may be useful."
-=======
             "description": "Azure operation completed successfully.",
             "headers": {
               "location": {
                 "type": "string"
               }
             }
->>>>>>> f52eecfd
           },
           "default": {
             "description": "An unexpected error response.",
@@ -863,16 +838,12 @@
         ],
         "responses": {
           "204": {
-<<<<<<< HEAD
-            "description": "There is no content to send for this request, but the headers may be useful."
-=======
             "description": "Azure operation completed successfully.",
             "headers": {
               "location": {
                 "type": "string"
               }
             }
->>>>>>> f52eecfd
           },
           "default": {
             "description": "An unexpected error response.",
@@ -923,14 +894,11 @@
             "description": "Azure operation completed successfully.",
             "schema": {
               "$ref": "#/definitions/RestartTroubleshooterResponse"
-<<<<<<< HEAD
-=======
             },
             "headers": {
               "location": {
                 "type": "string"
               }
->>>>>>> f52eecfd
             }
           },
           "default": {
@@ -958,11 +926,7 @@
           {
             "name": "discoverSolutionRequest",
             "in": "body",
-<<<<<<< HEAD
             "description": "The request body",
-=======
-            "description": "Request body for discovering solutions using NLP.",
->>>>>>> f52eecfd
             "required": false,
             "schema": {
               "$ref": "#/definitions/DiscoveryNlpRequest"
@@ -1129,11 +1093,7 @@
           {
             "name": "discoverSolutionRequest",
             "in": "body",
-<<<<<<< HEAD
             "description": "The request body",
-=======
-            "description": "Request body for discovering solutions using NLP.",
->>>>>>> f52eecfd
             "required": false,
             "schema": {
               "$ref": "#/definitions/DiscoveryNlpRequest"
@@ -1250,9 +1210,22 @@
           {
             "name": "Information",
             "value": "Information"
-<<<<<<< HEAD
           }
         ]
+      }
+    },
+    "CheckNameAvailabilityRequest": {
+      "type": "object",
+      "description": "The check availability request body.",
+      "properties": {
+        "name": {
+          "type": "string",
+          "description": "The name of the resource for which availability needs to be checked."
+        },
+        "type": {
+          "type": "string",
+          "description": "The resource type."
+        }
       }
     },
     "CheckNameAvailabilityResponse": {
@@ -1380,13 +1353,10 @@
           "description": "Additional parameters required to invoke the solutionId.",
           "additionalProperties": {
             "type": "string"
-=======
->>>>>>> f52eecfd
-          }
-        ]
-      }
-    },
-<<<<<<< HEAD
+          }
+        }
+      }
+    },
     "DiagnosticProvisioningState": {
       "type": "string",
       "description": "Status of diagnostic provisioning.",
@@ -1442,23 +1412,9 @@
       "allOf": [
         {
           "$ref": "../../../../../common-types/resource-management/v5/types.json#/definitions/ProxyResource"
-=======
-    "CheckNameAvailabilityRequest": {
-      "type": "object",
-      "description": "The check availability request body.",
-      "properties": {
-        "name": {
-          "type": "string",
-          "description": "The name of the resource for which availability needs to be checked."
-        },
-        "type": {
-          "type": "string",
-          "description": "The resource type."
->>>>>>> f52eecfd
-        }
-      }
-    },
-<<<<<<< HEAD
+        }
+      ]
+    },
     "DiagnosticResourceProperties": {
       "type": "object",
       "description": "Diagnostic resource properties.",
@@ -1550,73 +1506,6 @@
           "description": "The SolutionMetadataResource items on this page",
           "items": {
             "$ref": "#/definitions/SolutionMetadataResource"
-=======
-    "CheckNameAvailabilityResponse": {
-      "type": "object",
-      "description": "Response for whether the requested resource name is available or not.",
-      "properties": {
-        "nameAvailable": {
-          "type": "boolean",
-          "description": "Returns true or false depending on the availability of the name"
-        },
-        "reason": {
-          "type": "string",
-          "description": "Reason for why value is not available. This field is returned if nameAvailable is false."
-        },
-        "message": {
-          "type": "string",
-          "description": "Gets an error message explaining the 'reason' value with more details. This field is returned iif nameAvailable is false."
-        }
-      }
-    },
-    "ClassificationService": {
-      "type": "object",
-      "description": "Service Classification result object.",
-      "properties": {
-        "serviceId": {
-          "type": "string",
-          "format": "arm-id",
-          "description": "Azure resource Id of the service.",
-          "readOnly": true
-        },
-        "displayName": {
-          "type": "string",
-          "description": "Localized name of the azure service.",
-          "readOnly": true
-        },
-        "resourceTypes": {
-          "type": "array",
-          "description": "List of applicable ARM resource types for this service.",
-          "items": {
-            "type": "string"
-          }
-        }
-      }
-    },
-    "Confidence": {
-      "type": "string",
-      "description": "Confidence of the search result.",
-      "enum": [
-        "Low",
-        "Medium",
-        "High"
-      ],
-      "x-ms-enum": {
-        "name": "Confidence",
-        "modelAsString": true,
-        "values": [
-          {
-            "name": "Low",
-            "value": "Low"
-          },
-          {
-            "name": "Medium",
-            "value": "Medium"
-          },
-          {
-            "name": "High",
-            "value": "High"
->>>>>>> f52eecfd
           }
         },
         "nextLink": {
@@ -1629,7 +1518,6 @@
         "value"
       ]
     },
-<<<<<<< HEAD
     "Error": {
       "type": "object",
       "description": "Error definition.",
@@ -1650,27 +1538,18 @@
           "readOnly": true
         },
         "details": {
-=======
-    "ContinueRequestBody": {
-      "type": "object",
-      "description": "Troubleshooter ContinueRequest body.",
-      "properties": {
-        "stepId": {
-          "type": "string",
-          "description": "Unique id of the result."
-        },
-        "responses": {
->>>>>>> f52eecfd
           "type": "array",
           "description": "An array of additional nested error response info objects, as described by this contract.",
           "items": {
-            "$ref": "#/definitions/TroubleshooterResponse"
-          },
-          "x-ms-identifiers": []
-        }
-      }
-    },
-<<<<<<< HEAD
+            "$ref": "#/definitions/Error"
+          },
+          "x-ms-identifiers": [
+            "type",
+            "message"
+          ]
+        }
+      }
+    },
     "ExecutionStatus": {
       "type": "string",
       "description": "Status of Troubleshooter Step execution.",
@@ -1788,110 +1667,9 @@
         "importanceLevel": {
           "$ref": "#/definitions/ImportanceLevel",
           "description": "Importance level of the insight."
-=======
-    "Diagnostic": {
-      "type": "object",
-      "description": "Properties returned with in an insight.",
-      "properties": {
-        "solutionId": {
-          "type": "string",
-          "description": "Solution Id"
-        },
-        "status": {
-          "$ref": "#/definitions/Status",
-          "description": "Denotes the status of the diagnostic resource."
-        },
-        "insights": {
-          "type": "array",
-          "description": "The problems (if any) detected by this insight.",
-          "items": {
-            "$ref": "#/definitions/Insight"
-          },
-          "x-ms-identifiers": []
-        },
-        "error": {
-          "$ref": "#/definitions/Error",
-          "description": "Error definition."
-        }
-      }
-    },
-    "DiagnosticInvocation": {
-      "type": "object",
-      "description": "Solution Invocation with additional params needed for invocation.",
-      "properties": {
-        "solutionId": {
-          "type": "string",
-          "description": "Solution Id to invoke."
-        },
-        "additionalParameters": {
-          "type": "object",
-          "description": "Additional parameters required to invoke the solutionId.",
-          "additionalProperties": {
-            "type": "string"
-          }
-        }
-      }
-    },
-    "DiagnosticProvisioningState": {
-      "type": "string",
-      "description": "Status of diagnostic provisioning.",
-      "enum": [
-        "Succeeded",
-        "PartialComplete",
-        "Failed",
-        "Running",
-        "Canceled"
-      ],
-      "x-ms-enum": {
-        "name": "DiagnosticProvisioningState",
-        "modelAsString": true,
-        "values": [
-          {
-            "name": "Succeeded",
-            "value": "Succeeded",
-            "description": "All Diagnostics in the Batch succeeded."
-          },
-          {
-            "name": "PartialComplete",
-            "value": "PartialComplete",
-            "description": "Some Diagnostics are still running or failed."
-          },
-          {
-            "name": "Failed",
-            "value": "Failed",
-            "description": "All Diagnostics failed to run."
-          },
-          {
-            "name": "Running",
-            "value": "Running",
-            "description": "All Diagnostics are still running."
-          },
-          {
-            "name": "Canceled",
-            "value": "Canceled",
-            "description": "When Diagnostic request gets canceled."
-          }
-        ]
-      }
-    },
-    "DiagnosticResource": {
-      "type": "object",
-      "description": "Diagnostic resource",
-      "properties": {
-        "properties": {
-          "$ref": "#/definitions/DiagnosticResourceProperties",
-          "description": "Diagnostic Resource properties.",
-          "x-ms-client-flatten": true
-        }
-      },
-      "allOf": [
-        {
-          "$ref": "../../../../../common-types/resource-management/v5/types.json#/definitions/ProxyResource"
->>>>>>> f52eecfd
-        }
-      ]
-    },
-<<<<<<< HEAD
+        }
+      }
+    },
     "MetricsBasedChart": {
       "type": "object",
       "description": "Solutions metrics based chart",
@@ -1969,346 +1747,11 @@
           "type": "string",
           "description": "Id of the ProblemClassification (https://learn.microsoft.com/en-us/rest/api/support/problem-classifications?view=rest-support-2020-04-01) that may be used to create a support ticket."
         },
-=======
-    "DiagnosticResourceProperties": {
-      "type": "object",
-      "description": "Diagnostic resource properties.",
-      "properties": {
-        "globalParameters": {
-          "type": "object",
-          "description": "Global parameters is an optional map which can be used to add key and  value to request body to improve the diagnostics results",
-          "additionalProperties": {
-            "type": "string"
-          }
-        },
-        "insights": {
-          "type": "array",
-          "description": "SolutionIds that are needed to be invoked.",
-          "items": {
-            "$ref": "#/definitions/DiagnosticInvocation"
-          },
-          "x-ms-identifiers": [
-            "solutionId"
-          ]
-        },
-        "acceptedAt": {
-          "type": "string",
-          "description": "Diagnostic Request Accepted time.",
-          "readOnly": true
-        },
-        "provisioningState": {
-          "$ref": "#/definitions/DiagnosticProvisioningState",
-          "description": "Status of diagnostic provisioning.",
-          "readOnly": true
-        },
-        "diagnostics": {
-          "type": "array",
-          "description": "Array of Diagnostics.",
-          "items": {
-            "$ref": "#/definitions/Diagnostic"
-          },
-          "readOnly": true,
-          "x-ms-identifiers": [
-            "solutionId"
-          ]
-        }
-      }
-    },
-    "DiscoveryNlpRequest": {
-      "type": "object",
-      "description": "Discover NLP request.",
-      "properties": {
-        "issueSummary": {
-          "type": "string",
-          "description": "Natural language description of the issue."
-        },
-        "resourceId": {
-          "type": "string",
-          "description": "ARM resource Id of the resource that is having the issue. Only applicable for Discovery Solution NLP Subscription Scope."
-        },
-        "serviceId": {
-          "type": "string",
-          "description": "ARM service Id of the service that is having the issue. For more information on service Id see https://learn.microsoft.com/rest/api/support/services/list?tabs=HTTP."
-        },
-        "additionalContext": {
-          "type": "string",
-          "description": "Additional information in the form of a string."
-        }
-      },
-      "required": [
-        "issueSummary"
-      ]
-    },
-    "DiscoveryNlpResponse": {
-      "type": "object",
-      "description": "Successfully fetched list of solution metadata.",
-      "properties": {
-        "value": {
+        "solutions": {
           "type": "array",
           "description": "The list of solution metadata.",
           "items": {
-            "$ref": "#/definitions/SolutionNlpMetadataResource"
-          }
-        }
-      }
-    },
-    "DiscoveryResponse": {
-      "type": "object",
-      "description": "Discovery response.",
-      "properties": {
-        "value": {
-          "type": "array",
-          "description": "The SolutionMetadataResource items on this page",
-          "items": {
-            "$ref": "#/definitions/SolutionMetadataResource"
-          }
-        },
-        "nextLink": {
-          "type": "string",
-          "format": "uri",
-          "description": "The link to the next page of items"
-        }
-      },
-      "required": [
-        "value"
-      ]
-    },
-    "Error": {
-      "type": "object",
-      "description": "Error definition.",
-      "properties": {
-        "code": {
-          "type": "string",
-          "description": "Service specific error code which serves as the substatus for the HTTP error code.",
-          "readOnly": true
-        },
-        "type": {
-          "type": "string",
-          "description": "Service specific error type which serves as additional context for the error herein.",
-          "readOnly": true
-        },
-        "message": {
-          "type": "string",
-          "description": "Description of the error.",
-          "readOnly": true
-        },
-        "details": {
-          "type": "array",
-          "description": "An array of additional nested error response info objects, as described by this contract.",
-          "items": {
-            "$ref": "#/definitions/Error"
-          },
-          "x-ms-identifiers": [
-            "type",
-            "message"
-          ]
-        }
-      }
-    },
-    "ExecutionStatus": {
-      "type": "string",
-      "description": "Status of Troubleshooter Step execution.",
-      "enum": [
-        "Success",
-        "Running",
-        "Failed",
-        "Warning"
-      ],
-      "x-ms-enum": {
-        "name": "ExecutionStatus",
-        "modelAsString": true,
-        "values": [
-          {
-            "name": "Success",
-            "value": "Success",
-            "description": "Step execution succeeded."
-          },
-          {
-            "name": "Running",
-            "value": "Running",
-            "description": "Step execution running"
-          },
-          {
-            "name": "Failed",
-            "value": "Failed",
-            "description": "Step execution failed"
-          },
-          {
-            "name": "Warning",
-            "value": "Warning",
-            "description": "Step execution warning"
-          }
-        ]
-      }
-    },
-    "Filter": {
-      "type": "object",
-      "description": "Filter criterion",
-      "properties": {
-        "name": {
-          "type": "string",
-          "description": "Filter name"
-        },
-        "values": {
-          "type": "string",
-          "description": "Filter values"
-        },
-        "operator": {
-          "type": "string",
-          "description": "Filter operator"
-        }
-      }
-    },
-    "FilterGroup": {
-      "type": "object",
-      "description": "Filter group",
-      "properties": {
-        "filter": {
-          "type": "array",
-          "description": "List of filters",
-          "items": {
-            "$ref": "#/definitions/Filter"
-          },
-          "x-ms-identifiers": []
-        }
-      }
-    },
-    "ImportanceLevel": {
-      "type": "string",
-      "description": "Importance level of the insight.",
-      "enum": [
-        "Critical",
-        "Warning",
-        "Information"
-      ],
-      "x-ms-enum": {
-        "name": "ImportanceLevel",
-        "modelAsString": true,
-        "values": [
-          {
-            "name": "Critical",
-            "value": "Critical",
-            "description": "A critical insight has been found after running the diagnostic."
-          },
-          {
-            "name": "Warning",
-            "value": "Warning",
-            "description": "A warning insight has been found after running the diagnostic."
-          },
-          {
-            "name": "Information",
-            "value": "Information",
-            "description": "An information insight has been found after running the diagnostic."
-          }
-        ]
-      }
-    },
-    "Insight": {
-      "type": "object",
-      "description": "Detailed insights(s) obtained via the invocation of an insight diagnostic",
-      "properties": {
-        "id": {
-          "type": "string",
-          "description": "Article id."
-        },
-        "title": {
-          "type": "string",
-          "description": "This insight's title."
-        },
-        "results": {
-          "type": "string",
-          "description": "Detailed result content."
-        },
-        "importanceLevel": {
-          "$ref": "#/definitions/ImportanceLevel",
-          "description": "Importance level of the insight."
-        }
-      }
-    },
-    "MetricsBasedChart": {
-      "type": "object",
-      "description": "Solutions metrics based chart",
-      "properties": {
-        "name": {
-          "type": "string",
-          "description": "Chart name"
-        },
-        "aggregationType": {
-          "$ref": "#/definitions/AggregationType",
-          "description": "Allowed values are Sum, Avg, Count, Min, Max. Default is Sum"
-        },
-        "timeSpanDuration": {
-          "type": "string",
-          "description": "Time span duration"
-        },
-        "title": {
-          "type": "string",
-          "description": "Chart title"
-        },
-        "filterGroup": {
-          "$ref": "#/definitions/FilterGroup",
-          "description": "Filter group"
-        },
-        "replacementKey": {
-          "type": "string",
-          "description": "Place holder used in HTML Content replace control with the content"
-        }
-      }
-    },
-    "Name": {
-      "type": "string",
-      "description": "Trigger criterion name.",
-      "enum": [
-        "SolutionId",
-        "ProblemClassificationId",
-        "ReplacementKey"
-      ],
-      "x-ms-enum": {
-        "name": "Name",
-        "modelAsString": true,
-        "values": [
-          {
-            "name": "SolutionId",
-            "value": "SolutionId"
-          },
-          {
-            "name": "ProblemClassificationId",
-            "value": "ProblemClassificationId"
-          },
-          {
-            "name": "ReplacementKey",
-            "value": "ReplacementKey"
-          }
-        ]
-      }
-    },
-    "NlpSolutions": {
-      "type": "object",
-      "description": "Nlp metadata.",
-      "properties": {
-        "problemTitle": {
-          "type": "string",
-          "description": "Title of the problem classification."
-        },
-        "problemDescription": {
-          "type": "string",
-          "description": "Description of the problem classification."
-        },
-        "serviceId": {
-          "type": "string",
-          "description": "Id of the service (https://learn.microsoft.com/en-us/rest/api/support/services?view=rest-support-2020-04-01) that may be used to create a support ticket."
-        },
-        "problemClassificationId": {
-          "type": "string",
-          "description": "Id of the ProblemClassification (https://learn.microsoft.com/en-us/rest/api/support/problem-classifications?view=rest-support-2020-04-01) that may be used to create a support ticket."
-        },
->>>>>>> f52eecfd
-        "solutions": {
-          "type": "array",
-          "description": "The list of solution metadata.",
-          "items": {
             "$ref": "#/definitions/SolutionMetadataProperties"
-<<<<<<< HEAD
           },
           "x-ms-identifiers": []
         },
@@ -2397,96 +1840,6 @@
         ]
       }
     },
-=======
-          },
-          "x-ms-identifiers": []
-        },
-        "relatedServices": {
-          "type": "array",
-          "description": "The set of services that are most likely related to the request. If relatedServices is included in the response then solutions may not be discovered until the client calls a second time specifying one of the service Ids in the relatedServices object.",
-          "items": {
-            "$ref": "#/definitions/ClassificationService"
-          },
-          "x-ms-identifiers": []
-        }
-      }
-    },
-    "QuestionContentType": {
-      "type": "string",
-      "description": "Default is Text.",
-      "enum": [
-        "Text",
-        "Html",
-        "Markdown"
-      ],
-      "x-ms-enum": {
-        "name": "QuestionContentType",
-        "modelAsString": true,
-        "values": [
-          {
-            "name": "Text",
-            "value": "Text"
-          },
-          {
-            "name": "Html",
-            "value": "Html"
-          },
-          {
-            "name": "Markdown",
-            "value": "Markdown"
-          }
-        ]
-      }
-    },
-    "QuestionType": {
-      "type": "string",
-      "description": "Type of Question",
-      "enum": [
-        "RadioButton",
-        "Dropdown",
-        "TextInput",
-        "MultiLineInfoBox",
-        "DateTimePicker",
-        "MultiSelect"
-      ],
-      "x-ms-enum": {
-        "name": "QuestionType",
-        "modelAsString": true,
-        "values": [
-          {
-            "name": "RadioButton",
-            "value": "RadioButton",
-            "description": "SingleChoice radio button"
-          },
-          {
-            "name": "Dropdown",
-            "value": "Dropdown",
-            "description": "SingleChoice dropdown."
-          },
-          {
-            "name": "TextInput",
-            "value": "TextInput",
-            "description": "Text Input"
-          },
-          {
-            "name": "MultiLineInfoBox",
-            "value": "MultiLineInfoBox",
-            "description": "MultiLineInfoBox"
-          },
-          {
-            "name": "DateTimePicker",
-            "value": "DateTimePicker",
-            "description": "DateTime Picker"
-          },
-          {
-            "name": "MultiSelect",
-            "value": "MultiSelect",
-            "description": "Multi Select"
-          }
-        ]
-      }
-    },
->>>>>>> f52eecfd
     "ReplacementMaps": {
       "type": "object",
       "description": "Solution replacement maps.",
@@ -2672,7 +2025,6 @@
         "source": {
           "type": "string",
           "description": "Source of the search result."
-<<<<<<< HEAD
         },
         "resultType": {
           "$ref": "#/definitions/ResultType",
@@ -2818,57 +2170,6 @@
           "$ref": "#/definitions/Solutions",
           "description": "Solution metadata Resource properties.",
           "x-ms-client-flatten": true
-=======
-        },
-        "resultType": {
-          "$ref": "#/definitions/ResultType",
-          "description": "Result type of the search result."
-        },
-        "rank": {
-          "type": "integer",
-          "format": "int32",
-          "description": "rank of the search result"
-        },
-        "link": {
-          "type": "string",
-          "description": "Link to the document."
-        }
-      }
-    },
-    "Section": {
-      "type": "object",
-      "description": "Part of the solution and are dividers in the solution rendering.",
-      "properties": {
-        "title": {
-          "type": "string",
-          "description": "Solution sections title."
-        },
-        "content": {
-          "type": "string",
-          "description": "Solution sections content."
-        },
-        "replacementMaps": {
-          "$ref": "#/definitions/ReplacementMaps",
-          "description": "Solution replacement maps."
-        }
-      }
-    },
-    "SectionSelfHelp": {
-      "type": "object",
-      "description": "Part of the solution and are dividers in the solution rendering.",
-      "properties": {
-        "title": {
-          "type": "string",
-          "description": "Solution sections title."
-        },
-        "content": {
-          "type": "string",
-          "description": "Solution sections content."
-        },
-        "replacementMaps": {
-          "$ref": "#/definitions/ReplacementMapsSelfHelp",
-          "description": "Solution replacement maps."
->>>>>>> f52eecfd
         }
       },
       "allOf": [
@@ -2877,7 +2178,6 @@
         }
       ]
     },
-<<<<<<< HEAD
     "SolutionNlpMetadataResource": {
       "type": "object",
       "description": "Nlp Metadata resource",
@@ -2901,25 +2201,10 @@
         "properties": {
           "$ref": "#/definitions/SolutionResourceProperties",
           "description": "Solution result",
-=======
-    "SimplifiedSolutionsResource": {
-      "type": "object",
-      "description": "Simplified Solutions response.",
-      "properties": {
-        "properties": {
-          "$ref": "#/definitions/SimplifiedSolutionsResourceProperties",
-          "description": "Simplified Solutions result",
->>>>>>> f52eecfd
           "x-ms-client-flatten": true
         }
-      },
-      "allOf": [
-        {
-          "$ref": "../../../../../common-types/resource-management/v5/types.json#/definitions/ProxyResource"
-        }
-      ]
-    },
-<<<<<<< HEAD
+      }
+    },
     "SolutionProvisioningState": {
       "type": "string",
       "description": "Status of solution provisioning.",
@@ -2995,19 +2280,6 @@
         "parameters": {
           "type": "object",
           "description": "Client input parameters to run Solution",
-=======
-    "SimplifiedSolutionsResourceProperties": {
-      "type": "object",
-      "description": "Simplified Solutions result",
-      "properties": {
-        "solutionId": {
-          "type": "string",
-          "description": "Solution Id to identify single Simplified Solution."
-        },
-        "parameters": {
-          "type": "object",
-          "description": "Client input parameters to run Simplified Solutions",
->>>>>>> f52eecfd
           "additionalProperties": {
             "type": "string"
           }
@@ -3027,7 +2299,6 @@
           "description": "The title.",
           "readOnly": true
         },
-<<<<<<< HEAD
         "content": {
           "type": "string",
           "description": "The HTML content that needs to be rendered and shown to customer.",
@@ -3173,13 +2444,17 @@
       }
     },
     "SolutionsResourcePropertiesSelfHelp": {
-=======
-        "appendix": {
-          "type": "object",
-          "description": "Additional parameter response for Simplified Solutions",
-          "additionalProperties": {
-            "type": "string"
-          },
+      "type": "object",
+      "description": "Solution result",
+      "properties": {
+        "solutionId": {
+          "type": "string",
+          "description": "SolutionId is a unique id to identify a solution. You can retrieve the solution id using the Discovery api - https://learn.microsoft.com/en-us/rest/api/help/discovery-solution/list?view=rest-help-2023-09-01-preview&tabs=HTTP",
+          "readOnly": true
+        },
+        "title": {
+          "type": "string",
+          "description": "The title.",
           "readOnly": true
         },
         "content": {
@@ -3187,195 +2462,8 @@
           "description": "The HTML content that needs to be rendered and shown to customer.",
           "readOnly": true
         },
-        "provisioningState": {
-          "$ref": "#/definitions/SolutionProvisioningState",
-          "description": "Status of Simplified Solution provisioning.",
-          "readOnly": true
-        }
-      }
-    },
-    "SolutionMetadataProperties": {
-      "type": "object",
-      "description": "Metadata Properties",
-      "properties": {
-        "solutionId": {
-          "type": "string",
-          "description": "Solution Id."
-        },
-        "solutionType": {
-          "$ref": "#/definitions/SolutionType",
-          "description": "Solution Type.",
-          "readOnly": true
-        },
-        "description": {
-          "type": "string",
-          "description": "A detailed description of solution.",
-          "readOnly": true
-        },
-        "requiredInputs": {
-          "type": "array",
-          "description": "Required parameters for invoking this particular solution.",
-          "items": {
-            "type": "string"
-          },
-          "readOnly": true,
-          "x-ms-identifiers": []
-        }
-      }
-    },
-    "SolutionMetadataResource": {
-      "type": "object",
-      "description": "Metadata resource",
-      "properties": {
-        "properties": {
-          "$ref": "#/definitions/Solutions",
-          "description": "Solution metadata Resource properties.",
-          "x-ms-client-flatten": true
-        }
-      },
-      "allOf": [
-        {
-          "$ref": "../../../../../common-types/resource-management/v5/types.json#/definitions/ProxyResource"
-        }
-      ]
-    },
-    "SolutionNlpMetadataResource": {
-      "type": "object",
-      "description": "Nlp Metadata resource",
-      "properties": {
-        "properties": {
-          "$ref": "#/definitions/NlpSolutions",
-          "description": "Solution metadata Resource properties.",
-          "x-ms-client-flatten": true
-        }
-      },
-      "allOf": [
-        {
-          "$ref": "../../../../../common-types/resource-management/v5/types.json#/definitions/ProxyResource"
-        }
-      ]
-    },
-    "SolutionPatchRequestBody": {
-      "type": "object",
-      "description": "Solution PatchRequest body",
-      "properties": {
-        "properties": {
-          "$ref": "#/definitions/SolutionResourceProperties",
-          "description": "Solution result",
-          "x-ms-client-flatten": true
-        }
-      }
-    },
-    "SolutionProvisioningState": {
-      "type": "string",
-      "description": "Status of solution provisioning.",
-      "enum": [
-        "Succeeded",
-        "PartialComplete",
-        "Failed",
-        "Running",
-        "Canceled"
-      ],
-      "x-ms-enum": {
-        "name": "SolutionProvisioningState",
-        "modelAsString": true,
-        "values": [
-          {
-            "name": "Succeeded",
-            "value": "Succeeded",
-            "description": "All Solutions in the Batch succeeded."
-          },
-          {
-            "name": "PartialComplete",
-            "value": "PartialComplete",
-            "description": "Some Solutions are still running or failed."
-          },
-          {
-            "name": "Failed",
-            "value": "Failed",
-            "description": "All Solutions failed to run."
-          },
-          {
-            "name": "Running",
-            "value": "Running",
-            "description": "All Solutions are still running."
-          },
-          {
-            "name": "Canceled",
-            "value": "Canceled",
-            "description": "When Solutions request gets canceled."
-          }
-        ]
-      }
-    },
-    "SolutionResource": {
-      "type": "object",
-      "description": "Solution response.",
-      "properties": {
-        "properties": {
-          "$ref": "#/definitions/SolutionResourceProperties",
-          "description": "Solution result",
-          "x-ms-client-flatten": true
-        }
-      },
-      "allOf": [
-        {
-          "$ref": "../../../../../common-types/resource-management/v5/types.json#/definitions/ProxyResource"
-        }
-      ]
-    },
-    "SolutionResourceProperties": {
->>>>>>> f52eecfd
-      "type": "object",
-      "description": "Solution result",
-      "properties": {
-        "triggerCriteria": {
-          "type": "array",
-          "description": "Solution request trigger criteria",
-          "items": {
-            "$ref": "#/definitions/TriggerCriterion"
-          },
-          "x-ms-identifiers": [
-            "name"
-          ]
-        },
-        "parameters": {
-          "type": "object",
-          "description": "Client input parameters to run Solution",
-          "additionalProperties": {
-            "type": "string"
-          }
-        },
-        "solutionId": {
-          "type": "string",
-<<<<<<< HEAD
-          "description": "SolutionId is a unique id to identify a solution. You can retrieve the solution id using the Discovery api - https://learn.microsoft.com/en-us/rest/api/help/discovery-solution/list?view=rest-help-2023-09-01-preview&tabs=HTTP",
-=======
-          "description": "Solution Id to identify single solution.",
-          "readOnly": true
-        },
-        "provisioningState": {
-          "$ref": "#/definitions/SolutionProvisioningState",
-          "description": "Status of solution provisioning.",
->>>>>>> f52eecfd
-          "readOnly": true
-        },
-        "title": {
-          "type": "string",
-          "description": "The title.",
-          "readOnly": true
-        },
-        "content": {
-          "type": "string",
-          "description": "The HTML content that needs to be rendered and shown to customer.",
-          "readOnly": true
-        },
         "replacementMaps": {
-<<<<<<< HEAD
           "$ref": "#/definitions/ReplacementMapsSelfHelp",
-=======
-          "$ref": "#/definitions/ReplacementMaps",
->>>>>>> f52eecfd
           "description": "Solution replacement maps.",
           "readOnly": true
         },
@@ -3383,7 +2471,7 @@
           "type": "array",
           "description": "List of section object.",
           "items": {
-            "$ref": "#/definitions/Section"
+            "$ref": "#/definitions/SectionSelfHelp"
           },
           "readOnly": true,
           "x-ms-identifiers": [
@@ -3392,7 +2480,6 @@
         }
       }
     },
-<<<<<<< HEAD
     "SolutionsTroubleshooters": {
       "type": "object",
       "description": "Troubleshooters in Solutions",
@@ -3445,218 +2532,6 @@
             "value": "Succeeded",
             "description": "Diagnostic creation succeeded."
           },
-=======
-    "SolutionResourceSelfHelp": {
-      "type": "object",
-      "description": "Self Help Solution response.",
-      "properties": {
-        "properties": {
-          "$ref": "#/definitions/SolutionsResourcePropertiesSelfHelp",
-          "description": "Solution result",
-          "x-ms-client-flatten": true
-        }
-      },
-      "allOf": [
-        {
-          "$ref": "../../../../../common-types/resource-management/v5/types.json#/definitions/ProxyResource"
-        }
-      ]
-    },
-    "SolutionType": {
-      "type": "string",
-      "description": "Solution Type.",
-      "enum": [
-        "Diagnostics",
-        "Solutions",
-        "Troubleshooters",
-        "SelfHelp"
-      ],
-      "x-ms-enum": {
-        "name": "SolutionType",
-        "modelAsString": true,
-        "values": [
-          {
-            "name": "Diagnostics",
-            "value": "Diagnostics",
-            "description": "Diagnostics resource type."
-          },
-          {
-            "name": "Solutions",
-            "value": "Solutions",
-            "description": "Solutions resource type."
-          },
-          {
-            "name": "Troubleshooters",
-            "value": "Troubleshooters",
-            "description": "Troubleshooters resource type."
-          },
-          {
-            "name": "SelfHelp",
-            "value": "SelfHelp",
-            "description": "SelfHelp resource type."
-          }
-        ]
-      }
-    },
-    "SolutionWarmUpRequestBody": {
-      "type": "object",
-      "description": "Solution WarmUpRequest body",
-      "properties": {
-        "parameters": {
-          "type": "object",
-          "description": "Dictionary of <string>",
-          "additionalProperties": {
-            "type": "string"
-          }
-        }
-      }
-    },
-    "Solutions": {
-      "type": "object",
-      "description": "List of solutions",
-      "properties": {
-        "solutions": {
-          "type": "array",
-          "description": "List of metadata.",
-          "items": {
-            "$ref": "#/definitions/SolutionMetadataProperties"
-          },
-          "x-ms-identifiers": []
-        }
-      }
-    },
-    "SolutionsDiagnostic": {
-      "type": "object",
-      "description": "Solutions Diagnostic",
-      "properties": {
-        "solutionId": {
-          "type": "string",
-          "description": "Solution Id to identify single Solutions Diagnostic"
-        },
-        "status": {
-          "$ref": "#/definitions/Status",
-          "description": "Denotes the status of the diagnostic resource."
-        },
-        "statusDetails": {
-          "type": "string",
-          "description": "Details of the status"
-        },
-        "replacementKey": {
-          "type": "string",
-          "description": "Place holder used in HTML Content replace control with the content"
-        },
-        "estimatedCompletionTime": {
-          "type": "string",
-          "description": "Diagnostics estimated completion time in minutes"
-        },
-        "requiredParameters": {
-          "type": "array",
-          "description": "Required parameters of this item",
-          "items": {
-            "type": "string"
-          },
-          "x-ms-identifiers": []
-        },
-        "insights": {
-          "type": "array",
-          "description": "Diagnostic insights",
-          "items": {
-            "$ref": "#/definitions/Insight"
-          },
-          "x-ms-identifiers": []
-        }
-      }
-    },
-    "SolutionsResourcePropertiesSelfHelp": {
-      "type": "object",
-      "description": "Solution result",
-      "properties": {
-        "solutionId": {
-          "type": "string",
-          "description": "SolutionId is a unique id to identify a solution. You can retrieve the solution id using the Discovery api - https://learn.microsoft.com/en-us/rest/api/help/discovery-solution/list?view=rest-help-2023-09-01-preview&tabs=HTTP",
-          "readOnly": true
-        },
-        "title": {
-          "type": "string",
-          "description": "The title.",
-          "readOnly": true
-        },
-        "content": {
-          "type": "string",
-          "description": "The HTML content that needs to be rendered and shown to customer.",
-          "readOnly": true
-        },
-        "replacementMaps": {
-          "$ref": "#/definitions/ReplacementMapsSelfHelp",
-          "description": "Solution replacement maps.",
-          "readOnly": true
-        },
-        "sections": {
-          "type": "array",
-          "description": "List of section object.",
-          "items": {
-            "$ref": "#/definitions/SectionSelfHelp"
-          },
-          "readOnly": true,
-          "x-ms-identifiers": [
-            "title"
-          ]
-        }
-      }
-    },
-    "SolutionsTroubleshooters": {
-      "type": "object",
-      "description": "Troubleshooters in Solutions",
-      "properties": {
-        "solutionId": {
-          "type": "string",
-          "description": "Solution Id to identify single Solutions Troubleshooter"
-        },
-        "title": {
-          "type": "string",
-          "description": "Troubleshooter title"
-        },
-        "summary": {
-          "type": "string",
-          "description": "Troubleshooter summary"
-        }
-      }
-    },
-    "Status": {
-      "type": "string",
-      "description": "Denotes the status of the diagnostic resource.",
-      "enum": [
-        "Failed",
-        "MissingInputs",
-        "Running",
-        "Succeeded",
-        "Timeout"
-      ],
-      "x-ms-enum": {
-        "name": "Status",
-        "modelAsString": true,
-        "values": [
-          {
-            "name": "Failed",
-            "value": "Failed",
-            "description": "Diagnostic creation failed."
-          },
-          {
-            "name": "MissingInputs",
-            "value": "MissingInputs",
-            "description": "Request is missing required inputs to run."
-          },
-          {
-            "name": "Running",
-            "value": "Running",
-            "description": "Diagnostic is still running."
-          },
-          {
-            "name": "Succeeded",
-            "value": "Succeeded",
-            "description": "Diagnostic creation succeeded."
-          },
->>>>>>> f52eecfd
           {
             "name": "Timeout",
             "value": "Timeout",
@@ -3764,16 +2639,10 @@
         "selectedOptionValue": {
           "type": "string",
           "description": "Text of response that was selected."
-<<<<<<< HEAD
         },
         "responseValidationProperties": {
           "$ref": "#/definitions/ResponseValidationProperties",
           "description": "Troubleshooter step input response validation properties"
-=======
-        },
-        "responseValidationProperties": {
-          "$ref": "#/definitions/ResponseValidationProperties",
-          "description": "Troubleshooter step input response validation properties"
         },
         "responseOptions": {
           "type": "array",
@@ -3786,55 +2655,6 @@
         }
       }
     },
-    "TriggerCriterion": {
-      "type": "object",
-      "description": "Solution request trigger criterion. SolutionId/ProblemClassificationId is the only supported trigger type for Solution PUT request. ReplacementKey is the only supported trigger type for Solution PATCH request.",
-      "properties": {
-        "name": {
-          "$ref": "#/definitions/Name",
-          "description": "Trigger criterion name."
-        },
-        "value": {
-          "type": "string",
-          "description": "Trigger criterion value."
-        }
-      }
-    },
-    "TroubleshooterInstanceProperties": {
-      "type": "object",
-      "description": "Troubleshooter Instance properties.",
-      "properties": {
-        "solutionId": {
-          "type": "string",
-          "description": "Solution Id to identify single troubleshooter."
-        },
-        "parameters": {
-          "type": "object",
-          "description": "Client input parameters to run Troubleshooter Resource",
-          "additionalProperties": {
-            "type": "string"
-          }
-        },
-        "provisioningState": {
-          "$ref": "#/definitions/TroubleshooterProvisioningState",
-          "description": "Status of troubleshooter provisioning.",
-          "readOnly": true
->>>>>>> f52eecfd
-        },
-        "steps": {
-          "type": "array",
-          "description": "List of step object.",
-          "items": {
-            "$ref": "#/definitions/Step"
-          },
-          "readOnly": true,
-          "x-ms-identifiers": [
-            "id"
-          ]
-        }
-      }
-    },
-<<<<<<< HEAD
     "TriggerCriterion": {
       "type": "object",
       "description": "Solution request trigger criterion. SolutionId/ProblemClassificationId is the only supported trigger type for Solution PUT request. ReplacementKey is the only supported trigger type for Solution PATCH request.",
@@ -4027,153 +2847,6 @@
         ]
       }
     },
-=======
-    "TroubleshooterProvisioningState": {
-      "type": "string",
-      "description": "Status of troubleshooter provisioning.",
-      "enum": [
-        "Succeeded",
-        "Failed",
-        "Canceled",
-        "Running",
-        "AutoContinue"
-      ],
-      "x-ms-enum": {
-        "name": "TroubleshooterProvisioningState",
-        "modelAsString": true,
-        "values": [
-          {
-            "name": "Succeeded",
-            "value": "Succeeded"
-          },
-          {
-            "name": "Failed",
-            "value": "Failed"
-          },
-          {
-            "name": "Canceled",
-            "value": "Canceled"
-          },
-          {
-            "name": "Running",
-            "value": "Running"
-          },
-          {
-            "name": "AutoContinue",
-            "value": "AutoContinue"
-          }
-        ]
-      }
-    },
-    "TroubleshooterResource": {
-      "type": "object",
-      "description": "Troubleshooter response.",
-      "properties": {
-        "properties": {
-          "$ref": "#/definitions/TroubleshooterInstanceProperties",
-          "description": "Troubleshooter Instance properties.",
-          "x-ms-client-flatten": true
-        }
-      },
-      "allOf": [
-        {
-          "$ref": "../../../../../common-types/resource-management/v5/types.json#/definitions/ProxyResource"
-        }
-      ]
-    },
-    "TroubleshooterResponse": {
-      "type": "object",
-      "description": "User Response for Troubleshooter continue request",
-      "properties": {
-        "questionId": {
-          "type": "string",
-          "description": "id of the question."
-        },
-        "questionType": {
-          "$ref": "#/definitions/QuestionType",
-          "description": "Type of Question"
-        },
-        "response": {
-          "type": "string",
-          "description": "Response key for SingleInput. For Multi-line test/open ended question it is free form text"
-        }
-      }
-    },
-    "Type": {
-      "type": "string",
-      "description": "Type of Troubleshooting step.",
-      "enum": [
-        "Decision",
-        "Solution",
-        "Insight",
-        "AutomatedCheck",
-        "Input"
-      ],
-      "x-ms-enum": {
-        "name": "Type",
-        "modelAsString": true,
-        "values": [
-          {
-            "name": "Decision",
-            "value": "Decision"
-          },
-          {
-            "name": "Solution",
-            "value": "Solution"
-          },
-          {
-            "name": "Insight",
-            "value": "Insight"
-          },
-          {
-            "name": "AutomatedCheck",
-            "value": "AutomatedCheck"
-          },
-          {
-            "name": "Input",
-            "value": "Input"
-          }
-        ]
-      }
-    },
-    "ValidationScope": {
-      "type": "string",
-      "description": "Validation scope",
-      "enum": [
-        "None",
-        "URLFormat",
-        "GuidFormat",
-        "IpAddressFormat",
-        "NumberOnlyFormat"
-      ],
-      "x-ms-enum": {
-        "name": "ValidationScope",
-        "modelAsString": true,
-        "values": [
-          {
-            "name": "None",
-            "value": "None"
-          },
-          {
-            "name": "URLFormat",
-            "value": "URLFormat"
-          },
-          {
-            "name": "GuidFormat",
-            "value": "GuidFormat"
-          },
-          {
-            "name": "IpAddressFormat",
-            "value": "IpAddressFormat"
-          },
-          {
-            "name": "NumberOnlyFormat",
-            "value": "NumberOnlyFormat"
-          }
-        ]
-      }
-    },
->>>>>>> f52eecfd
     "Video": {
       "type": "object",
       "description": "Video detail",
@@ -4242,9 +2915,6 @@
       }
     }
   },
-<<<<<<< HEAD
-  "parameters": {}
-=======
   "parameters": {
     "Azure.ResourceManager.ResourceUriParameter": {
       "name": "scope",
@@ -4256,5 +2926,4 @@
       "x-ms-skip-url-encoding": true
     }
   }
->>>>>>> f52eecfd
 }
--- conflicted
+++ resolved
@@ -55,12 +55,6 @@
 swagger-to-sdk:
   - repo: azure-sdk-for-net-track2
   - repo: azure-sdk-for-python-track2
-<<<<<<< HEAD
-  - repo: azure-sdk-for-java
-=======
-  - repo: azure-sdk-for-go
->>>>>>> 44a26a16
-  - repo: azure-sdk-for-js
   - repo: azure-sdk-for-node
   - repo: azure-powershell
 ```
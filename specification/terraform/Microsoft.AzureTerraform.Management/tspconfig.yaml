parameters:
  "service-dir":
    default: "sdk/terraform"
emit:
  - "@azure-tools/typespec-autorest"
options:
  "@azure-tools/typespec-autorest":
    use-read-only-status-schema: true
    omit-unreachable-types: true
    emitter-output-dir: "{project-root}/.."
    azure-resource-provider-folder: "resource-manager"
    output-file: "{azure-resource-provider-folder}/{service-name}/{version-status}/{version}/export.json"
  "@azure-tools/typespec-csharp":
    flavor: azure
    package-dir: "Azure.ResourceManager.Terraform"
    clear-output-folder: true
    model-namespace: false
    namespace: "{package-dir}"
  "@azure-tools/typespec-go":
    service-dir: "sdk/resourcemanager/terraform"
    package-dir: "armterraform"
    module: "github.com/Azure/azure-sdk-for-go/{service-dir}/{package-dir}"
    fix-const-stuttering: true
    flavor: "azure"
    generate-samples: true
    generate-fakes: true
    head-as-boolean: true
    inject-spans: true
  "@azure-tools/typespec-java":
    package-dir: "azure-resourcemanager-terraform"
    flavor: "azure"
    namespace: "com.azure.resourcemanager.terraform"
    service-name: "Azure Terraform"
  "@azure-tools/typespec-python":
    package-dir: "azure-mgmt-terraform"
    package-name: "{package-dir}"
    flavor: "azure"
    generate-test: true
    generate-sample: true
  "@azure-tools/typespec-ts":
<<<<<<< HEAD
    azureSdkForJs: true
    isModularLibrary: true
    generateMetadata: true
    experimentalExtensibleEnums: true
=======
    is-modular-library: true
    generate-metadata: true
    hierarchy-client: false
    experimental-extensible-enums: true
    enable-operation-group: true
>>>>>>> bda0e172
    package-dir: "arm-terraform"
    flavor: "azure"
    package-details:
      name: "@azure/arm-terraform"
linter:
  extends:
    - "@azure-tools/typespec-azure-rulesets/resource-manager"<|MERGE_RESOLUTION|>--- conflicted
+++ resolved
@@ -38,18 +38,11 @@
     generate-test: true
     generate-sample: true
   "@azure-tools/typespec-ts":
-<<<<<<< HEAD
-    azureSdkForJs: true
-    isModularLibrary: true
-    generateMetadata: true
-    experimentalExtensibleEnums: true
-=======
     is-modular-library: true
     generate-metadata: true
     hierarchy-client: false
     experimental-extensible-enums: true
     enable-operation-group: true
->>>>>>> bda0e172
     package-dir: "arm-terraform"
     flavor: "azure"
     package-details:

## Go

These settings apply only when `--go` is specified on the command line.

```yaml $(go) && !$(track2)
go:
  license-header: MICROSOFT_MIT_NO_VERSION
  namespace: kubernetesconfiguration
  clear-output-folder: true
```

``` yaml $(go) && $(track2)
license-header: MICROSOFT_MIT_NO_VERSION
module-name: sdk/resourcemanager/kubernetesconfiguration/armkubernetesconfiguration
module: github.com/Azure/azure-sdk-for-go/$(module-name)
output-folder: $(go-sdk-folder)/$(module-name)
azure-arm: true
```

### Go multi-api 

``` yaml $(go) && $(multiapi) 
batch: 
<<<<<<< HEAD
  - tag: package-preview-2022-04
=======
  - tag: package-2022-03
>>>>>>> ef567751
  - tag: package-preview-2022-01
  - tag: package-preview-2021-11
  - tag: package-2021-09
  - tag: package-preview-2021-05
  - tag: package-2021-03
  - tag: package-preview-2020-10
  - tag: package-2020-07-01-preview
  - tag: package-2019-11-01-preview 
``` 

<<<<<<< HEAD
### Tag: package-preview-2022-04 and go

These settings apply only when `--tag=package-preview-2022-04 --go` is specified on the command line.
Please also specify `--go-sdks-folder=<path to the root directory of your azure-sdk-for-go clone>`.

```yaml $(tag) == 'package-preview-2022-04' && $(go)
namespace: kubernetesconfiguration
output-folder: $(go-sdk-folder)/services/preview/$(namespace)/mgmt/2022-04-01-preview/$(namespace)
=======
### Tag: package-2022-03 and go

These settings apply only when `--tag=package-2022-03 --go` is specified on the command line.
Please also specify `--go-sdks-folder=<path to the root directory of your azure-sdk-for-go clone>`.

```yaml $(tag) == 'package-2022-03' && $(go)
namespace: kubernetesconfiguration
output-folder: $(go-sdk-folder)/services/$(namespace)/mgmt/2022-03-01/$(namespace)
>>>>>>> ef567751
```

### Tag: package-preview-2022-01 and go

These settings apply only when `--tag=package-preview-2022-01 --go` is specified on the command line.
Please also specify `--go-sdks-folder=<path to the root directory of your azure-sdk-for-go clone>`.

```yaml $(tag) == 'package-preview-2022-01' && $(go)
namespace: kubernetesconfiguration
output-folder: $(go-sdk-folder)/services/preview/$(namespace)/mgmt/2022-01-01-preview/$(namespace)
```

### Tag: package-preview-2021-11 and go

These settings apply only when `--tag=package-preview-2021-11 --go` is specified on the command line.
Please also specify `--go-sdks-folder=<path to the root directory of your azure-sdk-for-go clone>`.

```yaml $(tag) == 'package-preview-2021-11' && $(go)
namespace: kubernetesconfiguration
output-folder: $(go-sdk-folder)/services/preview/$(namespace)/mgmt/2021-11-01-preview/$(namespace)
```

### Tag: package-2021-09 and go

These settings apply only when `--tag=package-2021-09 --go` is specified on the command line.
Please also specify `--go-sdks-folder=<path to the root directory of your azure-sdk-for-go clone>`.

```yaml $(tag) == 'package-2021-09' && $(go)
namespace: kubernetesconfiguration
output-folder: $(go-sdk-folder)/services/$(namespace)/mgmt/2021-09-01/$(namespace)
```

### Tag: package-preview-2021-05 and go

These settings apply only when `--tag=package-preview-2021-05 --go` is specified on the command line.
Please also specify `--go-sdks-folder=<path to the root directory of your azure-sdk-for-go clone>`.

```yaml $(tag) == 'package-preview-2021-05' && $(go)
namespace: kubernetesconfiguration
output-folder: $(go-sdk-folder)/services/preview/$(namespace)/mgmt/2021-05-01-preview/$(namespace)
```

### Tag: package-2021-03 and go

These settings apply only when `--tag=package-2021-03 --go` is specified on the command line.
Please also specify `--go-sdks-folder=<path to the root directory of your azure-sdk-for-go clone>`.

```yaml $(tag) == 'package-2021-03' && $(go)
namespace: kubernetesconfiguration
output-folder: $(go-sdk-folder)/services/$(namespace)/mgmt/2021-03-01/$(namespace)
```

### Tag: package-preview-2020-10 and go
These settings apply only when `--tag=package-preview-2020-10 --go` is specified on the command line.
Please also specify `--go-sdks-folder=<path to the root directory of your azure-sdk-for-go clone>`.
```yaml $(tag) == 'package-preview-2020-10' && $(go)
namespace: kubernetesconfiguration
output-folder: $(go-sdk-folder)/services/preview/$(namespace)/mgmt/2020-10-01-preview/$(namespace)
```

### Tag: package-2020-07-01-preview and go
These settings apply only when `--tag=package-2020-07-01-preview --go` is specified on the command line.
Please also specify `--go-sdks-folder=<path to the root directory of your azure-sdk-for-go clone>`.
```yaml $(tag) == 'package-2020-07-01-preview' && $(go)
namespace: kubernetesconfiguration
output-folder: $(go-sdk-folder)/services/preview/$(namespace)/mgmt/2020-07-01-preview/$(namespace)
```

### Tag: package-2019-11-01-preview and go

These settings apply only when `--tag=package-2019-11-01-preview --go` is specified on the command line.
Please also specify `--go-sdks-folder=<path to the root directory of your azure-sdk-for-go clone>`.

```yaml $(tag) == 'package-2019-11-01-preview' && $(go)
namespace: kubernetesconfiguration
output-folder: $(go-sdk-folder)/services/preview/$(namespace)/mgmt/2019-11-01-preview/$(namespace)
```<|MERGE_RESOLUTION|>--- conflicted
+++ resolved
@@ -21,11 +21,8 @@
 
 ``` yaml $(go) && $(multiapi) 
 batch: 
-<<<<<<< HEAD
   - tag: package-preview-2022-04
-=======
   - tag: package-2022-03
->>>>>>> ef567751
   - tag: package-preview-2022-01
   - tag: package-preview-2021-11
   - tag: package-2021-09
@@ -36,7 +33,6 @@
   - tag: package-2019-11-01-preview 
 ``` 
 
-<<<<<<< HEAD
 ### Tag: package-preview-2022-04 and go
 
 These settings apply only when `--tag=package-preview-2022-04 --go` is specified on the command line.
@@ -45,7 +41,8 @@
 ```yaml $(tag) == 'package-preview-2022-04' && $(go)
 namespace: kubernetesconfiguration
 output-folder: $(go-sdk-folder)/services/preview/$(namespace)/mgmt/2022-04-01-preview/$(namespace)
-=======
+```
+
 ### Tag: package-2022-03 and go
 
 These settings apply only when `--tag=package-2022-03 --go` is specified on the command line.
@@ -54,7 +51,6 @@
 ```yaml $(tag) == 'package-2022-03' && $(go)
 namespace: kubernetesconfiguration
 output-folder: $(go-sdk-folder)/services/$(namespace)/mgmt/2022-03-01/$(namespace)
->>>>>>> ef567751
 ```
 
 ### Tag: package-preview-2022-01 and go

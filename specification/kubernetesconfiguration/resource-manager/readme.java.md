## Java

These settings apply only when `--java` is specified on the command line.
Please also specify `--azure-libraries-for-java-folder=<path to the root directory of your azure-libraries-for-java clone>`.

``` yaml $(java)
azure-arm: true
fluent: true
namespace: com.microsoft.azure.management.kubernetesconfiguration
license-header: MICROSOFT_MIT_NO_CODEGEN
payload-flattening-threshold: 1
output-folder: $(azure-libraries-for-java-folder)/azure-mgmt-kubernetesconfiguration
```

### Java multi-api

``` yaml $(java) && $(multiapi)
batch:
  - tag: package-preview-2022-04
  - tag: package-2022-03
  - tag: package-preview-2022-01-15
  - tag: package-preview-2022-01
  - tag: package-preview-2021-11
  - tag: package-2021-09
  - tag: package-preview-2021-05
  - tag: package-2021-03-01
  - tag: package-preview-2020-10
  - tag: package-2020-07-01-preview
  - tag: package-2019-11-01-preview
```
<<<<<<< HEAD
=======

### Tag: package-preview-2022-04 and java

These settings apply only when `--tag=package-preview-2022-04 --java` is specified on the command line.
Please also specify `--azure-libraries-for-java-folder=<path to the root directory of your azure-sdk-for-java clone>`.

``` yaml $(tag) == 'package-preview-2022-04' && $(java) && $(multiapi)
java:
  namespace: com.microsoft.azure.management.kubernetesconfiguration.v2022_04_02_preview
  output-folder: $(azure-libraries-for-java-folder)/sdk/kubernetesconfiguration/mgmt-v2022_04_02_preview
  regenerate-manager: true
  generate-interface: true
```

>>>>>>> 48d85585
### Tag: package-preview-2022-03 and java

These settings apply only when `--tag=package-2022-03 --java` is specified on the command line.
Please also specify `--azure-libraries-for-java-folder=<path to the root directory of your azure-sdk-for-java clone>`.

``` yaml $(tag) == 'package-2022-03' && $(java) && $(multiapi)
java:
  namespace: com.microsoft.azure.management.kubernetesconfiguration.v2022_03_01
  output-folder: $(azure-libraries-for-java-folder)/sdk/kubernetesconfiguration/mgmt-v2022_03_01
  regenerate-manager: true
  generate-interface: true
```

### Tag: package-preview-2022-01-15 and java

These settings apply only when `--tag=package-preview-2022-01-15 --java` is specified on the command line.
Please also specify `--azure-libraries-for-java-folder=<path to the root directory of your azure-sdk-for-java clone>`.

``` yaml $(tag) == 'package-preview-2022-01-15' && $(java) && $(multiapi)
java:
  namespace: com.microsoft.azure.management.kubernetesconfiguration.v2022_01_15_preview
  output-folder: $(azure-libraries-for-java-folder)/sdk/kubernetesconfiguration/mgmt-v2022_01_15_preview
  regenerate-manager: true
  generate-interface: true
```

### Tag: package-preview-2022-01 and java

These settings apply only when `--tag=package-preview-2022-01 --java` is specified on the command line.
Please also specify `--azure-libraries-for-java-folder=<path to the root directory of your azure-sdk-for-java clone>`.

``` yaml $(tag) == 'package-preview-2022-01' && $(java) && $(multiapi)
java:
  namespace: com.microsoft.azure.management.kubernetesconfiguration.v2022_01_01_preview
  output-folder: $(azure-libraries-for-java-folder)/sdk/kubernetesconfiguration/mgmt-v2022_01_01_preview
  regenerate-manager: true
  generate-interface: true
```

### Tag: package-preview-2021-11 and java

These settings apply only when `--tag=package-preview-2021-11 --java` is specified on the command line.
Please also specify `--azure-libraries-for-java-folder=<path to the root directory of your azure-sdk-for-java clone>`.

``` yaml $(tag) == 'package-preview-2021-11' && $(java) && $(multiapi)
java:
  namespace: com.microsoft.azure.management.kubernetesconfiguration.v2021_11_01_preview
  output-folder: $(azure-libraries-for-java-folder)/sdk/kubernetesconfiguration/mgmt-v2021_11_01_preview
  regenerate-manager: true
  generate-interface: true
```

### Tag: package-2021-09 and java

These settings apply only when `--tag=package-2021-09 --java` is specified on the command line.
Please also specify `--azure-libraries-for-java-folder=<path to the root directory of your azure-sdk-for-java clone>`.

``` yaml $(tag) == 'package-2021-09' && $(java) && $(multiapi)
java:
  namespace: com.microsoft.azure.management.kubernetesconfiguration.v2021_09_01
  output-folder: $(azure-libraries-for-java-folder)/sdk/kubernetesconfiguration/mgmt-v2021_09_01
  regenerate-manager: true
  generate-interface: true
```

### Tag: package-preview-2021-05 and java

These settings apply only when `--tag=package-preview-2021-05 --java` is specified on the command line.
Please also specify `--azure-libraries-for-java-folder=<path to the root directory of your azure-sdk-for-java clone>`.

``` yaml $(tag) == 'package-preview-2021-05' && $(java) && $(multiapi)
java:
  namespace: com.microsoft.azure.management.kubernetesconfiguration.v2021_05_01_preview
  output-folder: $(azure-libraries-for-java-folder)/sdk/kubernetesconfiguration/mgmt-v2021_05_01_preview
  regenerate-manager: true
  generate-interface: true
```

### Tag: package-2021-03-01 and java

These settings apply only when `--tag=package-2021-03-01 --java` is specified on the command line.
Please also specify `--azure-libraries-for-java-folder=<path to the root directory of your azure-sdk-for-java clone>`.

``` yaml $(tag) == 'package-2021-03-01' && $(java) && $(multiapi)
java:
  namespace: com.microsoft.azure.management.kubernetesconfiguration.v2021_03_01
  output-folder: $(azure-libraries-for-java-folder)/sdk/kubernetesconfiguration/mgmt_v2021_03_01
  regenerate-manager: true
  generate-interface: true
```

### Tag: package-preview-2020-10 and java

These settings apply only when `--tag=package-preview-2020-10 --java` is specified on the command line.
Please also specify `--azure-libraries-for-java-folder=<path to the root directory of your azure-sdk-for-java clone>`.

``` yaml $(tag) == 'package-preview-2020-10' && $(java) && $(multiapi)
java:
  namespace: com.microsoft.azure.management.kubernetesconfiguration.v2020_10_01_preview
  output-folder: $(azure-libraries-for-java-folder)/sdk/kubernetesconfiguration/mgmt-v2020_10_01_preview
  regenerate-manager: true
  generate-interface: true
```

### Tag: package-2020-07-01-preview and java

These settings apply only when `--tag=package-2020-07-01-preview --java` is specified on the command line.
Please also specify `--azure-libraries-for-java-folder=<path to the root directory of your azure-sdk-for-java clone>`.

``` yaml $(tag) == 'package-2020-07-01-preview' && $(java) && $(multiapi)
java:
  namespace: com.microsoft.azure.management.kubernetesconfiguration.v2020_07_01_preview
  output-folder: $(azure-libraries-for-java-folder)/sdk/kubernetesconfiguration/mgmt-v2020_07_01_preview
  regenerate-manager: true
  generate-interface: true
```

### Tag: package-2019-11-01-preview and java

These settings apply only when `--tag=package-2019-11-01-preview --java` is specified on the command line.
Please also specify `--azure-libraries-for-java-folder=<path to the root directory of your azure-sdk-for-java clone>`.

``` yaml $(tag) == 'package-2019-11-01-preview' && $(java) && $(multiapi)
java:
  namespace: com.microsoft.azure.management.kubernetesconfiguration.v2019_11_01_preview
  output-folder: $(azure-libraries-for-java-folder)/sdk/kubernetesconfiguration/mgmt-v2019_11_01_preview
  regenerate-manager: true
  generate-interface: true
```<|MERGE_RESOLUTION|>--- conflicted
+++ resolved
@@ -28,8 +28,6 @@
   - tag: package-2020-07-01-preview
   - tag: package-2019-11-01-preview
 ```
-<<<<<<< HEAD
-=======
 
 ### Tag: package-preview-2022-04 and java
 
@@ -44,7 +42,6 @@
   generate-interface: true
 ```
 
->>>>>>> 48d85585
 ### Tag: package-preview-2022-03 and java
 
 These settings apply only when `--tag=package-2022-03 --java` is specified on the command line.

# kubernetesconfiguration

> see https://aka.ms/autorest

This is the AutoRest configuration file for KubernetesConfiguration.

## Getting Started

To build the SDKs for KubernetesConfiguration, simply install AutoRest via `npm` (`npm install -g autorest`) and then run:

> `autorest readme.md`

To see additional help and options, run:

> `autorest --help`

For other options on installation see [Installing AutoRest](https://aka.ms/autorest/install) on the AutoRest github page.

---

## Configuration

### Basic Information

These are the global settings for the KubernetesConfiguration.

``` yaml
title: SourceControlConfigurationClient
description: KubernetesConfiguration Client
openapi-type: arm
<<<<<<< HEAD
tag: package-preview-2024-06
```

---

### Tag: package-preview-2024-06

These settings apply only when `--tag=package-preview-2024-06` is specified on the command line.

``` yaml $(tag) == 'package-preview-2024-06'
input-file:
  - Microsoft.KubernetesConfiguration/preview/2024-06-01-preview/openapi.json
```

=======
tag: package-preview-2024-04
```

---

>>>>>>> 0529599c
### Tag: package-preview-2024-04

These settings apply only when `--tag=package-preview-2024-04` is specified on the command line.

``` yaml $(tag) == 'package-preview-2024-04'
input-file:
  - Microsoft.KubernetesConfiguration/stable/2023-05-01/extensions.json
  - Microsoft.KubernetesConfiguration/preview/2024-04-01-preview/fluxconfiguration.json
  - Microsoft.KubernetesConfiguration/stable/2023-05-01/kubernetesconfiguration.json
  - Microsoft.KubernetesConfiguration/stable/2023-05-01/operations.json
```

### Tag: package-2023-05

These settings apply only when `--tag=package-2023-05` is specified on the command line.

``` yaml $(tag) == 'package-2023-05'
input-file:
  - Microsoft.KubernetesConfiguration/stable/2023-05-01/extensions.json
  - Microsoft.KubernetesConfiguration/stable/2023-05-01/fluxconfiguration.json
  - Microsoft.KubernetesConfiguration/stable/2023-05-01/kubernetesconfiguration.json
  - Microsoft.KubernetesConfiguration/stable/2023-05-01/operations.json
```

### Tag: package-preview-2023-05

These settings apply only when `--tag=package-preview-2023-05` is specified on the command line.

``` yaml $(tag) == 'package-preview-2023-05'
input-file:
  - Microsoft.KubernetesConfiguration/preview/2023-05-01-preview/extensionTypes.json
  - Microsoft.KubernetesConfiguration/stable/2023-05-01/operations.json
  - Microsoft.KubernetesConfiguration/common/2023-05-01-preview/definitions.json
```

### Tag: package-2022-11

These settings apply only when `--tag=package-2022-11` is specified on the command line.

``` yaml $(tag) == 'package-2022-11'
input-file:
  - Microsoft.KubernetesConfiguration/stable/2022-11-01/extensions.json
  - Microsoft.KubernetesConfiguration/stable/2022-11-01/fluxconfiguration.json
  - Microsoft.KubernetesConfiguration/stable/2022-11-01/kubernetesconfiguration.json
  - Microsoft.KubernetesConfiguration/stable/2022-11-01/operations.json
```

### Tag: package-2022-07

These settings apply only when `--tag=package-2022-07` is specified on the command line.

```yaml $(tag) == 'package-2022-07'
input-file:
  - Microsoft.KubernetesConfiguration/stable/2022-07-01/extensions.json
  - Microsoft.KubernetesConfiguration/stable/2022-07-01/fluxconfiguration.json
  - Microsoft.KubernetesConfiguration/stable/2022-07-01/kubernetesconfiguration.json
  - Microsoft.KubernetesConfiguration/stable/2022-07-01/operations.json
```

### Tag: package-preview-2022-04

These settings apply only when `--tag=package-preview-2022-04` is specified on the command line.

``` yaml $(tag) == 'package-preview-2022-04'
input-file:
  - Microsoft.KubernetesConfiguration/preview/2022-04-02-preview/extensions.json
  - Microsoft.KubernetesConfiguration/stable/2022-03-01/fluxconfiguration.json
  - Microsoft.KubernetesConfiguration/stable/2022-03-01/kubernetesconfiguration.json
  - Microsoft.KubernetesConfiguration/stable/2022-03-01/operations.json
  - Microsoft.KubernetesConfiguration/preview/2022-04-02-preview/privateLinkScopes.json
```

``` yaml $(tag) == 'package-preview-2022-04-only'
input-file:
  - Microsoft.KubernetesConfiguration/preview/2022-04-02-preview/extensions.json
  - Microsoft.KubernetesConfiguration/preview/2022-04-02-preview/privateLinkScopes.json
```

### Tag: package-2022-03

These settings apply only when `--tag=package-2022-03` is specified on the command line.

``` yaml $(tag) == 'package-2022-03'
input-file:
  - Microsoft.KubernetesConfiguration/stable/2022-03-01/extensions.json
  - Microsoft.KubernetesConfiguration/stable/2022-03-01/fluxconfiguration.json
  - Microsoft.KubernetesConfiguration/stable/2022-03-01/kubernetesconfiguration.json
  - Microsoft.KubernetesConfiguration/stable/2022-03-01/operations.json
```

### Tag: package-preview-2022-01-15

These settings apply only when `--tag=package-preview-2022-01-15` is specified on the command line..

``` yaml $(tag) == 'package-preview-2022-01-15'
input-file:
  - Microsoft.KubernetesConfiguration/preview/2022-01-15-preview/extensionTypes.json
  - Microsoft.KubernetesConfiguration/preview/2022-01-01-preview/extensions.json
  - Microsoft.KubernetesConfiguration/preview/2022-01-01-preview/fluxconfiguration.json
  - Microsoft.KubernetesConfiguration/preview/2022-01-01-preview/kubernetesconfiguration.json
  - Microsoft.KubernetesConfiguration/preview/2022-01-01-preview/operations.json
```

``` yaml $(tag) == 'package-preview-2022-01-15-only'
input-file:
  - Microsoft.KubernetesConfiguration/preview/2022-01-15-preview/extensionTypes.json
```

### Tag: package-preview-2022-01

These settings apply only when `--tag=package-preview-2022-01` is specified on the command line.

``` yaml $(tag) == 'package-preview-2022-01'
input-file:
  - Microsoft.KubernetesConfiguration/preview/2022-01-01-preview/extensionTypes.json
  - Microsoft.KubernetesConfiguration/preview/2022-01-01-preview/extensions.json
  - Microsoft.KubernetesConfiguration/preview/2022-01-01-preview/fluxconfiguration.json
  - Microsoft.KubernetesConfiguration/preview/2022-01-01-preview/kubernetesconfiguration.json
  - Microsoft.KubernetesConfiguration/preview/2022-01-01-preview/operations.json
```

### Tag: package-preview-2021-11

These settings apply only when `--tag=package-preview-2021-11` is specified on the command line.

``` yaml $(tag) == 'package-preview-2021-11'
input-file:
  - Microsoft.KubernetesConfiguration/preview/2021-11-01-preview/extensions.json
  - Microsoft.KubernetesConfiguration/preview/2021-11-01-preview/extensionTypes.json
  - Microsoft.KubernetesConfiguration/preview/2021-11-01-preview/kubernetesconfiguration.json
  - Microsoft.KubernetesConfiguration/preview/2021-11-01-preview/fluxconfiguration.json
  - Microsoft.KubernetesConfiguration/preview/2021-11-01-preview/operations.json
```

### Tag: package-2021-09

These settings apply only when `--tag=package-2021-09` is specified on the command line.

``` yaml $(tag) == 'package-2021-09'
input-file:
  - Microsoft.KubernetesConfiguration/stable/2021-09-01/extensions.json
```

---

## Suppression

``` yaml
directive:
  - suppress: LongRunningResponseStatusCode
    reason: The validation tools do not properly recognize 202 as a supported response code.
    from: extensions.json
  - suppress: TopLevelResourcesListBySubscription
    reason: 'Microsoft.KubernetesConfiguration is a proxy resource provider under Microsoft.Kubernetes'
    from: extensions.json
  - suppress: TopLevelResourcesListBySubscription
    reason: 'Microsoft.KubernetesConfiguration is a proxy resource provider under Microsoft.Kubernetes'
    from: extensionTypes.json
  - suppress: BodyTopLevelProperties
    where: $.definitions.Extension.properties
    from: extensions.json
    reason: |-
      https://github.com/Azure/azure-resource-manager-rpc/blob/master/v1.0/common-api-contracts.md#system-metadata-for-all-azure-resources

      The systemData should be top level element based on the new requirement: 
      {
        "id": "/subscriptions/{id}/resourceGroups/{group}/providers/{rpns}/{type}/{name}",
        "name": "{name}",
        "type": "{resourceProviderNamespace}/{resourceType}",
        "location": "North US",
        "systemData":{
            "createdBy": "<string>",
            "createdByType": "<User|Application|ManagedIdentity|Key>",
            "createdAt": "<date-time>",
            "lastModifiedBy": "<string>",
            "lastModifiedByType": "<User|Application|ManagedIdentity|Key>",
            "lastModifiedAt": "<date-time>"
        },
        "tags": {
          "key1": "value 1",
          "key2": "value 2"
        },
        "kind": "resource kind",
        "properties": {
          "comment": "Resource defined structure"
        }
      }
```

### Tag: package-preview-2021-05

These settings apply only when `--tag=package-preview-2021-05` is specified on the command line.

``` yaml $(tag) == 'package-preview-2021-05'
input-file:
  - Microsoft.KubernetesConfiguration/preview/2021-05-01-preview/extensions.json
  - Microsoft.KubernetesConfiguration/preview/2021-05-01-preview/extensionTypes.json
  - Microsoft.KubernetesConfiguration/preview/2021-05-01-preview/kubernetesconfiguration.json
```

### Tag: package-2021-03

These settings apply only when `--tag=package-2021-03` is specified on the command line.

``` yaml $(tag) == 'package-2021-03'
input-file:
  - Microsoft.KubernetesConfiguration/stable/2021-03-01/kubernetesconfiguration.json
```

### Tag: package-preview-2020-10

These settings apply only when `--tag=package-preview-2020-10` is specified on the command line.

``` yaml $(tag) == 'package-preview-2020-10'
input-file:
  - Microsoft.KubernetesConfiguration/preview/2020-10-01-preview/kubernetesconfiguration.json
```

### Tag: package-2020-07-01-preview

These settings apply only when `--tag=package-2020-07-01-preview` is specified on the command line.

``` yaml $(tag) == 'package-2020-07-01-preview'
input-file:
  - Microsoft.KubernetesConfiguration/preview/2020-07-01-preview/kubernetesconfiguration.json
  - Microsoft.KubernetesConfiguration/preview/2020-07-01-preview/extensions.json
```

### Tag: package-2019-11-01-preview

These settings apply only when `--tag=package-2019-11-01-preview` is specified on the command line.

``` yaml $(tag) == 'package-2019-11-01-preview'
input-file:
  - Microsoft.KubernetesConfiguration/preview/2019-11-01-preview/kubernetesconfiguration.json
```

## Suppression

``` yaml
directive:
  - suppress: TopLevelResourcesListBySubscription
    reason: 'Microsoft.KubernetesConfiguration is a proxy resource provider under Microsoft.Kubernetes'
    from: kubernetesconfiguration.json
  - suppress: LongRunningResponseStatusCode
    reason: The validation tools do not properly recognize 202 as a supported response code.
    from: extensions.json
  - suppress: TopLevelResourcesListBySubscription
    reason: 'Microsoft.KubernetesConfiguration is a proxy resource provider under Microsoft.Kubernetes'
    from: extensions.json
  - suppress: LongRunningResponseStatusCode
    reason: The validation tools do not properly recognize 202 as a supported response code.
    from: fluxconfiguration.json
  - suppress: TopLevelResourcesListBySubscription
    from: fluxconfiguration.json
    reason: 'Microsoft.KubernetesConfiguration is a proxy resource provider under Microsoft.Kubernetes and Microsoft.ContainerServices'
  - suppress: BodyTopLevelProperties
    where: $.definitions.Extension.properties
    from: extensions.json
    reason: |-
      https://github.com/Azure/azure-resource-manager-rpc/blob/master/v1.0/common-api-contracts.md#system-metadata-for-all-azure-resources

      The systemData should be top level element based on the new requirement: 
      {
        "id": "/subscriptions/{id}/resourceGroups/{group}/providers/{rpns}/{type}/{name}",
        "name": "{name}",
        "type": "{resourceProviderNamespace}/{resourceType}",
        "location": "North US",
        "systemData":{
            "createdBy": "<string>",
            "createdByType": "<User|Application|ManagedIdentity|Key>",
            "createdAt": "<date-time>",
            "lastModifiedBy": "<string>",
            "lastModifiedByType": "<User|Application|ManagedIdentity|Key>",
            "lastModifiedAt": "<date-time>"
        },
        "tags": {
          "key1": "value 1",
          "key2": "value 2"
        },
        "kind": "resource kind",
        "properties": {
          "comment": "Resource defined structure"
        }
      }
```

---

# Code Generation

## Swagger to SDK

This section describes what SDK should be generated by the automatic system.
This is not used by Autorest itself.

``` yaml $(swagger-to-sdk)
swagger-to-sdk:
  - repo: azure-sdk-for-python
  - repo: azure-sdk-for-java
  - repo: azure-sdk-for-go
  - repo: azure-sdk-for-js
  - repo: azure-sdk-for-ruby
    after_scripts:
      - bundle install && rake arm:regen_all_profiles['azure_mgmt_kubernetesconfiguration']
  - repo: azure-resource-manager-schemas
  - repo: azure-powershell
```

## Go

See configuration in [readme.go.md](./readme.go.md)

## Python

See configuration in [readme.python.md](./readme.python.md)

## Ruby

See configuration in [readme.ruby.md](./readme.ruby.md)

## TypeScript

See configuration in [readme.typescript.md](./readme.typescript.md)

## CSharp

See configuration in [readme.csharp.md](./readme.csharp.md)<|MERGE_RESOLUTION|>--- conflicted
+++ resolved
@@ -28,12 +28,9 @@
 title: SourceControlConfigurationClient
 description: KubernetesConfiguration Client
 openapi-type: arm
-<<<<<<< HEAD
 tag: package-preview-2024-06
 ```
 
----
-
 ### Tag: package-preview-2024-06
 
 These settings apply only when `--tag=package-preview-2024-06` is specified on the command line.
@@ -43,13 +40,6 @@
   - Microsoft.KubernetesConfiguration/preview/2024-06-01-preview/openapi.json
 ```
 
-=======
-tag: package-preview-2024-04
-```
-
----
-
->>>>>>> 0529599c
 ### Tag: package-preview-2024-04
 
 These settings apply only when `--tag=package-preview-2024-04` is specified on the command line.

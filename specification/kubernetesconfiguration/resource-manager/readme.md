--- conflicted
+++ resolved
@@ -32,8 +32,6 @@
 ```
 
 ---
-<<<<<<< HEAD
-=======
 
 ### Tag: package-preview-2022-04
 
@@ -54,7 +52,6 @@
   - Microsoft.KubernetesConfiguration/preview/2022-04-02-preview/privateLinkScopes.json
 ```
 
->>>>>>> 48d85585
 ### Tag: package-2022-03
 
 These settings apply only when `--tag=package-2022-03` is specified on the command line.

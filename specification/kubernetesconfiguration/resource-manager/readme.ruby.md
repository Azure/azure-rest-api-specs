## Ruby

These settings apply only when `--ruby` is specified on the command line.

```yaml
package-name: azure_mgmt_kubernetesconfiguration
package-version: "0.1.1"
azure-arm: true
```

### Ruby multi-api

``` yaml $(ruby) && $(multiapi)
batch:
<<<<<<< HEAD
  - tag: package-preview-2022-01-15
=======
  - tag: package-2022-03
>>>>>>> 2a939260
  - tag: package-preview-2022-01
  - tag: package-preview-2021-11
  - tag: package-2021-09
  - tag: package-preview-2021-05
  - tag: package-2021-03-01
  - tag: package-preview-2020-10
  - tag: package-2020-07-01-preview
  - tag: package-2019-11-01-preview
```

<<<<<<< HEAD
### Tag: package-preview-2022-01-15 and ruby

These settings apply only when `--tag=package-preview-2022-01-15 --ruby` is specified on the command line.
Please also specify `--ruby-sdks-folder=<path to the root directory of your azure-sdk-for-ruby clone>`.

```yaml $(tag) == 'package-preview-2022-01-15' && $(ruby)
namespace: "Azure::KubernetesConfiguration::Mgmt::V2022_01_15_preview"
=======
### Tag: package-2022-03 and ruby

These settings apply only when `--tag=package-2022-03 --ruby` is specified on the command line.
Please also specify `--ruby-sdks-folder=<path to the root directory of your azure-sdk-for-ruby clone>`.

```yaml $(tag) == 'package-2022-03' && $(ruby)
namespace: "Azure::KubernetesConfiguration::Mgmt::V2022_03_01"
>>>>>>> 2a939260
output-folder: $(ruby-sdks-folder)/management/azure_mgmt_kubernetesconfiguration/lib
```

### Tag: package-preview-2022-01 and ruby

These settings apply only when `--tag=package-preview-2022-01 --ruby` is specified on the command line.
Please also specify `--ruby-sdks-folder=<path to the root directory of your azure-sdk-for-ruby clone>`.

```yaml $(tag) == 'package-preview-2022-01' && $(ruby)
namespace: "Azure::KubernetesConfiguration::Mgmt::V2022_01_01_preview"
output-folder: $(ruby-sdks-folder)/management/azure_mgmt_kubernetesconfiguration/lib
```

### Tag: package-preview-2021-11 and ruby

These settings apply only when `--tag=package-preview-2021-11 --ruby` is specified on the command line.
Please also specify `--ruby-sdks-folder=<path to the root directory of your azure-sdk-for-ruby clone>`.

```yaml $(tag) == 'package-preview-2021-11' && $(ruby)
namespace: "Azure::KubernetesConfiguration::Mgmt::V2021_11_01_preview"
output-folder: $(ruby-sdks-folder)/management/azure_mgmt_kubernetesconfiguration/lib
```

### Tag: package-2021-09 and ruby

These settings apply only when `--tag=package-2021-09 --ruby` is specified on the command line.
Please also specify `--ruby-sdks-folder=<path to the root directory of your azure-sdk-for-ruby clone>`.

```yaml $(tag) == 'package-2021-09' && $(ruby)
namespace: "Azure::KubernetesConfiguration::Mgmt::V2021_09_01"
output-folder: $(ruby-sdks-folder)/management/azure_mgmt_kubernetesconfiguration/lib
```

### Tag: package-preview-2021-05 and ruby

These settings apply only when `--tag=package-preview-2021-05 --ruby` is specified on the command line.
Please also specify `--ruby-sdks-folder=<path to the root directory of your azure-sdk-for-ruby clone>`.

```yaml $(tag) == 'package-preview-2021-05' && $(ruby)
namespace: "Azure::KubernetesConfiguration::Mgmt::V2021_05_01_preview"
output-folder: $(ruby-sdks-folder)/management/azure_mgmt_kubernetesconfiguration/lib
```

### Tag: package-2021-03-01 and ruby

These settings apply only when `--tag=package-2021-03-01 --ruby` is specified on the command line.
Please also specify `--ruby-sdks-folder=<path to the root directory of your azure-sdk-for-ruby clone>`.

```yaml $(tag) == 'package-2021-03-01' && $(ruby)
namespace: "Azure::KubernetesConfiguration::Mgmt::V2021_03_01"
output-folder: $(ruby-sdks-folder)/management/azure_mgmt_kubernetesconfiguration/lib
```

### Tag: package-preview-2020-10 and ruby

These settings apply only when `--tag=package-preview-2020-10 --ruby` is specified on the command line.
Please also specify `--ruby-sdks-folder=<path to the root directory of your azure-sdk-for-ruby clone>`.

```yaml $(tag) == 'package-preview-2020-10' && $(ruby)
namespace: "Azure::KubernetesConfiguration::Mgmt::V2020_10_01_preview"
output-folder: $(ruby-sdks-folder)/management/azure_mgmt_kubernetesconfiguration/lib
```

### Tag: package-2020-07-01-preview and ruby

These settings apply only when `--tag=package-2020-07-01-preview --ruby` is specified on the command line.
Please also specify `--ruby-sdks-folder=<path to the root directory of your azure-sdk-for-ruby clone>`.

```yaml $(tag) == 'package-2020-07-01-preview' && $(ruby)
namespace: "Azure::KubernetesConfiguration::Mgmt::V2020_07_01_preview"
output-folder: $(ruby-sdks-folder)/management/azure_mgmt_kubernetesconfiguration/lib
```

### Tag: package-2019-11-01-preview and ruby

These settings apply only when `--tag=package-2019-11-01-preview --ruby` is specified on the command line.
Please also specify `--ruby-sdks-folder=<path to the root directory of your azure-sdk-for-ruby clone>`.

```yaml $(tag) == 'package-2019-11-01-preview' && $(ruby)
namespace: "Azure::KubernetesConfiguration::Mgmt::V2019_11_01_preview"
output-folder: $(ruby-sdks-folder)/management/azure_mgmt_kubernetesconfiguration/lib
```<|MERGE_RESOLUTION|>--- conflicted
+++ resolved
@@ -12,11 +12,8 @@
 
 ``` yaml $(ruby) && $(multiapi)
 batch:
-<<<<<<< HEAD
+  - tag: package-2022-03
   - tag: package-preview-2022-01-15
-=======
-  - tag: package-2022-03
->>>>>>> 2a939260
   - tag: package-preview-2022-01
   - tag: package-preview-2021-11
   - tag: package-2021-09
@@ -27,7 +24,16 @@
   - tag: package-2019-11-01-preview
 ```
 
-<<<<<<< HEAD
+### Tag: package-2022-03 and ruby
+
+These settings apply only when `--tag=package-2022-03 --ruby` is specified on the command line.
+Please also specify `--ruby-sdks-folder=<path to the root directory of your azure-sdk-for-ruby clone>`.
+
+```yaml $(tag) == 'package-2022-03' && $(ruby)
+namespace: "Azure::KubernetesConfiguration::Mgmt::V2022_03_01"
+output-folder: $(ruby-sdks-folder)/management/azure_mgmt_kubernetesconfiguration/lib
+```
+
 ### Tag: package-preview-2022-01-15 and ruby
 
 These settings apply only when `--tag=package-preview-2022-01-15 --ruby` is specified on the command line.
@@ -35,15 +41,6 @@
 
 ```yaml $(tag) == 'package-preview-2022-01-15' && $(ruby)
 namespace: "Azure::KubernetesConfiguration::Mgmt::V2022_01_15_preview"
-=======
-### Tag: package-2022-03 and ruby
-
-These settings apply only when `--tag=package-2022-03 --ruby` is specified on the command line.
-Please also specify `--ruby-sdks-folder=<path to the root directory of your azure-sdk-for-ruby clone>`.
-
-```yaml $(tag) == 'package-2022-03' && $(ruby)
-namespace: "Azure::KubernetesConfiguration::Mgmt::V2022_03_01"
->>>>>>> 2a939260
 output-folder: $(ruby-sdks-folder)/management/azure_mgmt_kubernetesconfiguration/lib
 ```
 

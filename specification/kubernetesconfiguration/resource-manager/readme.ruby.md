--- conflicted
+++ resolved
@@ -12,11 +12,8 @@
 
 ``` yaml $(ruby) && $(multiapi)
 batch:
-<<<<<<< HEAD
   - tag: package-preview-2022-04
-=======
   - tag: package-2022-03
->>>>>>> ef567751
   - tag: package-preview-2022-01
   - tag: package-preview-2021-11
   - tag: package-2021-09
@@ -27,7 +24,6 @@
   - tag: package-2019-11-01-preview
 ```
 
-<<<<<<< HEAD
 ### Tag: package-preview-2022-04 and ruby
 
 These settings apply only when `--tag=package-preview-2022-04 --ruby` is specified on the command line.
@@ -35,7 +31,8 @@
 
 ```yaml $(tag) == 'package-preview-2022-04' && $(ruby)
 namespace: "Azure::KubernetesConfiguration::Mgmt::V2022_04_01_preview"
-=======
+```
+
 ### Tag: package-2022-03 and ruby
 
 These settings apply only when `--tag=package-2022-03 --ruby` is specified on the command line.
@@ -43,7 +40,6 @@
 
 ```yaml $(tag) == 'package-2022-03' && $(ruby)
 namespace: "Azure::KubernetesConfiguration::Mgmt::V2022_03_01"
->>>>>>> ef567751
 output-folder: $(ruby-sdks-folder)/management/azure_mgmt_kubernetesconfiguration/lib
 ```
 

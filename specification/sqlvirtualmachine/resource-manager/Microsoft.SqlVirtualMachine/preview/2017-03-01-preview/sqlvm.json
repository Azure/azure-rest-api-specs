--- conflicted
+++ resolved
@@ -669,14 +669,10 @@
         },
         "x-ms-long-running-operation": true,
         "x-ms-examples": {
-<<<<<<< HEAD
           "Creates or updates a SQL virtual machine with min parameters.": {
             "$ref": "./examples/CreateOrUpdateSqlVirtualMachineMIN.json"
           },
           "Creates or updates a SQL virtual machine with max paramenters.": {
-=======
-          "Creates or updates a SQL virtual machine with max parameters.": {
->>>>>>> 33ff643a
             "$ref": "./examples/CreateOrUpdateSqlVirtualMachineMAX.json"
           },
           "Creates or updates a SQL virtual machine and joins it to a SQL virtual machine group.": {

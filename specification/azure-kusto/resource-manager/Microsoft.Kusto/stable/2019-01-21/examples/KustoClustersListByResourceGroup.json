<<<<<<< HEAD
﻿{
  "parameters": {
    "subscriptionId": "12345678-1234-1234-1234-123456789098",
    "resourceGroupName": "kustorptest",
    "api-version": "2019-01-21"
  },
  "responses": {
    "200": {
      "body": {
        "value": [
          {
            "id": "/subscriptions/12345678-1234-1234-1234-123456789098/resourceGroups/kustorptest/providers/Microsoft.Kusto/Clusters/KustoClusterRPTest4",
            "name": "KustoClusterRPTest4",
            "type": "Microsoft.Kusto/Clusters",
            "location": "westus",
            "properties": {
              "provisioningState": "Succeeded"
            },
            "sku": {
              "name": "Standard_L8s",
              "capacity": 2,
              "tier": "Standard"
            }
          },
          {
            "id": "/subscriptions/12345678-1234-1234-1234-123456789098/resourceGroups/kustorptest/providers/Microsoft.Kusto/Clusters/KustoClusterRPTest3",
            "name": "KustoClusterRPTest3",
            "type": "Microsoft.Kusto/Clusters",
            "location": "westus",
            "properties": {
              "provisioningState": "Succeeded"
            },
            "sku": {
              "name": "Standard_L8s",
              "capacity": 2,
              "tier": "Standard"
            }
          }
        ]
      }
    }
  }
=======
﻿{
  "parameters": {
    "subscriptionId": "12345678-1234-1234-1234-123456789098",
    "resourceGroupName": "kustorptest",
    "api-version": "2019-01-21"
  },
  "responses": {
    "200": {
      "body": {
        "value": [
          {
            "id": "/subscriptions/12345678-1234-1234-1234-123456789098/resourceGroups/kustorptest/providers/Microsoft.Kusto/Clusters/KustoClusterRPTest4",
            "name": "KustoClusterRPTest4",
            "type": "Microsoft.Kusto/Clusters",
            "location": "westus",
            "properties": {
              "provisioningState": "Succeeded"
            },
            "sku": {
              "name": "L8",
              "capacity": 2,
              "tier": "Standard"
            }
          },
          {
            "id": "/subscriptions/12345678-1234-1234-1234-123456789098/resourceGroups/kustorptest/providers/Microsoft.Kusto/Clusters/KustoClusterRPTest3",
            "name": "KustoClusterRPTest3",
            "type": "Microsoft.Kusto/Clusters",
            "location": "westus",
            "properties": {
              "provisioningState": "Succeeded"
            },
            "sku": {
              "name": "L8",
              "capacity": 2,
              "tier": "Standard"
            }
          }
        ]
      }
    }
  }
>>>>>>> 463b431f
}<|MERGE_RESOLUTION|>--- conflicted
+++ resolved
@@ -1,4 +1,3 @@
-<<<<<<< HEAD
 ﻿{
   "parameters": {
     "subscriptionId": "12345678-1234-1234-1234-123456789098",
@@ -41,48 +40,4 @@
       }
     }
   }
-=======
-﻿{
-  "parameters": {
-    "subscriptionId": "12345678-1234-1234-1234-123456789098",
-    "resourceGroupName": "kustorptest",
-    "api-version": "2019-01-21"
-  },
-  "responses": {
-    "200": {
-      "body": {
-        "value": [
-          {
-            "id": "/subscriptions/12345678-1234-1234-1234-123456789098/resourceGroups/kustorptest/providers/Microsoft.Kusto/Clusters/KustoClusterRPTest4",
-            "name": "KustoClusterRPTest4",
-            "type": "Microsoft.Kusto/Clusters",
-            "location": "westus",
-            "properties": {
-              "provisioningState": "Succeeded"
-            },
-            "sku": {
-              "name": "L8",
-              "capacity": 2,
-              "tier": "Standard"
-            }
-          },
-          {
-            "id": "/subscriptions/12345678-1234-1234-1234-123456789098/resourceGroups/kustorptest/providers/Microsoft.Kusto/Clusters/KustoClusterRPTest3",
-            "name": "KustoClusterRPTest3",
-            "type": "Microsoft.Kusto/Clusters",
-            "location": "westus",
-            "properties": {
-              "provisioningState": "Succeeded"
-            },
-            "sku": {
-              "name": "L8",
-              "capacity": 2,
-              "tier": "Standard"
-            }
-          }
-        ]
-      }
-    }
-  }
->>>>>>> 463b431f
 }
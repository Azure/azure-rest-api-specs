--- conflicted
+++ resolved
@@ -1,4 +1,3 @@
-<<<<<<< HEAD
 {
   "swagger": "2.0",
   "info": {
@@ -2291,2193 +2290,4 @@
         }
     }
   }
-=======
-{
-  "swagger": "2.0",
-  "info": {
-    "title": "KustoManagementClient",
-    "version": "2019-01-21"
-  },
-  "host": "management.azure.com",
-  "schemes": [
-    "https"
-  ],
-  "consumes": [
-    "application/json"
-  ],
-  "produces": [
-    "application/json"
-  ],
-  "paths": {
-    "/subscriptions/{subscriptionId}/resourceGroups/{resourceGroupName}/providers/Microsoft.Kusto/clusters/{clusterName}": {
-      "get": {
-        "tags": [
-          "Clusters"
-        ],
-        "operationId": "Clusters_Get",
-        "x-ms-examples": {
-          "KustoClustersGet": {
-            "$ref": "./examples/KustoClustersGet.json"
-          }
-        },
-        "description": "Gets a Kusto cluster.",
-        "parameters": [
-          {
-            "$ref": "#/parameters/ResourceGroupParameter"
-          },
-          {
-            "$ref": "#/parameters/ClusterNameParameter"
-          },
-          {
-            "$ref": "#/parameters/SubscriptionIdParameter"
-          },
-          {
-            "$ref": "#/parameters/ApiVersionParameter"
-          }
-        ],
-        "responses": {
-          "200": {
-            "description": "The Kusto cluster.",
-            "schema": {
-              "$ref": "#/definitions/Cluster"
-            }
-          },
-          "default": {
-            "description": "Error response describing why the operation failed.",
-            "schema": {
-              "$ref": "#/definitions/CloudError"
-            }
-          }
-        }
-      },
-      "put": {
-        "tags": [
-          "Clusters"
-        ],
-        "operationId": "Clusters_CreateOrUpdate",
-        "x-ms-examples": {
-          "KustoClustersCreateOrUpdate": {
-            "$ref": "./examples/KustoClustersCreateOrUpdate.json"
-          }
-        },
-        "x-ms-long-running-operation": true,
-        "description": "Create or update a Kusto cluster.",
-        "parameters": [
-          {
-            "$ref": "#/parameters/ResourceGroupParameter"
-          },
-          {
-            "$ref": "#/parameters/ClusterNameParameter"
-          },
-          {
-            "name": "parameters",
-            "in": "body",
-            "required": true,
-            "schema": {
-              "$ref": "#/definitions/Cluster"
-            },
-            "description": "The Kusto cluster parameters supplied to the CreateOrUpdate operation."
-          },
-          {
-            "$ref": "#/parameters/SubscriptionIdParameter"
-          },
-          {
-            "$ref": "#/parameters/ApiVersionParameter"
-          }
-        ],
-        "responses": {
-          "200": {
-            "description": "Successfully updated the Cluster.",
-            "schema": {
-              "$ref": "#/definitions/Cluster"
-            }
-          },
-          "201": {
-            "description": "Successfully created the cluster.",
-            "schema": {
-              "$ref": "#/definitions/Cluster"
-            }
-          },
-          "default": {
-            "description": "Error response describing why the operation failed.",
-            "schema": {
-              "$ref": "#/definitions/CloudError"
-            }
-          }
-        }
-      },
-      "patch": {
-        "tags": [
-          "Clusters"
-        ],
-        "operationId": "Clusters_Update",
-        "x-ms-examples": {
-          "KustoClustersUpdate": {
-            "$ref": "./examples/KustoClustersUpdate.json"
-          }
-        },
-        "x-ms-long-running-operation": true,
-        "description": "Update a Kusto cluster.",
-        "parameters": [
-          {
-            "$ref": "#/parameters/ResourceGroupParameter"
-          },
-          {
-            "$ref": "#/parameters/ClusterNameParameter"
-          },
-          {
-            "name": "parameters",
-            "in": "body",
-            "required": true,
-            "schema": {
-              "$ref": "#/definitions/ClusterUpdate"
-            },
-            "description": "The Kusto cluster parameters supplied to the Update operation."
-          },
-          {
-            "$ref": "#/parameters/SubscriptionIdParameter"
-          },
-          {
-            "$ref": "#/parameters/ApiVersionParameter"
-          }
-        ],
-        "responses": {
-          "200": {
-            "description": "Successfully updated the Cluster.",
-            "schema": {
-              "$ref": "#/definitions/Cluster"
-            }
-          },
-          "201": {
-            "description": "Successfully updated the cluster.",
-            "schema": {
-              "$ref": "#/definitions/Cluster"
-            }
-          },
-          "default": {
-            "description": "Error response describing why the operation failed.",
-            "schema": {
-              "$ref": "#/definitions/CloudError"
-            }
-          }
-        }
-      },
-      "delete": {
-        "tags": [
-          "Clusters"
-        ],
-        "operationId": "Clusters_Delete",
-        "x-ms-examples": {
-          "KustoClustersDelete": {
-            "$ref": "./examples/KustoClustersDelete.json"
-          }
-        },
-        "x-ms-long-running-operation": true,
-        "description": "Deletes a Kusto cluster.",
-        "parameters": [
-          {
-            "$ref": "#/parameters/ResourceGroupParameter"
-          },
-          {
-            "$ref": "#/parameters/ClusterNameParameter"
-          },
-          {
-            "$ref": "#/parameters/SubscriptionIdParameter"
-          },
-          {
-            "$ref": "#/parameters/ApiVersionParameter"
-          }
-        ],
-        "responses": {
-          "200": {
-            "description": "OK -- cluster deleted successfully."
-          },
-          "202": {
-            "description": "Accepted the delete cluster request."
-          },
-          "204": {
-            "description": "NoContent -- cluster does not exist in the subscription."
-          },
-          "default": {
-            "description": "Error response describing why the operation failed.",
-            "schema": {
-              "$ref": "#/definitions/CloudError"
-            }
-          }
-        }
-      }
-    },
-    "/subscriptions/{subscriptionId}/resourceGroups/{resourceGroupName}/providers/Microsoft.Kusto/clusters/{clusterName}/stop": {
-      "post": {
-        "tags": [
-          "Clusters"
-        ],
-        "operationId": "Clusters_Stop",
-        "x-ms-examples": {
-          "KustoClustersStop": {
-            "$ref": "./examples/KustoClustersStop.json"
-          }
-        },
-        "x-ms-long-running-operation": true,
-        "description": "Stops a Kusto cluster.",
-        "parameters": [
-          {
-            "$ref": "#/parameters/ResourceGroupParameter"
-          },
-          {
-            "$ref": "#/parameters/ClusterNameParameter"
-          },
-          {
-            "$ref": "#/parameters/SubscriptionIdParameter"
-          },
-          {
-            "$ref": "#/parameters/ApiVersionParameter"
-          }
-        ],
-        "responses": {
-          "200": {
-            "description": "OK."
-          },
-          "202": {
-            "description": "Accepted"
-          },
-          "default": {
-            "description": "Error response describing why the operation failed.",
-            "schema": {
-              "$ref": "#/definitions/CloudError"
-            }
-          }
-        }
-      }
-    },
-    "/subscriptions/{subscriptionId}/resourceGroups/{resourceGroupName}/providers/Microsoft.Kusto/clusters/{clusterName}/start": {
-      "post": {
-        "tags": [
-          "Clusters"
-        ],
-        "operationId": "Clusters_Start",
-        "x-ms-examples": {
-          "KustoClustersStart": {
-            "$ref": "./examples/KustoClustersStart.json"
-          }
-        },
-        "x-ms-long-running-operation": true,
-        "description": "Starts a Kusto cluster.",
-        "parameters": [
-          {
-            "$ref": "#/parameters/ResourceGroupParameter"
-          },
-          {
-            "$ref": "#/parameters/ClusterNameParameter"
-          },
-          {
-            "$ref": "#/parameters/SubscriptionIdParameter"
-          },
-          {
-            "$ref": "#/parameters/ApiVersionParameter"
-          }
-        ],
-        "responses": {
-          "200": {
-            "description": "OK."
-          },
-          "202": {
-            "description": "Accepted."
-          },
-          "default": {
-            "description": "Error response describing why the operation failed.",
-            "schema": {
-              "$ref": "#/definitions/CloudError"
-            }
-          }
-        }
-      }
-    },
-    "/subscriptions/{subscriptionId}/resourceGroups/{resourceGroupName}/providers/Microsoft.Kusto/clusters": {
-      "get": {
-        "tags": [
-          "Clusters"
-        ],
-        "operationId": "Clusters_ListByResourceGroup",
-        "x-ms-examples": {
-          "KustoClustersListByResourceGroup": {
-            "$ref": "./examples/KustoClustersListByResourceGroup.json"
-          }
-        },
-        "description": "Lists all Kusto clusters within a resource group.",
-        "parameters": [
-          {
-            "$ref": "#/parameters/ResourceGroupParameter"
-          },
-          {
-            "$ref": "#/parameters/SubscriptionIdParameter"
-          },
-          {
-            "$ref": "#/parameters/ApiVersionParameter"
-          }
-        ],
-        "responses": {
-          "200": {
-            "description": "OK.",
-            "schema": {
-              "$ref": "#/definitions/ClusterListResult"
-            }
-          },
-          "default": {
-            "description": "Error response describing why the operation failed.",
-            "schema": {
-              "$ref": "#/definitions/CloudError"
-            }
-          }
-        },
-        "x-ms-pageable": {
-          "nextLinkName": null
-        }
-      }
-    },
-    "/subscriptions/{subscriptionId}/providers/Microsoft.Kusto/clusters": {
-      "get": {
-        "tags": [
-          "Clusters"
-        ],
-        "operationId": "Clusters_List",
-        "x-ms-examples": {
-          "KustoClustersList": {
-            "$ref": "./examples/KustoClustersList.json"
-          }
-        },
-        "description": "Lists all Kusto clusters within a subscription.",
-        "parameters": [
-          {
-            "$ref": "#/parameters/SubscriptionIdParameter"
-          },
-          {
-            "$ref": "#/parameters/ApiVersionParameter"
-          }
-        ],
-        "responses": {
-          "200": {
-            "description": "OK.",
-            "schema": {
-              "$ref": "#/definitions/ClusterListResult"
-            }
-          },
-          "default": {
-            "description": "Error response describing why the operation failed.",
-            "schema": {
-              "$ref": "#/definitions/CloudError"
-            }
-          }
-        },
-        "x-ms-pageable": {
-          "nextLinkName": null
-        }
-      }
-    },
-    "/subscriptions/{subscriptionId}/providers/Microsoft.Kusto/skus": {
-      "get": {
-        "description": "Lists eligible SKUs for Kusto resource provider.",
-        "x-ms-examples": {
-          "KustoClustersListSkus": {
-            "$ref": "./examples/KustoClustersListSkus.json"
-          }
-        },
-        "operationId": "Clusters_ListSkus",
-        "parameters": [
-          {
-            "$ref": "#/parameters/ApiVersionParameter"
-          },
-          {
-            "$ref": "#/parameters/SubscriptionIdParameter"
-          }
-        ],
-        "responses": {
-          "200": {
-            "description": "OK.",
-            "schema": { "$ref": "#/definitions/ListSkusResult" }
-          },
-          "default": {
-            "description": "Error response describing why the operation failed.",
-            "schema": {
-              "$ref": "#/definitions/CloudError"
-            }
-          }
-        },
-        "x-ms-pageable": {
-          "nextLinkName": null
-        }
-      }
-    },
-    "/subscriptions/{subscriptionId}/providers/Microsoft.Kusto/locations/{location}/checkNameAvailability": {
-      "post": {
-        "tags": [
-          "Clusters"
-        ],
-        "operationId": "Clusters_CheckNameAvailability",
-        "x-ms-examples": {
-          "KustoClustersCheckNameAvailability": {
-            "$ref": "./examples/KustoClustersCheckNameAvailability.json"
-          }
-        },
-        "description": "Checks that the cluster name is valid and is not already in use.",
-        "parameters": [
-          {
-            "$ref": "#/parameters/ApiVersionParameter"
-          },
-          {
-            "$ref": "#/parameters/SubscriptionIdParameter"
-          },
-          {
-            "name": "location",
-            "in": "path",
-            "description": "Azure location.",
-            "required": true,
-            "type": "string"
-          },
-          {
-            "name": "clusterName",
-            "in": "body",
-            "required": true,
-            "schema": {
-              "$ref": "#/definitions/ClusterCheckNameRequest"
-            },
-            "description": "The name of the cluster."
-          }
-        ],
-        "responses": {
-          "200": {
-            "description": "OK -- Operation to check the kusto resource name availability was successful.",
-            "schema": {
-              "$ref": "#/definitions/CheckNameResult"
-            }
-          },
-          "default": {
-            "description": "Error response describing why the operation failed.",
-            "schema": {
-              "$ref": "#/definitions/CloudError"
-            }
-          }
-        }
-      }
-    },
-    "/subscriptions/{subscriptionId}/resourceGroups/{resourceGroupName}/providers/Microsoft.Kusto/clusters/{clusterName}/checkNameAvailability": {
-      "post": {
-        "tags": [
-          "Databases"
-        ],
-        "operationId": "Databases_CheckNameAvailability",
-        "x-ms-examples": {
-          "KustoDatabaseCheckNameAvailability": {
-            "$ref": "./examples/KustoDatabasesCheckNameAvailability.json"
-          }
-        },
-        "description": "Checks that the database name is valid and is not already in use.",
-        "parameters": [
-          {
-            "$ref": "#/parameters/ResourceGroupParameter"
-          },
-          {
-            "$ref": "#/parameters/ClusterNameParameter"
-          },
-          {
-            "$ref": "#/parameters/ApiVersionParameter"
-          },
-          {
-            "$ref": "#/parameters/SubscriptionIdParameter"
-          },
-          {
-            "name": "databaseName",
-            "in": "body",
-            "required": true,
-            "schema": {
-              "$ref": "#/definitions/DatabaseCheckNameRequest"
-            },
-            "description": "The name of the database."
-          }
-        ],
-        "responses": {
-          "200": {
-            "description": "OK -- Operation to check the kusto resource name availability was successful.",
-            "schema": {
-              "$ref": "#/definitions/CheckNameResult"
-            }
-          },
-          "default": {
-            "description": "Error response describing why the operation failed.",
-            "schema": {
-              "$ref": "#/definitions/CloudError"
-            }
-          }
-        }
-      }
-    },
-    "/subscriptions/{subscriptionId}/resourceGroups/{resourceGroupName}/providers/Microsoft.Kusto/clusters/{clusterName}/skus": {
-      "get": {
-        "tags": [
-          "Clusters"
-        ],
-        "operationId": "Clusters_ListSkusByResource",
-        "x-ms-examples": {
-          "KustoClustersListResourceSkus": {
-            "$ref": "./examples/KustoClustersListResourceSkus.json"
-          }
-        },
-        "description": "Returns the SKUs available for the provided resource.",
-        "parameters": [
-          {
-            "$ref": "#/parameters/ResourceGroupParameter"
-          },
-          {
-            "$ref": "#/parameters/ClusterNameParameter"
-          },
-          {
-            "$ref": "#/parameters/ApiVersionParameter"
-          },
-          {
-            "$ref": "#/parameters/SubscriptionIdParameter"
-          }
-        ],
-        "responses": {
-          "200": {
-            "description": "OK.",
-            "schema": { "$ref": "#/definitions/ListResourceSkusResult" }
-          },
-          "default": {
-            "description": "Error response describing why the operation failed.",
-            "schema": {
-              "$ref": "#/definitions/CloudError"
-            }
-          }
-        },
-        "x-ms-pageable": {
-          "nextLinkName": null
-        }
-      }
-    },
-    "/subscriptions/{subscriptionId}/resourceGroups/{resourceGroupName}/providers/Microsoft.Kusto/clusters/{clusterName}/databases": {
-      "get": {
-        "tags": [
-          "Databases"
-        ],
-        "description": "Returns the list of databases of the given Kusto cluster.",
-        "operationId": "Databases_ListByCluster",
-        "x-ms-examples": {
-          "KustoDatabasesListByCluster": {
-            "$ref": "./examples/KustoDatabasesListByCluster.json"
-          }
-        },
-        "parameters": [
-          {
-            "$ref": "#/parameters/ResourceGroupParameter"
-          },
-          {
-            "$ref": "#/parameters/ClusterNameParameter"
-          },
-          {
-            "$ref": "#/parameters/SubscriptionIdParameter"
-          },
-          {
-            "$ref": "#/parameters/ApiVersionParameter"
-          }
-        ],
-        "responses": {
-          "200": {
-            "description": "Successfully retrieved the list of databases.",
-            "schema": {
-              "$ref": "#/definitions/DatabaseListResult"
-            }
-          },
-          "default": {
-            "description": "Error response describing why the operation failed.",
-            "schema": {
-              "$ref": "#/definitions/CloudError"
-            }
-          }
-        },
-        "x-ms-pageable": {
-          "nextLinkName": null
-        }
-      }
-    },
-    "/subscriptions/{subscriptionId}/resourceGroups/{resourceGroupName}/providers/Microsoft.Kusto/clusters/{clusterName}/databases/{databaseName}": {
-      "get": {
-        "tags": [
-          "Databases"
-        ],
-        "description": "Returns a database.",
-        "operationId": "Databases_Get",
-        "x-ms-examples": {
-          "KustoDatabasesGet": {
-            "$ref": "./examples/KustoDatabasesGet.json"
-          }
-        },
-        "parameters": [
-          {
-            "$ref": "#/parameters/ResourceGroupParameter"
-          },
-          {
-            "$ref": "#/parameters/ClusterNameParameter"
-          },
-          {
-            "$ref": "#/parameters/DatabaseNameParameter"
-          },
-          {
-            "$ref": "#/parameters/SubscriptionIdParameter"
-          },
-          {
-            "$ref": "#/parameters/ApiVersionParameter"
-          }
-        ],
-        "responses": {
-          "200": {
-            "description": "Successfully retrieved the specified database.",
-            "schema": {
-              "$ref": "#/definitions/Database"
-            }
-          },
-          "default": {
-            "description": "Error response describing why the operation failed.",
-            "schema": {
-              "$ref": "#/definitions/CloudError"
-            }
-          }
-        }
-      },
-      "put": {
-        "tags": [
-          "Databases"
-        ],
-        "description": "Creates or updates a database.",
-        "operationId": "Databases_CreateOrUpdate",
-        "x-ms-examples": {
-          "KustoDatabasesCreateOrUpdate": {
-            "$ref": "./examples/KustoDatabasesCreateOrUpdate.json"
-          }
-        },
-        "parameters": [
-          {
-            "$ref": "#/parameters/ResourceGroupParameter"
-          },
-          {
-            "$ref": "#/parameters/ClusterNameParameter"
-          },
-          {
-            "$ref": "#/parameters/DatabaseNameParameter"
-          },
-          {
-            "name": "parameters",
-            "in": "body",
-            "required": true,
-            "schema": {
-              "$ref": "#/definitions/Database"
-            },
-            "description": "The database parameters supplied to the CreateOrUpdate operation."
-          },
-          {
-            "$ref": "#/parameters/SubscriptionIdParameter"
-          },
-          {
-            "$ref": "#/parameters/ApiVersionParameter"
-          }
-        ],
-        "responses": {
-          "200": {
-            "description": "Successfully updated the database.",
-            "schema": {
-              "$ref": "#/definitions/Database"
-            }
-          },
-          "201": {
-            "description": "Successfully created the database.",
-            "schema": {
-              "$ref": "#/definitions/Database"
-            }
-          },
-          "202": {
-            "description": "Accepted the create database request."
-          },
-          "default": {
-            "description": "Error response describing why the operation failed.",
-            "schema": {
-              "$ref": "#/definitions/CloudError"
-            }
-          }
-        },
-        "x-ms-long-running-operation": true
-      },
-      "patch": {
-        "tags": [
-          "Databases"
-        ],
-        "description": "Updates a database.",
-        "operationId": "Databases_Update",
-        "x-ms-examples": {
-          "KustoDatabasesUpdate": {
-            "$ref": "./examples/KustoDatabasesUpdate.json"
-          }
-        },
-        "parameters": [
-          {
-            "$ref": "#/parameters/ResourceGroupParameter"
-          },
-          {
-            "$ref": "#/parameters/ClusterNameParameter"
-          },
-          {
-            "$ref": "#/parameters/DatabaseNameParameter"
-          },
-          {
-            "name": "parameters",
-            "in": "body",
-            "required": true,
-            "schema": {
-              "$ref": "#/definitions/DatabaseUpdate"
-            },
-            "description": "The database parameters supplied to the Update operation."
-          },
-          {
-            "$ref": "#/parameters/SubscriptionIdParameter"
-          },
-          {
-            "$ref": "#/parameters/ApiVersionParameter"
-          }
-        ],
-        "responses": {
-          "200": {
-            "description": "Successfully updated the database.",
-            "schema": {
-              "$ref": "#/definitions/Database"
-            }
-          },
-          "201": {
-            "description": "Successfully updated the database.",
-            "schema": {
-              "$ref": "#/definitions/Database"
-            }
-          },
-          "202": {
-            "description": "Accepted the update database request."
-          },
-          "default": {
-            "description": "Error response describing why the operation failed.",
-            "schema": {
-              "$ref": "#/definitions/CloudError"
-            }
-          }
-        },
-        "x-ms-long-running-operation": true
-      },
-      "delete": {
-        "tags": [
-          "Databases"
-        ],
-        "description": "Deletes the database with the given name.",
-        "operationId": "Databases_Delete",
-        "x-ms-examples": {
-          "KustoDatabasesDelete": {
-            "$ref": "./examples/KustoDatabasesDelete.json"
-          }
-        },
-        "parameters": [
-          {
-            "$ref": "#/parameters/ResourceGroupParameter"
-          },
-          {
-            "$ref": "#/parameters/ClusterNameParameter"
-          },
-          {
-            "$ref": "#/parameters/DatabaseNameParameter"
-          },
-          {
-            "$ref": "#/parameters/SubscriptionIdParameter"
-          },
-          {
-            "$ref": "#/parameters/ApiVersionParameter"
-          }
-        ],
-        "responses": {
-          "200": {
-            "description": "Successfully deleted the database."
-          },
-          "202": {
-            "description": "Accepted."
-          },
-          "204": {
-            "description": "The specified database does not exist."
-          },
-          "default": {
-            "description": "Error response describing why the operation failed.",
-            "schema": {
-              "$ref": "#/definitions/CloudError"
-            }
-          }
-        },
-        "x-ms-long-running-operation": true
-      }
-    },
-    "/subscriptions/{subscriptionId}/resourceGroups/{resourceGroupName}/providers/Microsoft.Kusto/clusters/{clusterName}/databases/{databaseName}/listPrincipals": {
-      "post": {
-        "tags": [
-          "Databases"
-        ],
-        "description": "Returns a list of database principals of the given Kusto cluster and database.",
-        "operationId": "Databases_ListPrincipals",
-        "x-ms-examples": {
-          "KustoDatabaseListPrincipals": {
-            "$ref": "./examples/KustoDatabaseListPrincipals.json"
-          }
-        },
-        "parameters": [
-          {
-            "$ref": "#/parameters/ResourceGroupParameter"
-          },
-          {
-            "$ref": "#/parameters/ClusterNameParameter"
-          },
-          {
-            "$ref": "#/parameters/DatabaseNameParameter"
-          },
-          {
-            "$ref": "#/parameters/SubscriptionIdParameter"
-          },
-          {
-            "$ref": "#/parameters/ApiVersionParameter"
-          }
-        ],
-        "responses": {
-          "200": {
-            "description": "Successfully retrieved the list of database principals.",
-            "schema": {
-              "$ref": "#/definitions/DatabasePrincipalListResult"
-            }
-          },
-          "default": {
-            "description": "Error response describing why the operation failed.",
-            "schema": {
-              "$ref": "#/definitions/CloudError"
-            }
-          }
-        },
-        "x-ms-pageable": {
-          "nextLinkName": null
-        }
-      }
-    },
-    "/subscriptions/{subscriptionId}/resourceGroups/{resourceGroupName}/providers/Microsoft.Kusto/clusters/{clusterName}/databases/{databaseName}/addPrincipals": {
-      "post": {
-        "tags": [
-          "Databases"
-        ],
-        "operationId": "Databases_AddPrincipals",
-        "x-ms-examples": {
-          "KustoDatabaseAddPrincipals": {
-            "$ref": "./examples/KustoDatabaseAddPrincipals.json"
-          }
-        },
-        "description": "Add Database principals permissions.",
-        "parameters": [
-          {
-            "$ref": "#/parameters/ResourceGroupParameter"
-          },
-          {
-            "$ref": "#/parameters/ClusterNameParameter"
-          },
-          {
-            "$ref": "#/parameters/DatabaseNameParameter"
-          },
-          {
-            "$ref": "#/parameters/SubscriptionIdParameter"
-          },
-          {
-            "$ref": "#/parameters/ApiVersionParameter"
-          },
-          {
-            "name": "databasePrincipalsToAdd",
-            "in": "body",
-            "required": true,
-            "schema": {
-              "$ref": "#/definitions/DatabasePrincipalListRequest"
-            },
-            "description": "List of database principals to add."
-          }
-        ],
-        "responses": {
-          "200": {
-            "description": "OK -- Successfully added the list of database principals. Returns the updated list of principals.",
-            "schema": {
-              "$ref": "#/definitions/DatabasePrincipalListResult"
-            }
-          },
-          "default": {
-            "description": "Error response describing why the operation failed.",
-            "schema": {
-              "$ref": "#/definitions/CloudError"
-            }
-          }
-        }
-      }
-    },
-    "/subscriptions/{subscriptionId}/resourceGroups/{resourceGroupName}/providers/Microsoft.Kusto/clusters/{clusterName}/databases/{databaseName}/removePrincipals": {
-      "post": {
-        "tags": [
-          "Databases"
-        ],
-        "operationId": "Databases_RemovePrincipals",
-        "x-ms-examples": {
-          "KustoDatabaseRemovePrincipals": {
-            "$ref": "./examples/KustoDatabaseRemovePrincipals.json"
-          }
-        },
-        "description": "Remove Database principals permissions.",
-        "parameters": [
-          {
-            "$ref": "#/parameters/ResourceGroupParameter"
-          },
-          {
-            "$ref": "#/parameters/ClusterNameParameter"
-          },
-          {
-            "$ref": "#/parameters/DatabaseNameParameter"
-          },
-          {
-            "$ref": "#/parameters/SubscriptionIdParameter"
-          },
-          {
-            "$ref": "#/parameters/ApiVersionParameter"
-          },
-          {
-            "name": "databasePrincipalsToRemove",
-            "in": "body",
-            "required": true,
-            "schema": {
-              "$ref": "#/definitions/DatabasePrincipalListRequest"
-            },
-            "description": "List of database principals to remove."
-          }
-        ],
-        "responses": {
-          "200": {
-            "description": "OK -- Successfully removed the list of database principals. Returns the updated list of principals.",
-            "schema": {
-              "$ref": "#/definitions/DatabasePrincipalListResult"
-            }
-          },
-          "default": {
-            "description": "Error response describing why the operation failed.",
-            "schema": {
-              "$ref": "#/definitions/CloudError"
-            }
-          }
-        }
-      }
-    },
-    "/subscriptions/{subscriptionId}/resourceGroups/{resourceGroupName}/providers/Microsoft.Kusto/clusters/{clusterName}/databases/{databaseName}/dataConnections": {
-      "get": {
-        "tags": [
-          "DataConnections"
-        ],
-        "description": "Returns the list of data connections of the given Kusto database.",
-        "operationId": "DataConnections_ListByDatabase",
-        "x-ms-examples": {
-          "KustoDatabasesListByCluster": {
-            "$ref": "./examples/KustoDataConnectionsListByDatabase.json"
-          }
-        },
-        "parameters": [
-          {
-            "$ref": "#/parameters/ResourceGroupParameter"
-          },
-          {
-            "$ref": "#/parameters/ClusterNameParameter"
-          },
-          {
-            "$ref": "#/parameters/DatabaseNameParameter"
-          },
-          {
-            "$ref": "#/parameters/SubscriptionIdParameter"
-          },
-          {
-            "$ref": "#/parameters/ApiVersionParameter"
-          }
-        ],
-        "responses": {
-          "200": {
-            "description": "Successfully retrieved the list of data connections.",
-            "schema": {
-              "$ref": "#/definitions/DataConnectionListResult"
-            }
-          },
-          "default": {
-            "description": "Error response describing why the operation failed.",
-            "schema": {
-              "$ref": "#/definitions/CloudError"
-            }
-          }
-        },
-        "x-ms-pageable": {
-          "nextLinkName": null
-        }
-      }
-    },
-    "/subscriptions/{subscriptionId}/resourceGroups/{resourceGroupName}/providers/Microsoft.Kusto/clusters/{clusterName}/databases/{databaseName}/dataConnectionValidation": {
-      "post": {
-        "tags": [
-          "DataConnections"
-        ],
-        "operationId": "DataConnections_dataConnectionValidation",
-        "x-ms-examples": {
-          "KustoDataConnectionValidation": {
-            "$ref": "./examples/KustoDataConnectionValidation.json"
-          }
-        },
-        "description": "Checks that the data connection parameters are valid.",
-        "parameters": [
-          {
-            "$ref": "#/parameters/ResourceGroupParameter"
-          },
-          {
-            "$ref": "#/parameters/ClusterNameParameter"
-          },
-          {
-            "$ref": "#/parameters/DatabaseNameParameter"
-          },
-          {
-            "$ref": "#/parameters/ApiVersionParameter"
-          },
-          {
-            "$ref": "#/parameters/SubscriptionIdParameter"
-          },
-          {
-            "name": "parameters",
-            "in": "body",
-            "required": true,
-            "schema": {
-              "$ref": "#/definitions/DataConnectionValidation"
-            },
-            "description": "The data connection parameters supplied to the CreateOrUpdate operation."
-          }
-        ],
-        "responses": {
-          "200": {
-            "description": "OK -- Operation to check the kusto resource name availability was successful.",
-            "schema": {
-              "$ref": "#/definitions/DataConnectionValidationListResult"
-            }
-          }
-        }
-      }
-    },
-    "/subscriptions/{subscriptionId}/resourceGroups/{resourceGroupName}/providers/Microsoft.Kusto/clusters/{clusterName}/databases/{databaseName}/dataConnections/{dataConnectionName}": {
-      "get": {
-        "tags": [
-          "DataConnections"
-        ],
-        "description": "Returns a data connection.",
-        "operationId": "DataConnections_Get",
-        "x-ms-examples": {
-          "KustoDataConnectionsGet": {
-            "$ref": "./examples/KustoDataConnectionsGet.json"
-          }
-        },
-        "parameters": [
-          {
-            "$ref": "#/parameters/ResourceGroupParameter"
-          },
-          {
-            "$ref": "#/parameters/ClusterNameParameter"
-          },
-          {
-            "$ref": "#/parameters/DatabaseNameParameter"
-          },
-          {
-            "$ref": "#/parameters/DataConnectionNameParameter"
-          },
-          {
-            "$ref": "#/parameters/SubscriptionIdParameter"
-          },
-          {
-            "$ref": "#/parameters/ApiVersionParameter"
-          }
-        ],
-        "responses": {
-          "200": {
-            "description": "Successfully retrieved the specified data connection.",
-            "schema": {
-              "$ref": "#/definitions/DataConnection"
-            }
-          },
-          "default": {
-            "description": "Error response describing why the operation failed.",
-            "schema": {
-              "$ref": "#/definitions/CloudError"
-            }
-          }
-        }
-      },
-      "put": {
-        "tags": [
-          "DataConnections"
-        ],
-        "description": "Creates or updates a data connection.",
-        "operationId": "DataConnections_CreateOrUpdate",
-        "x-ms-examples": {
-          "KustoDataConnectionsCreateOrUpdate": {
-            "$ref": "./examples/KustoDataConnectionsCreateOrUpdate.json"
-          }
-        },
-        "parameters": [
-          {
-            "$ref": "#/parameters/ResourceGroupParameter"
-          },
-          {
-            "$ref": "#/parameters/ClusterNameParameter"
-          },
-          {
-            "$ref": "#/parameters/DatabaseNameParameter"
-          },
-          {
-            "$ref": "#/parameters/DataConnectionNameParameter"
-          },
-          {
-            "name": "parameters",
-            "in": "body",
-            "required": true,
-            "schema": {
-              "$ref": "#/definitions/DataConnection"
-            },
-            "description": "The data connection parameters supplied to the CreateOrUpdate operation."
-          },
-          {
-            "$ref": "#/parameters/SubscriptionIdParameter"
-          },
-          {
-            "$ref": "#/parameters/ApiVersionParameter"
-          }
-        ],
-        "responses": {
-          "200": {
-            "description": "Successfully updated the data connection.",
-            "schema": {
-              "$ref": "#/definitions/DataConnection"
-            }
-          },
-          "201": {
-            "description": "Successfully created the data connection.",
-            "schema": {
-              "$ref": "#/definitions/DataConnection"
-            }
-          },
-          "202": {
-            "description": "Accepted the create data connection request."
-          },
-          "default": {
-            "description": "Error response describing why the operation failed.",
-            "schema": {
-              "$ref": "#/definitions/CloudError"
-            }
-          }
-        },
-        "x-ms-long-running-operation": true
-      },
-      "patch": {
-        "tags": [
-          "DataConnections"
-        ],
-        "description": "Updates a data connection.",
-        "operationId": "DataConnections_Update",
-        "x-ms-examples": {
-          "KustoDataConnectionsUpdate": {
-            "$ref": "./examples/KustoDataConnectionsUpdate.json"
-          }
-        },
-        "parameters": [
-          {
-            "$ref": "#/parameters/ResourceGroupParameter"
-          },
-          {
-            "$ref": "#/parameters/ClusterNameParameter"
-          },
-          {
-            "$ref": "#/parameters/DatabaseNameParameter"
-          },
-          {
-            "$ref": "#/parameters/DataConnectionNameParameter"
-          },
-          {
-            "name": "parameters",
-            "in": "body",
-            "required": true,
-            "schema": {
-              "$ref": "#/definitions/DataConnection"
-            },
-            "description": "The data connection parameters supplied to the Update operation."
-          },
-          {
-            "$ref": "#/parameters/SubscriptionIdParameter"
-          },
-          {
-            "$ref": "#/parameters/ApiVersionParameter"
-          }
-        ],
-        "responses": {
-          "200": {
-            "description": "Successfully updated the data connection.",
-            "schema": {
-              "$ref": "#/definitions/DataConnection"
-            }
-          },
-          "201": {
-            "description": "Successfully updated the data connection.",
-            "schema": {
-              "$ref": "#/definitions/DataConnection"
-            }
-          },
-          "202": {
-            "description": "Accepted the update data connection request."
-          },
-          "default": {
-            "description": "Error response describing why the operation failed.",
-            "schema": {
-              "$ref": "#/definitions/CloudError"
-            }
-          }
-        },
-        "x-ms-long-running-operation": true
-      },
-      "delete": {
-        "tags": [
-          "DataConnections"
-        ],
-        "description": "Deletes the data connection with the given name.",
-        "operationId": "DataConnections_Delete",
-        "x-ms-examples": {
-          "KustoDataConnectionsDelete": {
-            "$ref": "./examples/KustoDataConnectionsDelete.json"
-          }
-        },
-        "parameters": [
-          {
-            "$ref": "#/parameters/ResourceGroupParameter"
-          },
-          {
-            "$ref": "#/parameters/ClusterNameParameter"
-          },
-          {
-            "$ref": "#/parameters/DatabaseNameParameter"
-          },
-          {
-            "$ref": "#/parameters/DataConnectionNameParameter"
-          },
-          {
-            "$ref": "#/parameters/SubscriptionIdParameter"
-          },
-          {
-            "$ref": "#/parameters/ApiVersionParameter"
-          }
-        ],
-        "responses": {
-          "200": {
-            "description": "Successfully deleted the data connection."
-          },
-          "202": {
-            "description": "Accepted."
-          },
-          "204": {
-            "description": "The specified data connection does not exist."
-          },
-          "default": {
-            "description": "Error response describing why the operation failed.",
-            "schema": {
-              "$ref": "#/definitions/CloudError"
-            }
-          }
-        },
-        "x-ms-long-running-operation": true
-      }
-    },
-    "/providers/Microsoft.Kusto/operations": {
-      "get": {
-        "tags": [
-          "Operations"
-        ],
-        "operationId": "Operations_List",
-        "x-ms-examples": {
-          "KustoOperationsList": {
-            "$ref": "./examples/KustoOperationsList.json"
-          }
-        },
-        "description": "Lists available operations for the Microsoft.Kusto provider.",
-        "parameters": [
-          {
-            "$ref": "#/parameters/ApiVersionParameter"
-          }
-        ],
-        "responses": {
-          "200": {
-            "description": "The operation was successful. The response contains the list of available operations.",
-            "schema": {
-              "$ref": "#/definitions/OperationListResult"
-            }
-          },
-          "default": {
-            "description": "Error response describing why the operation failed.",
-            "schema": {
-              "$ref": "#/definitions/CloudError"
-            }
-          }
-        },
-        "x-ms-pageable": {
-          "nextLinkName": "nextLink"
-        }
-      }
-    }
-  },
-  "definitions": {
-    "ClusterProperties": {
-      "properties": {
-        "state": {
-          "type": "string",
-          "readOnly": true,
-          "description": "The state of the resource.",
-          "enum": [
-            "Creating",
-            "Unavailable",
-            "Running",
-            "Deleting",
-            "Deleted",
-            "Stopping",
-            "Stopped",
-            "Starting",
-            "Updating"
-          ],
-          "x-ms-enum": {
-            "name": "State",
-            "modelAsString": true
-          }
-        },
-        "provisioningState": {
-          "type": "string",
-          "readOnly": true,
-          "description": "The provisioned state of the resource.",
-          "enum": [
-            "Running",
-            "Creating",
-            "Deleting",
-            "Succeeded",
-            "Failed"
-          ],
-          "x-ms-enum": {
-            "name": "ProvisioningState",
-            "modelAsString": true
-          }
-        },
-        "uri": {
-          "type": "string",
-          "readOnly": true,
-          "description": "The cluster URI."
-        },
-        "dataIngestionUri": {
-          "type": "string",
-          "readOnly": true,
-          "description": "The cluster data ingestion URI."
-        },
-        "trustedExternalTenants": {
-          "type": "array",
-          "items": {
-            "$ref": "#/definitions/TrustedExternalTenant"
-          },
-          "description": "The cluster's external tenants."
-        }
-      },
-      "description": "Class representing the Kusto cluster properties."
-    },
-    "TrustedExternalTenant": {
-      "properties": {
-        "value": {
-          "type": "string",
-          "description": "GUID representing an external tenant."
-        }
-      },
-      "description": "Represents a tenant ID that is trusted by the cluster."
-    },
-    "AzureResourceSku": {
-      "properties": {
-        "resourceType": {
-          "type": "string",
-          "description": "Resource Namespace and Type."
-        },
-        "sku": {
-          "$ref": "#/definitions/AzureSku",
-          "description": "The SKU details."
-        },
-        "capacity": {
-          "$ref": "#/definitions/AzureCapacity",
-          "description": "The SKU capacity."
-        }
-      },
-      "description": "Azure resource SKU definition."
-    },
-    "AzureCapacity": {
-      "type": "object",
-      "required": [
-        "minimum",
-        "maximum",
-        "default",
-        "scaleType"
-      ],
-      "properties": {
-        "scaleType": {
-          "description": "Scale type.",
-          "type": "string",
-          "enum": [
-            "automatic",
-            "manual",
-            "none"
-          ],
-          "x-ms-enum": {
-            "name": "AzureScaleType",
-            "modelAsString": true
-          }
-        },
-        "minimum": {
-          "description": "Minimum allowed capacity.",
-          "type": "integer"
-        },
-        "maximum": {
-          "description": "Maximum allowed capacity.",
-          "type": "integer"
-        },
-        "default": {
-          "description": "The default capacity that would be used.",
-          "type": "integer"
-        }
-      },
-      "description": "Azure capacity definition."
-    },
-    "AzureSku": {
-      "type": "object",
-      "required": [
-        "name",
-        "tier"
-      ],
-      "properties": {
-        "name": {
-          "description": "SKU name.",
-          "type": "string",
-          "enum": [
-            "D13_v2",
-            "D14_v2",
-            "L8",
-            "L16",
-            "D11_v2",
-            "D12_v2",
-            "L4"
-          ],
-          "x-ms-enum": {
-            "name": "AzureSkuName",
-            "modelAsString": true
-          }
-        },
-        "capacity": {
-          "description": "SKU capacity.",
-          "type": "integer"
-        },
-        "tier": {
-          "description": "SKU tier.",
-          "type": "string",
-          "enum": [
-            "Standard"
-          ],
-          "x-ms-enum": {
-            "name": "AzureSkuTier",
-            "modelAsString": true
-          }
-        }
-      },
-      "description": "Azure SKU definition."
-    },
-    "DatabaseStatistics": {
-      "type": "object",
-      "readOnly": true,
-      "properties": {
-        "size": {
-          "type": "number",
-          "description": "The database size - the total size of compressed data and index in bytes."
-        }
-      },
-      "description": "A class that contains database statistics information."
-    },
-    "DatabaseProperties": {
-      "properties": {
-        "provisioningState": {
-          "type": "string",
-          "readOnly": true,
-          "description": "The provisioned state of the resource.",
-          "enum": [
-            "Running",
-            "Creating",
-            "Deleting",
-            "Succeeded",
-            "Failed"
-          ],
-          "x-ms-enum": {
-            "name": "ProvisioningState",
-            "modelAsString": true
-          }
-        },
-        "softDeletePeriod": {
-          "type": "string",
-          "format": "duration",
-          "description": "The time the data should be kept before it stops being accessible to queries in TimeSpan."
-        },
-        "hotCachePeriod": {
-          "type": "string",
-          "format": "duration",
-          "description": "The time the data that should be kept in cache for fast queries in TimeSpan."
-        },
-        "statistics": {
-          "$ref": "#/definitions/DatabaseStatistics",
-          "description": "The statistics of the database."
-        }
-      },
-      "description": "Class representing the Kusto database properties."
-    },
-    "EventHubConnectionProperties": {
-      "properties": {
-        "eventHubResourceId": {
-          "type": "string",
-          "description": "The resource ID of the event hub to be used to create a data connection."
-        },
-        "consumerGroup": {
-          "type": "string",
-          "description": "The event hub consumer group."
-        },
-        "tableName": {
-          "type": "string",
-          "description": "The table where the data should be ingested. Optionally the table information can be added to each message."
-        },
-        "mappingRuleName": {
-          "type": "string",
-          "description": "The mapping rule to be used to ingest the data. Optionally the mapping information can be added to each message."
-        },
-        "dataFormat": {
-          "$ref": "#/definitions/DataFormat",
-          "description": "The data format of the message. Optionally the data format can be added to each message."
-        }
-      },
-      "required": [
-        "eventHubResourceId",
-        "consumerGroup"
-      ],
-      "description": "Class representing the Kusto event hub connection properties."
-    },
-    "DataFormat": {
-      "description": "The data format of the message. Optionally the data format can be added to each message.",
-      "type": "string",
-      "enum": [
-        "MULTIJSON",
-        "JSON",
-        "CSV",
-        "TSV",
-        "SCSV",
-        "SOHSV",
-        "PSV",
-        "TXT",
-        "RAW",
-        "SINGLEJSON",
-        "AVRO"
-      ],
-      "x-ms-enum": {
-        "name": "dataFormat",
-        "modelAsString": true
-      }
-    },
-    "EventGridConnectionProperties": {
-      "properties": {
-        "storageAccountResourceId": {
-          "type": "string",
-          "description": "The resource ID of the storage account where the data resides."
-        },
-        "eventHubResourceId": {
-          "type": "string",
-          "description": "The resource ID where the event grid is configured to send events."
-        },
-        "consumerGroup": {
-          "type": "string",
-          "description": "The event hub consumer group."
-        },
-        "tableName": {
-          "type": "string",
-          "description": "The table where the data should be ingested. Optionally the table information can be added to each message."
-        },
-        "mappingRuleName": {
-          "type": "string",
-          "description": "The mapping rule to be used to ingest the data. Optionally the mapping information can be added to each message."
-        },
-        "dataFormat": {
-          "$ref": "#/definitions/DataFormat",
-          "description": "The data format of the message. Optionally the data format can be added to each message."
-        }
-      },
-      "required": [
-        "storageAccountResourceId",
-        "eventHubResourceId",
-        "consumerGroup",
-        "tableName",
-        "dataFormat"
-      ],
-      "description": "Class representing the Kusto event grid connection properties."
-    },
-    "Cluster": {
-      "required": [
-        "sku"
-      ],
-      "properties": {
-        "sku": {
-          "$ref": "#/definitions/AzureSku",
-          "description": "The SKU of the cluster."
-        },
-        "properties": {
-          "x-ms-client-flatten": true,
-          "$ref": "#/definitions/ClusterProperties",
-          "description": "The cluster properties."
-        }
-      },
-      "allOf": [
-        {
-          "$ref": "../../../../../common-types/resource-management/v1/types.json#/definitions/TrackedResource"
-        }
-      ],
-      "description": "Class representing a Kusto cluster."
-    },
-    "ClusterUpdate": {
-      "properties": {
-        "tags": {
-          "type": "object",
-          "additionalProperties": {
-            "type": "string"
-          },
-          "x-ms-mutability": [
-            "read",
-            "create",
-            "update"
-          ],
-          "description": "Resource tags."
-        },
-        "location": {
-          "type": "string",
-          "description": "Resource location."
-        },
-        "sku": {
-          "$ref": "#/definitions/AzureSku",
-          "description": "The SKU of the cluster."
-        },
-        "properties": {
-          "x-ms-client-flatten": true,
-          "description": "The cluster properties.",
-          "$ref": "#/definitions/ClusterProperties"
-        }
-      },
-      "allOf": [
-        {
-          "$ref": "../../../../../common-types/resource-management/v1/types.json#/definitions/Resource"
-        }
-      ],
-      "description": "Class representing an update to a Kusto cluster."
-    },
-    "Database": {
-      "properties": {
-        "location": {
-          "type": "string",
-          "description": "Resource location."
-        },
-        "properties": {
-          "x-ms-client-flatten": true,
-          "description": "The database properties.",
-          "$ref": "#/definitions/DatabaseProperties"
-        }
-      },
-      "allOf": [
-        {
-          "$ref": "../../../../../common-types/resource-management/v1/types.json#/definitions/ProxyResource"
-        }
-      ],
-      "description": "Class representing a Kusto database."
-    },
-    "DatabaseUpdate": {
-      "properties": {
-        "location": {
-          "type": "string",
-          "description": "Resource location."
-        },
-        "properties": {
-          "x-ms-client-flatten": true,
-          "description": "The properties of the updated database.",
-          "$ref": "#/definitions/DatabaseProperties"
-        }
-      },
-      "allOf": [
-        {
-          "$ref": "../../../../../common-types/resource-management/v1/types.json#/definitions/Resource"
-        }
-      ],
-      "description": "Class representing an update to a Kusto database."
-    },
-    "DatabasePrincipal": {
-      "type": "object",
-      "required": [
-        "name",
-        "role",
-        "type"
-      ],
-      "properties": {
-        "role": {
-          "description": "Database principal role.",
-          "type": "string",
-          "enum": [
-            "Admin",
-            "Ingestor",
-            "Monitor",
-            "User",
-            "UnrestrictedViewers",
-            "Viewer"
-          ],
-          "x-ms-enum": {
-            "name": "DatabasePrincipalRole",
-            "modelAsString": true
-          }
-        },
-        "name": {
-          "description": "Database principal name.",
-          "type": "string"
-        },
-        "type": {
-          "description": "Database principal type.",
-          "type": "string",
-          "enum": [
-            "App",
-            "Group",
-            "User"
-          ],
-          "x-ms-enum": {
-            "name": "DatabasePrincipalType",
-            "modelAsString": true
-          }
-        },
-        "fqn": {
-          "description": "Database principal fully qualified name.",
-          "type": "string"
-        },
-        "email": {
-          "description": "Database principal email if exists.",
-          "type": "string"
-        },
-        "appId": {
-          "description": "Application id - relevant only for application principal type.",
-          "type": "string"
-        }
-      },
-      "description": "A class representing database principal entity."
-    },
-    "ClusterListResult": {
-      "properties": {
-        "value": {
-          "type": "array",
-          "items": {
-            "$ref": "#/definitions/Cluster"
-          },
-          "description": "The list of Kusto clusters."
-        }
-      },
-      "description": "The list Kusto clusters operation response."
-    },
-    "DatabaseListResult": {
-      "properties": {
-        "value": {
-          "type": "array",
-          "items": {
-            "$ref": "#/definitions/Database"
-          },
-          "description": "The list of Kusto databases."
-        }
-      },
-      "description": "The list Kusto databases operation response."
-    },
-    "DatabasePrincipalListResult": {
-      "properties": {
-        "value": {
-          "type": "array",
-          "items": {
-            "$ref": "#/definitions/DatabasePrincipal"
-          },
-          "description": "The list of Kusto database principals."
-        }
-      },
-      "description": "The list Kusto database principals operation response."
-    },
-    "DataConnection": {
-      "required": [
-        "kind"
-      ],
-      "properties": {
-        "location": {
-          "type": "string",
-          "description": "Resource location."
-        },
-        "kind": {
-          "description": "Kind of the endpoint for the data connection",
-          "enum": [
-            "EventHub",
-            "EventGrid"
-          ],
-          "type": "string",
-          "x-ms-enum": {
-            "name": "Kind",
-            "modelAsString": true
-          }
-        }
-      },
-      "allOf": [
-        {
-          "$ref": "../../../../../common-types/resource-management/v1/types.json#/definitions/ProxyResource"
-        }
-      ],
-      "description": "Class representing an data connection.",
-      "discriminator": "kind"
-    },
-    "DataConnectionValidationResult": {
-      "type": "object",
-      "properties": {
-        "errorMessage": {
-          "type": "string",
-          "description": "A message which indicates a problem in data connection validation."
-        }
-      },
-      "description": "The result returned from a data connection validation request."
-    },
-    "DatabasePrincipalListRequest": {
-      "properties": {
-        "value": {
-          "type": "array",
-          "items": {
-            "$ref": "#/definitions/DatabasePrincipal"
-          },
-          "description": "The list of Kusto database principals."
-        }
-      },
-      "description": "The list Kusto database principals operation request."
-    },
-    "DataConnectionValidation": {
-      "properties": {
-        "dataConnectionName": {
-          "type": "string",
-          "description": "The name of the data connection."
-        },
-        "properties": {
-          "$ref": "#/definitions/DataConnection",
-          "description": "The data connection properties to validate."
-        }
-      },
-      "description": "Class representing an data connection validation."
-    },
-    "EventHubDataConnection": {
-      "properties": {
-        "properties": {
-          "x-ms-client-flatten": true,
-          "description": "The Event Hub data connection properties to validate.",
-          "$ref": "#/definitions/EventHubConnectionProperties"
-        }
-      },
-      "allOf": [
-        {
-          "$ref": "#/definitions/DataConnection"
-        }
-      ],
-      "description": "Class representing an event hub data connection.",
-      "x-ms-discriminator-value": "EventHub"
-    },
-    "EventGridDataConnection": {
-      "properties": {
-        "properties": {
-          "x-ms-client-flatten": true,
-          "description": "The properties of the Event Grid data connection.",
-          "$ref": "#/definitions/EventGridConnectionProperties"
-        }
-      },
-      "allOf": [
-        {
-          "$ref": "#/definitions/DataConnection"
-        }
-      ],
-      "description": "Class representing an Event Grid data connection.",
-      "x-ms-discriminator-value": "EventGrid"
-    },
-    "DataConnectionValidationListResult": {
-      "properties": {
-        "value": {
-          "type": "array",
-          "items": {
-            "$ref": "#/definitions/DataConnectionValidationResult"
-          },
-          "description": "The list of Kusto data connection validation errors."
-        }
-      },
-      "description": "The list Kusto data connection validation result."
-    },
-    "DataConnectionListResult": {
-      "properties": {
-        "value": {
-          "type": "array",
-          "items": {
-            "$ref": "#/definitions/DataConnection"
-          },
-          "description": "The list of Kusto data connections."
-        }
-      },
-      "description": "The list Kusto data connections operation response."
-    },
-    "CloudError": {
-      "x-ms-external": true,
-      "properties": {
-        "error": {
-          "$ref": "#/definitions/CloudErrorBody",
-          "description": "An error response from Kusto."
-        }
-      },
-      "description": "An error response from Kusto."
-    },
-    "ClusterCheckNameRequest": {
-      "type": "object",
-      "properties": {
-        "name": {
-          "type": "string",
-          "description": "Cluster name."
-        },
-        "type": {
-          "type": "string",
-          "enum": [
-            "Microsoft.Kusto/clusters"
-          ],
-          "x-ms-enum": {
-            "name": "Type",
-            "modelAsString": false
-          },
-          "description": "The type of resource, Microsoft.Kusto/clusters."
-        }
-      },
-      "required": [
-        "name",
-        "type"
-      ],
-      "description": "The result returned from a cluster check name availability request."
-    },
-    "DatabaseCheckNameRequest": {
-      "type": "object",
-      "properties": {
-        "name": {
-          "type": "string",
-          "description": "Database name."
-        },
-        "type": {
-          "type": "string",
-          "enum": [
-            "Microsoft.Kusto/clusters/databases"
-          ],
-          "x-ms-enum": {
-            "name": "Type",
-            "modelAsString": false
-          },
-          "description": "The type of resource, Microsoft.Kusto/clusters/databases."
-        }
-      },
-      "required": [
-        "name",
-        "type"
-      ],
-      "description": "The result returned from a database check name availability request."
-    },
-    "CheckNameResult": {
-      "type": "object",
-      "properties": {
-        "nameAvailable": {
-          "type": "boolean",
-          "description": "Specifies a Boolean value that indicates if the name is available."
-        },
-        "name": {
-          "type": "string",
-          "description": "The name that was checked."
-        },
-        "message": {
-          "type": "string",
-          "description": "Message indicating an unavailable name due to a conflict, or a description of the naming rules that are violated."
-        }
-      },
-      "description": "The result returned from a check name availability request."
-    },
-    "ListResourceSkusResult": {
-      "description": "List of available SKUs for an existing Kusto Cluster.",
-      "type": "object",
-      "properties": {
-        "value": {
-          "type": "array",
-          "items": { "$ref": "#/definitions/AzureResourceSku" },
-          "description": "The collection of available SKUs for an existing resource."
-        }
-      }
-    },
-    "ListSkusResult": {
-      "description": "List of available SKUs for a new Kusto Cluster.",
-      "type": "object",
-      "properties": {
-        "value": {
-          "type": "array",
-          "items": { "$ref": "#/definitions/AzureSku" },
-          "description": "The collection of available SKUs for new resources."
-        }
-      }
-    },
-    "CloudErrorBody": {
-      "x-ms-external": true,
-      "properties": {
-        "code": {
-          "type": "string",
-          "description": "An identifier for the error. Codes are invariant and are intended to be consumed programmatically."
-        },
-        "message": {
-          "type": "string",
-          "description": "A message describing the error, intended to be suitable for displaying in a user interface."
-        },
-        "target": {
-          "type": "string",
-          "description": "The target of the particular error. For example, the name of the property in error."
-        },
-        "details": {
-          "type": "array",
-          "items": {
-            "$ref": "#/definitions/CloudErrorBody"
-          },
-          "description": "A list of additional details about the error."
-        }
-      },
-      "description": "An error response from Kusto."
-    },
-    "OperationListResult": {
-      "title": "Result of the request to list REST API operations. It contains a list of operations and a URL nextLink to get the next set of results.",
-      "properties": {
-        "value": {
-          "type": "array",
-          "items": {
-            "$ref": "#/definitions/Operation"
-          },
-          "title": "The list of operations supported by the resource provider."
-        },
-        "nextLink": {
-          "type": "string",
-          "title": "The URL to get the next set of operation list results if there are any."
-        }
-      }
-    },
-    "Operation": {
-      "title": "A REST API operation",
-      "type": "object",
-      "properties": {
-        "name": {
-          "title": "The operation name.",
-          "description": "This is of the format {provider}/{resource}/{operation}.",
-          "type": "string"
-        },
-        "display": {
-          "title": "The object that describes the operation.",
-          "properties": {
-            "provider": {
-              "title": "Friendly name of the resource provider.",
-              "type": "string"
-            },
-            "operation": {
-              "title": "The operation type.",
-              "description": "For example: read, write, delete.",
-              "type": "string"
-            },
-            "resource": {
-              "title": "The resource type on which the operation is performed.",
-              "type": "string"
-            },
-            "description": {
-              "title": "The friendly name of the operation.",
-              "type": "string"
-            }
-          }
-        },
-        "origin": {
-          "title": "The intended executor of the operation.",
-          "type": "string"
-        },
-        "properties": {
-          "title": "Properties of the operation.",
-          "type": "object",
-          "x-ms-client-flatten": true
-        }
-      }
-    }
-  },
-  "parameters": {
-    "SubscriptionIdParameter": {
-      "name": "subscriptionId",
-      "in": "path",
-      "required": true,
-      "type": "string",
-      "description": "Gets subscription credentials which uniquely identify Microsoft Azure subscription. The subscription ID forms part of the URI for every service call."
-    },
-    "ApiVersionParameter": {
-      "name": "api-version",
-      "in": "query",
-      "required": true,
-      "type": "string",
-      "description": "Client API Version."
-    },
-    "ClusterNameParameter": {
-      "name": "clusterName",
-      "in": "path",
-      "description": "The name of the Kusto cluster.",
-      "required": true,
-      "type": "string",
-      "x-ms-parameter-location": "method"
-    },
-    "ResourceGroupParameter": {
-      "name": "resourceGroupName",
-      "in": "path",
-      "description": "The name of the resource group containing the Kusto cluster.",
-      "required": true,
-      "type": "string",
-      "x-ms-parameter-location": "method"
-    },
-    "DatabaseNameParameter": {
-      "name": "databaseName",
-      "in": "path",
-      "description": "The name of the database in the Kusto cluster.",
-      "required": true,
-      "type": "string",
-      "x-ms-parameter-location": "method"
-    },
-    "DataConnectionNameParameter": {
-      "name": "dataConnectionName",
-      "in": "path",
-      "description": "The name of the data connection.",
-      "required": true,
-      "type": "string",
-      "x-ms-parameter-location": "method"
-    }
-  },
-  "securityDefinitions": {
-    "azure_auth": {
-        "type": "oauth2",
-        "authorizationUrl": "https://login.microsoftonline.com/common/oauth2/authorize",
-        "flow": "implicit",
-        "description": "Azure Active Directory OAuth2 Flow",
-        "scopes": {
-            "user_impersonation": "impersonate your user account"
-        }
-    }
-  }
->>>>>>> db09450d
 }
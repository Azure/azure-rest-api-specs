## Go

These settings apply only when `--go` is specified on the command line.

``` yaml $(go)
go:
  license-header: MICROSOFT_MIT_NO_VERSION
  namespace: policyinsights
  clear-output-folder: true
```

```yaml $(go) && $(track2)
azure-arm: true
license-header: MICROSOFT_MIT_NO_VERSION
module-name: sdk/resourcemanager/policyinsights/armpolicyinsights
module: github.com/Azure/azure-sdk-for-go/$(module-name)
output-folder: $(go-sdk-folder)/$(module-name)
modelerfour:
  lenient-model-deduplication: true
```

### Go multi-api

``` yaml $(go) && $(multiapi)
batch:
<<<<<<< HEAD
  - tag: package-2022-04
=======
  - tag: package-2022-09
>>>>>>> f3312d09
  - tag: package-2022-03
  - tag: package-2021-10
  - tag: package-2021-01
  - tag: package-2020-07
  - tag: package-2019-10
  - tag: package-2018-07
  - tag: package-2018-04
```
### Tag: package-2022-04 and go

These settings apply only when `--tag=package-2022-04 --go` is specified on the command line.
Please also specify `--go-sdk-folder=<path to the root directory of your azure-sdk-for-go clone>`.

``` yaml $(tag) == 'package-2022-04' && $(go)
output-folder: $(go-sdk-folder)/services/preview/$(namespace)/mgmt/2022-04-01/$(namespace)
```

### Tag: package-2022-09 and go

These settings apply only when `--tag=package-2022-09 --go` is specified on the command line.
Please also specify `--go-sdk-folder=<path to the root directory of your azure-sdk-for-go clone>`.

``` yaml $(tag) == 'package-2022-09' && $(go)
output-folder: $(go-sdk-folder)/services/preview/$(namespace)/mgmt/2022-09-01/$(namespace)
```

### Tag: package-2022-03 and go

These settings apply only when `--tag=package-2022-03 --go` is specified on the command line.
Please also specify `--go-sdk-folder=<path to the root directory of your azure-sdk-for-go clone>`.

``` yaml $(tag) == 'package-2022-03' && $(go)
output-folder: $(go-sdk-folder)/services/preview/$(namespace)/mgmt/2022-03-01/$(namespace)
```

### Tag: package-2021-10 and go

These settings apply only when `--tag=package-2021-10 --go` is specified on the command line.
Please also specify `--go-sdk-folder=<path to the root directory of your azure-sdk-for-go clone>`.

``` yaml $(tag) == 'package-2021-10' && $(go)
output-folder: $(go-sdk-folder)/services/preview/$(namespace)/mgmt/2021-10-01/$(namespace)
```

### Tag: package-2021-01 and go

These settings apply only when `--tag=package-2021-01 --go` is specified on the command line.
Please also specify `--go-sdk-folder=<path to the root directory of your azure-sdk-for-go clone>`.

``` yaml $(tag) == 'package-2021-01' && $(go)
output-folder: $(go-sdk-folder)/services/preview/$(namespace)/mgmt/2021-01-01-preview/$(namespace)
```

### Tag: package-2020-07 and go

These settings apply only when `--tag=package-2020-07 --go` is specified on the command line.
Please also specify `--go-sdk-folder=<path to the root directory of your azure-sdk-for-go clone>`.

``` yaml $(tag) == 'package-2020-07' && $(go)
output-folder: $(go-sdk-folder)/services/preview/$(namespace)/mgmt/2020-07-01-preview/$(namespace)
```

### Tag: package-2019-10 and go

These settings apply only when `--tag=package-2019-10 --go` is specified on the command line.
Please also specify `--go-sdk-folder=<path to the root directory of your azure-sdk-for-go clone>`.

``` yaml $(tag) == 'package-2019-10' && $(go)
output-folder: $(go-sdk-folder)/services/preview/$(namespace)/mgmt/2019-10-01-preview/$(namespace)
```

### Tag: package-2018-07 and go

These settings apply only when `--tag=package-2018-07 --go` is specified on the command line.
Please also specify `--go-sdk-folder=<path to the root directory of your azure-sdk-for-go clone>`.

``` yaml $(tag) == 'package-2018-07' && $(go)
output-folder: $(go-sdk-folder)/services/preview/$(namespace)/mgmt/2018-07-01-preview/$(namespace)
```

### Tag: package-2018-04 and go

These settings apply only when `--tag=package-2018-04 --go` is specified on the command line.
Please also specify `--go-sdk-folder=<path to the root directory of your azure-sdk-for-go clone>`.

``` yaml $(tag) == 'package-2018-04' && $(go)
output-folder: $(go-sdk-folder)/services/$(namespace)/mgmt/2018-04-04/$(namespace)
```
<|MERGE_RESOLUTION|>--- conflicted
+++ resolved
@@ -23,11 +23,8 @@
 
 ``` yaml $(go) && $(multiapi)
 batch:
-<<<<<<< HEAD
+  - tag: package-2022-09
   - tag: package-2022-04
-=======
-  - tag: package-2022-09
->>>>>>> f3312d09
   - tag: package-2022-03
   - tag: package-2021-10
   - tag: package-2021-01
@@ -35,14 +32,6 @@
   - tag: package-2019-10
   - tag: package-2018-07
   - tag: package-2018-04
-```
-### Tag: package-2022-04 and go
-
-These settings apply only when `--tag=package-2022-04 --go` is specified on the command line.
-Please also specify `--go-sdk-folder=<path to the root directory of your azure-sdk-for-go clone>`.
-
-``` yaml $(tag) == 'package-2022-04' && $(go)
-output-folder: $(go-sdk-folder)/services/preview/$(namespace)/mgmt/2022-04-01/$(namespace)
 ```
 
 ### Tag: package-2022-09 and go
@@ -52,6 +41,15 @@
 
 ``` yaml $(tag) == 'package-2022-09' && $(go)
 output-folder: $(go-sdk-folder)/services/preview/$(namespace)/mgmt/2022-09-01/$(namespace)
+```
+
+### Tag: package-2022-04 and go
+
+These settings apply only when `--tag=package-2022-04 --go` is specified on the command line.
+Please also specify `--go-sdk-folder=<path to the root directory of your azure-sdk-for-go clone>`.
+
+``` yaml $(tag) == 'package-2022-04' && $(go)
+output-folder: $(go-sdk-folder)/services/preview/$(namespace)/mgmt/2022-04-01/$(namespace)
 ```
 
 ### Tag: package-2022-03 and go

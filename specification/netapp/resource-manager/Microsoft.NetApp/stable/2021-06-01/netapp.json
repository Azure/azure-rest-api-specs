{
  "swagger": "2.0",
  "info": {
    "title": "Microsoft NetApp",
    "description": "Microsoft NetApp Azure Resource Provider specification",
    "version": "2021-06-01",
    "x-ms-code-generation-settings": {
      "name": "AzureNetAppFilesManagementClient"
    }
  },
  "consumes": [
    "application/json"
  ],
  "produces": [
    "application/json"
  ],
  "schemes": [
    "https"
  ],
  "host": "management.azure.com",
  "security": [
    {
      "azure_auth": [
        "user_impersonation"
      ]
    }
  ],
  "securityDefinitions": {
    "azure_auth": {
      "type": "oauth2",
      "authorizationUrl": "https://login.microsoftonline.com/common/oauth2/authorize",
      "flow": "implicit",
      "description": "Azure Active Directory OAuth2 Flow",
      "scopes": {
        "user_impersonation": "impersonate your user account"
      }
    }
  },
  "paths": {
    "/providers/Microsoft.NetApp/operations": {
      "get": {
        "tags": [
          "Operations"
        ],
        "summary": "Describes the Resource Provider",
        "description": "Lists all of the available Microsoft.NetApp Rest API operations",
        "operationId": "Operations_List",
        "parameters": [
          {
            "$ref": "../../../../../common-types/resource-management/v2/types.json#/parameters/ApiVersionParameter"
          }
        ],
        "x-ms-pageable": {
          "nextLinkName": null
        },
        "responses": {
          "200": {
            "description": "OK",
            "schema": {
              "$ref": "#/definitions/OperationListResult"
            }
          },
          "default": {
            "description": "Error response describing why the operation failed."
          }
        }
      }
    },
    "/subscriptions/{subscriptionId}/providers/Microsoft.NetApp/locations/{location}/checkNameAvailability": {
      "post": {
        "tags": [
          "NetApp Resource"
        ],
        "summary": "Check resource name availability",
        "description": "Check if a resource name is available.",
        "operationId": "NetAppResource_CheckNameAvailability",
        "parameters": [
          {
            "name": "body",
            "in": "body",
            "description": "Name availability request.",
            "required": true,
            "schema": {
              "$ref": "#/definitions/ResourceNameAvailabilityRequest"
            },
            "x-ms-client-flatten": true
          },
          {
            "$ref": "#/parameters/SubscriptionId"
          },
          {
            "$ref": "#/parameters/location"
          },
          {
            "$ref": "../../../../../common-types/resource-management/v2/types.json#/parameters/ApiVersionParameter"
          }
        ],
        "responses": {
          "200": {
            "description": "OK",
            "schema": {
              "$ref": "#/definitions/CheckAvailabilityResponse"
            }
          },
          "default": {
            "description": "Error response describing why the operation failed."
          }
        },
        "x-ms-examples": {
          "CheckNameAvailability": {
            "$ref": "examples/CheckNameAvailability.json"
          }
        }
      }
    },
    "/subscriptions/{subscriptionId}/providers/Microsoft.NetApp/locations/{location}/checkFilePathAvailability": {
      "post": {
        "tags": [
          "NetApp Resource"
        ],
        "summary": "Check file path availability",
        "description": "Check if a file path is available.",
        "operationId": "NetAppResource_CheckFilePathAvailability",
        "parameters": [
          {
            "name": "body",
            "in": "body",
            "description": "File path availability request.",
            "required": true,
            "schema": {
              "$ref": "#/definitions/FilePathAvailabilityRequest"
            },
            "x-ms-client-flatten": true
          },
          {
            "$ref": "#/parameters/SubscriptionId"
          },
          {
            "$ref": "#/parameters/location"
          },
          {
            "$ref": "../../../../../common-types/resource-management/v2/types.json#/parameters/ApiVersionParameter"
          }
        ],
        "responses": {
          "200": {
            "description": "OK",
            "schema": {
              "$ref": "#/definitions/CheckAvailabilityResponse"
            }
          },
          "default": {
            "description": "Error response describing why the operation failed."
          }
        },
        "x-ms-examples": {
          "CheckFilePathAvailability": {
            "$ref": "examples/CheckFilePathAvailability.json"
          }
        }
      }
    },
    "/subscriptions/{subscriptionId}/providers/Microsoft.NetApp/locations/{location}/checkQuotaAvailability": {
      "post": {
        "tags": [
          "NetApp Resource"
        ],
        "summary": "Check quota availability",
        "description": "Check if a quota is available.",
        "operationId": "NetAppResource_CheckQuotaAvailability",
        "parameters": [
          {
            "name": "body",
            "in": "body",
            "description": "Quota availability request.",
            "required": true,
            "schema": {
              "$ref": "#/definitions/QuotaAvailabilityRequest"
            },
            "x-ms-client-flatten": true
          },
          {
            "$ref": "#/parameters/SubscriptionId"
          },
          {
            "$ref": "#/parameters/location"
          },
          {
            "$ref": "../../../../../common-types/resource-management/v2/types.json#/parameters/ApiVersionParameter"
          }
        ],
        "responses": {
          "200": {
            "description": "OK",
            "schema": {
              "$ref": "#/definitions/CheckAvailabilityResponse"
            }
          },
          "default": {
            "description": "Error response describing why the operation failed."
          }
        },
        "x-ms-examples": {
          "CheckQuotaAvailability": {
            "$ref": "examples/CheckQuotaAvailability.json"
          }
        }
      }
    },
    "/subscriptions/{subscriptionId}/providers/Microsoft.NetApp/locations/{location}/quotaLimits": {
      "get": {
        "tags": [
          "NetApp Resource"
        ],
        "summary": "Get quota limits",
        "description": "Get the default and current limits for quotas",
        "operationId": "NetAppResourceQuotaLimits_List",
        "parameters": [
          {
            "$ref": "#/parameters/SubscriptionId"
          },
          {
            "$ref": "#/parameters/location"
          },
          {
            "$ref": "../../../../../common-types/resource-management/v2/types.json#/parameters/ApiVersionParameter"
          }
        ],
        "x-ms-pageable": {
          "nextLinkName": null
        },
        "responses": {
          "200": {
            "description": "OK",
            "schema": {
              "$ref": "#/definitions/SubscriptionQuotaItemList"
            }
          },
          "default": {
            "description": "Error response describing why the operation failed."
          }
        },
        "x-ms-examples": {
          "QuotaLimits": {
            "$ref": "examples/QuotaLimits_List.json"
          }
        }
      }
    },
    "/subscriptions/{subscriptionId}/providers/Microsoft.NetApp/locations/{location}/quotaLimits/{quotaLimitName}": {
      "get": {
        "tags": [
          "NetApp Resource"
        ],
        "summary": "Get quota limits",
        "description": "Get the default and current subscription quota limit",
        "operationId": "NetAppResourceQuotaLimits_Get",
        "parameters": [
          {
            "$ref": "#/parameters/SubscriptionId"
          },
          {
            "$ref": "#/parameters/location"
          },
          {
            "$ref": "#/parameters/QuotaLimitName"
          },
          {
            "$ref": "../../../../../common-types/resource-management/v2/types.json#/parameters/ApiVersionParameter"
          }
        ],
        "responses": {
          "200": {
            "description": "OK",
            "schema": {
              "$ref": "#/definitions/SubscriptionQuotaItem"
            }
          },
          "default": {
            "description": "Error response describing why the operation failed."
          }
        },
        "x-ms-examples": {
          "QuotaLimits": {
            "$ref": "examples/QuotaLimits_Get.json"
          }
        }
      }
    },
    "/subscriptions/{subscriptionId}/providers/Microsoft.NetApp/netAppAccounts": {
      "get": {
        "summary": "Describe all NetApp Accounts in a subscription",
        "description": "List and describe all NetApp accounts in the subscription.",
        "tags": [
          "NetApp Accounts"
        ],
        "operationId": "Accounts_ListBySubscription",
        "parameters": [
          {
            "$ref": "#/parameters/SubscriptionId"
          },
          {
            "$ref": "../../../../../common-types/resource-management/v2/types.json#/parameters/ApiVersionParameter"
          }
        ],
        "x-ms-pageable": {
          "nextLinkName": "nextLink"
        },
        "responses": {
          "200": {
            "description": "OK",
            "schema": {
              "$ref": "#/definitions/netAppAccountList"
            }
          },
          "default": {
            "description": "Error response describing why the operation failed."
          }
        },
        "x-ms-examples": {
          "Accounts_List": {
            "$ref": "examples/Accounts_List.json"
          }
        }
      }
    },
    "/subscriptions/{subscriptionId}/resourceGroups/{resourceGroupName}/providers/Microsoft.NetApp/netAppAccounts": {
      "get": {
        "summary": "Describe all NetApp Accounts in a resource group",
        "description": "List and describe all NetApp accounts in the resource group.",
        "tags": [
          "NetApp Accounts"
        ],
        "operationId": "Accounts_List",
        "parameters": [
          {
            "$ref": "#/parameters/SubscriptionId"
          },
          {
            "$ref": "#/parameters/ResourceGroup"
          },
          {
            "$ref": "../../../../../common-types/resource-management/v2/types.json#/parameters/ApiVersionParameter"
          }
        ],
        "x-ms-pageable": {
          "nextLinkName": "nextLink"
        },
        "responses": {
          "200": {
            "description": "OK",
            "schema": {
              "$ref": "#/definitions/netAppAccountList"
            }
          },
          "default": {
            "description": "Error response describing why the operation failed."
          }
        },
        "x-ms-examples": {
          "Accounts_List": {
            "$ref": "examples/Accounts_List.json"
          }
        }
      }
    },
    "/subscriptions/{subscriptionId}/resourceGroups/{resourceGroupName}/providers/Microsoft.NetApp/netAppAccounts/{accountName}": {
      "get": {
        "summary": "Describe a NetApp Account",
        "description": "Get the NetApp account",
        "tags": [
          "NetApp Accounts"
        ],
        "operationId": "Accounts_Get",
        "parameters": [
          {
            "$ref": "#/parameters/SubscriptionId"
          },
          {
            "$ref": "#/parameters/ResourceGroup"
          },
          {
            "$ref": "#/parameters/AccountName"
          },
          {
            "$ref": "../../../../../common-types/resource-management/v2/types.json#/parameters/ApiVersionParameter"
          }
        ],
        "responses": {
          "200": {
            "description": "OK",
            "schema": {
              "$ref": "#/definitions/netAppAccount"
            }
          },
          "default": {
            "description": "Error response describing why the operation failed."
          }
        },
        "x-ms-examples": {
          "Accounts_Get": {
            "$ref": "examples/Accounts_Get.json"
          }
        }
      },
      "put": {
        "tags": [
          "NetApp Accounts"
        ],
        "operationId": "Accounts_CreateOrUpdate",
        "summary": "Create or update a NetApp account",
        "description": "Create or update the specified NetApp account within the resource group",
        "parameters": [
          {
            "name": "body",
            "description": "NetApp Account object supplied in the body of the operation.",
            "in": "body",
            "required": true,
            "schema": {
              "$ref": "#/definitions/netAppAccount"
            }
          },
          {
            "$ref": "#/parameters/SubscriptionId"
          },
          {
            "$ref": "#/parameters/ResourceGroup"
          },
          {
            "$ref": "#/parameters/AccountName"
          },
          {
            "$ref": "../../../../../common-types/resource-management/v2/types.json#/parameters/ApiVersionParameter"
          }
        ],
        "responses": {
          "200": {
            "description": "OK - account updated",
            "schema": {
              "$ref": "#/definitions/netAppAccount"
            }
          },
          "201": {
            "description": "Account created",
            "schema": {
              "$ref": "#/definitions/netAppAccount"
            }
          },
          "default": {
            "description": "Error response describing why the operation failed."
          }
        },
        "x-ms-long-running-operation": true,
        "x-ms-long-running-operation-options": {
          "final-state-via": "azure-async-operation"
        },
        "x-ms-examples": {
          "Accounts_CreateOrUpdate": {
            "$ref": "examples/Accounts_CreateOrUpdate.json"
          }
        }
      },
      "delete": {
        "tags": [
          "NetApp Accounts"
        ],
        "operationId": "Accounts_Delete",
        "summary": "Delete a NetApp account",
        "parameters": [
          {
            "$ref": "#/parameters/SubscriptionId"
          },
          {
            "$ref": "#/parameters/ResourceGroup"
          },
          {
            "$ref": "#/parameters/AccountName"
          },
          {
            "$ref": "../../../../../common-types/resource-management/v2/types.json#/parameters/ApiVersionParameter"
          }
        ],
        "description": "Delete the specified NetApp account",
        "responses": {
          "202": {
            "description": "Accepted -- Delete request accepted; operation will complete asynchronously"
          },
          "204": {
            "description": "NoContent -- Resource does not exist."
          },
          "default": {
            "description": "Error response describing why the operation failed."
          }
        },
        "x-ms-long-running-operation": true,
        "x-ms-long-running-operation-options": {
          "final-state-via": "location"
        },
        "x-ms-examples": {
          "Accounts_Delete": {
            "$ref": "examples/Accounts_Delete.json"
          }
        }
      },
      "patch": {
        "tags": [
          "NetApp Accounts"
        ],
        "operationId": "Accounts_Update",
        "summary": "Update a NetApp account",
        "description": "Patch the specified NetApp account",
        "parameters": [
          {
            "name": "body",
            "description": "NetApp Account object supplied in the body of the operation.",
            "in": "body",
            "required": true,
            "schema": {
              "$ref": "#/definitions/netAppAccountPatch"
            }
          },
          {
            "$ref": "#/parameters/SubscriptionId"
          },
          {
            "$ref": "#/parameters/ResourceGroup"
          },
          {
            "$ref": "#/parameters/AccountName"
          },
          {
            "$ref": "../../../../../common-types/resource-management/v2/types.json#/parameters/ApiVersionParameter"
          }
        ],
        "responses": {
          "200": {
            "description": "OK - account updated",
            "schema": {
              "$ref": "#/definitions/netAppAccount"
            }
          },
          "202": {
            "description": "Accepted",
            "schema": {
              "$ref": "#/definitions/netAppAccount"
            }
          },
          "default": {
            "description": "Error response describing why the operation failed.",
            "schema": {
              "$ref": "#/definitions/cloudError"
            }
          }
        },
        "x-ms-long-running-operation": true,
        "x-ms-long-running-operation-options": {
          "final-state-via": "location"
        },
        "x-ms-examples": {
          "Accounts_Update": {
            "$ref": "examples/Accounts_Update.json"
          }
        }
      }
    },
    "/subscriptions/{subscriptionId}/resourceGroups/{resourceGroupName}/providers/Microsoft.NetApp/netAppAccounts/{accountName}/capacityPools": {
      "get": {
        "summary": "Describe all Capacity Pools",
        "description": "List all capacity pools in the NetApp Account",
        "tags": [
          "Capacity Pools"
        ],
        "operationId": "Pools_List",
        "parameters": [
          {
            "$ref": "#/parameters/SubscriptionId"
          },
          {
            "$ref": "#/parameters/ResourceGroup"
          },
          {
            "$ref": "#/parameters/AccountName"
          },
          {
            "$ref": "../../../../../common-types/resource-management/v2/types.json#/parameters/ApiVersionParameter"
          }
        ],
        "x-ms-pageable": {
          "nextLinkName": "nextLink"
        },
        "responses": {
          "200": {
            "description": "OK",
            "schema": {
              "$ref": "#/definitions/capacityPoolList"
            }
          },
          "default": {
            "description": "Error response describing why the operation failed."
          }
        },
        "x-ms-examples": {
          "Pools_List": {
            "$ref": "examples/Pools_List.json"
          }
        }
      }
    },
    "/subscriptions/{subscriptionId}/resourceGroups/{resourceGroupName}/providers/Microsoft.NetApp/netAppAccounts/{accountName}/capacityPools/{poolName}": {
      "get": {
        "summary": "Describe a Capacity Pool",
        "description": "Get details of the specified capacity pool",
        "tags": [
          "Capacity Pools"
        ],
        "operationId": "Pools_Get",
        "parameters": [
          {
            "$ref": "#/parameters/SubscriptionId"
          },
          {
            "$ref": "#/parameters/ResourceGroup"
          },
          {
            "$ref": "#/parameters/AccountName"
          },
          {
            "$ref": "#/parameters/PoolName"
          },
          {
            "$ref": "../../../../../common-types/resource-management/v2/types.json#/parameters/ApiVersionParameter"
          }
        ],
        "responses": {
          "200": {
            "description": "OK",
            "schema": {
              "$ref": "#/definitions/capacityPool"
            }
          },
          "default": {
            "description": "Error response describing why the operation failed."
          }
        },
        "x-ms-examples": {
          "Pools_Get": {
            "$ref": "examples/Pools_Get.json"
          }
        }
      },
      "put": {
        "tags": [
          "Capacity Pools"
        ],
        "operationId": "Pools_CreateOrUpdate",
        "summary": "Create or Update the specified capacity pool within the resource group",
        "description": "Create or Update a capacity pool",
        "parameters": [
          {
            "name": "body",
            "description": "Capacity pool object supplied in the body of the operation.",
            "in": "body",
            "required": true,
            "schema": {
              "$ref": "#/definitions/capacityPool"
            }
          },
          {
            "$ref": "#/parameters/SubscriptionId"
          },
          {
            "$ref": "#/parameters/ResourceGroup"
          },
          {
            "$ref": "#/parameters/AccountName"
          },
          {
            "$ref": "#/parameters/PoolName"
          },
          {
            "$ref": "../../../../../common-types/resource-management/v2/types.json#/parameters/ApiVersionParameter"
          }
        ],
        "responses": {
          "200": {
            "description": "OK - pool updated",
            "schema": {
              "$ref": "#/definitions/capacityPool"
            }
          },
          "201": {
            "description": "Pool created",
            "schema": {
              "$ref": "#/definitions/capacityPool"
            }
          },
          "default": {
            "description": "Error response describing why the operation failed."
          }
        },
        "x-ms-long-running-operation": true,
        "x-ms-long-running-operation-options": {
          "final-state-via": "location"
        },
        "x-ms-examples": {
          "Pools_CreateOrUpdate": {
            "$ref": "examples/Pools_CreateOrUpdate.json"
          }
        }
      },
      "patch": {
        "tags": [
          "Capacity Pools"
        ],
        "operationId": "Pools_Update",
        "summary": "Update a capacity pool",
        "description": "Patch the specified capacity pool",
        "parameters": [
          {
            "name": "body",
            "description": "Capacity pool object supplied in the body of the operation.",
            "in": "body",
            "required": true,
            "schema": {
              "$ref": "#/definitions/capacityPoolPatch"
            }
          },
          {
            "$ref": "#/parameters/SubscriptionId"
          },
          {
            "$ref": "#/parameters/ResourceGroup"
          },
          {
            "$ref": "#/parameters/AccountName"
          },
          {
            "$ref": "#/parameters/PoolName"
          },
          {
            "$ref": "../../../../../common-types/resource-management/v2/types.json#/parameters/ApiVersionParameter"
          }
        ],
        "responses": {
          "200": {
            "description": "OK",
            "schema": {
              "$ref": "#/definitions/capacityPool"
            }
          },
          "202": {
            "description": "Accepted -- Update request accepted; operation will complete asynchronously"
          },
          "default": {
            "description": "Error response describing why the operation failed."
          }
        },
        "x-ms-long-running-operation": true,
        "x-ms-long-running-operation-options": {
          "final-state-via": "location"
        },
        "x-ms-examples": {
          "Pools_Update": {
            "$ref": "examples/Pools_Update.json"
          }
        }
      },
      "delete": {
        "tags": [
          "Capacity Pools"
        ],
        "operationId": "Pools_Delete",
        "summary": "Delete a capacity pool",
        "description": "Delete the specified capacity pool",
        "parameters": [
          {
            "$ref": "#/parameters/SubscriptionId"
          },
          {
            "$ref": "#/parameters/ResourceGroup"
          },
          {
            "$ref": "#/parameters/AccountName"
          },
          {
            "$ref": "#/parameters/PoolName"
          },
          {
            "$ref": "../../../../../common-types/resource-management/v2/types.json#/parameters/ApiVersionParameter"
          }
        ],
        "responses": {
          "202": {
            "description": "Accepted -- Delete request accepted; operation will complete asynchronously"
          },
          "204": {
            "description": "NoContent -- Resource does not exist."
          },
          "default": {
            "description": "Error response describing why the operation failed."
          }
        },
        "x-ms-long-running-operation": true,
        "x-ms-long-running-operation-options": {
          "final-state-via": "location"
        },
        "x-ms-examples": {
          "Pools_Delete": {
            "$ref": "examples/Pools_Delete.json"
          }
        }
      }
    },
    "/subscriptions/{subscriptionId}/resourceGroups/{resourceGroupName}/providers/Microsoft.NetApp/netAppAccounts/{accountName}/capacityPools/{poolName}/volumes": {
      "get": {
        "summary": "Describe all volumes",
        "description": "List all volumes within the capacity pool",
        "parameters": [
          {
            "$ref": "#/parameters/SubscriptionId"
          },
          {
            "$ref": "#/parameters/ResourceGroup"
          },
          {
            "$ref": "#/parameters/AccountName"
          },
          {
            "$ref": "#/parameters/PoolName"
          },
          {
            "$ref": "../../../../../common-types/resource-management/v2/types.json#/parameters/ApiVersionParameter"
          }
        ],
        "tags": [
          "Volumes"
        ],
        "operationId": "Volumes_List",
        "x-ms-pageable": {
          "nextLinkName": "nextLink"
        },
        "responses": {
          "200": {
            "description": "OK",
            "schema": {
              "$ref": "#/definitions/volumeList"
            }
          },
          "default": {
            "description": "Error response describing why the operation failed."
          }
        },
        "x-ms-examples": {
          "Volumes_List": {
            "$ref": "examples/Volumes_List.json"
          }
        }
      }
    },
    "/subscriptions/{subscriptionId}/resourceGroups/{resourceGroupName}/providers/Microsoft.NetApp/netAppAccounts/{accountName}/capacityPools/{poolName}/volumes/{volumeName}": {
      "get": {
        "tags": [
          "Volumes"
        ],
        "operationId": "Volumes_Get",
        "summary": "Describe a volume",
        "description": "Get the details of the specified volume",
        "parameters": [
          {
            "$ref": "#/parameters/SubscriptionId"
          },
          {
            "$ref": "#/parameters/ResourceGroup"
          },
          {
            "$ref": "#/parameters/AccountName"
          },
          {
            "$ref": "#/parameters/PoolName"
          },
          {
            "$ref": "#/parameters/VolumeName"
          },
          {
            "$ref": "../../../../../common-types/resource-management/v2/types.json#/parameters/ApiVersionParameter"
          }
        ],
        "responses": {
          "200": {
            "description": "OK",
            "schema": {
              "$ref": "#/definitions/volume"
            }
          },
          "default": {
            "description": "Error response describing why the operation failed."
          }
        },
        "x-ms-examples": {
          "Volumes_Get": {
            "$ref": "examples/Volumes_Get.json"
          }
        }
      },
      "put": {
        "tags": [
          "Volumes"
        ],
        "operationId": "Volumes_CreateOrUpdate",
        "summary": "Create or Update a volume",
        "description": "Create or update the specified volume within the capacity pool",
        "parameters": [
          {
            "name": "body",
            "description": "Volume object supplied in the body of the operation.",
            "in": "body",
            "required": true,
            "schema": {
              "$ref": "#/definitions/volume"
            }
          },
          {
            "$ref": "#/parameters/SubscriptionId"
          },
          {
            "$ref": "#/parameters/ResourceGroup"
          },
          {
            "$ref": "#/parameters/AccountName"
          },
          {
            "$ref": "#/parameters/PoolName"
          },
          {
            "$ref": "#/parameters/VolumeName"
          },
          {
            "$ref": "../../../../../common-types/resource-management/v2/types.json#/parameters/ApiVersionParameter"
          }
        ],
        "responses": {
          "200": {
            "description": "Ok - volume updated",
            "schema": {
              "$ref": "#/definitions/volume"
            }
          },
          "201": {
            "description": "Volume created",
            "schema": {
              "$ref": "#/definitions/volume"
            }
          },
          "202": {
            "description": "Accepted -- Create request accepted; operation will complete asynchronously"
          },
          "default": {
            "description": "Error response describing why the operation failed."
          }
        },
        "x-ms-long-running-operation": true,
        "x-ms-long-running-operation-options": {
          "final-state-via": "azure-async-operation"
        },
        "x-ms-examples": {
          "Volumes_CreateOrUpdate": {
            "$ref": "examples/Volumes_CreateOrUpdate.json"
          }
        }
      },
      "patch": {
        "tags": [
          "Volumes"
        ],
        "operationId": "Volumes_Update",
        "summary": "Update a volume",
        "description": "Patch the specified volume",
        "parameters": [
          {
            "name": "body",
            "description": "Volume object supplied in the body of the operation.",
            "in": "body",
            "required": true,
            "schema": {
              "$ref": "#/definitions/volumePatch"
            }
          },
          {
            "$ref": "#/parameters/SubscriptionId"
          },
          {
            "$ref": "#/parameters/ResourceGroup"
          },
          {
            "$ref": "#/parameters/AccountName"
          },
          {
            "$ref": "#/parameters/PoolName"
          },
          {
            "$ref": "#/parameters/VolumeName"
          },
          {
            "$ref": "../../../../../common-types/resource-management/v2/types.json#/parameters/ApiVersionParameter"
          }
        ],
        "responses": {
          "200": {
            "description": "OK",
            "schema": {
              "$ref": "#/definitions/volume"
            }
          },
          "202": {
            "description": "Accepted -- Create or update request accepted; operation will complete asynchronously"
          },
          "default": {
            "description": "Error response describing why the operation failed.",
            "schema": {
              "$ref": "#/definitions/cloudError"
            }
          }
        },
        "x-ms-long-running-operation": true,
        "x-ms-long-running-operation-options": {
          "final-state-via": "location"
        },
        "x-ms-examples": {
          "Volumes_Update": {
            "$ref": "examples/Volumes_Update.json"
          }
        }
      },
      "delete": {
        "tags": [
          "Volumes"
        ],
        "operationId": "Volumes_Delete",
        "summary": "Delete a volume",
        "description": "Delete the specified volume",
        "parameters": [
          {
            "$ref": "#/parameters/SubscriptionId"
          },
          {
            "$ref": "#/parameters/ResourceGroup"
          },
          {
            "$ref": "#/parameters/AccountName"
          },
          {
            "$ref": "#/parameters/PoolName"
          },
          {
            "$ref": "#/parameters/VolumeName"
          },
          {
            "$ref": "../../../../../common-types/resource-management/v2/types.json#/parameters/ApiVersionParameter"
          }
        ],
        "responses": {
          "202": {
            "description": "Accepted -- Delete request accepted; operation will complete asynchronously"
          },
          "204": {
            "description": "NoContent -- Resource does not exist."
          },
          "default": {
            "description": "Error response describing why the operation failed."
          }
        },
        "x-ms-long-running-operation": true,
        "x-ms-long-running-operation-options": {
          "final-state-via": "location"
        },
        "x-ms-examples": {
          "Volumes_Delete": {
            "$ref": "examples/Volumes_Delete.json"
          }
        }
      }
    },
    "/subscriptions/{subscriptionId}/resourceGroups/{resourceGroupName}/providers/Microsoft.NetApp/netAppAccounts/{accountName}/capacityPools/{poolName}/volumes/{volumeName}/revert": {
      "post": {
        "tags": [
          "Volumes Revert"
        ],
        "summary": "Revert a volume to one of its snapshots",
        "description": "Revert a volume to the snapshot specified in the body",
        "operationId": "Volumes_Revert",
        "parameters": [
          {
            "$ref": "#/parameters/SubscriptionId"
          },
          {
            "$ref": "#/parameters/ResourceGroup"
          },
          {
            "$ref": "#/parameters/AccountName"
          },
          {
            "$ref": "#/parameters/PoolName"
          },
          {
            "$ref": "#/parameters/VolumeName"
          },
          {
            "$ref": "../../../../../common-types/resource-management/v2/types.json#/parameters/ApiVersionParameter"
          },
          {
            "name": "body",
            "description": "Object for snapshot to revert supplied in the body of the operation.",
            "in": "body",
            "required": true,
            "schema": {
              "$ref": "#/definitions/volumeRevert"
            }
          }
        ],
        "responses": {
          "200": {
            "description": "OK - terminal state"
          },
          "202": {
            "description": "Accepted"
          },
          "default": {
            "description": "Error response describing why the operation failed."
          }
        },
        "x-ms-long-running-operation": true,
        "x-ms-long-running-operation-options": {
          "final-state-via": "location"
        },
        "x-ms-examples": {
          "Volumes_Revert": {
            "$ref": "examples/Volumes_Revert.json"
          }
        }
      }
    },
    "/subscriptions/{subscriptionId}/resourceGroups/{resourceGroupName}/providers/Microsoft.NetApp/netAppAccounts/{accountName}/capacityPools/{poolName}/volumes/{volumeName}/breakReplication": {
      "post": {
        "tags": [
          "Volumes Replication"
        ],
        "summary": "Break volume replication",
        "description": "Break the replication connection on the destination volume",
        "operationId": "Volumes_BreakReplication",
        "parameters": [
          {
            "$ref": "#/parameters/SubscriptionId"
          },
          {
            "$ref": "#/parameters/ResourceGroup"
          },
          {
            "$ref": "#/parameters/AccountName"
          },
          {
            "$ref": "#/parameters/PoolName"
          },
          {
            "$ref": "#/parameters/VolumeName"
          },
          {
            "$ref": "../../../../../common-types/resource-management/v2/types.json#/parameters/ApiVersionParameter"
          },
          {
            "name": "body",
            "description": "Optional body to force break the replication.",
            "in": "body",
            "required": false,
            "schema": {
              "$ref": "#/definitions/breakReplicationRequest"
            }
          }
        ],
        "responses": {
          "200": {
            "description": "OK - terminal state"
          },
          "202": {
            "description": "Accepted"
          },
          "default": {
            "description": "Error response describing why the operation failed."
          }
        },
        "x-ms-long-running-operation": true,
        "x-ms-long-running-operation-options": {
          "final-state-via": "location"
        },
        "x-ms-examples": {
          "Volumes_BreakReplication": {
            "$ref": "examples/Volumes_BreakReplication.json"
          }
        }
      }
    },
    "/subscriptions/{subscriptionId}/resourceGroups/{resourceGroupName}/providers/Microsoft.NetApp/netAppAccounts/{accountName}/capacityPools/{poolName}/volumes/{volumeName}/replicationStatus": {
      "get": {
        "tags": [
          "Volumes Replication"
        ],
        "summary": "Get volume replication status",
        "description": "Get the status of the replication",
        "operationId": "Volumes_ReplicationStatus",
        "parameters": [
          {
            "$ref": "#/parameters/SubscriptionId"
          },
          {
            "$ref": "#/parameters/ResourceGroup"
          },
          {
            "$ref": "#/parameters/AccountName"
          },
          {
            "$ref": "#/parameters/PoolName"
          },
          {
            "$ref": "#/parameters/VolumeName"
          },
          {
            "$ref": "../../../../../common-types/resource-management/v2/types.json#/parameters/ApiVersionParameter"
          }
        ],
        "responses": {
          "200": {
            "description": "OK",
            "schema": {
              "$ref": "#/definitions/replicationStatus"
            }
          },
          "default": {
            "description": "Error response describing why the operation failed."
          }
        },
        "x-ms-examples": {
          "Volumes_ReplicationStatus": {
            "$ref": "examples/Volumes_ReplicationStatus.json"
          }
        }
      }
    },
    "/subscriptions/{subscriptionId}/resourceGroups/{resourceGroupName}/providers/Microsoft.NetApp/netAppAccounts/{accountName}/capacityPools/{poolName}/volumes/{volumeName}/resyncReplication": {
      "post": {
        "tags": [
          "Volumes Replication"
        ],
        "summary": "Resync volume replication",
        "description": "Resync the connection on the destination volume. If the operation is ran on the source volume it will reverse-resync the connection and sync from destination to source.",
        "operationId": "Volumes_ResyncReplication",
        "parameters": [
          {
            "$ref": "#/parameters/SubscriptionId"
          },
          {
            "$ref": "#/parameters/ResourceGroup"
          },
          {
            "$ref": "#/parameters/AccountName"
          },
          {
            "$ref": "#/parameters/PoolName"
          },
          {
            "$ref": "#/parameters/VolumeName"
          },
          {
            "$ref": "../../../../../common-types/resource-management/v2/types.json#/parameters/ApiVersionParameter"
          }
        ],
        "responses": {
          "200": {
            "description": "OK - terminal state"
          },
          "202": {
            "description": "Accepted"
          },
          "default": {
            "description": "Error response describing why the operation failed."
          }
        },
        "x-ms-long-running-operation": true,
        "x-ms-long-running-operation-options": {
          "final-state-via": "location"
        },
        "x-ms-examples": {
          "Volumes_ResyncReplication": {
            "$ref": "examples/Volumes_ResyncReplication.json"
          }
        }
      }
    },
    "/subscriptions/{subscriptionId}/resourceGroups/{resourceGroupName}/providers/Microsoft.NetApp/netAppAccounts/{accountName}/capacityPools/{poolName}/volumes/{volumeName}/deleteReplication": {
      "post": {
        "tags": [
          "Volumes Replication"
        ],
        "summary": "Delete volume replication",
        "description": "Delete the replication connection on the destination volume, and send release to the source replication",
        "operationId": "Volumes_DeleteReplication",
        "parameters": [
          {
            "$ref": "#/parameters/SubscriptionId"
          },
          {
            "$ref": "#/parameters/ResourceGroup"
          },
          {
            "$ref": "#/parameters/AccountName"
          },
          {
            "$ref": "#/parameters/PoolName"
          },
          {
            "$ref": "#/parameters/VolumeName"
          },
          {
            "$ref": "../../../../../common-types/resource-management/v2/types.json#/parameters/ApiVersionParameter"
          }
        ],
        "responses": {
          "200": {
            "description": "OK - terminal state"
          },
          "202": {
            "description": "Accepted"
          },
          "default": {
            "description": "Error response describing why the operation failed."
          }
        },
        "x-ms-long-running-operation": true,
        "x-ms-long-running-operation-options": {
          "final-state-via": "location"
        },
        "x-ms-examples": {
          "Volumes_DeleteReplication": {
            "$ref": "examples/Volumes_DeleteReplication.json"
          }
        }
      }
    },
    "/subscriptions/{subscriptionId}/resourceGroups/{resourceGroupName}/providers/Microsoft.NetApp/netAppAccounts/{accountName}/capacityPools/{poolName}/volumes/{volumeName}/authorizeReplication": {
      "post": {
        "tags": [
          "Volumes Replication"
        ],
        "summary": "Authorize source volume replication",
        "description": "Authorize the replication connection on the source volume",
        "operationId": "Volumes_AuthorizeReplication",
        "parameters": [
          {
            "$ref": "#/parameters/SubscriptionId"
          },
          {
            "$ref": "#/parameters/ResourceGroup"
          },
          {
            "$ref": "#/parameters/AccountName"
          },
          {
            "$ref": "#/parameters/PoolName"
          },
          {
            "$ref": "#/parameters/VolumeName"
          },
          {
            "$ref": "../../../../../common-types/resource-management/v2/types.json#/parameters/ApiVersionParameter"
          },
          {
            "name": "body",
            "description": "Authorize request object supplied in the body of the operation.",
            "in": "body",
            "required": true,
            "schema": {
              "$ref": "#/definitions/authorizeRequest"
            }
          }
        ],
        "responses": {
          "200": {
            "description": "OK - terminal state"
          },
          "202": {
            "description": "Accepted"
          },
          "default": {
            "description": "Error response describing why the operation failed."
          }
        },
        "x-ms-long-running-operation": true,
        "x-ms-long-running-operation-options": {
          "final-state-via": "location"
        },
        "x-ms-examples": {
          "Volumes_AuthorizeReplication": {
            "$ref": "examples/Volumes_AuthorizeReplication.json"
          }
        }
      }
    },
    "/subscriptions/{subscriptionId}/resourceGroups/{resourceGroupName}/providers/Microsoft.NetApp/netAppAccounts/{accountName}/capacityPools/{poolName}/volumes/{volumeName}/reinitializeReplication": {
      "post": {
        "tags": [
          "Volumes Replication"
        ],
        "summary": "ReInitialize volume replication",
        "description": "Re-Initializes the replication connection on the destination volume",
        "operationId": "Volumes_ReInitializeReplication",
        "parameters": [
          {
            "$ref": "#/parameters/SubscriptionId"
          },
          {
            "$ref": "#/parameters/ResourceGroup"
          },
          {
            "$ref": "#/parameters/AccountName"
          },
          {
            "$ref": "#/parameters/PoolName"
          },
          {
            "$ref": "#/parameters/VolumeName"
          },
          {
            "$ref": "../../../../../common-types/resource-management/v2/types.json#/parameters/ApiVersionParameter"
          }
        ],
        "responses": {
          "200": {
            "description": "OK - terminal state"
          },
          "202": {
            "description": "Accepted"
          },
          "default": {
            "description": "Error response describing why the operation failed."
          }
        },
        "x-ms-long-running-operation": true,
        "x-ms-long-running-operation-options": {
          "final-state-via": "location"
        },
        "x-ms-examples": {
          "Volumes_ReInitializeReplication": {
            "$ref": "examples/Volumes_ReInitializeReplication.json"
          }
        }
      }
    },
    "/subscriptions/{subscriptionId}/resourceGroups/{resourceGroupName}/providers/Microsoft.NetApp/netAppAccounts/{accountName}/capacityPools/{poolName}/volumes/{volumeName}/poolChange": {
      "post": {
        "tags": [
          "Pool Change"
        ],
        "summary": "Change pool for volume",
        "description": "Moves volume to another pool",
        "operationId": "Volumes_PoolChange",
        "parameters": [
          {
            "$ref": "#/parameters/SubscriptionId"
          },
          {
            "$ref": "#/parameters/ResourceGroup"
          },
          {
            "$ref": "#/parameters/AccountName"
          },
          {
            "$ref": "#/parameters/PoolName"
          },
          {
            "$ref": "#/parameters/VolumeName"
          },
          {
            "$ref": "../../../../../common-types/resource-management/v2/types.json#/parameters/ApiVersionParameter"
          },
          {
            "name": "body",
            "description": "Move volume to the pool supplied in the body of the operation.",
            "in": "body",
            "required": true,
            "schema": {
              "$ref": "#/definitions/poolChangeRequest"
            }
          }
        ],
        "responses": {
          "200": {
            "description": "OK - terminal state"
          },
          "202": {
            "description": "Accepted"
          },
          "default": {
            "description": "Error response describing why the operation failed."
          }
        },
        "x-ms-long-running-operation": true,
        "x-ms-long-running-operation-options": {
          "final-state-via": "location"
        },
        "x-ms-examples": {
          "Volumes_AuthorizeReplication": {
            "$ref": "examples/Volumes_PoolChange.json"
          }
        }
      }
    },
    "/subscriptions/{subscriptionId}/resourceGroups/{resourceGroupName}/providers/Microsoft.NetApp/netAppAccounts/{accountName}/capacityPools/{poolName}/volumes/{volumeName}/snapshots": {
      "get": {
        "tags": [
          "Snapshots"
        ],
        "operationId": "Snapshots_List",
        "summary": "Describe all snapshots",
        "parameters": [
          {
            "$ref": "#/parameters/SubscriptionId"
          },
          {
            "$ref": "#/parameters/ResourceGroup"
          },
          {
            "$ref": "#/parameters/AccountName"
          },
          {
            "$ref": "#/parameters/PoolName"
          },
          {
            "$ref": "#/parameters/VolumeName"
          },
          {
            "$ref": "../../../../../common-types/resource-management/v2/types.json#/parameters/ApiVersionParameter"
          }
        ],
        "description": "List all snapshots associated with the volume",
        "x-ms-pageable": {
          "nextLinkName": null
        },
        "responses": {
          "200": {
            "description": "OK",
            "schema": {
              "$ref": "#/definitions/snapshotsList"
            }
          },
          "default": {
            "description": "Error response describing why the operation failed."
          }
        },
        "x-ms-examples": {
          "Snapshots_List": {
            "$ref": "examples/Snapshots_List.json"
          }
        }
      }
    },
    "/subscriptions/{subscriptionId}/resourceGroups/{resourceGroupName}/providers/Microsoft.NetApp/netAppAccounts/{accountName}/capacityPools/{poolName}/volumes/{volumeName}/snapshots/{snapshotName}": {
      "get": {
        "tags": [
          "Snapshots"
        ],
        "operationId": "Snapshots_Get",
        "summary": "Describe a snapshot",
        "description": "Get details of the specified snapshot",
        "parameters": [
          {
            "$ref": "#/parameters/SubscriptionId"
          },
          {
            "$ref": "#/parameters/ResourceGroup"
          },
          {
            "$ref": "#/parameters/AccountName"
          },
          {
            "$ref": "#/parameters/PoolName"
          },
          {
            "$ref": "#/parameters/VolumeName"
          },
          {
            "$ref": "#/parameters/SnapshotName"
          },
          {
            "$ref": "../../../../../common-types/resource-management/v2/types.json#/parameters/ApiVersionParameter"
          }
        ],
        "responses": {
          "200": {
            "description": "OK",
            "schema": {
              "$ref": "#/definitions/snapshot"
            }
          },
          "default": {
            "description": "Error response describing why the operation failed."
          }
        },
        "x-ms-examples": {
          "Snapshots_Get": {
            "$ref": "examples/Snapshots_Get.json"
          }
        }
      },
      "put": {
        "tags": [
          "Snapshots"
        ],
        "operationId": "Snapshots_Create",
        "summary": "Create a snapshot",
        "description": "Create the specified snapshot within the given volume",
        "parameters": [
          {
            "name": "body",
            "description": "Snapshot object supplied in the body of the operation.",
            "in": "body",
            "required": true,
            "schema": {
              "$ref": "#/definitions/snapshot"
            }
          },
          {
            "$ref": "#/parameters/SubscriptionId"
          },
          {
            "$ref": "#/parameters/ResourceGroup"
          },
          {
            "$ref": "#/parameters/AccountName"
          },
          {
            "$ref": "#/parameters/PoolName"
          },
          {
            "$ref": "#/parameters/VolumeName"
          },
          {
            "$ref": "#/parameters/SnapshotName"
          },
          {
            "$ref": "../../../../../common-types/resource-management/v2/types.json#/parameters/ApiVersionParameter"
          }
        ],
        "responses": {
          "201": {
            "description": "Snapshot created",
            "schema": {
              "$ref": "#/definitions/snapshot"
            }
          },
          "202": {
            "description": "Accepted -- Create request accepted; operation will complete asynchronously"
          },
          "default": {
            "description": "Error response describing why the operation failed."
          }
        },
        "x-ms-long-running-operation": true,
        "x-ms-long-running-operation-options": {
          "final-state-via": "location"
        },
        "x-ms-examples": {
          "Snapshots_Create": {
            "$ref": "examples/Snapshots_Create.json"
          }
        }
      },
      "patch": {
        "tags": [
          "Snapshots"
        ],
        "operationId": "Snapshots_Update",
        "summary": "Update a snapshot",
        "description": "Patch a snapshot",
        "parameters": [
          {
            "name": "body",
            "description": "Snapshot object supplied in the body of the operation.",
            "in": "body",
            "required": true,
            "schema": {
              "$ref": "#/definitions/snapshotPatch"
            }
          },
          {
            "$ref": "#/parameters/SubscriptionId"
          },
          {
            "$ref": "#/parameters/ResourceGroup"
          },
          {
            "$ref": "#/parameters/AccountName"
          },
          {
            "$ref": "#/parameters/PoolName"
          },
          {
            "$ref": "#/parameters/VolumeName"
          },
          {
            "$ref": "#/parameters/SnapshotName"
          },
          {
            "$ref": "../../../../../common-types/resource-management/v2/types.json#/parameters/ApiVersionParameter"
          }
        ],
        "responses": {
          "200": {
            "description": "OK",
            "schema": {
              "$ref": "#/definitions/snapshot"
            }
          },
          "202": {
            "description": "Accepted -- Update request accepted; operation will complete asynchronously"
          },
          "default": {
            "description": "Error response describing why the operation failed."
          }
        },
        "x-ms-long-running-operation": true,
        "x-ms-long-running-operation-options": {
          "final-state-via": "location"
        },
        "x-ms-examples": {
          "Snapshots_Update": {
            "$ref": "examples/Snapshots_Update.json"
          }
        }
      },
      "delete": {
        "tags": [
          "Snapshots"
        ],
        "operationId": "Snapshots_Delete",
        "summary": "Delete a snapshot",
        "description": "Delete snapshot",
        "parameters": [
          {
            "$ref": "#/parameters/SubscriptionId"
          },
          {
            "$ref": "#/parameters/ResourceGroup"
          },
          {
            "$ref": "#/parameters/AccountName"
          },
          {
            "$ref": "#/parameters/PoolName"
          },
          {
            "$ref": "#/parameters/VolumeName"
          },
          {
            "$ref": "#/parameters/SnapshotName"
          },
          {
            "$ref": "../../../../../common-types/resource-management/v2/types.json#/parameters/ApiVersionParameter"
          }
        ],
        "responses": {
          "200": {
            "description": "OK"
          },
          "202": {
            "description": "Accepted -- Delete request accepted; operation will complete asynchronously"
          },
          "204": {
            "description": "NoContent -- Resource does not exist."
          },
          "default": {
            "description": "Error response describing why the operation failed."
          }
        },
        "x-ms-long-running-operation": true,
        "x-ms-long-running-operation-options": {
          "final-state-via": "location"
        },
        "x-ms-examples": {
          "Snapshots_Delete": {
            "$ref": "examples/Snapshots_Delete.json"
          }
        }
      }
    },
    "/subscriptions/{subscriptionId}/resourceGroups/{resourceGroupName}/providers/Microsoft.NetApp/netAppAccounts/{accountName}/snapshotPolicies": {
      "parameters": [
        {
          "$ref": "#/parameters/SubscriptionId"
        },
        {
          "$ref": "#/parameters/ResourceGroup"
        },
        {
          "$ref": "#/parameters/AccountName"
        },
        {
          "$ref": "../../../../../common-types/resource-management/v2/types.json#/parameters/ApiVersionParameter"
        }
      ],
      "get": {
        "tags": [
          "Snapshot Policy"
        ],
        "operationId": "SnapshotPolicies_List",
        "description": "List snapshot policy",
        "x-ms-pageable": {
          "nextLinkName": null
        },
        "responses": {
          "200": {
            "description": "OK",
            "schema": {
              "$ref": "#/definitions/snapshotPoliciesList"
            }
          },
          "default": {
            "description": "Error response describing why the operation failed."
          }
        },
        "x-ms-examples": {
          "SnapshotPolicies_List": {
            "$ref": "examples/SnapshotPolicies_List.json"
          }
        }
      }
    },
    "/subscriptions/{subscriptionId}/resourceGroups/{resourceGroupName}/providers/Microsoft.NetApp/netAppAccounts/{accountName}/snapshotPolicies/{snapshotPolicyName}": {
      "parameters": [
        {
          "$ref": "#/parameters/SubscriptionId"
        },
        {
          "$ref": "#/parameters/ResourceGroup"
        },
        {
          "$ref": "#/parameters/AccountName"
        },
        {
          "$ref": "#/parameters/SnapshotPolicyName"
        },
        {
          "$ref": "../../../../../common-types/resource-management/v2/types.json#/parameters/ApiVersionParameter"
        }
      ],
      "get": {
        "tags": [
          "Snapshot Policy"
        ],
        "operationId": "SnapshotPolicies_Get",
        "description": "Get a snapshot Policy",
        "responses": {
          "200": {
            "description": "OK",
            "schema": {
              "$ref": "#/definitions/snapshotPolicy"
            }
          },
          "default": {
            "description": "Error response describing why the operation failed."
          }
        },
        "x-ms-examples": {
          "SnapshotPolicies_Get": {
            "$ref": "examples/SnapshotPolicies_Get.json"
          }
        }
      },
      "put": {
        "tags": [
          "Snapshot Policy"
        ],
        "operationId": "SnapshotPolicies_Create",
        "description": "Create a snapshot policy",
        "parameters": [
          {
            "name": "body",
            "description": "Snapshot policy object supplied in the body of the operation.",
            "in": "body",
            "required": true,
            "schema": {
              "$ref": "#/definitions/snapshotPolicy"
            }
          }
        ],
        "responses": {
          "200": {
            "description": "OK - snapshot Policy updated",
            "schema": {
              "$ref": "#/definitions/snapshotPolicy"
            }
          },
          "201": {
            "description": "Snapshot Policy created",
            "schema": {
              "$ref": "#/definitions/snapshotPolicy"
            }
          },
          "default": {
            "description": "Error response describing why the operation failed."
          }
        },
        "x-ms-long-running-operation": false,
        "x-ms-examples": {
          "SnapshotPolicies_Create": {
            "$ref": "examples/SnapshotPolicies_Create.json"
          }
        }
      },
      "patch": {
        "tags": [
          "Snapshot Policy"
        ],
        "operationId": "SnapshotPolicies_Update",
        "description": "Patch a snapshot policy",
        "parameters": [
          {
            "name": "body",
            "description": "Snapshot policy object supplied in the body of the operation.",
            "in": "body",
            "required": true,
            "schema": {
              "$ref": "#/definitions/snapshotPolicyPatch"
            }
          }
        ],
        "responses": {
          "200": {
            "description": "OK",
            "schema": {
              "$ref": "#/definitions/snapshotPolicy"
            }
          },
          "202": {
            "description": "Accepted -- Create or update request accepted; operation will complete asynchronously",
            "schema": {
              "$ref": "#/definitions/snapshotPolicy"
            }
          },
          "default": {
            "description": "Error response describing why the operation failed."
          }
        },
        "x-ms-long-running-operation": true,
        "x-ms-long-running-operation-options": {
          "final-state-via": "location"
        },
        "x-ms-examples": {
          "SnapshotPolicies_Update": {
            "$ref": "examples/SnapshotPolicies_Update.json"
          }
        }
      },
      "delete": {
        "tags": [
          "Snapshot Policy"
        ],
        "operationId": "SnapshotPolicies_Delete",
        "description": "Delete snapshot policy",
        "responses": {
          "200": {
            "description": "OK"
          },
          "202": {
            "description": "Accepted -- Create or update request accepted; operation will complete asynchronously"
          },
          "204": {
            "description": "NoContent -- Resource does not exist."
          },
          "default": {
            "description": "Error response describing why the operation failed."
          }
        },
        "x-ms-long-running-operation": true,
        "x-ms-long-running-operation-options": {
          "final-state-via": "location"
        },
        "x-ms-examples": {
          "SnapshotPolicies_Delete": {
            "$ref": "examples/SnapshotPolicies_Delete.json"
          }
        }
      }
    },
    "/subscriptions/{subscriptionId}/resourceGroups/{resourceGroupName}/providers/Microsoft.NetApp/netAppAccounts/{accountName}/snapshotPolicies/{snapshotPolicyName}/volumes": {
      "get": {
        "tags": [
          "Snapshot Policy List Volumes"
        ],
        "summary": "Get volumes for snapshot policy",
        "description": "Get volumes associated with snapshot policy",
        "operationId": "SnapshotPolicies_ListVolumes",
        "parameters": [
          {
            "$ref": "#/parameters/SubscriptionId"
          },
          {
            "$ref": "#/parameters/ResourceGroup"
          },
          {
            "$ref": "#/parameters/AccountName"
          },
          {
            "$ref": "#/parameters/SnapshotPolicyName"
          },
          {
            "$ref": "../../../../../common-types/resource-management/v2/types.json#/parameters/ApiVersionParameter"
          }
        ],
        "responses": {
          "200": {
            "description": "OK",
            "schema": {
              "$ref": "#/definitions/snapshotPolicyVolumeList"
            }
          },
          "default": {
            "description": "Error response describing why the operation failed."
          }
        },
        "x-ms-examples": {
          "SnapshotPolicies_ListVolumes": {
            "$ref": "examples/SnapshotPolicies_ListVolumes.json"
          }
        }
      }
    },
    "/subscriptions/{subscriptionId}/resourceGroups/{resourceGroupName}/providers/Microsoft.NetApp/netAppAccounts/{accountName}/capacityPools/{poolName}/volumes/{volumeName}/backupStatus": {
      "get": {
        "tags": [
          "Backups"
        ],
        "summary": "Get volume's backup status",
        "description": "Get the status of the backup for a volume",
        "operationId": "Backups_GetStatus",
        "parameters": [
          {
            "$ref": "#/parameters/SubscriptionId"
          },
          {
            "$ref": "#/parameters/ResourceGroup"
          },
          {
            "$ref": "#/parameters/AccountName"
          },
          {
            "$ref": "#/parameters/PoolName"
          },
          {
            "$ref": "#/parameters/VolumeName"
          },
          {
            "$ref": "../../../../../common-types/resource-management/v2/types.json#/parameters/ApiVersionParameter"
          }
        ],
        "responses": {
          "200": {
            "description": "OK",
            "schema": {
              "$ref": "#/definitions/backupStatus"
            }
          },
          "default": {
            "description": "Error response describing why the operation failed."
          }
        },
        "x-ms-examples": {
          "Volumes_BackupStatus": {
            "$ref": "examples/Volumes_BackupStatus.json"
          }
        }
      }
    },
    "/subscriptions/{subscriptionId}/resourceGroups/{resourceGroupName}/providers/Microsoft.NetApp/netAppAccounts/{accountName}/capacityPools/{poolName}/volumes/{volumeName}/restoreStatus": {
      "get": {
        "tags": [
          "Restore"
        ],
        "summary": "Get volume's restore status",
        "description": "Get the status of the restore for a volume",
        "operationId": "Backups_GetVolumeRestoreStatus",
        "parameters": [
          {
            "$ref": "#/parameters/SubscriptionId"
          },
          {
            "$ref": "#/parameters/ResourceGroup"
          },
          {
            "$ref": "#/parameters/AccountName"
          },
          {
            "$ref": "#/parameters/PoolName"
          },
          {
            "$ref": "#/parameters/VolumeName"
          },
          {
            "$ref": "../../../../../common-types/resource-management/v2/types.json#/parameters/ApiVersionParameter"
          }
        ],
        "responses": {
          "200": {
            "description": "OK",
            "schema": {
              "$ref": "#/definitions/restoreStatus"
            }
          },
          "default": {
            "description": "Error response describing why the operation failed."
          }
        },
        "x-ms-examples": {
          "Volumes_RestoreStatus": {
            "$ref": "examples/Volumes_RestoreStatus.json"
          }
        }
      }
    },
    "/subscriptions/{subscriptionId}/resourceGroups/{resourceGroupName}/providers/Microsoft.NetApp/netAppAccounts/{accountName}/accountBackups": {
      "get": {
        "tags": [
          "Backups"
        ],
        "summary": "List Backups for a Netapp Account",
        "description": "List all Backups for a Netapp Account",
        "operationId": "AccountBackups_List",
        "parameters": [
          {
            "$ref": "#/parameters/SubscriptionId"
          },
          {
            "$ref": "#/parameters/ResourceGroup"
          },
          {
            "$ref": "#/parameters/AccountName"
          },
          {
            "$ref": "../../../../../common-types/resource-management/v2/types.json#/parameters/ApiVersionParameter"
          }
        ],
        "x-ms-pageable": {
          "nextLinkName": null
        },
        "responses": {
          "200": {
            "description": "OK",
            "schema": {
              "$ref": "#/definitions/backupsList"
            }
          },
          "default": {
            "description": "Error response describing why the operation failed."
          }
        },
        "x-ms-examples": {
          "AccountBackups_List": {
            "$ref": "examples/Backups_Account_List.json"
          }
        }
      }
    },
    "/subscriptions/{subscriptionId}/resourceGroups/{resourceGroupName}/providers/Microsoft.NetApp/netAppAccounts/{accountName}/accountBackups/{backupName}": {
      "get": {
        "tags": [
          "Backups"
        ],
        "summary": "Get Backup for a Netapp Account",
        "description": "Gets the specified backup for a Netapp Account",
        "operationId": "AccountBackups_Get",
        "parameters": [
          {
            "$ref": "#/parameters/SubscriptionId"
          },
          {
            "$ref": "#/parameters/ResourceGroup"
          },
          {
            "$ref": "#/parameters/AccountName"
          },
          {
            "$ref": "#/parameters/BackupName"
          },
          {
            "$ref": "../../../../../common-types/resource-management/v2/types.json#/parameters/ApiVersionParameter"
          }
        ],
        "responses": {
          "200": {
            "description": "OK",
            "schema": {
              "$ref": "#/definitions/backup"
            }
          },
          "default": {
            "description": "Error response describing why the operation failed."
          }
        },
        "x-ms-examples": {
          "AccountBackups_Get": {
            "$ref": "examples/Backups_Account_Get.json"
          }
        }
      },
      "delete": {
        "tags": [
          "Backups"
        ],
        "summary": "Delete Backup for a Netapp Account",
        "description": "Delete the specified Backup for a Netapp Account",
        "operationId": "AccountBackups_Delete",
        "parameters": [
          {
            "$ref": "#/parameters/SubscriptionId"
          },
          {
            "$ref": "#/parameters/ResourceGroup"
          },
          {
            "$ref": "#/parameters/AccountName"
          },
          {
            "$ref": "#/parameters/BackupName"
          },
          {
            "$ref": "../../../../../common-types/resource-management/v2/types.json#/parameters/ApiVersionParameter"
          }
        ],
        "responses": {
          "200": {
            "description": "OK"
          },
          "202": {
            "description": "Accepted -- Create or update request accepted; operation will complete asynchronously"
          },
          "204": {
            "description": "NoContent -- Resource does not exist."
          },
          "default": {
            "description": "Error response describing why the operation failed."
          }
        },
        "x-ms-long-running-operation": true,
        "x-ms-long-running-operation-options": {
          "final-state-via": "location"
        },
        "x-ms-examples": {
          "AccountBackups_Delete": {
            "$ref": "examples/Backups_Account_Delete.json"
          }
        }
      }
    },
    "/subscriptions/{subscriptionId}/resourceGroups/{resourceGroupName}/providers/Microsoft.NetApp/netAppAccounts/{accountName}/capacityPools/{poolName}/volumes/{volumeName}/backups": {
      "get": {
        "tags": [
          "Backups"
        ],
        "summary": "List Backups",
        "description": "List all backups for a volume",
        "operationId": "Backups_List",
        "parameters": [
          {
            "$ref": "#/parameters/SubscriptionId"
          },
          {
            "$ref": "#/parameters/ResourceGroup"
          },
          {
            "$ref": "#/parameters/AccountName"
          },
          {
            "$ref": "#/parameters/PoolName"
          },
          {
            "$ref": "#/parameters/VolumeName"
          },
          {
            "$ref": "../../../../../common-types/resource-management/v2/types.json#/parameters/ApiVersionParameter"
          }
        ],
        "x-ms-pageable": {
          "nextLinkName": null
        },
        "responses": {
          "200": {
            "description": "OK",
            "schema": {
              "$ref": "#/definitions/backupsList"
            }
          },
          "default": {
            "description": "Error response describing why the operation failed."
          }
        },
        "x-ms-examples": {
          "Backups_List": {
            "$ref": "examples/Backups_List.json"
          }
        }
      }
    },
    "/subscriptions/{subscriptionId}/resourceGroups/{resourceGroupName}/providers/Microsoft.NetApp/netAppAccounts/{accountName}/capacityPools/{poolName}/volumes/{volumeName}/backups/{backupName}": {
      "get": {
        "tags": [
          "Backups"
        ],
        "summary": "Get a backup",
        "description": "Gets the specified backup of the volume",
        "operationId": "Backups_Get",
        "parameters": [
          {
            "$ref": "#/parameters/SubscriptionId"
          },
          {
            "$ref": "#/parameters/ResourceGroup"
          },
          {
            "$ref": "#/parameters/AccountName"
          },
          {
            "$ref": "#/parameters/PoolName"
          },
          {
            "$ref": "#/parameters/VolumeName"
          },
          {
            "$ref": "#/parameters/BackupName"
          },
          {
            "$ref": "../../../../../common-types/resource-management/v2/types.json#/parameters/ApiVersionParameter"
          }
        ],
        "responses": {
          "200": {
            "description": "OK",
            "schema": {
              "$ref": "#/definitions/backup"
            }
          },
          "default": {
            "description": "Error response describing why the operation failed."
          }
        },
        "x-ms-examples": {
          "Backups_Get": {
            "$ref": "examples/Backups_Get.json"
          }
        }
      },
      "put": {
        "tags": [
          "Backups"
        ],
        "summary": "Create a backup",
        "description": "Create a backup for the volume",
        "operationId": "Backups_Create",
        "parameters": [
          {
            "$ref": "#/parameters/SubscriptionId"
          },
          {
            "$ref": "#/parameters/ResourceGroup"
          },
          {
            "$ref": "#/parameters/AccountName"
          },
          {
            "$ref": "#/parameters/PoolName"
          },
          {
            "$ref": "#/parameters/VolumeName"
          },
          {
            "$ref": "#/parameters/BackupName"
          },
          {
            "$ref": "../../../../../common-types/resource-management/v2/types.json#/parameters/ApiVersionParameter"
          },
          {
            "name": "body",
            "description": "Backup object supplied in the body of the operation.",
            "in": "body",
            "required": true,
            "schema": {
              "$ref": "#/definitions/backup"
            }
          }
        ],
        "responses": {
          "200": {
            "description": "OK created",
            "schema": {
              "$ref": "#/definitions/backup"
            }
          },
          "201": {
            "description": "Backup created",
            "schema": {
              "$ref": "#/definitions/backup"
            }
          },
          "202": {
            "description": "Accepted -- Create request accepted; operation will complete asynchronously"
          },
          "default": {
            "description": "Error response describing why the operation failed."
          }
        },
        "x-ms-long-running-operation": true,
        "x-ms-long-running-operation-options": {
          "final-state-via": "location"
        },
        "x-ms-examples": {
          "Backups_Create": {
            "$ref": "examples/Backups_Create.json"
          }
        }
      },
      "patch": {
        "tags": [
          "Backups"
        ],
        "summary": "Patch a backup",
        "description": "Patch a backup for the volume",
        "operationId": "Backups_Update",
        "parameters": [
          {
            "$ref": "#/parameters/SubscriptionId"
          },
          {
            "$ref": "#/parameters/ResourceGroup"
          },
          {
            "$ref": "#/parameters/AccountName"
          },
          {
            "$ref": "#/parameters/PoolName"
          },
          {
            "$ref": "#/parameters/VolumeName"
          },
          {
            "$ref": "#/parameters/BackupName"
          },
          {
            "$ref": "../../../../../common-types/resource-management/v2/types.json#/parameters/ApiVersionParameter"
          },
          {
            "name": "body",
            "description": "Backup object supplied in the body of the operation.",
            "in": "body",
            "schema": {
              "$ref": "#/definitions/backupPatch"
            }
          }
        ],
        "responses": {
          "200": {
            "description": "OK",
            "schema": {
              "$ref": "#/definitions/backup"
            }
          },
          "202": {
            "description": "Accepted -- Create or update request accepted; operation will complete asynchronously",
            "schema": {
              "$ref": "#/definitions/backup"
            }
          },
          "default": {
            "description": "Error response describing why the operation failed."
          }
        },
        "x-ms-long-running-operation": true,
        "x-ms-long-running-operation-options": {
          "final-state-via": "location"
        },
        "x-ms-examples": {
          "Backups_Update": {
            "$ref": "examples/Backups_Update.json"
          }
        }
      },
      "delete": {
        "tags": [
          "Backups"
        ],
        "summary": "Delete backup",
        "description": "Delete a backup of the volume",
        "operationId": "Backups_Delete",
        "parameters": [
          {
            "$ref": "#/parameters/SubscriptionId"
          },
          {
            "$ref": "#/parameters/ResourceGroup"
          },
          {
            "$ref": "#/parameters/AccountName"
          },
          {
            "$ref": "#/parameters/PoolName"
          },
          {
            "$ref": "#/parameters/VolumeName"
          },
          {
            "$ref": "#/parameters/BackupName"
          },
          {
            "$ref": "../../../../../common-types/resource-management/v2/types.json#/parameters/ApiVersionParameter"
          }
        ],
        "responses": {
          "200": {
            "description": "OK"
          },
          "202": {
            "description": "Accepted -- Create or update request accepted; operation will complete asynchronously"
          },
          "204": {
            "description": "NoContent -- Resource does not exist."
          },
          "default": {
            "description": "Error response describing why the operation failed."
          }
        },
        "x-ms-long-running-operation": true,
        "x-ms-long-running-operation-options": {
          "final-state-via": "location"
        },
        "x-ms-examples": {
          "Backups_Delete": {
            "$ref": "examples/Backups_Delete.json"
          }
        }
      }
    },
    "/subscriptions/{subscriptionId}/resourceGroups/{resourceGroupName}/providers/Microsoft.NetApp/netAppAccounts/{accountName}/backupPolicies": {
      "get": {
        "tags": [
          "Backup Policy"
        ],
        "summary": "List backup policies",
        "description": "List backup policies for Netapp Account",
        "operationId": "BackupPolicies_List",
        "parameters": [
          {
            "$ref": "#/parameters/SubscriptionId"
          },
          {
            "$ref": "#/parameters/ResourceGroup"
          },
          {
            "$ref": "#/parameters/AccountName"
          },
          {
            "$ref": "../../../../../common-types/resource-management/v2/types.json#/parameters/ApiVersionParameter"
          }
        ],
        "x-ms-pageable": {
          "nextLinkName": null
        },
        "responses": {
          "200": {
            "description": "OK",
            "schema": {
              "$ref": "#/definitions/backupPoliciesList"
            }
          },
          "default": {
            "description": "Error response describing why the operation failed."
          }
        },
        "x-ms-examples": {
          "Backups_List": {
            "$ref": "examples/BackupPolicies_List.json"
          }
        }
      }
    },
    "/subscriptions/{subscriptionId}/resourceGroups/{resourceGroupName}/providers/Microsoft.NetApp/netAppAccounts/{accountName}/backupPolicies/{backupPolicyName}": {
      "get": {
        "tags": [
          "Backup Policy"
        ],
        "summary": "Get a backup Policy",
        "description": "Get a particular backup Policy",
        "operationId": "BackupPolicies_Get",
        "parameters": [
          {
            "$ref": "#/parameters/SubscriptionId"
          },
          {
            "$ref": "#/parameters/ResourceGroup"
          },
          {
            "$ref": "#/parameters/AccountName"
          },
          {
            "$ref": "#/parameters/BackupPolicyName"
          },
          {
            "$ref": "../../../../../common-types/resource-management/v2/types.json#/parameters/ApiVersionParameter"
          }
        ],
        "responses": {
          "200": {
            "description": "OK",
            "schema": {
              "$ref": "#/definitions/backupPolicy"
            }
          },
          "default": {
            "description": "Error response describing why the operation failed."
          }
        },
        "x-ms-examples": {
          "Backups_Get": {
            "$ref": "examples/BackupPolicies_Get.json"
          }
        }
      },
      "put": {
        "tags": [
          "Backup Policy"
        ],
        "summary": "Create a backup policy",
        "description": "Create a backup policy for Netapp Account",
        "operationId": "BackupPolicies_Create",
        "parameters": [
          {
            "$ref": "#/parameters/SubscriptionId"
          },
          {
            "$ref": "#/parameters/ResourceGroup"
          },
          {
            "$ref": "#/parameters/AccountName"
          },
          {
            "$ref": "#/parameters/BackupPolicyName"
          },
          {
            "$ref": "../../../../../common-types/resource-management/v2/types.json#/parameters/ApiVersionParameter"
          },
          {
            "name": "body",
            "description": "Backup policy object supplied in the body of the operation.",
            "in": "body",
            "required": true,
            "schema": {
              "$ref": "#/definitions/backupPolicy"
            }
          }
        ],
        "responses": {
          "200": {
            "description": "Backup Policy created",
            "schema": {
              "$ref": "#/definitions/backupPolicy"
            }
          },
          "201": {
            "description": "Backup created",
            "schema": {
              "$ref": "#/definitions/backupPolicy"
            }
          },
          "202": {
            "description": "Accepted -- Create request accepted; operation will complete asynchronously"
          },
          "default": {
            "description": "Error response describing why the operation failed."
          }
        },
        "x-ms-long-running-operation": true,
        "x-ms-long-running-operation-options": {
          "final-state-via": "azure-async-operation"
        },
        "x-ms-examples": {
          "BackupPolicies_Create": {
            "$ref": "examples/BackupPolicies_Create.json"
          }
        }
      },
      "patch": {
        "tags": [
          "Backup Policy"
        ],
        "summary": "Patch a backup policy",
        "description": "Patch a backup policy for Netapp Account",
        "operationId": "BackupPolicies_Update",
        "parameters": [
          {
            "$ref": "#/parameters/SubscriptionId"
          },
          {
            "$ref": "#/parameters/ResourceGroup"
          },
          {
            "$ref": "#/parameters/AccountName"
          },
          {
            "$ref": "#/parameters/BackupPolicyName"
          },
          {
            "$ref": "../../../../../common-types/resource-management/v2/types.json#/parameters/ApiVersionParameter"
          },
          {
            "name": "body",
            "description": "Backup policy object supplied in the body of the operation.",
            "in": "body",
            "required": true,
            "schema": {
              "$ref": "#/definitions/backupPolicyPatch"
            }
          }
        ],
        "responses": {
          "200": {
            "description": "OK",
            "schema": {
              "$ref": "#/definitions/backupPolicy"
            }
          },
          "202": {
            "description": "Accepted -- Create or update request accepted; operation will complete asynchronously",
            "schema": {
              "$ref": "#/definitions/backupPolicy"
            }
          },
          "default": {
            "description": "Error response describing why the operation failed."
          }
        },
        "x-ms-long-running-operation": true,
        "x-ms-long-running-operation-options": {
          "final-state-via": "azure-async-operation"
        },
        "x-ms-examples": {
          "BackupPolicies_Update": {
            "$ref": "examples/BackupPolicies_Update.json"
          }
        }
      },
      "delete": {
        "tags": [
          "Backup Policy"
        ],
        "summary": "Delete a backup policy",
        "description": "Delete backup policy",
        "operationId": "BackupPolicies_Delete",
        "parameters": [
          {
            "$ref": "#/parameters/SubscriptionId"
          },
          {
            "$ref": "#/parameters/ResourceGroup"
          },
          {
            "$ref": "#/parameters/AccountName"
          },
          {
            "$ref": "#/parameters/BackupPolicyName"
          },
          {
            "$ref": "../../../../../common-types/resource-management/v2/types.json#/parameters/ApiVersionParameter"
          }
        ],
        "responses": {
          "200": {
            "description": "OK"
          },
          "202": {
            "description": "Accepted -- Create or update request accepted; operation will complete asynchronously"
          },
          "204": {
            "description": "NoContent -- Resource does not exist."
          },
          "default": {
            "description": "Error response describing why the operation failed."
          }
        },
        "x-ms-long-running-operation": true,
        "x-ms-long-running-operation-options": {
          "final-state-via": "location"
        },
        "x-ms-examples": {
          "Backups_Delete": {
            "$ref": "examples/BackupPolicies_Delete.json"
          }
        }
      }
    },
    "/subscriptions/{subscriptionId}/resourceGroups/{resourceGroupName}/providers/Microsoft.NetApp/netAppAccounts/{accountName}/vaults": {
      "get": {
        "tags": [
          "Vaults"
        ],
        "summary": "List vaults",
        "description": "List vaults for a Netapp Account",
        "operationId": "Vaults_List",
        "parameters": [
          {
            "$ref": "#/parameters/SubscriptionId"
          },
          {
            "$ref": "#/parameters/ResourceGroup"
          },
          {
            "$ref": "#/parameters/AccountName"
          },
          {
            "$ref": "../../../../../common-types/resource-management/v2/types.json#/parameters/ApiVersionParameter"
          }
        ],
        "x-ms-pageable": {
          "nextLinkName": null
        },
        "responses": {
          "200": {
            "description": "OK",
            "schema": {
              "$ref": "#/definitions/vaultList"
            }
          },
          "default": {
            "description": "Error response describing why the operation failed."
          }
        },
        "x-ms-examples": {
          "Vaults_List": {
            "$ref": "examples/Vaults_List.json"
          }
        }
      }
    }
  },
  "definitions": {
    "OperationListResult": {
      "description": "Result of the request to list Cloud Volume operations. It contains a list of operations and a URL link to get the next set of results.",
      "properties": {
        "value": {
          "type": "array",
          "items": {
            "$ref": "#/definitions/Operation"
          },
          "description": "List of Storage operations supported by the Storage resource provider."
        }
      }
    },
    "Operation": {
      "description": "Microsoft.NetApp REST API operation definition.",
      "type": "object",
      "properties": {
        "name": {
          "description": "Operation name: {provider}/{resource}/{operation}",
          "type": "string"
        },
        "display": {
          "description": "Display metadata associated with the operation.",
          "properties": {
            "provider": {
              "description": "Service provider: Microsoft NetApp.",
              "type": "string"
            },
            "resource": {
              "description": "Resource on which the operation is performed etc.",
              "type": "string"
            },
            "operation": {
              "description": "Type of operation: get, read, delete, etc.",
              "type": "string"
            },
            "description": {
              "description": "Operation description.",
              "type": "string"
            }
          }
        },
        "origin": {
          "type": "string",
          "description": "The origin of operations."
        },
        "properties": {
          "$ref": "#/definitions/OperationProperties",
          "description": "Properties of operation, include metric specifications.",
          "x-ms-client-flatten": true
        }
      }
    },
    "OperationProperties": {
      "description": "Properties of operation, include metric specifications.",
      "properties": {
        "serviceSpecification": {
          "$ref": "#/definitions/ServiceSpecification",
          "description": "One property of operation, include metric specifications."
        }
      }
    },
    "ServiceSpecification": {
      "description": "One property of operation, include metric specifications.",
      "properties": {
        "metricSpecifications": {
          "description": "Metric specifications of operation.",
          "type": "array",
          "items": {
            "$ref": "#/definitions/MetricSpecification"
          }
        },
        "logSpecifications": {
<<<<<<< HEAD
=======
          "description": "Log specification of operation.",
>>>>>>> 1d5f5252
          "type": "array",
          "items": {
            "$ref": "#/definitions/LogSpecification"
          }
        }
      }
    },
    "MetricSpecification": {
      "description": "Metric specification of operation.",
      "properties": {
        "name": {
          "type": "string",
          "description": "Name of metric specification."
        },
        "displayName": {
          "type": "string",
          "description": "Display name of metric specification."
        },
        "displayDescription": {
          "type": "string",
          "description": "Display description of metric specification."
        },
        "unit": {
          "type": "string",
          "description": "Unit could be Bytes or Count."
        },
        "supportedAggregationTypes": {
          "description": "Support metric aggregation type.",
          "uniqueItems": false,
          "type": "array",
          "items": {
            "enum": [
              "Average"
            ],
            "type": "string",
            "x-ms-enum": {
              "name": "MetricAggregationType",
              "modelAsString": true
            }
          }
        },
        "supportedTimeGrainTypes": {
          "type": "array",
          "description": "The supported time grain types for the metrics.",
          "items": {
            "type": "string"
          }
        },
        "internalMetricName": {
          "type": "string",
          "description": "The internal metric name."
        },
        "enableRegionalMdmAccount": {
          "description": "Whether or not the service is using regional MDM accounts.",
          "type": "boolean"
        },
        "sourceMdmAccount": {
          "type": "string",
          "description": "The source MDM account."
        },
        "sourceMdmNamespace": {
          "type": "string",
          "description": "The source MDM namespace."
        },
        "dimensions": {
          "description": "Dimensions of blobs, including blob type and access tier.",
          "type": "array",
          "items": {
            "$ref": "#/definitions/Dimension"
          }
        },
        "aggregationType": {
          "type": "string",
          "description": "Aggregation type could be Average."
        },
        "fillGapWithZero": {
          "type": "boolean",
          "description": "The property to decide fill gap with zero or not."
        },
        "category": {
          "type": "string",
          "description": "The category this metric specification belong to, could be Capacity."
        },
        "resourceIdDimensionNameOverride": {
          "type": "string",
          "description": "Account Resource Id."
        },
        "isInternal": {
          "description": "Whether the metric is internal.",
          "type": "boolean"
        }
      }
    },
    "LogSpecification": {
      "description": "Log Definition of a single resource metric.",
      "type": "object",
      "properties": {
        "name": {
<<<<<<< HEAD
          "type": "string"
        },
        "displayName": {
=======
          "description": "Name of log specification.",
          "type": "string"
        },
        "displayName": {
          "description": "Display name of log specification.",
>>>>>>> 1d5f5252
          "type": "string"
        }
      }
    },
    "Dimension": {
      "description": "Dimension of blobs, possibly be blob type or access tier.",
      "properties": {
        "name": {
          "type": "string",
          "description": "Display name of dimension."
        },
        "displayName": {
          "type": "string",
          "description": "Display name of dimension."
        }
      }
    },
    "CheckAvailabilityResponse": {
      "description": "Information regarding availability of a resource.",
      "type": "object",
      "properties": {
        "isAvailable": {
          "description": "<code>true</code> indicates name is valid and available. <code>false</code> indicates the name is invalid, unavailable, or both.",
          "type": "boolean"
        },
        "reason": {
          "description": "<code>Invalid</code> indicates the name provided does not match Azure App Service naming requirements. <code>AlreadyExists</code> indicates that the name is already in use and is therefore unavailable.",
          "enum": [
            "Invalid",
            "AlreadyExists"
          ],
          "type": "string",
          "x-ms-enum": {
            "name": "InAvailabilityReasonType",
            "modelAsString": true
          }
        },
        "message": {
          "description": "If reason == invalid, provide the user with the reason why the given name is invalid, and provide the resource naming requirements so that the user can select a valid name. If reason == AlreadyExists, explain that resource name is already in use, and direct them to select a different name.",
          "type": "string"
        }
      }
    },
    "ResourceNameAvailabilityRequest": {
      "description": "Resource name availability request content.",
      "required": [
        "name",
        "type",
        "resourceGroup"
      ],
      "type": "object",
      "properties": {
        "name": {
          "description": "Resource name to verify.",
          "type": "string"
        },
        "type": {
          "description": "Resource type used for verification.",
          "enum": [
            "Microsoft.NetApp/netAppAccounts",
            "Microsoft.NetApp/netAppAccounts/capacityPools",
            "Microsoft.NetApp/netAppAccounts/capacityPools/volumes",
            "Microsoft.NetApp/netAppAccounts/capacityPools/volumes/snapshots"
          ],
          "type": "string",
          "x-ms-enum": {
            "name": "CheckNameResourceTypes",
            "modelAsString": true
          }
        },
        "resourceGroup": {
          "description": "Resource group name.",
          "type": "string"
        }
      }
    },
    "FilePathAvailabilityRequest": {
      "description": "File path availability request content - availability is based on the name and the subnetId.",
      "required": [
        "name",
        "subnetId"
      ],
      "type": "object",
      "properties": {
        "name": {
          "description": "File path to verify.",
          "type": "string"
        },
        "subnetId": {
          "type": "string",
          "description": "The Azure Resource URI for a delegated subnet. Must have the delegation Microsoft.NetApp/volumes"
        }
      }
    },
    "QuotaAvailabilityRequest": {
      "description": "Quota availability request content.",
      "required": [
        "name",
        "type",
        "resourceGroup"
      ],
      "type": "object",
      "properties": {
        "name": {
          "description": "Name of the resource to verify.",
          "type": "string"
        },
        "type": {
          "description": "Resource type used for verification.",
          "enum": [
            "Microsoft.NetApp/netAppAccounts",
            "Microsoft.NetApp/netAppAccounts/capacityPools",
            "Microsoft.NetApp/netAppAccounts/capacityPools/volumes",
            "Microsoft.NetApp/netAppAccounts/capacityPools/volumes/snapshots"
          ],
          "type": "string",
          "x-ms-enum": {
            "name": "CheckQuotaNameResourceTypes",
            "modelAsString": true
          }
        },
        "resourceGroup": {
          "description": "Resource group name.",
          "type": "string"
        }
      }
    },
    "SubscriptionQuotaItemList": {
      "description": "List of Subscription Quota Items",
      "type": "object",
      "properties": {
        "value": {
          "description": "A list of SubscriptionQuotaItems",
          "type": "array",
          "items": {
            "$ref": "#/definitions/SubscriptionQuotaItem"
          }
        }
      }
    },
    "SubscriptionQuotaItem": {
      "description": "Information regarding Subscription Quota Item.",
      "type": "object",
      "allOf": [
        {
          "$ref": "../../../../../common-types/resource-management/v2/types.json#/definitions/ProxyResource"
        }
      ],
      "properties": {
        "properties": {
          "description": "SubscriptionQuotaItem properties",
          "$ref": "#/definitions/SubscriptionQuotaItemProperties",
          "x-ms-client-flatten": true
        },
        "systemData": {
          "readOnly": true,
          "description": "The system meta data relating to this resource.",
          "$ref": "../../../../../common-types/resource-management/v2/types.json#/definitions/systemData"
        }
      }
    },
    "SubscriptionQuotaItemProperties": {
      "description": "SubscriptionQuotaItem Properties",
      "type": "object",
      "properties": {
<<<<<<< HEAD
        "name": {
          "type": "string",
          "readOnly": true,
          "description": "Quota Item name"
        },
=======
>>>>>>> 1d5f5252
        "current": {
          "description": "The current quota value.",
          "readOnly": true,
          "type": "integer",
          "format": "int32"
        },
        "default": {
          "description": "The default quota value.",
          "readOnly": true,
          "type": "integer",
          "format": "int32"
        }
      }
    },
    "netAppAccountList": {
      "description": "List of NetApp account resources",
      "type": "object",
      "properties": {
        "value": {
          "type": "array",
          "description": "Multiple NetApp accounts",
          "items": {
            "$ref": "#/definitions/netAppAccount"
          }
        },
        "nextLink": {
          "type": "string",
          "description": "URL to get the next set of results."
        }
      }
    },
    "netAppAccount": {
      "description": "NetApp account resource",
      "type": "object",
      "x-ms-azure-resource": true,
      "required": [
        "location"
      ],
      "properties": {
        "location": {
          "type": "string",
          "description": "Resource location",
          "x-ms-mutability": [
            "read",
            "create"
          ]
        },
        "id": {
          "type": "string",
          "readOnly": true,
          "description": "Resource Id"
        },
        "name": {
          "type": "string",
          "readOnly": true,
          "description": "Resource name"
        },
        "etag": {
          "readOnly": true,
          "type": "string",
          "description": "A unique read-only string that changes whenever the resource is updated."
        },
        "type": {
          "type": "string",
          "readOnly": true,
          "description": "Resource type"
        },
        "tags": {
          "description": "Resource tags",
          "$ref": "#/definitions/resourceTags"
        },
        "properties": {
          "description": "NetApp Account properties",
          "$ref": "#/definitions/accountProperties",
          "x-ms-client-flatten": true
        },
        "systemData": {
          "readOnly": true,
          "description": "The system meta data relating to this resource.",
          "$ref": "../../../../../common-types/resource-management/v2/types.json#/definitions/systemData"
        }
      }
    },
    "netAppAccountPatch": {
      "description": "NetApp account patch resource",
      "type": "object",
      "x-ms-azure-resource": true,
      "properties": {
        "location": {
          "type": "string",
          "description": "Resource location"
        },
        "id": {
          "type": "string",
          "readOnly": true,
          "description": "Resource Id"
        },
        "name": {
          "type": "string",
          "readOnly": true,
          "description": "Resource name"
        },
        "type": {
          "type": "string",
          "readOnly": true,
          "description": "Resource type"
        },
        "tags": {
          "description": "Resource tags",
          "$ref": "#/definitions/resourceTags"
        },
        "properties": {
          "description": "NetApp Account properties",
          "$ref": "#/definitions/accountProperties",
          "x-ms-client-flatten": true
        }
      }
    },
    "accountProperties": {
      "description": "NetApp account properties",
      "type": "object",
      "properties": {
        "provisioningState": {
          "type": "string",
          "readOnly": true,
          "description": "Azure lifecycle management"
        },
        "activeDirectories": {
          "description": "Active Directories",
          "type": "array",
          "items": {
            "$ref": "#/definitions/activeDirectory"
          }
        },
        "encryption": {
          "description": "Encryption settings",
          "$ref": "#/definitions/accountEncryption"
        }
      }
    },
    "activeDirectory": {
      "description": "Active Directory",
      "type": "object",
      "properties": {
        "activeDirectoryId": {
          "type": "string",
          "x-nullable": true,
          "description": "Id of the Active Directory"
        },
        "username": {
          "type": "string",
          "description": "Username of Active Directory domain administrator"
        },
        "password": {
          "type": "string",
          "x-ms-secret": true,
          "description": "Plain text password of Active Directory domain administrator, value is masked in the response"
        },
        "domain": {
          "type": "string",
          "description": "Name of the Active Directory domain"
        },
        "dns": {
          "type": "string",
          "description": "Comma separated list of DNS server IP addresses (IPv4 only) for the Active Directory domain",
          "pattern": "^(25[0-5]|2[0-4][0-9]|[01]?[0-9][0-9]?)\\.(25[0-5]|2[0-4][0-9]|[01]?[0-9][0-9]?)\\.(25[0-5]|2[0-4][0-9]|[01]?[0-9][0-9]?)\\.(25[0-5]|2[0-4][0-9]|[01]?[0-9][0-9]?)((, ?)(25[0-5]|2[0-4][0-9]|[01]?[0-9][0-9]?)\\.(25[0-5]|2[0-4][0-9]|[01]?[0-9][0-9]?)\\.(25[0-5]|2[0-4][0-9]|[01]?[0-9][0-9]?)\\.(25[0-5]|2[0-4][0-9]|[01]?[0-9][0-9]?))*$",
          "example": "101.102.103.104,101.102.103.105"
        },
        "status": {
          "type": "string",
          "description": "Status of the Active Directory",
          "readOnly": true,
          "enum": [
            "Created",
            "Updating",
            "InUse",
            "Deleted",
            "Error"
          ],
          "x-ms-enum": {
            "name": "ActiveDirectoryStatus",
            "modelAsString": true,
            "values": [
              {
                "value": "Created",
                "description": "Active Directory created but not in use"
              },
              {
                "value": "InUse",
                "description": "Active Directory in use by SMB Volume"
              },
              {
                "value": "Deleted",
                "description": "Active Directory Deleted"
              },
              {
                "value": "Error",
                "description": "Error with the Active Directory"
              },
              {
                "value": "Updating",
                "description": "Active Directory Updating"
              }
            ]
          }
        },
        "statusDetails": {
          "type": "string",
          "description": "Any details in regards to the Status of the Active Directory",
          "readOnly": true
        },
        "smbServerName": {
          "type": "string",
          "description": "NetBIOS name of the SMB server. This name will be registered as a computer account in the AD and used to mount volumes"
        },
        "organizationalUnit": {
          "type": "string",
          "default": "CN=Computers",
          "description": "The Organizational Unit (OU) within the Windows Active Directory"
        },
        "site": {
          "type": "string",
          "description": "The Active Directory site the service will limit Domain Controller discovery to"
        },
        "backupOperators": {
          "description": "Users to be added to the Built-in Backup Operator active directory group. A list of unique usernames without domain specifier",
          "type": "array",
          "items": {
            "type": "string",
            "maxLength": 255,
            "minLength": 1
          },
          "example": [
            "user1",
            "user2"
          ]
        },
        "administrators": {
          "description": "Users to be added to the Built-in Administrators active directory group. A list of unique usernames without domain specifier",
          "type": "array",
          "items": {
            "type": "string",
            "maxLength": 255,
            "minLength": 1
          },
          "example": [
            "user1",
            "user2"
          ]
        },
        "kdcIP": {
          "type": "string",
          "pattern": "^(25[0-5]|2[0-4][0-9]|[01]?[0-9][0-9]?)\\.(25[0-5]|2[0-4][0-9]|[01]?[0-9][0-9]?)\\.(25[0-5]|2[0-4][0-9]|[01]?[0-9][0-9]?)\\.(25[0-5]|2[0-4][0-9]|[01]?[0-9][0-9]?)((, ?)(25[0-5]|2[0-4][0-9]|[01]?[0-9][0-9]?)\\.(25[0-5]|2[0-4][0-9]|[01]?[0-9][0-9]?)\\.(25[0-5]|2[0-4][0-9]|[01]?[0-9][0-9]?)\\.(25[0-5]|2[0-4][0-9]|[01]?[0-9][0-9]?))*$",
          "description": "kdc server IP addresses for the active directory machine. This optional parameter is used only while creating kerberos volume.",
          "example": "101.102.103.104"
        },
        "adName": {
          "type": "string",
          "maxLength": 64,
          "minLength": 1,
          "description": "Name of the active directory machine. This optional parameter is used only while creating kerberos volume",
          "example": "ADServerName"
        },
        "serverRootCACertificate": {
          "type": "string",
          "maxLength": 10240,
          "minLength": 1,
          "description": "When LDAP over SSL/TLS is enabled, the LDAP client is required to have base64 encoded Active Directory Certificate Service's self-signed root CA certificate, this optional parameter is used only for dual protocol with LDAP user-mapping volumes.",
          "x-ms-secret": true,
          "example": "LS0tLS1CRUdJTiBDRVJUSUZJQ0FURS0tLS0tCk1JSURuVENDQW9XZ0F3SUJBZ0lRR3FXdnRxeHBvSTFJV3Z4VGdJbElWREFOQmdrcWhraUc5dzBCQVFzRkFEQlYKTVJNd0VRWUtDWkltaVpQeUxHUUJHUllEWTI5dE1SY3dGUVlLQ1pJbWlaUHlMR1FCR1JZSGFHRnlhV3R5WWpFbApNQ01HQTFVRUF4TWNhR0Z5YVd0eVlpMVhTVTR0TWtKUFZrRkZTMEkwTkVJdFEwRXRNakFlRncweU1EQTFNRFV3Ck56TTVORGxhRncweU1EQTFNRFl3TnpRNU5EaGFNRlV4RXpBUkJnb0praWFKay9Jc1pBRVpGZ05qYjIweEZ6QVYKQmdvSmtpYUprL0lzWkFFWkZnZG9ZWEpwYTNKaU1TVXdJd1lEVlFRREV4eG9ZWEpwYTNKaUxWZEpUaTB5UWs5VwpRVVZMUWpRMFFpMURRUzB5TUlJQklqQU5CZ2txaGtpRzl3MEJBUUVGQUFPQ0FROEFNSUlCQ2dLQ0FRRUFqMHByCnhaaXpNaDBqYnRwN1ZOc0JrRVJ2MVpZT0MzMEtqaGRWdEExRm1MeFM2cXlycmpMZUdXOXRSd2ZnUkR0eVBodTIKZVJTcVpTUjF6Z1hZR0s0Nys3Y3F0YnB2UElOektCb0dOWERIVTNxVWlleXJWSjFDVzRKNjJodUdrbUV1VVVkMApKMXBxNTVxbjk1SmRUbWh1dmZlTUxxeHB5c01nbGVnY281ZFhoN0hsQkhwaTNKMFN4ZnhVWmxKMVZiOFJZVEZhCkJiMGFlTVZaRzRKeVREaktiMlR1TmFXOG1aUE5vOFBMRDRocjdndFNZUEQvQ1dVVGV5QlpoZC9LTzNPczlWVEIKYmpLUGtWd0J2WEs2SlFMSGprNFBHS3VYZDhaWVFyajBtOWNIZDNmcWNYTXlQUnQ2TlJ4ak0yMTUxckFzSkVhNgpWZC9ta056akpXalBrT2VZUVFJREFRQUJvMmt3WnpBVEJna3JCZ0VFQVlJM0ZBSUVCaDRFQUVNQVFUQU9CZ05WCkhROEJBZjhFQkFNQ0FZWXdEd1lEVlIwVEFRSC9CQVV3QXdFQi96QWRCZ05WSFE0RUZnUVVDVEc2ODJSay9kMysKWGtHa0VMakRFMjI4ZjNnd0VBWUpLd1lCQkFHQ054VUJCQU1DQVFBd0RRWUpLb1pJaHZjTkFRRUxCUUFEZ2dFQgpBR1RjTTNnWExIU05wS014RHEvUFpZbWZCMmNlN3VhMmxxbXpzZSt4QmthSTE0WXdzZE5ZQjZBVTNFWDM3QWpZCjd3bm9xQzY1N0U2RVhTODVDckoyNXJNTHo4OEtONGI3cUg5RUowSS9XVHg5YTdUT0ZENENWQThuL0xwNGh1Ym4KNlBFalY5NFlZWXBXTG1hTkkvbGFReWsxSHVJbDFSTCttVDFnSWQ4ZWZXZ1UvNmlVVEw3eGMrdjkyNHBuTHhISwpOSnNTV3c0NFk5a0R5SU9KOXFjWUlBN1lhTkxPZTRjSysvQlRvdDh0dVVKT1hHLzdBRmtxR2EyQVA4MmFZOStKCnkwSmU2OG5nTHJ1dVU4VHpneVpqdkFHcTRrVEVOdWFoaFdHVC9KWkEzOXhSNUV4MmNMUUplcE5NdnlZbUZ3Z1UKME8zYlA0OWNBVFVCMXoyQ3Y5aTRQbVk9Ci0tLS0tRU5EIENFUlRJRklDQVRFLS0tLS0K"
        },
        "aesEncryption": {
          "type": "boolean",
          "description": "If enabled, AES encryption will be enabled for SMB communication."
        },
        "ldapSigning": {
          "type": "boolean",
          "description": "Specifies whether or not the LDAP traffic needs to be signed."
        },
        "securityOperators": {
          "type": "array",
          "description": "Domain Users in the Active directory to be given SeSecurityPrivilege privilege (Needed for SMB Continuously available shares for SQL). A list of unique usernames without domain specifier",
          "items": {
            "type": "string",
            "maxLength": 255,
            "minLength": 1
          },
          "example": [
            "user1",
            "user2"
          ]
        },
        "ldapOverTLS": {
          "type": "boolean",
          "description": "Specifies whether or not the LDAP traffic needs to be secured via TLS."
        },
        "allowLocalNfsUsersWithLdap": {
          "type": "boolean",
          "description": " If enabled, NFS client local users can also (in addition to LDAP users) access the NFS volumes."
        }
      }
    },
    "accountEncryption": {
      "type": "object",
      "description": "Encryption settings",
      "properties": {
        "keySource": {
          "type": "string",
          "description": "Encryption Key Source. Possible values are: 'Microsoft.NetApp'."
        }
      }
    },
    "capacityPoolList": {
      "description": "List of capacity pool resources",
      "type": "object",
      "properties": {
        "value": {
          "description": "List of Capacity pools",
          "type": "array",
          "items": {
            "$ref": "#/definitions/capacityPool"
          }
        },
        "nextLink": {
          "type": "string",
          "description": "URL to get the next set of results."
        }
      }
    },
    "capacityPool": {
      "description": "Capacity pool resource",
      "type": "object",
      "x-ms-azure-resource": true,
      "required": [
        "location",
        "properties"
      ],
      "properties": {
        "location": {
          "type": "string",
          "description": "Resource location",
          "x-ms-mutability": [
            "read",
            "create"
          ]
        },
        "id": {
          "type": "string",
          "readOnly": true,
          "description": "Resource Id"
        },
        "name": {
          "type": "string",
          "readOnly": true,
          "description": "Resource name"
        },
        "etag": {
          "readOnly": true,
          "type": "string",
          "description": "A unique read-only string that changes whenever the resource is updated."
        },
        "type": {
          "type": "string",
          "readOnly": true,
          "description": "Resource type"
        },
        "tags": {
          "description": "Resource tags",
          "$ref": "#/definitions/resourceTags"
        },
        "properties": {
          "description": "Capacity pool properties",
          "$ref": "#/definitions/poolProperties",
          "x-ms-client-flatten": true
        }
      }
    },
    "poolProperties": {
      "description": "Pool properties",
      "type": "object",
      "required": [
        "size",
        "serviceLevel"
      ],
      "properties": {
        "poolId": {
          "title": "poolId",
          "type": "string",
          "readOnly": true,
          "description": "UUID v4 used to identify the Pool",
          "pattern": "^[a-fA-F0-9]{8}-[a-fA-F0-9]{4}-[a-fA-F0-9]{4}-[a-fA-F0-9]{4}-[a-fA-F0-9]{12}$",
          "maxLength": 36,
          "minLength": 36,
          "example": "9760acf5-4638-11e7-9bdb-020073ca7778"
        },
        "size": {
          "title": "size",
          "type": "integer",
          "format": "int64",
          "description": "Provisioned size of the pool (in bytes). Allowed values are in 4TiB chunks (value must be multiply of 4398046511104).",
          "minimum": 4398046511104,
          "maximum": 549755813888000
        },
        "serviceLevel": {
          "title": "serviceLevel",
          "$ref": "#/definitions/serviceLevel"
        },
        "provisioningState": {
          "type": "string",
          "readOnly": true,
          "description": "Azure lifecycle management"
        },
        "totalThroughputMibps": {
          "type": "number",
          "description": "Total throughput of pool in Mibps",
          "example": 164.221,
          "readOnly": true
        },
        "utilizedThroughputMibps": {
          "type": "number",
          "description": "Utilized throughput of pool in Mibps",
          "example": 164.221,
          "readOnly": true
        },
        "qosType": {
          "title": "qosType",
          "type": "string",
          "description": "The qos type of the pool",
          "enum": [
            "Auto",
            "Manual"
          ],
          "x-ms-enum": {
            "name": "qosType",
            "modelAsString": true,
            "values": [
              {
                "value": "Auto",
                "description": "qos type Auto"
              },
              {
                "value": "Manual",
                "description": "qos type Manual"
              }
            ]
          },
          "example": "Manual",
          "default": "Auto"
        },
        "coolAccess": {
          "type": "boolean",
          "default": false,
          "example": false,
          "description": "If enabled (true) the pool can contain cool Access enabled volumes."
        },
        "encryptionType": {
          "title": "encryptionType",
          "type": "string",
          "x-nullable": true,
          "description": "Encryption type of the capacity pool, set encryption type for data at rest for this pool and all volumes in it. This value can only be set when creating new pool.",
          "x-ms-mutability": [
            "read",
            "create"
          ],
          "enum": [
            "Single",
            "Double"
          ],
          "x-ms-enum": {
            "name": "encryptionType",
            "modelAsString": true,
            "values": [
              {
                "value": "Single",
                "description": "EncryptionType Single, volumes will use single encryption at rest"
              },
              {
                "value": "Double",
                "description": "EncryptionType Double, volumes will use double encryption at rest"
              }
            ]
          },
          "example": "Single",
          "default": "Single"
        }
      }
    },
    "capacityPoolPatch": {
      "description": "Capacity pool patch resource",
      "type": "object",
      "x-ms-azure-resource": true,
      "properties": {
        "location": {
          "type": "string",
          "description": "Resource location"
        },
        "id": {
          "type": "string",
          "readOnly": true,
          "description": "Resource Id"
        },
        "name": {
          "type": "string",
          "readOnly": true,
          "description": "Resource name"
        },
        "type": {
          "type": "string",
          "readOnly": true,
          "description": "Resource type"
        },
        "tags": {
          "description": "Resource tags",
          "$ref": "#/definitions/resourceTags"
        },
        "properties": {
          "description": "Capacity pool properties",
          "$ref": "#/definitions/poolPatchProperties",
          "x-ms-client-flatten": true
        }
      }
    },
    "poolPatchProperties": {
      "description": "Patchable pool properties",
      "type": "object",
      "properties": {
        "size": {
          "title": "size",
          "type": "integer",
          "format": "int64",
          "description": "Provisioned size of the pool (in bytes). Allowed values are in 4TiB chunks (value must be multiply of 4398046511104).",
          "minimum": 4398046511104,
          "maximum": 549755813888000,
          "default": 4398046511104
        },
        "qosType": {
          "title": "qosType",
          "type": "string",
          "description": "The qos type of the pool",
          "enum": [
            "Auto",
            "Manual"
          ],
          "x-ms-enum": {
            "name": "qosType",
            "modelAsString": true,
            "values": [
              {
                "value": "Auto",
                "description": "qos type Auto"
              },
              {
                "value": "Manual",
                "description": "qos type Manual"
              }
            ]
          },
          "example": "Manual",
          "default": "Auto"
        }
      }
    },
    "volumeList": {
      "description": "List of volume resources",
      "type": "object",
      "properties": {
        "value": {
          "description": "List of volumes",
          "type": "array",
          "items": {
            "$ref": "#/definitions/volume"
          }
        },
        "nextLink": {
          "type": "string",
          "description": "URL to get the next set of results."
        }
      }
    },
    "volume": {
      "description": "Volume resource",
      "type": "object",
      "x-ms-azure-resource": true,
      "required": [
        "location",
        "properties"
      ],
      "properties": {
        "location": {
          "type": "string",
          "description": "Resource location",
          "x-ms-mutability": [
            "read",
            "create"
          ]
        },
        "id": {
          "type": "string",
          "readOnly": true,
          "description": "Resource Id"
        },
        "name": {
          "type": "string",
          "readOnly": true,
          "description": "Resource name"
        },
        "etag": {
          "readOnly": true,
          "type": "string",
          "description": "A unique read-only string that changes whenever the resource is updated."
        },
        "type": {
          "type": "string",
          "readOnly": true,
          "description": "Resource type"
        },
        "tags": {
          "description": "Resource tags",
          "$ref": "#/definitions/resourceTags"
        },
        "properties": {
          "description": "Volume properties",
          "$ref": "#/definitions/volumeProperties",
          "x-ms-client-flatten": true
        }
      }
    },
    "resourceIdentity": {
      "type": "object",
      "description": "Identity for the resource.",
      "properties": {
        "principalId": {
          "description": "Object id of the identity resource",
          "type": "string",
          "readOnly": true
        },
        "tenantId": {
          "description": "The tenant id of the resource",
          "type": "string",
          "readOnly": true
        },
        "type": {
          "description": "Type of Identity. Supported values are: 'None', 'SystemAssigned'",
          "type": "string"
        }
      }
    },
    "resourceTags": {
      "type": "object",
      "additionalProperties": {
        "type": "string"
      },
      "description": "Tags are a list of key-value pairs that describe the resource"
    },
    "volumeProperties": {
      "description": "Volume properties",
      "type": "object",
      "required": [
        "creationToken",
        "usageThreshold",
        "subnetId"
      ],
      "properties": {
        "fileSystemId": {
          "title": "FileSystem ID",
          "type": "string",
          "readOnly": true,
          "description": "Unique FileSystem Identifier.",
          "pattern": "^[a-fA-F0-9]{8}-[a-fA-F0-9]{4}-[a-fA-F0-9]{4}-[a-fA-F0-9]{4}-[a-fA-F0-9]{12}$",
          "maxLength": 36,
          "minLength": 36,
          "example": "9760acf5-4638-11e7-9bdb-020073ca7778"
        },
        "creationToken": {
          "title": "Creation Token or File Path",
          "type": "string",
          "description": "A unique file path for the volume. Used when creating mount targets",
          "pattern": "^[a-zA-Z][a-zA-Z0-9\\-]{0,79}$",
          "minLength": 1,
          "maxLength": 80,
          "example": "some-amazing-filepath"
        },
        "serviceLevel": {
          "title": "serviceLevel",
          "$ref": "#/definitions/serviceLevel"
        },
        "usageThreshold": {
          "title": "usageThreshold",
          "type": "integer",
          "format": "int64",
          "description": "Maximum storage quota allowed for a file system in bytes. This is a soft quota used for alerting only. Minimum size is 100 GiB. Upper limit is 100TiB. Specified in bytes.",
          "minimum": 107374182400,
          "maximum": 109951162777600,
          "default": 107374182400,
          "example": 107374182400
        },
        "exportPolicy": {
          "title": "exportPolicy",
          "description": "Set of export policy rules",
          "properties": {
            "rules": {
              "title": "Export policy rule",
              "description": "Export policy rule",
              "type": "array",
              "items": {
                "$ref": "#/definitions/exportPolicyRule"
              }
            }
          }
        },
        "protocolTypes": {
          "title": "protocolTypes",
          "description": "Set of protocol types, default NFSv3, CIFS for SMB protocol",
          "type": "array",
          "items": {
            "type": "string"
          },
          "example": [
            "NFSv4.1"
          ]
        },
        "provisioningState": {
          "type": "string",
          "readOnly": true,
          "description": "Azure lifecycle management"
        },
        "snapshotId": {
          "title": "Snapshot ID",
          "type": "string",
          "x-nullable": true,
          "description": "UUID v4 or resource identifier used to identify the Snapshot.",
          "pattern": "^[a-fA-F0-9]{8}-[a-fA-F0-9]{4}-[a-fA-F0-9]{4}-[a-fA-F0-9]{4}-[a-fA-F0-9]{12}|(\\\\?([^\\/]*[\\/])*)([^\\/]+)$",
          "maxLength": 36,
          "minLength": 36,
          "example": "9760acf5-4638-11e7-9bdb-020073ca3333"
        },
        "backupId": {
          "title": "Backup ID",
          "type": "string",
          "x-nullable": true,
          "description": "UUID v4 or resource identifier used to identify the Backup.",
          "pattern": "^[a-fA-F0-9]{8}-[a-fA-F0-9]{4}-[a-fA-F0-9]{4}-[a-fA-F0-9]{4}-[a-fA-F0-9]{12}|(\\\\?([^\\/]*[\\/])*)([^\\/]+)$",
          "maxLength": 36,
          "minLength": 36,
          "example": "9760acf5-4638-11e7-9bdb-020073ca3333"
        },
        "baremetalTenantId": {
          "title": "Baremetal Tenant ID",
          "type": "string",
          "readOnly": true,
          "description": "Unique Baremetal Tenant Identifier.",
          "example": "9560acf5-4e3a-12e7-9bdb-02007cca7779"
        },
        "subnetId": {
          "type": "string",
          "description": "The Azure Resource URI for a delegated subnet. Must have the delegation Microsoft.NetApp/volumes"
        },
        "networkFeatures": {
          "title": "Network features",
          "description": "Basic network, or Standard features available to the volume.",
          "type": "string",
          "enum": [
            "Basic",
            "Standard"
          ],
          "x-ms-enum": {
            "name": "NetworkFeatures",
            "modelAsString": true,
            "values": [
              {
                "value": "Basic",
                "description": "Basic network feature."
              },
              {
                "value": "Standard",
                "description": "Standard network feature."
              }
            ]
          },
          "example": "Standard",
          "default": "Basic"
        },
        "networkSiblingSetId": {
          "title": "Network Sibling Set ID",
          "description": "Network Sibling Set ID for the the group of volumes sharing networking resources.",
          "type": "string",
          "readOnly": true,
          "pattern": "^[a-fA-F0-9]{8}-[a-fA-F0-9]{4}-[a-fA-F0-9]{4}-[a-fA-F0-9]{4}-[a-fA-F0-9]{12}$",
          "maxLength": 36,
          "minLength": 36,
          "example": "9760acf5-4638-11e7-9bdb-020073ca3333"
        },
        "storageToNetworkProximity": {
          "title": "Storage to Network Proximity",
          "description": "Provides storage to network proximity information for the volume.",
          "type": "string",
          "enum": [
            "Default",
            "T1",
            "T2"
          ],
          "readOnly": true,
          "x-ms-enum": {
            "name": "VolumeStorageToNetworkProximity",
            "modelAsString": true,
            "values": [
              {
                "value": "Default",
                "description": "Basic storage to network connectivity."
              },
              {
                "value": "T1",
                "description": "Standard T1 storage to network connectivity."
              },
              {
                "value": "T2",
                "description": "Standard T2 storage to network connectivity."
              }
            ]
          },
          "example": "T1"
        },
        "mountTargets": {
          "title": "mountTargets",
          "type": "array",
          "readOnly": true,
          "description": "List of mount targets",
          "items": {
            "$ref": "#/definitions/mountTargetProperties"
          }
        },
        "volumeType": {
          "type": "string",
          "description": "What type of volume is this. For destination volumes in Cross Region Replication, set type to DataProtection",
          "example": "DataProtection"
        },
        "dataProtection": {
          "title": "DataProtection",
          "description": "DataProtection type volumes include an object containing details of the replication",
          "properties": {
            "backup": {
              "title": "Backup",
              "description": "Backup Properties",
              "type": "object",
              "$ref": "#/definitions/volumeBackupProperties"
            },
            "replication": {
              "title": "Replication",
              "description": "Replication properties",
              "type": "object",
              "$ref": "#/definitions/replicationObject"
            },
            "snapshot": {
              "title": "Snapshot",
              "description": "Snapshot properties.",
              "$ref": "#/definitions/volumeSnapshotProperties"
            }
          }
        },
        "isRestoring": {
          "type": "boolean",
          "description": "Restoring"
        },
        "snapshotDirectoryVisible": {
          "type": "boolean",
          "default": true,
          "description": "If enabled (true) the volume will contain a read-only snapshot directory which provides access to each of the volume's snapshots (default to true)."
        },
        "kerberosEnabled": {
          "type": "boolean",
          "description": "Describe if a volume is KerberosEnabled. To be use with swagger version 2020-05-01 or later",
          "example": false,
          "default": false
        },
        "securityStyle": {
          "type": "string",
          "description": "The security style of volume, default unix, defaults to ntfs for dual protocol or CIFS protocol",
          "default": "unix",
          "enum": [
            "ntfs",
            "unix"
          ],
          "x-ms-enum": {
            "name": "SecurityStyle",
            "modelAsString": true
          }
        },
        "smbEncryption": {
          "type": "boolean",
          "description": "Enables encryption for in-flight smb3 data. Only applicable for SMB/DualProtocol volume. To be used with swagger version 2020-08-01 or later",
          "example": false,
          "default": false
        },
        "smbContinuouslyAvailable": {
          "type": "boolean",
          "description": "Enables continuously available share property for smb volume. Only applicable for SMB volume",
          "example": false,
          "default": false
        },
        "throughputMibps": {
          "title": "Maximum throughput in Mibps that can be achieved by this volume and this will be accepted as input only for manual qosType volume",
          "type": "number",
          "default": 0.0,
          "example": 128.22
        },
        "encryptionKeySource": {
          "description": "Encryption Key Source. Possible values are: 'Microsoft.NetApp'",
          "type": "string"
        },
        "ldapEnabled": {
          "type": "boolean",
          "description": "Specifies whether LDAP is enabled or not for a given NFS volume.",
          "example": false,
          "default": false
        },
        "coolAccess": {
          "type": "boolean",
          "description": "Specifies whether Cool Access(tiering) is enabled for the volume.",
          "example": false,
          "default": false
        },
        "coolnessPeriod": {
          "type": "integer",
          "description": "Specifies the number of days after which data that is not accessed by clients will be tiered.",
          "example": 7,
          "minimum": 7,
          "maximum": 63,
          "format": "int32"
        },
        "unixPermissions": {
          "type": "string",
          "description": "UNIX permissions for NFS volume accepted in octal 4 digit format. First digit selects the set user ID(4), set group ID (2) and sticky (1) attributes. Second digit selects permission for the owner of the file: read (4), write (2) and execute (1). Third selects permissions for other users in the same group. the fourth for other users not in the group. 0755 - gives read/write/execute permissions to owner and read/execute to group and other users.",
          "minLength": 4,
          "maxLength": 4,
          "x-nullable": true,
          "example": "0770",
          "default": "0770"
        },
        "cloneProgress": {
          "description": "When a volume is being restored from another volume's snapshot, will show the percentage completion of this cloning process. When this value is empty/null there is no cloning process currently happening on this volume. This value will update every 5 minutes during cloning.",
          "type": "integer",
          "format": "int32",
          "example": 10,
          "x-nullable": true,
          "readOnly": true
        },
        "avsDataStore": {
          "title": "avsDataStore",
          "type": "string",
          "description": "Specifies whether the volume is enabled for Azure VMware Solution (AVS) datastore purpose",
          "enum": [
            "Enabled",
            "Disabled"
          ],
          "x-ms-enum": {
            "name": "avsDataStore",
            "modelAsString": true,
            "values": [
              {
                "value": "Enabled",
                "description": "avsDataStore is enabled"
              },
              {
                "value": "Disabled",
                "description": "avsDataStore is disabled"
              }
            ]
          },
          "example": "Enabled",
          "default": "Disabled"
        },
        "isDefaultQuotaEnabled": {
          "type": "boolean",
          "description": "Specifies if default quota is enabled for the volume.",
          "example": false,
          "default": false
        },
        "defaultUserQuotaInKiBs": {
          "type": "integer",
          "format": "int64",
          "description": "Default user quota for volume in KiBs. If isDefaultQuotaEnabled is set, the minimum value of 4 KiBs applies .",
          "example": 4,
          "default": 0
        },
        "defaultGroupQuotaInKiBs": {
          "type": "integer",
          "format": "int64",
          "description": "Default group quota for volume in KiBs. If isDefaultQuotaEnabled is set, the minimum value of 4 KiBs applies.",
          "example": 4,
          "default": 0
        }
      }
    },
    "exportPolicyRule": {
      "description": "Volume Export Policy Rule",
      "type": "object",
      "properties": {
        "ruleIndex": {
          "type": "integer",
          "description": "Order index",
          "format": "int32"
        },
        "unixReadOnly": {
          "type": "boolean",
          "description": "Read only access"
        },
        "unixReadWrite": {
          "type": "boolean",
          "description": "Read and write access"
        },
        "kerberos5ReadOnly": {
          "type": "boolean",
          "description": "Kerberos5 Read only access. To be use with swagger version 2020-05-01 or later",
          "example": false,
          "default": false
        },
        "kerberos5ReadWrite": {
          "type": "boolean",
          "description": "Kerberos5 Read and write access. To be use with swagger version 2020-05-01 or later",
          "example": true,
          "default": false
        },
        "kerberos5iReadOnly": {
          "type": "boolean",
          "description": "Kerberos5i Read only access. To be use with swagger version 2020-05-01 or later",
          "example": false,
          "default": false
        },
        "kerberos5iReadWrite": {
          "type": "boolean",
          "description": "Kerberos5i Read and write access. To be use with swagger version 2020-05-01 or later",
          "example": true,
          "default": false
        },
        "kerberos5pReadOnly": {
          "type": "boolean",
          "description": "Kerberos5p Read only access. To be use with swagger version 2020-05-01 or later",
          "example": false,
          "default": false
        },
        "kerberos5pReadWrite": {
          "type": "boolean",
          "description": "Kerberos5p Read and write access. To be use with swagger version 2020-05-01 or later",
          "example": true,
          "default": false
        },
        "cifs": {
          "type": "boolean",
          "description": "Allows CIFS protocol"
        },
        "nfsv3": {
          "type": "boolean",
          "description": "Allows NFSv3 protocol. Enable only for NFSv3 type volumes"
        },
        "nfsv41": {
          "type": "boolean",
          "description": "Allows NFSv4.1 protocol. Enable only for NFSv4.1 type volumes"
        },
        "allowedClients": {
          "type": "string",
          "description": "Client ingress specification as comma separated string with IPv4 CIDRs, IPv4 host addresses and host names"
        },
        "hasRootAccess": {
          "type": "boolean",
          "description": "Has root access to volume",
          "example": true,
          "default": true
        },
        "chownMode": {
          "type": "string",
          "description": "This parameter specifies who is authorized to change the ownership of a file. restricted - Only root user can change the ownership of the file. unrestricted - Non-root users can change ownership of files that they own.",
          "default": "Restricted",
          "enum": [
            "Restricted",
            "Unrestricted"
          ],
          "x-ms-enum": {
            "name": "ChownMode",
            "modelAsString": true
          }
        }
      }
    },
    "volumeBackupProperties": {
      "description": "Volume Backup Properties",
      "type": "object",
      "properties": {
        "backupPolicyId": {
          "type": "string",
          "description": "Backup Policy Resource ID"
        },
        "policyEnforced": {
          "type": "boolean",
          "description": "Policy Enforced"
        },
        "vaultId": {
          "type": "string",
          "description": "Vault Resource ID"
        },
        "backupEnabled": {
          "type": "boolean",
          "description": "Backup Enabled"
        }
      }
    },
    "replicationObject": {
      "description": "Replication properties",
      "type": "object",
      "required": [
        "remoteVolumeResourceId"
      ],
      "properties": {
        "replicationId": {
          "type": "string",
          "description": "Id"
        },
        "endpointType": {
          "type": "string",
          "description": "Indicates whether the local volume is the source or destination for the Volume Replication",
          "enum": [
            "src",
            "dst"
          ],
          "x-ms-enum": {
            "name": "EndpointType",
            "modelAsString": true
          }
        },
        "replicationSchedule": {
          "type": "string",
          "description": "Schedule",
          "enum": [
            "_10minutely",
            "hourly",
            "daily"
          ],
          "x-ms-enum": {
            "name": "ReplicationSchedule",
            "modelAsString": true
          }
        },
        "remoteVolumeResourceId": {
          "type": "string",
          "description": "The resource ID of the remote volume."
        },
        "remoteVolumeRegion": {
          "type": "string",
          "description": "The remote region for the other end of the Volume Replication."
        }
      }
    },
    "volumeSnapshotProperties": {
      "description": "Volume Snapshot Properties",
      "type": "object",
      "properties": {
        "snapshotPolicyId": {
          "type": "string",
          "description": "Snapshot Policy ResourceId"
        }
      }
    },
    "replicationStatus": {
      "description": "Replication status",
      "type": "object",
      "properties": {
        "healthy": {
          "type": "boolean",
          "description": "Replication health check"
        },
        "relationshipStatus": {
          "type": "string",
          "description": "Status of the mirror relationship",
          "enum": [
            "Idle",
            "Transferring"
          ],
          "x-ms-enum": {
            "name": "RelationshipStatus",
            "modelAsString": true
          }
        },
        "mirrorState": {
          "type": "string",
          "description": "The status of the replication",
          "enum": [
            "Uninitialized",
            "Mirrored",
            "Broken"
          ],
          "x-ms-enum": {
            "name": "MirrorState",
            "modelAsString": true
          }
        },
        "totalProgress": {
          "type": "string",
          "description": "The progress of the replication"
        },
        "errorMessage": {
          "type": "string",
          "description": "Displays error message if the replication is in an error state"
        }
      }
    },
    "volumePatch": {
      "description": "Volume patch resource",
      "type": "object",
      "x-ms-azure-resource": true,
      "properties": {
        "location": {
          "type": "string",
          "description": "Resource location"
        },
        "id": {
          "type": "string",
          "readOnly": true,
          "description": "Resource Id"
        },
        "name": {
          "type": "string",
          "readOnly": true,
          "description": "Resource name"
        },
        "type": {
          "type": "string",
          "readOnly": true,
          "description": "Resource type"
        },
        "tags": {
          "description": "Resource tags",
          "$ref": "#/definitions/resourceTags"
        },
        "properties": {
          "description": "Patchable volume properties",
          "$ref": "#/definitions/volumePatchProperties",
          "x-ms-client-flatten": true
        }
      }
    },
    "volumePatchProperties": {
      "description": "Patchable volume properties",
      "type": "object",
      "properties": {
        "serviceLevel": {
          "title": "serviceLevel",
          "$ref": "#/definitions/serviceLevel"
        },
        "usageThreshold": {
          "title": "usageThreshold",
          "type": "integer",
          "format": "int64",
          "description": "Maximum storage quota allowed for a file system in bytes. This is a soft quota used for alerting only. Minimum size is 100 GiB. Upper limit is 100TiB. Specified in bytes.",
          "minimum": 107374182400,
          "maximum": 109951162777600,
          "default": 107374182400,
          "example": 107374182400
        },
        "exportPolicy": {
          "title": "exportPolicy",
          "description": "Set of export policy rules",
          "properties": {
            "rules": {
              "title": "Export policy rule",
              "description": "Export policy rule",
              "type": "array",
              "items": {
                "$ref": "#/definitions/exportPolicyRule"
              }
            }
          }
        },
        "throughputMibps": {
          "title": "Maximum throughput in Mibps that can be achieved by this volume and this will be accepted as input only for manual qosType volume",
          "type": "number",
          "example": 128.22
        },
        "dataProtection": {
          "title": "DataProtection",
          "description": "DataProtection type volumes include an object containing details of the replication",
          "properties": {
            "backup": {
              "title": "Backup",
              "description": "Backup Properties",
              "type": "object",
              "$ref": "#/definitions/volumeBackupProperties"
            },
            "snapshot": {
              "title": "Snapshot",
              "description": "Snapshot properties.",
              "$ref": "#/definitions/volumeSnapshotProperties"
            }
          }
        },
        "isDefaultQuotaEnabled": {
          "type": "boolean",
          "description": "Specifies if default quota is enabled for the volume.",
          "example": false,
          "default": false
        },
        "defaultUserQuotaInKiBs": {
          "type": "integer",
          "format": "int64",
          "description": "Default user quota for volume in KiBs. If isDefaultQuotaEnabled is set, the minimum value of 4 KiBs applies .",
          "example": 4,
          "default": 0
        },
        "defaultGroupQuotaInKiBs": {
          "type": "integer",
          "format": "int64",
          "description": "Default group quota for volume in KiBs. If isDefaultQuotaEnabled is set, the minimum value of 4 KiBs applies.",
          "example": 4,
          "default": 0
        }
      }
    },
    "mountTarget": {
      "description": "Mount Target",
      "type": "object",
      "required": [
        "location",
        "properties"
      ],
      "properties": {
        "location": {
          "type": "string",
          "description": "Resource location"
        },
        "id": {
          "type": "string",
          "readOnly": true,
          "description": "Resource Id"
        },
        "name": {
          "type": "string",
          "readOnly": true,
          "description": "Resource name"
        },
        "type": {
          "type": "string",
          "readOnly": true,
          "description": "Resource type"
        },
        "tags": {
          "description": "Resource tags",
          "$ref": "#/definitions/resourceTags",
          "x-ms-client-flatten": true
        },
        "properties": {
          "description": "Mount Target Properties",
          "$ref": "#/definitions/mountTargetProperties",
          "x-ms-client-flatten": true
        }
      }
    },
    "mountTargetProperties": {
      "description": "Mount target properties",
      "type": "object",
      "required": [
        "fileSystemId"
      ],
      "properties": {
        "mountTargetId": {
          "title": "mountTargetId",
          "type": "string",
          "readOnly": true,
          "description": "UUID v4 used to identify the MountTarget",
          "pattern": "^[a-fA-F0-9]{8}-[a-fA-F0-9]{4}-[a-fA-F0-9]{4}-[a-fA-F0-9]{4}-[a-fA-F0-9]{12}$",
          "maxLength": 36,
          "minLength": 36,
          "example": "9760acf5-4638-11e7-9bdb-020073ca3333"
        },
        "fileSystemId": {
          "title": "fileSystemId",
          "type": "string",
          "description": "UUID v4 used to identify the MountTarget",
          "pattern": "^[a-fA-F0-9]{8}-[a-fA-F0-9]{4}-[a-fA-F0-9]{4}-[a-fA-F0-9]{4}-[a-fA-F0-9]{12}$",
          "maxLength": 36,
          "minLength": 36,
          "example": "9760acf5-4638-11e7-9bdb-020073ca3333"
        },
        "ipAddress": {
          "title": "ipAddress",
          "description": "The mount target's IPv4 address",
          "type": "string",
          "readOnly": true,
          "example": "1.2.3.4"
        },
        "smbServerFqdn": {
          "title": "smbServerFQDN",
          "description": "The SMB server's Fully Qualified Domain Name, FQDN",
          "type": "string",
          "example": "fullyqualified.domainname.com"
        }
      }
    },
    "snapshotsList": {
      "description": "List of Snapshots",
      "type": "object",
      "properties": {
        "value": {
          "description": "A list of Snapshots",
          "type": "array",
          "items": {
            "$ref": "#/definitions/snapshot"
          }
        }
      }
    },
    "snapshot": {
      "description": "Snapshot of a Volume",
      "type": "object",
      "x-ms-azure-resource": true,
      "required": [
        "location"
      ],
      "properties": {
        "location": {
          "type": "string",
          "description": "Resource location",
          "x-ms-mutability": [
            "read",
            "create"
          ]
        },
        "id": {
          "type": "string",
          "readOnly": true,
          "description": "Resource Id"
        },
        "name": {
          "type": "string",
          "readOnly": true,
          "description": "Resource name"
        },
        "type": {
          "type": "string",
          "readOnly": true,
          "description": "Resource type"
        },
        "properties": {
          "description": "Snapshot Properties",
          "$ref": "#/definitions/snapshotProperties",
          "x-ms-client-flatten": true
        }
      }
    },
    "snapshotPatch": {
      "description": "Snapshot patch",
      "type": "object",
      "x-ms-azure-resource": true,
      "properties": {}
    },
    "snapshotProperties": {
      "description": "Snapshot properties",
      "type": "object",
      "properties": {
        "snapshotId": {
          "title": "snapshotId",
          "type": "string",
          "readOnly": true,
          "description": "UUID v4 used to identify the Snapshot",
          "pattern": "^[a-fA-F0-9]{8}-[a-fA-F0-9]{4}-[a-fA-F0-9]{4}-[a-fA-F0-9]{4}-[a-fA-F0-9]{12}$",
          "maxLength": 36,
          "minLength": 36,
          "example": "9760acf5-4638-11e7-9bdb-020073ca3333"
        },
        "created": {
          "title": "name",
          "type": "string",
          "format": "date-time",
          "readOnly": true,
          "description": "The creation date of the snapshot",
          "example": "2017-08-15 13:23:33"
        },
        "provisioningState": {
          "type": "string",
          "readOnly": true,
          "description": "Azure lifecycle management"
        }
      }
    },
    "snapshotPolicyProperties": {
      "description": "Snapshot policy properties",
      "type": "object",
      "properties": {
        "hourlySchedule": {
          "title": "hourlySchedule",
          "description": "Schedule for hourly snapshots",
          "type": "object",
          "$ref": "#/definitions/hourlySchedule"
        },
        "dailySchedule": {
          "title": "dailySchedule",
          "description": "Schedule for daily snapshots",
          "type": "object",
          "$ref": "#/definitions/dailySchedule"
        },
        "weeklySchedule": {
          "title": "weeklySchedule",
          "description": "Schedule for weekly snapshots",
          "type": "object",
          "$ref": "#/definitions/weeklySchedule"
        },
        "monthlySchedule": {
          "title": "monthlySchedule",
          "description": "Schedule for monthly snapshots",
          "type": "object",
          "$ref": "#/definitions/monthlySchedule"
        },
        "enabled": {
          "type": "boolean",
          "description": "The property to decide policy is enabled or not"
        },
        "provisioningState": {
          "type": "string",
          "readOnly": true,
          "description": "Azure lifecycle management"
        }
      }
    },
    "snapshotPolicy": {
      "description": "Snapshot policy information",
      "type": "object",
      "x-ms-azure-resource": true,
      "required": [
        "location",
        "properties"
      ],
      "properties": {
        "location": {
          "type": "string",
          "description": "Resource location",
          "x-ms-mutability": [
            "read",
            "create"
          ]
        },
        "id": {
          "type": "string",
          "readOnly": true,
          "description": "Resource Id"
        },
        "name": {
          "type": "string",
          "readOnly": true,
          "description": "Resource name"
        },
        "etag": {
          "readOnly": true,
          "type": "string",
          "description": "A unique read-only string that changes whenever the resource is updated."
        },
        "type": {
          "type": "string",
          "readOnly": true,
          "description": "Resource type"
        },
        "tags": {
          "description": "Resource tags",
          "$ref": "#/definitions/resourceTags"
        },
        "properties": {
          "description": "Snapshot policy Properties",
          "$ref": "#/definitions/snapshotPolicyProperties",
          "x-ms-client-flatten": true
        }
      }
    },
    "snapshotPoliciesList": {
      "description": "List of Snapshot Policies",
      "type": "object",
      "properties": {
        "value": {
          "description": "A list of snapshot policies",
          "type": "array",
          "items": {
            "$ref": "#/definitions/snapshotPolicy"
          }
        }
      }
    },
    "snapshotPolicyDetails": {
      "description": "Snapshot policy properties",
      "type": "object",
      "properties": {
        "location": {
          "type": "string",
          "description": "Resource location",
          "x-ms-mutability": [
            "read",
            "create"
          ]
        },
        "id": {
          "type": "string",
          "readOnly": true,
          "description": "Resource Id"
        },
        "name": {
          "type": "string",
          "readOnly": true,
          "description": "Resource name"
        },
        "type": {
          "type": "string",
          "readOnly": true,
          "description": "Resource type"
        },
        "tags": {
          "description": "Resource tags",
          "$ref": "#/definitions/resourceTags"
        },
        "properties": {
          "description": "Snapshot policy Properties",
          "$ref": "#/definitions/snapshotPolicyProperties",
          "x-ms-client-flatten": true
        }
      }
    },
    "snapshotPolicyPatch": {
      "description": "Snapshot policy Details for create and update",
      "type": "object",
      "properties": {
        "location": {
          "type": "string",
          "description": "Resource location"
        },
        "id": {
          "type": "string",
          "readOnly": true,
          "description": "Resource Id"
        },
        "name": {
          "type": "string",
          "readOnly": true,
          "description": "Resource name"
        },
        "type": {
          "type": "string",
          "readOnly": true,
          "description": "Resource type"
        },
        "tags": {
          "description": "Resource tags",
          "$ref": "#/definitions/resourceTags"
        },
        "properties": {
          "description": "Snapshot Policy properties",
          "$ref": "#/definitions/snapshotPolicyProperties",
          "x-ms-client-flatten": true
        }
      }
    },
    "snapshotPolicyVolumeList": {
      "description": "Volumes associated with snapshot policy",
      "type": "object",
      "properties": {
        "value": {
          "description": "List of volumes",
          "type": "array",
          "items": {
            "type": "object",
            "readOnly": true,
            "description": "Associated volume resource Id"
          }
        }
      }
    },
    "hourlySchedule": {
      "description": "Hourly Schedule properties",
      "type": "object",
      "properties": {
        "snapshotsToKeep": {
          "type": "integer",
          "description": "Hourly snapshot count to keep",
          "format": "int32"
        },
        "minute": {
          "type": "integer",
          "description": "Indicates which minute snapshot should be taken",
          "example": 30,
          "format": "int32"
        },
        "usedBytes": {
          "type": "integer",
          "description": "Resource size in bytes, current storage usage for the volume in bytes",
          "format": "int64"
        }
      }
    },
    "dailySchedule": {
      "description": "Daily Schedule properties",
      "type": "object",
      "properties": {
        "snapshotsToKeep": {
          "type": "integer",
          "description": "Daily snapshot count to keep",
          "format": "int32"
        },
        "hour": {
          "type": "integer",
          "description": "Indicates which hour in UTC timezone a snapshot should be taken",
          "example": 11,
          "format": "int32"
        },
        "minute": {
          "type": "integer",
          "description": "Indicates which minute snapshot should be taken",
          "example": 30,
          "format": "int32"
        },
        "usedBytes": {
          "type": "integer",
          "description": "Resource size in bytes, current storage usage for the volume in bytes",
          "format": "int64"
        }
      }
    },
    "weeklySchedule": {
      "description": "Weekly Schedule properties, make a snapshot every week at a specific day or days",
      "type": "object",
      "properties": {
        "snapshotsToKeep": {
          "type": "integer",
          "description": "Weekly snapshot count to keep",
          "format": "int32"
        },
        "day": {
          "type": "string",
          "description": "Indicates which weekdays snapshot should be taken, accepts a comma separated list of week day names in english",
          "example": "Sunday,Monday"
        },
        "hour": {
          "type": "integer",
          "description": "Indicates which hour in UTC timezone a snapshot should be taken",
          "example": 11,
          "format": "int32"
        },
        "minute": {
          "type": "integer",
          "description": "Indicates which minute snapshot should be taken",
          "example": 30,
          "format": "int32"
        },
        "usedBytes": {
          "type": "integer",
          "description": "Resource size in bytes, current storage usage for the volume in bytes",
          "format": "int64"
        }
      }
    },
    "monthlySchedule": {
      "description": "Monthly Schedule properties",
      "type": "object",
      "properties": {
        "snapshotsToKeep": {
          "type": "integer",
          "description": "Monthly snapshot count to keep",
          "format": "int32"
        },
        "daysOfMonth": {
          "type": "string",
          "description": "Indicates which days of the month snapshot should be taken. A comma delimited string.",
          "example": "1,11,21"
        },
        "hour": {
          "type": "integer",
          "description": "Indicates which hour in UTC timezone a snapshot should be taken",
          "example": 11,
          "format": "int32"
        },
        "minute": {
          "type": "integer",
          "description": "Indicates which minute snapshot should be taken",
          "example": 30,
          "format": "int32"
        },
        "usedBytes": {
          "type": "integer",
          "description": "Resource size in bytes, current storage usage for the volume in bytes",
          "format": "int64"
        }
      }
    },
    "volumeRevert": {
      "description": "revert a volume to the snapshot",
      "type": "object",
      "properties": {
        "snapshotId": {
          "type": "string",
          "description": "Resource id of the snapshot"
        }
      }
    },
    "authorizeRequest": {
      "description": "Authorize request",
      "type": "object",
      "properties": {
        "remoteVolumeResourceId": {
          "type": "string",
          "description": "Resource id of the remote volume"
        }
      }
    },
    "breakReplicationRequest": {
      "description": "Break replication request",
      "type": "object",
      "properties": {
        "forceBreakReplication": {
          "type": "boolean",
          "description": "If replication is in status transferring and you want to force break the replication, set to true"
        }
      }
    },
    "poolChangeRequest": {
      "description": "Pool change request",
      "type": "object",
      "required": [
        "newPoolResourceId"
      ],
      "properties": {
        "newPoolResourceId": {
          "type": "string",
          "description": "Resource id of the pool to move volume to"
        }
      }
    },
    "backupsList": {
      "description": "List of Backups",
      "type": "object",
      "properties": {
        "value": {
          "description": "A list of Backups",
          "type": "array",
          "items": {
            "$ref": "#/definitions/backup"
          }
        }
      }
    },
    "backup": {
      "description": "Backup of a Volume",
      "type": "object",
      "x-ms-azure-resource": true,
      "required": [
        "location",
        "properties"
      ],
      "properties": {
        "location": {
          "type": "string",
          "description": "Resource location",
          "x-ms-mutability": [
            "read",
            "create"
          ]
        },
        "id": {
          "type": "string",
          "readOnly": true,
          "description": "Resource Id"
        },
        "name": {
          "type": "string",
          "readOnly": true,
          "description": "Resource name"
        },
        "type": {
          "type": "string",
          "readOnly": true,
          "description": "Resource type"
        },
        "properties": {
          "description": "Backup Properties",
          "$ref": "#/definitions/backupProperties",
          "x-ms-client-flatten": true
        }
      }
    },
    "backupPatch": {
      "description": "Backup patch",
      "type": "object",
      "x-ms-azure-resource": true,
      "properties": {
        "tags": {
          "description": "Resource tags",
          "$ref": "#/definitions/resourceTags"
        },
        "properties": {
          "description": "Backup Properties",
          "$ref": "#/definitions/backupProperties",
          "x-ms-client-flatten": true
        }
      }
    },
    "backupProperties": {
      "description": "Backup properties",
      "type": "object",
      "properties": {
        "backupId": {
          "title": "backupId",
          "type": "string",
          "readOnly": true,
          "description": "UUID v4 used to identify the Backup",
          "pattern": "^[a-fA-F0-9]{8}-[a-fA-F0-9]{4}-[a-fA-F0-9]{4}-[a-fA-F0-9]{4}-[a-fA-F0-9]{12}$",
          "maxLength": 36,
          "minLength": 36,
          "example": "9760acf5-4638-11e7-9bdb-020073ca3333"
        },
        "creationDate": {
          "title": "name",
          "type": "string",
          "format": "date-time",
          "readOnly": true,
          "description": "The creation date of the backup",
          "example": "2017-08-15 13:23:33"
        },
        "provisioningState": {
          "type": "string",
          "readOnly": true,
          "description": "Azure lifecycle management"
        },
        "size": {
          "type": "integer",
          "readOnly": true,
          "description": "Size of backup",
          "format": "int64"
        },
        "label": {
          "type": "string",
          "description": "Label for backup"
        },
        "backupType": {
          "title": "backupType",
          "type": "string",
          "readOnly": true,
          "description": "Type of backup Manual or Scheduled",
          "enum": [
            "Manual",
            "Scheduled"
          ],
          "x-ms-enum": {
            "name": "backupType",
            "modelAsString": true,
            "values": [
              {
                "value": "Manual",
                "description": "Manual backup"
              },
              {
                "value": "Scheduled",
                "description": "Scheduled backup"
              }
            ]
          },
          "example": "Manual"
        },
        "failureReason": {
          "type": "string",
          "readOnly": true,
          "description": "Failure reason"
        },
        "volumeName": {
          "type": "string",
          "readOnly": true,
          "description": "Volume name"
        },
        "useExistingSnapshot": {
          "type": "boolean",
          "description": "Manual backup an already existing snapshot. This will always be false for scheduled backups and true/false for manual backups",
          "example": true,
          "default": false
        }
      }
    },
    "backupPolicyProperties": {
      "description": "Backup policy properties",
      "type": "object",
      "properties": {
        "name": {
          "type": "string",
          "readOnly": true,
          "description": "Name of backup policy"
        },
        "backupPolicyId": {
          "type": "string",
          "readOnly": true,
          "description": "Backup Policy Resource ID"
        },
        "provisioningState": {
          "type": "string",
          "readOnly": true,
          "description": "Azure lifecycle management"
        },
        "dailyBackupsToKeep": {
          "type": "integer",
          "description": "Daily backups count to keep",
          "format": "int32"
        },
        "weeklyBackupsToKeep": {
          "type": "integer",
          "description": "Weekly backups count to keep",
          "format": "int32"
        },
        "monthlyBackupsToKeep": {
          "type": "integer",
          "description": "Monthly backups count to keep",
          "format": "int32"
        },
        "volumesAssigned": {
          "type": "integer",
          "readOnly": true,
          "description": "Volumes using current backup policy",
          "format": "int32"
        },
        "enabled": {
          "type": "boolean",
          "description": "The property to decide policy is enabled or not"
        },
        "volumeBackups": {
          "description": "A list of volumes assigned to this policy",
          "readOnly": true,
          "type": "array",
          "items": {
            "$ref": "#/definitions/volumeBackups"
          }
        }
      }
    },
    "backupPolicy": {
      "description": "Backup policy information",
      "type": "object",
      "x-ms-azure-resource": true,
      "required": [
        "location",
        "properties"
      ],
      "properties": {
        "location": {
          "type": "string",
          "description": "Resource location",
          "x-ms-mutability": [
            "read",
            "create"
          ]
        },
        "id": {
          "type": "string",
          "readOnly": true,
          "description": "Resource Id"
        },
        "name": {
          "type": "string",
          "readOnly": true,
          "description": "Resource name"
        },
        "etag": {
          "readOnly": true,
          "type": "string",
          "description": "A unique read-only string that changes whenever the resource is updated."
        },
        "type": {
          "type": "string",
          "readOnly": true,
          "description": "Resource type"
        },
        "tags": {
          "description": "Resource tags",
          "$ref": "#/definitions/resourceTags"
        },
        "properties": {
          "description": "Backup policy Properties",
          "$ref": "#/definitions/backupPolicyProperties",
          "x-ms-client-flatten": true
        }
      }
    },
    "backupPoliciesList": {
      "description": "List of Backup Policies",
      "type": "object",
      "properties": {
        "value": {
          "description": "A list of backup policies",
          "type": "array",
          "items": {
            "$ref": "#/definitions/backupPolicy"
          }
        }
      }
    },
    "backupPolicyDetails": {
      "description": "Backup policy properties",
      "x-ms-azure-resource": true,
      "type": "object",
      "properties": {
        "location": {
          "type": "string",
          "description": "Resource location",
          "x-ms-mutability": [
            "read",
            "create"
          ]
        },
        "id": {
          "type": "string",
          "readOnly": true,
          "description": "Resource Id"
        },
        "name": {
          "type": "string",
          "readOnly": true,
          "description": "Resource name"
        },
        "type": {
          "type": "string",
          "readOnly": true,
          "description": "Resource type"
        },
        "tags": {
          "description": "Resource tags",
          "$ref": "#/definitions/resourceTags"
        },
        "properties": {
          "description": "Backup policy Properties",
          "$ref": "#/definitions/backupPolicyProperties",
          "x-ms-client-flatten": true
        }
      }
    },
    "backupPolicyPatch": {
      "description": "Backup policy Details for create and update",
      "type": "object",
      "x-ms-azure-resource": true,
      "properties": {
        "location": {
          "type": "string",
          "description": "Resource location",
          "x-ms-mutability": [
            "read",
            "create"
          ]
        },
        "id": {
          "type": "string",
          "readOnly": true,
          "description": "Resource Id"
        },
        "name": {
          "type": "string",
          "readOnly": true,
          "description": "Resource name"
        },
        "type": {
          "type": "string",
          "readOnly": true,
          "description": "Resource type"
        },
        "tags": {
          "description": "Resource tags",
          "$ref": "#/definitions/resourceTags"
        },
        "properties": {
          "description": "Backup policy Properties",
          "$ref": "#/definitions/backupPolicyProperties",
          "x-ms-client-flatten": true
        }
      }
    },
    "volumeBackups": {
      "description": "Volume details using the backup policy",
      "type": "object",
      "readOnly": true,
      "properties": {
        "volumeName": {
          "type": "string",
          "description": "Volume name"
        },
        "backupsCount": {
          "type": "integer",
          "description": "Total count of backups for volume",
          "format": "int32"
        },
        "policyEnabled": {
          "type": "boolean",
          "description": "Policy enabled"
        }
      }
    },
    "vaultList": {
      "description": "List of Vaults",
      "type": "object",
      "properties": {
        "value": {
          "description": "A list of vaults",
          "type": "array",
          "items": {
            "$ref": "#/definitions/vault"
          }
        }
      }
    },
    "vault": {
      "description": "Vault information",
      "type": "object",
      "x-ms-azure-resource": true,
      "required": [
        "location",
        "properties"
      ],
      "properties": {
        "location": {
          "type": "string",
          "description": "Resource location",
          "x-ms-mutability": [
            "read",
            "create"
          ]
        },
        "id": {
          "type": "string",
          "readOnly": true,
          "description": "Resource Id"
        },
        "name": {
          "type": "string",
          "readOnly": true,
          "description": "Resource name"
        },
        "type": {
          "type": "string",
          "readOnly": true,
          "description": "Resource type"
        },
        "properties": {
          "description": "Vault Properties",
          "$ref": "#/definitions/vaultProperties",
          "x-ms-client-flatten": true
        }
      }
    },
    "vaultProperties": {
      "description": "Vault properties",
      "type": "object",
      "properties": {
        "vaultName": {
          "type": "string",
          "readOnly": false,
          "description": "Vault Name"
        }
      }
    },
    "backupStatus": {
      "description": "Backup status",
      "type": "object",
      "properties": {
        "healthy": {
          "type": "boolean",
          "readOnly": true,
          "description": "Backup health status"
        },
        "relationshipStatus": {
          "type": "string",
          "readOnly": true,
          "description": "Status of the backup mirror relationship",
          "enum": [
            "Idle",
            "Transferring"
          ],
          "x-ms-enum": {
            "name": "RelationshipStatus",
            "modelAsString": true
          }
        },
        "mirrorState": {
          "type": "string",
          "readOnly": true,
          "description": "The status of the backup",
          "enum": [
            "Uninitialized",
            "Mirrored",
            "Broken"
          ],
          "x-ms-enum": {
            "name": "MirrorState",
            "modelAsString": true
          }
        },
        "unhealthyReason": {
          "type": "string",
          "readOnly": true,
          "description": "Reason for the unhealthy backup relationship"
        },
        "errorMessage": {
          "type": "string",
          "readOnly": true,
          "description": "Displays error message if the backup is in an error state"
        },
        "lastTransferSize": {
          "type": "integer",
          "format": "int64",
          "readOnly": true,
          "description": "Displays the last transfer size"
        },
        "lastTransferType": {
          "type": "string",
          "readOnly": true,
          "description": "Displays the last transfer type"
        },
        "totalTransferBytes": {
          "type": "integer",
          "format": "int64",
          "readOnly": true,
          "description": "Displays the total bytes transferred"
        }
      }
    },
    "restoreStatus": {
      "description": "Restore status",
      "type": "object",
      "properties": {
        "healthy": {
          "type": "boolean",
          "readOnly": true,
          "description": "Restore health status"
        },
        "relationshipStatus": {
          "type": "string",
          "readOnly": true,
          "description": "Status of the restore SnapMirror relationship",
          "enum": [
            "Idle",
            "Transferring"
          ],
          "x-ms-enum": {
            "name": "RelationshipStatus",
            "modelAsString": true
          }
        },
        "mirrorState": {
          "type": "string",
          "readOnly": true,
          "description": "The status of the restore",
          "enum": [
            "Uninitialized",
            "Mirrored",
            "Broken"
          ],
          "x-ms-enum": {
            "name": "MirrorState",
            "modelAsString": true
          }
        },
        "unhealthyReason": {
          "type": "string",
          "readOnly": true,
          "description": "Reason for the unhealthy restore relationship"
        },
        "errorMessage": {
          "type": "string",
          "readOnly": true,
          "description": "Displays error message if the restore is in an error state"
        },
        "totalTransferBytes": {
          "type": "integer",
          "format": "int64",
          "readOnly": true,
          "description": "Displays the total bytes transferred"
        }
      }
    },
    "cloudError": {
      "x-ms-external": true,
      "properties": {
        "error": {
          "$ref": "#/definitions/cloudErrorBody",
          "description": "Cloud error body."
        }
      },
      "description": "An error response from the service."
    },
    "cloudErrorBody": {
      "x-ms-external": true,
      "properties": {
        "code": {
          "type": "string",
          "description": "An identifier for the error. Codes are invariant and are intended to be consumed programmatically."
        },
        "message": {
          "type": "string",
          "description": "A message describing the error, intended to be suitable for display in a user interface."
        }
      },
      "description": "An error response from the service."
    },
    "serviceLevel": {
      "title": "serviceLevel",
      "type": "string",
      "description": "The service level of the file system",
      "enum": [
        "Standard",
        "Premium",
        "Ultra",
        "StandardZRS"
      ],
      "default": "Premium",
      "x-ms-enum": {
        "name": "ServiceLevel",
        "modelAsString": true,
        "values": [
          {
            "value": "Standard",
            "description": "Standard service level"
          },
          {
            "value": "Premium",
            "description": "Premium service level"
          },
          {
            "value": "Ultra",
            "description": "Ultra service level"
          },
          {
            "value": "StandardZRS",
            "description": "Zone redundant storage service level"
          }
        ]
      }
    }
  },
  "parameters": {
    "SubscriptionId": {
      "name": "subscriptionId",
      "in": "path",
      "required": true,
      "type": "string",
      "description": "Subscription credentials which uniquely identify Microsoft Azure subscription. The subscription ID forms part of the URI for every service call."
    },
    "location": {
      "name": "location",
      "description": "The location",
      "in": "path",
      "required": true,
      "type": "string",
      "x-ms-parameter-location": "method"
    },
    "ResourceGroup": {
      "name": "resourceGroupName",
      "in": "path",
      "required": true,
      "type": "string",
      "description": "The name of the resource group.",
      "pattern": "^[-\\w\\._\\(\\)]+$",
      "minLength": 1,
      "maxLength": 90,
      "x-ms-parameter-location": "method"
    },
    "AccountName": {
      "name": "accountName",
      "type": "string",
      "in": "path",
      "required": true,
      "description": "The name of the NetApp account",
      "x-ms-parameter-location": "method"
    },
    "PoolName": {
      "name": "poolName",
      "type": "string",
      "in": "path",
      "required": true,
      "pattern": "^[a-zA-Z0-9][a-zA-Z0-9\\-_]{0,63}$",
      "minLength": 1,
      "maxLength": 64,
      "description": "The name of the capacity pool",
      "x-ms-parameter-location": "method"
    },
    "VolumeName": {
      "name": "volumeName",
      "type": "string",
      "in": "path",
      "required": true,
      "pattern": "^[a-zA-Z][a-zA-Z0-9\\-_]{0,63}$",
      "minLength": 1,
      "maxLength": 64,
      "description": "The name of the volume",
      "x-ms-parameter-location": "method"
    },
    "MountTargetName": {
      "name": "mountTargetName",
      "type": "string",
      "in": "path",
      "required": true,
      "description": "The name of the mount target",
      "x-ms-parameter-location": "method"
    },
    "SnapshotName": {
      "name": "snapshotName",
      "type": "string",
      "in": "path",
      "required": true,
      "description": "The name of the snapshot",
      "x-ms-parameter-location": "method"
    },
    "SnapshotPolicyName": {
      "name": "snapshotPolicyName",
      "type": "string",
      "in": "path",
      "required": true,
      "description": "The name of the snapshot policy",
      "x-ms-parameter-location": "method"
    },
    "BackupName": {
      "name": "backupName",
      "type": "string",
      "in": "path",
      "required": true,
      "description": "The name of the backup",
      "x-ms-parameter-location": "method"
    },
    "BackupPolicyName": {
      "name": "backupPolicyName",
      "in": "path",
      "required": true,
      "type": "string",
      "description": "Backup policy Name which uniquely identify backup policy.",
      "x-ms-parameter-location": "method"
    },
    "QuotaLimitName": {
      "name": "quotaLimitName",
      "type": "string",
      "in": "path",
      "required": true,
      "description": "The name of the Quota Limit",
      "x-ms-parameter-location": "method"
    }
  }
}<|MERGE_RESOLUTION|>--- conflicted
+++ resolved
@@ -2918,10 +2918,7 @@
           }
         },
         "logSpecifications": {
-<<<<<<< HEAD
-=======
           "description": "Log specification of operation.",
->>>>>>> 1d5f5252
           "type": "array",
           "items": {
             "$ref": "#/definitions/LogSpecification"
@@ -3020,17 +3017,11 @@
       "type": "object",
       "properties": {
         "name": {
-<<<<<<< HEAD
-          "type": "string"
-        },
-        "displayName": {
-=======
           "description": "Name of log specification.",
           "type": "string"
         },
         "displayName": {
           "description": "Display name of log specification.",
->>>>>>> 1d5f5252
           "type": "string"
         }
       }
@@ -3196,14 +3187,6 @@
       "description": "SubscriptionQuotaItem Properties",
       "type": "object",
       "properties": {
-<<<<<<< HEAD
-        "name": {
-          "type": "string",
-          "readOnly": true,
-          "description": "Quota Item name"
-        },
-=======
->>>>>>> 1d5f5252
         "current": {
           "description": "The current quota value.",
           "readOnly": true,

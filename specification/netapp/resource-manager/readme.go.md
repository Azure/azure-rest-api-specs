--- conflicted
+++ resolved
@@ -13,11 +13,8 @@
 
 ``` yaml $(go) && $(multiapi)
 batch:
-<<<<<<< HEAD
   - tag: package-netapp-2021-04-01
-=======
   - tag: package-netapp-2021-04-01-preview
->>>>>>> 98786a35
   - tag: package-netapp-2021-02-01
   - tag: package-netapp-2020-12-01
   - tag: package-netapp-2020-11-01
@@ -37,15 +34,15 @@
   - tag: package-2017-08-15
 ```
 
-<<<<<<< HEAD
 ### Tag: package-netapp-2021-04-01 and go
 
 These settings apply only when `--tag=package-netapp-2021-04-01 --go` is specified on the command line.
 Please also specify `--go-sdk-folder=<path to the root directory of your azure-sdk-for-go clone>`.
 
 ``` yaml $(tag) == 'package-netapp-2021-04-01' && $(go)
-output-folder: $(go-sdk-folder)/services/$(namespace)/mgmt/2021-04-01/$(namespace)
-=======
+output-folder: $(go-sdk-folder)/services/preview/$(namespace)/mgmt/2021-04-01/$(namespace)
+```
+
 ### Tag: package-netapp-2021-04-01-preview and go
 
 These settings apply only when `--tag=package-netapp-2021-04-01-preview --go` is specified on the command line.
@@ -53,7 +50,6 @@
 
 ``` yaml $(tag) == 'package-netapp-2021-04-01-preview' && $(go)
 output-folder: $(go-sdk-folder)/services/preview/$(namespace)/mgmt/2021-04-01-preview/$(namespace)
->>>>>>> 98786a35
 ```
 
 ### Tag: package-netapp-2021-02-01 and go

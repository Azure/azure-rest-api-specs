## Go

These settings apply only when `--go` is specified on the command line.

``` yaml $(go)
go:
  license-header: MICROSOFT_MIT_NO_VERSION
  namespace: netapp
  clear-output-folder: true
```

### Go multi-api

``` yaml $(go) && $(multiapi)
batch:
<<<<<<< HEAD
  - tag: package-netapp-2021-04-01-preview
=======
  - tag: package-netapp-2021-02-01
>>>>>>> 4771e0a2
  - tag: package-netapp-2020-12-01
  - tag: package-netapp-2020-11-01
  - tag: package-netapp-2020-09-01
  - tag: package-netapp-2020-08-01
  - tag: package-netapp-2020-07-01
  - tag: package-netapp-2020-06-01
  - tag: package-netapp-2020-05-01  
  - tag: package-netapp-2020-03-01  
  - tag: package-netapp-2020-02-01
  - tag: package-netapp-2019-11-01
  - tag: package-netapp-2019-10-01
  - tag: package-netapp-2019-08-01
  - tag: package-netapp-2019-07-01
  - tag: package-netapp-2019-06-01
  - tag: package-netapp-2019-05-01
  - tag: package-2017-08-15
```
<<<<<<< HEAD
### Tag: package-netapp-2021-04-01-preview and go

These settings apply only when `--tag=package-netapp-2021-04-01-preview --go` is specified on the command line.
Please also specify `--go-sdk-folder=<path to the root directory of your azure-sdk-for-go clone>`.

``` yaml $(tag) == 'package-netapp-2021-04-01-preview' && $(go)
output-folder: $(go-sdk-folder)/services/preview/$(namespace)/mgmt/2021-04-01-preview/$(namespace)
=======

### Tag: package-netapp-2021-02-01 and go

These settings apply only when `--tag=package-netapp-2021-02-01 --go` is specified on the command line.
Please also specify `--go-sdk-folder=<path to the root directory of your azure-sdk-for-go clone>`.

``` yaml $(tag) == 'package-netapp-2021-02-01' && $(go)
output-folder: $(go-sdk-folder)/services/$(namespace)/mgmt/2021-02-01/$(namespace)
>>>>>>> 4771e0a2
```

### Tag: package-netapp-2020-12-01 and go

These settings apply only when `--tag=package-netapp-2020-12-01 --go` is specified on the command line.
Please also specify `--go-sdk-folder=<path to the root directory of your azure-sdk-for-go clone>`.

``` yaml $(tag) == 'package-netapp-2020-12-01' && $(go)
output-folder: $(go-sdk-folder)/services/$(namespace)/mgmt/2020-12-01/$(namespace)
```

### Tag: package-netapp-2020-11-01 and go

These settings apply only when `--tag=package-netapp-2020-11-01 --go` is specified on the command line.
Please also specify `--go-sdk-folder=<path to the root directory of your azure-sdk-for-go clone>`.

``` yaml $(tag) == 'package-netapp-2020-11-01' && $(go)
output-folder: $(go-sdk-folder)/services/$(namespace)/mgmt/2020-11-01/$(namespace)
```

### Tag: package-netapp-2020-09-01 and go

These settings apply only when `--tag=package-netapp-2020-09-01 --go` is specified on the command line.
Please also specify `--go-sdk-folder=<path to the root directory of your azure-sdk-for-go clone>`.

``` yaml $(tag) == 'package-netapp-2020-09-01' && $(go)
output-folder: $(go-sdk-folder)/services/$(namespace)/mgmt/2020-09-01/$(namespace)
```

### Tag: package-netapp-2020-08-01 and go

These settings apply only when `--tag=package-netapp-2020-08-01 --go` is specified on the command line.
Please also specify `--go-sdk-folder=<path to the root directory of your azure-sdk-for-go clone>`.

``` yaml $(tag) == 'package-netapp-2020-08-01' && $(go)
output-folder: $(go-sdk-folder)/services/$(namespace)/mgmt/2020-08-01/$(namespace)
```
### Tag: package-netapp-2020-07-01 and go

These settings apply only when `--tag=package-netapp-2020-07-01 --go` is specified on the command line.
Please also specify `--go-sdk-folder=<path to the root directory of your azure-sdk-for-go clone>`.

``` yaml $(tag) == 'package-netapp-2020-07-01' && $(go)
output-folder: $(go-sdk-folder)/services/$(namespace)/mgmt/2020-07-01/$(namespace)  
```

### Tag: package-netapp-2020-06-01 and go

These settings apply only when `--tag=package-netapp-2020-06-01 --go` is specified on the command line.
Please also specify `--go-sdk-folder=<path to the root directory of your azure-sdk-for-go clone>`.

``` yaml $(tag) == 'package-netapp-2020-06-01' && $(go)
output-folder: $(go-sdk-folder)/services/$(namespace)/mgmt/2020-06-01/$(namespace)  
```

### Tag: package-netapp-2020-05-01 and go

These settings apply only when `--tag=package-netapp-2020-05-01 --go` is specified on the command line.
Please also specify `--go-sdk-folder=<path to the root directory of your azure-sdk-for-go clone>`.

``` yaml $(tag) == 'package-netapp-2020-05-01' && $(go)
output-folder: $(go-sdk-folder)/services/$(namespace)/mgmt/2020-05-01/$(namespace)
```

### Tag: package-netapp-2020-03-01 and go

These settings apply only when `--tag=package-netapp-2020-03-01 --go` is specified on the command line.
Please also specify `--go-sdk-folder=<path to the root directory of your azure-sdk-for-go clone>`.

``` yaml $(tag) == 'package-netapp-2020-03-01' && $(go)
output-folder: $(go-sdk-folder)/services/$(namespace)/mgmt/2020-03-01/$(namespace)
```
### Tag: package-netapp-2020-02-01 and go

These settings apply only when `--tag=package-netapp-2020-02-01 --go` is specified on the command line.
Please also specify `--go-sdk-folder=<path to the root directory of your azure-sdk-for-go clone>`.

``` yaml $(tag) == 'package-netapp-2020-02-01' && $(go)
output-folder: $(go-sdk-folder)/services/$(namespace)/mgmt/2020-02-01/$(namespace)
```


### Tag: package-netapp-2019-11-01 and go

These settings apply only when `--tag=package-netapp-2019-11-01 --go` is specified on the command line.
Please also specify `--go-sdk-folder=<path to the root directory of your azure-sdk-for-go clone>`.

``` yaml $(tag) == 'package-netapp-2019-11-01' && $(go)
output-folder: $(go-sdk-folder)/services/$(namespace)/mgmt/2019-11-01/$(namespace)
```

### Tag: package-netapp-2019-10-01 and go

These settings apply only when `--tag=package-netapp-2019-10-01 --go` is specified on the command line.
Please also specify `--go-sdk-folder=<path to the root directory of your azure-sdk-for-go clone>`.

``` yaml $(tag) == 'package-netapp-2019-10-01' && $(go)
output-folder: $(go-sdk-folder)/services/$(namespace)/mgmt/2019-10-01/$(namespace)
```

### Tag: package-netapp-2019-08-01 and go

These settings apply only when `--tag=package-netapp-2019-08-01 --go` is specified on the command line.
Please also specify `--go-sdk-folder=<path to the root directory of your azure-sdk-for-go clone>`.

``` yaml $(tag) == 'package-netapp-2019-08-01' && $(go)
output-folder: $(go-sdk-folder)/services/$(namespace)/mgmt/2019-08-01/$(namespace)
```

### Tag: package-netapp-2019-07-01 and go

These settings apply only when `--tag=package-netapp-2019-07-01 --go` is specified on the command line.
Please also specify `--go-sdk-folder=<path to the root directory of your azure-sdk-for-go clone>`.

``` yaml $(tag) == 'package-netapp-2019-07-01' && $(go)
output-folder: $(go-sdk-folder)/services/$(namespace)/mgmt/2019-07-01/$(namespace)
```

### Tag: package-netapp-2019-06-01 and go

These settings apply only when `--tag=package-netapp-2019-06-01 --go` is specified on the command line.
Please also specify `--go-sdk-folder=<path to the root directory of your azure-sdk-for-go clone>`.

``` yaml $(tag) == 'package-netapp-2019-06-01' && $(go)
output-folder: $(go-sdk-folder)/services/$(namespace)/mgmt/2019-06-01/$(namespace)
```

### Tag: package-netapp-2019-05-01 and go

These settings apply only when `--tag=package-netapp-2019-05-01 --go` is specified on the command line.
Please also specify `--go-sdk-folder=<path to the root directory of your azure-sdk-for-go clone>`.

``` yaml $(tag) == 'package-netapp-2019-05-01' && $(go)
output-folder: $(go-sdk-folder)/services/$(namespace)/mgmt/2019-05-01/$(namespace)
```

### Tag: package-2017-08-15 and go

These settings apply only when `--tag=package-2017-08-15 --go` is specified on the command line.
Please also specify `--go-sdk-folder=<path to the root directory of your azure-sdk-for-go clone>`.

``` yaml $(tag) == 'package-2017-08-15' && $(go)
output-folder: $(go-sdk-folder)/services/preview/$(namespace)/mgmt/2017-08-15/$(namespace)
```<|MERGE_RESOLUTION|>--- conflicted
+++ resolved
@@ -13,11 +13,7 @@
 
 ``` yaml $(go) && $(multiapi)
 batch:
-<<<<<<< HEAD
-  - tag: package-netapp-2021-04-01-preview
-=======
   - tag: package-netapp-2021-02-01
->>>>>>> 4771e0a2
   - tag: package-netapp-2020-12-01
   - tag: package-netapp-2020-11-01
   - tag: package-netapp-2020-09-01
@@ -35,15 +31,6 @@
   - tag: package-netapp-2019-05-01
   - tag: package-2017-08-15
 ```
-<<<<<<< HEAD
-### Tag: package-netapp-2021-04-01-preview and go
-
-These settings apply only when `--tag=package-netapp-2021-04-01-preview --go` is specified on the command line.
-Please also specify `--go-sdk-folder=<path to the root directory of your azure-sdk-for-go clone>`.
-
-``` yaml $(tag) == 'package-netapp-2021-04-01-preview' && $(go)
-output-folder: $(go-sdk-folder)/services/preview/$(namespace)/mgmt/2021-04-01-preview/$(namespace)
-=======
 
 ### Tag: package-netapp-2021-02-01 and go
 
@@ -52,7 +39,6 @@
 
 ``` yaml $(tag) == 'package-netapp-2021-02-01' && $(go)
 output-folder: $(go-sdk-folder)/services/$(namespace)/mgmt/2021-02-01/$(namespace)
->>>>>>> 4771e0a2
 ```
 
 ### Tag: package-netapp-2020-12-01 and go

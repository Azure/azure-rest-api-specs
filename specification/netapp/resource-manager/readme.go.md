--- conflicted
+++ resolved
@@ -21,11 +21,8 @@
 
 ``` yaml $(go) && $(multiapi)
 batch:
-<<<<<<< HEAD
   - tag: package-netapp-2021-12-01-preview
-=======
   - tag: package-netapp-2022-01-01
->>>>>>> 078b9061
   - tag: package-netapp-2021-10-01
   - tag: package-netapp-2021-08-01
   - tag: package-netapp-2021-06-01
@@ -50,7 +47,6 @@
   - tag: package-2017-08-15
 ```
 
-<<<<<<< HEAD
 ### Tag: package-netapp-2021-12-01-preview and go
 
 These settings apply only when `--tag=package-netapp-2021-12-01-preview --go` is specified on the command line.
@@ -59,7 +55,7 @@
 ``` yaml $(tag) == 'package-netapp-2021-12-01-preview' && $(go)
 output-folder: $(go-sdk-folder)/services/preview/$(namespace)/mgmt/2021-12-01-preview/$(namespace)
 ```
-=======
+
 ### Tag: package-netapp-2022-01-01 and go
 
 These settings apply only when `--tag=package-netapp-2022-01-01 --go` is specified on the command line.
@@ -69,7 +65,6 @@
 output-folder: $(go-sdk-folder)/services/$(namespace)/mgmt/2022-01-01/$(namespace)
 ```
 
->>>>>>> 078b9061
 ### Tag: package-netapp-2021-10-01 and go
 
 These settings apply only when `--tag=package-netapp-2021-10-01 --go` is specified on the command line.

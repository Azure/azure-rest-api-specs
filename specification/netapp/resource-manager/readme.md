--- conflicted
+++ resolved
@@ -28,7 +28,6 @@
 title: NetAppManagementClient
 description: Microsoft NetApp Files Azure Resource Provider specification
 openapi-type: arm
-<<<<<<< HEAD
 tag: package-2024-07
 ```
 
@@ -39,19 +38,16 @@
 ```yaml $(tag) == 'package-2024-07'
 input-file:
   - Microsoft.NetApp/stable/2024-07-01/netapp.json
-=======
-tag: package-preview-2024-05
 ```
 
 ### Tag: package-preview-2024-05
-
 These settings apply only when `--tag=package-preview-2024-05` is specified on the command line.
 
 ```yaml $(tag) == 'package-preview-2024-05'
 input-file:
   - Microsoft.NetApp/preview/2024-05-01-preview/netapp.json
->>>>>>> eb55e604
-```
+```
+
 ### Tag: package-2024-05
 
 These settings apply only when `--tag=package-2024-05` is specified on the command line.

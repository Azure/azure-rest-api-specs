--- conflicted
+++ resolved
@@ -18,11 +18,8 @@
 
 ``` yaml $(java) && $(multiapi)
 batch:
-<<<<<<< HEAD
   - tag: package-netapp-2021-04-01
-=======
-  - tag: package-netapp-2021-02-01-preview
->>>>>>> 98786a35
+  - tag: package-netapp-2021-04-01-preview
   - tag: package-netapp-2021-02-01
   - tag: package-netapp-2020-12-01
   - tag: package-netapp-2020-11-01
@@ -41,8 +38,6 @@
   - tag: package-netapp-2019-05-01
   - tag: package-2017-08-15
 ```
-
-<<<<<<< HEAD
 ### Tag: package-netapp-2021-04-01 and java
 
 These settings apply only when `--tag=package-netapp-2021-04-01 --java` is specified on the command line.
@@ -52,7 +47,11 @@
 java:
   namespace: com.microsoft.azure.management.netapp.v2021_04_01
   output-folder: $(azure-libraries-for-java-folder)/sdk/netapp/mgmt-v2021_04_01
-=======
+regenerate-manager: true
+generate-interface: true
+```
+
+
 ### Tag: package-netapp-2021-04-01-preview and java
 
 These settings apply only when `--tag=package-netapp-2021-04-01-preview --java` is specified on the command line.
@@ -62,7 +61,6 @@
 java:
   namespace: com.microsoft.azure.management.netapp.v2021_04_01_preview
   output-folder: $(azure-libraries-for-java-folder)/sdk/netapp/mgmt-v2021_04_01_preview
->>>>>>> 98786a35
 regenerate-manager: true
 generate-interface: true
 ```

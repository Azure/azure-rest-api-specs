## Java

These settings apply only when `--java` is specified on the command line.
Please also specify `--azure-libraries-for-java-folder=<path to the root directory of your azure-libraries-for-java clone>`.

``` yaml $(java)
service-name: NetAppFiles

azure-arm: true
fluent: true
namespace: com.microsoft.azure.management.netapp
license-header: MICROSOFT_MIT_NO_CODEGEN
payload-flattening-threshold: 1
output-folder: $(azure-libraries-for-java-folder)/azure-mgmt-netapp
```

### Java multi-api

``` yaml $(java) && $(multiapi)
batch:
<<<<<<< HEAD
  - tag: package-netapp-2021-04-01-preview
=======
  - tag: package-netapp-2021-02-01
>>>>>>> 4771e0a2
  - tag: package-netapp-2020-12-01
  - tag: package-netapp-2020-11-01
  - tag: package-netapp-2020-09-01  
  - tag: package-netapp-2020-08-01
  - tag: package-netapp-2020-07-01
  - tag: package-netapp-2020-06-01
  - tag: package-netapp-2020-05-01    
  - tag: package-netapp-2020-03-01  
  - tag: package-netapp-2020-02-01
  - tag: package-netapp-2019-11-01
  - tag: package-netapp-2019-10-01
  - tag: package-netapp-2019-08-01
  - tag: package-netapp-2019-07-01
  - tag: package-netapp-2019-06-01
  - tag: package-netapp-2019-05-01
  - tag: package-2017-08-15
```

<<<<<<< HEAD
### Tag: package-netapp-2021-04-01-preview and java

These settings apply only when `--tag=package-netapp-2021-04-01-preview --java` is specified on the command line.
Please also specify the `--azure-libraries-for-java-folder=<path to the root directory of your azure-sdk-for-java clone>`.

``` yaml $(tag) == 'package-netapp-2021-04-01' && $(java) && $(multiapi)
java:
  namespace: com.microsoft.azure.management.netapp.v2024_04_01-preview
  output-folder: $(azure-libraries-for-java-folder)/sdk/netapp/mgmt-v2021_04_01_preview
=======
### Tag: package-netapp-2021-02-01 and java

These settings apply only when `--tag=package-netapp-2021-02-01 --java` is specified on the command line.
Please also specify the `--azure-libraries-for-java-folder=<path to the root directory of your azure-sdk-for-java clone>`.

``` yaml $(tag) == 'package-netapp-2021-02-01' && $(java) && $(multiapi)
java:
  namespace: com.microsoft.azure.management.netapp.v2021_02_01
  output-folder: $(azure-libraries-for-java-folder)/sdk/netapp/mgmt-v2021_02_01
>>>>>>> 4771e0a2
regenerate-manager: true
generate-interface: true
```

### Tag: package-netapp-2020-12-01 and java

These settings apply only when `--tag=package-netapp-2020-12-01 --java` is specified on the command line.
Please also specify the `--azure-libraries-for-java-folder=<path to the root directory of your azure-sdk-for-java clone>`.

``` yaml $(tag) == 'package-netapp-2020-12-01' && $(java) && $(multiapi)
java:
  namespace: com.microsoft.azure.management.netapp.v2020_12_01
  output-folder: $(azure-libraries-for-java-folder)/sdk/netapp/mgmt-v2020_12_01
regenerate-manager: true
generate-interface: true
```

### Tag: package-netapp-2020-11-01 and java

These settings apply only when `--tag=package-netapp-2020-11-01 --java` is specified on the command line.
Please also specify the `--azure-libraries-for-java-folder=<path to the root directory of your azure-sdk-for-java clone>`.

``` yaml $(tag) == 'package-netapp-2020-11-01' && $(java) && $(multiapi)
java:
  namespace: com.microsoft.azure.management.netapp.v2020_11_01
  output-folder: $(azure-libraries-for-java-folder)/sdk/netapp/mgmt-v2020_11_01
regenerate-manager: true
generate-interface: true
```

### Tag: package-netapp-2020-09-01 and java

These settings apply only when `--tag=package-netapp-2020-09-01 --java` is specified on the command line.
Please also specify the `--azure-libraries-for-java-folder=<path to the root directory of your azure-sdk-for-java clone>`.

``` yaml $(tag) == 'package-netapp-2020-09-01' && $(java) && $(multiapi)
java:
  namespace: com.microsoft.azure.management.netapp.v2020_09_01
  output-folder: $(azure-libraries-for-java-folder)/sdk/netapp/mgmt-v2020_09_01
regenerate-manager: true
generate-interface: true
```

### Tag: package-netapp-2020-08-01 and java

These settings apply only when `--tag=package-netapp-2020-08-01 --java` is specified on the command line.
Please also specify the `--azure-libraries-for-java-folder=<path to the root directory of your azure-sdk-for-java clone>`.

``` yaml $(tag) == 'package-netapp-2020-08-01' && $(java) && $(multiapi)
java:
  namespace: com.microsoft.azure.management.netapp.v2020_08_01
  output-folder: $(azure-libraries-for-java-folder)/sdk/netapp/mgmt-v2020_08_01
regenerate-manager: true
generate-interface: true
```

### Tag: package-netapp-2020-07-01 and java

These settings apply only when `--tag=package-netapp-2020-07-01 --java` is specified on the command line.
Please also specify the `--azure-libraries-for-java-folder=<path to the root directory of your azure-sdk-for-java clone>`.

``` yaml $(tag) == 'package-netapp-2020-07-01' && $(java) && $(multiapi)
java:
  namespace: com.microsoft.azure.management.netapp.v2020_07_01
  output-folder: $(azure-libraries-for-java-folder)/sdk/netapp/mgmt-v2020_07_01
regenerate-manager: true
generate-interface: true
```

### Tag: package-netapp-2020-06-01 and java

These settings apply only when `--tag=package-netapp-2020-06-01 --java` is specified on the command line.
Please also specify the `--azure-libraries-for-java-folder=<path to the root directory of your azure-sdk-for-java clone>`.

``` yaml $(tag) == 'package-netapp-2020-06-01' && $(java) && $(multiapi)
java:
  namespace: com.microsoft.azure.management.netapp.v2020_06_01
  output-folder: $(azure-libraries-for-java-folder)/sdk/netapp/mgmt-v2020_06_01
regenerate-manager: true
generate-interface: true
```

### Tag: package-netapp-2020-05-01 and java

These settings apply only when `--tag=package-netapp-2020-05-01 --java` is specified on the command line.
Please also specify the `--azure-libraries-for-java-folder=<path to the root directory of your azure-sdk-for-java clone>`.

``` yaml $(tag) == 'package-netapp-2020-05-01' && $(java) && $(multiapi)
java:
  namespace: com.microsoft.azure.management.netapp.v2020_05_01
  output-folder: $(azure-libraries-for-java-folder)/sdk/netapp/mgmt-v2020_05_01
regenerate-manager: true
generate-interface: true
```

### Tag: package-netapp-2020-03-01 and java

These settings apply only when `--tag=package-netapp-2020-03-01 --java` is specified on the command line.
Please also specify the `--azure-libraries-for-java-folder=<path to the root directory of your azure-sdk-for-java clone>`.

``` yaml $(tag) == 'package-netapp-2020-03-01' && $(java) && $(multiapi)
java:
  namespace: com.microsoft.azure.management.netapp.v2020_03_01
  output-folder: $(azure-libraries-for-java-folder)/sdk/netapp/mgmt-v2020_03_01
regenerate-manager: true
generate-interface: true
```

### Tag: package-netapp-2020-02-01 and java

These settings apply only when `--tag=package-netapp-2020-02-01 --java` is specified on the command line.
Please also specify the `--azure-libraries-for-java-folder=<path to the root directory of your azure-sdk-for-java clone>`.

``` yaml $(tag) == 'package-netapp-2020-02-01' && $(java) && $(multiapi)
java:
  namespace: com.microsoft.azure.management.netapp.v2020_02_01
  output-folder: $(azure-libraries-for-java-folder)/sdk/netapp/mgmt-v2020_02_01
regenerate-manager: true
generate-interface: true
```

### Tag: package-netapp-2019-11-01 and java

These settings apply only when `--tag=package-netapp-2019-11-01 --java` is specified on the command line.
Please also specify the `--azure-libraries-for-java-folder=<path to the root directory of your azure-sdk-for-java clone>`.

``` yaml $(tag) == 'package-netapp-2019-11-01' && $(java) && $(multiapi)
java:
  namespace: com.microsoft.azure.management.netapp.v2019_11_01
  output-folder: $(azure-libraries-for-java-folder)/sdk/netapp/mgmt-v2019_11_01
regenerate-manager: true
generate-interface: true
```

### Tag: package-netapp-2019-10-01 and java

These settings apply only when `--tag=package-netapp-2019-10-01 --java` is specified on the command line.
Please also specify the `--azure-libraries-for-java-folder=<path to the root directory of your azure-sdk-for-java clone>`.

``` yaml $(tag) == 'package-netapp-2019-10-01' && $(java) && $(multiapi)
java:
  namespace: com.microsoft.azure.management.netapp.v2019_10_01
  output-folder: $(azure-libraries-for-java-folder)/sdk/netapp/mgmt-v2019_10_01
regenerate-manager: true
generate-interface: true
```

### Tag: package-netapp-2019-08-01 and java

These settings apply only when `--tag=package-netapp-2019-08-01 --java` is specified on the command line.
Please also specify the `--azure-libraries-for-java-folder=<path to the root directory of your azure-sdk-for-java clone>`.

``` yaml $(tag) == 'package-netapp-2019-08-01' && $(java) && $(multiapi)
java:
  namespace: com.microsoft.azure.management.netapp.v2019_08_01
  output-folder: $(azure-libraries-for-java-folder)/sdk/netapp/mgmt-v2019_08_01
regenerate-manager: true
generate-interface: true
```

### Tag: package-netapp-2019-07-01 and java

These settings apply only when `--tag=package-netapp-2019-07-01 --java` is specified on the command line.
Please also specify the `--azure-libraries-for-java-folder=<path to the root directory of your azure-sdk-for-java clone>`.

``` yaml $(tag) == 'package-netapp-2019-07-01' && $(java) && $(multiapi)
java:
  namespace: com.microsoft.azure.management.netapp.v2019_07_01
  output-folder: $(azure-libraries-for-java-folder)/sdk/netapp/mgmt-v2019_07_01
regenerate-manager: true
generate-interface: true
```

### Tag: package-netapp-2019-06-01 and java

These settings apply only when `--tag=package-netapp-2019-06-01 --java` is specified on the command line.
Please also specify the `--azure-libraries-for-java-folder=<path to the root directory of your azure-sdk-for-java clone>`.

``` yaml $(tag) == 'package-netapp-2019-06-01' && $(java) && $(multiapi)
java:
  namespace: com.microsoft.azure.management.netapp.v2019_06_01
  output-folder: $(azure-libraries-for-java-folder)/sdk/netapp/mgmt-v2019_06_01
regenerate-manager: true
generate-interface: true
```

### Tag: package-netapp-2019-05-01 and java

These settings apply only when `--tag=package-netapp-2019-05-01 --java` is specified on the command line.
Please also specify the `--azure-libraries-for-java-folder=<path to the root directory of your azure-sdk-for-java clone>`.

``` yaml $(tag) == 'package-netapp-2019-05-01' && $(java) && $(multiapi)
java:
  namespace: com.microsoft.azure.management.netapp.v2019_05_01
  output-folder: $(azure-libraries-for-java-folder)/sdk/netapp/mgmt-v2019_05_01
regenerate-manager: true
generate-interface: true
```

### Tag: package-2017-08-15 and java

These settings apply only when `--tag=package-2017-08-15 --java` is specified on the command line.
Please also specify the `--azure-libraries-for-java-folder=<path to the root directory of your azure-sdk-for-java clone>`.

``` yaml $(tag) == 'package-2017-08-15' && $(java) && $(multiapi)
java:
  namespace: com.microsoft.azure.management.netapp.v2017_08_15
  output-folder: $(azure-libraries-for-java-folder)/sdk/netapp/mgmt-v2017_08_15
regenerate-manager: true
generate-interface: true
```<|MERGE_RESOLUTION|>--- conflicted
+++ resolved
@@ -18,11 +18,7 @@
 
 ``` yaml $(java) && $(multiapi)
 batch:
-<<<<<<< HEAD
-  - tag: package-netapp-2021-04-01-preview
-=======
   - tag: package-netapp-2021-02-01
->>>>>>> 4771e0a2
   - tag: package-netapp-2020-12-01
   - tag: package-netapp-2020-11-01
   - tag: package-netapp-2020-09-01  
@@ -41,17 +37,6 @@
   - tag: package-2017-08-15
 ```
 
-<<<<<<< HEAD
-### Tag: package-netapp-2021-04-01-preview and java
-
-These settings apply only when `--tag=package-netapp-2021-04-01-preview --java` is specified on the command line.
-Please also specify the `--azure-libraries-for-java-folder=<path to the root directory of your azure-sdk-for-java clone>`.
-
-``` yaml $(tag) == 'package-netapp-2021-04-01' && $(java) && $(multiapi)
-java:
-  namespace: com.microsoft.azure.management.netapp.v2024_04_01-preview
-  output-folder: $(azure-libraries-for-java-folder)/sdk/netapp/mgmt-v2021_04_01_preview
-=======
 ### Tag: package-netapp-2021-02-01 and java
 
 These settings apply only when `--tag=package-netapp-2021-02-01 --java` is specified on the command line.
@@ -61,7 +46,6 @@
 java:
   namespace: com.microsoft.azure.management.netapp.v2021_02_01
   output-folder: $(azure-libraries-for-java-folder)/sdk/netapp/mgmt-v2021_02_01
->>>>>>> 4771e0a2
 regenerate-manager: true
 generate-interface: true
 ```

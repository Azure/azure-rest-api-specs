--- conflicted
+++ resolved
@@ -18,11 +18,8 @@
 
 ``` yaml $(java) && $(multiapi)
 batch:
-<<<<<<< HEAD
   - tag: package-netapp-2021-12-01-preview
-=======
   - tag: package-netapp-2022-01-01
->>>>>>> 078b9061
   - tag: package-netapp-2021-10-01
   - tag: package-netapp-2021-08-01
   - tag: package-netapp-2021-06-01
@@ -47,7 +44,6 @@
   - tag: package-2017-08-15
 ```
 
-<<<<<<< HEAD
 ### Tag: package-netapp-2021-12-01-preview and java
 
 These settings apply only when `--tag=package-netapp-2021-12-01-preview --java` is specified on the command line.
@@ -55,9 +51,12 @@
 
 ``` yaml $(tag) == 'package-netapp-2021-12-01-preview' && $(java) && $(multiapi)
 java:
-  namespace: com.microsoft.azure.management.netapp.v2021_12_01_preview
-  output-folder: $(azure-libraries-for-java-folder)/sdk/netapp/mgmt-v2021_12_01_preview
-=======
+  namespace: com.microsoft.azure.management.netapp.v2022_01_01_preview
+  output-folder: $(azure-libraries-for-java-folder)/sdk/netapp/mgmt-v2022_01_01_preview
+regenerate-manager: true
+generate-interface: true
+```
+
 ### Tag: package-netapp-2022-01-01 and java
 
 These settings apply only when `--tag=package-netapp-2022-01-01 --java` is specified on the command line.
@@ -67,7 +66,6 @@
 java:
   namespace: com.microsoft.azure.management.netapp.v2022_01_01
   output-folder: $(azure-libraries-for-java-folder)/sdk/netapp/mgmt-v2022_01_01
->>>>>>> 078b9061
 regenerate-manager: true
 generate-interface: true
 ```

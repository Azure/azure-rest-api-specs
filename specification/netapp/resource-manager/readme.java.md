## Java

These settings apply only when `--java` is specified on the command line.
Please also specify `--azure-libraries-for-java-folder=<path to the root directory of your azure-libraries-for-java clone>`.

``` yaml $(java)
service-name: NetAppFiles

azure-arm: true
fluent: true
namespace: com.microsoft.azure.management.netapp
license-header: MICROSOFT_MIT_NO_CODEGEN
payload-flattening-threshold: 1
output-folder: $(azure-libraries-for-java-folder)/azure-mgmt-netapp
```

### Java multi-api

``` yaml $(java) && $(multiapi)
batch:
<<<<<<< HEAD
=======
  - tag: package-netapp-2021-02-01
>>>>>>> 7d4caa5e
  - tag: package-netapp-2020-12-01
  - tag: package-netapp-2020-11-01
  - tag: package-netapp-2020-09-01  
  - tag: package-netapp-2020-08-01
  - tag: package-netapp-2020-07-01
  - tag: package-netapp-2020-06-01
  - tag: package-netapp-2020-05-01    
  - tag: package-netapp-2020-03-01  
  - tag: package-netapp-2020-02-01
  - tag: package-netapp-2019-11-01
  - tag: package-netapp-2019-10-01
  - tag: package-netapp-2019-08-01
  - tag: package-netapp-2019-07-01
  - tag: package-netapp-2019-06-01
  - tag: package-netapp-2019-05-01
  - tag: package-2017-08-15
```

<<<<<<< HEAD
=======
### Tag: package-netapp-2021-02-01 and java

These settings apply only when `--tag=package-netapp-2021-02-01 --java` is specified on the command line.
Please also specify the `--azure-libraries-for-java-folder=<path to the root directory of your azure-sdk-for-java clone>`.

``` yaml $(tag) == 'package-netapp-2021-02-01' && $(java) && $(multiapi)
java:
  namespace: com.microsoft.azure.management.netapp.v2021_02_01
  output-folder: $(azure-libraries-for-java-folder)/sdk/netapp/mgmt-v2021_02_01
regenerate-manager: true
generate-interface: true
```

>>>>>>> 7d4caa5e
### Tag: package-netapp-2020-12-01 and java

These settings apply only when `--tag=package-netapp-2020-12-01 --java` is specified on the command line.
Please also specify the `--azure-libraries-for-java-folder=<path to the root directory of your azure-sdk-for-java clone>`.

``` yaml $(tag) == 'package-netapp-2020-12-01' && $(java) && $(multiapi)
java:
  namespace: com.microsoft.azure.management.netapp.v2020_12_01
  output-folder: $(azure-libraries-for-java-folder)/sdk/netapp/mgmt-v2020_12_01
regenerate-manager: true
generate-interface: true
```

### Tag: package-netapp-2020-11-01 and java

These settings apply only when `--tag=package-netapp-2020-11-01 --java` is specified on the command line.
Please also specify the `--azure-libraries-for-java-folder=<path to the root directory of your azure-sdk-for-java clone>`.

``` yaml $(tag) == 'package-netapp-2020-11-01' && $(java) && $(multiapi)
java:
  namespace: com.microsoft.azure.management.netapp.v2020_11_01
  output-folder: $(azure-libraries-for-java-folder)/sdk/netapp/mgmt-v2020_11_01
regenerate-manager: true
generate-interface: true
```

### Tag: package-netapp-2020-09-01 and java

These settings apply only when `--tag=package-netapp-2020-09-01 --java` is specified on the command line.
Please also specify the `--azure-libraries-for-java-folder=<path to the root directory of your azure-sdk-for-java clone>`.

``` yaml $(tag) == 'package-netapp-2020-09-01' && $(java) && $(multiapi)
java:
  namespace: com.microsoft.azure.management.netapp.v2020_09_01
  output-folder: $(azure-libraries-for-java-folder)/sdk/netapp/mgmt-v2020_09_01
regenerate-manager: true
generate-interface: true
```

### Tag: package-netapp-2020-08-01 and java

These settings apply only when `--tag=package-netapp-2020-08-01 --java` is specified on the command line.
Please also specify the `--azure-libraries-for-java-folder=<path to the root directory of your azure-sdk-for-java clone>`.

``` yaml $(tag) == 'package-netapp-2020-08-01' && $(java) && $(multiapi)
java:
  namespace: com.microsoft.azure.management.netapp.v2020_08_01
  output-folder: $(azure-libraries-for-java-folder)/sdk/netapp/mgmt-v2020_08_01
regenerate-manager: true
generate-interface: true
```

### Tag: package-netapp-2020-07-01 and java

These settings apply only when `--tag=package-netapp-2020-07-01 --java` is specified on the command line.
Please also specify the `--azure-libraries-for-java-folder=<path to the root directory of your azure-sdk-for-java clone>`.

``` yaml $(tag) == 'package-netapp-2020-07-01' && $(java) && $(multiapi)
java:
  namespace: com.microsoft.azure.management.netapp.v2020_07_01
  output-folder: $(azure-libraries-for-java-folder)/sdk/netapp/mgmt-v2020_07_01
regenerate-manager: true
generate-interface: true
```

### Tag: package-netapp-2020-06-01 and java

These settings apply only when `--tag=package-netapp-2020-06-01 --java` is specified on the command line.
Please also specify the `--azure-libraries-for-java-folder=<path to the root directory of your azure-sdk-for-java clone>`.

``` yaml $(tag) == 'package-netapp-2020-06-01' && $(java) && $(multiapi)
java:
  namespace: com.microsoft.azure.management.netapp.v2020_06_01
  output-folder: $(azure-libraries-for-java-folder)/sdk/netapp/mgmt-v2020_06_01
regenerate-manager: true
generate-interface: true
```

### Tag: package-netapp-2020-05-01 and java

These settings apply only when `--tag=package-netapp-2020-05-01 --java` is specified on the command line.
Please also specify the `--azure-libraries-for-java-folder=<path to the root directory of your azure-sdk-for-java clone>`.

``` yaml $(tag) == 'package-netapp-2020-05-01' && $(java) && $(multiapi)
java:
  namespace: com.microsoft.azure.management.netapp.v2020_05_01
  output-folder: $(azure-libraries-for-java-folder)/sdk/netapp/mgmt-v2020_05_01
regenerate-manager: true
generate-interface: true
```

### Tag: package-netapp-2020-03-01 and java

These settings apply only when `--tag=package-netapp-2020-03-01 --java` is specified on the command line.
Please also specify the `--azure-libraries-for-java-folder=<path to the root directory of your azure-sdk-for-java clone>`.

``` yaml $(tag) == 'package-netapp-2020-03-01' && $(java) && $(multiapi)
java:
  namespace: com.microsoft.azure.management.netapp.v2020_03_01
  output-folder: $(azure-libraries-for-java-folder)/sdk/netapp/mgmt-v2020_03_01
regenerate-manager: true
generate-interface: true
```

### Tag: package-netapp-2020-02-01 and java

These settings apply only when `--tag=package-netapp-2020-02-01 --java` is specified on the command line.
Please also specify the `--azure-libraries-for-java-folder=<path to the root directory of your azure-sdk-for-java clone>`.

``` yaml $(tag) == 'package-netapp-2020-02-01' && $(java) && $(multiapi)
java:
  namespace: com.microsoft.azure.management.netapp.v2020_02_01
  output-folder: $(azure-libraries-for-java-folder)/sdk/netapp/mgmt-v2020_02_01
regenerate-manager: true
generate-interface: true
```

### Tag: package-netapp-2019-11-01 and java

These settings apply only when `--tag=package-netapp-2019-11-01 --java` is specified on the command line.
Please also specify the `--azure-libraries-for-java-folder=<path to the root directory of your azure-sdk-for-java clone>`.

``` yaml $(tag) == 'package-netapp-2019-11-01' && $(java) && $(multiapi)
java:
  namespace: com.microsoft.azure.management.netapp.v2019_11_01
  output-folder: $(azure-libraries-for-java-folder)/sdk/netapp/mgmt-v2019_11_01
regenerate-manager: true
generate-interface: true
```

### Tag: package-netapp-2019-10-01 and java

These settings apply only when `--tag=package-netapp-2019-10-01 --java` is specified on the command line.
Please also specify the `--azure-libraries-for-java-folder=<path to the root directory of your azure-sdk-for-java clone>`.

``` yaml $(tag) == 'package-netapp-2019-10-01' && $(java) && $(multiapi)
java:
  namespace: com.microsoft.azure.management.netapp.v2019_10_01
  output-folder: $(azure-libraries-for-java-folder)/sdk/netapp/mgmt-v2019_10_01
regenerate-manager: true
generate-interface: true
```

### Tag: package-netapp-2019-08-01 and java

These settings apply only when `--tag=package-netapp-2019-08-01 --java` is specified on the command line.
Please also specify the `--azure-libraries-for-java-folder=<path to the root directory of your azure-sdk-for-java clone>`.

``` yaml $(tag) == 'package-netapp-2019-08-01' && $(java) && $(multiapi)
java:
  namespace: com.microsoft.azure.management.netapp.v2019_08_01
  output-folder: $(azure-libraries-for-java-folder)/sdk/netapp/mgmt-v2019_08_01
regenerate-manager: true
generate-interface: true
```

### Tag: package-netapp-2019-07-01 and java

These settings apply only when `--tag=package-netapp-2019-07-01 --java` is specified on the command line.
Please also specify the `--azure-libraries-for-java-folder=<path to the root directory of your azure-sdk-for-java clone>`.

``` yaml $(tag) == 'package-netapp-2019-07-01' && $(java) && $(multiapi)
java:
  namespace: com.microsoft.azure.management.netapp.v2019_07_01
  output-folder: $(azure-libraries-for-java-folder)/sdk/netapp/mgmt-v2019_07_01
regenerate-manager: true
generate-interface: true
```

### Tag: package-netapp-2019-06-01 and java

These settings apply only when `--tag=package-netapp-2019-06-01 --java` is specified on the command line.
Please also specify the `--azure-libraries-for-java-folder=<path to the root directory of your azure-sdk-for-java clone>`.

``` yaml $(tag) == 'package-netapp-2019-06-01' && $(java) && $(multiapi)
java:
  namespace: com.microsoft.azure.management.netapp.v2019_06_01
  output-folder: $(azure-libraries-for-java-folder)/sdk/netapp/mgmt-v2019_06_01
regenerate-manager: true
generate-interface: true
```

### Tag: package-netapp-2019-05-01 and java

These settings apply only when `--tag=package-netapp-2019-05-01 --java` is specified on the command line.
Please also specify the `--azure-libraries-for-java-folder=<path to the root directory of your azure-sdk-for-java clone>`.

``` yaml $(tag) == 'package-netapp-2019-05-01' && $(java) && $(multiapi)
java:
  namespace: com.microsoft.azure.management.netapp.v2019_05_01
  output-folder: $(azure-libraries-for-java-folder)/sdk/netapp/mgmt-v2019_05_01
regenerate-manager: true
generate-interface: true
```

### Tag: package-2017-08-15 and java

These settings apply only when `--tag=package-2017-08-15 --java` is specified on the command line.
Please also specify the `--azure-libraries-for-java-folder=<path to the root directory of your azure-sdk-for-java clone>`.

``` yaml $(tag) == 'package-2017-08-15' && $(java) && $(multiapi)
java:
  namespace: com.microsoft.azure.management.netapp.v2017_08_15
  output-folder: $(azure-libraries-for-java-folder)/sdk/netapp/mgmt-v2017_08_15
regenerate-manager: true
generate-interface: true
```<|MERGE_RESOLUTION|>--- conflicted
+++ resolved
@@ -18,10 +18,7 @@
 
 ``` yaml $(java) && $(multiapi)
 batch:
-<<<<<<< HEAD
-=======
   - tag: package-netapp-2021-02-01
->>>>>>> 7d4caa5e
   - tag: package-netapp-2020-12-01
   - tag: package-netapp-2020-11-01
   - tag: package-netapp-2020-09-01  
@@ -40,8 +37,6 @@
   - tag: package-2017-08-15
 ```
 
-<<<<<<< HEAD
-=======
 ### Tag: package-netapp-2021-02-01 and java
 
 These settings apply only when `--tag=package-netapp-2021-02-01 --java` is specified on the command line.
@@ -55,7 +50,6 @@
 generate-interface: true
 ```
 
->>>>>>> 7d4caa5e
 ### Tag: package-netapp-2020-12-01 and java
 
 These settings apply only when `--tag=package-netapp-2020-12-01 --java` is specified on the command line.

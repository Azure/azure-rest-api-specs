--- conflicted
+++ resolved
@@ -39,17 +39,13 @@
     flavor: "azure"
   "@azure-tools/typespec-ts":
     service-dir: "sdk/web-pubsub"
-<<<<<<< HEAD
-=======
     is-modular-library: true
->>>>>>> d7b5cae8
     package-dir: "web-pubsub"
     package-details:
       name: "@azure/web-pubsub"
       version: "1.2.0"
     generate-test: true
     generate-sample: true
-    is-modular-library: true
     flavor: "azure"
 linter:
   extends:

--- conflicted
+++ resolved
@@ -38,13 +38,9 @@
     generate-sample: true
     flavor: "azure"
   "@azure-tools/typespec-ts":
-<<<<<<< HEAD
-    emitter-output-dir: "{output-dir}/{service-dir}/webpubsub-rest"
-=======
     service-dir: "sdk/web-pubsub"
     is-modular-library: true
-    package-dir: "web-pubsub"
->>>>>>> 0b92e4fe
+    emitter-output-dir: "{output-dir}/{service-dir}/webpubsub-rest"
     package-details:
       name: "@azure/web-pubsub"
       version: "1.2.0"

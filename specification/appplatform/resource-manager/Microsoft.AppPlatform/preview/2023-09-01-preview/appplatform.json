{
  "swagger": "2.0",
  "info": {
    "version": "2023-09-01-preview",
    "title": "AppPlatformManagementClient",
    "description": "REST API for Azure Spring Apps"
  },
  "host": "management.azure.com",
  "schemes": [
    "https"
  ],
  "consumes": [
    "application/json"
  ],
  "produces": [
    "application/json"
  ],
  "paths": {
    "/subscriptions/{subscriptionId}/resourceGroups/{resourceGroupName}/providers/Microsoft.AppPlatform/Spring/{serviceName}": {
      "get": {
        "tags": [
          "AppPlatform"
        ],
        "description": "Get a Service and its properties.",
        "operationId": "Services_Get",
        "parameters": [
          {
            "$ref": "#/parameters/ApiVersionParameter"
          },
          {
            "$ref": "#/parameters/SubscriptionIdParameter"
          },
          {
            "$ref": "#/parameters/ResourceGroupNameParameter"
          },
          {
            "$ref": "#/parameters/ServiceNameParameter"
          }
        ],
        "responses": {
          "200": {
            "description": "Success. The response describes the corresponding Service.",
            "schema": {
              "$ref": "#/definitions/ServiceResource"
            }
          },
          "default": {
            "description": "Error response describing why the operation failed.",
            "schema": {
              "$ref": "#/definitions/CloudError"
            }
          }
        },
        "x-ms-examples": {
          "Services_Get": {
            "$ref": "./examples/Services_Get.json"
          },
          "Services_Get_Consumption": {
            "$ref": "./examples/Services_Get_Consumption.json"
          }
        }
      },
      "put": {
        "tags": [
          "AppPlatform"
        ],
        "description": "Create a new Service or update an exiting Service.",
        "operationId": "Services_CreateOrUpdate",
        "parameters": [
          {
            "$ref": "#/parameters/ApiVersionParameter"
          },
          {
            "$ref": "#/parameters/SubscriptionIdParameter"
          },
          {
            "$ref": "#/parameters/ResourceGroupNameParameter"
          },
          {
            "$ref": "#/parameters/ServiceNameParameter"
          },
          {
            "name": "resource",
            "in": "body",
            "description": "Parameters for the create or update operation",
            "required": true,
            "schema": {
              "$ref": "#/definitions/ServiceResource"
            }
          }
        ],
        "responses": {
          "200": {
            "description": "Success. The response describes the updated Service.",
            "schema": {
              "$ref": "#/definitions/ServiceResource"
            }
          },
          "201": {
            "description": "Created. The response describes the new Service and contains an Azure-AsyncOperation header to query the operation result.",
            "schema": {
              "$ref": "#/definitions/ServiceResource"
            }
          },
          "202": {
            "description": "Accepted. The response indicates the exiting Service is now updating and contains a Location\r\nheader to query the operation result.",
            "schema": {
              "$ref": "#/definitions/ServiceResource"
            }
          },
          "default": {
            "description": "Error response describing why the operation failed.",
            "schema": {
              "$ref": "#/definitions/CloudError"
            }
          }
        },
        "x-ms-long-running-operation": true,
        "x-ms-examples": {
          "Services_CreateOrUpdate": {
            "$ref": "./examples/Services_CreateOrUpdate.json"
          },
          "Services_CreateOrUpdate_VNetInjection": {
            "$ref": "./examples/Services_CreateOrUpdate_VNetInjection.json"
          },
          "Services_CreateOrUpdate_Enterprise": {
            "$ref": "./examples/Services_CreateOrUpdate_Enterprise.json"
          },
          "Services_CreateOrUpdate_Consumption": {
            "$ref": "./examples/Services_CreateOrUpdate_Consumption.json"
          }
        }
      },
      "delete": {
        "tags": [
          "AppPlatform"
        ],
        "description": "Operation to delete a Service.",
        "operationId": "Services_Delete",
        "parameters": [
          {
            "$ref": "#/parameters/ApiVersionParameter"
          },
          {
            "$ref": "#/parameters/SubscriptionIdParameter"
          },
          {
            "$ref": "#/parameters/ResourceGroupNameParameter"
          },
          {
            "$ref": "#/parameters/ServiceNameParameter"
          }
        ],
        "responses": {
          "200": {
            "description": "Success. The response indicates the resource is deleted successfully."
          },
          "202": {
            "description": "Accepted. The response indicates the delete operation is performed in the background."
          },
          "204": {
            "description": "Success. The response indicates the resource is already deleted."
          },
          "default": {
            "description": "Error response describing why the operation failed.",
            "schema": {
              "$ref": "#/definitions/CloudError"
            }
          }
        },
        "x-ms-long-running-operation": true,
        "x-ms-examples": {
          "Services_Delete": {
            "$ref": "./examples/Services_Delete.json"
          }
        }
      },
      "patch": {
        "tags": [
          "AppPlatform"
        ],
        "description": "Operation to update an exiting Service.",
        "operationId": "Services_Update",
        "parameters": [
          {
            "$ref": "#/parameters/ApiVersionParameter"
          },
          {
            "$ref": "#/parameters/SubscriptionIdParameter"
          },
          {
            "$ref": "#/parameters/ResourceGroupNameParameter"
          },
          {
            "$ref": "#/parameters/ServiceNameParameter"
          },
          {
            "name": "resource",
            "in": "body",
            "description": "Parameters for the update operation",
            "required": true,
            "schema": {
              "$ref": "#/definitions/ServiceResource"
            }
          }
        ],
        "responses": {
          "200": {
            "description": "Success. The response describes the updated Service.",
            "schema": {
              "$ref": "#/definitions/ServiceResource"
            }
          },
          "202": {
            "description": "Accepted. The response indicates the exiting Service is now updating and contains a Location\r\nheader to query the operation result.",
            "schema": {
              "$ref": "#/definitions/ServiceResource"
            }
          },
          "default": {
            "description": "Error response describing why the operation failed.",
            "schema": {
              "$ref": "#/definitions/CloudError"
            }
          }
        },
        "x-ms-long-running-operation": true,
        "x-ms-examples": {
          "Services_Update": {
            "$ref": "./examples/Services_Update.json"
          }
        }
      }
    },
    "/subscriptions/{subscriptionId}/resourceGroups/{resourceGroupName}/providers/Microsoft.AppPlatform/Spring/{serviceName}/listTestKeys": {
      "post": {
        "tags": [
          "AppPlatform"
        ],
        "description": "List test keys for a Service.",
        "operationId": "Services_ListTestKeys",
        "parameters": [
          {
            "$ref": "#/parameters/ApiVersionParameter"
          },
          {
            "$ref": "#/parameters/SubscriptionIdParameter"
          },
          {
            "$ref": "#/parameters/ResourceGroupNameParameter"
          },
          {
            "$ref": "#/parameters/ServiceNameParameter"
          }
        ],
        "responses": {
          "200": {
            "description": "Success. The response describes the test keys.",
            "schema": {
              "$ref": "#/definitions/TestKeys"
            }
          },
          "default": {
            "description": "Error response describing why the operation failed.",
            "schema": {
              "$ref": "#/definitions/CloudError"
            }
          }
        },
        "x-ms-examples": {
          "Services_ListTestKeys": {
            "$ref": "./examples/Services_ListTestKeys.json"
          }
        }
      }
    },
    "/subscriptions/{subscriptionId}/resourceGroups/{resourceGroupName}/providers/Microsoft.AppPlatform/Spring/{serviceName}/regenerateTestKey": {
      "post": {
        "tags": [
          "AppPlatform"
        ],
        "description": "Regenerate a test key for a Service.",
        "operationId": "Services_RegenerateTestKey",
        "parameters": [
          {
            "$ref": "#/parameters/ApiVersionParameter"
          },
          {
            "$ref": "#/parameters/SubscriptionIdParameter"
          },
          {
            "$ref": "#/parameters/ResourceGroupNameParameter"
          },
          {
            "$ref": "#/parameters/ServiceNameParameter"
          },
          {
            "name": "regenerateTestKeyRequest",
            "in": "body",
            "description": "Parameters for the operation",
            "required": true,
            "schema": {
              "$ref": "#/definitions/RegenerateTestKeyRequestPayload"
            }
          }
        ],
        "responses": {
          "200": {
            "description": "Success.",
            "schema": {
              "$ref": "#/definitions/TestKeys"
            }
          },
          "default": {
            "description": "Error response describing why the operation failed.",
            "schema": {
              "$ref": "#/definitions/CloudError"
            }
          }
        },
        "x-ms-examples": {
          "Services_RegenerateTestKey": {
            "$ref": "./examples/Services_RegenerateTestKey.json"
          }
        }
      }
    },
    "/subscriptions/{subscriptionId}/resourceGroups/{resourceGroupName}/providers/Microsoft.AppPlatform/Spring/{serviceName}/disableTestEndpoint": {
      "post": {
        "tags": [
          "AppPlatform"
        ],
        "description": "Disable test endpoint functionality for a Service.",
        "operationId": "Services_DisableTestEndpoint",
        "parameters": [
          {
            "$ref": "#/parameters/ApiVersionParameter"
          },
          {
            "$ref": "#/parameters/SubscriptionIdParameter"
          },
          {
            "$ref": "#/parameters/ResourceGroupNameParameter"
          },
          {
            "$ref": "#/parameters/ServiceNameParameter"
          }
        ],
        "responses": {
          "200": {
            "description": "Success"
          },
          "default": {
            "description": "Error response describing why the operation failed.",
            "schema": {
              "$ref": "#/definitions/CloudError"
            }
          }
        },
        "x-ms-examples": {
          "Services_DisableTestEndpoint": {
            "$ref": "./examples/Services_DisableTestEndpoint.json"
          }
        }
      }
    },
    "/subscriptions/{subscriptionId}/resourceGroups/{resourceGroupName}/providers/Microsoft.AppPlatform/Spring/{serviceName}/enableTestEndpoint": {
      "post": {
        "tags": [
          "AppPlatform"
        ],
        "description": "Enable test endpoint functionality for a Service.",
        "operationId": "Services_EnableTestEndpoint",
        "parameters": [
          {
            "$ref": "#/parameters/ApiVersionParameter"
          },
          {
            "$ref": "#/parameters/SubscriptionIdParameter"
          },
          {
            "$ref": "#/parameters/ResourceGroupNameParameter"
          },
          {
            "$ref": "#/parameters/ServiceNameParameter"
          }
        ],
        "responses": {
          "200": {
            "description": "Success",
            "schema": {
              "$ref": "#/definitions/TestKeys"
            }
          },
          "default": {
            "description": "Error response describing why the operation failed.",
            "schema": {
              "$ref": "#/definitions/CloudError"
            }
          }
        },
        "x-ms-examples": {
          "Services_EnableTestEndpoint": {
            "$ref": "./examples/Services_EnableTestEndpoint.json"
          }
        }
      }
    },
    "/subscriptions/{subscriptionId}/resourceGroups/{resourceGroupName}/providers/Microsoft.AppPlatform/Spring/{serviceName}/stop": {
      "post": {
        "tags": [
          "AppPlatform"
        ],
        "description": "Stop a Service.",
        "operationId": "Services_Stop",
        "parameters": [
          {
            "$ref": "#/parameters/ApiVersionParameter"
          },
          {
            "$ref": "#/parameters/SubscriptionIdParameter"
          },
          {
            "$ref": "#/parameters/ResourceGroupNameParameter"
          },
          {
            "$ref": "#/parameters/ServiceNameParameter"
          }
        ],
        "responses": {
          "202": {
            "description": "Accepted. The response indicates the stop operation is performed in the background."
          },
          "404": {
            "description": "Not found. The response indicates the service does not exist.",
            "x-ms-error-response": true
          },
          "409": {
            "description": "Conflict. The response indicates the exiting Service is now updating.",
            "x-ms-error-response": true
          },
          "default": {
            "description": "Error response describing why the operation failed.",
            "schema": {
              "$ref": "#/definitions/CloudError"
            }
          }
        },
        "x-ms-long-running-operation": true,
        "x-ms-examples": {
          "Services_Stop": {
            "$ref": "./examples/Services_Stop.json"
          }
        }
      }
    },
    "/subscriptions/{subscriptionId}/resourceGroups/{resourceGroupName}/providers/Microsoft.AppPlatform/Spring/{serviceName}/start": {
      "post": {
        "tags": [
          "AppPlatform"
        ],
        "description": "Start a Service.",
        "operationId": "Services_Start",
        "parameters": [
          {
            "$ref": "#/parameters/ApiVersionParameter"
          },
          {
            "$ref": "#/parameters/SubscriptionIdParameter"
          },
          {
            "$ref": "#/parameters/ResourceGroupNameParameter"
          },
          {
            "$ref": "#/parameters/ServiceNameParameter"
          }
        ],
        "responses": {
          "202": {
            "description": "Accepted. The response indicates the stop operation is performed in the background."
          },
          "404": {
            "description": "Not found. The response indicates the service does not exist.",
            "x-ms-error-response": true
          },
          "409": {
            "description": "Conflict. The response indicates the exiting Service is now updating.",
            "x-ms-error-response": true
          },
          "default": {
            "description": "Error response describing why the operation failed.",
            "schema": {
              "$ref": "#/definitions/CloudError"
            }
          }
        },
        "x-ms-long-running-operation": true,
        "x-ms-examples": {
          "Services_Start": {
            "$ref": "./examples/Services_Start.json"
          }
        }
      }
    },
    "/subscriptions/{subscriptionId}/resourceGroups/{resourceGroupName}/providers/Microsoft.AppPlatform/Spring/{serviceName}/flushVirtualNetworkDnsSettings": {
      "post": {
        "tags": [
          "AppPlatform"
        ],
        "description": "Flush Virtual Network DNS settings for a VNET injected Service.",
        "operationId": "Services_FlushVnetDnsSetting",
        "parameters": [
          {
            "$ref": "#/parameters/ApiVersionParameter"
          },
          {
            "$ref": "#/parameters/SubscriptionIdParameter"
          },
          {
            "$ref": "#/parameters/ResourceGroupNameParameter"
          },
          {
            "$ref": "#/parameters/ServiceNameParameter"
          }
        ],
        "responses": {
          "200": {
            "description": "Success."
          },
          "202": {
            "description": "Accepted. The response indicates the Flush VNET DNS setting operation is performed in the background.",
            "headers": {
              "Location": {
                "type": "string"
              }
            }
          },
          "default": {
            "description": "Error response describing why the operation failed.",
            "schema": {
              "$ref": "#/definitions/CloudError"
            }
          }
        },
        "x-ms-long-running-operation": true,
        "x-ms-long-running-operation-options": {
          "final-state-via": "location"
        },
        "x-ms-examples": {
          "Services_FlushVnetDnsSetting": {
            "$ref": "./examples/Services_FlushVnetDnsSetting.json"
          }
        }
      }
    },
    "/subscriptions/{subscriptionId}/resourceGroups/{resourceGroupName}/providers/Microsoft.AppPlatform/Spring/{serviceName}/supportedApmTypes": {
      "get": {
        "tags": [
          "AppPlatform"
        ],
        "description": "List supported APM types for a Service.",
        "operationId": "Services_ListSupportedApmTypes",
        "parameters": [
          {
            "$ref": "#/parameters/ApiVersionParameter"
          },
          {
            "$ref": "#/parameters/SubscriptionIdParameter"
          },
          {
            "$ref": "#/parameters/ResourceGroupNameParameter"
          },
          {
            "$ref": "#/parameters/ServiceNameParameter"
          }
        ],
        "responses": {
          "200": {
            "description": "Success. The response describes the supported APM types.",
            "schema": {
              "$ref": "#/definitions/SupportedApmTypes"
            }
          },
          "default": {
            "description": "Error response describing why the operation failed.",
            "schema": {
              "$ref": "#/definitions/CloudError"
            }
          }
        },
        "x-ms-pageable": {
          "nextLinkName": "nextLink"
        },
        "x-ms-examples": {
          "Services_ListSupportedApmTypes": {
            "$ref": "./examples/Services_ListSupportedApmTypes.json"
          }
        }
      }
    },
    "/subscriptions/{subscriptionId}/resourceGroups/{resourceGroupName}/providers/Microsoft.AppPlatform/Spring/{serviceName}/listGloballyEnabledApms": {
      "post": {
        "tags": [
          "AppPlatform"
        ],
        "description": "List globally enabled APMs for a Service.",
        "operationId": "Services_ListGloballyEnabledApms",
        "parameters": [
          {
            "$ref": "#/parameters/ApiVersionParameter"
          },
          {
            "$ref": "#/parameters/SubscriptionIdParameter"
          },
          {
            "$ref": "#/parameters/ResourceGroupNameParameter"
          },
          {
            "$ref": "#/parameters/ServiceNameParameter"
          }
        ],
        "responses": {
          "200": {
            "description": "Success. The response describes the globally enabled APMs.",
            "schema": {
              "$ref": "#/definitions/GloballyEnabledApms"
            }
          },
          "default": {
            "description": "Error response describing why the operation failed.",
            "schema": {
              "$ref": "#/definitions/CloudError"
            }
          }
        },
        "x-ms-examples": {
          "Services_ListGloballyEnabledApms": {
            "$ref": "./examples/Services_ListGloballyEnabledApms.json"
          }
        }
      }
    },
    "/subscriptions/{subscriptionId}/resourceGroups/{resourceGroupName}/providers/Microsoft.AppPlatform/Spring/{serviceName}/enableApmGlobally": {
      "post": {
        "tags": [
          "AppPlatform"
        ],
        "description": "Enable an APM globally.",
        "operationId": "Services_EnableApmGlobally",
        "parameters": [
          {
            "$ref": "#/parameters/ApiVersionParameter"
          },
          {
            "$ref": "#/parameters/SubscriptionIdParameter"
          },
          {
            "$ref": "#/parameters/ResourceGroupNameParameter"
          },
          {
            "$ref": "#/parameters/ServiceNameParameter"
          },
          {
            "name": "apm",
            "in": "body",
            "description": "The target APM for the enable operation",
            "required": true,
            "schema": {
              "$ref": "#/definitions/ApmReference"
            }
          }
        ],
        "responses": {
          "200": {
            "description": "Success."
          },
          "202": {
            "description": "Accepted. The response indicates the APM is now enabling globally and contains a Location header to query the operation result.",
            "headers": {
              "Location": {
                "type": "string"
              }
            }
          },
          "default": {
            "description": "Error response describing why the operation failed.",
            "schema": {
              "$ref": "#/definitions/CloudError"
            }
          }
        },
        "x-ms-long-running-operation": true,
        "x-ms-long-running-operation-options": {
          "final-state-via": "azure-async-operation"
        },
        "x-ms-examples": {
          "Services_EnableApmGlobally": {
            "$ref": "./examples/Services_EnableApmGlobally.json"
          }
        }
      }
    },
    "/subscriptions/{subscriptionId}/resourceGroups/{resourceGroupName}/providers/Microsoft.AppPlatform/Spring/{serviceName}/disableApmGlobally": {
      "post": {
        "tags": [
          "AppPlatform"
        ],
        "description": "Disable an APM globally.",
        "operationId": "Services_DisableApmGlobally",
        "parameters": [
          {
            "$ref": "#/parameters/ApiVersionParameter"
          },
          {
            "$ref": "#/parameters/SubscriptionIdParameter"
          },
          {
            "$ref": "#/parameters/ResourceGroupNameParameter"
          },
          {
            "$ref": "#/parameters/ServiceNameParameter"
          },
          {
            "name": "apm",
            "in": "body",
            "description": "The target APM for the disable operation",
            "required": true,
            "schema": {
              "$ref": "#/definitions/ApmReference"
            }
          }
        ],
        "responses": {
          "200": {
            "description": "Success."
          },
          "202": {
            "description": "Accepted. The response indicates the APM is now disabling globally and contains a Location header to query the operation result.",
            "headers": {
              "Location": {
                "type": "string"
              }
            }
          },
          "default": {
            "description": "Error response describing why the operation failed.",
            "schema": {
              "$ref": "#/definitions/CloudError"
            }
          }
        },
        "x-ms-long-running-operation": true,
        "x-ms-long-running-operation-options": {
          "final-state-via": "azure-async-operation"
        },
        "x-ms-examples": {
          "Services_DisableApmGlobally": {
            "$ref": "./examples/Services_DisableApmGlobally.json"
          }
        }
      }
    },
    "/subscriptions/{subscriptionId}/resourceGroups/{resourceGroupName}/providers/Microsoft.AppPlatform/Spring/{serviceName}/apms": {
      "get": {
        "tags": [
          "AppPlatform"
        ],
        "description": "Get collection of APMs.",
        "operationId": "Apms_List",
        "parameters": [
          {
            "$ref": "#/parameters/ApiVersionParameter"
          },
          {
            "$ref": "#/parameters/SubscriptionIdParameter"
          },
          {
            "$ref": "#/parameters/ResourceGroupNameParameter"
          },
          {
            "$ref": "#/parameters/ServiceNameParameter"
          }
        ],
        "responses": {
          "200": {
            "description": "Success. The response describes the list of APMs.",
            "schema": {
              "$ref": "#/definitions/ApmResourceCollection"
            }
          },
          "default": {
            "description": "Error response describing why the operation failed.",
            "schema": {
              "$ref": "#/definitions/CloudError"
            }
          }
        },
        "x-ms-pageable": {
          "nextLinkName": "nextLink"
        },
        "x-ms-examples": {
          "Apms_List": {
            "$ref": "./examples/Apms_List.json"
          }
        }
      }
    },
    "/subscriptions/{subscriptionId}/resourceGroups/{resourceGroupName}/providers/Microsoft.AppPlatform/Spring/{serviceName}/apms/{apmName}": {
      "get": {
        "tags": [
          "AppPlatform"
        ],
        "description": "Get the APM by name.",
        "operationId": "Apms_Get",
        "parameters": [
          {
            "$ref": "#/parameters/ApiVersionParameter"
          },
          {
            "$ref": "#/parameters/SubscriptionIdParameter"
          },
          {
            "$ref": "#/parameters/ResourceGroupNameParameter"
          },
          {
            "$ref": "#/parameters/ServiceNameParameter"
          },
          {
            "$ref": "#/parameters/ApmNameParameter"
          }
        ],
        "responses": {
          "200": {
            "description": "Success. The response describes the APM.",
            "schema": {
              "$ref": "#/definitions/ApmResource"
            }
          },
          "default": {
            "description": "Error response describing why the operation failed.",
            "schema": {
              "$ref": "#/definitions/CloudError"
            }
          }
        },
        "x-ms-examples": {
          "Apms_Get": {
            "$ref": "./examples/Apms_Get.json"
          }
        }
      },
      "put": {
        "tags": [
          "AppPlatform"
        ],
        "description": "Create or update an APM.",
        "operationId": "Apms_CreateOrUpdate",
        "parameters": [
          {
            "$ref": "#/parameters/ApiVersionParameter"
          },
          {
            "$ref": "#/parameters/SubscriptionIdParameter"
          },
          {
            "$ref": "#/parameters/ResourceGroupNameParameter"
          },
          {
            "$ref": "#/parameters/ServiceNameParameter"
          },
          {
            "$ref": "#/parameters/ApmNameParameter"
          },
          {
            "name": "apmResource",
            "in": "body",
            "description": "Parameters for the create or update operation",
            "required": true,
            "schema": {
              "$ref": "#/definitions/ApmResource"
            }
          }
        ],
        "responses": {
          "200": {
            "description": "Success. The response describes the APM updated.",
            "schema": {
              "$ref": "#/definitions/ApmResource"
            }
          },
          "201": {
            "description": "Created. The response describes the new APM created and contains an Azure-AsyncOperation header to query the operation result.",
            "schema": {
              "$ref": "#/definitions/ApmResource"
            }
          },
          "default": {
            "description": "Error response describing why the operation failed.",
            "schema": {
              "$ref": "#/definitions/CloudError"
            }
          }
        },
        "x-ms-long-running-operation": true,
        "x-ms-examples": {
          "Apms_CreateOrUpdate": {
            "$ref": "./examples/Apms_CreateOrUpdate.json"
          }
        }
      },
      "delete": {
        "tags": [
          "AppPlatform"
        ],
        "description": "Operation to delete an APM",
        "operationId": "Apms_Delete",
        "parameters": [
          {
            "$ref": "#/parameters/ApiVersionParameter"
          },
          {
            "$ref": "#/parameters/SubscriptionIdParameter"
          },
          {
            "$ref": "#/parameters/ResourceGroupNameParameter"
          },
          {
            "$ref": "#/parameters/ServiceNameParameter"
          },
          {
            "$ref": "#/parameters/ApmNameParameter"
          }
        ],
        "responses": {
          "200": {
            "description": "Success. The response indicates the resource is deleted."
          },
          "202": {
            "description": "Accepted. The response indicates the delete operation is performed in the background.",
            "headers": {
              "Location": {
                "type": "string"
              }
            }
          },
          "204": {
            "description": "Success. The response indicates the resource doesn't exist."
          },
          "default": {
            "description": "Error response describing why the operation failed.",
            "schema": {
              "$ref": "#/definitions/CloudError"
            }
          }
        },
        "x-ms-long-running-operation": true,
        "x-ms-long-running-operation-options": {
          "final-state-via": "location"
        },
        "x-ms-examples": {
          "Apms_Delete": {
            "$ref": "./examples/Apms_Delete.json"
          }
        }
      }
    },
    "/subscriptions/{subscriptionId}/resourceGroups/{resourceGroupName}/providers/Microsoft.AppPlatform/Spring/{serviceName}/apms/{apmName}/listSecretKeys": {
      "post": {
        "tags": [
          "AppPlatform"
        ],
        "description": "List keys of APM sensitive properties.",
        "operationId": "Apms_ListSecretKeys",
        "parameters": [
          {
            "$ref": "#/parameters/ApiVersionParameter"
          },
          {
            "$ref": "#/parameters/SubscriptionIdParameter"
          },
          {
            "$ref": "#/parameters/ResourceGroupNameParameter"
          },
          {
            "$ref": "#/parameters/ServiceNameParameter"
          },
          {
            "$ref": "#/parameters/ApmNameParameter"
          }
        ],
        "responses": {
          "200": {
            "description": "Success. The response describes the keys of APM sensitive properties.",
            "schema": {
              "$ref": "#/definitions/ApmSecretKeys"
            }
          },
          "default": {
            "description": "Error response describing why the operation failed.",
            "schema": {
              "$ref": "#/definitions/CloudError"
            }
          }
        },
        "x-ms-examples": {
          "Apms_ListSecretKeys": {
            "$ref": "./examples/Apms_ListSecretKeys.json"
          }
        }
      }
    },
    "/subscriptions/{subscriptionId}/resourceGroups/{resourceGroupName}/providers/Microsoft.AppPlatform/Spring/{serviceName}/eurekaServers": {
      "get": {
        "tags": [
          "AppPlatform"
        ],
        "description": "List the eureka server settings.",
        "operationId": "EurekaServers_List",
        "parameters": [
          {
            "$ref": "#/parameters/ApiVersionParameter"
          },
          {
            "$ref": "#/parameters/SubscriptionIdParameter"
          },
          {
            "$ref": "#/parameters/ResourceGroupNameParameter"
          },
          {
            "$ref": "#/parameters/ServiceNameParameter"
          }
        ],
        "responses": {
          "200": {
            "description": "Success. The response describes the corresponding eureka server settings.",
            "schema": {
              "$ref": "#/definitions/EurekaServerResourceCollection"
            }
          },
          "default": {
            "description": "Error response describing why the operation failed.",
            "schema": {
              "$ref": "#/definitions/CloudError"
            }
          }
        },
        "x-ms-examples": {
          "EurekaServers_List_Consumption": {
            "$ref": "./examples/EurekaServers_List_Consumption.json"
          }
        }
      }
    },
    "/subscriptions/{subscriptionId}/resourceGroups/{resourceGroupName}/providers/Microsoft.AppPlatform/Spring/{serviceName}/eurekaServers/default": {
      "get": {
        "tags": [
          "AppPlatform"
        ],
        "description": "Get the eureka server settings.",
        "operationId": "EurekaServers_Get",
        "parameters": [
          {
            "$ref": "#/parameters/ApiVersionParameter"
          },
          {
            "$ref": "#/parameters/SubscriptionIdParameter"
          },
          {
            "$ref": "#/parameters/ResourceGroupNameParameter"
          },
          {
            "$ref": "#/parameters/ServiceNameParameter"
          }
        ],
        "responses": {
          "200": {
            "description": "Success. The response describes the corresponding eureka server settings.",
            "schema": {
              "$ref": "#/definitions/EurekaServerResource"
            }
          },
          "default": {
            "description": "Error response describing why the operation failed.",
            "schema": {
              "$ref": "#/definitions/CloudError"
            }
          }
        },
        "x-ms-examples": {
          "EurekaServers_Get_Consumption": {
            "$ref": "./examples/EurekaServers_Get_Consumption.json"
          }
        }
      },
      "put": {
        "tags": [
          "AppPlatform"
        ],
        "description": "Update the eureka server settings.",
        "operationId": "EurekaServers_UpdatePut",
        "parameters": [
          {
            "$ref": "#/parameters/ApiVersionParameter"
          },
          {
            "$ref": "#/parameters/SubscriptionIdParameter"
          },
          {
            "$ref": "#/parameters/ResourceGroupNameParameter"
          },
          {
            "$ref": "#/parameters/ServiceNameParameter"
          },
          {
            "name": "eurekaServerResource",
            "in": "body",
            "description": "Parameters for the update operation",
            "required": true,
            "schema": {
              "$ref": "#/definitions/EurekaServerResource"
            }
          }
        ],
        "responses": {
          "200": {
            "description": "Success. The response describes the updated eureka server settings.",
            "schema": {
              "$ref": "#/definitions/EurekaServerResource"
            }
          },
          "201": {
            "description": "Created. The response indicates the exiting eureka server settings are now updating and contain a Azure-AsyncOperation\r\nheader to query the operation result.",
            "schema": {
              "$ref": "#/definitions/EurekaServerResource"
            },
            "headers": {
              "Location": {
                "type": "string"
              }
            }
          },
          "default": {
            "description": "Error response describing why the operation failed.",
            "schema": {
              "$ref": "#/definitions/CloudError"
            }
          }
        },
        "x-ms-long-running-operation": true,
        "x-ms-long-running-operation-options": {
          "final-state-via": "azure-async-operation"
        },
        "x-ms-examples": {
          "EurekaServers_UpdatePut_Consumption": {
            "$ref": "./examples/EurekaServers_UpdatePut_Consumption.json"
          }
        }
      },
      "patch": {
        "tags": [
          "AppPlatform"
        ],
        "description": "Update the eureka server settings.",
        "operationId": "EurekaServers_UpdatePatch",
        "parameters": [
          {
            "$ref": "#/parameters/ApiVersionParameter"
          },
          {
            "$ref": "#/parameters/SubscriptionIdParameter"
          },
          {
            "$ref": "#/parameters/ResourceGroupNameParameter"
          },
          {
            "$ref": "#/parameters/ServiceNameParameter"
          },
          {
            "name": "eurekaServerResource",
            "in": "body",
            "description": "Parameters for the update operation",
            "required": true,
            "schema": {
              "$ref": "#/definitions/EurekaServerResource"
            }
          }
        ],
        "responses": {
          "200": {
            "description": "Success. The response describes the updated eureka server settings.",
            "schema": {
              "$ref": "#/definitions/EurekaServerResource"
            }
          },
          "202": {
            "description": "Accepted. The response indicates the exiting eureka server settings are now updating and contain a Location\r\nheader to query the operation result.",
            "schema": {
              "$ref": "#/definitions/EurekaServerResource"
            },
            "headers": {
              "Location": {
                "type": "string"
              }
            }
          },
          "default": {
            "description": "Error response describing why the operation failed.",
            "schema": {
              "$ref": "#/definitions/CloudError"
            }
          }
        },
        "x-ms-long-running-operation": true,
        "x-ms-long-running-operation-options": {
          "final-state-via": "location"
        },
        "x-ms-examples": {
          "EurekaServers_UpdatePatch": {
            "$ref": "./examples/EurekaServers_UpdatePatch_Consumption.json"
          }
        }
      }
    },
    "/subscriptions/{subscriptionId}/resourceGroups/{resourceGroupName}/providers/Microsoft.AppPlatform/Spring/{serviceName}/configServers/default": {
      "get": {
        "tags": [
          "AppPlatform"
        ],
        "description": "Get the config server and its properties.",
        "operationId": "ConfigServers_Get",
        "parameters": [
          {
            "$ref": "#/parameters/ApiVersionParameter"
          },
          {
            "$ref": "#/parameters/SubscriptionIdParameter"
          },
          {
            "$ref": "#/parameters/ResourceGroupNameParameter"
          },
          {
            "$ref": "#/parameters/ServiceNameParameter"
          }
        ],
        "responses": {
          "200": {
            "description": "Success. The response describes the corresponding Config Server.",
            "schema": {
              "$ref": "#/definitions/ConfigServerResource"
            }
          },
          "default": {
            "description": "Error response describing why the operation failed.",
            "schema": {
              "$ref": "#/definitions/CloudError"
            }
          }
        },
        "x-ms-examples": {
          "ConfigServers_Get": {
            "$ref": "./examples/ConfigServers_Get.json"
          },
          "ConfigServers_Get_Consumption": {
            "$ref": "./examples/ConfigServers_Get_Consumption.json"
          }
        }
      },
      "put": {
        "tags": [
          "AppPlatform"
        ],
        "description": "Update the config server.",
        "operationId": "ConfigServers_UpdatePut",
        "parameters": [
          {
            "$ref": "#/parameters/ApiVersionParameter"
          },
          {
            "$ref": "#/parameters/SubscriptionIdParameter"
          },
          {
            "$ref": "#/parameters/ResourceGroupNameParameter"
          },
          {
            "$ref": "#/parameters/ServiceNameParameter"
          },
          {
            "name": "configServerResource",
            "in": "body",
            "description": "Parameters for the update operation",
            "required": true,
            "schema": {
              "$ref": "#/definitions/ConfigServerResource"
            }
          }
        ],
        "responses": {
          "200": {
            "description": "Success. The response describes the updated Config Server.",
            "schema": {
              "$ref": "#/definitions/ConfigServerResource"
            }
          },
          "202": {
            "description": "Accepted. The response indicates the exiting Config Server is now updating and contains a Location\r\nheader to query the operation result.",
            "schema": {
              "$ref": "#/definitions/ConfigServerResource"
            }
          },
          "default": {
            "description": "Error response describing why the operation failed.",
            "schema": {
              "$ref": "#/definitions/CloudError"
            }
          }
        },
        "x-ms-long-running-operation": true,
        "x-ms-examples": {
          "ConfigServers_UpdatePut": {
            "$ref": "./examples/ConfigServers_UpdatePut.json"
          },
          "ConfigServers_UpdatePut_Consumption": {
            "$ref": "./examples/ConfigServers_UpdatePut_Consumption.json"
          }
        }
      },
      "patch": {
        "tags": [
          "AppPlatform"
        ],
        "description": "Update the config server.",
        "operationId": "ConfigServers_UpdatePatch",
        "parameters": [
          {
            "$ref": "#/parameters/ApiVersionParameter"
          },
          {
            "$ref": "#/parameters/SubscriptionIdParameter"
          },
          {
            "$ref": "#/parameters/ResourceGroupNameParameter"
          },
          {
            "$ref": "#/parameters/ServiceNameParameter"
          },
          {
            "name": "configServerResource",
            "in": "body",
            "description": "Parameters for the update operation",
            "required": true,
            "schema": {
              "$ref": "#/definitions/ConfigServerResource"
            }
          }
        ],
        "responses": {
          "200": {
            "description": "Success. The response describes the updated Config Server.",
            "schema": {
              "$ref": "#/definitions/ConfigServerResource"
            }
          },
          "202": {
            "description": "Accepted. The response indicates the exiting Config Server is now updating and contains a Location\r\nheader to query the operation result.",
            "schema": {
              "$ref": "#/definitions/ConfigServerResource"
            }
          },
          "default": {
            "description": "Error response describing why the operation failed.",
            "schema": {
              "$ref": "#/definitions/CloudError"
            }
          }
        },
        "x-ms-long-running-operation": true,
        "x-ms-examples": {
          "ConfigServers_UpdatePatch": {
            "$ref": "./examples/ConfigServers_UpdatePatch.json"
          },
          "ConfigServers_UpdatePatch_Consumption": {
            "$ref": "./examples/ConfigServers_UpdatePatch_Consumption.json"
          }
        }
      }
    },
    "/subscriptions/{subscriptionId}/resourceGroups/{resourceGroupName}/providers/Microsoft.AppPlatform/Spring/{serviceName}/configServers/validate": {
      "post": {
        "tags": [
          "AppPlatform"
        ],
        "description": "Check if the config server settings are valid.",
        "operationId": "ConfigServers_Validate",
        "parameters": [
          {
            "$ref": "#/parameters/ApiVersionParameter"
          },
          {
            "$ref": "#/parameters/SubscriptionIdParameter"
          },
          {
            "$ref": "#/parameters/ResourceGroupNameParameter"
          },
          {
            "$ref": "#/parameters/ServiceNameParameter"
          },
          {
            "name": "configServerSettings",
            "in": "body",
            "description": "Config server settings to be validated",
            "required": true,
            "schema": {
              "$ref": "#/definitions/ConfigServerSettings"
            }
          }
        ],
        "responses": {
          "200": {
            "description": "Success. The response describes the validation result of Config Server.",
            "schema": {
              "$ref": "#/definitions/ConfigServerSettingsValidateResult"
            }
          },
          "202": {
            "description": "Accepted. The response indicates the ConfigServerSetting is validating.",
            "schema": {
              "$ref": "#/definitions/ConfigServerSettingsValidateResult"
            }
          },
          "default": {
            "description": "Error response describing why the operation failed.",
            "schema": {
              "$ref": "#/definitions/CloudError"
            }
          }
        },
        "x-ms-long-running-operation": true,
        "x-ms-long-running-operation-options": {
          "final-state-via": "location"
        },
        "x-ms-examples": {
          "ConfigServers_Validate": {
            "$ref": "./examples/ConfigServers_Validate.json"
          }
        }
      }
    },
    "/subscriptions/{subscriptionId}/resourceGroups/{resourceGroupName}/providers/Microsoft.AppPlatform/Spring/{serviceName}/configurationServices/{configurationServiceName}": {
      "get": {
        "tags": [
          "AppPlatform"
        ],
        "description": "Get the Application Configuration Service and its properties.",
        "operationId": "ConfigurationServices_Get",
        "parameters": [
          {
            "$ref": "#/parameters/ApiVersionParameter"
          },
          {
            "$ref": "#/parameters/SubscriptionIdParameter"
          },
          {
            "$ref": "#/parameters/ResourceGroupNameParameter"
          },
          {
            "$ref": "#/parameters/ServiceNameParameter"
          },
          {
            "$ref": "#/parameters/ConfigurationServiceNameParameter"
          }
        ],
        "responses": {
          "200": {
            "description": "Success. The response describes the corresponding Application Configuration Service.",
            "schema": {
              "$ref": "#/definitions/ConfigurationServiceResource"
            }
          },
          "default": {
            "description": "Error response describing why the operation failed.",
            "schema": {
              "$ref": "#/definitions/CloudError"
            }
          }
        },
        "x-ms-examples": {
          "ConfigurationServices_Get": {
            "$ref": "./examples/ConfigurationServices_Get.json"
          }
        }
      },
      "put": {
        "tags": [
          "AppPlatform"
        ],
        "description": "Create the default Application Configuration Service or update the existing Application Configuration Service.",
        "operationId": "ConfigurationServices_CreateOrUpdate",
        "parameters": [
          {
            "$ref": "#/parameters/ApiVersionParameter"
          },
          {
            "$ref": "#/parameters/SubscriptionIdParameter"
          },
          {
            "$ref": "#/parameters/ResourceGroupNameParameter"
          },
          {
            "$ref": "#/parameters/ServiceNameParameter"
          },
          {
            "$ref": "#/parameters/ConfigurationServiceNameParameter"
          },
          {
            "name": "configurationServiceResource",
            "in": "body",
            "description": "Parameters for the update operation",
            "required": true,
            "schema": {
              "$ref": "#/definitions/ConfigurationServiceResource"
            }
          }
        ],
        "responses": {
          "200": {
            "description": "Success. The response describes the updated Application Configuration Service.",
            "schema": {
              "$ref": "#/definitions/ConfigurationServiceResource"
            }
          },
          "201": {
            "description": "Created. The response describes the new Service and contains an Azure-AsyncOperation header to query the operation result.",
            "schema": {
              "$ref": "#/definitions/ConfigurationServiceResource"
            }
          },
          "default": {
            "description": "Error response describing why the operation failed.",
            "schema": {
              "$ref": "#/definitions/CloudError"
            }
          }
        },
        "x-ms-long-running-operation": true,
        "x-ms-examples": {
          "ConfigurationServices_CreateOrUpdate": {
            "$ref": "./examples/ConfigurationServices_CreateOrUpdate.json"
          }
        }
      },
      "delete": {
        "tags": [
          "AppPlatform"
        ],
        "description": "Disable the default Application Configuration Service.",
        "operationId": "ConfigurationServices_Delete",
        "parameters": [
          {
            "$ref": "#/parameters/ApiVersionParameter"
          },
          {
            "$ref": "#/parameters/SubscriptionIdParameter"
          },
          {
            "$ref": "#/parameters/ResourceGroupNameParameter"
          },
          {
            "$ref": "#/parameters/ServiceNameParameter"
          },
          {
            "$ref": "#/parameters/ConfigurationServiceNameParameter"
          }
        ],
        "responses": {
          "200": {
            "description": "Success. The response indicates the default Application Configuration Service has deleted."
          },
          "202": {
            "description": "Accepted. The response indicates the default Application Configuration Service is now deleting."
          },
          "204": {
            "description": "Success. The response indicates the default Application Configuration Service doesn't exist or has deleted."
          },
          "default": {
            "description": "Error response describing why the operation failed.",
            "schema": {
              "$ref": "#/definitions/CloudError"
            }
          }
        },
        "x-ms-long-running-operation": true,
        "x-ms-examples": {
          "ConfigurationServices_Delete": {
            "$ref": "./examples/ConfigurationServices_Delete.json"
          }
        }
      }
    },
    "/subscriptions/{subscriptionId}/resourceGroups/{resourceGroupName}/providers/Microsoft.AppPlatform/Spring/{serviceName}/configurationServices": {
      "get": {
        "tags": [
          "AppPlatform"
        ],
        "description": "Handles requests to list all resources in a Service.",
        "operationId": "ConfigurationServices_List",
        "parameters": [
          {
            "$ref": "#/parameters/ApiVersionParameter"
          },
          {
            "$ref": "#/parameters/SubscriptionIdParameter"
          },
          {
            "$ref": "#/parameters/ResourceGroupNameParameter"
          },
          {
            "$ref": "#/parameters/ServiceNameParameter"
          }
        ],
        "responses": {
          "200": {
            "description": "Success. The response describes the list of configuration service in the Service.",
            "schema": {
              "$ref": "#/definitions/ConfigurationServiceResourceCollection"
            }
          },
          "default": {
            "description": "Error response describing why the operation failed.",
            "schema": {
              "$ref": "#/definitions/CloudError"
            }
          }
        },
        "x-ms-pageable": {
          "nextLinkName": "nextLink"
        },
        "x-ms-examples": {
          "ConfigurationServices_List": {
            "$ref": "./examples/ConfigurationServices_List.json"
          }
        }
      }
    },
    "/subscriptions/{subscriptionId}/resourceGroups/{resourceGroupName}/providers/Microsoft.AppPlatform/Spring/{serviceName}/configurationServices/{configurationServiceName}/validate": {
      "post": {
        "tags": [
          "AppPlatform"
        ],
        "description": "Check if the Application Configuration Service settings are valid.",
        "operationId": "ConfigurationServices_Validate",
        "parameters": [
          {
            "$ref": "#/parameters/ApiVersionParameter"
          },
          {
            "$ref": "#/parameters/SubscriptionIdParameter"
          },
          {
            "$ref": "#/parameters/ResourceGroupNameParameter"
          },
          {
            "$ref": "#/parameters/ServiceNameParameter"
          },
          {
            "$ref": "#/parameters/ConfigurationServiceNameParameter"
          },
          {
            "name": "settings",
            "in": "body",
            "description": "Application Configuration Service settings to be validated",
            "required": true,
            "schema": {
              "$ref": "#/definitions/ConfigurationServiceSettings"
            }
          }
        ],
        "responses": {
          "200": {
            "description": "Success. The response describes the validation result of Application Configuration Service.",
            "schema": {
              "$ref": "#/definitions/ConfigurationServiceSettingsValidateResult"
            }
          },
          "202": {
            "description": "Accepted. The response indicates the ConfigurationServiceSettings is validating.",
            "schema": {
              "$ref": "#/definitions/ConfigurationServiceSettingsValidateResult"
            }
          },
          "default": {
            "description": "Error response describing why the operation failed.",
            "schema": {
              "$ref": "#/definitions/CloudError"
            }
          }
        },
        "x-ms-long-running-operation": true,
        "x-ms-long-running-operation-options": {
          "final-state-via": "location"
        },
        "x-ms-examples": {
          "ConfigurationServices_Validate": {
            "$ref": "./examples/ConfigurationServices_Validate.json"
          }
        }
      }
    },
    "/subscriptions/{subscriptionId}/resourceGroups/{resourceGroupName}/providers/Microsoft.AppPlatform/Spring/{serviceName}/configurationServices/{configurationServiceName}/validateResource": {
      "post": {
        "tags": [
          "AppPlatform"
        ],
        "description": "Check if the Application Configuration Service resource is valid.",
        "operationId": "ConfigurationServices_ValidateResource",
        "parameters": [
          {
            "$ref": "#/parameters/ApiVersionParameter"
          },
          {
            "$ref": "#/parameters/SubscriptionIdParameter"
          },
          {
            "$ref": "#/parameters/ResourceGroupNameParameter"
          },
          {
            "$ref": "#/parameters/ServiceNameParameter"
          },
          {
            "$ref": "#/parameters/ConfigurationServiceNameParameter"
          },
          {
            "name": "configurationServiceResource",
            "in": "body",
            "description": "Application Configuration Service resource to be validated",
            "required": true,
            "schema": {
              "$ref": "#/definitions/ConfigurationServiceResource"
            }
          }
        ],
        "responses": {
          "200": {
            "description": "Success. The response describes the validation result of Application Configuration Service.",
            "schema": {
              "$ref": "#/definitions/ConfigurationServiceSettingsValidateResult"
            }
          },
          "202": {
            "description": "Accepted. The response indicates the ConfigurationServiceSettings is validating.",
            "headers": {
              "Location": {
                "type": "string"
              }
            }
          },
          "default": {
            "description": "Error response describing why the operation failed.",
            "schema": {
              "$ref": "#/definitions/CloudError"
            }
          }
        },
        "x-ms-long-running-operation": true,
        "x-ms-long-running-operation-options": {
          "final-state-via": "location"
        },
        "x-ms-examples": {
          "ConfigurationServices_ValidateResource": {
            "$ref": "./examples/ConfigurationServices_ValidateResource.json"
          }
        }
      }
    },
    "/subscriptions/{subscriptionId}/resourceGroups/{resourceGroupName}/providers/Microsoft.AppPlatform/Spring/{serviceName}/serviceRegistries/{serviceRegistryName}": {
      "get": {
        "tags": [
          "AppPlatform"
        ],
        "description": "Get the Service Registry and its properties.",
        "operationId": "ServiceRegistries_Get",
        "parameters": [
          {
            "$ref": "#/parameters/ApiVersionParameter"
          },
          {
            "$ref": "#/parameters/SubscriptionIdParameter"
          },
          {
            "$ref": "#/parameters/ResourceGroupNameParameter"
          },
          {
            "$ref": "#/parameters/ServiceNameParameter"
          },
          {
            "$ref": "#/parameters/ServiceRegistryNameParameter"
          }
        ],
        "responses": {
          "200": {
            "description": "Success. The response describes the corresponding Service Registry.",
            "schema": {
              "$ref": "#/definitions/ServiceRegistryResource"
            }
          },
          "default": {
            "description": "Error response describing why the operation failed.",
            "schema": {
              "$ref": "#/definitions/CloudError"
            }
          }
        },
        "x-ms-examples": {
          "ServiceRegistries_Get": {
            "$ref": "./examples/ServiceRegistries_Get.json"
          }
        }
      },
      "put": {
        "tags": [
          "AppPlatform"
        ],
        "description": "Create the default Service Registry or update the existing Service Registry.",
        "operationId": "ServiceRegistries_CreateOrUpdate",
        "parameters": [
          {
            "$ref": "#/parameters/ApiVersionParameter"
          },
          {
            "$ref": "#/parameters/SubscriptionIdParameter"
          },
          {
            "$ref": "#/parameters/ResourceGroupNameParameter"
          },
          {
            "$ref": "#/parameters/ServiceNameParameter"
          },
          {
            "$ref": "#/parameters/ServiceRegistryNameParameter"
          }
        ],
        "responses": {
          "200": {
            "description": "Success. The response describes the updated Service Registry.",
            "schema": {
              "$ref": "#/definitions/ServiceRegistryResource"
            }
          },
          "201": {
            "description": "Created. The response describes the new created Service Registry and contains an Azure-AsyncOperation header to query the operation result.",
            "schema": {
              "$ref": "#/definitions/ServiceRegistryResource"
            }
          },
          "default": {
            "description": "Error response describing why the operation failed.",
            "schema": {
              "$ref": "#/definitions/CloudError"
            }
          }
        },
        "x-ms-long-running-operation": true,
        "x-ms-examples": {
          "ServiceRegistries_CreateOrUpdate": {
            "$ref": "./examples/ServiceRegistries_CreateOrUpdate.json"
          }
        }
      },
      "delete": {
        "tags": [
          "AppPlatform"
        ],
        "description": "Disable the default Service Registry.",
        "operationId": "ServiceRegistries_Delete",
        "parameters": [
          {
            "$ref": "#/parameters/ApiVersionParameter"
          },
          {
            "$ref": "#/parameters/SubscriptionIdParameter"
          },
          {
            "$ref": "#/parameters/ResourceGroupNameParameter"
          },
          {
            "$ref": "#/parameters/ServiceNameParameter"
          },
          {
            "$ref": "#/parameters/ServiceRegistryNameParameter"
          }
        ],
        "responses": {
          "200": {
            "description": "Success. The response indicates the default Service Registries has deleted."
          },
          "202": {
            "description": "Accepted. The response indicates the default Service Registries is now deleting."
          },
          "204": {
            "description": "Success. The response indicates the default Service Registries doesn't exist or has deleted."
          },
          "default": {
            "description": "Error response describing why the operation failed.",
            "schema": {
              "$ref": "#/definitions/CloudError"
            }
          }
        },
        "x-ms-long-running-operation": true,
        "x-ms-examples": {
          "ServiceRegistries_Delete": {
            "$ref": "./examples/ServiceRegistries_Delete.json"
          }
        }
      }
    },
    "/subscriptions/{subscriptionId}/resourceGroups/{resourceGroupName}/providers/Microsoft.AppPlatform/Spring/{serviceName}/serviceRegistries": {
      "get": {
        "tags": [
          "AppPlatform"
        ],
        "description": "Handles requests to list all resources in a Service.",
        "operationId": "ServiceRegistries_List",
        "parameters": [
          {
            "$ref": "#/parameters/ApiVersionParameter"
          },
          {
            "$ref": "#/parameters/SubscriptionIdParameter"
          },
          {
            "$ref": "#/parameters/ResourceGroupNameParameter"
          },
          {
            "$ref": "#/parameters/ServiceNameParameter"
          }
        ],
        "responses": {
          "200": {
            "description": "Success. The response describes the list of Service Registry resources in the Service.",
            "schema": {
              "$ref": "#/definitions/ServiceRegistryResourceCollection"
            }
          },
          "default": {
            "description": "Error response describing why the operation failed.",
            "schema": {
              "$ref": "#/definitions/CloudError"
            }
          }
        },
        "x-ms-pageable": {
          "nextLinkName": "nextLink"
        },
        "x-ms-examples": {
          "ServiceRegistries_List": {
            "$ref": "./examples/ServiceRegistries_List.json"
          }
        }
      }
    },
    "/subscriptions/{subscriptionId}/resourceGroups/{resourceGroupName}/providers/Microsoft.AppPlatform/Spring/{serviceName}/applicationLiveViews": {
      "get": {
        "tags": [
          "AppPlatform"
        ],
        "description": "Handles requests to list all resources in a Service.",
        "operationId": "ApplicationLiveViews_List",
        "parameters": [
          {
            "$ref": "#/parameters/ApiVersionParameter"
          },
          {
            "$ref": "#/parameters/SubscriptionIdParameter"
          },
          {
            "$ref": "#/parameters/ResourceGroupNameParameter"
          },
          {
            "$ref": "#/parameters/ServiceNameParameter"
          }
        ],
        "responses": {
          "200": {
            "description": "Success. The response describes the list of Application Live View resources in the Service.",
            "schema": {
              "$ref": "#/definitions/ApplicationLiveViewResourceCollection"
            }
          },
          "default": {
            "description": "Error response describing why the operation failed.",
            "schema": {
              "$ref": "#/definitions/CloudError"
            }
          }
        },
        "x-ms-pageable": {
          "nextLinkName": "nextLink"
        },
        "x-ms-examples": {
          "ApplicationLiveViews_List": {
            "$ref": "./examples/ApplicationLiveViews_List.json"
          }
        }
      }
    },
    "/subscriptions/{subscriptionId}/resourceGroups/{resourceGroupName}/providers/Microsoft.AppPlatform/Spring/{serviceName}/applicationLiveViews/{applicationLiveViewName}": {
      "get": {
        "tags": [
          "AppPlatform"
        ],
        "description": "Get the Application Live  and its properties.",
        "operationId": "ApplicationLiveViews_Get",
        "parameters": [
          {
            "$ref": "#/parameters/ApiVersionParameter"
          },
          {
            "$ref": "#/parameters/SubscriptionIdParameter"
          },
          {
            "$ref": "#/parameters/ResourceGroupNameParameter"
          },
          {
            "$ref": "#/parameters/ServiceNameParameter"
          },
          {
            "$ref": "#/parameters/ApplicationLiveViewNameParameter"
          }
        ],
        "responses": {
          "200": {
            "description": "Success. The response describes the corresponding Application Live View.",
            "schema": {
              "$ref": "#/definitions/ApplicationLiveViewResource"
            }
          },
          "default": {
            "description": "Error response describing why the operation failed.",
            "schema": {
              "$ref": "#/definitions/CloudError"
            }
          }
        },
        "x-ms-examples": {
          "ApplicationLiveViews_Get": {
            "$ref": "./examples/ApplicationLiveViews_Get.json"
          }
        }
      },
      "put": {
        "tags": [
          "AppPlatform"
        ],
        "description": "Create the default Application Live View or update the existing Application Live View.",
        "operationId": "ApplicationLiveViews_CreateOrUpdate",
        "parameters": [
          {
            "$ref": "#/parameters/ApiVersionParameter"
          },
          {
            "$ref": "#/parameters/SubscriptionIdParameter"
          },
          {
            "$ref": "#/parameters/ResourceGroupNameParameter"
          },
          {
            "$ref": "#/parameters/ServiceNameParameter"
          },
          {
            "$ref": "#/parameters/ApplicationLiveViewNameParameter"
          },
          {
            "name": "applicationLiveViewResource",
            "in": "body",
            "description": "Parameters for the update operation",
            "required": true,
            "schema": {
              "$ref": "#/definitions/ApplicationLiveViewResource"
            }
          }
        ],
        "responses": {
          "200": {
            "description": "Success. The response describes the updated Application Live View.",
            "schema": {
              "$ref": "#/definitions/ApplicationLiveViewResource"
            }
          },
          "201": {
            "description": "Created. The response describes the new created Application Live View and contains an Azure-AsyncOperation header to query the operation result.",
            "schema": {
              "$ref": "#/definitions/ApplicationLiveViewResource"
            }
          },
          "default": {
            "description": "Error response describing why the operation failed.",
            "schema": {
              "$ref": "#/definitions/CloudError"
            }
          }
        },
        "x-ms-long-running-operation": true,
        "x-ms-examples": {
          "ApplicationLiveViews_CreateOrUpdate": {
            "$ref": "./examples/ApplicationLiveViews_CreateOrUpdate.json"
          }
        }
      },
      "delete": {
        "tags": [
          "AppPlatform"
        ],
        "description": "Disable the default Application Live View.",
        "operationId": "ApplicationLiveViews_Delete",
        "parameters": [
          {
            "$ref": "#/parameters/ApiVersionParameter"
          },
          {
            "$ref": "#/parameters/SubscriptionIdParameter"
          },
          {
            "$ref": "#/parameters/ResourceGroupNameParameter"
          },
          {
            "$ref": "#/parameters/ServiceNameParameter"
          },
          {
            "$ref": "#/parameters/ApplicationLiveViewNameParameter"
          }
        ],
        "responses": {
          "200": {
            "description": "Success. The response indicates the default Application Live View has deleted."
          },
          "202": {
            "description": "Accepted. The response indicates the default Application Live View is now deleting."
          },
          "204": {
            "description": "Success. The response indicates the defaultApplication Live View doesn't exist or has deleted."
          },
          "default": {
            "description": "Error response describing why the operation failed.",
            "schema": {
              "$ref": "#/definitions/CloudError"
            }
          }
        },
        "x-ms-long-running-operation": true,
        "x-ms-examples": {
          "ApplicationLiveViews_Delete": {
            "$ref": "./examples/ApplicationLiveView_Delete.json"
          }
        }
      }
    },
    "/subscriptions/{subscriptionId}/resourceGroups/{resourceGroupName}/providers/Microsoft.AppPlatform/Spring/{serviceName}/DevToolPortals": {
      "get": {
        "tags": [
          "AppPlatform"
        ],
        "description": "Handles requests to list all resources in a Service.",
        "operationId": "DevToolPortals_List",
        "parameters": [
          {
            "$ref": "#/parameters/ApiVersionParameter"
          },
          {
            "$ref": "#/parameters/SubscriptionIdParameter"
          },
          {
            "$ref": "#/parameters/ResourceGroupNameParameter"
          },
          {
            "$ref": "#/parameters/ServiceNameParameter"
          }
        ],
        "responses": {
          "200": {
            "description": "Success. The response describes the list of Dev Tool Portal resources in the Service.",
            "schema": {
              "$ref": "#/definitions/DevToolPortalResourceCollection"
            }
          },
          "default": {
            "description": "Error response describing why the operation failed.",
            "schema": {
              "$ref": "#/definitions/CloudError"
            }
          }
        },
        "x-ms-pageable": {
          "nextLinkName": "nextLink"
        },
        "x-ms-examples": {
          "DevToolPortals_List": {
            "$ref": "./examples/DevToolPortals_List.json"
          }
        }
      }
    },
    "/subscriptions/{subscriptionId}/resourceGroups/{resourceGroupName}/providers/Microsoft.AppPlatform/Spring/{serviceName}/DevToolPortals/{devToolPortalName}": {
      "get": {
        "tags": [
          "AppPlatform"
        ],
        "description": "Get the Application Live  and its properties.",
        "operationId": "DevToolPortals_Get",
        "parameters": [
          {
            "$ref": "#/parameters/ApiVersionParameter"
          },
          {
            "$ref": "#/parameters/SubscriptionIdParameter"
          },
          {
            "$ref": "#/parameters/ResourceGroupNameParameter"
          },
          {
            "$ref": "#/parameters/ServiceNameParameter"
          },
          {
            "$ref": "#/parameters/DevToolPortalNameParameter"
          }
        ],
        "responses": {
          "200": {
            "description": "Success. The response describes the corresponding Dev Tool Portal.",
            "schema": {
              "$ref": "#/definitions/DevToolPortalResource"
            }
          },
          "default": {
            "description": "Error response describing why the operation failed.",
            "schema": {
              "$ref": "#/definitions/CloudError"
            }
          }
        },
        "x-ms-examples": {
          "DevToolPortals_Get": {
            "$ref": "./examples/DevToolPortals_Get.json"
          }
        }
      },
      "put": {
        "tags": [
          "AppPlatform"
        ],
        "description": "Create the default Dev Tool Portal or update the existing Dev Tool Portal.",
        "operationId": "DevToolPortals_CreateOrUpdate",
        "parameters": [
          {
            "$ref": "#/parameters/ApiVersionParameter"
          },
          {
            "$ref": "#/parameters/SubscriptionIdParameter"
          },
          {
            "$ref": "#/parameters/ResourceGroupNameParameter"
          },
          {
            "$ref": "#/parameters/ServiceNameParameter"
          },
          {
            "$ref": "#/parameters/DevToolPortalNameParameter"
          },
          {
            "name": "DevToolPortalResource",
            "in": "body",
            "description": "Parameters for the create or update operation",
            "required": true,
            "schema": {
              "$ref": "#/definitions/DevToolPortalResource"
            }
          }
        ],
        "responses": {
          "200": {
            "description": "Success. The response describes the updated Dev Tool Portal.",
            "schema": {
              "$ref": "#/definitions/DevToolPortalResource"
            }
          },
          "201": {
            "description": "Created. The response describes the new created Dev Tool Portal and contains an Azure-AsyncOperation header to query the operation result.",
            "schema": {
              "$ref": "#/definitions/DevToolPortalResource"
            }
          },
          "default": {
            "description": "Error response describing why the operation failed.",
            "schema": {
              "$ref": "#/definitions/CloudError"
            }
          }
        },
        "x-ms-long-running-operation": true,
        "x-ms-examples": {
          "DevToolPortals_CreateOrUpdate": {
            "$ref": "./examples/DevToolPortals_CreateOrUpdate.json"
          }
        }
      },
      "delete": {
        "tags": [
          "AppPlatform"
        ],
        "description": "Disable the default Dev Tool Portal.",
        "operationId": "DevToolPortals_Delete",
        "parameters": [
          {
            "$ref": "#/parameters/ApiVersionParameter"
          },
          {
            "$ref": "#/parameters/SubscriptionIdParameter"
          },
          {
            "$ref": "#/parameters/ResourceGroupNameParameter"
          },
          {
            "$ref": "#/parameters/ServiceNameParameter"
          },
          {
            "$ref": "#/parameters/DevToolPortalNameParameter"
          }
        ],
        "responses": {
          "200": {
            "description": "Success. The response indicates the default Dev Tool Portal has deleted."
          },
          "202": {
            "description": "Accepted. The response indicates the default Dev Tool Portal is now deleting."
          },
          "204": {
            "description": "Success. The response indicates the defaultDev Tool Portal doesn't exist or has deleted."
          },
          "default": {
            "description": "Error response describing why the operation failed.",
            "schema": {
              "$ref": "#/definitions/CloudError"
            }
          }
        },
        "x-ms-long-running-operation": true,
        "x-ms-examples": {
          "DevToolPortals_Delete": {
            "$ref": "./examples/DevToolPortal_Delete.json"
          }
        }
      }
    },
    "/subscriptions/{subscriptionId}/resourceGroups/{resourceGroupName}/providers/Microsoft.AppPlatform/Spring/{serviceName}/containerRegistries": {
      "get": {
        "tags": [
          "AppPlatform"
        ],
        "description": "List container registries resource.",
        "operationId": "ContainerRegistries_List",
        "parameters": [
          {
            "$ref": "#/parameters/ApiVersionParameter"
          },
          {
            "$ref": "#/parameters/SubscriptionIdParameter"
          },
          {
            "$ref": "#/parameters/ResourceGroupNameParameter"
          },
          {
            "$ref": "#/parameters/ServiceNameParameter"
          }
        ],
        "responses": {
          "200": {
            "description": "Success. The response describes the Container Registries to one Azure Spring Apps resource.",
            "schema": {
              "$ref": "#/definitions/ContainerRegistryResourceCollection"
            }
          },
          "default": {
            "description": "Error response describing why the operation failed.",
            "schema": {
              "$ref": "#/definitions/CloudError"
            }
          }
        },
        "x-ms-pageable": {
          "nextLinkName": "nextLink"
        },
        "x-ms-examples": {
          "ContainerRegistries_List": {
            "$ref": "./examples/ContainerRegistries_List.json"
          }
        }
      }
    },
    "/subscriptions/{subscriptionId}/resourceGroups/{resourceGroupName}/providers/Microsoft.AppPlatform/Spring/{serviceName}/containerRegistries/{containerRegistryName}": {
      "get": {
        "tags": [
          "AppPlatform"
        ],
        "description": "Get the container registries resource.",
        "operationId": "ContainerRegistries_Get",
        "parameters": [
          {
            "$ref": "#/parameters/ApiVersionParameter"
          },
          {
            "$ref": "#/parameters/SubscriptionIdParameter"
          },
          {
            "$ref": "#/parameters/ResourceGroupNameParameter"
          },
          {
            "$ref": "#/parameters/ServiceNameParameter"
          },
          {
            "$ref": "#/parameters/ContainerRegistryNameParameter"
          }
        ],
        "responses": {
          "200": {
            "description": "Success. The response describe the container registry.",
            "schema": {
              "$ref": "#/definitions/ContainerRegistryResource"
            }
          },
          "default": {
            "description": "Error response describing why the operation failed.",
            "schema": {
              "$ref": "#/definitions/CloudError"
            }
          }
        },
        "x-ms-examples": {
          "ContainerRegistries_Get": {
            "$ref": "./examples/ContainerRegistries_Get.json"
          }
        }
      },
      "put": {
        "tags": [
          "AppPlatform"
        ],
        "description": "Create or update container registry resource.",
        "operationId": "ContainerRegistries_CreateOrUpdate",
        "parameters": [
          {
            "$ref": "#/parameters/ApiVersionParameter"
          },
          {
            "$ref": "#/parameters/SubscriptionIdParameter"
          },
          {
            "$ref": "#/parameters/ResourceGroupNameParameter"
          },
          {
            "$ref": "#/parameters/ServiceNameParameter"
          },
          {
            "$ref": "#/parameters/ContainerRegistryNameParameter"
          },
          {
            "name": "containerRegistryResource",
            "in": "body",
            "description": "Parameters for the create or update operation",
            "required": true,
            "schema": {
              "$ref": "#/definitions/ContainerRegistryResource"
            }
          }
        ],
        "responses": {
          "200": {
            "description": "Success. The response describe the existed container registry updated.",
            "schema": {
              "$ref": "#/definitions/ContainerRegistryResource"
            }
          },
          "201": {
            "description": "Created. The response describes the new container registry resource created and contains an Azure-AsyncOperation header to query the operation result.",
            "schema": {
              "$ref": "#/definitions/ContainerRegistryResource"
            }
          },
          "default": {
            "description": "Error response describing why the operation failed.",
            "schema": {
              "$ref": "#/definitions/CloudError"
            }
          }
        },
        "x-ms-long-running-operation": true,
        "x-ms-long-running-operation-options": {
          "final-state-via": "location"
        },
        "x-ms-examples": {
          "ContainerRegistries_CreateOrUpdate": {
            "$ref": "./examples/ContainerRegistries_CreateOrUpdate.json"
          }
        }
      },
      "delete": {
        "tags": [
          "AppPlatform"
        ],
        "description": "Delete a container registry resource.",
        "operationId": "ContainerRegistries_Delete",
        "parameters": [
          {
            "$ref": "#/parameters/ApiVersionParameter"
          },
          {
            "$ref": "#/parameters/SubscriptionIdParameter"
          },
          {
            "$ref": "#/parameters/ResourceGroupNameParameter"
          },
          {
            "$ref": "#/parameters/ServiceNameParameter"
          },
          {
            "$ref": "#/parameters/ContainerRegistryNameParameter"
          }
        ],
        "responses": {
          "200": {
            "description": "Success. The response indicates the resource is deleted."
          },
          "202": {
            "description": "Accepted. The response indicates the delete operation is performed in the background.",
            "headers": {
              "Location": {
                "type": "string"
              }
            }
          },
          "204": {
            "description": "Success. The response indicates the resource doesn't exist."
          },
          "default": {
            "description": "Error response describing why the operation failed.",
            "schema": {
              "$ref": "#/definitions/CloudError"
            }
          }
        },
        "x-ms-long-running-operation": true,
        "x-ms-long-running-operation-options": {
          "final-state-via": "location"
        },
        "x-ms-examples": {
          "ContainerRegistries_Delete": {
            "$ref": "./examples/ContainerRegistries_Delete.json"
          }
        }
      }
    },
    "/subscriptions/{subscriptionId}/resourceGroups/{resourceGroupName}/providers/Microsoft.AppPlatform/Spring/{serviceName}/containerRegistries/{containerRegistryName}/validate": {
      "post": {
        "tags": [
          "AppPlatform"
        ],
        "description": "Check if the container registry properties are valid.",
        "operationId": "ContainerRegistries_Validate",
        "parameters": [
          {
            "$ref": "#/parameters/ApiVersionParameter"
          },
          {
            "$ref": "#/parameters/SubscriptionIdParameter"
          },
          {
            "$ref": "#/parameters/ResourceGroupNameParameter"
          },
          {
            "$ref": "#/parameters/ServiceNameParameter"
          },
          {
            "$ref": "#/parameters/ContainerRegistryNameParameter"
          },
          {
            "name": "ContainerRegistryProperties",
            "in": "body",
            "description": "Parameters for the validate operation",
            "required": true,
            "schema": {
              "$ref": "#/definitions/ContainerRegistryProperties"
            }
          }
        ],
        "responses": {
          "200": {
            "description": "Success. The response describe the validation result of container registry.",
            "schema": {
              "$ref": "#/definitions/ContainerRegistryValidateResult"
            }
          },
          "202": {
            "description": "Accepted. The response indicates the container registry properties is validating.",
            "headers": {
              "Location": {
                "type": "string"
              }
            }
          },
          "default": {
            "description": "Error response describing why the operation failed.",
            "schema": {
              "$ref": "#/definitions/CloudError"
            }
          }
        },
        "x-ms-long-running-operation": true,
        "x-ms-long-running-operation-options": {
          "final-state-via": "location"
        },
        "x-ms-examples": {
          "ContainerRegistries_Validate": {
            "$ref": "./examples/ContainerRegistries_Validate.json"
          }
        }
      }
    },
    "/subscriptions/{subscriptionId}/resourceGroups/{resourceGroupName}/providers/Microsoft.AppPlatform/Spring/{serviceName}/buildServices": {
      "get": {
        "tags": [
          "AppPlatform"
        ],
        "description": "List build services resource.",
        "operationId": "BuildService_ListBuildServices",
        "parameters": [
          {
            "$ref": "#/parameters/ApiVersionParameter"
          },
          {
            "$ref": "#/parameters/SubscriptionIdParameter"
          },
          {
            "$ref": "#/parameters/ResourceGroupNameParameter"
          },
          {
            "$ref": "#/parameters/ServiceNameParameter"
          }
        ],
        "responses": {
          "200": {
            "description": "Success. The response describes the Build Services.",
            "schema": {
              "$ref": "#/definitions/BuildServiceCollection"
            }
          },
          "default": {
            "description": "Error response describing why the operation failed.",
            "schema": {
              "$ref": "#/definitions/CloudError"
            }
          }
        },
        "x-ms-pageable": {
          "nextLinkName": "nextLink"
        },
        "x-ms-examples": {
          "BuildService_ListBuildServices": {
            "$ref": "./examples/BuildService_ListBuildServices.json"
          }
        }
      }
    },
    "/subscriptions/{subscriptionId}/resourceGroups/{resourceGroupName}/providers/Microsoft.AppPlatform/Spring/{serviceName}/buildServices/{buildServiceName}": {
      "get": {
        "tags": [
          "AppPlatform"
        ],
        "description": "Get a build service resource.",
        "operationId": "BuildService_GetBuildService",
        "parameters": [
          {
            "$ref": "#/parameters/ApiVersionParameter"
          },
          {
            "$ref": "#/parameters/SubscriptionIdParameter"
          },
          {
            "$ref": "#/parameters/ResourceGroupNameParameter"
          },
          {
            "$ref": "#/parameters/ServiceNameParameter"
          },
          {
            "$ref": "#/parameters/BuildServiceNameParameter"
          }
        ],
        "responses": {
          "200": {
            "description": "Success. The response describes the Build Service.",
            "schema": {
              "$ref": "#/definitions/BuildService"
            }
          },
          "default": {
            "description": "Error response describing why the operation failed.",
            "schema": {
              "$ref": "#/definitions/CloudError"
            }
          }
        },
        "x-ms-examples": {
          "BuildService_GetBuildService": {
            "$ref": "./examples/BuildService_GetBuildService.json"
          }
        }
      },
      "put": {
        "tags": [
          "AppPlatform"
        ],
        "description": "Create a build service resource.",
        "operationId": "BuildService_CreateOrUpdate",
        "parameters": [
          {
            "$ref": "#/parameters/ApiVersionParameter"
          },
          {
            "$ref": "#/parameters/SubscriptionIdParameter"
          },
          {
            "$ref": "#/parameters/ResourceGroupNameParameter"
          },
          {
            "$ref": "#/parameters/ServiceNameParameter"
          },
          {
            "$ref": "#/parameters/BuildServiceNameParameter"
          },
          {
            "name": "buildService",
            "in": "body",
            "description": "Parameters for the create operation",
            "required": true,
            "schema": {
              "$ref": "#/definitions/BuildService"
            }
          }
        ],
        "responses": {
          "200": {
            "description": "Success. The response describes the Build Service.",
            "schema": {
              "$ref": "#/definitions/BuildService"
            }
          },
          "201": {
            "description": "Created. The response describes the Build Service and contains an Azure-AsyncOperation header to query the operation result.",
            "schema": {
              "$ref": "#/definitions/BuildService"
            }
          },
          "default": {
            "description": "Error response describing why the operation failed.",
            "schema": {
              "$ref": "#/definitions/CloudError"
            }
          }
        },
        "x-ms-long-running-operation": true,
        "x-ms-long-running-operation-options": {
          "final-state-via": "location"
        },
        "x-ms-examples": {
          "BuildService_CreateOrUpdate": {
            "$ref": "./examples/BuildService_CreateOrUpdate.json"
          }
        }
      }
    },
    "/subscriptions/{subscriptionId}/resourceGroups/{resourceGroupName}/providers/Microsoft.AppPlatform/Spring/{serviceName}/buildServices/{buildServiceName}/builds": {
      "get": {
        "tags": [
          "AppPlatform"
        ],
        "description": "List KPack builds.",
        "operationId": "BuildService_ListBuilds",
        "parameters": [
          {
            "$ref": "#/parameters/ApiVersionParameter"
          },
          {
            "$ref": "#/parameters/SubscriptionIdParameter"
          },
          {
            "$ref": "#/parameters/ResourceGroupNameParameter"
          },
          {
            "$ref": "#/parameters/ServiceNameParameter"
          },
          {
            "$ref": "#/parameters/BuildServiceNameParameter"
          }
        ],
        "responses": {
          "200": {
            "description": "Success. The response describes the builds.",
            "schema": {
              "$ref": "#/definitions/BuildCollection"
            }
          },
          "default": {
            "description": "Error response describing why the operation failed.",
            "schema": {
              "$ref": "#/definitions/CloudError"
            }
          }
        },
        "x-ms-pageable": {
          "nextLinkName": "nextLink"
        },
        "x-ms-examples": {
          "BuildService_ListBuilds": {
            "$ref": "./examples/BuildService_ListBuilds.json"
          }
        }
      }
    },
    "/subscriptions/{subscriptionId}/resourceGroups/{resourceGroupName}/providers/Microsoft.AppPlatform/Spring/{serviceName}/buildServices/{buildServiceName}/builds/{buildName}": {
      "get": {
        "tags": [
          "AppPlatform"
        ],
        "description": "Get a KPack build.",
        "operationId": "BuildService_GetBuild",
        "parameters": [
          {
            "$ref": "#/parameters/ApiVersionParameter"
          },
          {
            "$ref": "#/parameters/SubscriptionIdParameter"
          },
          {
            "$ref": "#/parameters/ResourceGroupNameParameter"
          },
          {
            "$ref": "#/parameters/ServiceNameParameter"
          },
          {
            "$ref": "#/parameters/BuildServiceNameParameter"
          },
          {
            "$ref": "#/parameters/BuildNameParameter"
          }
        ],
        "responses": {
          "200": {
            "description": "Success. The response describes the Build.",
            "schema": {
              "$ref": "#/definitions/Build"
            }
          },
          "default": {
            "description": "Error response describing why the operation failed.",
            "schema": {
              "$ref": "#/definitions/CloudError"
            }
          }
        },
        "x-ms-examples": {
          "BuildService_GetBuild": {
            "$ref": "./examples/BuildService_GetBuild.json"
          }
        }
      },
      "put": {
        "tags": [
          "AppPlatform"
        ],
        "description": "Create or update a KPack build.",
        "operationId": "BuildService_CreateOrUpdateBuild",
        "parameters": [
          {
            "$ref": "#/parameters/ApiVersionParameter"
          },
          {
            "$ref": "#/parameters/SubscriptionIdParameter"
          },
          {
            "$ref": "#/parameters/ResourceGroupNameParameter"
          },
          {
            "$ref": "#/parameters/ServiceNameParameter"
          },
          {
            "$ref": "#/parameters/BuildServiceNameParameter"
          },
          {
            "$ref": "#/parameters/BuildNameParameter"
          },
          {
            "name": "build",
            "in": "body",
            "description": "Parameters for the create or update operation",
            "required": true,
            "schema": {
              "$ref": "#/definitions/Build"
            }
          }
        ],
        "responses": {
          "200": {
            "description": "Success. The response describes the updated Build.",
            "schema": {
              "$ref": "#/definitions/Build"
            }
          },
          "201": {
            "description": "Created. The response describes the new Build and contains an Azure-AsyncOperation header to query the operation result.",
            "schema": {
              "$ref": "#/definitions/Build"
            }
          },
          "default": {
            "description": "Error response describing why the operation failed.",
            "schema": {
              "$ref": "#/definitions/CloudError"
            }
          }
        },
        "x-ms-examples": {
          "BuildService_CreateOrUpdateBuild": {
            "$ref": "./examples/BuildService_CreateOrUpdateBuild.json"
          }
        }
      },
      "delete": {
        "tags": [
          "AppPlatform"
        ],
        "description": "delete a KPack build.",
        "operationId": "BuildService_DeleteBuild",
        "parameters": [
          {
            "$ref": "#/parameters/ApiVersionParameter"
          },
          {
            "$ref": "#/parameters/SubscriptionIdParameter"
          },
          {
            "$ref": "#/parameters/ResourceGroupNameParameter"
          },
          {
            "$ref": "#/parameters/ServiceNameParameter"
          },
          {
            "$ref": "#/parameters/BuildServiceNameParameter"
          },
          {
            "$ref": "#/parameters/BuildNameParameter"
          }
        ],
        "responses": {
          "200": {
            "description": "Success. The response indicates the resource is deleted successfully."
          },
          "202": {
            "description": "Accepted. The response indicates the delete operation is performed in the background.",
            "headers": {
              "Location": {
                "type": "string"
              }
            }
          },
          "204": {
            "description": "Success. The response indicates the build resource doesn't exist or has deleted."
          },
          "default": {
            "description": "Error response describing why the operation failed.",
            "schema": {
              "$ref": "#/definitions/CloudError"
            }
          }
        },
        "x-ms-long-running-operation": true,
        "x-ms-long-running-operation-options": {
          "final-state-via": "location"
        },
        "x-ms-examples": {
          "BuildService_DeleteBuild": {
            "$ref": "./examples/BuildService_DeleteBuild.json"
          }
        }
      }
    },
    "/subscriptions/{subscriptionId}/resourceGroups/{resourceGroupName}/providers/Microsoft.AppPlatform/Spring/{serviceName}/buildpackBindings": {
      "get": {
        "tags": [
          "AppPlatform"
        ],
        "description": "Get collection of buildpack bindings under all builders.",
        "operationId": "BuildpackBinding_ListForCluster",
        "parameters": [
          {
            "$ref": "#/parameters/ApiVersionParameter"
          },
          {
            "$ref": "#/parameters/SubscriptionIdParameter"
          },
          {
            "$ref": "#/parameters/ResourceGroupNameParameter"
          },
          {
            "$ref": "#/parameters/ServiceNameParameter"
          }
        ],
        "responses": {
          "200": {
            "description": "Success. The response describes the list of buildpack bindings under all builders in the cluster.",
            "schema": {
              "$ref": "#/definitions/BuildpackBindingResourceCollection"
            }
          },
          "default": {
            "description": "Error response describing why the operation failed.",
            "schema": {
              "$ref": "#/definitions/CloudError"
            }
          }
        },
        "x-ms-pageable": {
          "nextLinkName": "nextLink"
        },
        "x-ms-examples": {
          "BuildpackBinding_ListForCluster": {
            "$ref": "./examples/BuildpackBinding_ListForCluster.json"
          }
        }
      }
    },
    "/subscriptions/{subscriptionId}/resourceGroups/{resourceGroupName}/providers/Microsoft.AppPlatform/Spring/{serviceName}/buildServices/{buildServiceName}/builders/{builderName}/buildpackBindings/{buildpackBindingName}": {
      "get": {
        "tags": [
          "AppPlatform"
        ],
        "description": "Get a buildpack binding by name.",
        "operationId": "BuildpackBinding_Get",
        "parameters": [
          {
            "$ref": "#/parameters/ApiVersionParameter"
          },
          {
            "$ref": "#/parameters/SubscriptionIdParameter"
          },
          {
            "$ref": "#/parameters/ResourceGroupNameParameter"
          },
          {
            "$ref": "#/parameters/ServiceNameParameter"
          },
          {
            "$ref": "#/parameters/BuildServiceNameParameter"
          },
          {
            "$ref": "#/parameters/BuilderNameParameter"
          },
          {
            "$ref": "#/parameters/BuildpackBindingNameParameter"
          }
        ],
        "responses": {
          "200": {
            "description": "Success. The response describes a Buildpack Binding.",
            "schema": {
              "$ref": "#/definitions/BuildpackBindingResource"
            }
          },
          "default": {
            "description": "Error response describing why the operation failed.",
            "schema": {
              "$ref": "#/definitions/CloudError"
            }
          }
        },
        "x-ms-examples": {
          "BuildpackBinding_Get": {
            "$ref": "./examples/BuildpackBinding_Get.json"
          }
        }
      },
      "put": {
        "tags": [
          "AppPlatform"
        ],
        "description": "Create or update a buildpack binding.",
        "operationId": "BuildpackBinding_CreateOrUpdate",
        "parameters": [
          {
            "$ref": "#/parameters/ApiVersionParameter"
          },
          {
            "$ref": "#/parameters/SubscriptionIdParameter"
          },
          {
            "$ref": "#/parameters/ResourceGroupNameParameter"
          },
          {
            "$ref": "#/parameters/ServiceNameParameter"
          },
          {
            "$ref": "#/parameters/BuildServiceNameParameter"
          },
          {
            "$ref": "#/parameters/BuilderNameParameter"
          },
          {
            "$ref": "#/parameters/BuildpackBindingNameParameter"
          },
          {
            "name": "buildpackBinding",
            "in": "body",
            "description": "The target buildpack binding for the create or update operation",
            "required": true,
            "schema": {
              "$ref": "#/definitions/BuildpackBindingResource"
            }
          }
        ],
        "responses": {
          "200": {
            "description": "Success. The response describes a Buildpack Binding for the create or update operation.",
            "schema": {
              "$ref": "#/definitions/BuildpackBindingResource"
            }
          },
          "201": {
            "description": "Created. The response describes the new Buildpack Binding and contains an Azure-AsyncOperation header to query the operation result.",
            "schema": {
              "$ref": "#/definitions/BuildpackBindingResource"
            }
          },
          "default": {
            "description": "Error response describing why the operation failed.",
            "schema": {
              "$ref": "#/definitions/CloudError"
            }
          }
        },
        "x-ms-long-running-operation": true,
        "x-ms-examples": {
          "BuildpackBinding_CreateOrUpdate": {
            "$ref": "./examples/BuildpackBinding_CreateOrUpdate.json"
          }
        }
      },
      "delete": {
        "tags": [
          "AppPlatform"
        ],
        "description": "Operation to delete a Buildpack Binding",
        "operationId": "BuildpackBinding_Delete",
        "parameters": [
          {
            "$ref": "#/parameters/ApiVersionParameter"
          },
          {
            "$ref": "#/parameters/SubscriptionIdParameter"
          },
          {
            "$ref": "#/parameters/ResourceGroupNameParameter"
          },
          {
            "$ref": "#/parameters/ServiceNameParameter"
          },
          {
            "$ref": "#/parameters/BuildServiceNameParameter"
          },
          {
            "$ref": "#/parameters/BuilderNameParameter"
          },
          {
            "$ref": "#/parameters/BuildpackBindingNameParameter"
          }
        ],
        "responses": {
          "200": {
            "description": "Success. The response indicates the resource is deleted."
          },
          "202": {
            "description": "Accepted. The response indicates the delete operation is performed in the background."
          },
          "204": {
            "description": "Success. The response indicates the resource doesn't exist."
          },
          "default": {
            "description": "Error response describing why the operation failed.",
            "schema": {
              "$ref": "#/definitions/CloudError"
            }
          }
        },
        "x-ms-long-running-operation": true,
        "x-ms-examples": {
          "BuildpackBinding_Delete": {
            "$ref": "./examples/BuildpackBinding_Delete.json"
          }
        }
      }
    },
    "/subscriptions/{subscriptionId}/resourceGroups/{resourceGroupName}/providers/Microsoft.AppPlatform/Spring/{serviceName}/buildServices/{buildServiceName}/builders/{builderName}/buildpackBindings": {
      "get": {
        "tags": [
          "AppPlatform"
        ],
        "description": "Handles requests to list all buildpack bindings in a builder.",
        "operationId": "BuildpackBinding_List",
        "parameters": [
          {
            "$ref": "#/parameters/ApiVersionParameter"
          },
          {
            "$ref": "#/parameters/SubscriptionIdParameter"
          },
          {
            "$ref": "#/parameters/ResourceGroupNameParameter"
          },
          {
            "$ref": "#/parameters/ServiceNameParameter"
          },
          {
            "$ref": "#/parameters/BuildServiceNameParameter"
          },
          {
            "$ref": "#/parameters/BuilderNameParameter"
          }
        ],
        "responses": {
          "200": {
            "description": "Success. The response describes the list of Buildpack Binding in the builder.",
            "schema": {
              "$ref": "#/definitions/BuildpackBindingResourceCollection"
            }
          },
          "default": {
            "description": "Error response describing why the operation failed.",
            "schema": {
              "$ref": "#/definitions/CloudError"
            }
          }
        },
        "x-ms-pageable": {
          "nextLinkName": "nextLink"
        },
        "x-ms-examples": {
          "BuildpackBinding_Get": {
            "$ref": "./examples/BuildpackBinding_List.json"
          }
        }
      }
    },
    "/subscriptions/{subscriptionId}/resourceGroups/{resourceGroupName}/providers/Microsoft.AppPlatform/Spring/{serviceName}/buildServices/{buildServiceName}/builds/{buildName}/results": {
      "get": {
        "tags": [
          "AppPlatform"
        ],
        "description": "List KPack build results.",
        "operationId": "BuildService_ListBuildResults",
        "parameters": [
          {
            "$ref": "#/parameters/ApiVersionParameter"
          },
          {
            "$ref": "#/parameters/SubscriptionIdParameter"
          },
          {
            "$ref": "#/parameters/ResourceGroupNameParameter"
          },
          {
            "$ref": "#/parameters/ServiceNameParameter"
          },
          {
            "$ref": "#/parameters/BuildServiceNameParameter"
          },
          {
            "$ref": "#/parameters/BuildNameParameter"
          }
        ],
        "responses": {
          "200": {
            "description": "Success. The response describes the build results.",
            "schema": {
              "$ref": "#/definitions/BuildResultCollection"
            }
          },
          "default": {
            "description": "Error response describing why the operation failed.",
            "schema": {
              "$ref": "#/definitions/CloudError"
            }
          }
        },
        "x-ms-pageable": {
          "nextLinkName": "nextLink"
        },
        "x-ms-examples": {
          "BuildService_ListBuildResults": {
            "$ref": "./examples/BuildService_ListBuildResults.json"
          }
        }
      }
    },
    "/subscriptions/{subscriptionId}/resourceGroups/{resourceGroupName}/providers/Microsoft.AppPlatform/Spring/{serviceName}/buildServices/{buildServiceName}/builds/{buildName}/results/{buildResultName}": {
      "get": {
        "tags": [
          "AppPlatform"
        ],
        "description": "Get a KPack build result.",
        "operationId": "BuildService_GetBuildResult",
        "parameters": [
          {
            "$ref": "#/parameters/ApiVersionParameter"
          },
          {
            "$ref": "#/parameters/SubscriptionIdParameter"
          },
          {
            "$ref": "#/parameters/ResourceGroupNameParameter"
          },
          {
            "$ref": "#/parameters/ServiceNameParameter"
          },
          {
            "$ref": "#/parameters/BuildServiceNameParameter"
          },
          {
            "$ref": "#/parameters/BuildNameParameter"
          },
          {
            "$ref": "#/parameters/BuildResultNameParameter"
          }
        ],
        "responses": {
          "200": {
            "description": "Success. The response describes the build result.",
            "schema": {
              "$ref": "#/definitions/BuildResult"
            }
          },
          "default": {
            "description": "Error response describing why the operation failed.",
            "schema": {
              "$ref": "#/definitions/CloudError"
            }
          }
        },
        "x-ms-examples": {
          "BuildService_GetBuildResult": {
            "$ref": "./examples/BuildService_GetBuildResult.json"
          }
        }
      }
    },
    "/subscriptions/{subscriptionId}/resourceGroups/{resourceGroupName}/providers/Microsoft.AppPlatform/Spring/{serviceName}/buildServices/{buildServiceName}/builds/{buildName}/results/{buildResultName}/getLogFileUrl": {
      "post": {
        "tags": [
          "AppPlatform"
        ],
        "description": "Get a KPack build result log download URL.",
        "operationId": "BuildService_GetBuildResultLog",
        "parameters": [
          {
            "$ref": "#/parameters/ApiVersionParameter"
          },
          {
            "$ref": "#/parameters/SubscriptionIdParameter"
          },
          {
            "$ref": "#/parameters/ResourceGroupNameParameter"
          },
          {
            "$ref": "#/parameters/ServiceNameParameter"
          },
          {
            "$ref": "#/parameters/BuildServiceNameParameter"
          },
          {
            "$ref": "#/parameters/BuildNameParameter"
          },
          {
            "$ref": "#/parameters/BuildResultNameParameter"
          }
        ],
        "responses": {
          "200": {
            "description": "Success. Build result log exists and can be downloaded.",
            "schema": {
              "$ref": "#/definitions/BuildResultLog"
            }
          },
          "default": {
            "description": "Error response describing why the operation failed.",
            "schema": {
              "$ref": "#/definitions/CloudError"
            }
          }
        },
        "x-ms-examples": {
          "BuildService_GetBuildResultLog": {
            "$ref": "./examples/BuildService_GetBuildResultLog.json"
          }
        }
      }
    },
    "/subscriptions/{subscriptionId}/resourceGroups/{resourceGroupName}/providers/Microsoft.AppPlatform/Spring/{serviceName}/buildServices/{buildServiceName}/builders/{builderName}": {
      "get": {
        "tags": [
          "AppPlatform"
        ],
        "description": "Get a KPack builder.",
        "operationId": "BuildServiceBuilder_Get",
        "parameters": [
          {
            "$ref": "#/parameters/ApiVersionParameter"
          },
          {
            "$ref": "#/parameters/SubscriptionIdParameter"
          },
          {
            "$ref": "#/parameters/ResourceGroupNameParameter"
          },
          {
            "$ref": "#/parameters/ServiceNameParameter"
          },
          {
            "$ref": "#/parameters/BuildServiceNameParameter"
          },
          {
            "$ref": "#/parameters/BuilderNameParameter"
          }
        ],
        "responses": {
          "200": {
            "description": "Success. The response describes the Builder",
            "schema": {
              "$ref": "#/definitions/BuilderResource"
            }
          },
          "default": {
            "description": "Error response describing why the operation failed.",
            "schema": {
              "$ref": "#/definitions/CloudError"
            }
          }
        },
        "x-ms-examples": {
          "BuildServiceBuilder_Get": {
            "$ref": "./examples/BuildServiceBuilder_Get.json"
          }
        }
      },
      "put": {
        "tags": [
          "AppPlatform"
        ],
        "description": "Create or update a KPack builder.",
        "operationId": "BuildServiceBuilder_CreateOrUpdate",
        "parameters": [
          {
            "$ref": "#/parameters/ApiVersionParameter"
          },
          {
            "$ref": "#/parameters/SubscriptionIdParameter"
          },
          {
            "$ref": "#/parameters/ResourceGroupNameParameter"
          },
          {
            "$ref": "#/parameters/ServiceNameParameter"
          },
          {
            "$ref": "#/parameters/BuildServiceNameParameter"
          },
          {
            "$ref": "#/parameters/BuilderNameParameter"
          },
          {
            "name": "builderResource",
            "in": "body",
            "description": "The target builder for the create or update operation",
            "required": true,
            "schema": {
              "$ref": "#/definitions/BuilderResource"
            }
          }
        ],
        "responses": {
          "200": {
            "description": "Success. The response describes the Builder",
            "schema": {
              "$ref": "#/definitions/BuilderResource"
            }
          },
          "201": {
            "description": "Created. The response describes the new Builder and contains an Azure-AsyncOperation header to query the operation result.",
            "schema": {
              "$ref": "#/definitions/BuilderResource"
            }
          },
          "default": {
            "description": "Error response describing why the operation failed.",
            "schema": {
              "$ref": "#/definitions/CloudError"
            }
          }
        },
        "x-ms-long-running-operation": true,
        "x-ms-examples": {
          "BuildServiceBuilder_CreateOrUpdate": {
            "$ref": "./examples/BuildServiceBuilder_CreateOrUpdate.json"
          }
        }
      },
      "delete": {
        "tags": [
          "AppPlatform"
        ],
        "description": "Delete a KPack builder.",
        "operationId": "BuildServiceBuilder_Delete",
        "parameters": [
          {
            "$ref": "#/parameters/ApiVersionParameter"
          },
          {
            "$ref": "#/parameters/SubscriptionIdParameter"
          },
          {
            "$ref": "#/parameters/ResourceGroupNameParameter"
          },
          {
            "$ref": "#/parameters/ServiceNameParameter"
          },
          {
            "$ref": "#/parameters/BuildServiceNameParameter"
          },
          {
            "$ref": "#/parameters/BuilderNameParameter"
          }
        ],
        "responses": {
          "200": {
            "description": "Success. The response indicates the builder resource has deleted."
          },
          "202": {
            "description": "Accepted. The response indicates the builder resource is deleting."
          },
          "204": {
            "description": "Success. The response indicates the builder resource doesn't exist or has deleted."
          },
          "default": {
            "description": "Error response describing why the operation failed.",
            "schema": {
              "$ref": "#/definitions/CloudError"
            }
          }
        },
        "x-ms-long-running-operation": true,
        "x-ms-examples": {
          "BuildServiceBuilder_Delete": {
            "$ref": "./examples/BuildServiceBuilder_Delete.json"
          }
        }
      }
    },
    "/subscriptions/{subscriptionId}/resourceGroups/{resourceGroupName}/providers/Microsoft.AppPlatform/Spring/{serviceName}/buildServices/{buildServiceName}/builders": {
      "get": {
        "tags": [
          "AppPlatform"
        ],
        "description": "List KPack builders result.",
        "operationId": "BuildServiceBuilder_List",
        "parameters": [
          {
            "$ref": "#/parameters/ApiVersionParameter"
          },
          {
            "$ref": "#/parameters/SubscriptionIdParameter"
          },
          {
            "$ref": "#/parameters/ResourceGroupNameParameter"
          },
          {
            "$ref": "#/parameters/ServiceNameParameter"
          },
          {
            "$ref": "#/parameters/BuildServiceNameParameter"
          }
        ],
        "responses": {
          "200": {
            "description": "Success. The response describes the Builder List",
            "schema": {
              "$ref": "#/definitions/BuilderResourceCollection"
            }
          },
          "default": {
            "description": "Error response describing why the operation failed.",
            "schema": {
              "$ref": "#/definitions/CloudError"
            }
          }
        },
        "x-ms-pageable": {
          "nextLinkName": "nextLink"
        },
        "x-ms-examples": {
          "BuildServiceBuilder_List": {
            "$ref": "./examples/BuildServiceBuilder_List.json"
          }
        }
      }
    },
    "/subscriptions/{subscriptionId}/resourceGroups/{resourceGroupName}/providers/Microsoft.AppPlatform/Spring/{serviceName}/buildServices/{buildServiceName}/getResourceUploadUrl": {
      "post": {
        "tags": [
          "AppPlatform"
        ],
        "description": "Get an resource upload URL for build service, which may be artifacts or source archive.",
        "operationId": "BuildService_GetResourceUploadUrl",
        "parameters": [
          {
            "$ref": "#/parameters/ApiVersionParameter"
          },
          {
            "$ref": "#/parameters/SubscriptionIdParameter"
          },
          {
            "$ref": "#/parameters/ResourceGroupNameParameter"
          },
          {
            "$ref": "#/parameters/ServiceNameParameter"
          },
          {
            "$ref": "#/parameters/BuildServiceNameParameter"
          }
        ],
        "responses": {
          "200": {
            "description": "Success. The response describes the resource upload URL.",
            "schema": {
              "$ref": "#/definitions/ResourceUploadDefinition"
            }
          },
          "default": {
            "description": "Error response describing why the operation failed.",
            "schema": {
              "$ref": "#/definitions/CloudError"
            }
          }
        },
        "x-ms-examples": {
          "BuildService_GetResourceUploadUrl": {
            "$ref": "./examples/BuildService_GetResourceUploadUrl.json"
          }
        }
      }
    },
    "/subscriptions/{subscriptionId}/resourceGroups/{resourceGroupName}/providers/Microsoft.AppPlatform/Spring/{serviceName}/buildServices/{buildServiceName}/supportedBuildpacks": {
      "get": {
        "tags": [
          "AppPlatform"
        ],
        "description": "Get all supported buildpacks.",
        "operationId": "BuildService_ListSupportedBuildpacks",
        "parameters": [
          {
            "$ref": "#/parameters/ApiVersionParameter"
          },
          {
            "$ref": "#/parameters/SubscriptionIdParameter"
          },
          {
            "$ref": "#/parameters/ResourceGroupNameParameter"
          },
          {
            "$ref": "#/parameters/ServiceNameParameter"
          },
          {
            "$ref": "#/parameters/BuildServiceNameParameter"
          }
        ],
        "responses": {
          "200": {
            "description": "Success. The response describes all supported buildpacks.",
            "schema": {
              "$ref": "#/definitions/SupportedBuildpacksCollection"
            }
          },
          "default": {
            "description": "Error response describing why the operation failed.",
            "schema": {
              "$ref": "#/definitions/CloudError"
            }
          }
        },
        "x-ms-examples": {
          "BuildService_ListSupportedBuildpacks": {
            "$ref": "./examples/BuildService_ListSupportedBuildpacks.json"
          }
        }
      }
    },
    "/subscriptions/{subscriptionId}/resourceGroups/{resourceGroupName}/providers/Microsoft.AppPlatform/Spring/{serviceName}/buildServices/{buildServiceName}/supportedBuildpacks/{buildpackName}": {
      "get": {
        "tags": [
          "AppPlatform"
        ],
        "description": "Get the supported buildpack resource.",
        "operationId": "BuildService_GetSupportedBuildpack",
        "parameters": [
          {
            "$ref": "#/parameters/ApiVersionParameter"
          },
          {
            "$ref": "#/parameters/SubscriptionIdParameter"
          },
          {
            "$ref": "#/parameters/ResourceGroupNameParameter"
          },
          {
            "$ref": "#/parameters/ServiceNameParameter"
          },
          {
            "$ref": "#/parameters/BuildServiceNameParameter"
          },
          {
            "$ref": "#/parameters/BuildServiceBuildpackNameParameter"
          }
        ],
        "responses": {
          "200": {
            "description": "Success. The response describes the supported buildpack.",
            "schema": {
              "$ref": "#/definitions/SupportedBuildpackResource"
            }
          },
          "default": {
            "description": "Error response describing why the operation failed.",
            "schema": {
              "$ref": "#/definitions/CloudError"
            }
          }
        },
        "x-ms-examples": {
          "BuildService_GetSupportedBuildpack": {
            "$ref": "./examples/BuildService_GetSupportedBuildpack.json"
          }
        }
      }
    },
    "/subscriptions/{subscriptionId}/resourceGroups/{resourceGroupName}/providers/Microsoft.AppPlatform/Spring/{serviceName}/buildServices/{buildServiceName}/supportedStacks": {
      "get": {
        "tags": [
          "AppPlatform"
        ],
        "description": "Get all supported stacks.",
        "operationId": "BuildService_ListSupportedStacks",
        "parameters": [
          {
            "$ref": "#/parameters/ApiVersionParameter"
          },
          {
            "$ref": "#/parameters/SubscriptionIdParameter"
          },
          {
            "$ref": "#/parameters/ResourceGroupNameParameter"
          },
          {
            "$ref": "#/parameters/ServiceNameParameter"
          },
          {
            "$ref": "#/parameters/BuildServiceNameParameter"
          }
        ],
        "responses": {
          "200": {
            "description": "Success. The response describes all supported stacks.",
            "schema": {
              "$ref": "#/definitions/SupportedStacksCollection"
            }
          },
          "default": {
            "description": "Error response describing why the operation failed.",
            "schema": {
              "$ref": "#/definitions/CloudError"
            }
          }
        },
        "x-ms-examples": {
          "BuildService_ListSupportedStacks": {
            "$ref": "./examples/BuildService_ListSupportedStacks.json"
          }
        }
      }
    },
    "/subscriptions/{subscriptionId}/resourceGroups/{resourceGroupName}/providers/Microsoft.AppPlatform/Spring/{serviceName}/buildServices/{buildServiceName}/supportedStacks/{stackName}": {
      "get": {
        "tags": [
          "AppPlatform"
        ],
        "description": "Get the supported stack resource.",
        "operationId": "BuildService_GetSupportedStack",
        "parameters": [
          {
            "$ref": "#/parameters/ApiVersionParameter"
          },
          {
            "$ref": "#/parameters/SubscriptionIdParameter"
          },
          {
            "$ref": "#/parameters/ResourceGroupNameParameter"
          },
          {
            "$ref": "#/parameters/ServiceNameParameter"
          },
          {
            "$ref": "#/parameters/BuildServiceNameParameter"
          },
          {
            "$ref": "#/parameters/BuildServiceStackNameParameter"
          }
        ],
        "responses": {
          "200": {
            "description": "Success. The response describes the supported stack.",
            "schema": {
              "$ref": "#/definitions/SupportedStackResource"
            }
          },
          "default": {
            "description": "Error response describing why the operation failed.",
            "schema": {
              "$ref": "#/definitions/CloudError"
            }
          }
        },
        "x-ms-examples": {
          "BuildService_GetSupportedStack": {
            "$ref": "./examples/BuildService_GetSupportedStack.json"
          }
        }
      }
    },
    "/subscriptions/{subscriptionId}/resourceGroups/{resourceGroupName}/providers/Microsoft.AppPlatform/Spring/{serviceName}/buildServices/{buildServiceName}/agentPools": {
      "get": {
        "tags": [
          "AppPlatform"
        ],
        "description": "List build service agent pool.",
        "operationId": "BuildServiceAgentPool_List",
        "parameters": [
          {
            "$ref": "#/parameters/ApiVersionParameter"
          },
          {
            "$ref": "#/parameters/SubscriptionIdParameter"
          },
          {
            "$ref": "#/parameters/ResourceGroupNameParameter"
          },
          {
            "$ref": "#/parameters/ServiceNameParameter"
          },
          {
            "$ref": "#/parameters/BuildServiceNameParameter"
          }
        ],
        "responses": {
          "200": {
            "description": "Success. The response describes build service agent pool.",
            "schema": {
              "$ref": "#/definitions/BuildServiceAgentPoolResourceCollection"
            }
          },
          "default": {
            "description": "Error response describing why the operation failed.",
            "schema": {
              "$ref": "#/definitions/CloudError"
            }
          }
        },
        "x-ms-pageable": {
          "nextLinkName": "nextLink"
        },
        "x-ms-examples": {
          "BuildServiceAgentPool_List": {
            "$ref": "./examples/BuildServiceAgentPool_List.json"
          }
        }
      }
    },
    "/subscriptions/{subscriptionId}/resourceGroups/{resourceGroupName}/providers/Microsoft.AppPlatform/Spring/{serviceName}/buildServices/{buildServiceName}/agentPools/{agentPoolName}": {
      "get": {
        "tags": [
          "AppPlatform"
        ],
        "description": "Get build service agent pool.",
        "operationId": "BuildServiceAgentPool_Get",
        "parameters": [
          {
            "$ref": "#/parameters/ApiVersionParameter"
          },
          {
            "$ref": "#/parameters/SubscriptionIdParameter"
          },
          {
            "$ref": "#/parameters/ResourceGroupNameParameter"
          },
          {
            "$ref": "#/parameters/ServiceNameParameter"
          },
          {
            "$ref": "#/parameters/BuildServiceNameParameter"
          },
          {
            "$ref": "#/parameters/BuildServiceAgentPoolNameParameter"
          }
        ],
        "responses": {
          "200": {
            "description": "Success. The response describes build service agent pool.",
            "schema": {
              "$ref": "#/definitions/BuildServiceAgentPoolResource"
            }
          },
          "default": {
            "description": "Error response describing why the operation failed.",
            "schema": {
              "$ref": "#/definitions/CloudError"
            }
          }
        },
        "x-ms-examples": {
          "BuildServiceAgentPool_Get": {
            "$ref": "./examples/BuildServiceAgentPool_Get.json"
          }
        }
      },
      "put": {
        "tags": [
          "AppPlatform"
        ],
        "description": "Create or update build service agent pool.",
        "operationId": "BuildServiceAgentPool_UpdatePut",
        "parameters": [
          {
            "$ref": "#/parameters/ApiVersionParameter"
          },
          {
            "$ref": "#/parameters/SubscriptionIdParameter"
          },
          {
            "$ref": "#/parameters/ResourceGroupNameParameter"
          },
          {
            "$ref": "#/parameters/ServiceNameParameter"
          },
          {
            "$ref": "#/parameters/BuildServiceNameParameter"
          },
          {
            "$ref": "#/parameters/BuildServiceAgentPoolNameParameter"
          },
          {
            "name": "agentPoolResource",
            "in": "body",
            "description": "Parameters for the update operation",
            "required": true,
            "schema": {
              "$ref": "#/definitions/BuildServiceAgentPoolResource"
            }
          }
        ],
        "responses": {
          "200": {
            "description": "Success. The response describes build service agent pool.",
            "schema": {
              "$ref": "#/definitions/BuildServiceAgentPoolResource"
            }
          },
          "201": {
            "description": "Created. The response describes the new build service agent pool and contains an Azure-AsyncOperation header to query the operation result.",
            "schema": {
              "$ref": "#/definitions/BuildServiceAgentPoolResource"
            }
          },
          "default": {
            "description": "Error response describing why the operation failed.",
            "schema": {
              "$ref": "#/definitions/CloudError"
            }
          }
        },
        "x-ms-long-running-operation": true,
        "x-ms-examples": {
          "BuildServiceAgentPool_UpdatePut": {
            "$ref": "./examples/BuildServiceAgentPool_UpdatePut.json"
          }
        }
      }
    },
    "/subscriptions/{subscriptionId}/resourceGroups/{resourceGroupName}/providers/Microsoft.AppPlatform/Spring/{serviceName}/monitoringSettings/default": {
      "get": {
        "tags": [
          "AppPlatform"
        ],
        "description": "Get the Monitoring Setting and its properties.",
        "operationId": "MonitoringSettings_Get",
        "parameters": [
          {
            "$ref": "#/parameters/ApiVersionParameter"
          },
          {
            "$ref": "#/parameters/SubscriptionIdParameter"
          },
          {
            "$ref": "#/parameters/ResourceGroupNameParameter"
          },
          {
            "$ref": "#/parameters/ServiceNameParameter"
          }
        ],
        "responses": {
          "200": {
            "description": "Success. The response describes the corresponding Monitoring Setting.",
            "schema": {
              "$ref": "#/definitions/MonitoringSettingResource"
            }
          },
          "default": {
            "description": "Error response describing why the operation failed.",
            "schema": {
              "$ref": "#/definitions/CloudError"
            }
          }
        },
        "x-ms-examples": {
          "MonitoringSettings_Get": {
            "$ref": "./examples/MonitoringSettings_Get.json"
          }
        }
      },
      "put": {
        "tags": [
          "AppPlatform"
        ],
        "description": "Update the Monitoring Setting.",
        "operationId": "MonitoringSettings_UpdatePut",
        "parameters": [
          {
            "$ref": "#/parameters/ApiVersionParameter"
          },
          {
            "$ref": "#/parameters/SubscriptionIdParameter"
          },
          {
            "$ref": "#/parameters/ResourceGroupNameParameter"
          },
          {
            "$ref": "#/parameters/ServiceNameParameter"
          },
          {
            "name": "monitoringSettingResource",
            "in": "body",
            "description": "Parameters for the update operation",
            "required": true,
            "schema": {
              "$ref": "#/definitions/MonitoringSettingResource"
            }
          }
        ],
        "responses": {
          "200": {
            "description": "Success. The response describes the updated Monitoring Setting.",
            "schema": {
              "$ref": "#/definitions/MonitoringSettingResource"
            }
          },
          "202": {
            "description": "Accepted. The response indicates the exiting Monitoring Setting is now updating and contains a Location\r\nheader to query the operation result.",
            "schema": {
              "$ref": "#/definitions/MonitoringSettingResource"
            }
          },
          "default": {
            "description": "Error response describing why the operation failed.",
            "schema": {
              "$ref": "#/definitions/CloudError"
            }
          }
        },
        "x-ms-long-running-operation": true,
        "x-ms-examples": {
          "MonitoringSettings_UpdatePut": {
            "$ref": "./examples/MonitoringSettings_UpdatePut.json"
          }
        }
      },
      "patch": {
        "tags": [
          "AppPlatform"
        ],
        "description": "Update the Monitoring Setting.",
        "operationId": "MonitoringSettings_UpdatePatch",
        "parameters": [
          {
            "$ref": "#/parameters/ApiVersionParameter"
          },
          {
            "$ref": "#/parameters/SubscriptionIdParameter"
          },
          {
            "$ref": "#/parameters/ResourceGroupNameParameter"
          },
          {
            "$ref": "#/parameters/ServiceNameParameter"
          },
          {
            "name": "monitoringSettingResource",
            "in": "body",
            "description": "Parameters for the update operation",
            "required": true,
            "schema": {
              "$ref": "#/definitions/MonitoringSettingResource"
            }
          }
        ],
        "responses": {
          "200": {
            "description": "Success. The response describes the updated Monitoring Setting.",
            "schema": {
              "$ref": "#/definitions/MonitoringSettingResource"
            }
          },
          "202": {
            "description": "Accepted. The response indicates the exiting Monitoring Setting is now updating and contains a Location\r\nheader to query the operation result.",
            "schema": {
              "$ref": "#/definitions/MonitoringSettingResource"
            }
          },
          "default": {
            "description": "Error response describing why the operation failed.",
            "schema": {
              "$ref": "#/definitions/CloudError"
            }
          }
        },
        "x-ms-long-running-operation": true,
        "x-ms-examples": {
          "MonitoringSettings_UpdatePatch": {
            "$ref": "./examples/MonitoringSettings_UpdatePatch.json"
          }
        }
      }
    },
    "/subscriptions/{subscriptionId}/resourceGroups/{resourceGroupName}/providers/Microsoft.AppPlatform/Spring/{serviceName}/apps/{appName}": {
      "get": {
        "tags": [
          "AppPlatform"
        ],
        "description": "Get an App and its properties.",
        "operationId": "Apps_Get",
        "parameters": [
          {
            "$ref": "#/parameters/ApiVersionParameter"
          },
          {
            "$ref": "#/parameters/SubscriptionIdParameter"
          },
          {
            "$ref": "#/parameters/ResourceGroupNameParameter"
          },
          {
            "$ref": "#/parameters/ServiceNameParameter"
          },
          {
            "$ref": "#/parameters/AppNameParameter"
          },
          {
            "name": "syncStatus",
            "in": "query",
            "description": "Indicates whether sync status",
            "required": false,
            "type": "string"
          }
        ],
        "responses": {
          "200": {
            "description": "Success. The response describes the corresponding App.",
            "schema": {
              "$ref": "#/definitions/AppResource"
            }
          },
          "default": {
            "description": "Error response describing why the operation failed.",
            "schema": {
              "$ref": "#/definitions/CloudError"
            }
          }
        },
        "x-ms-examples": {
          "Apps_Get": {
            "$ref": "./examples/Apps_Get.json"
          },
          "Apps_Get_VNetInjection": {
            "$ref": "./examples/Apps_Get_VNetInjection.json"
          }
        }
      },
      "put": {
        "tags": [
          "AppPlatform"
        ],
        "description": "Create a new App or update an exiting App.",
        "operationId": "Apps_CreateOrUpdate",
        "parameters": [
          {
            "$ref": "#/parameters/ApiVersionParameter"
          },
          {
            "$ref": "#/parameters/SubscriptionIdParameter"
          },
          {
            "$ref": "#/parameters/ResourceGroupNameParameter"
          },
          {
            "$ref": "#/parameters/ServiceNameParameter"
          },
          {
            "$ref": "#/parameters/AppNameParameter"
          },
          {
            "name": "appResource",
            "in": "body",
            "description": "Parameters for the create or update operation",
            "required": true,
            "schema": {
              "$ref": "#/definitions/AppResource"
            }
          }
        ],
        "responses": {
          "200": {
            "description": "Success. The response describes the updated App.",
            "schema": {
              "$ref": "#/definitions/AppResource"
            }
          },
          "201": {
            "description": "Created. The response describes the new App and contains an Azure-AsyncOperation header to query the operation result.",
            "schema": {
              "$ref": "#/definitions/AppResource"
            }
          },
          "202": {
            "description": "Accepted. The response indicates the exiting App is now updating and contains a Location\r\nheader to query the operation result.",
            "schema": {
              "$ref": "#/definitions/AppResource"
            }
          },
          "default": {
            "description": "Error response describing why the operation failed.",
            "schema": {
              "$ref": "#/definitions/CloudError"
            }
          }
        },
        "x-ms-long-running-operation": true,
        "x-ms-examples": {
          "Apps_CreateOrUpdate": {
            "$ref": "./examples/Apps_CreateOrUpdate.json"
          },
          "Apps_CreateOrUpdate_VNetInjection": {
            "$ref": "./examples/Apps_CreateOrUpdate_VNetInjection.json"
          }
        }
      },
      "delete": {
        "tags": [
          "AppPlatform"
        ],
        "description": "Operation to delete an App.",
        "operationId": "Apps_Delete",
        "parameters": [
          {
            "$ref": "#/parameters/ApiVersionParameter"
          },
          {
            "$ref": "#/parameters/SubscriptionIdParameter"
          },
          {
            "$ref": "#/parameters/ResourceGroupNameParameter"
          },
          {
            "$ref": "#/parameters/ServiceNameParameter"
          },
          {
            "$ref": "#/parameters/AppNameParameter"
          }
        ],
        "responses": {
          "200": {
            "description": "Success. The response indicates the resource is deleted."
          },
          "202": {
            "description": "Accepted. The response indicates the delete operation is performed in the background."
          },
          "204": {
            "description": "Success. The response indicates the resource doesn't exist."
          },
          "default": {
            "description": "Error response describing why the operation failed.",
            "schema": {
              "$ref": "#/definitions/CloudError"
            }
          }
        },
        "x-ms-long-running-operation": true,
        "x-ms-examples": {
          "Apps_Delete": {
            "$ref": "./examples/Apps_Delete.json"
          }
        }
      },
      "patch": {
        "tags": [
          "AppPlatform"
        ],
        "description": "Operation to update an exiting App.",
        "operationId": "Apps_Update",
        "parameters": [
          {
            "$ref": "#/parameters/ApiVersionParameter"
          },
          {
            "$ref": "#/parameters/SubscriptionIdParameter"
          },
          {
            "$ref": "#/parameters/ResourceGroupNameParameter"
          },
          {
            "$ref": "#/parameters/ServiceNameParameter"
          },
          {
            "$ref": "#/parameters/AppNameParameter"
          },
          {
            "name": "appResource",
            "in": "body",
            "description": "Parameters for the update operation",
            "required": true,
            "schema": {
              "$ref": "#/definitions/AppResource"
            }
          }
        ],
        "responses": {
          "200": {
            "description": "Success. The response describes the updated App.",
            "schema": {
              "$ref": "#/definitions/AppResource"
            }
          },
          "202": {
            "description": "Accepted. The response indicates the exiting App is now updating and contains a Location header to query the operation result.",
            "schema": {
              "$ref": "#/definitions/AppResource"
            }
          },
          "default": {
            "description": "Error response describing why the operation failed.",
            "schema": {
              "$ref": "#/definitions/CloudError"
            }
          }
        },
        "x-ms-long-running-operation": true,
        "x-ms-examples": {
          "Apps_Update": {
            "$ref": "./examples/Apps_Update.json"
          },
          "Apps_Update_VNetInjection": {
            "$ref": "./examples/Apps_Update_VNetInjection.json"
          }
        }
      }
    },
    "/subscriptions/{subscriptionId}/resourceGroups/{resourceGroupName}/providers/Microsoft.AppPlatform/Spring/{serviceName}/apps": {
      "get": {
        "tags": [
          "AppPlatform"
        ],
        "description": "Handles requests to list all resources in a Service.",
        "operationId": "Apps_List",
        "parameters": [
          {
            "$ref": "#/parameters/ApiVersionParameter"
          },
          {
            "$ref": "#/parameters/SubscriptionIdParameter"
          },
          {
            "$ref": "#/parameters/ResourceGroupNameParameter"
          },
          {
            "$ref": "#/parameters/ServiceNameParameter"
          }
        ],
        "responses": {
          "200": {
            "description": "Success. The response describes the list of Apps in the Service.",
            "schema": {
              "$ref": "#/definitions/AppResourceCollection"
            }
          },
          "default": {
            "description": "Error response describing why the operation failed.",
            "schema": {
              "$ref": "#/definitions/CloudError"
            }
          }
        },
        "x-ms-pageable": {
          "nextLinkName": "nextLink"
        },
        "x-ms-examples": {
          "Apps_List": {
            "$ref": "./examples/Apps_List.json"
          },
          "Apps_List_VNetInjection": {
            "$ref": "./examples/Apps_List_VNetInjection.json"
          }
        }
      }
    },
    "/subscriptions/{subscriptionId}/resourceGroups/{resourceGroupName}/providers/Microsoft.AppPlatform/Spring/{serviceName}/apps/{appName}/getResourceUploadUrl": {
      "post": {
        "tags": [
          "AppPlatform"
        ],
        "description": "Get an resource upload URL for an App, which may be artifacts or source archive.",
        "operationId": "Apps_GetResourceUploadUrl",
        "parameters": [
          {
            "$ref": "#/parameters/ApiVersionParameter"
          },
          {
            "$ref": "#/parameters/SubscriptionIdParameter"
          },
          {
            "$ref": "#/parameters/ResourceGroupNameParameter"
          },
          {
            "$ref": "#/parameters/ServiceNameParameter"
          },
          {
            "$ref": "#/parameters/AppNameParameter"
          }
        ],
        "responses": {
          "200": {
            "description": "Success. The response describes the resource upload URL.",
            "schema": {
              "$ref": "#/definitions/ResourceUploadDefinition"
            }
          },
          "default": {
            "description": "Error response describing why the operation failed.",
            "schema": {
              "$ref": "#/definitions/CloudError"
            }
          }
        },
        "x-ms-examples": {
          "Apps_GetResourceUploadUrl": {
            "$ref": "./examples/Apps_GetResourceUploadUrl.json"
          }
        }
      }
    },
    "/subscriptions/{subscriptionId}/resourceGroups/{resourceGroupName}/providers/Microsoft.AppPlatform/Spring/{serviceName}/apps/{appName}/setActiveDeployments": {
      "post": {
        "tags": [
          "AppPlatform"
        ],
        "description": "Set existing Deployment under the app as active",
        "operationId": "Apps_SetActiveDeployments",
        "parameters": [
          {
            "$ref": "#/parameters/ApiVersionParameter"
          },
          {
            "$ref": "#/parameters/SubscriptionIdParameter"
          },
          {
            "$ref": "#/parameters/ResourceGroupNameParameter"
          },
          {
            "$ref": "#/parameters/ServiceNameParameter"
          },
          {
            "$ref": "#/parameters/AppNameParameter"
          },
          {
            "name": "activeDeploymentCollection",
            "in": "body",
            "description": "A list of Deployment name to be active.",
            "required": true,
            "schema": {
              "$ref": "#/definitions/ActiveDeploymentCollection"
            }
          }
        ],
        "responses": {
          "200": {
            "description": "Success. The response describes the active deployment.",
            "schema": {
              "$ref": "#/definitions/AppResource"
            }
          },
          "202": {
            "description": "Accepted. The response indicates the exiting Binding is now updating and contains a Location header to query the operation result.",
            "schema": {
              "$ref": "#/definitions/AppResource"
            }
          },
          "default": {
            "description": "Error response describing why the operation failed.",
            "schema": {
              "$ref": "#/definitions/CloudError"
            }
          }
        },
        "x-ms-long-running-operation": true,
        "x-ms-examples": {
          "Apps_SetActiveDeployments": {
            "$ref": "./examples/Apps_SetActiveDeployments.json"
          }
        }
      }
    },
    "/subscriptions/{subscriptionId}/resourceGroups/{resourceGroupName}/providers/Microsoft.AppPlatform/Spring/{serviceName}/apps/{appName}/bindings/{bindingName}": {
      "get": {
        "tags": [
          "AppPlatform"
        ],
        "description": "Get a Binding and its properties.",
        "operationId": "Bindings_Get",
        "parameters": [
          {
            "$ref": "#/parameters/ApiVersionParameter"
          },
          {
            "$ref": "#/parameters/SubscriptionIdParameter"
          },
          {
            "$ref": "#/parameters/ResourceGroupNameParameter"
          },
          {
            "$ref": "#/parameters/ServiceNameParameter"
          },
          {
            "$ref": "#/parameters/AppNameParameter"
          },
          {
            "$ref": "#/parameters/BindingNameParameter"
          }
        ],
        "responses": {
          "200": {
            "description": "Success. The response describes the corresponding Binding.",
            "schema": {
              "$ref": "#/definitions/BindingResource"
            }
          },
          "default": {
            "description": "Error response describing why the operation failed.",
            "schema": {
              "$ref": "#/definitions/CloudError"
            }
          }
        },
        "x-ms-examples": {
          "Bindings_Get": {
            "$ref": "./examples/Bindings_Get.json"
          }
        }
      },
      "put": {
        "tags": [
          "AppPlatform"
        ],
        "description": "Create a new Binding or update an exiting Binding.",
        "operationId": "Bindings_CreateOrUpdate",
        "parameters": [
          {
            "$ref": "#/parameters/ApiVersionParameter"
          },
          {
            "$ref": "#/parameters/SubscriptionIdParameter"
          },
          {
            "$ref": "#/parameters/ResourceGroupNameParameter"
          },
          {
            "$ref": "#/parameters/ServiceNameParameter"
          },
          {
            "$ref": "#/parameters/AppNameParameter"
          },
          {
            "$ref": "#/parameters/BindingNameParameter"
          },
          {
            "name": "bindingResource",
            "in": "body",
            "description": "Parameters for the create or update operation",
            "required": true,
            "schema": {
              "$ref": "#/definitions/BindingResource"
            }
          }
        ],
        "responses": {
          "200": {
            "description": "Success. The response describes the created or updated Binding.",
            "schema": {
              "$ref": "#/definitions/BindingResource"
            }
          },
          "201": {
            "description": "Created. The response describes the new Binding and contains an Azure-AsyncOperation header to query the operation result.",
            "schema": {
              "$ref": "#/definitions/BindingResource"
            }
          },
          "202": {
            "description": "Accepted. The response indicates the exiting Binding is now updating and contains a Location\r\nheader to query the operation result.",
            "schema": {
              "$ref": "#/definitions/BindingResource"
            }
          },
          "default": {
            "description": "Error response describing why the operation failed.",
            "schema": {
              "$ref": "#/definitions/CloudError"
            }
          }
        },
        "x-ms-long-running-operation": true,
        "x-ms-examples": {
          "Bindings_CreateOrUpdate": {
            "$ref": "./examples/Bindings_CreateOrUpdate.json"
          }
        }
      },
      "delete": {
        "tags": [
          "AppPlatform"
        ],
        "description": "Operation to delete a Binding.",
        "operationId": "Bindings_Delete",
        "parameters": [
          {
            "$ref": "#/parameters/ApiVersionParameter"
          },
          {
            "$ref": "#/parameters/SubscriptionIdParameter"
          },
          {
            "$ref": "#/parameters/ResourceGroupNameParameter"
          },
          {
            "$ref": "#/parameters/ServiceNameParameter"
          },
          {
            "$ref": "#/parameters/AppNameParameter"
          },
          {
            "$ref": "#/parameters/BindingNameParameter"
          }
        ],
        "responses": {
          "200": {
            "description": "Success. The response indicates the resource is deleted."
          },
          "202": {
            "description": "Accepted. The response indicates the delete operation is performed in the background."
          },
          "204": {
            "description": "Success. The response indicates the resource doesn't exist."
          },
          "default": {
            "description": "Error response describing why the operation failed.",
            "schema": {
              "$ref": "#/definitions/CloudError"
            }
          }
        },
        "x-ms-long-running-operation": true,
        "x-ms-examples": {
          "Bindings_Delete": {
            "$ref": "./examples/Bindings_Delete.json"
          }
        }
      },
      "patch": {
        "tags": [
          "AppPlatform"
        ],
        "description": "Operation to update an exiting Binding.",
        "operationId": "Bindings_Update",
        "parameters": [
          {
            "$ref": "#/parameters/ApiVersionParameter"
          },
          {
            "$ref": "#/parameters/SubscriptionIdParameter"
          },
          {
            "$ref": "#/parameters/ResourceGroupNameParameter"
          },
          {
            "$ref": "#/parameters/ServiceNameParameter"
          },
          {
            "$ref": "#/parameters/AppNameParameter"
          },
          {
            "$ref": "#/parameters/BindingNameParameter"
          },
          {
            "name": "bindingResource",
            "in": "body",
            "description": "Parameters for the update operation",
            "required": true,
            "schema": {
              "$ref": "#/definitions/BindingResource"
            }
          }
        ],
        "responses": {
          "200": {
            "description": "Success. The response describes the updated Binding.",
            "schema": {
              "$ref": "#/definitions/BindingResource"
            }
          },
          "202": {
            "description": "Accepted. The response indicates the exiting Binding is now updating and contains a Location\r\nheader to query the operation result.",
            "schema": {
              "$ref": "#/definitions/BindingResource"
            }
          },
          "default": {
            "description": "Error response describing why the operation failed.",
            "schema": {
              "$ref": "#/definitions/CloudError"
            }
          }
        },
        "x-ms-long-running-operation": true,
        "x-ms-examples": {
          "Bindings_Update": {
            "$ref": "./examples/Bindings_Update.json"
          }
        }
      }
    },
    "/subscriptions/{subscriptionId}/resourceGroups/{resourceGroupName}/providers/Microsoft.AppPlatform/Spring/{serviceName}/apps/{appName}/bindings": {
      "get": {
        "tags": [
          "AppPlatform"
        ],
        "description": "Handles requests to list all resources in an App.",
        "operationId": "Bindings_List",
        "parameters": [
          {
            "$ref": "#/parameters/ApiVersionParameter"
          },
          {
            "$ref": "#/parameters/SubscriptionIdParameter"
          },
          {
            "$ref": "#/parameters/ResourceGroupNameParameter"
          },
          {
            "$ref": "#/parameters/ServiceNameParameter"
          },
          {
            "$ref": "#/parameters/AppNameParameter"
          }
        ],
        "responses": {
          "200": {
            "description": "Success. The response describes the list of Bindings in the App.",
            "schema": {
              "$ref": "#/definitions/BindingResourceCollection"
            }
          },
          "default": {
            "description": "Error response describing why the operation failed.",
            "schema": {
              "$ref": "#/definitions/CloudError"
            }
          }
        },
        "x-ms-pageable": {
          "nextLinkName": "nextLink"
        },
        "x-ms-examples": {
          "Bindings_List": {
            "$ref": "./examples/Bindings_List.json"
          }
        }
      }
    },
    "/subscriptions/{subscriptionId}/resourceGroups/{resourceGroupName}/providers/Microsoft.AppPlatform/Spring/{serviceName}/storages/{storageName}": {
      "get": {
        "tags": [
          "AppPlatform"
        ],
        "description": "Get the storage resource.",
        "operationId": "Storages_Get",
        "parameters": [
          {
            "$ref": "#/parameters/ApiVersionParameter"
          },
          {
            "$ref": "#/parameters/SubscriptionIdParameter"
          },
          {
            "$ref": "#/parameters/ResourceGroupNameParameter"
          },
          {
            "$ref": "#/parameters/ServiceNameParameter"
          },
          {
            "$ref": "#/parameters/StorageNameParameter"
          }
        ],
        "responses": {
          "200": {
            "description": "Success. The response describe the storage.",
            "schema": {
              "$ref": "#/definitions/StorageResource"
            }
          },
          "default": {
            "description": "Error response describing why the operation failed.",
            "schema": {
              "$ref": "#/definitions/CloudError"
            }
          }
        },
        "x-ms-examples": {
          "Storages_Get": {
            "$ref": "./examples/Storages_Get.json"
          }
        }
      },
      "put": {
        "tags": [
          "AppPlatform"
        ],
        "description": "Create or update storage resource.",
        "operationId": "Storages_CreateOrUpdate",
        "parameters": [
          {
            "$ref": "#/parameters/ApiVersionParameter"
          },
          {
            "$ref": "#/parameters/SubscriptionIdParameter"
          },
          {
            "$ref": "#/parameters/ResourceGroupNameParameter"
          },
          {
            "$ref": "#/parameters/ServiceNameParameter"
          },
          {
            "$ref": "#/parameters/StorageNameParameter"
          },
          {
            "name": "storageResource",
            "in": "body",
            "description": "Parameters for the create or update operation",
            "required": true,
            "schema": {
              "$ref": "#/definitions/StorageResource"
            }
          }
        ],
        "responses": {
          "200": {
            "description": "Success. The response describe the existed storage updated.",
            "schema": {
              "$ref": "#/definitions/StorageResource"
            }
          },
          "201": {
            "description": "Created. The response describes the new storage resource created and contains an Azure-AsyncOperation header to query the operation result.",
            "schema": {
              "$ref": "#/definitions/StorageResource"
            }
          },
          "202": {
            "description": "Accepted. The response indicates the exiting storage is now updating and contains a Location\r\nheader to query the operation result.",
            "schema": {
              "$ref": "#/definitions/StorageResource"
            }
          },
          "default": {
            "description": "Error response describing why the operation failed.",
            "schema": {
              "$ref": "#/definitions/CloudError"
            }
          }
        },
        "x-ms-long-running-operation": true,
        "x-ms-examples": {
          "Storages_CreateOrUpdate": {
            "$ref": "./examples/Storages_CreateOrUpdate.json"
          }
        }
      },
      "delete": {
        "tags": [
          "AppPlatform"
        ],
        "description": "Delete the storage resource.",
        "operationId": "Storages_Delete",
        "parameters": [
          {
            "$ref": "#/parameters/ApiVersionParameter"
          },
          {
            "$ref": "#/parameters/SubscriptionIdParameter"
          },
          {
            "$ref": "#/parameters/ResourceGroupNameParameter"
          },
          {
            "$ref": "#/parameters/ServiceNameParameter"
          },
          {
            "$ref": "#/parameters/StorageNameParameter"
          }
        ],
        "responses": {
          "200": {
            "description": "Success. The response indicates the storage deleted."
          },
          "202": {
            "description": "Accepted. The response indicates the delete operation is performed in the background."
          },
          "204": {
            "description": "No content. The response indicates the storage doesn't exist."
          },
          "default": {
            "description": "Error response describing why the operation failed.",
            "schema": {
              "$ref": "#/definitions/CloudError"
            }
          }
        },
        "x-ms-long-running-operation": true,
        "x-ms-examples": {
          "Storages_Delete": {
            "$ref": "./examples/Storages_Delete.json"
          }
        }
      }
    },
    "/subscriptions/{subscriptionId}/resourceGroups/{resourceGroupName}/providers/Microsoft.AppPlatform/Spring/{serviceName}/storages": {
      "get": {
        "tags": [
          "AppPlatform"
        ],
        "description": "List all the storages of one Azure Spring Apps resource.",
        "operationId": "Storages_List",
        "parameters": [
          {
            "$ref": "#/parameters/ApiVersionParameter"
          },
          {
            "$ref": "#/parameters/SubscriptionIdParameter"
          },
          {
            "$ref": "#/parameters/ResourceGroupNameParameter"
          },
          {
            "$ref": "#/parameters/ServiceNameParameter"
          }
        ],
        "responses": {
          "200": {
            "description": "Success. The response describe all the storages attached to one Azure Spring Apps resource.",
            "schema": {
              "$ref": "#/definitions/StorageResourceCollection"
            }
          },
          "default": {
            "description": "Error response describing why the operation failed.",
            "schema": {
              "$ref": "#/definitions/CloudError"
            }
          }
        },
        "x-ms-pageable": {
          "nextLinkName": "nextLink"
        },
        "x-ms-examples": {
          "Storages_List": {
            "$ref": "./examples/Storages_List.json"
          }
        }
      }
    },
    "/subscriptions/{subscriptionId}/resourceGroups/{resourceGroupName}/providers/Microsoft.AppPlatform/Spring/{serviceName}/certificates/{certificateName}": {
      "get": {
        "tags": [
          "AppPlatform"
        ],
        "description": "Get the certificate resource.",
        "operationId": "Certificates_Get",
        "parameters": [
          {
            "$ref": "#/parameters/ApiVersionParameter"
          },
          {
            "$ref": "#/parameters/SubscriptionIdParameter"
          },
          {
            "$ref": "#/parameters/ResourceGroupNameParameter"
          },
          {
            "$ref": "#/parameters/ServiceNameParameter"
          },
          {
            "$ref": "#/parameters/CertificateNameParameter"
          }
        ],
        "responses": {
          "200": {
            "description": "Success. The response describe the certificate.",
            "schema": {
              "$ref": "#/definitions/CertificateResource"
            }
          },
          "default": {
            "description": "Error response describing why the operation failed.",
            "schema": {
              "$ref": "#/definitions/CloudError"
            }
          }
        },
        "x-ms-examples": {
          "Certificates_Get": {
            "$ref": "./examples/Certificates_Get.json"
          }
        }
      },
      "put": {
        "tags": [
          "AppPlatform"
        ],
        "description": "Create or update certificate resource.",
        "operationId": "Certificates_CreateOrUpdate",
        "parameters": [
          {
            "$ref": "#/parameters/ApiVersionParameter"
          },
          {
            "$ref": "#/parameters/SubscriptionIdParameter"
          },
          {
            "$ref": "#/parameters/ResourceGroupNameParameter"
          },
          {
            "$ref": "#/parameters/ServiceNameParameter"
          },
          {
            "$ref": "#/parameters/CertificateNameParameter"
          },
          {
            "name": "certificateResource",
            "in": "body",
            "description": "Parameters for the create or update operation",
            "required": true,
            "schema": {
              "$ref": "#/definitions/CertificateResource"
            }
          }
        ],
        "responses": {
          "200": {
            "description": "Success. The response describe the existed certificate updated.",
            "schema": {
              "$ref": "#/definitions/CertificateResource"
            }
          },
          "201": {
            "description": "Created. The response describes the new certificate and contains an Azure-AsyncOperation header to query the operation result.",
            "schema": {
              "$ref": "#/definitions/CertificateResource"
            }
          },
          "202": {
            "description": "Accepted. The response indicates the exiting certificate is now updating and contains a Location\r\nheader to query the operation result.",
            "schema": {
              "$ref": "#/definitions/CertificateResource"
            }
          },
          "default": {
            "description": "Error response describing why the operation failed.",
            "schema": {
              "$ref": "#/definitions/CloudError"
            }
          }
        },
        "x-ms-long-running-operation": true,
        "x-ms-examples": {
          "Certificates_CreateOrUpdate": {
            "$ref": "./examples/Certificates_CreateOrUpdate.json"
          }
        }
      },
      "delete": {
        "tags": [
          "AppPlatform"
        ],
        "description": "Delete the certificate resource.",
        "operationId": "Certificates_Delete",
        "parameters": [
          {
            "$ref": "#/parameters/ApiVersionParameter"
          },
          {
            "$ref": "#/parameters/SubscriptionIdParameter"
          },
          {
            "$ref": "#/parameters/ResourceGroupNameParameter"
          },
          {
            "$ref": "#/parameters/ServiceNameParameter"
          },
          {
            "$ref": "#/parameters/CertificateNameParameter"
          }
        ],
        "responses": {
          "200": {
            "description": "Success. The response indicates the certificate deleted."
          },
          "202": {
            "description": "Accepted. The response indicates the delete operation is performed in the background."
          },
          "204": {
            "description": "No content. The response indicates the certificate doesn't exist."
          },
          "default": {
            "description": "Error response describing why the operation failed.",
            "schema": {
              "$ref": "#/definitions/CloudError"
            }
          }
        },
        "x-ms-long-running-operation": true,
        "x-ms-examples": {
          "Certificates_Delete": {
            "$ref": "./examples/Certificates_Delete.json"
          }
        }
      }
    },
    "/subscriptions/{subscriptionId}/resourceGroups/{resourceGroupName}/providers/Microsoft.AppPlatform/Spring/{serviceName}/certificates": {
      "get": {
        "tags": [
          "AppPlatform"
        ],
        "description": "List all the certificates of one user.",
        "operationId": "Certificates_List",
        "parameters": [
          {
            "$ref": "#/parameters/ApiVersionParameter"
          },
          {
            "$ref": "#/parameters/SubscriptionIdParameter"
          },
          {
            "$ref": "#/parameters/ResourceGroupNameParameter"
          },
          {
            "$ref": "#/parameters/ServiceNameParameter"
          }
        ],
        "responses": {
          "200": {
            "description": "Success. The response describe the list of certificates in the Service.",
            "schema": {
              "$ref": "#/definitions/CertificateResourceCollection"
            }
          },
          "default": {
            "description": "Error response describing why the operation failed.",
            "schema": {
              "$ref": "#/definitions/CloudError"
            }
          }
        },
        "x-ms-pageable": {
          "nextLinkName": "nextLink"
        },
        "x-ms-examples": {
          "Certificates_List": {
            "$ref": "./examples/Certificates_List.json"
          }
        }
      }
    },
    "/subscriptions/{subscriptionId}/providers/Microsoft.AppPlatform/locations/{location}/checkNameAvailability": {
      "post": {
        "tags": [
          "AppPlatform"
        ],
        "description": "Checks that the resource name is valid and is not already in use.",
        "operationId": "Services_CheckNameAvailability",
        "parameters": [
          {
            "$ref": "#/parameters/ApiVersionParameter"
          },
          {
            "$ref": "#/parameters/SubscriptionIdParameter"
          },
          {
            "name": "location",
            "in": "path",
            "description": "the region",
            "required": true,
            "type": "string"
          },
          {
            "name": "availabilityParameters",
            "in": "body",
            "description": "Parameters supplied to the operation.",
            "required": true,
            "schema": {
              "$ref": "#/definitions/NameAvailabilityParameters"
            }
          }
        ],
        "responses": {
          "200": {
            "description": "Success. The response describes the name availability.",
            "schema": {
              "$ref": "#/definitions/NameAvailability"
            }
          },
          "default": {
            "description": "Error response describing why the operation failed.",
            "schema": {
              "$ref": "#/definitions/CloudError"
            }
          }
        },
        "x-ms-examples": {
          "Services_CheckNameAvailability": {
            "$ref": "./examples/Services_CheckNameAvailability.json"
          }
        }
      }
    },
    "/subscriptions/{subscriptionId}/resourceGroups/{resourceGroupName}/providers/Microsoft.AppPlatform/Spring/{serviceName}/apps/{appName}/domains/{domainName}": {
      "get": {
        "tags": [
          "AppPlatform"
        ],
        "description": "Get the custom domain of one lifecycle application.",
        "operationId": "CustomDomains_Get",
        "parameters": [
          {
            "$ref": "#/parameters/ApiVersionParameter"
          },
          {
            "$ref": "#/parameters/SubscriptionIdParameter"
          },
          {
            "$ref": "#/parameters/ResourceGroupNameParameter"
          },
          {
            "$ref": "#/parameters/ServiceNameParameter"
          },
          {
            "$ref": "#/parameters/AppNameParameter"
          },
          {
            "$ref": "#/parameters/CustomDomainNameParameter"
          }
        ],
        "responses": {
          "200": {
            "description": "Success. The response describe the custom domain.",
            "schema": {
              "$ref": "#/definitions/CustomDomainResource"
            }
          },
          "default": {
            "description": "Error response describing why the operation failed.",
            "schema": {
              "$ref": "#/definitions/CloudError"
            }
          }
        },
        "x-ms-examples": {
          "CustomDomains_Get": {
            "$ref": "./examples/CustomDomains_Get.json"
          }
        }
      },
      "put": {
        "tags": [
          "AppPlatform"
        ],
        "description": "Create or update custom domain of one lifecycle application.",
        "operationId": "CustomDomains_CreateOrUpdate",
        "parameters": [
          {
            "$ref": "#/parameters/ApiVersionParameter"
          },
          {
            "$ref": "#/parameters/SubscriptionIdParameter"
          },
          {
            "$ref": "#/parameters/ResourceGroupNameParameter"
          },
          {
            "$ref": "#/parameters/ServiceNameParameter"
          },
          {
            "$ref": "#/parameters/AppNameParameter"
          },
          {
            "$ref": "#/parameters/CustomDomainNameParameter"
          },
          {
            "name": "domainResource",
            "in": "body",
            "description": "Parameters for the create or update operation",
            "required": true,
            "schema": {
              "$ref": "#/definitions/CustomDomainResource"
            }
          }
        ],
        "responses": {
          "200": {
            "description": "Success. The response describe the existed custom domain updated.",
            "schema": {
              "$ref": "#/definitions/CustomDomainResource"
            }
          },
          "201": {
            "description": "Created. The response describes the new custom domain and contains an Azure-AsyncOperation header to query the operation result.",
            "schema": {
              "$ref": "#/definitions/CustomDomainResource"
            }
          },
          "202": {
            "description": "Accepted. The response indicates the exiting custom domain is now updating and contains a Location\r\nheader to query the operation result.",
            "schema": {
              "$ref": "#/definitions/CustomDomainResource"
            }
          },
          "default": {
            "description": "Error response describing why the operation failed.",
            "schema": {
              "$ref": "#/definitions/CloudError"
            }
          }
        },
        "x-ms-long-running-operation": true,
        "x-ms-examples": {
          "CustomDomains_CreateOrUpdate": {
            "$ref": "./examples/CustomDomains_CreateOrUpdate.json"
          }
        }
      },
      "delete": {
        "tags": [
          "AppPlatform"
        ],
        "description": "Delete the custom domain of one lifecycle application.",
        "operationId": "CustomDomains_Delete",
        "parameters": [
          {
            "$ref": "#/parameters/ApiVersionParameter"
          },
          {
            "$ref": "#/parameters/SubscriptionIdParameter"
          },
          {
            "$ref": "#/parameters/ResourceGroupNameParameter"
          },
          {
            "$ref": "#/parameters/ServiceNameParameter"
          },
          {
            "$ref": "#/parameters/AppNameParameter"
          },
          {
            "$ref": "#/parameters/CustomDomainNameParameter"
          }
        ],
        "responses": {
          "200": {
            "description": "Success. The response indicates the custom domain deleted."
          },
          "202": {
            "description": "Accepted. The response indicates the delete operation is performed in the background."
          },
          "204": {
            "description": "No content. The response indicates the custom domain doesn't exist."
          },
          "default": {
            "description": "Error response describing why the operation failed.",
            "schema": {
              "$ref": "#/definitions/CloudError"
            }
          }
        },
        "x-ms-long-running-operation": true,
        "x-ms-examples": {
          "CustomDomains_Delete": {
            "$ref": "./examples/CustomDomains_Delete.json"
          }
        }
      },
      "patch": {
        "tags": [
          "AppPlatform"
        ],
        "description": "Update custom domain of one lifecycle application.",
        "operationId": "CustomDomains_Update",
        "parameters": [
          {
            "$ref": "#/parameters/ApiVersionParameter"
          },
          {
            "$ref": "#/parameters/SubscriptionIdParameter"
          },
          {
            "$ref": "#/parameters/ResourceGroupNameParameter"
          },
          {
            "$ref": "#/parameters/ServiceNameParameter"
          },
          {
            "$ref": "#/parameters/AppNameParameter"
          },
          {
            "$ref": "#/parameters/CustomDomainNameParameter"
          },
          {
            "name": "domainResource",
            "in": "body",
            "description": "Parameters for the create or update operation",
            "required": true,
            "schema": {
              "$ref": "#/definitions/CustomDomainResource"
            }
          }
        ],
        "responses": {
          "200": {
            "description": "Success. The response describe the existed custom domain updated.",
            "schema": {
              "$ref": "#/definitions/CustomDomainResource"
            }
          },
          "202": {
            "description": "Accepted. The response indicates the exiting custom domain is now updating and contains a Location\r\nheader to query the operation result.",
            "schema": {
              "$ref": "#/definitions/CustomDomainResource"
            }
          },
          "default": {
            "description": "Error response describing why the operation failed.",
            "schema": {
              "$ref": "#/definitions/CloudError"
            }
          }
        },
        "x-ms-long-running-operation": true,
        "x-ms-examples": {
          "CustomDomains_Update": {
            "$ref": "./examples/CustomDomains_Update.json"
          }
        }
      }
    },
    "/subscriptions/{subscriptionId}/resourceGroups/{resourceGroupName}/providers/Microsoft.AppPlatform/Spring/{serviceName}/apps/{appName}/domains": {
      "get": {
        "tags": [
          "AppPlatform"
        ],
        "description": "List the custom domains of one lifecycle application.",
        "operationId": "CustomDomains_List",
        "parameters": [
          {
            "$ref": "#/parameters/ApiVersionParameter"
          },
          {
            "$ref": "#/parameters/SubscriptionIdParameter"
          },
          {
            "$ref": "#/parameters/ResourceGroupNameParameter"
          },
          {
            "$ref": "#/parameters/ServiceNameParameter"
          },
          {
            "$ref": "#/parameters/AppNameParameter"
          }
        ],
        "responses": {
          "200": {
            "description": "Success. The response describe the custom domain resource list of one application.",
            "schema": {
              "$ref": "#/definitions/CustomDomainResourceCollection"
            }
          },
          "default": {
            "description": "Error response describing why the operation failed.",
            "schema": {
              "$ref": "#/definitions/CloudError"
            }
          }
        },
        "x-ms-pageable": {
          "nextLinkName": "nextLink"
        },
        "x-ms-examples": {
          "CustomDomains_List": {
            "$ref": "./examples/CustomDomains_List.json"
          }
        }
      }
    },
    "/subscriptions/{subscriptionId}/resourceGroups/{resourceGroupName}/providers/Microsoft.AppPlatform/Spring/{serviceName}/apps/{appName}/validateDomain": {
      "post": {
        "tags": [
          "AppPlatform"
        ],
        "description": "Check the resource name is valid as well as not in use.",
        "operationId": "Apps_ValidateDomain",
        "parameters": [
          {
            "$ref": "#/parameters/ApiVersionParameter"
          },
          {
            "$ref": "#/parameters/SubscriptionIdParameter"
          },
          {
            "$ref": "#/parameters/ResourceGroupNameParameter"
          },
          {
            "$ref": "#/parameters/ServiceNameParameter"
          },
          {
            "$ref": "#/parameters/AppNameParameter"
          },
          {
            "name": "validatePayload",
            "in": "body",
            "description": "Custom domain payload to be validated",
            "required": true,
            "schema": {
              "$ref": "#/definitions/CustomDomainValidatePayload"
            }
          }
        ],
        "responses": {
          "200": {
            "description": "Success. The response describe the name is available.",
            "schema": {
              "$ref": "#/definitions/CustomDomainValidateResult"
            }
          },
          "default": {
            "description": "Error response describing why the operation failed.",
            "schema": {
              "$ref": "#/definitions/CloudError"
            }
          }
        },
        "x-ms-examples": {
          "Apps_ValidateDomain": {
            "$ref": "./examples/Apps_ValidateDomain.json"
          }
        }
      }
    },
    "/subscriptions/{subscriptionId}/resourceGroups/{resourceGroupName}/providers/Microsoft.AppPlatform/Spring/{serviceName}/apps/{appName}/deployments/{deploymentName}": {
      "get": {
        "tags": [
          "AppPlatform"
        ],
        "description": "Get a Deployment and its properties.",
        "operationId": "Deployments_Get",
        "parameters": [
          {
            "$ref": "#/parameters/ApiVersionParameter"
          },
          {
            "$ref": "#/parameters/SubscriptionIdParameter"
          },
          {
            "$ref": "#/parameters/ResourceGroupNameParameter"
          },
          {
            "$ref": "#/parameters/ServiceNameParameter"
          },
          {
            "$ref": "#/parameters/AppNameParameter"
          },
          {
            "$ref": "#/parameters/DeploymentNameParameter"
          }
        ],
        "responses": {
          "200": {
            "description": "Success. The response describes the corresponding Deployment.",
            "schema": {
              "$ref": "#/definitions/DeploymentResource"
            }
          },
          "default": {
            "description": "Error response describing why the operation failed.",
            "schema": {
              "$ref": "#/definitions/CloudError"
            }
          }
        },
        "x-ms-examples": {
          "Deployments_Get": {
            "$ref": "./examples/Deployments_Get.json"
          },
          "Deployments_Get_CustomContainer": {
            "$ref": "./examples/Deployments_Get_CustomContainer.json"
          }
        }
      },
      "put": {
        "tags": [
          "AppPlatform"
        ],
        "description": "Create a new Deployment or update an exiting Deployment.",
        "operationId": "Deployments_CreateOrUpdate",
        "parameters": [
          {
            "$ref": "#/parameters/ApiVersionParameter"
          },
          {
            "$ref": "#/parameters/SubscriptionIdParameter"
          },
          {
            "$ref": "#/parameters/ResourceGroupNameParameter"
          },
          {
            "$ref": "#/parameters/ServiceNameParameter"
          },
          {
            "$ref": "#/parameters/AppNameParameter"
          },
          {
            "$ref": "#/parameters/DeploymentNameParameter"
          },
          {
            "name": "deploymentResource",
            "in": "body",
            "description": "Parameters for the create or update operation",
            "required": true,
            "schema": {
              "$ref": "#/definitions/DeploymentResource"
            }
          }
        ],
        "responses": {
          "200": {
            "description": "Success. The response describes the updated Deployment.",
            "schema": {
              "$ref": "#/definitions/DeploymentResource"
            }
          },
          "201": {
            "description": "Created. The response describes the new Deployment and contains an Azure-AsyncOperation header to query the operation result.",
            "schema": {
              "$ref": "#/definitions/DeploymentResource"
            }
          },
          "202": {
            "description": "Accepted. The response indicates the exiting Deployment is now updating and contains a Location\r\nheader to query the operation result.",
            "schema": {
              "$ref": "#/definitions/DeploymentResource"
            }
          },
          "default": {
            "description": "Error response describing why the operation failed.",
            "schema": {
              "$ref": "#/definitions/CloudError"
            }
          }
        },
        "x-ms-long-running-operation": true,
        "x-ms-examples": {
          "Deployments_CreateOrUpdate": {
            "$ref": "./examples/Deployments_CreateOrUpdate.json"
          },
          "Deployments_CreateOrUpdate_CustomContainer": {
            "$ref": "./examples/Deployments_CreateOrUpdate_CustomContainer.json"
          }
        }
      },
      "delete": {
        "tags": [
          "AppPlatform"
        ],
        "description": "Operation to delete a Deployment.",
        "operationId": "Deployments_Delete",
        "parameters": [
          {
            "$ref": "#/parameters/ApiVersionParameter"
          },
          {
            "$ref": "#/parameters/SubscriptionIdParameter"
          },
          {
            "$ref": "#/parameters/ResourceGroupNameParameter"
          },
          {
            "$ref": "#/parameters/ServiceNameParameter"
          },
          {
            "$ref": "#/parameters/AppNameParameter"
          },
          {
            "$ref": "#/parameters/DeploymentNameParameter"
          }
        ],
        "responses": {
          "200": {
            "description": "Success. The response indicates the resource is deleted."
          },
          "202": {
            "description": "Accepted. The response indicates the delete operation is performed in the background."
          },
          "204": {
            "description": "Success. The response indicates the resource doesn't exist."
          },
          "default": {
            "description": "Error response describing why the operation failed.",
            "schema": {
              "$ref": "#/definitions/CloudError"
            }
          }
        },
        "x-ms-long-running-operation": true,
        "x-ms-examples": {
          "Deployments_Delete": {
            "$ref": "./examples/Deployments_Delete.json"
          }
        }
      },
      "patch": {
        "tags": [
          "AppPlatform"
        ],
        "description": "Operation to update an exiting Deployment.",
        "operationId": "Deployments_Update",
        "parameters": [
          {
            "$ref": "#/parameters/ApiVersionParameter"
          },
          {
            "$ref": "#/parameters/SubscriptionIdParameter"
          },
          {
            "$ref": "#/parameters/ResourceGroupNameParameter"
          },
          {
            "$ref": "#/parameters/ServiceNameParameter"
          },
          {
            "$ref": "#/parameters/AppNameParameter"
          },
          {
            "$ref": "#/parameters/DeploymentNameParameter"
          },
          {
            "name": "deploymentResource",
            "in": "body",
            "description": "Parameters for the update operation",
            "required": true,
            "schema": {
              "$ref": "#/definitions/DeploymentResource"
            }
          }
        ],
        "responses": {
          "200": {
            "description": "Success. The response describes the updated Deployment.",
            "schema": {
              "$ref": "#/definitions/DeploymentResource"
            }
          },
          "202": {
            "description": "Accepted. The response indicates the exiting Deployment is now updating and contains a Location\r\nheader to query the operation result.",
            "schema": {
              "$ref": "#/definitions/DeploymentResource"
            }
          },
          "default": {
            "description": "Error response describing why the operation failed.",
            "schema": {
              "$ref": "#/definitions/CloudError"
            }
          }
        },
        "x-ms-long-running-operation": true,
        "x-ms-examples": {
          "Deployments_Update": {
            "$ref": "./examples/Deployments_Update.json"
          },
          "Deployments_Update_CustomContainer": {
            "$ref": "./examples/Deployments_Update_CustomContainer.json"
          }
        }
      }
    },
    "/subscriptions/{subscriptionId}/resourceGroups/{resourceGroupName}/providers/Microsoft.AppPlatform/Spring/{serviceName}/apps/{appName}/deployments": {
      "get": {
        "tags": [
          "AppPlatform"
        ],
        "description": "Handles requests to list all resources in an App.",
        "operationId": "Deployments_List",
        "parameters": [
          {
            "$ref": "#/parameters/ApiVersionParameter"
          },
          {
            "$ref": "#/parameters/SubscriptionIdParameter"
          },
          {
            "$ref": "#/parameters/ResourceGroupNameParameter"
          },
          {
            "$ref": "#/parameters/ServiceNameParameter"
          },
          {
            "$ref": "#/parameters/AppNameParameter"
          },
          {
            "name": "version",
            "in": "query",
            "description": "Version of the deployments to be listed",
            "required": false,
            "type": "array",
            "items": {
              "type": "string"
            },
            "collectionFormat": "multi",
            "uniqueItems": false
          },
          {
            "name": "$expand",
            "in": "query",
            "description": "The expand expression to apply on the operation.",
            "required": false,
            "type": "string"
          }
        ],
        "responses": {
          "200": {
            "description": "Success. The response describes the list of Deployments in the App.",
            "schema": {
              "$ref": "#/definitions/DeploymentResourceCollection"
            }
          },
          "default": {
            "description": "Error response describing why the operation failed.",
            "schema": {
              "$ref": "#/definitions/CloudError"
            }
          }
        },
        "x-ms-pageable": {
          "nextLinkName": "nextLink"
        },
        "x-ms-examples": {
          "Deployments_List": {
            "$ref": "./examples/Deployments_List.json"
          }
        }
      }
    },
    "/subscriptions/{subscriptionId}/resourceGroups/{resourceGroupName}/providers/Microsoft.AppPlatform/Spring/{serviceName}/deployments": {
      "get": {
        "tags": [
          "AppPlatform"
        ],
        "description": "List deployments for a certain service",
        "operationId": "Deployments_ListForCluster",
        "parameters": [
          {
            "$ref": "#/parameters/ApiVersionParameter"
          },
          {
            "$ref": "#/parameters/SubscriptionIdParameter"
          },
          {
            "$ref": "#/parameters/ResourceGroupNameParameter"
          },
          {
            "$ref": "#/parameters/ServiceNameParameter"
          },
          {
            "name": "version",
            "in": "query",
            "description": "Version of the deployments to be listed",
            "required": false,
            "type": "array",
            "items": {
              "type": "string"
            },
            "collectionFormat": "multi",
            "uniqueItems": false
          },
          {
            "name": "$expand",
            "in": "query",
            "description": "The expand expression to apply on the operation.",
            "required": false,
            "type": "string"
          }
        ],
        "responses": {
          "200": {
            "description": "Success",
            "schema": {
              "$ref": "#/definitions/DeploymentResourceCollection"
            }
          },
          "default": {
            "description": "Error response describing why the operation failed.",
            "schema": {
              "$ref": "#/definitions/CloudError"
            }
          }
        },
        "x-ms-pageable": {
          "nextLinkName": "nextLink"
        },
        "x-ms-examples": {
          "Deployments_ListForCluster": {
            "$ref": "./examples/Deployments_ListForCluster.json"
          }
        }
      }
    },
    "/subscriptions/{subscriptionId}/resourceGroups/{resourceGroupName}/providers/Microsoft.AppPlatform/Spring/{serviceName}/buildServices/{buildServiceName}/builders/{builderName}/listUsingDeployments": {
      "post": {
        "tags": [
          "AppPlatform"
        ],
        "description": "List deployments that are using the builder.",
        "operationId": "BuildServiceBuilder_ListDeployments",
        "parameters": [
          {
            "$ref": "#/parameters/ApiVersionParameter"
          },
          {
            "$ref": "#/parameters/SubscriptionIdParameter"
          },
          {
            "$ref": "#/parameters/ResourceGroupNameParameter"
          },
          {
            "$ref": "#/parameters/ServiceNameParameter"
          },
          {
            "$ref": "#/parameters/BuildServiceNameParameter"
          },
          {
            "$ref": "#/parameters/BuilderNameParameter"
          }
        ],
        "responses": {
          "200": {
            "description": "Success",
            "schema": {
              "$ref": "#/definitions/DeploymentList"
            }
          },
          "default": {
            "description": "Error response describing why the operation failed.",
            "schema": {
              "$ref": "#/definitions/CloudError"
            }
          }
        },
        "x-ms-examples": {
          "BuildServiceBuilder_ListDeployments": {
            "$ref": "./examples/BuildServiceBuilder_ListDeployments.json"
          }
        }
      }
    },
    "/subscriptions/{subscriptionId}/resourceGroups/{resourceGroupName}/providers/Microsoft.AppPlatform/Spring/{serviceName}/apps/{appName}/deployments/{deploymentName}/start": {
      "post": {
        "tags": [
          "AppPlatform"
        ],
        "description": "Start the deployment.",
        "operationId": "Deployments_Start",
        "parameters": [
          {
            "$ref": "#/parameters/ApiVersionParameter"
          },
          {
            "$ref": "#/parameters/SubscriptionIdParameter"
          },
          {
            "$ref": "#/parameters/ResourceGroupNameParameter"
          },
          {
            "$ref": "#/parameters/ServiceNameParameter"
          },
          {
            "$ref": "#/parameters/AppNameParameter"
          },
          {
            "$ref": "#/parameters/DeploymentNameParameter"
          }
        ],
        "responses": {
          "200": {
            "description": "Success."
          },
          "202": {
            "description": "Accepted. The response indicates the Deployment is now starting and contains a Location header to\r\nquery the operation result."
          },
          "default": {
            "description": "Error response describing why the operation failed.",
            "schema": {
              "$ref": "#/definitions/CloudError"
            }
          }
        },
        "x-ms-long-running-operation": true,
        "x-ms-examples": {
          "Deployments_Start": {
            "$ref": "./examples/Deployments_Start.json"
          }
        }
      }
    },
    "/subscriptions/{subscriptionId}/resourceGroups/{resourceGroupName}/providers/Microsoft.AppPlatform/Spring/{serviceName}/apps/{appName}/deployments/{deploymentName}/stop": {
      "post": {
        "tags": [
          "AppPlatform"
        ],
        "description": "Stop the deployment.",
        "operationId": "Deployments_Stop",
        "parameters": [
          {
            "$ref": "#/parameters/ApiVersionParameter"
          },
          {
            "$ref": "#/parameters/SubscriptionIdParameter"
          },
          {
            "$ref": "#/parameters/ResourceGroupNameParameter"
          },
          {
            "$ref": "#/parameters/ServiceNameParameter"
          },
          {
            "$ref": "#/parameters/AppNameParameter"
          },
          {
            "$ref": "#/parameters/DeploymentNameParameter"
          }
        ],
        "responses": {
          "200": {
            "description": "Success."
          },
          "202": {
            "description": "Accepted. The response indicates the Deployment is now stopping and contains a Location header to\r\nquery the operation result."
          },
          "default": {
            "description": "Error response describing why the operation failed.",
            "schema": {
              "$ref": "#/definitions/CloudError"
            }
          }
        },
        "x-ms-long-running-operation": true,
        "x-ms-examples": {
          "Deployments_Stop": {
            "$ref": "./examples/Deployments_Stop.json"
          }
        }
      }
    },
    "/subscriptions/{subscriptionId}/resourceGroups/{resourceGroupName}/providers/Microsoft.AppPlatform/Spring/{serviceName}/apps/{appName}/deployments/{deploymentName}/restart": {
      "post": {
        "tags": [
          "AppPlatform"
        ],
        "description": "Restart the deployment.",
        "operationId": "Deployments_Restart",
        "parameters": [
          {
            "$ref": "#/parameters/ApiVersionParameter"
          },
          {
            "$ref": "#/parameters/SubscriptionIdParameter"
          },
          {
            "$ref": "#/parameters/ResourceGroupNameParameter"
          },
          {
            "$ref": "#/parameters/ServiceNameParameter"
          },
          {
            "$ref": "#/parameters/AppNameParameter"
          },
          {
            "$ref": "#/parameters/DeploymentNameParameter"
          }
        ],
        "responses": {
          "200": {
            "description": "Success."
          },
          "202": {
            "description": "Accepted. The response indicates the Deployment is now restarting and contains a Location header\r\nto query the operation result."
          },
          "default": {
            "description": "Error response describing why the operation failed.",
            "schema": {
              "$ref": "#/definitions/CloudError"
            }
          }
        },
        "x-ms-long-running-operation": true,
        "x-ms-examples": {
          "Deployments_Restart": {
            "$ref": "./examples/Deployments_Restart.json"
          }
        }
      }
    },
    "/subscriptions/{subscriptionId}/resourceGroups/{resourceGroupName}/providers/Microsoft.AppPlatform/Spring/{serviceName}/apps/{appName}/deployments/{deploymentName}/enableRemoteDebugging": {
      "post": {
        "tags": [
          "AppPlatform"
        ],
        "description": "Enable remote debugging.",
        "operationId": "Deployments_EnableRemoteDebugging",
        "parameters": [
          {
            "$ref": "#/parameters/ApiVersionParameter"
          },
          {
            "$ref": "#/parameters/SubscriptionIdParameter"
          },
          {
            "$ref": "#/parameters/ResourceGroupNameParameter"
          },
          {
            "$ref": "#/parameters/ServiceNameParameter"
          },
          {
            "$ref": "#/parameters/AppNameParameter"
          },
          {
            "$ref": "#/parameters/DeploymentNameParameter"
          },
          {
            "name": "remoteDebuggingPayload",
            "in": "body",
            "description": "Parameters for enable remote debugging",
            "required": false,
            "schema": {
              "$ref": "#/definitions/RemoteDebuggingPayload"
            }
          }
        ],
        "responses": {
          "200": {
            "description": "Success.",
            "schema": {
              "$ref": "#/definitions/RemoteDebugging"
            }
          },
          "202": {
            "description": "Accepted. The response indicates the RemoteDebugging is now enabling and contains a Location header to query the operation result.",
            "schema": {
              "$ref": "#/definitions/RemoteDebugging"
            }
          },
          "default": {
            "description": "Error response describing why the operation failed.",
            "schema": {
              "$ref": "#/definitions/CloudError"
            }
          }
        },
        "x-ms-long-running-operation": true,
        "x-ms-examples": {
          "Deployments_EnableRemoteDebugging": {
            "$ref": "./examples/Deployments_EnableRemoteDebugging.json"
          }
        }
      }
    },
    "/subscriptions/{subscriptionId}/resourceGroups/{resourceGroupName}/providers/Microsoft.AppPlatform/Spring/{serviceName}/apps/{appName}/deployments/{deploymentName}/disableRemoteDebugging": {
      "post": {
        "tags": [
          "AppPlatform"
        ],
        "description": "Disable remote debugging.",
        "operationId": "Deployments_DisableRemoteDebugging",
        "parameters": [
          {
            "$ref": "#/parameters/ApiVersionParameter"
          },
          {
            "$ref": "#/parameters/SubscriptionIdParameter"
          },
          {
            "$ref": "#/parameters/ResourceGroupNameParameter"
          },
          {
            "$ref": "#/parameters/ServiceNameParameter"
          },
          {
            "$ref": "#/parameters/AppNameParameter"
          },
          {
            "$ref": "#/parameters/DeploymentNameParameter"
          }
        ],
        "responses": {
          "200": {
            "description": "Success.",
            "schema": {
              "$ref": "#/definitions/RemoteDebugging"
            }
          },
          "202": {
            "description": "Accepted. The response indicates the RemoteDebugging is now disabling and contains a Location header to query the operation result.",
            "schema": {
              "$ref": "#/definitions/RemoteDebugging"
            }
          },
          "default": {
            "description": "Error response describing why the operation failed.",
            "schema": {
              "$ref": "#/definitions/CloudError"
            }
          }
        },
        "x-ms-long-running-operation": true,
        "x-ms-examples": {
          "Deployments_DisableRemoteDebugging": {
            "$ref": "./examples/Deployments_DisableRemoteDebugging.json"
          }
        }
      }
    },
    "/subscriptions/{subscriptionId}/resourceGroups/{resourceGroupName}/providers/Microsoft.AppPlatform/Spring/{serviceName}/apps/{appName}/deployments/{deploymentName}/getRemoteDebuggingConfig": {
      "post": {
        "tags": [
          "AppPlatform"
        ],
        "description": "Get remote debugging config.",
        "operationId": "Deployments_GetRemoteDebuggingConfig",
        "parameters": [
          {
            "$ref": "#/parameters/ApiVersionParameter"
          },
          {
            "$ref": "#/parameters/SubscriptionIdParameter"
          },
          {
            "$ref": "#/parameters/ResourceGroupNameParameter"
          },
          {
            "$ref": "#/parameters/ServiceNameParameter"
          },
          {
            "$ref": "#/parameters/AppNameParameter"
          },
          {
            "$ref": "#/parameters/DeploymentNameParameter"
          }
        ],
        "responses": {
          "200": {
            "description": "Success.",
            "schema": {
              "$ref": "#/definitions/RemoteDebugging"
            }
          },
          "default": {
            "description": "Error response describing why the operation failed.",
            "schema": {
              "$ref": "#/definitions/CloudError"
            }
          }
        },
        "x-ms-examples": {
          "Deployments_GetRemoteDebuggingConfig": {
            "$ref": "./examples/Deployments_GetRemoteDebuggingConfig.json"
          }
        }
      }
    },
    "/subscriptions/{subscriptionId}/resourceGroups/{resourceGroupName}/providers/Microsoft.AppPlatform/Spring/{serviceName}/apps/{appName}/deployments/{deploymentName}/getLogFileUrl": {
      "post": {
        "tags": [
          "AppPlatform"
        ],
        "description": "Get deployment log file URL",
        "operationId": "Deployments_GetLogFileUrl",
        "parameters": [
          {
            "$ref": "#/parameters/ApiVersionParameter"
          },
          {
            "$ref": "#/parameters/SubscriptionIdParameter"
          },
          {
            "$ref": "#/parameters/ResourceGroupNameParameter"
          },
          {
            "$ref": "#/parameters/ServiceNameParameter"
          },
          {
            "$ref": "#/parameters/AppNameParameter"
          },
          {
            "$ref": "#/parameters/DeploymentNameParameter"
          }
        ],
        "responses": {
          "200": {
            "description": "Success. The response contains the log file URL.",
            "schema": {
              "$ref": "#/definitions/LogFileUrlResponse"
            }
          },
          "204": {
            "description": "Success. The deployment does not have log file."
          },
          "default": {
            "description": "Error response describing why the operation failed.",
            "schema": {
              "$ref": "#/definitions/CloudError"
            }
          }
        },
        "x-ms-examples": {
          "Deployments_GetLogFileUrl": {
            "$ref": "./examples/Deployments_GetLogFileUrl.json"
          }
        }
      }
    },
    "/subscriptions/{subscriptionId}/resourceGroups/{resourceGroupName}/providers/Microsoft.AppPlatform/Spring/{serviceName}/apps/{appName}/deployments/{deploymentName}/generateHeapDump": {
      "post": {
        "tags": [
          "AppPlatform"
        ],
        "description": "Generate Heap Dump",
        "operationId": "Deployments_GenerateHeapDump",
        "parameters": [
          {
            "$ref": "#/parameters/ApiVersionParameter"
          },
          {
            "$ref": "#/parameters/SubscriptionIdParameter"
          },
          {
            "$ref": "#/parameters/ResourceGroupNameParameter"
          },
          {
            "$ref": "#/parameters/ServiceNameParameter"
          },
          {
            "$ref": "#/parameters/AppNameParameter"
          },
          {
            "$ref": "#/parameters/DeploymentNameParameter"
          },
          {
            "name": "diagnosticParameters",
            "in": "body",
            "description": "Parameters for the diagnostic operation",
            "required": true,
            "schema": {
              "$ref": "#/definitions/DiagnosticParameters"
            }
          }
        ],
        "responses": {
          "200": {
            "description": "Success. A heap dump was generated."
          },
          "202": {
            "description": "Accepted. The response indicates a heap dump is generating."
          },
          "default": {
            "description": "Error response describing why the operation failed.",
            "schema": {
              "$ref": "#/definitions/CloudError"
            }
          }
        },
        "x-ms-long-running-operation": true,
        "x-ms-examples": {
          "Deployments_GenerateHeapDump": {
            "$ref": "./examples/Deployments_GenerateHeapDump.json"
          }
        }
      }
    },
    "/subscriptions/{subscriptionId}/resourceGroups/{resourceGroupName}/providers/Microsoft.AppPlatform/Spring/{serviceName}/apps/{appName}/deployments/{deploymentName}/generateThreadDump": {
      "post": {
        "tags": [
          "AppPlatform"
        ],
        "description": "Generate Thread Dump",
        "operationId": "Deployments_GenerateThreadDump",
        "parameters": [
          {
            "$ref": "#/parameters/ApiVersionParameter"
          },
          {
            "$ref": "#/parameters/SubscriptionIdParameter"
          },
          {
            "$ref": "#/parameters/ResourceGroupNameParameter"
          },
          {
            "$ref": "#/parameters/ServiceNameParameter"
          },
          {
            "$ref": "#/parameters/AppNameParameter"
          },
          {
            "$ref": "#/parameters/DeploymentNameParameter"
          },
          {
            "name": "diagnosticParameters",
            "in": "body",
            "description": "Parameters for the diagnostic operation",
            "required": true,
            "schema": {
              "$ref": "#/definitions/DiagnosticParameters"
            }
          }
        ],
        "responses": {
          "200": {
            "description": "Success. A thread dump was generated."
          },
          "202": {
            "description": "Accepted. The response indicates a thread dump is generating."
          },
          "default": {
            "description": "Error response describing why the operation failed.",
            "schema": {
              "$ref": "#/definitions/CloudError"
            }
          }
        },
        "x-ms-long-running-operation": true,
        "x-ms-examples": {
          "Deployments_GenerateHeapDump": {
            "$ref": "./examples/Deployments_GenerateThreadDump.json"
          }
        }
      }
    },
    "/subscriptions/{subscriptionId}/resourceGroups/{resourceGroupName}/providers/Microsoft.AppPlatform/Spring/{serviceName}/apps/{appName}/deployments/{deploymentName}/startJFR": {
      "post": {
        "tags": [
          "AppPlatform"
        ],
        "description": "Start JFR",
        "operationId": "Deployments_StartJFR",
        "parameters": [
          {
            "$ref": "#/parameters/ApiVersionParameter"
          },
          {
            "$ref": "#/parameters/SubscriptionIdParameter"
          },
          {
            "$ref": "#/parameters/ResourceGroupNameParameter"
          },
          {
            "$ref": "#/parameters/ServiceNameParameter"
          },
          {
            "$ref": "#/parameters/AppNameParameter"
          },
          {
            "$ref": "#/parameters/DeploymentNameParameter"
          },
          {
            "name": "diagnosticParameters",
            "in": "body",
            "description": "Parameters for the diagnostic operation",
            "required": true,
            "schema": {
              "$ref": "#/definitions/DiagnosticParameters"
            }
          }
        ],
        "responses": {
          "200": {
            "description": "Success. A JFR generated."
          },
          "202": {
            "description": "Accepted. The response indicates a JFR is starting."
          },
          "default": {
            "description": "Error response describing why the operation failed.",
            "schema": {
              "$ref": "#/definitions/CloudError"
            }
          }
        },
        "x-ms-long-running-operation": true,
        "x-ms-examples": {
          "Deployments_StartJFR": {
            "$ref": "./examples/Deployments_StartJFR.json"
          }
        }
      }
    },
    "/subscriptions/{subscriptionId}/providers/Microsoft.AppPlatform/Spring": {
      "get": {
        "tags": [
          "AppPlatform"
        ],
        "description": "Handles requests to list all resources in a subscription.",
        "operationId": "Services_ListBySubscription",
        "parameters": [
          {
            "$ref": "#/parameters/ApiVersionParameter"
          },
          {
            "$ref": "#/parameters/SubscriptionIdParameter"
          }
        ],
        "responses": {
          "200": {
            "description": "Success. The response describes the list of Services in the subscription.",
            "schema": {
              "$ref": "#/definitions/ServiceResourceList"
            }
          },
          "default": {
            "description": "Error response describing why the operation failed.",
            "schema": {
              "$ref": "#/definitions/CloudError"
            }
          }
        },
        "x-ms-pageable": {
          "nextLinkName": "nextLink"
        },
        "x-ms-examples": {
          "Services_ListBySubscription": {
            "$ref": "./examples/Services_ListBySubscription.json"
          }
        }
      }
    },
    "/subscriptions/{subscriptionId}/resourceGroups/{resourceGroupName}/providers/Microsoft.AppPlatform/Spring": {
      "get": {
        "tags": [
          "AppPlatform"
        ],
        "description": "Handles requests to list all resources in a resource group.",
        "operationId": "Services_List",
        "parameters": [
          {
            "$ref": "#/parameters/ApiVersionParameter"
          },
          {
            "$ref": "#/parameters/SubscriptionIdParameter"
          },
          {
            "$ref": "#/parameters/ResourceGroupNameParameter"
          }
        ],
        "responses": {
          "200": {
            "description": "Success. The response describes the list of Services in the resource group.",
            "schema": {
              "$ref": "#/definitions/ServiceResourceList"
            }
          },
          "default": {
            "description": "Error response describing why the operation failed.",
            "schema": {
              "$ref": "#/definitions/CloudError"
            }
          }
        },
        "x-ms-pageable": {
          "nextLinkName": "nextLink"
        },
        "x-ms-examples": {
          "Services_List": {
            "$ref": "./examples/Services_List.json"
          }
        }
      }
    },
    "/providers/Microsoft.AppPlatform/operations": {
      "get": {
        "tags": [
          "AppPlatform"
        ],
        "description": "Lists all of the available REST API operations of the Microsoft.AppPlatform provider.",
        "operationId": "Operations_List",
        "parameters": [
          {
            "$ref": "#/parameters/ApiVersionParameter"
          }
        ],
        "responses": {
          "200": {
            "description": "Success. The response describes the list of operations.",
            "schema": {
              "$ref": "#/definitions/AvailableOperations"
            }
          },
          "default": {
            "description": "Error response describing why the operation failed.",
            "schema": {
              "$ref": "#/definitions/CloudError"
            }
          }
        },
        "x-ms-pageable": {
          "nextLinkName": "nextLink"
        },
        "x-ms-examples": {
          "Operations_List": {
            "$ref": "./examples/Operations_List.json"
          }
        }
      }
    },
    "/providers/Microsoft.AppPlatform/runtimeVersions": {
      "get": {
        "tags": [
          "AppPlatform"
        ],
        "description": "Lists all of the available runtime versions supported by Microsoft.AppPlatform provider.",
        "operationId": "RuntimeVersions_ListRuntimeVersions",
        "parameters": [
          {
            "$ref": "#/parameters/ApiVersionParameter"
          }
        ],
        "responses": {
          "200": {
            "description": "Success. The response describes the details of all supported deployment runtime versions.",
            "schema": {
              "$ref": "#/definitions/AvailableRuntimeVersions"
            }
          },
          "default": {
            "description": "Error response describing why the operation failed.",
            "schema": {
              "$ref": "#/definitions/CloudError"
            }
          }
        },
        "x-ms-examples": {
          "RuntimeVersions_ListRuntimeVersions": {
            "$ref": "./examples/RuntimeVersions_ListRuntimeVersions.json"
          }
        }
      }
    },
    "/subscriptions/{subscriptionId}/providers/Microsoft.AppPlatform/skus": {
      "get": {
        "tags": [
          "AppPlatform"
        ],
        "description": "Lists all of the available skus of the Microsoft.AppPlatform provider.",
        "operationId": "Skus_List",
        "parameters": [
          {
            "$ref": "#/parameters/ApiVersionParameter"
          },
          {
            "$ref": "#/parameters/SubscriptionIdParameter"
          }
        ],
        "responses": {
          "200": {
            "description": "Success",
            "schema": {
              "$ref": "#/definitions/ResourceSkuCollection"
            }
          },
          "default": {
            "description": "Error response describing why the operation failed.",
            "schema": {
              "$ref": "#/definitions/CloudError"
            }
          }
        },
        "x-ms-pageable": {
          "nextLinkName": "nextLink"
        },
        "x-ms-examples": {
          "Skus_List": {
            "$ref": "./examples/Skus_List.json"
          }
        }
      }
    },
    "/subscriptions/{subscriptionId}/resourceGroups/{resourceGroupName}/providers/Microsoft.AppPlatform/Spring/{serviceName}/supportedServerVersions": {
      "get": {
        "tags": [
          "AppPlatform"
        ],
        "description": "Lists all of the available server versions supported by Microsoft.AppPlatform provider.",
        "operationId": "Services_ListSupportedServerVersions",
        "parameters": [
          {
            "$ref": "#/parameters/ApiVersionParameter"
          },
          {
            "$ref": "#/parameters/SubscriptionIdParameter"
          },
          {
            "$ref": "#/parameters/ResourceGroupNameParameter"
          },
          {
            "$ref": "#/parameters/ServiceNameParameter"
          }
        ],
        "responses": {
          "200": {
            "description": "Success. The response describes the supported server versions.",
            "schema": {
              "$ref": "#/definitions/SupportedServerVersions"
            }
          },
          "default": {
            "description": "Error response describing why the operation failed.",
            "schema": {
              "$ref": "#/definitions/CloudError"
            }
          }
        },
        "x-ms-pageable": {
          "nextLinkName": "nextLink"
        },
        "x-ms-examples": {
          "Services_ListSupportedServerVersions": {
            "$ref": "./examples/Services_ListSupportedServerVersions.json"
          }
        }
      }
    },
    "/subscriptions/{subscriptionId}/resourceGroups/{resourceGroupName}/providers/Microsoft.AppPlatform/Spring/{serviceName}/gateways/{gatewayName}": {
      "get": {
        "tags": [
          "AppPlatform"
        ],
        "description": "Get the Spring Cloud Gateway and its properties.",
        "operationId": "Gateways_Get",
        "parameters": [
          {
            "$ref": "#/parameters/ApiVersionParameter"
          },
          {
            "$ref": "#/parameters/SubscriptionIdParameter"
          },
          {
            "$ref": "#/parameters/ResourceGroupNameParameter"
          },
          {
            "$ref": "#/parameters/ServiceNameParameter"
          },
          {
            "$ref": "#/parameters/GatewayNameParameter"
          }
        ],
        "responses": {
          "200": {
            "description": "Success. The response describes the corresponding Spring Cloud Gateway.",
            "schema": {
              "$ref": "#/definitions/GatewayResource"
            }
          },
          "default": {
            "description": "Error response describing why the operation failed.",
            "schema": {
              "$ref": "#/definitions/CloudError"
            }
          }
        },
        "x-ms-examples": {
          "Gateways_Get": {
            "$ref": "./examples/Gateways_Get.json"
          }
        }
      },
      "put": {
        "tags": [
          "AppPlatform"
        ],
        "description": "Create the default Spring Cloud Gateway or update the existing Spring Cloud Gateway.",
        "operationId": "Gateways_CreateOrUpdate",
        "parameters": [
          {
            "$ref": "#/parameters/ApiVersionParameter"
          },
          {
            "$ref": "#/parameters/SubscriptionIdParameter"
          },
          {
            "$ref": "#/parameters/ResourceGroupNameParameter"
          },
          {
            "$ref": "#/parameters/ServiceNameParameter"
          },
          {
            "$ref": "#/parameters/GatewayNameParameter"
          },
          {
            "name": "gatewayResource",
            "in": "body",
            "description": "The gateway for the create or update operation",
            "required": true,
            "schema": {
              "$ref": "#/definitions/GatewayResource"
            }
          }
        ],
        "responses": {
          "200": {
            "description": "Success. The response describes the updated Spring Cloud Gateway.",
            "schema": {
              "$ref": "#/definitions/GatewayResource"
            }
          },
          "201": {
            "description": "Created. The response describes the new created Spring Cloud Gateway and contains an Azure-AsyncOperation header to query the operation result.",
            "schema": {
              "$ref": "#/definitions/GatewayResource"
            }
          },
          "default": {
            "description": "Error response describing why the operation failed.",
            "schema": {
              "$ref": "#/definitions/CloudError"
            }
          }
        },
        "x-ms-long-running-operation": true,
        "x-ms-examples": {
          "Gateways_CreateOrUpdate": {
            "$ref": "./examples/Gateways_CreateOrUpdate.json"
          }
        }
      },
      "patch": {
        "tags": [
          "AppPlatform"
        ],
        "description": "Operation to update an exiting Spring Cloud Gateway capacity.",
        "operationId": "Gateways_UpdateCapacity",
        "parameters": [
          {
            "$ref": "#/parameters/ApiVersionParameter"
          },
          {
            "$ref": "#/parameters/SubscriptionIdParameter"
          },
          {
            "$ref": "#/parameters/ResourceGroupNameParameter"
          },
          {
            "$ref": "#/parameters/ServiceNameParameter"
          },
          {
            "$ref": "#/parameters/GatewayNameParameter"
          },
          {
            "name": "gatewayCapacityResource",
            "in": "body",
            "description": "The gateway capacity for the update operation",
            "required": true,
            "schema": {
              "$ref": "#/definitions/SkuObject"
            }
          }
        ],
        "responses": {
          "200": {
            "description": "Success. The response describes the updated Spring Cloud Gateway capacity.",
            "schema": {
              "$ref": "#/definitions/GatewayResource"
            }
          },
          "202": {
            "description": "Accepted. The response indicates the new exiting Spring Cloud Gateway capacity is now updating and contains a Location\r\nheader to query the operation result.",
            "headers": {
              "Location": {
                "type": "string"
              }
            }
          },
          "default": {
            "description": "Error response describing why the operation failed.",
            "schema": {
              "$ref": "#/definitions/CloudError"
            }
          }
        },
        "x-ms-long-running-operation": true,
        "x-ms-long-running-operation-options": {
          "final-state-via": "location"
        },
        "x-ms-examples": {
          "Gateway_Scale": {
            "$ref": "./examples/Gateway_Scale.json"
          }
        }
      },
      "delete": {
        "tags": [
          "AppPlatform"
        ],
        "description": "Disable the default Spring Cloud Gateway.",
        "operationId": "Gateways_Delete",
        "parameters": [
          {
            "$ref": "#/parameters/ApiVersionParameter"
          },
          {
            "$ref": "#/parameters/SubscriptionIdParameter"
          },
          {
            "$ref": "#/parameters/ResourceGroupNameParameter"
          },
          {
            "$ref": "#/parameters/ServiceNameParameter"
          },
          {
            "$ref": "#/parameters/GatewayNameParameter"
          }
        ],
        "responses": {
          "200": {
            "description": "Success. The response indicates the default Spring Cloud Gateway has deleted."
          },
          "202": {
            "description": "Accepted. The response indicates the default Spring Cloud Gateway is now deleting."
          },
          "204": {
            "description": "Success. The response indicates the default Spring Cloud Gateway doesn't exist or has deleted."
          },
          "default": {
            "description": "Error response describing why the operation failed.",
            "schema": {
              "$ref": "#/definitions/CloudError"
            }
          }
        },
        "x-ms-long-running-operation": true,
        "x-ms-examples": {
          "Gateways_Delete": {
            "$ref": "./examples/Gateways_Delete.json"
          }
        }
      }
    },
    "/subscriptions/{subscriptionId}/resourceGroups/{resourceGroupName}/providers/Microsoft.AppPlatform/Spring/{serviceName}/gateways/{gatewayName}/listEnvSecrets": {
      "post": {
        "tags": [
          "AppPlatform"
        ],
        "description": "List sensitive environment variables of Spring Cloud Gateway.",
        "operationId": "Gateways_ListEnvSecrets",
        "parameters": [
          {
            "$ref": "#/parameters/ApiVersionParameter"
          },
          {
            "$ref": "#/parameters/SubscriptionIdParameter"
          },
          {
            "$ref": "#/parameters/ResourceGroupNameParameter"
          },
          {
            "$ref": "#/parameters/ServiceNameParameter"
          },
          {
            "$ref": "#/parameters/GatewayNameParameter"
          }
        ],
        "responses": {
          "200": {
            "description": "Success. The response describes the sensitive environment variables of Spring Cloud Gateway.",
            "schema": {
              "$ref": "#/definitions/GatewayEnvSecrets"
            }
          },
          "default": {
            "description": "Error response describing why the operation failed.",
            "schema": {
              "$ref": "#/definitions/CloudError"
            }
          }
        },
        "x-ms-examples": {
          "Gateways_ListEnvSecrets": {
            "$ref": "./examples/Gateways_ListEnvSecrets.json"
          }
        }
      }
    },
    "/subscriptions/{subscriptionId}/resourceGroups/{resourceGroupName}/providers/Microsoft.AppPlatform/Spring/{serviceName}/gateways/{gatewayName}/restart": {
      "post": {
        "tags": [
          "AppPlatform"
        ],
        "description": "Restart the Spring Cloud Gateway.",
        "operationId": "Gateways_Restart",
        "parameters": [
          {
            "$ref": "#/parameters/ApiVersionParameter"
          },
          {
            "$ref": "#/parameters/SubscriptionIdParameter"
          },
          {
            "$ref": "#/parameters/ResourceGroupNameParameter"
          },
          {
            "$ref": "#/parameters/ServiceNameParameter"
          },
          {
            "$ref": "#/parameters/GatewayNameParameter"
          }
        ],
        "responses": {
          "200": {
            "description": "Success."
          },
          "202": {
            "description": "Accepted. The response indicates gateway is now restarting and contains a Location header\r\nto query the operation result.",
            "headers": {
              "Location": {
                "type": "string"
              }
            }
          },
          "default": {
            "description": "Error response describing why the operation failed.",
            "schema": {
              "$ref": "#/definitions/CloudError"
            }
          }
        },
        "x-ms-long-running-operation": true,
        "x-ms-long-running-operation-options": {
          "final-state-via": "location"
        },
        "x-ms-examples": {
          "Gateways_Restart": {
            "$ref": "./examples/Gateways_Restart.json"
          }
        }
      }
    },
    "/subscriptions/{subscriptionId}/resourceGroups/{resourceGroupName}/providers/Microsoft.AppPlatform/Spring/{serviceName}/gateways": {
      "get": {
        "tags": [
          "AppPlatform"
        ],
        "description": "Handles requests to list all resources in a Service.",
        "operationId": "Gateways_List",
        "parameters": [
          {
            "$ref": "#/parameters/ApiVersionParameter"
          },
          {
            "$ref": "#/parameters/SubscriptionIdParameter"
          },
          {
            "$ref": "#/parameters/ResourceGroupNameParameter"
          },
          {
            "$ref": "#/parameters/ServiceNameParameter"
          }
        ],
        "responses": {
          "200": {
            "description": "Success. The response describes the list of gateways in the Service.",
            "schema": {
              "$ref": "#/definitions/GatewayResourceCollection"
            }
          },
          "default": {
            "description": "Error response describing why the operation failed.",
            "schema": {
              "$ref": "#/definitions/CloudError"
            }
          }
        },
        "x-ms-pageable": {
          "nextLinkName": "nextLink"
        },
        "x-ms-examples": {
          "Gateways_List": {
            "$ref": "./examples/Gateways_List.json"
          }
        }
      }
    },
    "/subscriptions/{subscriptionId}/resourceGroups/{resourceGroupName}/providers/Microsoft.AppPlatform/Spring/{serviceName}/gateways/{gatewayName}/routeConfigs/{routeConfigName}": {
      "get": {
        "tags": [
          "AppPlatform"
        ],
        "description": "Get the Spring Cloud Gateway route configs.",
        "operationId": "GatewayRouteConfigs_Get",
        "parameters": [
          {
            "$ref": "#/parameters/ApiVersionParameter"
          },
          {
            "$ref": "#/parameters/SubscriptionIdParameter"
          },
          {
            "$ref": "#/parameters/ResourceGroupNameParameter"
          },
          {
            "$ref": "#/parameters/ServiceNameParameter"
          },
          {
            "$ref": "#/parameters/GatewayNameParameter"
          },
          {
            "$ref": "#/parameters/GatewayRouteConfigNameParameter"
          }
        ],
        "responses": {
          "200": {
            "description": "Success. The response describes the corresponding Spring Cloud Gateway route configs.",
            "schema": {
              "$ref": "#/definitions/GatewayRouteConfigResource"
            }
          },
          "default": {
            "description": "Error response describing why the operation failed.",
            "schema": {
              "$ref": "#/definitions/CloudError"
            }
          }
        },
        "x-ms-examples": {
          "GatewayRouteConfigs_Get": {
            "$ref": "./examples/GatewayRouteConfigs_Get.json"
          }
        }
      },
      "put": {
        "tags": [
          "AppPlatform"
        ],
        "description": "Create the default Spring Cloud Gateway route configs or update the existing Spring Cloud Gateway route configs.",
        "operationId": "GatewayRouteConfigs_CreateOrUpdate",
        "parameters": [
          {
            "$ref": "#/parameters/ApiVersionParameter"
          },
          {
            "$ref": "#/parameters/SubscriptionIdParameter"
          },
          {
            "$ref": "#/parameters/ResourceGroupNameParameter"
          },
          {
            "$ref": "#/parameters/ServiceNameParameter"
          },
          {
            "$ref": "#/parameters/GatewayNameParameter"
          },
          {
            "$ref": "#/parameters/GatewayRouteConfigNameParameter"
          },
          {
            "name": "gatewayRouteConfigResource",
            "in": "body",
            "description": "The Spring Cloud Gateway route config for the create or update operation",
            "required": true,
            "schema": {
              "$ref": "#/definitions/GatewayRouteConfigResource"
            }
          }
        ],
        "responses": {
          "200": {
            "description": "Success. The response describes the updated Spring Cloud Gateway route configs.",
            "schema": {
              "$ref": "#/definitions/GatewayRouteConfigResource"
            }
          },
          "201": {
            "description": "Created. The response describes the new created Spring Cloud Gateway route configs and contains an Azure-AsyncOperation header to query the operation result.",
            "schema": {
              "$ref": "#/definitions/GatewayRouteConfigResource"
            }
          },
          "default": {
            "description": "Error response describing why the operation failed.",
            "schema": {
              "$ref": "#/definitions/CloudError"
            }
          }
        },
        "x-ms-long-running-operation": true,
        "x-ms-examples": {
          "GatewayRouteConfigs_CreateOrUpdate": {
            "$ref": "./examples/GatewayRouteConfigs_CreateOrUpdate.json"
          }
        }
      },
      "delete": {
        "tags": [
          "AppPlatform"
        ],
        "description": "Delete the Spring Cloud Gateway route config.",
        "operationId": "GatewayRouteConfigs_Delete",
        "parameters": [
          {
            "$ref": "#/parameters/ApiVersionParameter"
          },
          {
            "$ref": "#/parameters/SubscriptionIdParameter"
          },
          {
            "$ref": "#/parameters/ResourceGroupNameParameter"
          },
          {
            "$ref": "#/parameters/ServiceNameParameter"
          },
          {
            "$ref": "#/parameters/GatewayNameParameter"
          },
          {
            "$ref": "#/parameters/GatewayRouteConfigNameParameter"
          }
        ],
        "responses": {
          "200": {
            "description": "Success. The response indicates the Spring Cloud Gateway route config has deleted."
          },
          "202": {
            "description": "Accepted. The response indicates the Spring Cloud Gateway route config is now deleting."
          },
          "204": {
            "description": "Success. The response indicates the Spring Cloud Gateway route config doesn't exist or has deleted."
          },
          "default": {
            "description": "Error response describing why the operation failed.",
            "schema": {
              "$ref": "#/definitions/CloudError"
            }
          }
        },
        "x-ms-long-running-operation": true,
        "x-ms-examples": {
          "GatewayRouteConfigs_Delete": {
            "$ref": "./examples/GatewayRouteConfigs_Delete.json"
          }
        }
      }
    },
    "/subscriptions/{subscriptionId}/resourceGroups/{resourceGroupName}/providers/Microsoft.AppPlatform/Spring/{serviceName}/gateways/{gatewayName}/routeConfigs": {
      "get": {
        "tags": [
          "AppPlatform"
        ],
        "description": "Handle requests to list all Spring Cloud Gateway route configs.",
        "operationId": "GatewayRouteConfigs_List",
        "parameters": [
          {
            "$ref": "#/parameters/ApiVersionParameter"
          },
          {
            "$ref": "#/parameters/SubscriptionIdParameter"
          },
          {
            "$ref": "#/parameters/ResourceGroupNameParameter"
          },
          {
            "$ref": "#/parameters/ServiceNameParameter"
          },
          {
            "$ref": "#/parameters/GatewayNameParameter"
          }
        ],
        "responses": {
          "200": {
            "description": "Success. The response describes the list of Spring Cloud Gateway route configs.",
            "schema": {
              "$ref": "#/definitions/GatewayRouteConfigResourceCollection"
            }
          },
          "default": {
            "description": "Error response describing why the operation failed.",
            "schema": {
              "$ref": "#/definitions/CloudError"
            }
          }
        },
        "x-ms-pageable": {
          "nextLinkName": "nextLink"
        },
        "x-ms-examples": {
          "GatewayRouteConfigs_List": {
            "$ref": "./examples/GatewayRouteConfigs_List.json"
          }
        }
      }
    },
    "/subscriptions/{subscriptionId}/resourceGroups/{resourceGroupName}/providers/Microsoft.AppPlatform/Spring/{serviceName}/gateways/{gatewayName}/domains/{domainName}": {
      "get": {
        "tags": [
          "AppPlatform"
        ],
        "description": "Get the Spring Cloud Gateway custom domain.",
        "operationId": "GatewayCustomDomains_Get",
        "parameters": [
          {
            "$ref": "#/parameters/ApiVersionParameter"
          },
          {
            "$ref": "#/parameters/SubscriptionIdParameter"
          },
          {
            "$ref": "#/parameters/ResourceGroupNameParameter"
          },
          {
            "$ref": "#/parameters/ServiceNameParameter"
          },
          {
            "$ref": "#/parameters/GatewayNameParameter"
          },
          {
            "$ref": "#/parameters/GatewayCustomDomainParameter"
          }
        ],
        "responses": {
          "200": {
            "description": "Success. The response describes the corresponding Spring Cloud Gateway custom domain.",
            "schema": {
              "$ref": "#/definitions/GatewayCustomDomainResource"
            }
          },
          "default": {
            "description": "Error response describing why the operation failed.",
            "schema": {
              "$ref": "#/definitions/CloudError"
            }
          }
        },
        "x-ms-examples": {
          "GatewayCustomDomains_Get": {
            "$ref": "./examples/GatewayCustomDomains_Get.json"
          }
        }
      },
      "put": {
        "tags": [
          "AppPlatform"
        ],
        "description": "Create or update the Spring Cloud Gateway custom domain.",
        "operationId": "GatewayCustomDomains_CreateOrUpdate",
        "parameters": [
          {
            "$ref": "#/parameters/ApiVersionParameter"
          },
          {
            "$ref": "#/parameters/SubscriptionIdParameter"
          },
          {
            "$ref": "#/parameters/ResourceGroupNameParameter"
          },
          {
            "$ref": "#/parameters/ServiceNameParameter"
          },
          {
            "$ref": "#/parameters/GatewayNameParameter"
          },
          {
            "$ref": "#/parameters/GatewayCustomDomainParameter"
          },
          {
            "name": "gatewayCustomDomainResource",
            "in": "body",
            "description": "The gateway custom domain resource for the create or update operation",
            "required": true,
            "schema": {
              "$ref": "#/definitions/GatewayCustomDomainResource"
            }
          }
        ],
        "responses": {
          "200": {
            "description": "Success. The response describes the updated Spring Cloud Gateway custom domain.",
            "schema": {
              "$ref": "#/definitions/GatewayCustomDomainResource"
            }
          },
          "201": {
            "description": "Created. The response describes the new created Spring Cloud Gateway custom domain and contains an Azure-AsyncOperation header to query the operation result.",
            "schema": {
              "$ref": "#/definitions/GatewayCustomDomainResource"
            }
          },
          "default": {
            "description": "Error response describing why the operation failed.",
            "schema": {
              "$ref": "#/definitions/CloudError"
            }
          }
        },
        "x-ms-long-running-operation": true,
        "x-ms-examples": {
          "GatewayCustomDomains_CreateOrUpdate": {
            "$ref": "./examples/GatewayCustomDomains_CreateOrUpdate.json"
          }
        }
      },
      "delete": {
        "tags": [
          "AppPlatform"
        ],
        "description": "Delete the Spring Cloud Gateway custom domain.",
        "operationId": "GatewayCustomDomains_Delete",
        "parameters": [
          {
            "$ref": "#/parameters/ApiVersionParameter"
          },
          {
            "$ref": "#/parameters/SubscriptionIdParameter"
          },
          {
            "$ref": "#/parameters/ResourceGroupNameParameter"
          },
          {
            "$ref": "#/parameters/ServiceNameParameter"
          },
          {
            "$ref": "#/parameters/GatewayNameParameter"
          },
          {
            "$ref": "#/parameters/GatewayCustomDomainParameter"
          }
        ],
        "responses": {
          "200": {
            "description": "Success. The response indicates the Spring Cloud Gateway custom domain has deleted."
          },
          "202": {
            "description": "Accepted. The response indicates the Spring Cloud Gateway custom domain is now deleting."
          },
          "204": {
            "description": "Success. The response indicates the Spring Cloud Gateway custom domain doesn't exist or has deleted."
          },
          "default": {
            "description": "Error response describing why the operation failed.",
            "schema": {
              "$ref": "#/definitions/CloudError"
            }
          }
        },
        "x-ms-long-running-operation": true,
        "x-ms-examples": {
          "GatewayCustomDomains_Delete": {
            "$ref": "./examples/GatewayCustomDomains_Delete.json"
          }
        }
      }
    },
    "/subscriptions/{subscriptionId}/resourceGroups/{resourceGroupName}/providers/Microsoft.AppPlatform/Spring/{serviceName}/gateways/{gatewayName}/domains": {
      "get": {
        "tags": [
          "AppPlatform"
        ],
        "description": "Handle requests to list all Spring Cloud Gateway custom domains.",
        "operationId": "GatewayCustomDomains_List",
        "parameters": [
          {
            "$ref": "#/parameters/ApiVersionParameter"
          },
          {
            "$ref": "#/parameters/SubscriptionIdParameter"
          },
          {
            "$ref": "#/parameters/ResourceGroupNameParameter"
          },
          {
            "$ref": "#/parameters/ServiceNameParameter"
          },
          {
            "$ref": "#/parameters/GatewayNameParameter"
          }
        ],
        "responses": {
          "200": {
            "description": "Success. The response describes the list of Spring Cloud Gateway custom domains.",
            "schema": {
              "$ref": "#/definitions/GatewayCustomDomainResourceCollection"
            }
          },
          "default": {
            "description": "Error response describing why the operation failed.",
            "schema": {
              "$ref": "#/definitions/CloudError"
            }
          }
        },
        "x-ms-pageable": {
          "nextLinkName": "nextLink"
        },
        "x-ms-examples": {
          "GatewayCustomDomains_List": {
            "$ref": "./examples/GatewayCustomDomains_List.json"
          }
        }
      }
    },
    "/subscriptions/{subscriptionId}/resourceGroups/{resourceGroupName}/providers/Microsoft.AppPlatform/Spring/{serviceName}/gateways/{gatewayName}/validateDomain": {
      "post": {
        "tags": [
          "AppPlatform"
        ],
        "description": "Check the domains are valid as well as not in use.",
        "operationId": "Gateways_ValidateDomain",
        "parameters": [
          {
            "$ref": "#/parameters/ApiVersionParameter"
          },
          {
            "$ref": "#/parameters/SubscriptionIdParameter"
          },
          {
            "$ref": "#/parameters/ResourceGroupNameParameter"
          },
          {
            "$ref": "#/parameters/ServiceNameParameter"
          },
          {
            "$ref": "#/parameters/GatewayNameParameter"
          },
          {
            "name": "validatePayload",
            "in": "body",
            "description": "Custom domain payload to be validated",
            "required": true,
            "schema": {
              "$ref": "#/definitions/CustomDomainValidatePayload"
            }
          }
        ],
        "responses": {
          "200": {
            "description": "Success. The response describe the name is available.",
            "schema": {
              "$ref": "#/definitions/CustomDomainValidateResult"
            }
          },
          "default": {
            "description": "Error response describing why the operation failed.",
            "schema": {
              "$ref": "#/definitions/CloudError"
            }
          }
        },
        "x-ms-examples": {
          "Gateways_ValidateDomain": {
            "$ref": "./examples/Gateways_ValidateDomain.json"
          }
        }
      }
    },
    "/subscriptions/{subscriptionId}/resourceGroups/{resourceGroupName}/providers/Microsoft.AppPlatform/Spring/{serviceName}/apiPortals/{apiPortalName}": {
      "get": {
        "tags": [
          "AppPlatform"
        ],
        "description": "Get the API portal and its properties.",
        "operationId": "ApiPortals_Get",
        "parameters": [
          {
            "$ref": "#/parameters/ApiVersionParameter"
          },
          {
            "$ref": "#/parameters/SubscriptionIdParameter"
          },
          {
            "$ref": "#/parameters/ResourceGroupNameParameter"
          },
          {
            "$ref": "#/parameters/ServiceNameParameter"
          },
          {
            "$ref": "#/parameters/ApiPortalNameParameter"
          }
        ],
        "responses": {
          "200": {
            "description": "Success. The response describes the corresponding API portal.",
            "schema": {
              "$ref": "#/definitions/ApiPortalResource"
            }
          },
          "default": {
            "description": "Error response describing why the operation failed.",
            "schema": {
              "$ref": "#/definitions/CloudError"
            }
          }
        },
        "x-ms-examples": {
          "ApiPortals_Get": {
            "$ref": "./examples/ApiPortals_Get.json"
          }
        }
      },
      "put": {
        "tags": [
          "AppPlatform"
        ],
        "description": "Create the default API portal or update the existing API portal.",
        "operationId": "ApiPortals_CreateOrUpdate",
        "parameters": [
          {
            "$ref": "#/parameters/ApiVersionParameter"
          },
          {
            "$ref": "#/parameters/SubscriptionIdParameter"
          },
          {
            "$ref": "#/parameters/ResourceGroupNameParameter"
          },
          {
            "$ref": "#/parameters/ServiceNameParameter"
          },
          {
            "$ref": "#/parameters/ApiPortalNameParameter"
          },
          {
            "name": "apiPortalResource",
            "in": "body",
            "description": "The API portal for the create or update operation",
            "required": true,
            "schema": {
              "$ref": "#/definitions/ApiPortalResource"
            }
          }
        ],
        "responses": {
          "200": {
            "description": "Success. The response describes the updated API portal.",
            "schema": {
              "$ref": "#/definitions/ApiPortalResource"
            }
          },
          "201": {
            "description": "Created. The response describes the new created API portal and contains an Azure-AsyncOperation header to query the operation result.",
            "schema": {
              "$ref": "#/definitions/ApiPortalResource"
            }
          },
          "default": {
            "description": "Error response describing why the operation failed.",
            "schema": {
              "$ref": "#/definitions/CloudError"
            }
          }
        },
        "x-ms-long-running-operation": true,
        "x-ms-examples": {
          "ApiPortals_CreateOrUpdate": {
            "$ref": "./examples/ApiPortals_CreateOrUpdate.json"
          }
        }
      },
      "delete": {
        "tags": [
          "AppPlatform"
        ],
        "description": "Delete the default API portal.",
        "operationId": "ApiPortals_Delete",
        "parameters": [
          {
            "$ref": "#/parameters/ApiVersionParameter"
          },
          {
            "$ref": "#/parameters/SubscriptionIdParameter"
          },
          {
            "$ref": "#/parameters/ResourceGroupNameParameter"
          },
          {
            "$ref": "#/parameters/ServiceNameParameter"
          },
          {
            "$ref": "#/parameters/ApiPortalNameParameter"
          }
        ],
        "responses": {
          "200": {
            "description": "Success. The response indicates the default API portal has deleted."
          },
          "202": {
            "description": "Accepted. The response indicates the default API portal is now deleting."
          },
          "204": {
            "description": "Success. The response indicates the default API portal doesn't exist or has deleted."
          },
          "default": {
            "description": "Error response describing why the operation failed.",
            "schema": {
              "$ref": "#/definitions/CloudError"
            }
          }
        },
        "x-ms-long-running-operation": true,
        "x-ms-examples": {
          "ApiPortals_Delete": {
            "$ref": "./examples/ApiPortals_Delete.json"
          }
        }
      }
    },
    "/subscriptions/{subscriptionId}/resourceGroups/{resourceGroupName}/providers/Microsoft.AppPlatform/Spring/{serviceName}/apiPortals": {
      "get": {
        "tags": [
          "AppPlatform"
        ],
        "description": "Handles requests to list all resources in a Service.",
        "operationId": "ApiPortals_List",
        "parameters": [
          {
            "$ref": "#/parameters/ApiVersionParameter"
          },
          {
            "$ref": "#/parameters/SubscriptionIdParameter"
          },
          {
            "$ref": "#/parameters/ResourceGroupNameParameter"
          },
          {
            "$ref": "#/parameters/ServiceNameParameter"
          }
        ],
        "responses": {
          "200": {
            "description": "Success. The response describes the list of API portals in the Service.",
            "schema": {
              "$ref": "#/definitions/ApiPortalResourceCollection"
            }
          },
          "default": {
            "description": "Error response describing why the operation failed.",
            "schema": {
              "$ref": "#/definitions/CloudError"
            }
          }
        },
        "x-ms-pageable": {
          "nextLinkName": "nextLink"
        },
        "x-ms-examples": {
          "ApiPortals_List": {
            "$ref": "./examples/ApiPortals_List.json"
          }
        }
      }
    },
    "/subscriptions/{subscriptionId}/resourceGroups/{resourceGroupName}/providers/Microsoft.AppPlatform/Spring/{serviceName}/apiPortals/{apiPortalName}/domains/{domainName}": {
      "get": {
        "tags": [
          "AppPlatform"
        ],
        "description": "Get the API portal custom domain.",
        "operationId": "ApiPortalCustomDomains_Get",
        "parameters": [
          {
            "$ref": "#/parameters/ApiVersionParameter"
          },
          {
            "$ref": "#/parameters/SubscriptionIdParameter"
          },
          {
            "$ref": "#/parameters/ResourceGroupNameParameter"
          },
          {
            "$ref": "#/parameters/ServiceNameParameter"
          },
          {
            "$ref": "#/parameters/ApiPortalNameParameter"
          },
          {
            "$ref": "#/parameters/ApiPortalCustomDomainParameter"
          }
        ],
        "responses": {
          "200": {
            "description": "Success. The response describes the corresponding API portal custom domain.",
            "schema": {
              "$ref": "#/definitions/ApiPortalCustomDomainResource"
            }
          },
          "default": {
            "description": "Error response describing why the operation failed.",
            "schema": {
              "$ref": "#/definitions/CloudError"
            }
          }
        },
        "x-ms-examples": {
          "ApiPortalCustomDomains_Get": {
            "$ref": "./examples/ApiPortalCustomDomains_Get.json"
          }
        }
      },
      "put": {
        "tags": [
          "AppPlatform"
        ],
        "description": "Create or update the API portal custom domain.",
        "operationId": "ApiPortalCustomDomains_CreateOrUpdate",
        "parameters": [
          {
            "$ref": "#/parameters/ApiVersionParameter"
          },
          {
            "$ref": "#/parameters/SubscriptionIdParameter"
          },
          {
            "$ref": "#/parameters/ResourceGroupNameParameter"
          },
          {
            "$ref": "#/parameters/ServiceNameParameter"
          },
          {
            "$ref": "#/parameters/ApiPortalNameParameter"
          },
          {
            "$ref": "#/parameters/ApiPortalCustomDomainParameter"
          },
          {
            "name": "apiPortalCustomDomainResource",
            "in": "body",
            "description": "The API portal custom domain for the create or update operation",
            "required": true,
            "schema": {
              "$ref": "#/definitions/ApiPortalCustomDomainResource"
            }
          }
        ],
        "responses": {
          "200": {
            "description": "Success. The response describes the updated Spring Cloud Gateway route configs.",
            "schema": {
              "$ref": "#/definitions/ApiPortalCustomDomainResource"
            }
          },
          "201": {
            "description": "Created. The response describes the new created Spring Cloud Gateway custom domain and contains an Azure-AsyncOperation header to query the operation result.",
            "schema": {
              "$ref": "#/definitions/ApiPortalCustomDomainResource"
            }
          },
          "default": {
            "description": "Error response describing why the operation failed.",
            "schema": {
              "$ref": "#/definitions/CloudError"
            }
          }
        },
        "x-ms-long-running-operation": true,
        "x-ms-examples": {
          "ApiPortalCustomDomains_CreateOrUpdate": {
            "$ref": "./examples/ApiPortalCustomDomains_CreateOrUpdate.json"
          }
        }
      },
      "delete": {
        "tags": [
          "AppPlatform"
        ],
        "description": "Delete the API portal custom domain.",
        "operationId": "ApiPortalCustomDomains_Delete",
        "parameters": [
          {
            "$ref": "#/parameters/ApiVersionParameter"
          },
          {
            "$ref": "#/parameters/SubscriptionIdParameter"
          },
          {
            "$ref": "#/parameters/ResourceGroupNameParameter"
          },
          {
            "$ref": "#/parameters/ServiceNameParameter"
          },
          {
            "$ref": "#/parameters/ApiPortalNameParameter"
          },
          {
            "$ref": "#/parameters/ApiPortalCustomDomainParameter"
          }
        ],
        "responses": {
          "200": {
            "description": "Success. The response indicates the API portal custom domain has deleted."
          },
          "202": {
            "description": "Accepted. The response indicates the API portal custom domain is now deleting."
          },
          "204": {
            "description": "Success. The response indicates the API portal custom domain doesn't exist or has deleted."
          },
          "default": {
            "description": "Error response describing why the operation failed.",
            "schema": {
              "$ref": "#/definitions/CloudError"
            }
          }
        },
        "x-ms-long-running-operation": true,
        "x-ms-examples": {
          "ApiPortalCustomDomains_Delete": {
            "$ref": "./examples/ApiPortalCustomDomains_Delete.json"
          }
        }
      }
    },
    "/subscriptions/{subscriptionId}/resourceGroups/{resourceGroupName}/providers/Microsoft.AppPlatform/Spring/{serviceName}/apiPortals/{apiPortalName}/domains": {
      "get": {
        "tags": [
          "AppPlatform"
        ],
        "description": "Handle requests to list all API portal custom domains.",
        "operationId": "ApiPortalCustomDomains_List",
        "parameters": [
          {
            "$ref": "#/parameters/ApiVersionParameter"
          },
          {
            "$ref": "#/parameters/SubscriptionIdParameter"
          },
          {
            "$ref": "#/parameters/ResourceGroupNameParameter"
          },
          {
            "$ref": "#/parameters/ServiceNameParameter"
          },
          {
            "$ref": "#/parameters/ApiPortalNameParameter"
          }
        ],
        "responses": {
          "200": {
            "description": "Success. The response describes the list of API portal custom domains.",
            "schema": {
              "$ref": "#/definitions/ApiPortalCustomDomainResourceCollection"
            }
          },
          "default": {
            "description": "Error response describing why the operation failed.",
            "schema": {
              "$ref": "#/definitions/CloudError"
            }
          }
        },
        "x-ms-pageable": {
          "nextLinkName": "nextLink"
        },
        "x-ms-examples": {
          "ApiPortalCustomDomains_List": {
            "$ref": "./examples/ApiPortalCustomDomains_List.json"
          }
        }
      }
    },
    "/subscriptions/{subscriptionId}/resourceGroups/{resourceGroupName}/providers/Microsoft.AppPlatform/Spring/{serviceName}/apiPortals/{apiPortalName}/validateDomain": {
      "post": {
        "tags": [
          "AppPlatform"
        ],
        "description": "Check the domains are valid as well as not in use.",
        "operationId": "ApiPortals_ValidateDomain",
        "parameters": [
          {
            "$ref": "#/parameters/ApiVersionParameter"
          },
          {
            "$ref": "#/parameters/SubscriptionIdParameter"
          },
          {
            "$ref": "#/parameters/ResourceGroupNameParameter"
          },
          {
            "$ref": "#/parameters/ServiceNameParameter"
          },
          {
            "$ref": "#/parameters/ApiPortalNameParameter"
          },
          {
            "name": "validatePayload",
            "in": "body",
            "description": "Custom domain payload to be validated",
            "required": true,
            "schema": {
              "$ref": "#/definitions/CustomDomainValidatePayload"
            }
          }
        ],
        "responses": {
          "200": {
            "description": "Success. The response describe the name is available.",
            "schema": {
              "$ref": "#/definitions/CustomDomainValidateResult"
            }
          },
          "default": {
            "description": "Error response describing why the operation failed.",
            "schema": {
              "$ref": "#/definitions/CloudError"
            }
          }
        },
        "x-ms-examples": {
          "ApiPortals_ValidateDomain": {
            "$ref": "./examples/ApiPortals_ValidateDomain.json"
          }
        }
      }
    },
    "/subscriptions/{subscriptionId}/resourceGroups/{resourceGroupName}/providers/Microsoft.AppPlatform/Spring/{serviceName}/applicationAccelerators": {
      "get": {
        "tags": [
          "AppPlatform"
        ],
        "description": "Handle requests to list all application accelerator.",
        "operationId": "ApplicationAccelerators_List",
        "parameters": [
          {
            "$ref": "#/parameters/ApiVersionParameter"
          },
          {
            "$ref": "#/parameters/SubscriptionIdParameter"
          },
          {
            "$ref": "#/parameters/ResourceGroupNameParameter"
          },
          {
            "$ref": "#/parameters/ServiceNameParameter"
          }
        ],
        "responses": {
          "200": {
            "description": "Success. The response describes the list of application accelerator.",
            "schema": {
              "$ref": "#/definitions/ApplicationAcceleratorResourceCollection"
            }
          },
          "default": {
            "description": "Error response describing why the operation failed.",
            "schema": {
              "$ref": "#/definitions/CloudError"
            }
          }
        },
        "x-ms-pageable": {
          "nextLinkName": "nextLink"
        },
        "x-ms-examples": {
          "ApplicationAccelerators_List": {
            "$ref": "./examples/ApplicationAccelerators_List.json"
          }
        }
      }
    },
    "/subscriptions/{subscriptionId}/resourceGroups/{resourceGroupName}/providers/Microsoft.AppPlatform/Spring/{serviceName}/applicationAccelerators/{applicationAcceleratorName}": {
      "get": {
        "tags": [
          "AppPlatform"
        ],
        "description": "Get the application accelerator.",
        "operationId": "ApplicationAccelerators_Get",
        "parameters": [
          {
            "$ref": "#/parameters/ApiVersionParameter"
          },
          {
            "$ref": "#/parameters/SubscriptionIdParameter"
          },
          {
            "$ref": "#/parameters/ResourceGroupNameParameter"
          },
          {
            "$ref": "#/parameters/ServiceNameParameter"
          },
          {
            "$ref": "#/parameters/ApplicationAcceleratorNameParameter"
          }
        ],
        "responses": {
          "200": {
            "description": "Success. The response describes the corresponding application accelerator.",
            "schema": {
              "$ref": "#/definitions/ApplicationAcceleratorResource"
            }
          },
          "default": {
            "description": "Error response describing why the operation failed.",
            "schema": {
              "$ref": "#/definitions/CloudError"
            }
          }
        },
        "x-ms-examples": {
          "ApplicationAccelerators_Get": {
            "$ref": "./examples/ApplicationAccelerators_Get.json"
          }
        }
      },
      "put": {
        "tags": [
          "AppPlatform"
        ],
        "description": "Create or update the application accelerator.",
        "operationId": "ApplicationAccelerators_CreateOrUpdate",
        "parameters": [
          {
            "$ref": "#/parameters/ApiVersionParameter"
          },
          {
            "$ref": "#/parameters/SubscriptionIdParameter"
          },
          {
            "$ref": "#/parameters/ResourceGroupNameParameter"
          },
          {
            "$ref": "#/parameters/ServiceNameParameter"
          },
          {
            "$ref": "#/parameters/ApplicationAcceleratorNameParameter"
          },
          {
            "name": "applicationAcceleratorResource",
            "in": "body",
            "description": "The application accelerator for the create or update operation",
            "required": true,
            "schema": {
              "$ref": "#/definitions/ApplicationAcceleratorResource"
            }
          }
        ],
        "responses": {
          "200": {
            "description": "Success. The response describes the updated application accelerator.",
            "schema": {
              "$ref": "#/definitions/ApplicationAcceleratorResource"
            }
          },
          "201": {
            "description": "Created. The response describes the new created application accelerator and contains an Azure-AsyncOperation header to query the operation result.",
            "schema": {
              "$ref": "#/definitions/ApplicationAcceleratorResource"
            }
          },
          "default": {
            "description": "Error response describing why the operation failed.",
            "schema": {
              "$ref": "#/definitions/CloudError"
            }
          }
        },
        "x-ms-long-running-operation": true,
        "x-ms-examples": {
          "ApplicationAccelerators_CreateOrUpdate": {
            "$ref": "./examples/ApplicationAccelerators_CreateOrUpdate.json"
          }
        }
      },
      "delete": {
        "tags": [
          "AppPlatform"
        ],
        "description": "Delete the application accelerator.",
        "operationId": "ApplicationAccelerators_Delete",
        "parameters": [
          {
            "$ref": "#/parameters/ApiVersionParameter"
          },
          {
            "$ref": "#/parameters/SubscriptionIdParameter"
          },
          {
            "$ref": "#/parameters/ResourceGroupNameParameter"
          },
          {
            "$ref": "#/parameters/ServiceNameParameter"
          },
          {
            "$ref": "#/parameters/ApplicationAcceleratorNameParameter"
          }
        ],
        "responses": {
          "200": {
            "description": "Success. The response indicates the application accelerator has deleted."
          },
          "202": {
            "description": "Accepted. The response indicates the application accelerator is now deleting."
          },
          "204": {
            "description": "Success. The response indicates the application accelerator doesn't exist or has deleted."
          },
          "default": {
            "description": "Error response describing why the operation failed.",
            "schema": {
              "$ref": "#/definitions/CloudError"
            }
          }
        },
        "x-ms-long-running-operation": true,
        "x-ms-examples": {
          "ApplicationAccelerators_Delete": {
            "$ref": "./examples/ApplicationAccelerators_Delete.json"
          }
        }
      }
    },
    "/subscriptions/{subscriptionId}/resourceGroups/{resourceGroupName}/providers/Microsoft.AppPlatform/Spring/{serviceName}/applicationAccelerators/{applicationAcceleratorName}/customizedAccelerators": {
      "get": {
        "tags": [
          "AppPlatform"
        ],
        "description": "Handle requests to list all customized accelerators.",
        "operationId": "CustomizedAccelerators_List",
        "parameters": [
          {
            "$ref": "#/parameters/ApiVersionParameter"
          },
          {
            "$ref": "#/parameters/SubscriptionIdParameter"
          },
          {
            "$ref": "#/parameters/ResourceGroupNameParameter"
          },
          {
            "$ref": "#/parameters/ServiceNameParameter"
          },
          {
            "$ref": "#/parameters/ApplicationAcceleratorNameParameter"
          }
        ],
        "responses": {
          "200": {
            "description": "Success. The response describes the list of customized accelerators.",
            "schema": {
              "$ref": "#/definitions/CustomizedAcceleratorResourceCollection"
            }
          },
          "default": {
            "description": "Error response describing why the operation failed.",
            "schema": {
              "$ref": "#/definitions/CloudError"
            }
          }
        },
        "x-ms-pageable": {
          "nextLinkName": "nextLink"
        },
        "x-ms-examples": {
          "CustomizedAccelerators_List": {
            "$ref": "./examples/CustomizedAccelerators_List.json"
          }
        }
      }
    },
    "/subscriptions/{subscriptionId}/resourceGroups/{resourceGroupName}/providers/Microsoft.AppPlatform/Spring/{serviceName}/applicationAccelerators/{applicationAcceleratorName}/customizedAccelerators/{customizedAcceleratorName}": {
      "get": {
        "tags": [
          "AppPlatform"
        ],
        "description": "Get the customized accelerator.",
        "operationId": "CustomizedAccelerators_Get",
        "parameters": [
          {
            "$ref": "#/parameters/ApiVersionParameter"
          },
          {
            "$ref": "#/parameters/SubscriptionIdParameter"
          },
          {
            "$ref": "#/parameters/ResourceGroupNameParameter"
          },
          {
            "$ref": "#/parameters/ServiceNameParameter"
          },
          {
            "$ref": "#/parameters/ApplicationAcceleratorNameParameter"
          },
          {
            "$ref": "#/parameters/CustomizedAcceleratorNameParameter"
          }
        ],
        "responses": {
          "200": {
            "description": "Success. The response describes the corresponding customized accelerator.",
            "schema": {
              "$ref": "#/definitions/CustomizedAcceleratorResource"
            }
          },
          "default": {
            "description": "Error response describing why the operation failed.",
            "schema": {
              "$ref": "#/definitions/CloudError"
            }
          }
        },
        "x-ms-examples": {
          "CustomizedAccelerators_Get": {
            "$ref": "./examples/CustomizedAccelerators_Get.json"
          }
        }
      },
      "put": {
        "tags": [
          "AppPlatform"
        ],
        "description": "Create or update the customized accelerator.",
        "operationId": "CustomizedAccelerators_CreateOrUpdate",
        "parameters": [
          {
            "$ref": "#/parameters/ApiVersionParameter"
          },
          {
            "$ref": "#/parameters/SubscriptionIdParameter"
          },
          {
            "$ref": "#/parameters/ResourceGroupNameParameter"
          },
          {
            "$ref": "#/parameters/ServiceNameParameter"
          },
          {
            "$ref": "#/parameters/ApplicationAcceleratorNameParameter"
          },
          {
            "$ref": "#/parameters/CustomizedAcceleratorNameParameter"
          },
          {
            "name": "customizedAcceleratorResource",
            "in": "body",
            "description": "The customized accelerator for the create or update operation",
            "required": true,
            "schema": {
              "$ref": "#/definitions/CustomizedAcceleratorResource"
            }
          }
        ],
        "responses": {
          "200": {
            "description": "Success. The response describes the updated customized accelerator.",
            "schema": {
              "$ref": "#/definitions/CustomizedAcceleratorResource"
            }
          },
          "201": {
            "description": "Created. The response describes the new created customized accelerator and contains an Azure-AsyncOperation header to query the operation result.",
            "schema": {
              "$ref": "#/definitions/CustomizedAcceleratorResource"
            }
          },
          "default": {
            "description": "Error response describing why the operation failed.",
            "schema": {
              "$ref": "#/definitions/CloudError"
            }
          }
        },
        "x-ms-long-running-operation": true,
        "x-ms-examples": {
          "CustomizedAccelerators_CreateOrUpdate": {
            "$ref": "./examples/CustomizedAccelerators_CreateOrUpdate.json"
          }
        }
      },
      "delete": {
        "tags": [
          "AppPlatform"
        ],
        "description": "Delete the customized accelerator.",
        "operationId": "CustomizedAccelerators_Delete",
        "parameters": [
          {
            "$ref": "#/parameters/ApiVersionParameter"
          },
          {
            "$ref": "#/parameters/SubscriptionIdParameter"
          },
          {
            "$ref": "#/parameters/ResourceGroupNameParameter"
          },
          {
            "$ref": "#/parameters/ServiceNameParameter"
          },
          {
            "$ref": "#/parameters/ApplicationAcceleratorNameParameter"
          },
          {
            "$ref": "#/parameters/CustomizedAcceleratorNameParameter"
          }
        ],
        "responses": {
          "200": {
            "description": "Success. The response indicates the customized accelerator has deleted."
          },
          "202": {
            "description": "Accepted. The response indicates the customized accelerator is now deleting."
          },
          "204": {
            "description": "Success. The response indicates the customized accelerator doesn't exist or has deleted."
          },
          "default": {
            "description": "Error response describing why the operation failed.",
            "schema": {
              "$ref": "#/definitions/CloudError"
            }
          }
        },
        "x-ms-long-running-operation": true,
        "x-ms-examples": {
          "CustomizedAccelerators_Delete": {
            "$ref": "./examples/CustomizedAccelerators_Delete.json"
          }
        }
      }
    },
    "/subscriptions/{subscriptionId}/resourceGroups/{resourceGroupName}/providers/Microsoft.AppPlatform/Spring/{serviceName}/applicationAccelerators/{applicationAcceleratorName}/customizedAccelerators/{customizedAcceleratorName}/validate": {
      "post": {
        "tags": [
          "AppPlatform"
        ],
        "description": "Check the customized accelerator are valid.",
        "operationId": "CustomizedAccelerators_Validate",
        "parameters": [
          {
            "$ref": "#/parameters/ApiVersionParameter"
          },
          {
            "$ref": "#/parameters/SubscriptionIdParameter"
          },
          {
            "$ref": "#/parameters/ResourceGroupNameParameter"
          },
          {
            "$ref": "#/parameters/ServiceNameParameter"
          },
          {
            "$ref": "#/parameters/ApplicationAcceleratorNameParameter"
          },
          {
            "$ref": "#/parameters/CustomizedAcceleratorNameParameter"
          },
          {
            "name": "properties",
            "in": "body",
            "description": "Customized accelerator properties to be validated",
            "required": true,
            "schema": {
              "$ref": "#/definitions/CustomizedAcceleratorProperties"
            }
          }
        ],
        "responses": {
          "200": {
            "description": "Success. The response describe the customized accelerator is valid.",
            "schema": {
              "$ref": "#/definitions/CustomizedAcceleratorValidateResult"
            }
          },
          "202": {
            "description": "Accepted. The response indicates the CustomizedAccelerator is validating."
          },
          "default": {
            "description": "Error response describing why the operation failed.",
            "schema": {
              "$ref": "#/definitions/CloudError"
            }
          }
        },
        "x-ms-examples": {
          "CustomizedAccelerators_Validate": {
            "$ref": "./examples/CustomizedAccelerators_Validate.json"
          }
        }
      }
    },
    "/subscriptions/{subscriptionId}/resourceGroups/{resourceGroupName}/providers/Microsoft.AppPlatform/Spring/{serviceName}/applicationAccelerators/{applicationAcceleratorName}/predefinedAccelerators": {
      "get": {
        "tags": [
          "AppPlatform"
        ],
        "description": "Handle requests to list all predefined accelerators.",
        "operationId": "PredefinedAccelerators_List",
        "parameters": [
          {
            "$ref": "#/parameters/ApiVersionParameter"
          },
          {
            "$ref": "#/parameters/SubscriptionIdParameter"
          },
          {
            "$ref": "#/parameters/ResourceGroupNameParameter"
          },
          {
            "$ref": "#/parameters/ServiceNameParameter"
          },
          {
            "$ref": "#/parameters/ApplicationAcceleratorNameParameter"
          }
        ],
        "responses": {
          "200": {
            "description": "Success. The response describes the list of predefined accelerators.",
            "schema": {
              "$ref": "#/definitions/PredefinedAcceleratorResourceCollection"
            }
          },
          "default": {
            "description": "Error response describing why the operation failed.",
            "schema": {
              "$ref": "#/definitions/CloudError"
            }
          }
        },
        "x-ms-pageable": {
          "nextLinkName": "nextLink"
        },
        "x-ms-examples": {
          "PredefinedAccelerators_List": {
            "$ref": "./examples/PredefinedAccelerators_List.json"
          }
        }
      }
    },
    "/subscriptions/{subscriptionId}/resourceGroups/{resourceGroupName}/providers/Microsoft.AppPlatform/Spring/{serviceName}/applicationAccelerators/{applicationAcceleratorName}/predefinedAccelerators/{predefinedAcceleratorName}": {
      "get": {
        "tags": [
          "AppPlatform"
        ],
        "description": "Get the predefined accelerator.",
        "operationId": "PredefinedAccelerators_Get",
        "parameters": [
          {
            "$ref": "#/parameters/ApiVersionParameter"
          },
          {
            "$ref": "#/parameters/SubscriptionIdParameter"
          },
          {
            "$ref": "#/parameters/ResourceGroupNameParameter"
          },
          {
            "$ref": "#/parameters/ServiceNameParameter"
          },
          {
            "$ref": "#/parameters/ApplicationAcceleratorNameParameter"
          },
          {
            "$ref": "#/parameters/PredefinedAcceleratorNameParameter"
          }
        ],
        "responses": {
          "200": {
            "description": "Success. The response describes the corresponding predefined accelerator.",
            "schema": {
              "$ref": "#/definitions/PredefinedAcceleratorResource"
            }
          },
          "default": {
            "description": "Error response describing why the operation failed.",
            "schema": {
              "$ref": "#/definitions/CloudError"
            }
          }
        },
        "x-ms-examples": {
          "PredefinedAccelerators_Get": {
            "$ref": "./examples/PredefinedAccelerators_Get.json"
          }
        }
      }
    },
    "/subscriptions/{subscriptionId}/resourceGroups/{resourceGroupName}/providers/Microsoft.AppPlatform/Spring/{serviceName}/applicationAccelerators/{applicationAcceleratorName}/predefinedAccelerators/{predefinedAcceleratorName}/disable": {
      "post": {
        "tags": [
          "AppPlatform"
        ],
        "description": "Disable predefined accelerator.",
        "operationId": "PredefinedAccelerators_Disable",
        "parameters": [
          {
            "$ref": "#/parameters/ApiVersionParameter"
          },
          {
            "$ref": "#/parameters/SubscriptionIdParameter"
          },
          {
            "$ref": "#/parameters/ResourceGroupNameParameter"
          },
          {
            "$ref": "#/parameters/ServiceNameParameter"
          },
          {
            "$ref": "#/parameters/ApplicationAcceleratorNameParameter"
          },
          {
            "$ref": "#/parameters/PredefinedAcceleratorNameParameter"
          }
        ],
        "responses": {
          "200": {
            "description": "Success."
          },
          "202": {
            "description": "Accepted. The response indicates the PredefinedAccelerator is now disabling and contains a Location header to query the operation result."
          },
          "default": {
            "description": "Error response describing why the operation failed.",
            "schema": {
              "$ref": "#/definitions/CloudError"
            }
          }
        },
        "x-ms-long-running-operation": true,
        "x-ms-examples": {
          "PredefinedAccelerators_Disable": {
            "$ref": "./examples/PredefinedAccelerators_Disable.json"
          }
        }
      }
    },
    "/subscriptions/{subscriptionId}/resourceGroups/{resourceGroupName}/providers/Microsoft.AppPlatform/Spring/{serviceName}/applicationAccelerators/{applicationAcceleratorName}/predefinedAccelerators/{predefinedAcceleratorName}/enable": {
      "post": {
        "tags": [
          "AppPlatform"
        ],
        "description": "Enable predefined accelerator.",
        "operationId": "PredefinedAccelerators_Enable",
        "parameters": [
          {
            "$ref": "#/parameters/ApiVersionParameter"
          },
          {
            "$ref": "#/parameters/SubscriptionIdParameter"
          },
          {
            "$ref": "#/parameters/ResourceGroupNameParameter"
          },
          {
            "$ref": "#/parameters/ServiceNameParameter"
          },
          {
            "$ref": "#/parameters/ApplicationAcceleratorNameParameter"
          },
          {
            "$ref": "#/parameters/PredefinedAcceleratorNameParameter"
          }
        ],
        "responses": {
          "200": {
            "description": "Success."
          },
          "202": {
            "description": "Accepted. The response indicates the PredefinedAccelerator is now enabling and contains a Location header to query the operation result."
          },
          "default": {
            "description": "Error response describing why the operation failed.",
            "schema": {
              "$ref": "#/definitions/CloudError"
            }
          }
        },
        "x-ms-long-running-operation": true,
        "x-ms-examples": {
          "PredefinedAccelerators_Enable": {
            "$ref": "./examples/PredefinedAccelerators_Enable.json"
          }
        }
      }
    }
  },
  "definitions": {
    "ServiceResource": {
      "description": "Service resource",
      "type": "object",
      "allOf": [
        {
          "$ref": "#/definitions/TrackedResource"
        }
      ],
      "properties": {
        "properties": {
          "$ref": "#/definitions/ClusterResourceProperties",
          "description": "Properties of the Service resource",
          "x-ms-client-flatten": false
        },
        "sku": {
          "$ref": "#/definitions/Sku",
          "description": "Sku of the Service resource"
        }
      }
    },
    "TrackedResource": {
      "description": "The resource model definition for a ARM tracked top level resource.",
      "type": "object",
      "allOf": [
        {
          "$ref": "#/definitions/Resource"
        }
      ],
      "properties": {
        "location": {
          "description": "The GEO location of the resource.",
          "type": "string"
        },
        "tags": {
          "description": "Tags of the service which is a list of key value pairs that describe the resource.",
          "type": "object",
          "additionalProperties": {
            "type": "string"
          }
        }
      }
    },
    "Resource": {
      "description": "The core properties of ARM resources.",
      "type": "object",
      "properties": {
        "id": {
          "description": "Fully qualified resource Id for the resource.",
          "type": "string",
          "readOnly": true
        },
        "name": {
          "description": "The name of the resource.",
          "type": "string",
          "readOnly": true
        },
        "type": {
          "description": "The type of the resource.",
          "type": "string",
          "readOnly": true
        },
        "systemData": {
          "$ref": "#/definitions/SystemData"
        }
      },
      "x-ms-azure-resource": true
    },
    "SystemData": {
      "description": "Metadata pertaining to creation and last modification of the resource.",
      "type": "object",
      "properties": {
        "createdBy": {
          "description": "The identity that created the resource.",
          "type": "string"
        },
        "createdByType": {
          "description": "The type of identity that created the resource.",
          "enum": [
            "User",
            "Application",
            "ManagedIdentity",
            "Key"
          ],
          "type": "string",
          "x-ms-enum": {
            "name": "createdByType",
            "modelAsString": true
          }
        },
        "createdAt": {
          "format": "date-time",
          "description": "The timestamp of resource creation (UTC).",
          "type": "string"
        },
        "lastModifiedBy": {
          "description": "The identity that last modified the resource.",
          "type": "string"
        },
        "lastModifiedByType": {
          "description": "The type of identity that last modified the resource.",
          "enum": [
            "User",
            "Application",
            "ManagedIdentity",
            "Key"
          ],
          "type": "string",
          "x-ms-enum": {
            "name": "lastModifiedByType",
            "modelAsString": true
          }
        },
        "lastModifiedAt": {
          "format": "date-time",
          "description": "The timestamp of resource modification (UTC).",
          "type": "string"
        }
      },
      "readOnly": true
    },
    "ClusterResourceProperties": {
      "description": "Service properties payload",
      "type": "object",
      "properties": {
        "provisioningState": {
          "description": "Provisioning state of the Service",
          "enum": [
            "Creating",
            "Updating",
            "Starting",
            "Stopping",
            "Deleting",
            "Deleted",
            "Succeeded",
            "Failed",
            "Moving",
            "Moved",
            "MoveFailed"
          ],
          "type": "string",
          "readOnly": true,
          "x-ms-enum": {
            "name": "ProvisioningState",
            "modelAsString": true
          }
        },
        "networkProfile": {
          "$ref": "#/definitions/NetworkProfile",
          "description": "Network profile of the Service"
        },
        "vnetAddons": {
          "$ref": "#/definitions/ServiceVNetAddons",
          "description": "Additional Service settings in vnet injection instance"
        },
        "maintenanceScheduleConfiguration": {
          "$ref": "#/definitions/MaintenanceScheduleConfiguration",
          "description": "Additional Service settings for planned maintenance"
        },
        "version": {
          "format": "int32",
          "description": "Version of the Service",
          "type": "integer",
          "readOnly": true
        },
        "serviceId": {
          "description": "ServiceInstanceEntity Id which uniquely identifies a created resource",
          "type": "string",
          "readOnly": true
        },
        "managedEnvironmentId": {
          "description": "The resource Id of the Managed Environment that the Spring Apps instance builds on",
          "type": "string"
        },
        "infraResourceGroup": {
          "description": "The name of the resource group that contains the infrastructure resources",
          "type": "string"
        },
        "powerState": {
          "description": "Power state of the Service",
          "enum": [
            "Running",
            "Stopped"
          ],
          "type": "string",
          "readOnly": true,
          "x-ms-enum": {
            "name": "PowerState",
            "modelAsString": true
          }
        },
        "zoneRedundant": {
          "type": "boolean",
          "default": false,
          "x-ms-mutability": [
            "create",
            "read"
          ]
        },
        "fqdn": {
          "description": "Fully qualified dns name of the service instance",
          "type": "string",
          "readOnly": true
        },
        "marketplaceResource": {
          "$ref": "#/definitions/MarketplaceResource",
          "description": "Purchasing 3rd party product of the Service resource."
        }
      }
    },
    "ManagedIdentityProperties": {
      "description": "Managed identity properties retrieved from ARM request headers.",
      "type": "object",
      "properties": {
        "type": {
          "description": "Type of the managed identity",
          "enum": [
            "None",
            "SystemAssigned",
            "UserAssigned",
            "SystemAssigned,UserAssigned"
          ],
          "type": "string",
          "x-ms-enum": {
            "name": "ManagedIdentityType",
            "modelAsString": true
          }
        },
        "principalId": {
          "description": "Principal Id of system-assigned managed identity.",
          "type": "string"
        },
        "tenantId": {
          "description": "Tenant Id of system-assigned managed identity.",
          "type": "string"
        },
        "userAssignedIdentities": {
          "$ref": "#/definitions/UserAssignedManagedIdentities",
          "description": "Properties of user-assigned managed identities"
        }
      }
    },
    "UserAssignedManagedIdentities": {
      "description": "User-assigned managed identities in key-value map. The key references will be ARM resource ids in the form: '/subscriptions/{subscriptionId}/resourceGroups/{resourceGroupName}/providers/Microsoft.ManagedIdentity/userAssignedIdentities/{identityName}'.",
      "type": "object",
      "additionalProperties": {
        "$ref": "#/definitions/UserAssignedManagedIdentity"
      }
    },
    "UserAssignedManagedIdentity": {
      "description": "The details of the user-assigned managed identity assigned to an App.",
      "type": "object",
      "properties": {
        "principalId": {
          "description": "Principal Id of user-assigned managed identity.",
          "type": "string",
          "readOnly": true
        },
        "clientId": {
          "description": "Client Id of user-assigned managed identity.",
          "type": "string",
          "readOnly": true
        }
      }
    },
    "BuildServiceCollection": {
      "description": "Object that includes an array of Build service resources and a possible link for next set",
      "type": "object",
      "properties": {
        "value": {
          "description": "Collection of Build service resources",
          "uniqueItems": false,
          "type": "array",
          "items": {
            "$ref": "#/definitions/BuildService"
          }
        },
        "nextLink": {
          "description": "URL client should use to fetch the next page (per server side paging).\r\nIt's null for now, added for future use.",
          "type": "string"
        }
      }
    },
    "ContainerRegistryResourceCollection": {
      "description": "Collection compose of container registry resources list and a possible link for next page.",
      "type": "object",
      "properties": {
        "value": {
          "description": "The container registry resources list.",
          "uniqueItems": false,
          "type": "array",
          "items": {
            "$ref": "#/definitions/ContainerRegistryResource"
          }
        },
        "nextLink": {
          "description": "The link to next page of storage list.",
          "type": "string"
        }
      }
    },
    "ContainerRegistryResource": {
      "description": "Container registry resource payload.",
      "type": "object",
      "allOf": [
        {
          "$ref": "#/definitions/ProxyResource"
        }
      ],
      "properties": {
        "properties": {
          "$ref": "#/definitions/ContainerRegistryProperties",
          "description": "Properties of the container registry resource payload.",
          "x-ms-client-flatten": false
        }
      }
    },
    "ContainerRegistryProperties": {
      "description": "Container registry resource payload.",
      "type": "object",
      "required": [
        "credentials"
      ],
      "properties": {
        "credentials": {
          "$ref": "#/definitions/ContainerRegistryCredentials",
          "description": "The credentials of the container registry resource."
        },
        "provisioningState": {
          "description": "State of the Container Registry.",
          "enum": [
            "Creating",
            "Updating",
            "Succeeded",
            "Failed",
            "Deleting",
            "Canceled"
          ],
          "type": "string",
          "readOnly": true,
          "x-ms-enum": {
            "name": "ContainerRegistryProvisioningState",
            "modelAsString": true
          }
        }
      }
    },
    "ContainerRegistryCredentials": {
      "description": "The credential for the container registry resource.",
      "type": "object",
      "required": [
        "type"
      ],
      "properties": {
        "type": {
          "description": "The credential type of the container registry credentials.",
          "type": "string"
        }
      },
      "discriminator": "type"
    },
    "ContainerRegistryBasicCredentials": {
      "description": "The basic authentication properties for the container registry resource.",
      "type": "object",
      "required": [
        "type",
        "server",
        "username",
        "password"
      ],
      "allOf": [
        {
          "$ref": "#/definitions/ContainerRegistryCredentials"
        }
      ],
      "properties": {
        "server": {
          "description": "The login server of the Container Registry.",
          "type": "string"
        },
        "username": {
          "description": "The username of the Container Registry.",
          "type": "string"
        },
        "password": {
          "description": "The password of the Container Registry.",
          "type": "string",
          "x-ms-secret": true,
          "x-ms-mutability": [
            "create",
            "update"
          ]
        }
      },
      "x-ms-discriminator-value": "BasicAuth"
    },
    "ContainerRegistryValidateResult": {
      "description": "Validation result for container registry properties",
      "type": "object",
      "properties": {
        "isValid": {
          "description": "Indicate if the container registry properties are valid",
          "type": "boolean"
        },
        "message": {
          "description": "Detailed validation messages.",
          "type": "string"
        }
      }
    },
    "BuildService": {
      "description": "Build service resource payload",
      "type": "object",
      "allOf": [
        {
          "$ref": "#/definitions/ProxyResource"
        }
      ],
      "properties": {
        "properties": {
          "$ref": "#/definitions/BuildServiceProperties",
          "description": "Properties of the build resource",
          "x-ms-client-flatten": false
        }
      }
    },
    "BuildServiceProperties": {
      "description": "Build service resource properties payload",
      "type": "object",
      "properties": {
        "containerRegistry": {
          "description": "The resource id of the container registry used in this build service.",
          "type": "string"
        },
        "kPackVersion": {
          "description": "The installed KPack version in this build service.",
          "type": "string",
          "readOnly": true
        },
        "provisioningState": {
          "description": "Provisioning state of the KPack build service",
          "enum": [
            "Creating",
            "Updating",
            "Succeeded",
            "Failed",
            "Deleting"
          ],
          "type": "string",
          "readOnly": true,
          "x-ms-enum": {
            "name": "BuildServiceProvisioningState",
            "modelAsString": true
          }
        },
        "resourceRequests": {
          "description": "The runtime resource configuration of this build service.",
          "type": "object",
          "properties": {
            "cpu": {
              "description": "vCPU allocated to the entire build service node pool.",
              "type": "string",
              "readOnly": true
            },
            "memory": {
              "description": "Memory allocated to the entire build service node pool.",
              "type": "string",
              "readOnly": true
            }
          }
        }
      }
    },
    "BuildCollection": {
      "description": "Object that includes an array of Build resources and a possible link for next set",
      "type": "object",
      "properties": {
        "value": {
          "description": "Collection of Build resources",
          "uniqueItems": false,
          "type": "array",
          "items": {
            "$ref": "#/definitions/Build"
          }
        },
        "nextLink": {
          "description": "URL client should use to fetch the next page (per server side paging).\r\nIt's null for now, added for future use.",
          "type": "string"
        }
      }
    },
    "Build": {
      "description": "Build resource payload",
      "type": "object",
      "allOf": [
        {
          "$ref": "#/definitions/ProxyResource"
        }
      ],
      "properties": {
        "properties": {
          "$ref": "#/definitions/BuildProperties",
          "description": "Properties of the build resource",
          "x-ms-client-flatten": false
        }
      }
    },
    "BuildProperties": {
      "description": "Build resource properties payload",
      "type": "object",
      "properties": {
        "relativePath": {
          "description": "The relative path of source code",
          "type": "string"
        },
        "builder": {
          "description": "The resource id of builder to build the source code",
          "type": "string"
        },
        "agentPool": {
          "description": "The resource id of agent pool",
          "type": "string"
        },
        "provisioningState": {
          "description": "Provisioning state of the KPack build result",
          "enum": [
            "Creating",
            "Updating",
            "Succeeded",
            "Failed",
            "Deleting"
          ],
          "type": "string",
          "readOnly": true,
          "x-ms-enum": {
            "name": "BuildProvisioningState",
            "modelAsString": true
          }
        },
        "env": {
          "description": "The environment variables for this build",
          "type": "object",
          "additionalProperties": {
            "type": "string"
          }
        },
        "apms": {
          "$ref": "#/definitions/ApmReferenceCollection",
          "description": "The APMs for this build"
        },
        "certificates": {
          "$ref": "#/definitions/CertificateReferenceCollection",
          "description": "The CA Certificates for this build"
        },
        "triggeredBuildResult": {
          "$ref": "#/definitions/TriggeredBuildResult",
          "description": " The build result triggered by this build"
        },
        "resourceRequests": {
          "$ref": "#/definitions/BuildResourceRequests",
          "description": "The customized build resource for this build"
        }
      }
    },
    "BuildResourceRequests": {
      "description": "Resource request payload of Build Resource.",
      "type": "object",
      "properties": {
        "cpu": {
          "description": "Optional Cpu allocated to the build resource. 1 core can be represented by 1 or 1000m. \r\nThe default value is 1, this should not exceed build service agent pool cpu size.",
          "type": "string",
          "default": "1"
        },
        "memory": {
          "description": "Optional Memory allocated to the build resource. 1 GB can be represented by 1Gi or 1024Mi. \r\nThe default value is 2Gi, this should not exceed build service agent pool memory size.",
          "type": "string",
          "default": "2Gi"
        }
      }
    },
    "TriggeredBuildResult": {
      "description": "The build result triggered by a build",
      "type": "object",
      "readOnly": true,
      "properties": {
        "id": {
          "description": "The unique build id of this build result",
          "type": "string"
        }
      }
    },
    "BuildResultCollection": {
      "description": "Object that includes an array of Build result resources and a possible link for next set",
      "type": "object",
      "properties": {
        "value": {
          "description": "Collection of Build result resources",
          "uniqueItems": false,
          "type": "array",
          "items": {
            "$ref": "#/definitions/BuildResult"
          }
        },
        "nextLink": {
          "description": "URL client should use to fetch the next page (per server side paging).\r\nIt's null for now, added for future use.",
          "type": "string"
        }
      }
    },
    "BuildResult": {
      "description": "Build result resource payload",
      "type": "object",
      "allOf": [
        {
          "$ref": "#/definitions/ProxyResource"
        }
      ],
      "properties": {
        "properties": {
          "$ref": "#/definitions/BuildResultProperties",
          "description": "Properties of the build result resource",
          "x-ms-client-flatten": false
        }
      }
    },
    "BuildResultProperties": {
      "description": "Build result resource properties payload",
      "type": "object",
      "properties": {
        "name": {
          "description": "The name of this build result",
          "type": "string"
        },
        "provisioningState": {
          "description": "Provisioning state of the KPack build result",
          "enum": [
            "Queuing",
            "Building",
            "Succeeded",
            "Failed",
            "Deleting"
          ],
          "type": "string",
          "readOnly": true,
          "x-ms-enum": {
            "name": "BuildResultProvisioningState",
            "modelAsString": true
          }
        },
        "error": {
          "$ref": "#/definitions/Error",
          "description": "Error when build is failed."
        },
        "buildPodName": {
          "description": "The build pod name which can be used to get the build log streaming.",
          "type": "string"
        },
        "buildStages": {
          "description": "All of the build stage (init-container and container) resources in build pod.",
          "uniqueItems": false,
          "type": "array",
          "items": {
            "$ref": "#/definitions/BuildStageProperties"
          },
          "readOnly": true
        },
        "image": {
          "description": "The container registry image of this build result.",
          "type": "string",
          "readOnly": true
        }
      }
    },
    "BuildStageProperties": {
      "description": "The build stage (init-container and container) resources in build pod.",
      "type": "object",
      "properties": {
        "name": {
          "description": "The name of this build stage resource.",
          "type": "string",
          "readOnly": true
        },
        "status": {
          "description": "The provisioning state of this build stage resource.",
          "enum": [
            "NotStarted",
            "Running",
            "Succeeded",
            "Failed"
          ],
          "type": "string",
          "readOnly": true,
          "x-ms-enum": {
            "name": "KPackBuildStageProvisioningState",
            "modelAsString": true
          }
        },
        "exitCode": {
          "description": "The exit code of this build init container.",
          "type": "string",
          "readOnly": true
        },
        "reason": {
          "description": "The reason of this build init container.",
          "type": "string",
          "readOnly": true
        }
      }
    },
    "BuildResultLog": {
      "description": "Build result log resource properties payload",
      "type": "object",
      "properties": {
        "blobUrl": {
          "description": "The public download URL of this build result log",
          "type": "string"
        }
      }
    },
    "BuilderResourceCollection": {
      "description": "Object that includes an array of Builder resources and a possible link for next set",
      "type": "object",
      "properties": {
        "value": {
          "description": "Collection of Builder resources",
          "uniqueItems": false,
          "type": "array",
          "items": {
            "$ref": "#/definitions/BuilderResource"
          }
        },
        "nextLink": {
          "description": "URL client should use to fetch the next page (per server side paging).\r\nIt's null for now, added for future use.",
          "type": "string"
        }
      }
    },
    "BuilderResource": {
      "description": "KPack Builder resource",
      "type": "object",
      "allOf": [
        {
          "$ref": "#/definitions/ProxyResource"
        }
      ],
      "properties": {
        "properties": {
          "$ref": "#/definitions/BuilderProperties",
          "description": "Property of the Builder resource."
        }
      }
    },
    "BuilderProperties": {
      "description": "KPack Builder properties payload",
      "type": "object",
      "properties": {
        "provisioningState": {
          "description": "Builder provision status.",
          "enum": [
            "Creating",
            "Updating",
            "Succeeded",
            "Failed",
            "Deleting"
          ],
          "type": "string",
          "readOnly": true,
          "x-ms-enum": {
            "name": "BuilderProvisioningState",
            "modelAsString": true
          }
        },
        "stack": {
          "description": "Builder cluster stack property.",
          "type": "object",
          "$ref": "#/definitions/StackProperties"
        },
        "buildpackGroups": {
          "description": "Builder buildpack groups.",
          "type": "array",
          "items": {
            "$ref": "#/definitions/BuildpacksGroupProperties"
          }
        }
      }
    },
    "StackProperties": {
      "description": "KPack ClusterStack properties payload",
      "type": "object",
      "properties": {
        "id": {
          "description": "Id of the ClusterStack.",
          "type": "string"
        },
        "version": {
          "description": "Version of the ClusterStack",
          "type": "string"
        }
      }
    },
    "BuildpacksGroupProperties": {
      "description": "Buildpack group properties of the Builder",
      "type": "object",
      "properties": {
        "name": {
          "description": "Buildpack group name",
          "type": "string"
        },
        "buildpacks": {
          "description": "Buildpacks in the buildpack group",
          "type": "array",
          "uniqueItems": false,
          "items": {
            "$ref": "#/definitions/BuildpackProperties"
          }
        }
      }
    },
    "BuildpackProperties": {
      "description": "Buildpack properties payload",
      "type": "object",
      "properties": {
        "id": {
          "description": "Id of the buildpack",
          "type": "string"
        }
      }
    },
    "SupportedBuildpacksCollection": {
      "description": "Object that includes an array of supported buildpacks resources and a possible link for next set",
      "type": "object",
      "properties": {
        "value": {
          "description": "Collection of supported buildpacks resources",
          "uniqueItems": false,
          "type": "array",
          "items": {
            "$ref": "#/definitions/SupportedBuildpackResource"
          }
        },
        "nextLink": {
          "description": "URL client should use to fetch the next page (per server side paging).\r\nIt's null for now, added for future use.",
          "type": "string"
        }
      }
    },
    "SupportedBuildpackResource": {
      "description": "Supported buildpack resource payload",
      "type": "object",
      "allOf": [
        {
          "$ref": "#/definitions/ProxyResource"
        }
      ],
      "properties": {
        "properties": {
          "$ref": "#/definitions/SupportedBuildpackResourceProperties"
        }
      }
    },
    "SupportedBuildpackResourceProperties": {
      "description": "Supported buildpack resource properties",
      "type": "object",
      "properties": {
        "buildpackId": {
          "description": "The id of supported buildpack",
          "type": "string"
        }
      }
    },
    "SupportedStacksCollection": {
      "description": "Object that includes an array of supported stacks resources and a possible link for next set",
      "type": "object",
      "properties": {
        "value": {
          "description": "Collection of supported stacks resources",
          "uniqueItems": false,
          "type": "array",
          "items": {
            "$ref": "#/definitions/SupportedStackResource"
          }
        },
        "nextLink": {
          "description": "URL client should use to fetch the next page (per server side paging).\r\nIt's null for now, added for future use.",
          "type": "string"
        }
      }
    },
    "SupportedStackResource": {
      "description": "Supported stack resource payload",
      "type": "object",
      "allOf": [
        {
          "$ref": "#/definitions/ProxyResource"
        }
      ],
      "properties": {
        "properties": {
          "$ref": "#/definitions/SupportedStackResourceProperties"
        }
      }
    },
    "SupportedStackResourceProperties": {
      "description": "Supported stack resource properties",
      "type": "object",
      "properties": {
        "stackId": {
          "description": "The id of supported stack",
          "type": "string"
        },
        "version": {
          "description": "The version of supported stack",
          "type": "string"
        }
      }
    },
    "BuildServiceAgentPoolResourceCollection": {
      "description": "Object that includes an array of build service agent pool resources and a possible link for next set",
      "type": "object",
      "properties": {
        "value": {
          "description": "Collection of build service agent pool resource",
          "uniqueItems": false,
          "type": "array",
          "items": {
            "$ref": "#/definitions/BuildServiceAgentPoolResource"
          }
        },
        "nextLink": {
          "description": "URL client should use to fetch the next page (per server side paging).\r\nIt's null for now, added for future use.",
          "type": "string"
        }
      }
    },
    "BuildServiceAgentPoolResource": {
      "description": "The build service agent pool resource",
      "type": "object",
      "allOf": [
        {
          "$ref": "#/definitions/ProxyResource"
        }
      ],
      "properties": {
        "properties": {
          "description": "build service agent pool properties",
          "type": "object",
          "$ref": "#/definitions/BuildServiceAgentPoolProperties"
        }
      }
    },
    "BuildServiceAgentPoolProperties": {
      "description": "Build service agent pool properties",
      "type": "object",
      "properties": {
        "provisioningState": {
          "description": "Provisioning state of the build service agent pool",
          "type": "string",
          "readOnly": true
        },
        "poolSize": {
          "description": "build service agent pool size properties",
          "type": "object",
          "$ref": "#/definitions/BuildServiceAgentPoolSizeProperties"
        }
      }
    },
    "BuildServiceAgentPoolSizeProperties": {
      "description": "Build service agent pool size properties",
      "type": "object",
      "properties": {
        "name": {
          "description": "The name of build service agent pool size",
          "type": "string"
        },
        "cpu": {
          "description": "The cpu property of build service agent pool size",
          "type": "string",
          "readOnly": true
        },
        "memory": {
          "description": "The memory property of build service agent pool size",
          "type": "string",
          "readOnly": true
        }
      }
    },
    "ConfigurationServiceResourceCollection": {
      "description": "Object that includes an array of configuration service resources and a possible link for next set",
      "type": "object",
      "properties": {
        "value": {
          "description": "Collection of configuration service resources",
          "uniqueItems": false,
          "type": "array",
          "items": {
            "$ref": "#/definitions/ConfigurationServiceResource"
          }
        },
        "nextLink": {
          "description": "URL client should use to fetch the next page (per server side paging).\r\nIt's null for now, added for future use.",
          "type": "string"
        }
      }
    },
    "ConfigurationServiceResource": {
      "description": "Application Configuration Service resource",
      "type": "object",
      "allOf": [
        {
          "$ref": "#/definitions/ProxyResource"
        }
      ],
      "properties": {
        "properties": {
          "$ref": "#/definitions/ConfigurationServiceProperties"
        }
      }
    },
    "ConfigurationServiceProperties": {
      "description": "Application Configuration Service properties payload",
      "type": "object",
      "properties": {
        "provisioningState": {
          "description": "State of the Application Configuration Service.",
          "enum": [
            "Creating",
            "Updating",
            "Succeeded",
            "Failed",
            "Deleting"
          ],
          "type": "string",
          "readOnly": true,
          "x-ms-enum": {
            "name": "ConfigurationServiceProvisioningState",
            "modelAsString": true
          }
        },
        "generation": {
          "description": "The generation of the Application Configuration Service.",
          "enum": [
            "Gen1",
            "Gen2"
          ],
          "type": "string",
          "default": "Gen1",
          "x-ms-enum": {
            "name": "ConfigurationServiceGeneration",
            "modelAsString": true
          }
        },
        "resourceRequests": {
          "$ref": "#/definitions/ConfigurationServiceResourceRequests",
          "description": "The requested resource quantity for required CPU and Memory."
        },
        "instances": {
          "description": "Collection of instances belong to Application Configuration Service.",
          "uniqueItems": false,
          "type": "array",
          "items": {
            "$ref": "#/definitions/ConfigurationServiceInstance"
          },
          "readOnly": true
        },
        "settings": {
          "$ref": "#/definitions/ConfigurationServiceSettings"
        }
      }
    },
    "ConfigurationServiceResourceRequests": {
      "description": "Resource request payload of Application Configuration Service",
      "type": "object",
      "readOnly": true,
      "properties": {
        "cpu": {
          "description": "Cpu allocated to each Application Configuration Service instance",
          "type": "string",
          "readOnly": true
        },
        "memory": {
          "description": "Memory allocated to each Application Configuration Service instance",
          "type": "string",
          "readOnly": true
        },
        "instanceCount": {
          "format": "int32",
          "description": "Instance count of the Application Configuration Service",
          "type": "integer",
          "readOnly": true
        }
      }
    },
    "ConfigurationServiceSettings": {
      "description": "The settings of Application Configuration Service.",
      "type": "object",
      "properties": {
        "gitProperty": {
          "$ref": "#/definitions/ConfigurationServiceGitProperty"
        }
      }
    },
    "ConfigurationServiceGitProperty": {
      "description": "Property of git environment.",
      "type": "object",
      "properties": {
        "repositories": {
          "$ref": "#/definitions/ConfigurationServiceGitPropertyRepository"
        }
      }
    },
    "ConfigurationServiceGitPropertyRepository": {
      "description": "Repositories of Application Configuration Service git property.",
      "type": "array",
      "items": {
        "$ref": "#/definitions/ConfigurationServiceGitRepository"
      }
    },
    "ConfigurationServiceSettingsValidateResult": {
      "description": "Validation result for configuration service settings",
      "type": "object",
      "properties": {
        "gitPropertyValidationResult": {
          "$ref": "#/definitions/ConfigurationServiceGitPropertyValidateResult"
        }
      }
    },
    "ConfigurationServiceGitPropertyValidateResult": {
      "description": "Validation result for configuration service settings",
      "type": "object",
      "properties": {
        "isValid": {
          "description": "Indicate if the configuration service settings are valid",
          "type": "boolean"
        },
        "gitReposValidationResult": {
          "description": "The detail validation results",
          "type": "array",
          "items": {
            "$ref": "#/definitions/ValidationMessages"
          }
        }
      }
    },
    "ValidationMessages": {
      "description": "Validate messages of the configuration service git repositories",
      "type": "object",
      "properties": {
        "name": {
          "description": "The name of the configuration service git repository.",
          "type": "string"
        },
        "messages": {
          "description": "Detailed validation messages.",
          "type": "array",
          "items": {
            "type": "string"
          }
        }
      }
    },
    "ConfigurationServiceInstance": {
      "description": "Collection of instances belong to the Application Configuration Service",
      "type": "object",
      "properties": {
        "name": {
          "description": "Name of the Application Configuration Service instance",
          "type": "string",
          "readOnly": true
        },
        "status": {
          "description": "Status of the Application Configuration Service instance",
          "type": "string",
          "readOnly": true
        }
      }
    },
    "ConfigurationServiceGitRepository": {
      "description": "Git repository property payload for Application Configuration Service",
      "required": [
        "name",
        "patterns",
        "uri",
        "label"
      ],
      "type": "object",
      "properties": {
        "name": {
          "description": "Name of the repository",
          "type": "string"
        },
        "patterns": {
          "description": "Collection of patterns of the repository",
          "uniqueItems": false,
          "type": "array",
          "items": {
            "type": "string"
          }
        },
        "uri": {
          "description": "URI of the repository",
          "type": "string"
        },
        "label": {
          "description": "Label of the repository",
          "type": "string"
        },
        "searchPaths": {
          "description": "Searching path of the repository",
          "uniqueItems": false,
          "type": "array",
          "items": {
            "type": "string"
          }
        },
        "username": {
          "description": "Username of git repository basic auth.",
          "type": "string"
        },
        "password": {
          "description": "Password of git repository basic auth.",
          "type": "string"
        },
        "hostKey": {
          "description": "Public sshKey of git repository.",
          "type": "string"
        },
        "hostKeyAlgorithm": {
          "description": "SshKey algorithm of git repository.",
          "type": "string"
        },
        "privateKey": {
          "description": "Private sshKey algorithm of git repository.",
          "type": "string"
        },
        "strictHostKeyChecking": {
          "description": "Strict host key checking or not.",
          "type": "boolean"
        },
        "gitImplementation": {
          "description": "Git libraries used to support various repository providers",
          "$ref": "#/definitions/GitImplementation"
        },
        "caCertResourceId": {
          "description": "Resource Id of CA certificate for https URL of Git repository.",
          "type": "string"
        }
      }
    },
    "GitImplementation": {
      "description": "Git libraries used to support various repository providers",
      "enum": [
        "go-git",
        "libgit2"
      ],
      "type": "string",
      "x-ms-enum": {
        "name": "GitImplementation",
        "modelAsString": true
      }
    },
    "ApplicationLiveViewResourceCollection": {
      "description": "Object that includes an array of Application Live View resources and a possible link for next set",
      "type": "object",
      "properties": {
        "value": {
          "description": "Collection of Application Live View resources",
          "uniqueItems": false,
          "type": "array",
          "items": {
            "$ref": "#/definitions/ApplicationLiveViewResource"
          }
        },
        "nextLink": {
          "description": "URL client should use to fetch the next page (per server side paging).\r\nIt's null for now, added for future use.",
          "type": "string"
        }
      }
    },
    "ApplicationLiveViewResource": {
      "description": "Application Live View resource",
      "type": "object",
      "allOf": [
        {
          "$ref": "#/definitions/ProxyResource"
        }
      ],
      "properties": {
        "properties": {
          "$ref": "#/definitions/ApplicationLiveViewProperties"
        }
      }
    },
    "ApplicationLiveViewProperties": {
      "description": "Application Live View properties payload",
      "type": "object",
      "properties": {
        "provisioningState": {
          "description": "State of the Application Live View.",
          "enum": [
            "Creating",
            "Updating",
            "Succeeded",
            "Failed",
            "Deleting",
            "Canceled"
          ],
          "type": "string",
          "readOnly": true,
          "x-ms-enum": {
            "name": "ApplicationLiveViewProvisioningState",
            "modelAsString": true
          }
        },
        "components": {
          "uniqueItems": false,
          "type": "array",
          "x-ms-identifiers": [],
          "items": {
            "$ref": "#/definitions/ApplicationLiveViewComponent"
          },
          "readOnly": true,
          "description": "Component details of Application Live View"
        }
      }
    },
    "ApplicationLiveViewComponent": {
      "description": "Application Live View properties payload",
      "type": "object",
      "properties": {
        "name": {
          "description": "Name of the component.",
          "readOnly": true
        },
        "resourceRequests": {
          "$ref": "#/definitions/ApplicationLiveViewResourceRequests",
          "description": "The requested resource quantity for required CPU and Memory.",
          "readOnly": true
        },
        "instances": {
          "description": "Collection of instances belong to Application Live View.",
          "uniqueItems": false,
          "type": "array",
          "x-ms-identifiers": [],
          "items": {
            "$ref": "#/definitions/ApplicationLiveViewInstance"
          },
          "readOnly": true
        }
      }
    },
    "ApplicationLiveViewResourceRequests": {
      "description": "The resource quantity for required CPU and Memory of Application Live View component",
      "type": "object",
      "readOnly": true,
      "properties": {
        "cpu": {
          "description": "Cpu quantity allocated to each Application Live View component instance. 1 core can be represented by 1 or 1000m.",
          "type": "string",
          "readOnly": true
        },
        "memory": {
          "description": "Memory quantity allocated to each Application Live View component instance. 1 GB can be represented by 1Gi or 1024Mi.",
          "type": "string",
          "readOnly": true
        },
        "instanceCount": {
          "description": "Desired instance count of Application Live View component instance.",
          "type": "integer",
          "format": "int32",
          "readOnly": true
        }
      }
    },
    "ApplicationLiveViewInstance": {
      "description": "Collection of instances belong to the Application Live View",
      "type": "object",
      "properties": {
        "name": {
          "description": "Name of the Application Live View instance.",
          "type": "string",
          "readOnly": true
        },
        "status": {
          "description": "Status of the Application Live View instance. It can be Pending, Running, Succeeded, Failed, Unknown.",
          "type": "string",
          "readOnly": true
        }
      }
    },
    "DevToolPortalResourceCollection": {
      "description": "Object that includes an array of Dev Tool Portal resources and a possible link for next set",
      "type": "object",
      "properties": {
        "value": {
          "description": "Collection of Dev Tool Portal resources",
          "uniqueItems": false,
          "type": "array",
          "items": {
            "$ref": "#/definitions/DevToolPortalResource"
          }
        },
        "nextLink": {
          "description": "URL client should use to fetch the next page (per server side paging).\r\nIt's null for now, added for future use.",
          "type": "string"
        }
      }
    },
    "DevToolPortalResource": {
      "description": "Dev Tool Portal resource",
      "type": "object",
      "allOf": [
        {
          "$ref": "#/definitions/ProxyResource"
        }
      ],
      "properties": {
        "properties": {
          "$ref": "#/definitions/DevToolPortalProperties"
        }
      }
    },
    "DevToolPortalProperties": {
      "description": "Dev Tool Portal properties payload",
      "type": "object",
      "properties": {
        "provisioningState": {
          "description": "State of the Dev Tool Portal.",
          "enum": [
            "Creating",
            "Updating",
            "Succeeded",
            "Failed",
            "Deleting",
            "Canceled"
          ],
          "type": "string",
          "readOnly": true,
          "x-ms-enum": {
            "name": "DevToolPortalProvisioningState",
            "modelAsString": true
          }
        },
        "components": {
          "description": "Collection of components belong to Dev Tool Portal.",
          "uniqueItems": false,
          "type": "array",
          "x-ms-identifiers": [
            "name"
          ],
          "items": {
            "$ref": "#/definitions/DevToolPortalComponent"
          },
          "readOnly": true
        },
        "public": {
          "description": "Indicates whether the resource exposes public endpoint",
          "type": "boolean",
          "default": false
        },
        "url": {
          "description": "URL of the resource, exposed when 'public' is true.",
          "type": "string",
          "readOnly": true
        },
        "ssoProperties": {
          "$ref": "#/definitions/DevToolPortalSsoProperties",
          "description": "Single sign-on related configuration"
        },
        "features": {
          "$ref": "#/definitions/DevToolPortalFeatureSettings",
          "description": "Settings for Dev Tool Portal"
        }
      }
    },
    "DevToolPortalComponent": {
      "type": "object",
      "properties": {
        "name": {
          "type": "string",
          "readOnly": true
        },
        "resourceRequests": {
          "$ref": "#/definitions/DevToolPortalResourceRequests",
          "description": "The requested resource quantity for required CPU and Memory."
        },
        "instances": {
          "description": "Collection of instances belong to Dev Tool Portal.",
          "uniqueItems": false,
          "type": "array",
          "x-ms-identifiers": [],
          "items": {
            "$ref": "#/definitions/DevToolPortalInstance"
          },
          "readOnly": true
        }
      }
    },
    "DevToolPortalSsoProperties": {
      "description": "Single sign-on related configuration",
      "type": "object",
      "properties": {
        "scopes": {
          "description": "It defines the specific actions applications can be allowed to do on a user's behalf",
          "uniqueItems": false,
          "type": "array",
          "items": {
            "type": "string"
          }
        },
        "clientId": {
          "description": "The public identifier for the application",
          "type": "string"
        },
        "clientSecret": {
          "description": "The secret known only to the application and the authorization server",
          "x-ms-secret": true,
          "type": "string"
        },
        "metadataUrl": {
          "description": "The URI of a JSON file with generic OIDC provider configuration.",
          "type": "string"
        }
      }
    },
    "DevToolPortalFeatureSettings": {
      "description": "Settings for Dev Tool Portal",
      "type": "object",
      "properties": {
        "applicationAccelerator": {
          "$ref": "#/definitions/DevToolPortalFeatureDetail",
          "description": "Detail of Accelerator plugin"
        },
        "applicationLiveView": {
          "$ref": "#/definitions/DevToolPortalFeatureDetail",
          "description": "Detail of App Live View plugin"
        }
      }
    },
    "DevToolPortalFeatureDetail": {
      "description": "Detail settings for Dev Tool Portal feature",
      "type": "object",
      "properties": {
        "state": {
          "type": "string",
          "description": "State of the plugin",
          "default": "Enabled",
          "enum": [
            "Enabled",
            "Disabled"
          ],
          "x-ms-enum": {
            "modelAsString": true,
            "name": "DevToolPortalFeatureState",
            "values": [
              {
                "description": "Enable the plugin in Dev Tool Portal.",
                "value": "Enabled"
              },
              {
                "description": "Disable the plugin in Dev Tool Portal.",
                "value": "Disabled"
              }
            ]
          }
        },
        "route": {
          "type": "string",
          "description": "Route path to visit the plugin",
          "readOnly": true
        }
      }
    },
    "DevToolPortalResourceRequests": {
      "description": "The resource quantity for required CPU and Memory of Dev Tool Portal",
      "type": "object",
      "readOnly": true,
      "properties": {
        "cpu": {
          "description": "Cpu quantity allocated to each Dev Tool Portal instance. 1 core can be represented by 1 or 1000m",
          "type": "string",
          "readOnly": true
        },
        "memory": {
          "description": "Memory quantity allocated to each Dev Tool Portal instance. 1 GB can be represented by 1Gi or 1024Mi.",
          "type": "string",
          "readOnly": true
        },
        "instanceCount": {
          "description": "Desired instance count of Dev Tool Portal.",
          "type": "integer",
          "format": "int32",
          "readOnly": true
        }
      }
    },
    "DevToolPortalInstance": {
      "description": "Collection of instances belong to the Dev Tool Portal.",
      "type": "object",
      "properties": {
        "name": {
          "description": "Name of the Dev Tool Portal instance.",
          "type": "string",
          "readOnly": true
        },
        "status": {
          "description": "Status of the Dev Tool Portal instance. It can be Pending, Running, Succeeded, Failed, Unknown.",
          "type": "string",
          "readOnly": true
        }
      }
    },
    "ServiceRegistryResourceCollection": {
      "description": "Object that includes an array of Service Registry resources and a possible link for next set",
      "type": "object",
      "properties": {
        "value": {
          "description": "Collection of Service Registry resources",
          "uniqueItems": false,
          "type": "array",
          "items": {
            "$ref": "#/definitions/ServiceRegistryResource"
          }
        },
        "nextLink": {
          "description": "URL client should use to fetch the next page (per server side paging).\r\nIt's null for now, added for future use.",
          "type": "string"
        }
      }
    },
    "ServiceRegistryResource": {
      "description": "Service Registry resource",
      "type": "object",
      "allOf": [
        {
          "$ref": "#/definitions/ProxyResource"
        }
      ],
      "properties": {
        "properties": {
          "$ref": "#/definitions/ServiceRegistryProperties"
        }
      }
    },
    "ServiceRegistryProperties": {
      "description": "Service Registry properties payload",
      "type": "object",
      "properties": {
        "provisioningState": {
          "description": "State of the Service Registry.",
          "enum": [
            "Creating",
            "Updating",
            "Succeeded",
            "Failed",
            "Deleting"
          ],
          "type": "string",
          "readOnly": true,
          "x-ms-enum": {
            "name": "ServiceRegistryProvisioningState",
            "modelAsString": true
          }
        },
        "resourceRequests": {
          "$ref": "#/definitions/ServiceRegistryResourceRequests",
          "description": "The requested resource quantity for required CPU and Memory."
        },
        "instances": {
          "description": "Collection of instances belong to Service Registry.",
          "uniqueItems": false,
          "type": "array",
          "items": {
            "$ref": "#/definitions/ServiceRegistryInstance"
          },
          "readOnly": true
        }
      }
    },
    "ServiceRegistryResourceRequests": {
      "description": "Resource request payload of Service Registry",
      "type": "object",
      "readOnly": true,
      "properties": {
        "cpu": {
          "description": "Cpu allocated to each Service Registry instance",
          "type": "string",
          "readOnly": true
        },
        "memory": {
          "description": "Memory allocated to each Service Registry instance",
          "type": "string",
          "readOnly": true
        },
        "instanceCount": {
          "format": "int32",
          "description": "Instance count of the Service Registry",
          "type": "integer",
          "readOnly": true
        }
      }
    },
    "ServiceRegistryInstance": {
      "description": "Collection of instances belong to the Service Registry",
      "type": "object",
      "properties": {
        "name": {
          "description": "Name of the Service Registry instance",
          "type": "string",
          "readOnly": true
        },
        "status": {
          "description": "Status of the Service Registry instance",
          "type": "string",
          "readOnly": true
        }
      }
    },
    "Sku": {
      "description": "Sku of Azure Spring Apps",
      "type": "object",
      "properties": {
        "name": {
          "description": "Name of the Sku",
          "type": "string",
          "default": "S0"
        },
        "tier": {
          "description": "Tier of the Sku",
          "type": "string",
          "default": "Standard"
        },
        "capacity": {
          "format": "int32",
          "description": "Current capacity of the target resource",
          "type": "integer"
        }
      }
    },
    "MarketplaceResource": {
      "description": "Purchasing 3rd Party product for one Azure Spring Apps instance",
      "type": "object",
      "properties": {
        "plan": {
          "description": "The plan id of the 3rd Party Artifact that is being procured.",
          "type": "string"
        },
        "publisher": {
          "description": "The publisher id of the 3rd Party Artifact that is being bought.",
          "type": "string"
        },
        "product": {
          "description": "The 3rd Party artifact that is being procured.",
          "type": "string"
        }
      }
    },
    "ConfigServerSettingsValidateResult": {
      "description": "Validation result for config server settings",
      "type": "object",
      "properties": {
        "isValid": {
          "description": "Indicate if the config server settings are valid",
          "type": "boolean"
        },
        "details": {
          "description": "The detail validation results",
          "type": "array",
          "items": {
            "$ref": "#/definitions/ConfigServerSettingsErrorRecord"
          }
        }
      }
    },
    "ConfigServerSettingsErrorRecord": {
      "description": "Error record of the config server settings",
      "type": "object",
      "properties": {
        "name": {
          "description": "The name of the config server settings error record",
          "type": "string"
        },
        "uri": {
          "description": "The uri of the config server settings error record",
          "type": "string"
        },
        "messages": {
          "description": "The detail error messages of the record",
          "type": "array",
          "items": {
            "type": "string"
          }
        }
      }
    },
    "EurekaServerResourceCollection": {
      "description": "Object that includes an array of Eureka server resources and a possible link for next set",
      "type": "object",
      "properties": {
        "value": {
          "description": "Collection of Eureka server resources",
          "uniqueItems": false,
          "type": "array",
          "items": {
            "$ref": "#/definitions/EurekaServerResource"
          }
        },
        "nextLink": {
          "description": "URL client should use to fetch the next page (per server side paging).\r\nIt's null for now, added for future use.",
          "type": "string"
        }
      }
    },
    "EurekaServerResource": {
      "description": "Eureka server resource",
      "type": "object",
      "allOf": [
        {
          "$ref": "#/definitions/ProxyResource"
        }
      ],
      "properties": {
        "properties": {
          "$ref": "#/definitions/EurekaServerProperties",
          "description": "Properties of the eureka server resource",
          "x-ms-client-flatten": false
        }
      }
    },
    "EurekaServerProperties": {
      "description": "Eureka server properties payload",
      "type": "object",
      "properties": {
        "provisioningState": {
          "description": "State of the eureka server.",
          "enum": [
            "Failed",
            "Succeeded",
            "Updating",
            "Canceled"
          ],
          "type": "string",
          "readOnly": true,
          "x-ms-enum": {
            "name": "EurekaServerState",
            "modelAsString": true
          }
        },
        "enabledState": {
          "type": "string",
          "description": "Enabled state of the eureka server. This is only used in Consumption tier.",
          "enum": [
            "Enabled",
            "Disabled"
          ],
          "x-ms-enum": {
            "modelAsString": true,
            "name": "EurekaServerEnabledState",
            "values": [
              {
                "description": "Enable the eureka server.",
                "value": "Enabled"
              },
              {
                "description": "Disable the eureka server.",
                "value": "Disabled"
              }
            ]
          }
        },
        "error": {
          "$ref": "#/definitions/Error",
          "description": "Error when applying eureka server settings."
        }
      }
    },
    "ConfigServerResource": {
      "description": "Config Server resource",
      "type": "object",
      "allOf": [
        {
          "$ref": "#/definitions/ProxyResource"
        }
      ],
      "properties": {
        "properties": {
          "$ref": "#/definitions/ConfigServerProperties",
          "description": "Properties of the Config Server resource",
          "x-ms-client-flatten": false
        }
      }
    },
    "ConfigServerProperties": {
      "description": "Config server git properties payload",
      "type": "object",
      "properties": {
        "provisioningState": {
          "description": "State of the config server.",
          "enum": [
            "NotAvailable",
            "Deleted",
            "Failed",
            "Succeeded",
            "Updating"
          ],
          "type": "string",
          "readOnly": true,
          "x-ms-enum": {
            "name": "ConfigServerState",
            "modelAsString": true
          }
        },
        "error": {
          "$ref": "#/definitions/Error",
          "description": "Error when apply config server settings."
        },
        "enabledState": {
          "type": "string",
          "description": "Enabled state of the config server. This is only used in Consumption tier.",
          "enum": [
            "Enabled",
            "Disabled"
          ],
          "x-ms-enum": {
            "modelAsString": true,
            "name": "ConfigServerEnabledState",
            "values": [
              {
                "description": "Enable the config server.",
                "value": "Enabled"
              },
              {
                "description": "Disable the config server.",
                "value": "Disabled"
              }
            ]
          }
        },
        "configServer": {
          "$ref": "#/definitions/ConfigServerSettings",
          "description": "Settings of config server."
        }
      }
    },
    "MonitoringSettingResource": {
      "description": "Monitoring Setting resource",
      "type": "object",
      "allOf": [
        {
          "$ref": "#/definitions/ProxyResource"
        }
      ],
      "properties": {
        "properties": {
          "$ref": "#/definitions/MonitoringSettingProperties",
          "description": "Properties of the Monitoring Setting resource",
          "x-ms-client-flatten": false
        }
      }
    },
    "MonitoringSettingProperties": {
      "description": "Monitoring Setting properties payload",
      "type": "object",
      "properties": {
        "provisioningState": {
          "description": "State of the Monitoring Setting.",
          "enum": [
            "NotAvailable",
            "Failed",
            "Succeeded",
            "Updating"
          ],
          "type": "string",
          "readOnly": true,
          "x-ms-enum": {
            "name": "MonitoringSettingState",
            "modelAsString": true
          }
        },
        "error": {
          "$ref": "#/definitions/Error",
          "description": "Error when apply Monitoring Setting changes."
        },
        "traceEnabled": {
          "description": "Indicates whether enable the trace functionality, which will be deprecated since api version 2020-11-01-preview. Please leverage appInsightsInstrumentationKey to indicate if monitoringSettings enabled or not",
          "type": "boolean"
        },
        "appInsightsInstrumentationKey": {
          "description": "Target application insight instrumentation key, null or whitespace include empty will disable monitoringSettings",
          "type": "string"
        },
        "appInsightsSamplingRate": {
          "description": "Indicates the sampling rate of application insight agent, should be in range [0.0, 100.0]",
          "format": "double",
          "maximum": 100.0,
          "minimum": 0.0,
          "type": "number"
        },
        "appInsightsAgentVersions": {
          "$ref": "#/definitions/applicationInsightsAgentVersions",
          "description": "Indicates the versions of application insight agent"
        }
      }
    },
    "applicationInsightsAgentVersions": {
      "description": "Application Insights agent versions properties payload",
      "type": "object",
      "properties": {
        "java": {
          "description": "Indicates the version of application insight java agent",
          "type": "string",
          "readOnly": true
        }
      }
    },
    "NetworkProfile": {
      "description": "Service network profile payload",
      "type": "object",
      "properties": {
        "serviceRuntimeSubnetId": {
          "description": "Fully qualified resource Id of the subnet to host Azure Spring Apps Service Runtime",
          "type": "string",
          "x-ms-mutability": [
            "create",
            "read"
          ]
        },
        "appSubnetId": {
          "description": "Fully qualified resource Id of the subnet to host customer apps in Azure Spring Apps",
          "type": "string",
          "x-ms-mutability": [
            "create",
            "read"
          ]
        },
        "serviceCidr": {
          "description": "Azure Spring Apps service reserved CIDR",
          "type": "string",
          "x-ms-mutability": [
            "create",
            "read"
          ]
        },
        "serviceRuntimeNetworkResourceGroup": {
          "description": "Name of the resource group containing network resources of Azure Spring Apps Service Runtime",
          "type": "string",
          "x-ms-mutability": [
            "create",
            "read"
          ]
        },
        "appNetworkResourceGroup": {
          "description": "Name of the resource group containing network resources for customer apps in Azure Spring Apps",
          "type": "string",
          "x-ms-mutability": [
            "create",
            "read"
          ]
        },
        "outboundIPs": {
          "description": "Desired outbound IP resources for Azure Spring Apps resource.",
          "type": "object",
          "readOnly": true,
          "properties": {
            "publicIPs": {
              "type": "array",
              "readOnly": true,
              "items": {
                "type": "string"
              },
              "description": "A list of public IP addresses."
            }
          }
        },
        "requiredTraffics": {
          "description": "Required inbound or outbound traffics for Azure Spring Apps resource.",
          "type": "array",
          "readOnly": true,
          "items": {
            "$ref": "#/definitions/RequiredTraffic"
          }
        },
        "ingressConfig": {
          "description": "Ingress configuration payload for Azure Spring Apps resource.",
          "$ref": "#/definitions/IngressConfig"
        },
        "outboundType": {
          "description": "The egress traffic type of Azure Spring Apps VNet instances.",
          "type": "string",
          "x-ms-mutability": [
            "create",
            "read"
          ]
        }
      }
    },
    "RequiredTraffic": {
      "description": "Required inbound or outbound traffic for Azure Spring Apps resource.",
      "type": "object",
      "properties": {
        "protocol": {
          "description": "The protocol of required traffic",
          "type": "string",
          "readOnly": true
        },
        "port": {
          "description": "The port of required traffic",
          "type": "integer",
          "format": "int32",
          "readOnly": true
        },
        "ips": {
          "description": "The ip list of required traffic",
          "type": "array",
          "readOnly": true,
          "items": {
            "type": "string"
          }
        },
        "fqdns": {
          "description": "The FQDN list of required traffic",
          "type": "array",
          "readOnly": true,
          "items": {
            "type": "string"
          }
        },
        "direction": {
          "description": "The direction of required traffic",
          "type": "string",
          "readOnly": true,
          "enum": [
            "Inbound",
            "Outbound"
          ],
          "x-ms-enum": {
            "name": "trafficDirection",
            "modelAsString": true
          }
        }
      }
    },
    "IngressConfig": {
      "description": "Ingress configuration payload for Azure Spring Apps resource.",
      "type": "object",
      "properties": {
        "readTimeoutInSeconds": {
          "format": "int32",
          "description": "Ingress read time out in seconds.",
          "type": "integer"
        }
      }
    },
    "Error": {
      "description": "The error code compose of code and message.",
      "type": "object",
      "properties": {
        "code": {
          "description": "The code of error.",
          "type": "string"
        },
        "message": {
          "description": "The message of error.",
          "type": "string"
        }
      }
    },
    "ServiceVNetAddons": {
      "description": "Additional Service settings in vnet injection instance",
      "type": "object",
      "properties": {
        "logStreamPublicEndpoint": {
          "description": "Indicates whether the log stream in vnet injection instance could be accessed from internet.",
          "type": "boolean",
          "default": false
        },
        "dataPlanePublicEndpoint": {
          "description": "Indicates whether the data plane components(log stream, app connect, remote debugging) in vnet injection instance could be accessed from internet.",
          "type": "boolean",
          "default": false
        }
      }
    },
    "MaintenanceScheduleConfiguration": {
      "description": "Configuration for the planned maintenance",
      "type": "object",
      "required": [
        "frequency"
      ],
      "properties": {
        "frequency": {
          "description": "The frequency to run the maintenance job",
          "enum": [
            "Weekly"
          ],
          "type": "string",
          "x-ms-enum": {
            "name": "Frequency",
            "modelAsString": true
          }
        }
      },
      "discriminator": "frequency"
    },
    "WeeklyMaintenanceScheduleConfiguration": {
      "description": "Weekly planned maintenance",
      "required": [
        "frequency",
        "hour",
        "day"
      ],
      "type": "object",
      "allOf": [
        {
          "$ref": "#/definitions/MaintenanceScheduleConfiguration"
        }
      ],
      "properties": {
        "hour": {
          "description": "The hour to run the maintenance job",
          "format": "int32",
          "maximum": 23,
          "minimum": 0,
          "type": "integer"
        },
        "duration": {
          "description": "The duration time to run the maintenance job, specified in ISO8601 format, e.g. PT8H",
          "type": "string",
          "readOnly": true
        },
        "day": {
          "description": "The day to run the maintenance job",
          "type": "string",
          "enum": [
            "Monday",
            "Tuesday",
            "Wednesday",
            "Thursday",
            "Friday",
            "Saturday",
            "Sunday"
          ],
          "x-ms-enum": {
            "name": "WeekDay",
            "modelAsString": true
          }
        }
      },
      "x-ms-discriminator-value": "Weekly"
    },
    "ConfigServerSettings": {
      "description": "The settings of config server.",
      "type": "object",
      "properties": {
        "gitProperty": {
          "$ref": "#/definitions/ConfigServerGitProperty",
          "description": "Property of git environment."
        }
      }
    },
    "ConfigServerGitProperty": {
      "description": "Property of git.",
      "required": [
        "uri"
      ],
      "type": "object",
      "properties": {
        "repositories": {
          "description": "Repositories of git.",
          "uniqueItems": false,
          "type": "array",
          "items": {
            "$ref": "#/definitions/GitPatternRepository"
          }
        },
        "uri": {
          "description": "URI of the repository",
          "type": "string"
        },
        "label": {
          "description": "Label of the repository",
          "type": "string"
        },
        "searchPaths": {
          "description": "Searching path of the repository",
          "uniqueItems": false,
          "type": "array",
          "items": {
            "type": "string"
          }
        },
        "username": {
          "description": "Username of git repository basic auth.",
          "type": "string"
        },
        "password": {
          "description": "Password of git repository basic auth.",
          "type": "string"
        },
        "hostKey": {
          "description": "Public sshKey of git repository.",
          "type": "string"
        },
        "hostKeyAlgorithm": {
          "description": "SshKey algorithm of git repository.",
          "type": "string"
        },
        "privateKey": {
          "description": "Private sshKey algorithm of git repository.",
          "type": "string"
        },
        "strictHostKeyChecking": {
          "description": "Strict host key checking or not.",
          "type": "boolean"
        }
      }
    },
    "GitPatternRepository": {
      "description": "Git repository property payload for config server",
      "required": [
        "name",
        "uri"
      ],
      "type": "object",
      "properties": {
        "name": {
          "description": "Name of the repository",
          "type": "string"
        },
        "pattern": {
          "description": "Collection of pattern of the repository",
          "uniqueItems": false,
          "type": "array",
          "items": {
            "type": "string"
          }
        },
        "uri": {
          "description": "URI of the repository",
          "type": "string"
        },
        "label": {
          "description": "Label of the repository",
          "type": "string"
        },
        "searchPaths": {
          "description": "Searching path of the repository",
          "uniqueItems": false,
          "type": "array",
          "items": {
            "type": "string"
          }
        },
        "username": {
          "description": "Username of git repository basic auth.",
          "type": "string"
        },
        "password": {
          "description": "Password of git repository basic auth.",
          "type": "string"
        },
        "hostKey": {
          "description": "Public sshKey of git repository.",
          "type": "string"
        },
        "hostKeyAlgorithm": {
          "description": "SshKey algorithm of git repository.",
          "type": "string"
        },
        "privateKey": {
          "description": "Private sshKey algorithm of git repository.",
          "type": "string"
        },
        "strictHostKeyChecking": {
          "description": "Strict host key checking or not.",
          "type": "boolean"
        }
      }
    },
    "TestKeys": {
      "description": "Test keys payload",
      "type": "object",
      "properties": {
        "primaryKey": {
          "description": "Primary key",
          "type": "string"
        },
        "secondaryKey": {
          "description": "Secondary key",
          "type": "string"
        },
        "primaryTestEndpoint": {
          "description": "Primary test endpoint",
          "type": "string"
        },
        "secondaryTestEndpoint": {
          "description": "Secondary test endpoint",
          "type": "string"
        },
        "enabled": {
          "description": "Indicates whether the test endpoint feature enabled or not",
          "type": "boolean"
        }
      }
    },
    "RegenerateTestKeyRequestPayload": {
      "description": "Regenerate test key request payload",
      "required": [
        "keyType"
      ],
      "type": "object",
      "properties": {
        "keyType": {
          "description": "Type of the test key",
          "enum": [
            "Primary",
            "Secondary"
          ],
          "type": "string",
          "x-ms-enum": {
            "name": "TestKeyType",
            "modelAsString": true
          }
        }
      }
    },
    "AppResource": {
      "description": "App resource payload",
      "type": "object",
      "allOf": [
        {
          "$ref": "#/definitions/ProxyResource"
        }
      ],
      "properties": {
        "properties": {
          "$ref": "#/definitions/AppResourceProperties",
          "description": "Properties of the App resource",
          "x-ms-client-flatten": false
        },
        "identity": {
          "$ref": "#/definitions/ManagedIdentityProperties",
          "description": "The Managed Identity type of the app resource"
        },
        "location": {
          "description": "The GEO location of the application, always the same with its parent resource",
          "type": "string"
        }
      }
    },
    "ProxyResource": {
      "description": "The resource model definition for a ARM proxy resource. It will have everything other than required location and tags.",
      "type": "object",
      "allOf": [
        {
          "$ref": "#/definitions/Resource"
        }
      ],
      "properties": {}
    },
    "AppResourceProperties": {
      "description": "App resource properties payload",
      "type": "object",
      "properties": {
        "public": {
          "description": "Indicates whether the App exposes public endpoint",
          "type": "boolean"
        },
        "url": {
          "description": "URL of the App",
          "type": "string",
          "readOnly": true
        },
        "addonConfigs": {
          "description": "Collection of addons",
          "type": "object",
          "additionalProperties": {
            "type": "object"
          }
        },
        "provisioningState": {
          "description": "Provisioning state of the App",
          "enum": [
            "Succeeded",
            "Failed",
            "Creating",
            "Updating",
            "Deleting"
          ],
          "type": "string",
          "readOnly": true,
          "x-ms-enum": {
            "name": "AppResourceProvisioningState",
            "modelAsString": true
          }
        },
        "fqdn": {
          "description": "Fully qualified dns Name.",
          "type": "string",
          "readOnly": true
        },
        "httpsOnly": {
          "description": "Indicate if only https is allowed.",
          "type": "boolean",
          "default": false
        },
        "temporaryDisk": {
          "$ref": "#/definitions/TemporaryDisk",
          "description": "Temporary disk settings"
        },
        "persistentDisk": {
          "$ref": "#/definitions/PersistentDisk",
          "description": "Persistent disk settings"
        },
        "customPersistentDisks": {
          "$ref": "#/definitions/CustomPersistentDiskCollection",
          "description": "List of custom persistent disks"
        },
        "enableEndToEndTLS": {
          "description": "Indicate if end to end TLS is enabled.",
          "type": "boolean",
          "default": false
        },
        "loadedCertificates": {
          "description": "Collection of loaded certificates",
          "$ref": "#/definitions/LoadedCertificateCollection"
        },
        "vnetAddons": {
          "description": "Additional App settings in vnet injection instance",
          "$ref": "#/definitions/AppVNetAddons"
        },
        "ingressSettings": {
          "description": "App ingress settings payload.",
          "$ref": "#/definitions/IngressSettings"
        },
        "secrets": {
          "description": "Collection of auth secrets",
          "type": "array",
          "items": {
            "$ref": "#/definitions/Secret"
          },
          "x-ms-identifiers": [
            "name"
          ]
        },
        "workloadProfileName": {
          "description": "The workload profile used for this app. Supported for Consumption + Dedicated plan.",
          "type": "string"
        }
      }
    },
    "TemporaryDisk": {
      "description": "Temporary disk payload",
      "type": "object",
      "properties": {
        "sizeInGB": {
          "format": "int32",
          "description": "Size of the temporary disk in GB",
          "maximum": 5.0,
          "minimum": 0.0,
          "type": "integer"
        },
        "mountPath": {
          "description": "Mount path of the temporary disk",
          "type": "string",
          "default": "/tmp"
        }
      }
    },
    "PersistentDisk": {
      "description": "Persistent disk payload",
      "type": "object",
      "properties": {
        "sizeInGB": {
          "format": "int32",
          "description": "Size of the persistent disk in GB",
          "maximum": 50.0,
          "minimum": 0.0,
          "type": "integer"
        },
        "usedInGB": {
          "format": "int32",
          "description": "Size of the used persistent disk in GB",
          "maximum": 50.0,
          "minimum": 0.0,
          "type": "integer",
          "readOnly": true
        },
        "mountPath": {
          "description": "Mount path of the persistent disk",
          "type": "string"
        }
      }
    },
    "LoadedCertificate": {
      "description": "Loaded certificate payload",
      "required": [
        "resourceId"
      ],
      "type": "object",
      "properties": {
        "resourceId": {
          "description": "Resource Id of loaded certificate",
          "type": "string"
        },
        "loadTrustStore": {
          "description": "Indicate whether the certificate will be loaded into default trust store, only work for Java runtime.",
          "type": "boolean",
          "default": false
        }
      }
    },
    "LoadedCertificateCollection": {
      "description": "Collection of loaded certificate resources list and a possible link for next page.",
      "type": "array",
      "items": {
        "$ref": "#/definitions/LoadedCertificate"
      }
    },
    "AppVNetAddons": {
      "description": "Additional App settings in vnet injection instance",
      "type": "object",
      "properties": {
        "publicEndpoint": {
          "description": "Indicates whether the App in vnet injection instance exposes endpoint which could be accessed from internet.",
          "type": "boolean",
          "default": false
        },
        "publicEndpointUrl": {
          "description": "URL of the App in vnet injection instance which could be accessed from internet",
          "type": "string",
          "readOnly": true
        }
      }
    },
    "IngressSettings": {
      "description": "App ingress settings payload.",
      "type": "object",
      "properties": {
        "readTimeoutInSeconds": {
          "format": "int32",
          "description": "Ingress read time out in seconds.",
          "type": "integer"
        },
        "sendTimeoutInSeconds": {
          "format": "int32",
          "description": "Ingress send time out in seconds.",
          "type": "integer"
        },
        "sessionAffinity": {
          "description": "Type of the affinity, set this to Cookie to enable session affinity.",
          "enum": [
            "Cookie",
            "None"
          ],
          "type": "string",
          "x-ms-enum": {
            "name": "SessionAffinity",
            "modelAsString": true
          }
        },
        "sessionCookieMaxAge": {
          "description": "Time in seconds until the cookie expires.",
          "format": "int32",
          "type": "integer"
        },
        "backendProtocol": {
          "description": "How ingress should communicate with this app backend service.",
          "enum": [
            "GRPC",
            "Default"
          ],
          "type": "string",
          "x-ms-enum": {
            "name": "BackendProtocol",
            "modelAsString": true
          }
        },
        "clientAuth": {
          "description": "Client-Certification Authentication.",
          "type": "object",
          "properties": {
            "certificates": {
              "description": "Collection of certificate resource id.",
              "uniqueItems": false,
              "type": "array",
              "items": {
                "type": "string"
              }
            }
          }
        }
      }
    },
    "AppResourceCollection": {
      "description": "Object that includes an array of App resources and a possible link for next set",
      "type": "object",
      "properties": {
        "value": {
          "description": "Collection of App resources",
          "uniqueItems": false,
          "type": "array",
          "items": {
            "$ref": "#/definitions/AppResource"
          }
        },
        "nextLink": {
          "description": "URL client should use to fetch the next page (per server side paging).\r\nIt's null for now, added for future use.",
          "type": "string"
        }
      }
    },
    "ActiveDeploymentCollection": {
      "description": "Object that includes an array of Deployment resource name and set them as active.",
      "type": "object",
      "properties": {
        "activeDeploymentNames": {
          "description": "Collection of Deployment name.",
          "uniqueItems": false,
          "type": "array",
          "items": {
            "type": "string"
          }
        }
      }
    },
    "ResourceUploadDefinition": {
      "description": "Resource upload definition payload",
      "type": "object",
      "properties": {
        "relativePath": {
          "description": "Source relative path",
          "type": "string"
        },
        "uploadUrl": {
          "description": "Upload URL",
          "type": "string"
        }
      }
    },
    "BindingResource": {
      "description": "Binding resource payload",
      "type": "object",
      "allOf": [
        {
          "$ref": "#/definitions/ProxyResource"
        }
      ],
      "properties": {
        "properties": {
          "$ref": "#/definitions/BindingResourceProperties",
          "description": "Properties of the Binding resource",
          "x-ms-client-flatten": false
        }
      }
    },
    "BindingResourceProperties": {
      "description": "Binding resource properties payload",
      "type": "object",
      "properties": {
        "resourceName": {
          "description": "The name of the bound resource",
          "type": "string",
          "readOnly": true
        },
        "resourceType": {
          "description": "The standard Azure resource type of the bound resource",
          "type": "string",
          "readOnly": true
        },
        "resourceId": {
          "description": "The Azure resource id of the bound resource",
          "type": "string"
        },
        "key": {
          "description": "The key of the bound resource",
          "type": "string"
        },
        "bindingParameters": {
          "description": "Binding parameters of the Binding resource",
          "type": "object",
          "additionalProperties": {
            "type": "string"
          }
        },
        "generatedProperties": {
          "description": "The generated Spring Boot property file for this binding. The secret will be deducted.",
          "type": "string",
          "readOnly": true
        },
        "createdAt": {
          "description": "Creation time of the Binding resource",
          "type": "string",
          "readOnly": true
        },
        "updatedAt": {
          "description": "Update time of the Binding resource",
          "type": "string",
          "readOnly": true
        }
      }
    },
    "BindingResourceCollection": {
      "description": "Object that includes an array of Binding resources and a possible link for next set",
      "type": "object",
      "properties": {
        "value": {
          "description": "Collection of Binding resources",
          "uniqueItems": false,
          "type": "array",
          "items": {
            "$ref": "#/definitions/BindingResource"
          }
        },
        "nextLink": {
          "description": "URL client should use to fetch the next page (per server side paging).\r\nIt's null for now, added for future use.",
          "type": "string"
        }
      }
    },
    "CertificateResource": {
      "description": "Certificate resource payload.",
      "type": "object",
      "allOf": [
        {
          "$ref": "#/definitions/ProxyResource"
        }
      ],
      "properties": {
        "properties": {
          "$ref": "#/definitions/CertificateProperties",
          "description": "Properties of the certificate resource payload.",
          "x-ms-client-flatten": false
        }
      }
    },
    "CertificateProperties": {
      "description": "Certificate resource payload.",
      "required": [
        "type"
      ],
      "type": "object",
      "properties": {
        "type": {
          "description": "The type of the certificate source.",
          "type": "string",
          "x-ms-mutability": [
            "create",
            "read"
          ]
        },
        "thumbprint": {
          "description": "The thumbprint of certificate.",
          "type": "string",
          "readOnly": true
        },
        "issuer": {
          "description": "The issuer of certificate.",
          "type": "string",
          "readOnly": true
        },
        "issuedDate": {
          "description": "The issue date of certificate.",
          "type": "string",
          "readOnly": true
        },
        "expirationDate": {
          "description": "The expiration date of certificate.",
          "type": "string",
          "readOnly": true
        },
        "activateDate": {
          "description": "The activate date of certificate.",
          "type": "string",
          "readOnly": true
        },
        "subjectName": {
          "description": "The subject name of certificate.",
          "type": "string",
          "readOnly": true
        },
        "dnsNames": {
          "description": "The domain list of certificate.",
          "uniqueItems": false,
          "type": "array",
          "items": {
            "type": "string"
          },
          "readOnly": true
        },
        "provisioningState": {
          "description": "Provisioning state of the Certificate",
          "enum": [
            "Creating",
            "Updating",
            "Succeeded",
            "Failed",
            "Deleting"
          ],
          "type": "string",
          "readOnly": true,
          "x-ms-enum": {
            "name": "CertificateResourceProvisioningState",
            "modelAsString": true
          }
        }
      },
      "discriminator": "type"
    },
    "KeyVaultCertificateProperties": {
      "description": "Properties of certificate imported from key vault.",
      "required": [
        "type",
        "vaultUri",
        "keyVaultCertName"
      ],
      "type": "object",
      "allOf": [
        {
          "$ref": "#/definitions/CertificateProperties"
        }
      ],
      "properties": {
        "vaultUri": {
          "description": "The vault uri of user key vault.",
          "type": "string"
        },
        "keyVaultCertName": {
          "description": "The certificate name of key vault.",
          "type": "string"
        },
        "certVersion": {
          "description": "The certificate version of key vault.",
          "type": "string"
        },
        "excludePrivateKey": {
          "description": "Optional. If set to true, it will not import private key from key vault.",
          "type": "boolean",
          "default": false
        },
        "autoSync": {
          "description": "Indicates whether to automatically synchronize certificate from key vault or not.",
          "enum": [
            "Disabled",
            "Enabled"
          ],
          "default": "Disabled",
          "type": "string",
          "x-ms-enum": {
<<<<<<< HEAD
            "name": "KeyVaultCertificateAutoSync",
=======
            "name": "AutoSyncCertificate",
>>>>>>> 7a8845bf
            "modelAsString": true
          }
        }
      },
      "x-ms-discriminator-value": "KeyVaultCertificate"
    },
    "ContentCertificateProperties": {
      "description": "Properties of certificate imported from key vault.",
      "required": [
        "type"
      ],
      "type": "object",
      "allOf": [
        {
          "$ref": "#/definitions/CertificateProperties"
        }
      ],
      "properties": {
        "content": {
          "description": "The content of uploaded certificate.",
          "type": "string",
          "x-ms-mutability": [
            "create",
            "update"
          ]
        }
      },
      "x-ms-discriminator-value": "ContentCertificate"
    },
    "CertificateResourceCollection": {
      "description": "Collection compose of certificate resources list and a possible link for next page.",
      "type": "object",
      "properties": {
        "value": {
          "description": "The certificate resources list.",
          "uniqueItems": false,
          "type": "array",
          "items": {
            "$ref": "#/definitions/CertificateResource"
          }
        },
        "nextLink": {
          "description": "The link to next page of certificate list.",
          "type": "string"
        }
      }
    },
    "StorageResource": {
      "description": "Storage resource payload.",
      "type": "object",
      "allOf": [
        {
          "$ref": "#/definitions/ProxyResource"
        }
      ],
      "properties": {
        "properties": {
          "$ref": "#/definitions/StorageProperties",
          "description": "Properties of the storage resource payload.",
          "x-ms-client-flatten": false
        }
      }
    },
    "StorageProperties": {
      "description": "Storage resource payload.",
      "type": "object",
      "required": [
        "storageType"
      ],
      "properties": {
        "storageType": {
          "description": "The type of the storage.",
          "enum": [
            "StorageAccount"
          ],
          "type": "string",
          "x-ms-enum": {
            "name": "StorageType",
            "modelAsString": true
          }
        }
      },
      "discriminator": "storageType"
    },
    "StorageAccount": {
      "description": "storage resource of type Azure Storage Account.",
      "type": "object",
      "required": [
        "storageType",
        "accountName",
        "accountKey"
      ],
      "allOf": [
        {
          "$ref": "#/definitions/StorageProperties"
        }
      ],
      "properties": {
        "accountName": {
          "description": "The account name of the Azure Storage Account.",
          "type": "string"
        },
        "accountKey": {
          "description": "The account key of the Azure Storage Account.",
          "type": "string",
          "x-ms-secret": true,
          "x-ms-mutability": [
            "create",
            "update"
          ]
        }
      },
      "x-ms-discriminator-value": "StorageAccount"
    },
    "StorageResourceCollection": {
      "description": "Collection compose of storage resources list and a possible link for next page.",
      "type": "object",
      "properties": {
        "value": {
          "description": "The storage resources list.",
          "uniqueItems": false,
          "type": "array",
          "items": {
            "$ref": "#/definitions/StorageResource"
          }
        },
        "nextLink": {
          "description": "The link to next page of storage list.",
          "type": "string"
        }
      }
    },
    "CustomPersistentDiskResource": {
      "description": "Custom persistent disk resource payload.",
      "type": "object",
      "required": [
        "storageId"
      ],
      "properties": {
        "customPersistentDiskProperties": {
          "$ref": "#/definitions/CustomPersistentDiskProperties",
          "description": "Properties of the custom persistent disk resource payload.",
          "x-ms-client-flatten": false
        },
        "storageId": {
          "description": "The resource id of Azure Spring Apps Storage resource.",
          "type": "string"
        }
      }
    },
    "CustomPersistentDiskProperties": {
      "description": "Custom persistent disk resource payload.",
      "required": [
        "type",
        "mountPath"
      ],
      "type": "object",
      "properties": {
        "type": {
          "description": "The type of the underlying resource to mount as a persistent disk.",
          "enum": [
            "AzureFileVolume"
          ],
          "type": "string",
          "x-ms-enum": {
            "name": "Type",
            "modelAsString": true
          }
        },
        "mountPath": {
          "description": "The mount path of the persistent disk.",
          "type": "string"
        },
        "readOnly": {
          "description": "Indicates whether the persistent disk is a readOnly one.",
          "type": "boolean"
        },
        "enableSubPath": {
          "description": "If set to true, it will create and mount a dedicated directory for every individual app instance.",
          "type": "boolean",
          "default": false
        },
        "mountOptions": {
          "description": "These are the mount options for a persistent disk.",
          "uniqueItems": false,
          "type": "array",
          "items": {
            "type": "string"
          }
        }
      },
      "discriminator": "type"
    },
    "CustomPersistentDiskCollection": {
      "description": "Collection of persistent disk resources list and a possible link for next page.",
      "type": "array",
      "items": {
        "$ref": "#/definitions/CustomPersistentDiskResource"
      }
    },
    "AzureFileVolume": {
      "description": "The properties of the Azure File volume. Azure File shares are mounted as volumes.",
      "type": "object",
      "required": [
        "type",
        "mountPath"
      ],
      "allOf": [
        {
          "$ref": "#/definitions/CustomPersistentDiskProperties"
        }
      ],
      "properties": {
        "shareName": {
          "description": "The share name of the Azure File share.",
          "type": "string"
        }
      },
      "x-ms-discriminator-value": "AzureFileVolume"
    },
    "NameAvailabilityParameters": {
      "description": "Name availability parameters payload",
      "required": [
        "type",
        "name"
      ],
      "type": "object",
      "properties": {
        "type": {
          "description": "Type of the resource to check name availability",
          "type": "string"
        },
        "name": {
          "description": "Name to be checked",
          "type": "string"
        }
      }
    },
    "NameAvailability": {
      "description": "Name availability result payload",
      "type": "object",
      "properties": {
        "nameAvailable": {
          "description": "Indicates whether the name is available",
          "type": "boolean"
        },
        "reason": {
          "description": "Reason why the name is not available",
          "type": "string"
        },
        "message": {
          "description": "Message why the name is not available",
          "type": "string"
        }
      },
      "readOnly": true
    },
    "CustomDomainResource": {
      "description": "Custom domain resource payload.",
      "type": "object",
      "allOf": [
        {
          "$ref": "#/definitions/ProxyResource"
        }
      ],
      "properties": {
        "properties": {
          "$ref": "#/definitions/CustomDomainProperties",
          "description": "Properties of the custom domain resource.",
          "x-ms-client-flatten": false
        }
      }
    },
    "CustomDomainProperties": {
      "description": "Custom domain of app resource payload.",
      "type": "object",
      "properties": {
        "thumbprint": {
          "description": "The thumbprint of bound certificate.",
          "type": "string"
        },
        "appName": {
          "description": "The app name of domain.",
          "type": "string",
          "readOnly": true
        },
        "certName": {
          "description": "The bound certificate name of domain.",
          "type": "string"
        },
        "provisioningState": {
          "description": "Provisioning state of the Domain",
          "enum": [
            "Creating",
            "Updating",
            "Succeeded",
            "Failed",
            "Deleting"
          ],
          "type": "string",
          "readOnly": true,
          "x-ms-enum": {
            "name": "CustomDomainResourceProvisioningState",
            "modelAsString": true
          }
        }
      }
    },
    "CustomDomainResourceCollection": {
      "description": "Collection compose of a custom domain resources list and a possible link for next page.",
      "type": "object",
      "properties": {
        "value": {
          "description": "The custom domain resources list.",
          "uniqueItems": false,
          "type": "array",
          "items": {
            "$ref": "#/definitions/CustomDomainResource"
          }
        },
        "nextLink": {
          "description": "The link to next page of custom domain list.",
          "type": "string"
        }
      }
    },
    "CustomDomainValidatePayload": {
      "description": "Custom domain validate payload.",
      "required": [
        "name"
      ],
      "type": "object",
      "properties": {
        "name": {
          "description": "Name to be validated",
          "type": "string"
        }
      }
    },
    "CustomDomainValidateResult": {
      "description": "Validation result for custom domain.",
      "type": "object",
      "properties": {
        "isValid": {
          "description": "Indicates if domain name is valid.",
          "type": "boolean"
        },
        "message": {
          "description": "Message of why domain name is invalid.",
          "type": "string"
        }
      }
    },
    "RemoteDebuggingPayload": {
      "description": "Remote debugging payload.",
      "type": "object",
      "properties": {
        "port": {
          "description": "Application debugging port.",
          "type": "integer",
          "format": "int32"
        }
      }
    },
    "RemoteDebugging": {
      "description": "Remote debugging config.",
      "type": "object",
      "properties": {
        "port": {
          "description": "Application debugging port",
          "type": "integer",
          "format": "int32"
        },
        "enabled": {
          "description": "Indicate if remote debugging is enabled",
          "type": "boolean"
        }
      }
    },
    "CustomScaleRule": {
      "description": "Azure Spring Apps App Instance Custom scaling rule.",
      "type": "object",
      "properties": {
        "type": {
          "description": "Type of the custom scale rule\neg: azure-servicebus, redis etc.",
          "type": "string"
        },
        "metadata": {
          "description": "Metadata properties to describe custom scale rule.",
          "type": "object",
          "additionalProperties": {
            "type": "string"
          }
        },
        "auth": {
          "description": "Authentication secrets for the custom scale rule.",
          "type": "array",
          "items": {
            "$ref": "#/definitions/ScaleRuleAuth"
          },
          "x-ms-identifiers": [
            "triggerParameter"
          ]
        }
      }
    },
    "HttpScaleRule": {
      "description": "Azure Spring Apps App Instance Http scaling rule.",
      "type": "object",
      "properties": {
        "metadata": {
          "description": "Metadata properties to describe http scale rule.",
          "type": "object",
          "additionalProperties": {
            "type": "string"
          }
        },
        "auth": {
          "description": "Authentication secrets for the custom scale rule.",
          "type": "array",
          "items": {
            "$ref": "#/definitions/ScaleRuleAuth"
          },
          "x-ms-identifiers": [
            "triggerParameter"
          ]
        }
      }
    },
    "TcpScaleRule": {
      "description": "Azure Spring Apps App Instance Tcp scaling rule.",
      "type": "object",
      "properties": {
        "metadata": {
          "description": "Metadata properties to describe tcp scale rule.",
          "type": "object",
          "additionalProperties": {
            "type": "string"
          }
        },
        "auth": {
          "description": "Authentication secrets for the tcp scale rule.",
          "type": "array",
          "items": {
            "$ref": "#/definitions/ScaleRuleAuth"
          },
          "x-ms-identifiers": [
            "triggerParameter"
          ]
        }
      }
    },
    "QueueScaleRule": {
      "description": "Azure Spring Apps App Instance Azure Queue based scaling rule.",
      "type": "object",
      "properties": {
        "queueName": {
          "description": "Queue name.",
          "type": "string"
        },
        "queueLength": {
          "format": "int32",
          "description": "Queue length.",
          "type": "integer"
        },
        "auth": {
          "description": "Authentication secrets for the queue scale rule.",
          "type": "array",
          "items": {
            "$ref": "#/definitions/ScaleRuleAuth"
          },
          "x-ms-identifiers": [
            "triggerParameter"
          ]
        }
      }
    },
    "Scale": {
      "description": "Azure Spring Apps scaling configurations.",
      "type": "object",
      "properties": {
        "minReplicas": {
          "format": "int32",
          "description": "Optional. Minimum number of container replicas.",
          "type": "integer"
        },
        "maxReplicas": {
          "format": "int32",
          "description": "Optional. Maximum number of container replicas. Defaults to 10 if not set.",
          "type": "integer",
          "default": 10
        },
        "rules": {
          "description": "Scaling rules.",
          "type": "array",
          "items": {
            "$ref": "#/definitions/ScaleRule"
          },
          "x-ms-identifiers": [
            "name"
          ]
        }
      }
    },
    "ScaleRule": {
      "description": "Azure Spring Apps App Instance scaling rule.",
      "type": "object",
      "properties": {
        "name": {
          "description": "Scale Rule Name",
          "type": "string"
        },
        "azureQueue": {
          "$ref": "#/definitions/QueueScaleRule",
          "description": "Azure Queue based scaling."
        },
        "custom": {
          "$ref": "#/definitions/CustomScaleRule",
          "description": "Custom scale rule."
        },
        "http": {
          "$ref": "#/definitions/HttpScaleRule",
          "description": "HTTP requests based scaling."
        },
        "tcp": {
          "$ref": "#/definitions/TcpScaleRule",
          "description": "Tcp requests based scaling."
        }
      }
    },
    "ScaleRuleAuth": {
      "description": "Auth Secrets for Azure Spring Apps App Instance Scale Rule",
      "type": "object",
      "properties": {
        "secretRef": {
          "description": "Name of the Azure Spring Apps App Instance secret from which to pull the auth params.",
          "type": "string"
        },
        "triggerParameter": {
          "description": "Trigger Parameter that uses the secret",
          "type": "string"
        }
      }
    },
    "Secret": {
      "description": "Secret definition.",
      "type": "object",
      "properties": {
        "name": {
          "description": "Secret Name.",
          "type": "string"
        },
        "value": {
          "description": "Secret Value.",
          "type": "string",
          "x-ms-mutability": [
            "create",
            "update"
          ],
          "x-ms-secret": true
        }
      }
    },
    "DeploymentResource": {
      "description": "Deployment resource payload",
      "type": "object",
      "allOf": [
        {
          "$ref": "#/definitions/ProxyResource"
        }
      ],
      "properties": {
        "properties": {
          "$ref": "#/definitions/DeploymentResourceProperties",
          "description": "Properties of the Deployment resource",
          "x-ms-client-flatten": false
        },
        "sku": {
          "$ref": "#/definitions/Sku",
          "description": "Sku of the Deployment resource"
        }
      }
    },
    "DeploymentResourceProperties": {
      "description": "Deployment resource properties payload",
      "type": "object",
      "properties": {
        "source": {
          "$ref": "#/definitions/UserSourceInfo",
          "description": "Uploaded source information of the deployment."
        },
        "deploymentSettings": {
          "$ref": "#/definitions/DeploymentSettings",
          "description": "Deployment settings of the Deployment"
        },
        "provisioningState": {
          "description": "Provisioning state of the Deployment",
          "enum": [
            "Creating",
            "Updating",
            "Succeeded",
            "Failed"
          ],
          "type": "string",
          "readOnly": true,
          "x-ms-enum": {
            "name": "DeploymentResourceProvisioningState",
            "modelAsString": true
          }
        },
        "status": {
          "description": "Status of the Deployment",
          "enum": [
            "Stopped",
            "Running"
          ],
          "type": "string",
          "readOnly": true,
          "x-ms-enum": {
            "name": "DeploymentResourceStatus",
            "modelAsString": true
          }
        },
        "active": {
          "description": "Indicates whether the Deployment is active",
          "type": "boolean"
        },
        "instances": {
          "description": "Collection of instances belong to the Deployment",
          "uniqueItems": false,
          "type": "array",
          "items": {
            "$ref": "#/definitions/DeploymentInstance"
          },
          "readOnly": true
        }
      }
    },
    "UserSourceInfo": {
      "description": "Source information for a deployment",
      "type": "object",
      "required": [
        "type"
      ],
      "properties": {
        "type": {
          "description": "Type of the source uploaded",
          "type": "string"
        },
        "version": {
          "description": "Version of the source",
          "type": "string"
        }
      },
      "discriminator": "type"
    },
    "UploadedUserSourceInfo": {
      "description": "Source with uploaded location",
      "type": "object",
      "allOf": [
        {
          "$ref": "#/definitions/UserSourceInfo"
        }
      ],
      "properties": {
        "relativePath": {
          "description": "Relative path of the storage which stores the source",
          "type": "string"
        }
      }
    },
    "JarUploadedUserSourceInfo": {
      "description": "Uploaded Jar binary for a deployment",
      "type": "object",
      "allOf": [
        {
          "$ref": "#/definitions/UploadedUserSourceInfo"
        }
      ],
      "properties": {
        "runtimeVersion": {
          "description": "Runtime version of the Jar file",
          "type": "string"
        },
        "jvmOptions": {
          "description": "JVM parameter",
          "type": "string"
        }
      },
      "x-ms-discriminator-value": "Jar"
    },
    "WarUploadedUserSourceInfo": {
      "description": "Uploaded War binary for a deployment",
      "type": "object",
      "allOf": [
        {
          "$ref": "#/definitions/UploadedUserSourceInfo"
        }
      ],
      "properties": {
        "runtimeVersion": {
          "description": "Runtime version of the war file",
          "type": "string"
        },
        "jvmOptions": {
          "description": "JVM parameter",
          "type": "string"
        },
        "serverVersion": {
          "description": "Server version, currently only Apache Tomcat is supported",
          "type": "string"
        }
      },
      "x-ms-discriminator-value": "War"
    },
    "SourceUploadedUserSourceInfo": {
      "description": "Uploaded Java source code binary for a deployment",
      "type": "object",
      "allOf": [
        {
          "$ref": "#/definitions/UploadedUserSourceInfo"
        }
      ],
      "properties": {
        "artifactSelector": {
          "description": "Selector for the artifact to be used for the deployment for multi-module projects. This should be\r\nthe relative path to the target module/project.",
          "type": "string"
        },
        "runtimeVersion": {
          "description": "Runtime version of the source file",
          "type": "string"
        }
      },
      "x-ms-discriminator-value": "Source"
    },
    "NetCoreZipUploadedUserSourceInfo": {
      "description": "Uploaded Jar binary for a deployment",
      "type": "object",
      "allOf": [
        {
          "$ref": "#/definitions/UploadedUserSourceInfo"
        }
      ],
      "properties": {
        "netCoreMainEntryPath": {
          "description": "The path to the .NET executable relative to zip root",
          "type": "string"
        },
        "runtimeVersion": {
          "description": "Runtime version of the .Net file",
          "type": "string"
        }
      },
      "x-ms-discriminator-value": "NetCoreZip"
    },
    "BuildResultUserSourceInfo": {
      "description": "Reference to a build result",
      "type": "object",
      "x-ms-discriminator-value": "BuildResult",
      "allOf": [
        {
          "$ref": "#/definitions/UserSourceInfo"
        }
      ],
      "properties": {
        "buildResultId": {
          "description": "Resource id of an existing succeeded build result under the same Spring instance.",
          "type": "string"
        }
      }
    },
    "CustomContainerUserSourceInfo": {
      "description": "Custom container user source info",
      "type": "object",
      "x-ms-discriminator-value": "Container",
      "allOf": [
        {
          "$ref": "#/definitions/UserSourceInfo"
        }
      ],
      "properties": {
        "customContainer": {
          "$ref": "#/definitions/CustomContainer"
        }
      }
    },
    "CustomContainer": {
      "description": "Custom container payload",
      "type": "object",
      "properties": {
        "server": {
          "type": "string",
          "description": "The name of the registry that contains the container image"
        },
        "containerImage": {
          "type": "string",
          "description": "Container image of the custom container. This should be in the form of <repository>:<tag> without the server name of the registry"
        },
        "command": {
          "description": "Entrypoint array. Not executed within a shell. The docker image's ENTRYPOINT is used if this is not provided.",
          "uniqueItems": false,
          "type": "array",
          "items": {
            "type": "string"
          }
        },
        "args": {
          "description": "Arguments to the entrypoint. The docker image's CMD is used if this is not provided.",
          "uniqueItems": false,
          "type": "array",
          "items": {
            "type": "string"
          }
        },
        "imageRegistryCredential": {
          "$ref": "#/definitions/ImageRegistryCredential",
          "description": "Credential of the image registry"
        },
        "languageFramework": {
          "description": "Language framework of the container image uploaded. Supported values: \"springboot\", \"\", null.",
          "type": "string"
        }
      }
    },
    "ImageRegistryCredential": {
      "description": "Credential of the image registry",
      "type": "object",
      "properties": {
        "username": {
          "type": "string",
          "description": "The username of the image registry credential"
        },
        "password": {
          "type": "string",
          "description": "The password of the image registry credential"
        }
      }
    },
    "DeploymentSettings": {
      "description": "Deployment settings payload",
      "type": "object",
      "properties": {
        "resourceRequests": {
          "$ref": "#/definitions/ResourceRequests",
          "description": "The requested resource quantity for required CPU and Memory. It is recommended that using this field to represent the required CPU and Memory, the old field cpu and memoryInGB will be deprecated later."
        },
        "environmentVariables": {
          "description": "Collection of environment variables",
          "type": "object",
          "additionalProperties": {
            "type": "string"
          }
        },
        "apms": {
          "$ref": "#/definitions/ApmReferenceCollection",
          "description": "Collection of ApmReferences"
        },
        "addonConfigs": {
          "description": "Collection of addons",
          "type": "object",
          "additionalProperties": {
            "type": "object"
          }
        },
        "livenessProbe": {
          "$ref": "#/definitions/Probe",
          "description": "Periodic probe of App Instance liveness. App Instance will be restarted if the probe fails. More info: https://kubernetes.io/docs/concepts/workloads/pods/pod-lifecycle#container-probes"
        },
        "readinessProbe": {
          "$ref": "#/definitions/Probe",
          "description": "Periodic probe of App Instance service readiness. App Instance will be removed from service endpoints if the probe fails. More info: https://kubernetes.io/docs/concepts/workloads/pods/pod-lifecycle#container-probes"
        },
        "startupProbe": {
          "$ref": "#/definitions/Probe",
          "description": "StartupProbe indicates that the App Instance has successfully initialized. If specified, no other probes are executed until this completes successfully. If this probe fails, the Pod will be restarted, just as if the livenessProbe failed. This can be used to provide different probe parameters at the beginning of a App Instance's lifecycle, when it might take a long time to load data or warm a cache, than during steady-state operation. This cannot be updated. More info: https://kubernetes.io/docs/concepts/workloads/pods/pod-lifecycle#container-probes"
        },
        "terminationGracePeriodSeconds": {
          "description": "Optional duration in seconds the App Instance needs to terminate gracefully. May be decreased in delete request. Value must be non-negative integer. The value zero indicates stop immediately via the kill signal (no opportunity to shut down). If this value is nil, the default grace period will be used instead. The grace period is the duration in seconds after the processes running in the App Instance are sent a termination signal and the time when the processes are forcibly halted with a kill signal. Set this value longer than the expected cleanup time for your process. Defaults to 90 seconds.",
          "format": "int32",
          "type": "integer",
          "default": 90
        },
        "scale": {
          "$ref": "#/definitions/Scale",
          "description": "Scaling properties for the Azure Spring Apps App Instance."
        },
        "containerProbeSettings": {
          "$ref": "#/definitions/ContainerProbeSettings"
        }
      }
    },
    "Probe": {
      "description": "Probe describes a health check to be performed against an App Instance to determine whether it is alive or ready to receive traffic.",
      "type": "object",
      "required": [
        "disableProbe"
      ],
      "properties": {
        "probeAction": {
          "$ref": "#/definitions/ProbeAction",
          "description": "The action of the probe."
        },
        "disableProbe": {
          "description": "Indicate whether the probe is disabled.",
          "type": "boolean",
          "default": false
        },
        "initialDelaySeconds": {
          "description": "Number of seconds after the App Instance has started before probes are initiated. More info: https://kubernetes.io/docs/concepts/workloads/pods/pod-lifecycle#container-probes",
          "format": "int32",
          "type": "integer"
        },
        "periodSeconds": {
          "description": "How often (in seconds) to perform the probe. Minimum value is 1.",
          "format": "int32",
          "type": "integer"
        },
        "timeoutSeconds": {
          "description": "Number of seconds after which the probe times out. Minimum value is 1.",
          "format": "int32",
          "type": "integer"
        },
        "failureThreshold": {
          "description": "Minimum consecutive failures for the probe to be considered failed after having succeeded. Minimum value is 1.",
          "format": "int32",
          "type": "integer"
        },
        "successThreshold": {
          "description": "Minimum consecutive successes for the probe to be considered successful after having failed. Must be 1 for liveness and startup. Minimum value is 1.",
          "format": "int32",
          "type": "integer"
        }
      }
    },
    "ProbeAction": {
      "description": "The action of the probe.",
      "required": [
        "type"
      ],
      "type": "object",
      "properties": {
        "type": {
          "description": "The type of the action to take to perform the health check.",
          "enum": [
            "HTTPGetAction",
            "TCPSocketAction",
            "ExecAction"
          ],
          "type": "string",
          "x-ms-enum": {
            "name": "ProbeActionType",
            "modelAsString": true
          }
        }
      },
      "discriminator": "type"
    },
    "HTTPGetAction": {
      "description": "HTTPGetAction describes an action based on HTTP Get requests.",
      "properties": {
        "path": {
          "description": "Path to access on the HTTP server.",
          "type": "string"
        },
        "scheme": {
          "description": "Scheme to use for connecting to the host. Defaults to HTTP.\n\nPossible enum values:\n - `\"HTTP\"` means that the scheme used will be http://\n - `\"HTTPS\"` means that the scheme used will be https://",
          "enum": [
            "HTTP",
            "HTTPS"
          ],
          "type": "string",
          "x-ms-enum": {
            "name": "HTTPSchemeType",
            "modelAsString": true
          }
        }
      },
      "type": "object",
      "allOf": [
        {
          "$ref": "#/definitions/ProbeAction"
        }
      ],
      "x-ms-discriminator-value": "HTTPGetAction"
    },
    "ExecAction": {
      "description": "ExecAction describes a \"run in container\" action.",
      "properties": {
        "command": {
          "description": "Command is the command line to execute inside the container, the working directory for the command is root ('/') in the container's filesystem. The command is not run inside a shell, so traditional shell instructions ('|', etc) won't work. To use a shell, you need to explicitly call out to that shell. Exit status of 0 is treated as live/healthy and non-zero is unhealthy.",
          "items": {
            "type": "string"
          },
          "type": "array",
          "x-ms-identifiers": []
        }
      },
      "type": "object",
      "allOf": [
        {
          "$ref": "#/definitions/ProbeAction"
        }
      ],
      "x-ms-discriminator-value": "ExecAction"
    },
    "TCPSocketAction": {
      "description": "TCPSocketAction describes an action based on opening a socket",
      "properties": {},
      "type": "object",
      "allOf": [
        {
          "$ref": "#/definitions/ProbeAction"
        }
      ],
      "x-ms-discriminator-value": "TCPSocketAction"
    },
    "ContainerProbeSettings": {
      "description": "Container liveness and readiness probe settings",
      "type": "object",
      "properties": {
        "disableProbe": {
          "description": "Indicates whether disable the liveness and readiness probe",
          "type": "boolean"
        }
      }
    },
    "DeploymentInstance": {
      "description": "Deployment instance payload",
      "type": "object",
      "properties": {
        "name": {
          "description": "Name of the deployment instance",
          "type": "string",
          "readOnly": true
        },
        "status": {
          "description": "Status of the deployment instance",
          "type": "string",
          "readOnly": true
        },
        "reason": {
          "description": "Failed reason of the deployment instance",
          "type": "string",
          "readOnly": true
        },
        "discoveryStatus": {
          "description": "Discovery status of the deployment instance",
          "type": "string",
          "readOnly": true
        },
        "startTime": {
          "description": "Start time of the deployment instance",
          "type": "string",
          "readOnly": true
        },
        "zone": {
          "description": "Availability zone information of the deployment instance",
          "type": "string",
          "readOnly": true
        }
      }
    },
    "DeploymentList": {
      "description": "A list of deployments resource ids.",
      "type": "object",
      "properties": {
        "deployments": {
          "description": "A list of deployment resource ids.",
          "uniqueItems": false,
          "type": "array",
          "items": {
            "type": "string"
          }
        }
      }
    },
    "DeploymentResourceCollection": {
      "description": "Object that includes an array of App resources and a possible link for next set",
      "type": "object",
      "properties": {
        "value": {
          "description": "Collection of Deployment resources",
          "uniqueItems": false,
          "type": "array",
          "items": {
            "$ref": "#/definitions/DeploymentResource"
          }
        },
        "nextLink": {
          "description": "URL client should use to fetch the next page (per server side paging).\r\nIt's null for now, added for future use.",
          "type": "string"
        }
      }
    },
    "ResourceRequests": {
      "description": "Deployment resource request payload",
      "type": "object",
      "properties": {
        "cpu": {
          "description": "Required CPU. 1 core can be represented by 1 or 1000m. This should be 500m or 1 for Basic tier, and {500m, 1, 2, 3, 4} for Standard tier.",
          "type": "string"
        },
        "memory": {
          "description": "Required memory. 1 GB can be represented by 1Gi or 1024Mi. This should be {512Mi, 1Gi, 2Gi} for Basic tier, and {512Mi, 1Gi, 2Gi, ..., 8Gi} for Standard tier.",
          "type": "string"
        }
      }
    },
    "LogFileUrlResponse": {
      "description": "Log file URL payload",
      "required": [
        "url"
      ],
      "type": "object",
      "properties": {
        "url": {
          "description": "URL of the log file",
          "type": "string"
        }
      }
    },
    "DiagnosticParameters": {
      "description": "Diagnostic parameters of diagnostic operations",
      "type": "object",
      "properties": {
        "appInstance": {
          "description": "App instance name",
          "type": "string"
        },
        "filePath": {
          "description": "Your target file path in your own BYOS",
          "type": "string"
        },
        "duration": {
          "description": "Duration of your JFR. 1 min can be represented by 1m or 60s.",
          "type": "string"
        }
      }
    },
    "ServiceResourceList": {
      "description": "Object that includes an array of Service resources and a possible link for next set",
      "type": "object",
      "properties": {
        "value": {
          "description": "Collection of Service resources",
          "uniqueItems": false,
          "type": "array",
          "items": {
            "$ref": "#/definitions/ServiceResource"
          }
        },
        "nextLink": {
          "description": "URL client should use to fetch the next page (per server side paging).\r\nIt's null for now, added for future use.",
          "type": "string"
        }
      }
    },
    "AvailableOperations": {
      "description": "Available operations of the service",
      "type": "object",
      "properties": {
        "value": {
          "description": "Collection of available operation details",
          "uniqueItems": false,
          "type": "array",
          "items": {
            "$ref": "#/definitions/OperationDetail"
          }
        },
        "nextLink": {
          "description": "URL client should use to fetch the next page (per server side paging).\r\nIt's null for now, added for future use.",
          "type": "string"
        }
      }
    },
    "OperationDetail": {
      "description": "Operation detail payload",
      "type": "object",
      "properties": {
        "name": {
          "description": "Name of the operation",
          "type": "string"
        },
        "isDataAction": {
          "description": "Indicates whether the operation is a data action",
          "type": "boolean"
        },
        "display": {
          "$ref": "#/definitions/OperationDisplay",
          "description": "Display of the operation"
        },
        "actionType": {
          "description": "Enum. Indicates the action type. \"Internal\" refers to actions that are for internal only APIs.",
          "type": "string",
          "readOnly": true,
          "enum": [
            "Internal"
          ],
          "x-ms-enum": {
            "name": "ActionType",
            "modelAsString": true
          }
        },
        "origin": {
          "description": "Origin of the operation",
          "type": "string"
        },
        "properties": {
          "$ref": "#/definitions/OperationProperties",
          "description": "Properties of the operation"
        }
      }
    },
    "OperationDisplay": {
      "description": "Operation display payload",
      "type": "object",
      "properties": {
        "provider": {
          "description": "Resource provider of the operation",
          "type": "string"
        },
        "resource": {
          "description": "Resource of the operation",
          "type": "string"
        },
        "operation": {
          "description": "Localized friendly name for the operation",
          "type": "string"
        },
        "description": {
          "description": "Localized friendly description for the operation",
          "type": "string"
        }
      }
    },
    "OperationProperties": {
      "description": "Extra Operation properties",
      "type": "object",
      "properties": {
        "serviceSpecification": {
          "$ref": "#/definitions/ServiceSpecification",
          "description": "Service specifications of the operation"
        }
      }
    },
    "ServiceSpecification": {
      "description": "Service specification payload",
      "type": "object",
      "properties": {
        "logSpecifications": {
          "description": "Specifications of the Log for Azure Monitoring",
          "uniqueItems": false,
          "type": "array",
          "items": {
            "$ref": "#/definitions/LogSpecification"
          }
        },
        "metricSpecifications": {
          "description": "Specifications of the Metrics for Azure Monitoring",
          "uniqueItems": false,
          "type": "array",
          "items": {
            "$ref": "#/definitions/MetricSpecification"
          }
        }
      }
    },
    "LogSpecification": {
      "description": "Specifications of the Log for Azure Monitoring",
      "type": "object",
      "properties": {
        "name": {
          "description": "Name of the log",
          "type": "string"
        },
        "displayName": {
          "description": "Localized friendly display name of the log",
          "type": "string"
        },
        "blobDuration": {
          "description": "Blob duration of the log",
          "type": "string"
        }
      }
    },
    "MetricSpecification": {
      "description": "Specifications of the Metrics for Azure Monitoring",
      "type": "object",
      "properties": {
        "name": {
          "description": "Name of the metric",
          "type": "string"
        },
        "displayName": {
          "description": "Localized friendly display name of the metric",
          "type": "string"
        },
        "displayDescription": {
          "description": "Localized friendly description of the metric",
          "type": "string"
        },
        "unit": {
          "description": "Unit that makes sense for the metric",
          "type": "string"
        },
        "category": {
          "description": "Name of the metric category that the metric belongs to. A metric can only belong to a single category.",
          "type": "string"
        },
        "aggregationType": {
          "description": "Only provide one value for this field. Valid values: Average, Minimum, Maximum, Total, Count.",
          "type": "string"
        },
        "supportedAggregationTypes": {
          "description": "Supported aggregation types",
          "uniqueItems": false,
          "type": "array",
          "items": {
            "type": "string"
          }
        },
        "supportedTimeGrainTypes": {
          "description": "Supported time grain types",
          "uniqueItems": false,
          "type": "array",
          "items": {
            "type": "string"
          }
        },
        "fillGapWithZero": {
          "description": "Optional. If set to true, then zero will be returned for time duration where no metric is emitted/published.",
          "type": "boolean"
        },
        "dimensions": {
          "description": "Dimensions of the metric",
          "uniqueItems": false,
          "type": "array",
          "items": {
            "$ref": "#/definitions/MetricDimension"
          }
        },
        "sourceMdmNamespace": {
          "description": "Name of the MDM namespace. Optional.",
          "type": "string"
        }
      }
    },
    "MetricDimension": {
      "description": "Specifications of the Dimension of metrics",
      "type": "object",
      "properties": {
        "name": {
          "description": "Name of the dimension",
          "type": "string"
        },
        "displayName": {
          "description": "Localized friendly display name of the dimension",
          "type": "string"
        },
        "toBeExportedForShoebox": {
          "description": "Whether this dimension should be included for the Shoebox export scenario",
          "type": "boolean"
        }
      }
    },
    "ResourceSkuCollection": {
      "description": "Object that includes an array of Azure Spring Apps SKU and a possible link for next set",
      "type": "object",
      "properties": {
        "value": {
          "description": "Collection of resource SKU",
          "uniqueItems": false,
          "type": "array",
          "items": {
            "$ref": "#/definitions/ResourceSku"
          }
        },
        "nextLink": {
          "description": "URL client should use to fetch the next page (per server side paging).\r\nIt's null for now, added for future use.",
          "type": "string"
        }
      }
    },
    "ResourceSku": {
      "description": "Describes an available Azure Spring Apps SKU.",
      "type": "object",
      "properties": {
        "resourceType": {
          "description": "Gets the type of resource the SKU applies to.",
          "type": "string"
        },
        "name": {
          "description": "Gets the name of SKU.",
          "type": "string"
        },
        "tier": {
          "description": "Gets the tier of SKU.",
          "type": "string"
        },
        "capacity": {
          "$ref": "#/definitions/SkuCapacity",
          "description": "Gets the capacity of SKU."
        },
        "locations": {
          "description": "Gets the set of locations that the SKU is available.",
          "uniqueItems": false,
          "type": "array",
          "items": {
            "type": "string"
          }
        },
        "locationInfo": {
          "description": "Gets a list of locations and availability zones in those locations where the SKU is available.",
          "uniqueItems": false,
          "type": "array",
          "items": {
            "$ref": "#/definitions/ResourceSkuLocationInfo"
          }
        },
        "restrictions": {
          "description": "Gets the restrictions because of which SKU cannot be used. This is\r\nempty if there are no restrictions.",
          "uniqueItems": false,
          "type": "array",
          "items": {
            "$ref": "#/definitions/ResourceSkuRestrictions"
          }
        }
      }
    },
    "SkuCapacity": {
      "description": "The SKU capacity",
      "required": [
        "minimum"
      ],
      "type": "object",
      "properties": {
        "minimum": {
          "format": "int32",
          "description": "Gets or sets the minimum.",
          "type": "integer"
        },
        "maximum": {
          "format": "int32",
          "description": "Gets or sets the maximum.",
          "type": "integer"
        },
        "default": {
          "format": "int32",
          "description": "Gets or sets the default.",
          "type": "integer"
        },
        "scaleType": {
          "description": "Gets or sets the type of the scale.",
          "enum": [
            "None",
            "Manual",
            "Automatic"
          ],
          "type": "string",
          "x-ms-enum": {
            "name": "SkuScaleType",
            "modelAsString": true
          }
        }
      }
    },
    "ResourceSkuLocationInfo": {
      "description": "Locations and availability zones where the SKU is available",
      "type": "object",
      "properties": {
        "location": {
          "description": "Gets location of the SKU",
          "type": "string"
        },
        "zones": {
          "description": "Gets list of availability zones where the SKU is supported.",
          "uniqueItems": false,
          "type": "array",
          "items": {
            "type": "string"
          }
        },
        "zoneDetails": {
          "description": "Gets details of capabilities available to a SKU in specific zones.",
          "uniqueItems": false,
          "type": "array",
          "items": {
            "$ref": "#/definitions/ResourceSkuZoneDetails"
          }
        }
      }
    },
    "ResourceSkuRestrictions": {
      "description": "Restrictions where the SKU cannot be used",
      "type": "object",
      "properties": {
        "type": {
          "description": "Gets the type of restrictions. Possible values include: 'Location', 'Zone'",
          "enum": [
            "Location",
            "Zone"
          ],
          "type": "string",
          "x-ms-enum": {
            "name": "ResourceSkuRestrictionsType",
            "modelAsString": true
          }
        },
        "values": {
          "description": "Gets the value of restrictions. If the restriction type is set to\r\nlocation. This would be different locations where the SKU is restricted.",
          "uniqueItems": false,
          "type": "array",
          "items": {
            "type": "string"
          }
        },
        "restrictionInfo": {
          "$ref": "#/definitions/ResourceSkuRestrictionInfo",
          "description": "Gets the information about the restriction where the SKU cannot be used."
        },
        "reasonCode": {
          "description": "Gets the reason for restriction. Possible values include: 'QuotaId', 'NotAvailableForSubscription'",
          "enum": [
            "QuotaId",
            "NotAvailableForSubscription"
          ],
          "type": "string",
          "x-ms-enum": {
            "name": "ResourceSkuRestrictionsReasonCode",
            "modelAsString": true
          }
        }
      }
    },
    "ResourceSkuZoneDetails": {
      "description": "Details of capabilities available to a SKU in specific zones",
      "type": "object",
      "properties": {
        "name": {
          "description": "Gets the set of zones that the SKU is available in with the\r\nspecified capabilities.",
          "uniqueItems": false,
          "type": "array",
          "items": {
            "type": "string"
          }
        },
        "capabilities": {
          "description": "Gets a list of capabilities that are available for the SKU in the\r\nspecified list of zones.",
          "uniqueItems": false,
          "type": "array",
          "items": {
            "$ref": "#/definitions/ResourceSkuCapabilities"
          }
        }
      }
    },
    "ResourceSkuRestrictionInfo": {
      "description": "Information about the restriction where the SKU cannot be used",
      "type": "object",
      "properties": {
        "locations": {
          "description": "Gets locations where the SKU is restricted",
          "uniqueItems": false,
          "type": "array",
          "items": {
            "type": "string"
          }
        },
        "zones": {
          "description": "Gets list of availability zones where the SKU is restricted.",
          "uniqueItems": false,
          "type": "array",
          "items": {
            "type": "string"
          }
        }
      }
    },
    "ResourceSkuCapabilities": {
      "type": "object",
      "properties": {
        "name": {
          "description": "Gets an invariant to describe the feature.",
          "type": "string"
        },
        "value": {
          "description": "Gets an invariant if the feature is measured by quantity.",
          "type": "string"
        }
      }
    },
    "CloudError": {
      "type": "object",
      "description": "An error response from the service.",
      "properties": {
        "error": {
          "description": "An error response from the service.",
          "$ref": "#/definitions/CloudErrorBody"
        }
      },
      "x-ms-external": true
    },
    "CloudErrorBody": {
      "type": "object",
      "description": "An error response from the service.",
      "properties": {
        "code": {
          "description": "An identifier for the error. Codes are invariant and are intended to be consumed programmatically.",
          "type": "string"
        },
        "message": {
          "description": "A message describing the error, intended to be suitable for display in a user interface.",
          "type": "string"
        },
        "target": {
          "description": "The target of the particular error. For example, the name of the property in error.",
          "type": "string"
        },
        "details": {
          "description": "A list of additional details about the error.",
          "type": "array",
          "items": {
            "$ref": "#/definitions/CloudErrorBody"
          }
        }
      },
      "x-ms-external": true
    },
    "AvailableRuntimeVersions": {
      "type": "object",
      "properties": {
        "value": {
          "description": "A list of all supported runtime versions.",
          "uniqueItems": false,
          "type": "array",
          "items": {
            "$ref": "#/definitions/SupportedRuntimeVersion"
          },
          "readOnly": true
        }
      },
      "readOnly": true
    },
    "SupportedRuntimeVersion": {
      "description": "Supported deployment runtime version descriptor.",
      "type": "object",
      "properties": {
        "value": {
          "description": "The raw value which could be passed to deployment CRUD operations.",
          "enum": [
            "Java_8",
            "Java_11",
            "Java_17",
            "NetCore_31"
          ],
          "type": "string",
          "x-ms-enum": {
            "name": "SupportedRuntimeValue",
            "modelAsString": true
          }
        },
        "platform": {
          "description": "The platform of this runtime version (possible values: \"Java\" or \".NET\").",
          "enum": [
            "Java",
            ".NET Core"
          ],
          "type": "string",
          "x-ms-enum": {
            "name": "SupportedRuntimePlatform",
            "modelAsString": true
          }
        },
        "version": {
          "description": "The detailed version (major.minor) of the platform.",
          "type": "string"
        }
      },
      "readOnly": true
    },
    "SupportedServerVersions": {
      "description": "Supported server versions.",
      "type": "object",
      "properties": {
        "value": {
          "description": "Collection of the supported server versions.",
          "uniqueItems": false,
          "type": "array",
          "x-ms-identifiers": [
            "value"
          ],
          "items": {
            "$ref": "#/definitions/SupportedServerVersion"
          }
        },
        "nextLink": {
          "description": "URL client should use to fetch the next page (per server side paging).\r\nIt's null for now, added for future use.",
          "type": "string"
        }
      }
    },
    "SupportedServerVersion": {
      "description": "Supported server version.",
      "type": "object",
      "properties": {
        "value": {
          "description": "The raw server version value which could be passed to deployment CRUD operations.",
          "type": "string"
        },
        "server": {
          "description": "The server name.",
          "type": "string"
        },
        "version": {
          "description": "The Server version.",
          "type": "string"
        }
      },
      "readOnly": true
    },
    "BuildpackBindingResourceCollection": {
      "description": "Object that includes an array of BuildpackBinding resources and a possible link for next set",
      "type": "object",
      "properties": {
        "value": {
          "description": "Collection of BuildpackBinding resources",
          "uniqueItems": false,
          "type": "array",
          "items": {
            "$ref": "#/definitions/BuildpackBindingResource"
          }
        },
        "nextLink": {
          "description": "URL client should use to fetch the next page (per server side paging).\r\nIt's null for now, added for future use.",
          "type": "string"
        }
      }
    },
    "BuildpackBindingResource": {
      "description": "Buildpack Binding Resource object",
      "type": "object",
      "allOf": [
        {
          "$ref": "#/definitions/ProxyResource"
        }
      ],
      "properties": {
        "properties": {
          "description": "Properties of a buildpack binding",
          "$ref": "#/definitions/BuildpackBindingProperties"
        }
      }
    },
    "BuildpackBindingProperties": {
      "description": "Properties of a buildpack binding",
      "type": "object",
      "properties": {
        "bindingType": {
          "description": "Buildpack Binding Type",
          "enum": [
            "ApplicationInsights",
            "ApacheSkyWalking",
            "AppDynamics",
            "Dynatrace",
            "NewRelic",
            "ElasticAPM",
            "CACertificates"
          ],
          "type": "string",
          "x-ms-enum": {
            "name": "bindingType",
            "modelAsString": true
          }
        },
        "provisioningState": {
          "description": "State of the Buildpack Binding.",
          "enum": [
            "Creating",
            "Updating",
            "Succeeded",
            "Failed",
            "Deleting"
          ],
          "type": "string",
          "readOnly": true,
          "x-ms-enum": {
            "name": "BuildpackBindingProvisioningState",
            "modelAsString": true
          }
        },
        "launchProperties": {
          "description": "The object describes the buildpack binding launch properties",
          "$ref": "#/definitions/BuildpackBindingLaunchProperties"
        }
      }
    },
    "BuildpackBindingLaunchProperties": {
      "description": "Buildpack Binding Launch Properties",
      "type": "object",
      "properties": {
        "properties": {
          "description": "Non-sensitive properties for launchProperties",
          "type": "object",
          "additionalProperties": {
            "type": "string"
          }
        },
        "secrets": {
          "description": "Sensitive properties for launchProperties",
          "type": "object",
          "additionalProperties": {
            "type": "string"
          }
        }
      }
    },
    "ApmResourceCollection": {
      "description": "Object that includes an array of APM resources and a possible link for next set",
      "type": "object",
      "properties": {
        "value": {
          "description": "Collection of APM resources",
          "uniqueItems": false,
          "type": "array",
          "items": {
            "$ref": "#/definitions/ApmResource"
          }
        },
        "nextLink": {
          "description": "URL client should use to fetch the next page (per server side paging).\r\nIt's null for now, added for future use.",
          "type": "string"
        }
      }
    },
    "ApmResource": {
      "description": "APM Resource object",
      "type": "object",
      "allOf": [
        {
          "$ref": "#/definitions/ProxyResource"
        }
      ],
      "properties": {
        "properties": {
          "$ref": "#/definitions/ApmProperties",
          "description": "Properties of an APM",
          "x-ms-client-flatten": false
        }
      }
    },
    "ApmProperties": {
      "description": "Properties of an APM",
      "type": "object",
      "required": [
        "type"
      ],
      "properties": {
        "type": {
          "description": "APM Type",
          "type": "string"
        },
        "provisioningState": {
          "description": "State of the APM.",
          "enum": [
            "Creating",
            "Updating",
            "Succeeded",
            "Failed",
            "Deleting",
            "Canceled"
          ],
          "type": "string",
          "readOnly": true,
          "x-ms-enum": {
            "name": "ApmProvisioningState",
            "modelAsString": true
          }
        },
        "properties": {
          "description": "Non-sensitive properties for the APM",
          "type": "object",
          "additionalProperties": {
            "type": "string"
          }
        },
        "secrets": {
          "description": "Sensitive properties for the APM",
          "type": "object",
          "additionalProperties": {
            "type": "string"
          },
          "x-ms-secret": true,
          "x-ms-mutability": [
            "create",
            "update"
          ]
        }
      }
    },
    "ApmSecretKeys": {
      "description": "Keys of APM sensitive properties",
      "type": "object",
      "properties": {
        "value": {
          "description": "Collection of the keys for the APM sensitive properties",
          "uniqueItems": false,
          "type": "array",
          "items": {
            "type": "string"
          }
        }
      }
    },
    "SupportedApmTypes": {
      "description": "Supported APM types payload",
      "type": "object",
      "properties": {
        "value": {
          "description": "Collection of the supported APM type",
          "uniqueItems": false,
          "type": "array",
          "x-ms-identifiers": [
            "name"
          ],
          "items": {
            "$ref": "#/definitions/SupportedApmType"
          }
        },
        "nextLink": {
          "description": "URL client should use to fetch the next page (per server side paging).\r\nIt's null for now, added for future use.",
          "type": "string"
        }
      }
    },
    "SupportedApmType": {
      "description": "Supported APM type",
      "type": "object",
      "properties": {
        "name": {
          "description": "The name of the supported APM type",
          "type": "string"
        }
      }
    },
    "GloballyEnabledApms": {
      "description": "Globally enabled APMs payload",
      "type": "object",
      "properties": {
        "value": {
          "description": "Collection of the globally enabled APMs",
          "uniqueItems": false,
          "type": "array",
          "items": {
            "type": "string"
          }
        }
      }
    },
    "ApmReference": {
      "description": "A reference to the APM",
      "required": [
        "resourceId"
      ],
      "type": "object",
      "properties": {
        "resourceId": {
          "description": "Resource Id of the APM",
          "type": "string"
        }
      }
    },
    "ApmReferenceCollection": {
      "description": "Collection of ApmReferences",
      "type": "array",
      "x-ms-identifiers": [
        "resourceId"
      ],
      "items": {
        "$ref": "#/definitions/ApmReference"
      }
    },
    "CertificateReference": {
      "description": "A reference to the certificate",
      "required": [
        "resourceId"
      ],
      "type": "object",
      "properties": {
        "resourceId": {
          "description": "Resource Id of the certificate",
          "type": "string"
        }
      }
    },
    "CertificateReferenceCollection": {
      "description": "Collection of CertificateReferences",
      "type": "array",
      "x-ms-identifiers": [
        "resourceId"
      ],
      "items": {
        "$ref": "#/definitions/CertificateReference"
      }
    },
    "GatewayResourceCollection": {
      "description": "Object that includes an array of gateway resources and a possible link for next set",
      "type": "object",
      "properties": {
        "value": {
          "description": "Collection of gateway resources",
          "uniqueItems": false,
          "type": "array",
          "items": {
            "$ref": "#/definitions/GatewayResource"
          }
        },
        "nextLink": {
          "description": "URL client should use to fetch the next page (per server side paging).\r\nIt's null for now, added for future use.",
          "type": "string"
        }
      }
    },
    "GatewayResource": {
      "description": "Spring Cloud Gateway resource",
      "type": "object",
      "allOf": [
        {
          "$ref": "#/definitions/ProxyResource"
        }
      ],
      "properties": {
        "properties": {
          "$ref": "#/definitions/GatewayProperties"
        },
        "sku": {
          "$ref": "#/definitions/Sku",
          "description": "Sku of the Spring Cloud Gateway resource"
        }
      }
    },
    "SkuObject": {
      "description": "Resource Sku object used for scaling out and scaling in.",
      "type": "object",
      "properties": {
        "sku": {
          "$ref": "#/definitions/Sku",
          "description": "Sku of the Spring Cloud Gateway resource"
        }
      }
    },
    "GatewayProperties": {
      "description": "Spring Cloud Gateway properties payload",
      "type": "object",
      "properties": {
        "provisioningState": {
          "description": "State of the Spring Cloud Gateway.",
          "enum": [
            "Creating",
            "Updating",
            "Succeeded",
            "Failed",
            "Deleting"
          ],
          "type": "string",
          "readOnly": true,
          "x-ms-enum": {
            "name": "GatewayProvisioningState",
            "modelAsString": true
          }
        },
        "public": {
          "description": "Indicates whether the Spring Cloud Gateway exposes endpoint.",
          "type": "boolean",
          "default": false
        },
        "url": {
          "description": "URL of the Spring Cloud Gateway, exposed when 'public' is true.",
          "type": "string",
          "readOnly": true
        },
        "httpsOnly": {
          "description": "Indicate if only https is allowed.",
          "type": "boolean",
          "default": false
        },
        "ssoProperties": {
          "$ref": "#/definitions/SsoProperties"
        },
        "apiMetadataProperties": {
          "$ref": "#/definitions/GatewayApiMetadataProperties"
        },
        "corsProperties": {
          "$ref": "#/definitions/GatewayCorsProperties"
        },
        "clientAuth": {
          "description": "Client-Certification Authentication.",
          "type": "object",
          "properties": {
            "certificates": {
              "description": "Collection of certificate resource Ids in Azure Spring Apps.",
              "uniqueItems": true,
              "type": "array",
              "items": {
                "type": "string"
              }
            },
            "certificateVerification": {
              "description": "Whether to enable certificate verification or not",
              "type": "string",
              "default": "Disabled",
              "enum": [
                "Enabled",
                "Disabled"
              ],
              "x-ms-enum": {
                "modelAsString": true,
                "name": "GatewayCertificateVerification",
                "values": [
                  {
                    "description": "Enable certificate verification in Spring Cloud Gateway.",
                    "value": "Enabled"
                  },
                  {
                    "description": "Disable certificate verification in Spring Cloud Gateway.",
                    "value": "Disabled"
                  }
                ]
              }
            }
          }
        },
        "apmTypes": {
          "description": "Collection of APM type used in Spring Cloud Gateway",
          "uniqueItems": true,
          "type": "array",
          "items": {
            "description": "Type of application performance monitoring",
            "enum": [
              "ApplicationInsights",
              "AppDynamics",
              "Dynatrace",
              "NewRelic",
              "ElasticAPM"
            ],
            "type": "string",
            "x-ms-enum": {
              "name": "ApmType",
              "modelAsString": true
            }
          }
        },
        "apms": {
          "$ref": "#/definitions/ApmReferenceCollection",
          "description": "Collection of ApmReferences in service level"
        },
        "environmentVariables": {
          "description": "Environment variables of Spring Cloud Gateway",
          "type": "object",
          "properties": {
            "properties": {
              "description": "Non-sensitive properties",
              "type": "object",
              "additionalProperties": {
                "type": "string"
              }
            },
            "secrets": {
              "description": "Sensitive properties",
              "type": "object",
              "x-ms-secret": true,
              "additionalProperties": {
                "type": "string"
              }
            }
          }
        },
        "resourceRequests": {
          "$ref": "#/definitions/GatewayResourceRequests",
          "description": "The requested resource quantity for required CPU and Memory."
        },
        "addonConfigs": {
          "description": "Collection of addons for Spring Cloud Gateway",
          "type": "object",
          "additionalProperties": {
            "type": "object"
          }
        },
        "instances": {
          "description": "Collection of instances belong to Spring Cloud Gateway.",
          "uniqueItems": false,
          "type": "array",
          "items": {
            "$ref": "#/definitions/GatewayInstance"
          },
          "readOnly": true
        },
        "operatorProperties": {
          "$ref": "#/definitions/GatewayOperatorProperties",
          "readOnly": true
        }
      }
    },
    "SsoProperties": {
      "description": "Single sign-on related configuration",
      "type": "object",
      "properties": {
        "scope": {
          "description": "It defines the specific actions applications can be allowed to do on a user's behalf",
          "uniqueItems": false,
          "type": "array",
          "items": {
            "type": "string"
          }
        },
        "clientId": {
          "description": "The public identifier for the application",
          "type": "string"
        },
        "clientSecret": {
          "description": "The secret known only to the application and the authorization server",
          "type": "string"
        },
        "issuerUri": {
          "description": "The URI of Issuer Identifier",
          "type": "string"
        }
      }
    },
    "GatewayApiMetadataProperties": {
      "description": "API metadata property for Spring Cloud Gateway",
      "type": "object",
      "properties": {
        "title": {
          "description": "Title describing the context of the APIs available on the Gateway instance (default: `Spring Cloud Gateway for K8S`)",
          "type": "string"
        },
        "description": {
          "description": "Detailed description of the APIs available on the Gateway instance (default: `Generated OpenAPI 3 document that describes the API routes configured.`)",
          "type": "string"
        },
        "documentation": {
          "description": "Location of additional documentation for the APIs available on the Gateway instance",
          "type": "string"
        },
        "version": {
          "description": "Version of APIs available on this Gateway instance (default: `unspecified`).",
          "type": "string"
        },
        "serverUrl": {
          "description": "Base URL that API consumers will use to access APIs on the Gateway instance.",
          "type": "string"
        }
      }
    },
    "GatewayCorsProperties": {
      "description": "Cross-Origin Resource Sharing property",
      "type": "object",
      "properties": {
        "allowedOrigins": {
          "description": "Allowed origins to make cross-site requests. The special value `*` allows all domains.",
          "type": "array",
          "items": {
            "type": "string"
          }
        },
        "allowedOriginPatterns": {
          "description": "Allowed origin patterns to make cross-site requests.",
          "type": "array",
          "items": {
            "type": "string"
          }
        },
        "allowedMethods": {
          "description": "Allowed HTTP methods on cross-site requests. The special value `*` allows all methods. If not set, `GET` and `HEAD` are allowed by default.",
          "type": "array",
          "items": {
            "type": "string"
          }
        },
        "allowedHeaders": {
          "description": "Allowed headers in cross-site requests. The special value `*` allows actual requests to send any header.",
          "type": "array",
          "items": {
            "type": "string"
          }
        },
        "maxAge": {
          "format": "int32",
          "description": "How long, in seconds, the response from a pre-flight request can be cached by clients.",
          "type": "integer"
        },
        "allowCredentials": {
          "description": "Whether user credentials are supported on cross-site requests. Valid values: `true`, `false`.",
          "type": "boolean"
        },
        "exposedHeaders": {
          "description": "HTTP response headers to expose for cross-site requests.",
          "type": "array",
          "items": {
            "type": "string"
          }
        }
      }
    },
    "GatewayResourceRequests": {
      "description": "Resource request payload of Spring Cloud Gateway.",
      "type": "object",
      "properties": {
        "cpu": {
          "description": "Cpu allocated to each Spring Cloud Gateway instance.",
          "type": "string",
          "default": "1"
        },
        "memory": {
          "description": "Memory allocated to each Spring Cloud Gateway instance.",
          "type": "string",
          "default": "2Gi"
        }
      }
    },
    "GatewayOperatorProperties": {
      "description": "Properties of the Spring Cloud Gateway Operator.",
      "type": "object",
      "readOnly": true,
      "properties": {
        "resourceRequests": {
          "$ref": "#/definitions/GatewayOperatorResourceRequests",
          "description": "The requested resource quantity for required CPU and Memory."
        },
        "instances": {
          "description": "Collection of instances belong to Spring Cloud Gateway operator.",
          "uniqueItems": false,
          "type": "array",
          "items": {
            "$ref": "#/definitions/GatewayInstance"
          },
          "readOnly": true
        }
      }
    },
    "GatewayOperatorResourceRequests": {
      "description": "Properties of the Spring Cloud Gateway Operator.",
      "type": "object",
      "readOnly": true,
      "properties": {
        "cpu": {
          "description": "Cpu allocated to each Spring Cloud Gateway Operator instance.",
          "type": "string",
          "readOnly": true
        },
        "memory": {
          "description": "Memory allocated to each Spring Cloud Gateway Operator instance.",
          "type": "string",
          "readOnly": true
        },
        "instanceCount": {
          "format": "int32",
          "description": "Instance count of the Spring Cloud Gateway Operator.",
          "type": "integer",
          "readOnly": true
        }
      }
    },
    "GatewayInstance": {
      "description": "Collection of instances belong to the Spring Cloud Gateway",
      "type": "object",
      "readOnly": true,
      "properties": {
        "name": {
          "description": "Name of the Spring Cloud Gateway instance",
          "type": "string",
          "readOnly": true
        },
        "status": {
          "description": "Status of the Spring Cloud Gateway instance",
          "type": "string",
          "readOnly": true
        }
      }
    },
    "GatewayEnvSecrets": {
      "description": "Sensitive properties for Spring Cloud Gateway",
      "type": "object",
      "x-ms-secret": true,
      "additionalProperties": {
        "type": "string"
      }
    },
    "GatewayRouteConfigResource": {
      "description": "Spring Cloud Gateway route config resource",
      "type": "object",
      "allOf": [
        {
          "$ref": "#/definitions/ProxyResource"
        }
      ],
      "properties": {
        "properties": {
          "$ref": "#/definitions/GatewayRouteConfigProperties"
        }
      }
    },
    "GatewayRouteConfigProperties": {
      "description": "API route config of the Spring Cloud Gateway",
      "type": "object",
      "properties": {
        "provisioningState": {
          "description": "State of the Spring Cloud Gateway route config.",
          "enum": [
            "Creating",
            "Updating",
            "Succeeded",
            "Failed",
            "Deleting"
          ],
          "type": "string",
          "readOnly": true,
          "x-ms-enum": {
            "name": "GatewayProvisioningState",
            "modelAsString": true
          }
        },
        "appResourceId": {
          "description": "The resource Id of the Azure Spring Apps app, required unless route defines `uri`.",
          "type": "string"
        },
        "openApi": {
          "$ref": "#/definitions/GatewayRouteConfigOpenApiProperties"
        },
        "protocol": {
          "description": "Protocol of routed Azure Spring Apps applications.",
          "enum": [
            "HTTP",
            "HTTPS"
          ],
          "default": "HTTP",
          "type": "string",
          "x-ms-enum": {
            "name": "GatewayRouteConfigProtocol",
            "modelAsString": true
          }
        },
        "routes": {
          "description": "Array of API routes, each route contains properties such as `title`, `uri`, `ssoEnabled`, `predicates`, `filters`.",
          "uniqueItems": false,
          "type": "array",
          "items": {
            "$ref": "#/definitions/GatewayApiRoute"
          }
        },
        "ssoEnabled": {
          "description": "Enable Single Sign-On in app level.",
          "type": "boolean"
        },
        "predicates": {
          "description": "A number of conditions to evaluate a route for each request in app level. Each predicate may be evaluated against request headers and parameter values. All of the predicates associated with a route must evaluate to true for the route to be matched to the request.",
          "uniqueItems": false,
          "type": "array",
          "items": {
            "type": "string"
          }
        },
        "filters": {
          "description": "To modify the request before sending it to the target endpoint, or the received response in app level.",
          "uniqueItems": false,
          "type": "array",
          "items": {
            "type": "string"
          }
        }
      }
    },
    "GatewayRouteConfigOpenApiProperties": {
      "description": "OpenAPI properties of Spring Cloud Gateway route config.",
      "type": "object",
      "properties": {
        "uri": {
          "description": "The URI of OpenAPI specification.",
          "type": "string"
        }
      }
    },
    "GatewayApiRoute": {
      "description": "API route config of the Spring Cloud Gateway",
      "type": "object",
      "properties": {
        "title": {
          "description": "A title, will be applied to methods in the generated OpenAPI documentation.",
          "type": "string"
        },
        "description": {
          "description": "A description, will be applied to methods in the generated OpenAPI documentation.",
          "type": "string"
        },
        "uri": {
          "description": "Full uri, will override `appName`.",
          "type": "string"
        },
        "ssoEnabled": {
          "description": "Enable sso validation.",
          "type": "boolean"
        },
        "tokenRelay": {
          "description": "Pass currently-authenticated user's identity token to application service, default is 'false'",
          "type": "boolean"
        },
        "predicates": {
          "description": "A number of conditions to evaluate a route for each request. Each predicate may be evaluated against request headers and parameter values. All of the predicates associated with a route must evaluate to true for the route to be matched to the request.",
          "uniqueItems": false,
          "type": "array",
          "items": {
            "type": "string"
          }
        },
        "filters": {
          "description": "To modify the request before sending it to the target endpoint, or the received response.",
          "uniqueItems": false,
          "type": "array",
          "items": {
            "type": "string"
          }
        },
        "order": {
          "description": "Route processing order.",
          "type": "integer",
          "format": "int32"
        },
        "tags": {
          "description": "Classification tags, will be applied to methods in the generated OpenAPI documentation.",
          "uniqueItems": false,
          "type": "array",
          "items": {
            "type": "string"
          }
        }
      }
    },
    "GatewayRouteConfigResourceCollection": {
      "description": "Object that includes an array of Spring Cloud Gateway route config resources and a possible link for next set",
      "type": "object",
      "properties": {
        "value": {
          "description": "Collection of Spring Cloud Gateway route config resources",
          "uniqueItems": false,
          "type": "array",
          "items": {
            "$ref": "#/definitions/GatewayRouteConfigResource"
          }
        },
        "nextLink": {
          "description": "URL client should use to fetch the next page (per server side paging).\r\nIt's null for now, added for future use.",
          "type": "string"
        }
      }
    },
    "GatewayCustomDomainResource": {
      "description": "Custom domain of the Spring Cloud Gateway",
      "type": "object",
      "allOf": [
        {
          "$ref": "#/definitions/ProxyResource"
        }
      ],
      "properties": {
        "properties": {
          "$ref": "#/definitions/GatewayCustomDomainProperties"
        }
      }
    },
    "GatewayCustomDomainProperties": {
      "description": "The properties of custom domain for Spring Cloud Gateway",
      "type": "object",
      "properties": {
        "thumbprint": {
          "description": "The thumbprint of bound certificate.",
          "type": "string"
        }
      }
    },
    "GatewayCustomDomainResourceCollection": {
      "description": "Object that includes an array of Spring Cloud Gateway custom domain resources and a possible link for next set",
      "type": "object",
      "properties": {
        "value": {
          "description": "Collection of Spring Cloud Gateway custom domain resources",
          "uniqueItems": false,
          "type": "array",
          "items": {
            "$ref": "#/definitions/GatewayCustomDomainResource"
          }
        },
        "nextLink": {
          "description": "URL client should use to fetch the next page (per server side paging).\r\nIt's null for now, added for future use.",
          "type": "string"
        }
      }
    },
    "ApiPortalResourceCollection": {
      "description": "Object that includes an array of API portal resources and a possible link for next set",
      "type": "object",
      "properties": {
        "value": {
          "description": "Collection of API portal resources",
          "uniqueItems": false,
          "type": "array",
          "items": {
            "$ref": "#/definitions/ApiPortalResource"
          }
        },
        "nextLink": {
          "description": "URL client should use to fetch the next page (per server side paging).\r\nIt's null for now, added for future use.",
          "type": "string"
        }
      }
    },
    "ApiPortalResource": {
      "description": "API portal resource",
      "type": "object",
      "allOf": [
        {
          "$ref": "#/definitions/ProxyResource"
        }
      ],
      "properties": {
        "properties": {
          "$ref": "#/definitions/ApiPortalProperties"
        },
        "sku": {
          "$ref": "#/definitions/Sku",
          "description": "Sku of the API portal resource"
        }
      }
    },
    "ApiPortalProperties": {
      "description": "API portal properties payload",
      "type": "object",
      "properties": {
        "provisioningState": {
          "description": "State of the API portal.",
          "enum": [
            "Creating",
            "Updating",
            "Succeeded",
            "Failed",
            "Deleting"
          ],
          "type": "string",
          "readOnly": true,
          "x-ms-enum": {
            "name": "ApiPortalProvisioningState",
            "modelAsString": true
          }
        },
        "public": {
          "description": "Indicates whether the API portal exposes endpoint.",
          "type": "boolean",
          "default": false
        },
        "url": {
          "description": "URL of the API portal, exposed when 'public' is true.",
          "type": "string",
          "readOnly": true
        },
        "httpsOnly": {
          "description": "Indicate if only https is allowed.",
          "type": "boolean",
          "default": false
        },
        "gatewayIds": {
          "description": "The array of resource Ids of gateway to integrate with API portal.",
          "type": "array",
          "items": {
            "type": "string"
          }
        },
        "sourceUrls": {
          "description": "Collection of OpenAPI source URL locations.",
          "type": "array",
          "items": {
            "type": "string"
          }
        },
        "ssoProperties": {
          "$ref": "#/definitions/SsoProperties"
        },
        "resourceRequests": {
          "$ref": "#/definitions/ApiPortalResourceRequests",
          "description": "The requested resource quantity for required CPU and Memory.",
          "readOnly": true
        },
        "instances": {
          "description": "Collection of instances belong to API portal.",
          "uniqueItems": false,
          "type": "array",
          "items": {
            "$ref": "#/definitions/ApiPortalInstance"
          },
          "readOnly": true
        }
      }
    },
    "ApiPortalResourceRequests": {
      "description": "Resource requests of the API portal",
      "type": "object",
      "properties": {
        "cpu": {
          "description": "Cpu allocated to each API portal instance",
          "type": "string",
          "readOnly": true
        },
        "memory": {
          "description": "Memory allocated to each API portal instance",
          "type": "string",
          "readOnly": true
        }
      }
    },
    "ApiPortalInstance": {
      "description": "Collection of instances belong to the API portal",
      "type": "object",
      "properties": {
        "name": {
          "description": "Name of the API portal instance",
          "type": "string",
          "readOnly": true
        },
        "status": {
          "description": "Status of the API portal instance",
          "type": "string",
          "readOnly": true
        }
      }
    },
    "ApiPortalCustomDomainResource": {
      "description": "Custom domain of the API portal",
      "type": "object",
      "allOf": [
        {
          "$ref": "#/definitions/ProxyResource"
        }
      ],
      "properties": {
        "properties": {
          "$ref": "#/definitions/ApiPortalCustomDomainProperties"
        }
      }
    },
    "ApiPortalCustomDomainProperties": {
      "description": "The properties of custom domain for API portal",
      "type": "object",
      "properties": {
        "thumbprint": {
          "description": "The thumbprint of bound certificate.",
          "type": "string"
        }
      }
    },
    "ApiPortalCustomDomainResourceCollection": {
      "description": "Object that includes an array of API portal custom domain resources and a possible link for next set",
      "type": "object",
      "properties": {
        "value": {
          "description": "Collection of API portal custom domain resources",
          "uniqueItems": false,
          "type": "array",
          "items": {
            "$ref": "#/definitions/ApiPortalCustomDomainResource"
          }
        },
        "nextLink": {
          "description": "URL client should use to fetch the next page (per server side paging).\r\nIt's null for now, added for future use.",
          "type": "string"
        }
      }
    },
    "ApplicationAcceleratorResourceCollection": {
      "description": "Object that includes an array of application accelerator resources and a possible link for next set",
      "type": "object",
      "properties": {
        "value": {
          "description": "Collection of application accelerator resources",
          "uniqueItems": false,
          "type": "array",
          "items": {
            "$ref": "#/definitions/ApplicationAcceleratorResource"
          }
        },
        "nextLink": {
          "description": "URL client should use to fetch the next page (per server side paging).\r\nIt's null for now, added for future use.",
          "type": "string"
        }
      }
    },
    "ApplicationAcceleratorResource": {
      "description": "Application accelerator resource",
      "type": "object",
      "allOf": [
        {
          "$ref": "#/definitions/ProxyResource"
        }
      ],
      "properties": {
        "properties": {
          "$ref": "#/definitions/ApplicationAcceleratorProperties"
        },
        "sku": {
          "$ref": "#/definitions/Sku",
          "description": "Sku of the application accelerator resource"
        }
      }
    },
    "ApplicationAcceleratorProperties": {
      "description": "Application accelerator properties payload",
      "type": "object",
      "properties": {
        "provisioningState": {
          "description": "State of the application accelerator.",
          "enum": [
            "Creating",
            "Updating",
            "Succeeded",
            "Failed",
            "Deleting"
          ],
          "type": "string",
          "readOnly": true,
          "x-ms-enum": {
            "name": "ApplicationAcceleratorProvisioningState",
            "modelAsString": true
          }
        },
        "components": {
          "description": "Collection of components belong to application accelerator.",
          "uniqueItems": false,
          "type": "array",
          "x-ms-identifiers": [
            "name"
          ],
          "items": {
            "$ref": "#/definitions/ApplicationAcceleratorComponent"
          },
          "readOnly": true
        }
      }
    },
    "ApplicationAcceleratorComponent": {
      "type": "object",
      "properties": {
        "name": {
          "type": "string",
          "readOnly": true
        },
        "resourceRequests": {
          "$ref": "#/definitions/ApplicationAcceleratorResourceRequests"
        },
        "instances": {
          "type": "array",
          "x-ms-identifiers": [
            "name"
          ],
          "items": {
            "$ref": "#/definitions/ApplicationAcceleratorInstance"
          },
          "readOnly": true
        }
      }
    },
    "ApplicationAcceleratorResourceRequests": {
      "type": "object",
      "properties": {
        "cpu": {
          "description": "Cpu allocated to each application accelerator component. 1 core can be represented by 1 or 1000m",
          "type": "string",
          "readOnly": true
        },
        "memory": {
          "description": "Memory allocated to each application accelerator component. 1 GB can be represented by 1Gi or 1024Mi.",
          "type": "string",
          "readOnly": true
        },
        "instanceCount": {
          "format": "int32",
          "description": "Instance count of the application accelerator component.",
          "type": "integer",
          "readOnly": true
        }
      }
    },
    "ApplicationAcceleratorInstance": {
      "type": "object",
      "properties": {
        "name": {
          "description": "Name of the Application Accelerator instance.",
          "type": "string",
          "readOnly": true
        },
        "status": {
          "description": "Status of the Application Accelerator instance. It can be Pending, Running, Succeeded, Failed, Unknown.",
          "type": "string",
          "readOnly": true
        }
      }
    },
    "CustomizedAcceleratorResourceCollection": {
      "type": "object",
      "properties": {
        "value": {
          "type": "array",
          "items": {
            "$ref": "#/definitions/CustomizedAcceleratorResource"
          }
        },
        "nextLink": {
          "type": "string"
        }
      }
    },
    "CustomizedAcceleratorResource": {
      "description": "Customized accelerator resource",
      "type": "object",
      "allOf": [
        {
          "$ref": "#/definitions/ProxyResource"
        }
      ],
      "properties": {
        "properties": {
          "$ref": "#/definitions/CustomizedAcceleratorProperties"
        },
        "sku": {
          "$ref": "#/definitions/Sku",
          "description": "Sku of the customized accelerator resource"
        }
      }
    },
    "CustomizedAcceleratorProperties": {
      "description": "Customized accelerator properties payload",
      "required": [
        "gitRepository"
      ],
      "type": "object",
      "properties": {
        "provisioningState": {
          "description": "State of the customized accelerator.",
          "enum": [
            "Creating",
            "Updating",
            "Succeeded",
            "Failed",
            "Deleting"
          ],
          "type": "string",
          "readOnly": true,
          "x-ms-enum": {
            "name": "CustomizedAcceleratorProvisioningState",
            "modelAsString": true
          }
        },
        "type": {
          "description": "Type of the customized accelerator.",
          "enum": [
            "Accelerator",
            "Fragment"
          ],
          "type": "string",
          "x-ms-enum": {
            "name": "CustomizedAcceleratorType",
            "modelAsString": true
          }
        },
        "displayName": {
          "type": "string"
        },
        "description": {
          "type": "string"
        },
        "iconUrl": {
          "type": "string"
        },
        "acceleratorTags": {
          "type": "array",
          "items": {
            "type": "string"
          }
        },
        "imports": {
          "type": "array",
          "readOnly": true,
          "description": "Imports references all imports that this accelerator/fragment depends upon.",
          "items": {
            "type": "string"
          }
        },
        "gitRepository": {
          "$ref": "#/definitions/AcceleratorGitRepository"
        }
      }
    },
    "AcceleratorGitRepository": {
      "required": [
        "url",
        "authSetting"
      ],
      "type": "object",
      "properties": {
        "url": {
          "description": "Git repository URL for the accelerator.",
          "type": "string"
        },
        "intervalInSeconds": {
          "description": "Interval for checking for updates to Git or image repository.",
          "format": "int32",
          "type": "integer"
        },
        "branch": {
          "description": "Git repository branch to be used.",
          "type": "string"
        },
        "commit": {
          "description": "Git repository commit to be used.",
          "type": "string"
        },
        "gitTag": {
          "description": "Git repository tag to be used.",
          "type": "string"
        },
        "authSetting": {
          "$ref": "#/definitions/AcceleratorAuthSetting",
          "description": "Properties of the auth setting payload.",
          "x-ms-client-flatten": false
        },
        "subPath": {
          "description": "Folder path inside the git repository to consider as the root of the accelerator or fragment.",
          "type": "string"
        }
      }
    },
    "AcceleratorAuthSetting": {
      "description": "Auth setting payload.",
      "required": [
        "authType"
      ],
      "type": "object",
      "properties": {
        "authType": {
          "description": "The type of the auth setting.",
          "type": "string",
          "x-ms-mutability": [
            "create",
            "read"
          ]
        }
      },
      "discriminator": "authType"
    },
    "AcceleratorPublicSetting": {
      "description": "Auth setting for public url.",
      "required": [
        "authType"
      ],
      "type": "object",
      "allOf": [
        {
          "$ref": "#/definitions/AcceleratorAuthSetting"
        }
      ],
      "properties": {
        "caCertResourceId": {
          "description": "Resource Id of CA certificate for https URL of Git repository.",
          "type": "string"
        }
      },
      "x-ms-discriminator-value": "Public"
    },
    "AcceleratorBasicAuthSetting": {
      "description": "Auth setting for basic auth.",
      "required": [
        "authType",
        "username"
      ],
      "type": "object",
      "allOf": [
        {
          "$ref": "#/definitions/AcceleratorAuthSetting"
        }
      ],
      "properties": {
        "caCertResourceId": {
          "description": "Resource Id of CA certificate for https URL of Git repository.",
          "type": "string"
        },
        "username": {
          "description": "Username of git repository basic auth.",
          "type": "string"
        },
        "password": {
          "description": "Password of git repository basic auth.",
          "type": "string",
          "x-ms-secret": true,
          "x-ms-mutability": [
            "create",
            "update"
          ]
        }
      },
      "x-ms-discriminator-value": "BasicAuth"
    },
    "AcceleratorSshSetting": {
      "description": "Auth setting for SSH auth.",
      "required": [
        "authType"
      ],
      "type": "object",
      "allOf": [
        {
          "$ref": "#/definitions/AcceleratorAuthSetting"
        }
      ],
      "properties": {
        "hostKey": {
          "description": "Public SSH Key of git repository.",
          "type": "string",
          "x-ms-secret": true,
          "x-ms-mutability": [
            "create",
            "update"
          ]
        },
        "hostKeyAlgorithm": {
          "description": "SSH Key algorithm of git repository.",
          "type": "string",
          "x-ms-secret": true,
          "x-ms-mutability": [
            "create",
            "update"
          ]
        },
        "privateKey": {
          "description": "Private SSH Key algorithm of git repository.",
          "type": "string",
          "x-ms-secret": true,
          "x-ms-mutability": [
            "create",
            "update"
          ]
        }
      },
      "x-ms-discriminator-value": "SSH"
    },
    "CustomizedAcceleratorValidateResult": {
      "description": "Validation result for customized accelerator properties",
      "type": "object",
      "properties": {
        "state": {
          "type": "string",
          "description": "State of the customized accelerator validation result",
          "default": "Valid",
          "enum": [
            "Valid",
            "Invalid"
          ],
          "x-ms-enum": {
            "modelAsString": true,
            "name": "CustomizedAcceleratorValidateResultState",
            "values": [
              {
                "description": "Customized accelerator properties are valid.",
                "value": "Valid"
              },
              {
                "description": "Customized accelerator properties are invalid.",
                "value": "Invalid"
              }
            ]
          }
        },
        "errorMessage": {
          "description": "The detail validation results",
          "type": "string"
        }
      }
    },
    "PredefinedAcceleratorResourceCollection": {
      "type": "object",
      "properties": {
        "value": {
          "type": "array",
          "items": {
            "$ref": "#/definitions/PredefinedAcceleratorResource"
          }
        },
        "nextLink": {
          "type": "string"
        }
      }
    },
    "PredefinedAcceleratorResource": {
      "description": "Predefined accelerator resource",
      "type": "object",
      "allOf": [
        {
          "$ref": "#/definitions/ProxyResource"
        }
      ],
      "properties": {
        "properties": {
          "$ref": "#/definitions/PredefinedAcceleratorProperties"
        },
        "sku": {
          "$ref": "#/definitions/Sku",
          "description": "Sku of the predefined accelerator resource"
        }
      }
    },
    "PredefinedAcceleratorProperties": {
      "description": "Predefined accelerator properties payload",
      "type": "object",
      "properties": {
        "provisioningState": {
          "description": "Provisioning state of the predefined accelerator.",
          "enum": [
            "Creating",
            "Updating",
            "Succeeded",
            "Failed"
          ],
          "type": "string",
          "readOnly": true,
          "x-ms-enum": {
            "name": "PredefinedAcceleratorProvisioningState",
            "modelAsString": true
          }
        },
        "displayName": {
          "type": "string",
          "readOnly": true
        },
        "description": {
          "type": "string",
          "readOnly": true
        },
        "iconUrl": {
          "type": "string",
          "readOnly": true
        },
        "acceleratorTags": {
          "type": "array",
          "readOnly": true,
          "items": {
            "type": "string"
          }
        },
        "state": {
          "type": "string",
          "description": "State of the predefined accelerator.",
          "default": "Enabled",
          "enum": [
            "Enabled",
            "Disabled"
          ],
          "x-ms-enum": {
            "modelAsString": true,
            "name": "PredefinedAcceleratorState",
            "values": [
              {
                "description": "Enable the predefined accelerator.",
                "value": "Enabled"
              },
              {
                "description": "Disable the predefined accelerator.",
                "value": "Disabled"
              }
            ]
          }
        }
      }
    }
  },
  "parameters": {
    "ApiVersionParameter": {
      "name": "api-version",
      "in": "query",
      "description": "The API version to use for this operation.",
      "required": true,
      "type": "string",
      "minLength": 1
    },
    "SubscriptionIdParameter": {
      "name": "subscriptionId",
      "in": "path",
      "description": "Gets subscription ID which uniquely identify the Microsoft Azure subscription. The subscription ID forms part of the URI for every service call.",
      "required": true,
      "type": "string"
    },
    "ResourceGroupNameParameter": {
      "name": "resourceGroupName",
      "in": "path",
      "description": "The name of the resource group that contains the resource. You can obtain this value from the Azure Resource Manager API or the portal.",
      "required": true,
      "type": "string",
      "x-ms-parameter-location": "method"
    },
    "ServiceNameParameter": {
      "name": "serviceName",
      "in": "path",
      "description": "The name of the Service resource.",
      "required": true,
      "type": "string",
      "pattern": "^[a-z][a-z0-9-]*[a-z0-9]$",
      "x-ms-parameter-location": "method"
    },
    "AppNameParameter": {
      "name": "appName",
      "in": "path",
      "description": "The name of the App resource.",
      "required": true,
      "type": "string",
      "x-ms-parameter-location": "method"
    },
    "ApmNameParameter": {
      "name": "apmName",
      "in": "path",
      "description": "The name of the APM",
      "required": true,
      "type": "string",
      "pattern": "^[a-z][a-z0-9-]*[a-z0-9]$",
      "x-ms-parameter-location": "method"
    },
    "DeploymentNameParameter": {
      "name": "deploymentName",
      "in": "path",
      "description": "The name of the Deployment resource.",
      "required": true,
      "type": "string",
      "x-ms-parameter-location": "method"
    },
    "ContainerRegistryNameParameter": {
      "name": "containerRegistryName",
      "in": "path",
      "description": "The name of the container registry.",
      "required": true,
      "type": "string",
      "pattern": "^[a-z][a-z0-9-]*[a-z0-9]$",
      "x-ms-parameter-location": "method"
    },
    "BuildServiceNameParameter": {
      "name": "buildServiceName",
      "in": "path",
      "description": "The name of the build service resource.",
      "required": true,
      "type": "string",
      "x-ms-parameter-location": "method"
    },
    "BuildServiceBuildpackNameParameter": {
      "name": "buildpackName",
      "in": "path",
      "description": "The name of the buildpack resource.",
      "required": true,
      "type": "string",
      "x-ms-parameter-location": "method"
    },
    "BuildServiceStackNameParameter": {
      "name": "stackName",
      "in": "path",
      "description": "The name of the stack resource.",
      "required": true,
      "type": "string",
      "x-ms-parameter-location": "method"
    },
    "BuildServiceAgentPoolNameParameter": {
      "name": "agentPoolName",
      "in": "path",
      "description": "The name of the build service agent pool resource.",
      "required": true,
      "type": "string",
      "x-ms-parameter-location": "method"
    },
    "BuilderNameParameter": {
      "name": "builderName",
      "in": "path",
      "description": "The name of the builder resource.",
      "required": true,
      "type": "string",
      "x-ms-parameter-location": "method"
    },
    "BuildNameParameter": {
      "name": "buildName",
      "in": "path",
      "description": "The name of the build resource.",
      "required": true,
      "type": "string",
      "x-ms-parameter-location": "method"
    },
    "BuildResultNameParameter": {
      "name": "buildResultName",
      "in": "path",
      "description": "The name of the build result resource.",
      "required": true,
      "type": "string",
      "x-ms-parameter-location": "method"
    },
    "BuildResultLogNameParameter": {
      "name": "buildResultLogName",
      "in": "path",
      "description": "The name of the build result log resource.",
      "required": true,
      "type": "string",
      "x-ms-parameter-location": "method"
    },
    "BuildpackBindingNameParameter": {
      "name": "buildpackBindingName",
      "in": "path",
      "description": "The name of the Buildpack Binding Name",
      "required": true,
      "type": "string",
      "x-ms-parameter-location": "method"
    },
    "BindingNameParameter": {
      "name": "bindingName",
      "in": "path",
      "description": "The name of the Binding resource.",
      "required": true,
      "type": "string",
      "x-ms-parameter-location": "method"
    },
    "CustomDomainNameParameter": {
      "name": "domainName",
      "in": "path",
      "description": "The name of the custom domain resource.",
      "required": true,
      "type": "string",
      "x-ms-parameter-location": "method"
    },
    "CertificateNameParameter": {
      "name": "certificateName",
      "in": "path",
      "description": "The name of the certificate resource.",
      "required": true,
      "type": "string",
      "x-ms-parameter-location": "method"
    },
    "StorageNameParameter": {
      "name": "storageName",
      "in": "path",
      "description": "The name of the storage resource.",
      "required": true,
      "type": "string",
      "x-ms-parameter-location": "method"
    },
    "ConfigurationServiceNameParameter": {
      "name": "configurationServiceName",
      "in": "path",
      "description": "The name of Application Configuration Service.",
      "required": true,
      "type": "string",
      "pattern": "^[a-z][a-z0-9]*$",
      "x-ms-parameter-location": "method"
    },
    "ServiceRegistryNameParameter": {
      "name": "serviceRegistryName",
      "in": "path",
      "description": "The name of Service Registry.",
      "required": true,
      "type": "string",
      "x-ms-parameter-location": "method"
    },
    "ApplicationLiveViewNameParameter": {
      "name": "applicationLiveViewName",
      "in": "path",
      "description": "The name of Application Live View.",
      "required": true,
      "type": "string",
      "x-ms-parameter-location": "method"
    },
    "DevToolPortalNameParameter": {
      "name": "devToolPortalName",
      "in": "path",
      "description": "The name of Dev Tool Portal.",
      "required": true,
      "type": "string",
      "x-ms-parameter-location": "method"
    },
    "GatewayNameParameter": {
      "name": "gatewayName",
      "in": "path",
      "description": "The name of Spring Cloud Gateway.",
      "required": true,
      "type": "string",
      "pattern": "^[a-z][a-z0-9]*$",
      "x-ms-parameter-location": "method"
    },
    "GatewayRouteConfigNameParameter": {
      "name": "routeConfigName",
      "in": "path",
      "description": "The name of the Spring Cloud Gateway route config.",
      "required": true,
      "type": "string",
      "x-ms-parameter-location": "method"
    },
    "GatewayCustomDomainParameter": {
      "name": "domainName",
      "in": "path",
      "description": "The name of the Spring Cloud Gateway custom domain.",
      "required": true,
      "type": "string",
      "x-ms-parameter-location": "method"
    },
    "ApiPortalNameParameter": {
      "name": "apiPortalName",
      "in": "path",
      "description": "The name of API portal.",
      "required": true,
      "type": "string",
      "x-ms-parameter-location": "method"
    },
    "ApiPortalCustomDomainParameter": {
      "name": "domainName",
      "in": "path",
      "description": "The name of the API portal custom domain.",
      "required": true,
      "type": "string",
      "x-ms-parameter-location": "method"
    },
    "ApplicationAcceleratorNameParameter": {
      "name": "applicationAcceleratorName",
      "in": "path",
      "description": "The name of the application accelerator.",
      "required": true,
      "type": "string",
      "x-ms-parameter-location": "method"
    },
    "CustomizedAcceleratorNameParameter": {
      "name": "customizedAcceleratorName",
      "in": "path",
      "description": "The name of the customized accelerator.",
      "required": true,
      "type": "string",
      "x-ms-parameter-location": "method"
    },
    "PredefinedAcceleratorNameParameter": {
      "name": "predefinedAcceleratorName",
      "in": "path",
      "description": "The name of the predefined accelerator.",
      "required": true,
      "type": "string",
      "x-ms-parameter-location": "method"
    }
  },
  "securityDefinitions": {
    "azure_auth": {
      "flow": "implicit",
      "authorizationUrl": "https://login.microsoftonline.com/common/oauth2/authorize",
      "scopes": {
        "user_impersonation": "impersonate your user account"
      },
      "type": "oauth2",
      "description": "Azure Active Directory OAuth2 Flow"
    }
  },
  "security": [
    {
      "azure_auth": [
        "user_impersonation"
      ]
    }
  ]
}<|MERGE_RESOLUTION|>--- conflicted
+++ resolved
@@ -11690,11 +11690,7 @@
           "default": "Disabled",
           "type": "string",
           "x-ms-enum": {
-<<<<<<< HEAD
-            "name": "KeyVaultCertificateAutoSync",
-=======
             "name": "AutoSyncCertificate",
->>>>>>> 7a8845bf
             "modelAsString": true
           }
         }

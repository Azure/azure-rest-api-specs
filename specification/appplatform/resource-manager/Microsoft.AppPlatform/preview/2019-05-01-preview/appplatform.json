{
  "swagger": "2.0",
  "info": {
    "version": "2019-05-01-preview",
    "title": "AppPlatformManagementClient",
    "description": "REST API for Azure Spring Cloud"
  },
  "host": "management.azure.com",
  "schemes": [
    "https"
  ],
  "consumes": [
    "application/json"
  ],
  "produces": [
    "application/json"
  ],
  "paths": {
    "/subscriptions/{subscriptionId}/resourceGroups/{resourceGroupName}/providers/Microsoft.AppPlatform/Spring/{serviceName}": {
      "get": {
        "tags": [
          "AppPlatform"
        ],
        "description": "Get a Service and its properties.",
        "operationId": "Services_Get",
        "parameters": [
          {
            "$ref": "#/parameters/ApiVersionParameter"
          },
          {
            "$ref": "#/parameters/SubscriptionIdParameter"
          },
          {
            "$ref": "#/parameters/ResourceGroupNameParameter"
          },
          {
            "$ref": "#/parameters/ServiceNameParameter"
          }
        ],
        "responses": {
          "200": {
            "description": "Success. The response describes the corresponding Service.",
            "schema": {
              "$ref": "#/definitions/ServiceResource"
            }
          },
          "default": {
            "description": "Error response describing why the operation failed.",
            "schema": {
              "$ref": "#/definitions/CloudError"
            }
          }
        },
        "x-ms-examples": {
          "Services_Get": {
            "$ref": "./examples/Services_Get.json"
          }
        }
      },
      "put": {
        "tags": [
          "AppPlatform"
        ],
        "description": "Create a new Service or update an exiting Service.",
        "operationId": "Services_CreateOrUpdate",
        "parameters": [
          {
            "$ref": "#/parameters/ApiVersionParameter"
          },
          {
            "$ref": "#/parameters/SubscriptionIdParameter"
          },
          {
            "$ref": "#/parameters/ResourceGroupNameParameter"
          },
          {
            "$ref": "#/parameters/ServiceNameParameter"
          },
          {
            "name": "resource",
            "in": "body",
            "description": "Parameters for the create or update operation",
            "required": true,
            "schema": {
              "$ref": "#/definitions/ServiceResource"
            }
          }
        ],
        "responses": {
          "201": {
            "description": "Created. The response describes the new Service and contains a Location header to query the\r\noperation result.",
            "schema": {
              "$ref": "#/definitions/ServiceResource"
            }
          },
          "200": {
            "description": "Success. The response describes the updated Service.",
            "schema": {
              "$ref": "#/definitions/ServiceResource"
            }
          },
          "default": {
            "description": "Error response describing why the operation failed.",
            "schema": {
              "$ref": "#/definitions/CloudError"
            }
          }
        },
        "x-ms-long-running-operation": true,
        "x-ms-long-running-operation-options": {
          "final-state-via": "azure-async-operation"
        },
        "x-ms-examples": {
          "Services_CreateOrUpdate": {
            "$ref": "./examples/Services_CreateOrUpdate.json"
          }
        }
      },
      "delete": {
        "tags": [
          "AppPlatform"
        ],
        "description": "Operation to delete a Service.",
        "operationId": "Services_Delete",
        "parameters": [
          {
            "$ref": "#/parameters/ApiVersionParameter"
          },
          {
            "$ref": "#/parameters/SubscriptionIdParameter"
          },
          {
            "$ref": "#/parameters/ResourceGroupNameParameter"
          },
          {
            "$ref": "#/parameters/ServiceNameParameter"
          }
        ],
        "responses": {
          "202": {
            "description": "Accepted. The response indicates the delete operation is performed in the background."
          },
          "204": {
            "description": "Success. The response indicates the resource is already deleted."
          },
          "default": {
            "description": "Error response describing why the operation failed.",
            "schema": {
              "$ref": "#/definitions/CloudError"
            }
          }
        },
        "x-ms-long-running-operation": true,
        "x-ms-long-running-operation-options": {
          "final-state-via": "azure-async-operation"
        },
        "x-ms-examples": {
          "Services_Delete": {
            "$ref": "./examples/Services_Delete.json"
          }
        }
      },
      "patch": {
        "tags": [
          "AppPlatform"
        ],
        "description": "Operation to update an exiting Service.",
        "operationId": "Services_Update",
        "parameters": [
          {
            "$ref": "#/parameters/ApiVersionParameter"
          },
          {
            "$ref": "#/parameters/SubscriptionIdParameter"
          },
          {
            "$ref": "#/parameters/ResourceGroupNameParameter"
          },
          {
            "$ref": "#/parameters/ServiceNameParameter"
          },
          {
            "name": "resource",
            "in": "body",
            "description": "Parameters for the update operation",
            "required": true,
            "schema": {
              "$ref": "#/definitions/ServiceResource"
            }
          }
        ],
        "responses": {
          "200": {
            "description": "Success. The response describes the updated Service.",
            "schema": {
              "$ref": "#/definitions/ServiceResource"
            }
          },
          "202": {
            "description": "Accepted. The response indicates the exiting Service is now updating and contains a Location\r\nheader to query the operation result.",
            "schema": {
              "$ref": "#/definitions/ServiceResource"
            }
          },
          "default": {
            "description": "Error response describing why the operation failed.",
            "schema": {
              "$ref": "#/definitions/CloudError"
            }
          }
        },
        "x-ms-long-running-operation": true,
        "x-ms-long-running-operation-options": {
          "final-state-via": "azure-async-operation"
        },
        "x-ms-examples": {
          "Services_Update": {
            "$ref": "./examples/Services_Update.json"
          }
        }
      }
    },
    "/subscriptions/{subscriptionId}/resourceGroups/{resourceGroupName}/providers/Microsoft.AppPlatform/Spring/{serviceName}/listTestKeys": {
      "post": {
        "tags": [
          "AppPlatform"
        ],
        "description": "List test keys for a Service.",
        "operationId": "Services_ListTestKeys",
        "parameters": [
          {
            "$ref": "#/parameters/ApiVersionParameter"
          },
          {
            "$ref": "#/parameters/SubscriptionIdParameter"
          },
          {
            "$ref": "#/parameters/ResourceGroupNameParameter"
          },
          {
            "$ref": "#/parameters/ServiceNameParameter"
          }
        ],
        "responses": {
          "200": {
            "description": "Success. The response describes the test keys.",
            "schema": {
              "$ref": "#/definitions/TestKeys"
            }
          },
          "default": {
            "description": "Error response describing why the operation failed.",
            "schema": {
              "$ref": "#/definitions/CloudError"
            }
          }
        },
        "x-ms-examples": {
          "Services_ListTestKeys": {
            "$ref": "./examples/Services_ListTestKeys.json"
          }
        }
      }
    },
    "/subscriptions/{subscriptionId}/resourceGroups/{resourceGroupName}/providers/Microsoft.AppPlatform/Spring/{serviceName}/regenerateTestKey": {
      "post": {
        "tags": [
          "AppPlatform"
        ],
        "description": "Regenerate a test key for a Service.",
        "operationId": "Services_RegenerateTestKey",
        "parameters": [
          {
            "$ref": "#/parameters/ApiVersionParameter"
          },
          {
            "$ref": "#/parameters/SubscriptionIdParameter"
          },
          {
            "$ref": "#/parameters/ResourceGroupNameParameter"
          },
          {
            "$ref": "#/parameters/ServiceNameParameter"
          },
          {
            "name": "regenerateTestKeyRequest",
            "in": "body",
            "description": "Parameters for the operation",
            "required": true,
            "schema": {
              "$ref": "#/definitions/RegenerateTestKeyRequestPayload"
            }
          }
        ],
        "responses": {
          "200": {
            "description": "Success.",
            "schema": {
              "$ref": "#/definitions/TestKeys"
            }
          },
          "default": {
            "description": "Error response describing why the operation failed.",
            "schema": {
              "$ref": "#/definitions/CloudError"
            }
          }
        },
        "x-ms-examples": {
          "Services_RegenerateTestKey": {
            "$ref": "./examples/Services_RegenerateTestKey.json"
          }
        }
      }
    },
    "/subscriptions/{subscriptionId}/resourceGroups/{resourceGroupName}/providers/Microsoft.AppPlatform/Spring/{serviceName}/disableTestEndpoint": {
      "post": {
        "tags": [
          "AppPlatform"
        ],
        "operationId": "Services_DisableTestEndpoint",
        "parameters": [
          {
            "$ref": "#/parameters/ApiVersionParameter"
          },
          {
            "$ref": "#/parameters/SubscriptionIdParameter"
          },
          {
            "$ref": "#/parameters/ResourceGroupNameParameter"
          },
          {
            "$ref": "#/parameters/ServiceNameParameter"
          }
        ],
        "responses": {
          "200": {
            "description": "Success"
          },
          "default": {
            "description": "Error response describing why the operation failed.",
            "schema": {
              "$ref": "#/definitions/CloudError"
            }
          }
        },
        "x-ms-examples": {
          "Services_DisableTestEndpoint": {
            "$ref": "./examples/Services_DisableTestEndpoint.json"
          }
        }
      }
    },
    "/subscriptions/{subscriptionId}/resourceGroups/{resourceGroupName}/providers/Microsoft.AppPlatform/Spring/{serviceName}/enableTestEndpoint": {
      "post": {
        "tags": [
          "AppPlatform"
        ],
        "operationId": "Services_EnableTestEndpoint",
        "parameters": [
          {
            "$ref": "#/parameters/ApiVersionParameter"
          },
          {
            "$ref": "#/parameters/SubscriptionIdParameter"
          },
          {
            "$ref": "#/parameters/ResourceGroupNameParameter"
          },
          {
            "$ref": "#/parameters/ServiceNameParameter"
          }
        ],
        "responses": {
          "200": {
            "description": "Success",
            "schema": {
              "$ref": "#/definitions/TestKeys"
            }
          },
          "default": {
            "description": "Error response describing why the operation failed.",
            "schema": {
              "$ref": "#/definitions/CloudError"
            }
          }
        },
        "x-ms-examples": {
          "Services_EnableTestEndpoint": {
            "$ref": "./examples/Services_EnableTestEndpoint.json"
          }
        }
      }
    },
    "/subscriptions/{subscriptionId}/resourceGroups/{resourceGroupName}/providers/Microsoft.AppPlatform/Spring/{serviceName}/apps/{appName}": {
      "get": {
        "tags": [
          "AppPlatform"
        ],
        "description": "Get an App and its properties.",
        "operationId": "Apps_Get",
        "parameters": [
          {
            "$ref": "#/parameters/ApiVersionParameter"
          },
          {
            "$ref": "#/parameters/SubscriptionIdParameter"
          },
          {
            "$ref": "#/parameters/ResourceGroupNameParameter"
          },
          {
            "$ref": "#/parameters/ServiceNameParameter"
          },
          {
            "$ref": "#/parameters/AppNameParameter"
          },
          {
            "name": "syncStatus",
            "in": "query",
            "description": "Indicates whether sync status",
            "required": false,
            "type": "string"
          }
        ],
        "responses": {
          "200": {
            "description": "Success. The response describes the corresponding App.",
            "schema": {
              "$ref": "#/definitions/AppResource"
            }
          },
          "default": {
            "description": "Error response describing why the operation failed.",
            "schema": {
              "$ref": "#/definitions/CloudError"
            }
          }
        },
        "x-ms-examples": {
          "Apps_Get": {
            "$ref": "./examples/Apps_Get.json"
          }
        }
      },
      "put": {
        "tags": [
          "AppPlatform"
        ],
        "description": "Create a new App or update an exiting App.",
        "operationId": "Apps_CreateOrUpdate",
        "parameters": [
          {
            "$ref": "#/parameters/ApiVersionParameter"
          },
          {
            "$ref": "#/parameters/SubscriptionIdParameter"
          },
          {
            "$ref": "#/parameters/ResourceGroupNameParameter"
          },
          {
            "$ref": "#/parameters/ServiceNameParameter"
          },
          {
            "$ref": "#/parameters/AppNameParameter"
          },
          {
            "name": "appResource",
            "in": "body",
            "description": "Parameters for the create or update operation",
            "required": true,
            "schema": {
              "$ref": "#/definitions/AppResource"
            }
          }
        ],
        "responses": {
          "200": {
            "description": "Success. The response describes the updated App.",
            "schema": {
              "$ref": "#/definitions/AppResource"
            }
          },
          "201": {
            "description": "Created. The response describes the new App and contains a Location header to query the operation result.",
            "schema": {
              "$ref": "#/definitions/AppResource"
            }
          },
          "default": {
            "description": "Error response describing why the operation failed.",
            "schema": {
              "$ref": "#/definitions/CloudError"
            }
          }
        },
        "x-ms-long-running-operation": true,
        "x-ms-long-running-operation-options": {
          "final-state-via": "azure-async-operation"
        },
        "x-ms-examples": {
          "Apps_CreateOrUpdate": {
            "$ref": "./examples/Apps_CreateOrUpdate.json"
          }
        }
      },
      "delete": {
        "tags": [
          "AppPlatform"
        ],
        "description": "Operation to delete an App.",
        "operationId": "Apps_Delete",
        "parameters": [
          {
            "$ref": "#/parameters/ApiVersionParameter"
          },
          {
            "$ref": "#/parameters/SubscriptionIdParameter"
          },
          {
            "$ref": "#/parameters/ResourceGroupNameParameter"
          },
          {
            "$ref": "#/parameters/ServiceNameParameter"
          },
          {
            "$ref": "#/parameters/AppNameParameter"
          }
        ],
        "responses": {
          "204": {
            "description": "Success. The response indicates the resource doesn't exist."
          },
          "200": {
            "description": "Success. The response indicates the resource is deleted."
          },
          "default": {
            "description": "Error response describing why the operation failed.",
            "schema": {
              "$ref": "#/definitions/CloudError"
            }
          }
        },
        "x-ms-examples": {
          "Apps_Delete": {
            "$ref": "./examples/Apps_Delete.json"
          }
        }
      },
      "patch": {
        "tags": [
          "AppPlatform"
        ],
        "description": "Operation to update an exiting App.",
        "operationId": "Apps_Update",
        "parameters": [
          {
            "$ref": "#/parameters/ApiVersionParameter"
          },
          {
            "$ref": "#/parameters/SubscriptionIdParameter"
          },
          {
            "$ref": "#/parameters/ResourceGroupNameParameter"
          },
          {
            "$ref": "#/parameters/ServiceNameParameter"
          },
          {
            "$ref": "#/parameters/AppNameParameter"
          },
          {
            "name": "appResource",
            "in": "body",
            "description": "Parameters for the update operation",
            "required": true,
            "schema": {
              "$ref": "#/definitions/AppResource"
            }
          }
        ],
        "responses": {
          "200": {
            "description": "Success. The response describes the updated App.",
            "schema": {
              "$ref": "#/definitions/AppResource"
            }
          },
          "202": {
            "description": "Accepted. The response indicates the exiting App is now updating and contains a Location header to query the operation result.",
            "schema": {
              "$ref": "#/definitions/AppResource"
            }
          },
          "default": {
            "description": "Error response describing why the operation failed.",
            "schema": {
              "$ref": "#/definitions/CloudError"
            }
          }
        },
        "x-ms-long-running-operation": true,
        "x-ms-long-running-operation-options": {
          "final-state-via": "azure-async-operation"
        },
        "x-ms-examples": {
          "Apps_Update": {
            "$ref": "./examples/Apps_Update.json"
          }
        }
      }
    },
    "/subscriptions/{subscriptionId}/resourceGroups/{resourceGroupName}/providers/Microsoft.AppPlatform/Spring/{serviceName}/apps": {
      "get": {
        "tags": [
          "AppPlatform"
        ],
        "description": "Handles requests to list all resources in a Service.",
        "operationId": "Apps_List",
        "parameters": [
          {
            "$ref": "#/parameters/ApiVersionParameter"
          },
          {
            "$ref": "#/parameters/SubscriptionIdParameter"
          },
          {
            "$ref": "#/parameters/ResourceGroupNameParameter"
          },
          {
            "$ref": "#/parameters/ServiceNameParameter"
          }
        ],
        "responses": {
          "200": {
            "description": "Success. The response describes the list of Apps in the Service.",
            "schema": {
              "$ref": "#/definitions/AppResourceCollection"
            }
          },
          "default": {
            "description": "Error response describing why the operation failed.",
            "schema": {
              "$ref": "#/definitions/CloudError"
            }
          }
        },
        "x-ms-pageable": {
          "nextLinkName": "nextLink"
        },
        "x-ms-examples": {
          "Apps_List": {
            "$ref": "./examples/Apps_List.json"
          }
        }
      }
    },
    "/subscriptions/{subscriptionId}/resourceGroups/{resourceGroupName}/providers/Microsoft.AppPlatform/Spring/{serviceName}/apps/{appName}/getResourceUploadUrl": {
      "post": {
        "tags": [
          "AppPlatform"
        ],
        "description": "Get an resource upload URL for an App, which may be artifacts or source archive.",
        "operationId": "Apps_GetResourceUploadUrl",
        "parameters": [
          {
            "$ref": "#/parameters/ApiVersionParameter"
          },
          {
            "$ref": "#/parameters/SubscriptionIdParameter"
          },
          {
            "$ref": "#/parameters/ResourceGroupNameParameter"
          },
          {
            "$ref": "#/parameters/ServiceNameParameter"
          },
          {
            "$ref": "#/parameters/AppNameParameter"
          }
        ],
        "responses": {
          "200": {
            "description": "Success. The response describes the resource upload URL.",
            "schema": {
              "$ref": "#/definitions/ResourceUploadDefinition"
            }
          },
          "default": {
            "description": "Error response describing why the operation failed.",
            "schema": {
              "$ref": "#/definitions/CloudError"
            }
          }
        },
        "x-ms-examples": {
          "Apps_GetResourceUploadUrl": {
            "$ref": "./examples/Apps_GetResourceUploadUrl.json"
          }
        }
      }
    },
    "/subscriptions/{subscriptionId}/resourceGroups/{resourceGroupName}/providers/Microsoft.AppPlatform/Spring/{serviceName}/apps/{appName}/bindings/{bindingName}": {
      "get": {
        "tags": [
          "AppPlatform"
        ],
        "description": "Get a Binding and its properties.",
        "operationId": "Bindings_Get",
        "parameters": [
          {
            "$ref": "#/parameters/ApiVersionParameter"
          },
          {
            "$ref": "#/parameters/SubscriptionIdParameter"
          },
          {
            "$ref": "#/parameters/ResourceGroupNameParameter"
          },
          {
            "$ref": "#/parameters/ServiceNameParameter"
          },
          {
            "$ref": "#/parameters/AppNameParameter"
          },
          {
            "$ref": "#/parameters/BindingNameParameter"
          }
        ],
        "responses": {
          "200": {
            "description": "Success. The response describes the corresponding Binding.",
            "schema": {
              "$ref": "#/definitions/BindingResource"
            }
          },
          "default": {
            "description": "Error response describing why the operation failed.",
            "schema": {
              "$ref": "#/definitions/CloudError"
            }
          }
        },
        "x-ms-examples": {
          "Bindings_Get": {
            "$ref": "./examples/Bindings_Get.json"
          }
        }
      },
      "put": {
        "tags": [
          "AppPlatform"
        ],
        "description": "Create a new Binding or update an exiting Binding.",
        "operationId": "Bindings_CreateOrUpdate",
        "parameters": [
          {
            "$ref": "#/parameters/ApiVersionParameter"
          },
          {
            "$ref": "#/parameters/SubscriptionIdParameter"
          },
          {
            "$ref": "#/parameters/ResourceGroupNameParameter"
          },
          {
            "$ref": "#/parameters/ServiceNameParameter"
          },
          {
            "$ref": "#/parameters/AppNameParameter"
          },
          {
            "$ref": "#/parameters/BindingNameParameter"
          },
          {
            "name": "bindingResource",
            "in": "body",
            "description": "Parameters for the create or update operation",
            "required": true,
            "schema": {
              "$ref": "#/definitions/BindingResource"
            }
          }
        ],
        "responses": {
          "200": {
            "description": "Success. The response describes the created or updated Binding.",
            "schema": {
              "$ref": "#/definitions/BindingResource"
            }
          },
          "default": {
            "description": "Error response describing why the operation failed.",
            "schema": {
              "$ref": "#/definitions/CloudError"
            }
          }
        },
        "x-ms-examples": {
          "Bindings_CreateOrUpdate": {
            "$ref": "./examples/Bindings_CreateOrUpdate.json"
          }
        }
      },
      "delete": {
        "tags": [
          "AppPlatform"
        ],
        "description": "Operation to delete a Binding.",
        "operationId": "Bindings_Delete",
        "parameters": [
          {
            "$ref": "#/parameters/ApiVersionParameter"
          },
          {
            "$ref": "#/parameters/SubscriptionIdParameter"
          },
          {
            "$ref": "#/parameters/ResourceGroupNameParameter"
          },
          {
            "$ref": "#/parameters/ServiceNameParameter"
          },
          {
            "$ref": "#/parameters/AppNameParameter"
          },
          {
            "$ref": "#/parameters/BindingNameParameter"
          }
        ],
        "responses": {
          "204": {
            "description": "Success. The response indicates the resource doesn't exist."
          },
          "200": {
            "description": "Success. The response indicates the resource is deleted."
          },
          "default": {
            "description": "Error response describing why the operation failed.",
            "schema": {
              "$ref": "#/definitions/CloudError"
            }
          }
        },
        "x-ms-examples": {
          "Bindings_Delete": {
            "$ref": "./examples/Bindings_Delete.json"
          }
        }
      },
      "patch": {
        "tags": [
          "AppPlatform"
        ],
        "description": "Operation to update an exiting Binding.",
        "operationId": "Bindings_Update",
        "parameters": [
          {
            "$ref": "#/parameters/ApiVersionParameter"
          },
          {
            "$ref": "#/parameters/SubscriptionIdParameter"
          },
          {
            "$ref": "#/parameters/ResourceGroupNameParameter"
          },
          {
            "$ref": "#/parameters/ServiceNameParameter"
          },
          {
            "$ref": "#/parameters/AppNameParameter"
          },
          {
            "$ref": "#/parameters/BindingNameParameter"
          },
          {
            "name": "bindingResource",
            "in": "body",
            "description": "Parameters for the update operation",
            "required": true,
            "schema": {
              "$ref": "#/definitions/BindingResource"
            }
          }
        ],
        "responses": {
          "200": {
            "description": "Success. The response describes the updated Binding.",
            "schema": {
              "$ref": "#/definitions/BindingResource"
            }
          },
          "default": {
            "description": "Error response describing why the operation failed.",
            "schema": {
              "$ref": "#/definitions/CloudError"
            }
          }
        },
        "x-ms-examples": {
          "Bindings_Update": {
            "$ref": "./examples/Bindings_Update.json"
          }
        }
      }
    },
    "/subscriptions/{subscriptionId}/resourceGroups/{resourceGroupName}/providers/Microsoft.AppPlatform/Spring/{serviceName}/apps/{appName}/bindings": {
      "get": {
        "tags": [
          "AppPlatform"
        ],
        "description": "Handles requests to list all resources in an App.",
        "operationId": "Bindings_List",
        "parameters": [
          {
            "$ref": "#/parameters/ApiVersionParameter"
          },
          {
            "$ref": "#/parameters/SubscriptionIdParameter"
          },
          {
            "$ref": "#/parameters/ResourceGroupNameParameter"
          },
          {
            "$ref": "#/parameters/ServiceNameParameter"
          },
          {
            "$ref": "#/parameters/AppNameParameter"
          }
        ],
        "responses": {
          "200": {
            "description": "Success. The response describes the list of Bindings in the App.",
            "schema": {
              "$ref": "#/definitions/BindingResourceCollection"
            }
          },
          "default": {
            "description": "Error response describing why the operation failed.",
            "schema": {
              "$ref": "#/definitions/CloudError"
            }
          }
        },
        "x-ms-pageable": {
          "nextLinkName": "nextLink"
        },
        "x-ms-examples": {
          "Bindings_List": {
            "$ref": "./examples/Bindings_List.json"
          }
        }
      }
    },
    "/subscriptions/{subscriptionId}/resourceGroups/{resourceGroupName}/providers/Microsoft.AppPlatform/Spring/{serviceName}/certificates/{certificateName}": {
      "get": {
        "tags": [
          "AppPlatform"
        ],
        "description": "Get the certificate resource.",
        "operationId": "Certificates_Get",
        "parameters": [
          {
            "$ref": "#/parameters/ApiVersionParameter"
          },
          {
            "$ref": "#/parameters/SubscriptionIdParameter"
          },
          {
            "$ref": "#/parameters/ResourceGroupNameParameter"
          },
          {
            "$ref": "#/parameters/ServiceNameParameter"
          },
          {
            "$ref": "#/parameters/CertificateNameParameter"
          }
        ],
        "responses": {
          "200": {
            "description": "Success. The response describe the certificate.",
            "schema": {
              "$ref": "#/definitions/CertificateResource"
            }
          },
          "default": {
            "description": "Error response describing why the operation failed.",
            "schema": {
              "$ref": "#/definitions/CloudError"
            }
          }
        },
        "x-ms-examples": {
          "Certificates_Get": {
            "$ref": "./examples/Certificates_Get.json"
          }
        }
      },
      "put": {
        "tags": [
          "AppPlatform"
        ],
        "description": "Create or update certificate resource.",
        "operationId": "Certificates_CreateOrUpdate",
        "parameters": [
          {
            "$ref": "#/parameters/ApiVersionParameter"
          },
          {
            "$ref": "#/parameters/SubscriptionIdParameter"
          },
          {
            "$ref": "#/parameters/ResourceGroupNameParameter"
          },
          {
            "$ref": "#/parameters/ServiceNameParameter"
          },
          {
            "$ref": "#/parameters/CertificateNameParameter"
          },
          {
            "name": "certificateResource",
            "in": "body",
            "description": "Parameters for the create or update operation",
            "required": true,
            "schema": {
              "$ref": "#/definitions/CertificateResource"
            }
          }
        ],
        "responses": {
          "200": {
            "description": "Success. The response describe the existed certificate updated.",
            "schema": {
              "$ref": "#/definitions/CertificateResource"
            }
          },
          "default": {
            "description": "Error response describing why the operation failed.",
            "schema": {
              "$ref": "#/definitions/CloudError"
            }
          }
        },
        "x-ms-examples": {
          "Certificates_CreateOrUpdate": {
            "$ref": "./examples/Certificates_CreateOrUpdate.json"
          }
        }
      },
      "delete": {
        "tags": [
          "AppPlatform"
        ],
        "description": "Delete the certificate resource.",
        "operationId": "Certificates_Delete",
        "parameters": [
          {
            "$ref": "#/parameters/ApiVersionParameter"
          },
          {
            "$ref": "#/parameters/SubscriptionIdParameter"
          },
          {
            "$ref": "#/parameters/ResourceGroupNameParameter"
          },
          {
            "$ref": "#/parameters/ServiceNameParameter"
          },
          {
            "$ref": "#/parameters/CertificateNameParameter"
          }
        ],
        "responses": {
          "200": {
            "description": "Success. The response indicates the certificate deleted."
          },
          "204": {
            "description": "No content. The response indicates the certificate doesn't exist."
          },
          "default": {
            "description": "Error response describing why the operation failed.",
            "schema": {
              "$ref": "#/definitions/CloudError"
            }
          }
        },
        "x-ms-examples": {
          "Certificates_Delete": {
            "$ref": "./examples/Certificates_Delete.json"
          }
        }
      }
    },
    "/subscriptions/{subscriptionId}/resourceGroups/{resourceGroupName}/providers/Microsoft.AppPlatform/Spring/{serviceName}/certificates": {
      "get": {
        "tags": [
          "AppPlatform"
        ],
        "description": "List all the certificates of one user.",
        "operationId": "Certificates_List",
        "parameters": [
          {
            "$ref": "#/parameters/ApiVersionParameter"
          },
          {
            "$ref": "#/parameters/SubscriptionIdParameter"
          },
          {
            "$ref": "#/parameters/ResourceGroupNameParameter"
          },
          {
            "$ref": "#/parameters/ServiceNameParameter"
          }
        ],
        "responses": {
          "200": {
            "description": "Success. The response describe the custom domain resource list of one application.",
            "schema": {
              "$ref": "#/definitions/CertificateResourceCollection"
            }
          },
          "default": {
            "description": "Error response describing why the operation failed.",
            "schema": {
              "$ref": "#/definitions/CloudError"
            }
          }
        },
        "x-ms-pageable": {
          "nextLinkName": "nextLink"
        },
        "x-ms-examples": {
          "Certificates_List": {
            "$ref": "./examples/Certificates_List.json"
          }
        }
      }
    },
    "/subscriptions/{subscriptionId}/providers/Microsoft.AppPlatform/locations/{location}/checkNameAvailability": {
      "post": {
        "tags": [
          "AppPlatform"
        ],
        "description": "Checks that the resource name is valid and is not already in use.",
        "operationId": "Services_CheckNameAvailability",
        "parameters": [
          {
            "$ref": "#/parameters/ApiVersionParameter"
          },
          {
            "$ref": "#/parameters/SubscriptionIdParameter"
          },
          {
            "name": "location",
            "in": "path",
            "description": "the region",
            "required": true,
            "type": "string"
          },
          {
            "name": "availabilityParameters",
            "in": "body",
            "description": "Parameters supplied to the operation.",
            "required": true,
            "schema": {
              "$ref": "#/definitions/NameAvailabilityParameters"
            }
          }
        ],
        "responses": {
          "200": {
            "description": "Success. The response describes the name availability.",
            "schema": {
              "$ref": "#/definitions/NameAvailability"
            }
          },
          "default": {
            "description": "Error response describing why the operation failed.",
            "schema": {
              "$ref": "#/definitions/CloudError"
            }
          }
        },
        "x-ms-examples": {
          "Services_CheckNameAvailability": {
            "$ref": "./examples/Services_CheckNameAvailability.json"
          }
        }
      }
    },
    "/subscriptions/{subscriptionId}/resourceGroups/{resourceGroupName}/providers/Microsoft.AppPlatform/Spring/{serviceName}/apps/{appName}/domains/{domainName}": {
      "get": {
        "tags": [
          "AppPlatform"
        ],
        "description": "Get the custom domain of one lifecycle application.",
        "operationId": "CustomDomains_Get",
        "parameters": [
          {
            "$ref": "#/parameters/ApiVersionParameter"
          },
          {
            "$ref": "#/parameters/SubscriptionIdParameter"
          },
          {
            "$ref": "#/parameters/ResourceGroupNameParameter"
          },
          {
            "$ref": "#/parameters/ServiceNameParameter"
          },
          {
            "$ref": "#/parameters/AppNameParameter"
          },
          {
            "$ref": "#/parameters/CustomDomainNameParameter"
          }
        ],
        "responses": {
          "200": {
            "description": "Success. The response describe the custom domain.",
            "schema": {
              "$ref": "#/definitions/CustomDomainResource"
            }
          },
          "default": {
            "description": "Error response describing why the operation failed.",
            "schema": {
              "$ref": "#/definitions/CloudError"
            }
          }
        },
        "x-ms-examples": {
          "CustomDomains_Get": {
            "$ref": "./examples/CustomDomains_Get.json"
          }
        }
      },
      "put": {
        "tags": [
          "AppPlatform"
        ],
        "description": "Create or update custom domain of one lifecycle application.",
        "operationId": "CustomDomains_CreateOrUpdate",
        "parameters": [
          {
            "$ref": "#/parameters/ApiVersionParameter"
          },
          {
            "$ref": "#/parameters/SubscriptionIdParameter"
          },
          {
            "$ref": "#/parameters/ResourceGroupNameParameter"
          },
          {
            "$ref": "#/parameters/ServiceNameParameter"
          },
          {
            "$ref": "#/parameters/AppNameParameter"
          },
          {
            "$ref": "#/parameters/CustomDomainNameParameter"
          },
          {
            "name": "domainResource",
            "in": "body",
            "description": "Parameters for the create or update operation",
            "required": true,
            "schema": {
              "$ref": "#/definitions/CustomDomainResource"
            }
          }
        ],
        "responses": {
          "200": {
            "description": "Success. The response describe the existed custom domain updated.",
            "schema": {
              "$ref": "#/definitions/CustomDomainResource"
            }
          },
          "default": {
            "description": "Error response describing why the operation failed.",
            "schema": {
              "$ref": "#/definitions/CloudError"
            }
          }
        },
        "x-ms-examples": {
          "CustomDomains_CreateOrUpdate": {
            "$ref": "./examples/CustomDomains_CreateOrUpdate.json"
          }
        }
      },
      "delete": {
        "tags": [
          "AppPlatform"
        ],
        "description": "Delete the custom domain of one lifecycle application.",
        "operationId": "CustomDomains_Delete",
        "parameters": [
          {
            "$ref": "#/parameters/ApiVersionParameter"
          },
          {
            "$ref": "#/parameters/SubscriptionIdParameter"
          },
          {
            "$ref": "#/parameters/ResourceGroupNameParameter"
          },
          {
            "$ref": "#/parameters/ServiceNameParameter"
          },
          {
            "$ref": "#/parameters/AppNameParameter"
          },
          {
            "$ref": "#/parameters/CustomDomainNameParameter"
          }
        ],
        "responses": {
          "200": {
            "description": "Success. The response indicates the custom domain deleted."
          },
          "204": {
            "description": "No content. The response indicates the custom domain doesn't exist."
          },
          "default": {
            "description": "Error response describing why the operation failed.",
            "schema": {
              "$ref": "#/definitions/CloudError"
            }
          }
        },
        "x-ms-examples": {
          "CustomDomains_Delete": {
            "$ref": "./examples/CustomDomains_Delete.json"
          }
        }
      },
      "patch": {
        "tags": [
          "AppPlatform"
        ],
        "description": "Update custom domain of one lifecycle application.",
        "operationId": "CustomDomains_Patch",
        "parameters": [
          {
            "$ref": "#/parameters/ApiVersionParameter"
          },
          {
            "$ref": "#/parameters/SubscriptionIdParameter"
          },
          {
            "$ref": "#/parameters/ResourceGroupNameParameter"
          },
          {
            "$ref": "#/parameters/ServiceNameParameter"
          },
          {
            "$ref": "#/parameters/AppNameParameter"
          },
          {
            "$ref": "#/parameters/CustomDomainNameParameter"
          },
          {
            "name": "domainResource",
            "in": "body",
            "description": "Parameters for the create or update operation",
            "required": true,
            "schema": {
              "$ref": "#/definitions/CustomDomainResource"
            }
          }
        ],
        "responses": {
          "200": {
            "description": "Success. The response describe the existed custom domain updated.",
            "schema": {
              "$ref": "#/definitions/CustomDomainResource"
            }
          },
          "default": {
            "description": "Error response describing why the operation failed.",
            "schema": {
              "$ref": "#/definitions/CloudError"
            }
          }
        },
        "x-ms-examples": {
          "CustomDomains_Patch": {
            "$ref": "./examples/CustomDomains_Patch.json"
          }
        }
      }
    },
    "/subscriptions/{subscriptionId}/resourceGroups/{resourceGroupName}/providers/Microsoft.AppPlatform/Spring/{serviceName}/apps/{appName}/domains": {
      "get": {
        "tags": [
          "AppPlatform"
        ],
        "description": "List the custom domains of one lifecycle application.",
        "operationId": "CustomDomains_List",
        "parameters": [
          {
            "$ref": "#/parameters/ApiVersionParameter"
          },
          {
            "$ref": "#/parameters/SubscriptionIdParameter"
          },
          {
            "$ref": "#/parameters/ResourceGroupNameParameter"
          },
          {
            "$ref": "#/parameters/ServiceNameParameter"
          },
          {
            "$ref": "#/parameters/AppNameParameter"
          }
        ],
        "responses": {
          "200": {
            "description": "Success. The response describe the custom domain resource list of one application.",
            "schema": {
              "$ref": "#/definitions/CustomDomainResourceCollection"
            }
          },
          "default": {
            "description": "Error response describing why the operation failed.",
            "schema": {
              "$ref": "#/definitions/CloudError"
            }
          }
        },
        "x-ms-pageable": {
          "nextLinkName": "nextLink"
        },
        "x-ms-examples": {
          "CustomDomains_List": {
            "$ref": "./examples/CustomDomains_List.json"
          }
        }
      }
    },
    "/subscriptions/{subscriptionId}/resourceGroups/{resourceGroupName}/providers/Microsoft.AppPlatform/Spring/{serviceName}/apps/{appName}/domains/validate": {
      "post": {
        "tags": [
          "AppPlatform"
        ],
        "description": "Check the resource name is valid as well as not in use.",
        "operationId": "CustomDomains_Validate",
        "parameters": [
          {
            "$ref": "#/parameters/ApiVersionParameter"
          },
          {
            "$ref": "#/parameters/SubscriptionIdParameter"
          },
          {
            "$ref": "#/parameters/ResourceGroupNameParameter"
          },
          {
            "$ref": "#/parameters/ServiceNameParameter"
          },
          {
            "$ref": "#/parameters/AppNameParameter"
          },
          {
            "name": "validatePayload",
            "in": "body",
            "required": true,
            "schema": {
              "$ref": "#/definitions/CustomDomainValidatePayload"
            }
          }
        ],
        "responses": {
          "200": {
            "description": "Success. The response describe the name is available.",
            "schema": {
              "$ref": "#/definitions/CustomDomainValidateResult"
            }
          },
          "default": {
            "description": "Error response describing why the operation failed.",
            "schema": {
              "$ref": "#/definitions/CloudError"
            }
          }
        },
        "x-ms-examples": {
          "CustomDomains_Validate": {
            "$ref": "./examples/CustomDomains_Validate.json"
          }
        }
      }
    },
    "/subscriptions/{subscriptionId}/resourceGroups/{resourceGroupName}/providers/Microsoft.AppPlatform/Spring/{serviceName}/apps/{appName}/deployments/{deploymentName}": {
      "get": {
        "tags": [
          "AppPlatform"
        ],
        "description": "Get a Deployment and its properties.",
        "operationId": "Deployments_Get",
        "parameters": [
          {
            "$ref": "#/parameters/ApiVersionParameter"
          },
          {
            "$ref": "#/parameters/SubscriptionIdParameter"
          },
          {
            "$ref": "#/parameters/ResourceGroupNameParameter"
          },
          {
            "$ref": "#/parameters/ServiceNameParameter"
          },
          {
            "$ref": "#/parameters/AppNameParameter"
          },
          {
            "$ref": "#/parameters/DeploymentNameParameter"
          }
        ],
        "responses": {
          "200": {
            "description": "Success. The response describes the corresponding Deployment.",
            "schema": {
              "$ref": "#/definitions/DeploymentResource"
            }
          },
          "default": {
            "description": "Error response describing why the operation failed.",
            "schema": {
              "$ref": "#/definitions/CloudError"
            }
          }
        },
        "x-ms-examples": {
          "Deployments_Get": {
            "$ref": "./examples/Deployments_Get.json"
          }
        }
      },
      "put": {
        "tags": [
          "AppPlatform"
        ],
        "description": "Create a new Deployment or update an exiting Deployment.",
        "operationId": "Deployments_CreateOrUpdate",
        "parameters": [
          {
            "$ref": "#/parameters/ApiVersionParameter"
          },
          {
            "$ref": "#/parameters/SubscriptionIdParameter"
          },
          {
            "$ref": "#/parameters/ResourceGroupNameParameter"
          },
          {
            "$ref": "#/parameters/ServiceNameParameter"
          },
          {
            "$ref": "#/parameters/AppNameParameter"
          },
          {
            "$ref": "#/parameters/DeploymentNameParameter"
          },
          {
            "name": "deploymentResource",
            "in": "body",
            "description": "Parameters for the create or update operation",
            "required": true,
            "schema": {
              "$ref": "#/definitions/DeploymentResource"
            }
          }
        ],
        "responses": {
          "201": {
            "description": "Created. The response describes the new Deployment and contains a Location header to query the\r\noperation result.",
            "schema": {
              "$ref": "#/definitions/DeploymentResource"
            }
          },
          "200": {
            "description": "Success. The response describes the updated Deployment.",
            "schema": {
              "$ref": "#/definitions/DeploymentResource"
            }
          },
          "default": {
            "description": "Error response describing why the operation failed.",
            "schema": {
              "$ref": "#/definitions/CloudError"
            }
          }
        },
        "x-ms-long-running-operation": true,
        "x-ms-long-running-operation-options": {
          "final-state-via": "azure-async-operation"
        },
        "x-ms-examples": {
          "Deployments_CreateOrUpdate": {
            "$ref": "./examples/Deployments_CreateOrUpdate.json"
          }
        }
      },
      "delete": {
        "tags": [
          "AppPlatform"
        ],
        "description": "Operation to delete a Deployment.",
        "operationId": "Deployments_Delete",
        "parameters": [
          {
            "$ref": "#/parameters/ApiVersionParameter"
          },
          {
            "$ref": "#/parameters/SubscriptionIdParameter"
          },
          {
            "$ref": "#/parameters/ResourceGroupNameParameter"
          },
          {
            "$ref": "#/parameters/ServiceNameParameter"
          },
          {
            "$ref": "#/parameters/AppNameParameter"
          },
          {
            "$ref": "#/parameters/DeploymentNameParameter"
          }
        ],
        "responses": {
          "200": {
            "description": "Success. The response indicates the resource is deleted."
          },
          "204": {
            "description": "Success. The response indicates the resource doesn't exist."
          },
          "default": {
            "description": "Error response describing why the operation failed.",
            "schema": {
              "$ref": "#/definitions/CloudError"
            }
          }
        },
        "x-ms-examples": {
          "Deployments_Delete": {
            "$ref": "./examples/Deployments_Delete.json"
          }
        }
      },
      "patch": {
        "tags": [
          "AppPlatform"
        ],
        "description": "Operation to update an exiting Deployment.",
        "operationId": "Deployments_Update",
        "parameters": [
          {
            "$ref": "#/parameters/ApiVersionParameter"
          },
          {
            "$ref": "#/parameters/SubscriptionIdParameter"
          },
          {
            "$ref": "#/parameters/ResourceGroupNameParameter"
          },
          {
            "$ref": "#/parameters/ServiceNameParameter"
          },
          {
            "$ref": "#/parameters/AppNameParameter"
          },
          {
            "$ref": "#/parameters/DeploymentNameParameter"
          },
          {
            "name": "deploymentResource",
            "in": "body",
            "description": "Parameters for the update operation",
            "required": true,
            "schema": {
              "$ref": "#/definitions/DeploymentResource"
            }
          }
        ],
        "responses": {
          "202": {
            "description": "Accepted. The response indicates the exiting Deployment is now updating and contains a Location\r\nheader to query the operation result.",
            "schema": {
              "$ref": "#/definitions/DeploymentResource"
            }
          },
          "200": {
            "description": "Success. The response describes the updated Deployment.",
            "schema": {
              "$ref": "#/definitions/DeploymentResource"
            }
          },
          "default": {
            "description": "Error response describing why the operation failed.",
            "schema": {
              "$ref": "#/definitions/CloudError"
            }
          }
        },
        "x-ms-long-running-operation": true,
        "x-ms-long-running-operation-options": {
          "final-state-via": "azure-async-operation"
        },
        "x-ms-examples": {
          "Deployments_Update": {
            "$ref": "./examples/Deployments_Update.json"
          }
        }
      }
    },
    "/subscriptions/{subscriptionId}/resourceGroups/{resourceGroupName}/providers/Microsoft.AppPlatform/Spring/{serviceName}/apps/{appName}/deployments": {
      "get": {
        "tags": [
          "AppPlatform"
        ],
        "description": "Handles requests to list all resources in an App.",
        "operationId": "Deployments_List",
        "parameters": [
          {
            "$ref": "#/parameters/ApiVersionParameter"
          },
          {
            "$ref": "#/parameters/SubscriptionIdParameter"
          },
          {
            "$ref": "#/parameters/ResourceGroupNameParameter"
          },
          {
            "$ref": "#/parameters/ServiceNameParameter"
          },
          {
            "$ref": "#/parameters/AppNameParameter"
          },
          {
            "name": "version",
            "in": "query",
            "description": "Version of the deployments to be listed",
            "required": false,
            "type": "array",
            "items": {
              "type": "string"
            },
            "collectionFormat": "multi",
            "uniqueItems": false
          }
        ],
        "responses": {
          "200": {
            "description": "Success. The response describes the list of Deployments in the App.",
            "schema": {
              "$ref": "#/definitions/DeploymentResourceCollection"
            }
          },
          "default": {
            "description": "Error response describing why the operation failed.",
            "schema": {
              "$ref": "#/definitions/CloudError"
            }
          }
        },
        "x-ms-pageable": {
          "nextLinkName": "nextLink"
        },
        "x-ms-examples": {
          "Deployments_List": {
            "$ref": "./examples/Deployments_List.json"
          }
        }
      }
    },
    "/subscriptions/{subscriptionId}/resourceGroups/{resourceGroupName}/providers/Microsoft.AppPlatform/Spring/{serviceName}/deployments": {
      "get": {
        "tags": [
          "AppPlatform"
        ],
        "description": "List deployments for a certain service",
        "operationId": "Deployments_ListClusterAllDeployments",
        "parameters": [
          {
            "$ref": "#/parameters/ApiVersionParameter"
          },
          {
            "$ref": "#/parameters/SubscriptionIdParameter"
          },
          {
            "$ref": "#/parameters/ResourceGroupNameParameter"
          },
          {
            "$ref": "#/parameters/ServiceNameParameter"
          },
          {
            "name": "version",
            "in": "query",
            "description": "Version of the deployments to be listed",
            "required": false,
            "type": "array",
            "items": {
              "type": "string"
            },
            "collectionFormat": "multi",
            "uniqueItems": false
          }
        ],
        "responses": {
          "200": {
            "description": "Success",
            "schema": {
              "$ref": "#/definitions/DeploymentResourceCollection"
            }
          },
          "default": {
            "description": "Error response describing why the operation failed.",
            "schema": {
              "$ref": "#/definitions/CloudError"
            }
          }
        },
        "x-ms-pageable": {
          "nextLinkName": "nextLink"
        },
        "x-ms-examples": {
          "Deployments_ListClusterAllDeployments": {
            "$ref": "./examples/Deployments_ListClusterAllDeployments.json"
          }
        }
      }
    },
    "/subscriptions/{subscriptionId}/resourceGroups/{resourceGroupName}/providers/Microsoft.AppPlatform/Spring/{serviceName}/apps/{appName}/deployments/{deploymentName}/start": {
      "post": {
        "tags": [
          "AppPlatform"
        ],
        "description": "Start the deployment.",
        "operationId": "Deployments_Start",
        "parameters": [
          {
            "$ref": "#/parameters/ApiVersionParameter"
          },
          {
            "$ref": "#/parameters/SubscriptionIdParameter"
          },
          {
            "$ref": "#/parameters/ResourceGroupNameParameter"
          },
          {
            "$ref": "#/parameters/ServiceNameParameter"
          },
          {
            "$ref": "#/parameters/AppNameParameter"
          },
          {
            "$ref": "#/parameters/DeploymentNameParameter"
          }
        ],
        "responses": {
          "200": {
            "description": "Success."
          },
          "202": {
            "description": "Accepted. The response indicates the Deployment is now starting and contains a Location header to\r\nquery the operation result."
          },
          "default": {
            "description": "Error response describing why the operation failed.",
            "schema": {
              "$ref": "#/definitions/CloudError"
            }
          }
        },
        "x-ms-long-running-operation": true,
        "x-ms-long-running-operation-options": {
          "final-state-via": "azure-async-operation"
        },
        "x-ms-examples": {
          "Deployments_Start": {
            "$ref": "./examples/Deployments_Start.json"
          }
        }
      }
    },
    "/subscriptions/{subscriptionId}/resourceGroups/{resourceGroupName}/providers/Microsoft.AppPlatform/Spring/{serviceName}/apps/{appName}/deployments/{deploymentName}/stop": {
      "post": {
        "tags": [
          "AppPlatform"
        ],
        "description": "Stop the deployment.",
        "operationId": "Deployments_Stop",
        "parameters": [
          {
            "$ref": "#/parameters/ApiVersionParameter"
          },
          {
            "$ref": "#/parameters/SubscriptionIdParameter"
          },
          {
            "$ref": "#/parameters/ResourceGroupNameParameter"
          },
          {
            "$ref": "#/parameters/ServiceNameParameter"
          },
          {
            "$ref": "#/parameters/AppNameParameter"
          },
          {
            "$ref": "#/parameters/DeploymentNameParameter"
          }
        ],
        "responses": {
          "200": {
            "description": "Success."
          },
          "202": {
            "description": "Accepted. The response indicates the Deployment is now stopping and contains a Location header to\r\nquery the operation result."
          },
          "default": {
            "description": "Error response describing why the operation failed.",
            "schema": {
              "$ref": "#/definitions/CloudError"
            }
          }
        },
        "x-ms-long-running-operation": true,
        "x-ms-long-running-operation-options": {
          "final-state-via": "azure-async-operation"
        },
        "x-ms-examples": {
          "Deployments_Stop": {
            "$ref": "./examples/Deployments_Stop.json"
          }
        }
      }
    },
    "/subscriptions/{subscriptionId}/resourceGroups/{resourceGroupName}/providers/Microsoft.AppPlatform/Spring/{serviceName}/apps/{appName}/deployments/{deploymentName}/restart": {
      "post": {
        "tags": [
          "AppPlatform"
        ],
        "description": "Restart the deployment.",
        "operationId": "Deployments_Restart",
        "parameters": [
          {
            "$ref": "#/parameters/ApiVersionParameter"
          },
          {
            "$ref": "#/parameters/SubscriptionIdParameter"
          },
          {
            "$ref": "#/parameters/ResourceGroupNameParameter"
          },
          {
            "$ref": "#/parameters/ServiceNameParameter"
          },
          {
            "$ref": "#/parameters/AppNameParameter"
          },
          {
            "$ref": "#/parameters/DeploymentNameParameter"
          }
        ],
        "responses": {
          "200": {
            "description": "Success."
          },
          "202": {
            "description": "Accepted. The response indicates the Deployment is now restarting and contains a Location header\r\nto query the operation result."
          },
          "default": {
            "description": "Error response describing why the operation failed.",
            "schema": {
              "$ref": "#/definitions/CloudError"
            }
          }
        },
        "x-ms-long-running-operation": true,
        "x-ms-long-running-operation-options": {
          "final-state-via": "azure-async-operation"
        },
        "x-ms-examples": {
          "Deployments_Restart": {
            "$ref": "./examples/Deployments_Restart.json"
          }
        }
      }
    },
    "/subscriptions/{subscriptionId}/resourceGroups/{resourceGroupName}/providers/Microsoft.AppPlatform/Spring/{serviceName}/apps/{appName}/deployments/{deploymentName}/getLogFileUrl": {
      "post": {
        "tags": [
          "AppPlatform"
        ],
        "description": "Get deployment log file URL",
        "operationId": "Deployments_GetLogFileUrl",
        "parameters": [
          {
            "$ref": "#/parameters/ApiVersionParameter"
          },
          {
            "$ref": "#/parameters/SubscriptionIdParameter"
          },
          {
            "$ref": "#/parameters/ResourceGroupNameParameter"
          },
          {
            "$ref": "#/parameters/ServiceNameParameter"
          },
          {
            "$ref": "#/parameters/AppNameParameter"
          },
          {
            "$ref": "#/parameters/DeploymentNameParameter"
          }
        ],
        "responses": {
          "200": {
            "description": "Success. The response contains the log file URL.",
            "schema": {
              "$ref": "#/definitions/LogFileUrlResponse"
            }
          },
          "204": {
            "description": "Success. The deployment does not have log file."
          },
          "default": {
            "description": "Error response describing why the operation failed.",
            "schema": {
              "$ref": "#/definitions/CloudError"
            }
          }
        },
        "x-ms-examples": {
          "Deployments_GetLogFileUrl": {
            "$ref": "./examples/Deployments_GetLogFileUrl.json"
          }
        }
      }
    },
    "/subscriptions/{subscriptionId}/providers/Microsoft.AppPlatform/Spring": {
      "get": {
        "tags": [
          "AppPlatform"
        ],
        "description": "Handles requests to list all resources in a subscription.",
        "operationId": "Services_ListBySubscription",
        "parameters": [
          {
            "$ref": "#/parameters/ApiVersionParameter"
          },
          {
            "$ref": "#/parameters/SubscriptionIdParameter"
          }
        ],
        "responses": {
          "200": {
            "description": "Success. The response describes the list of Services in the subscription.",
            "schema": {
              "$ref": "#/definitions/ServiceResourceList"
            }
          },
          "default": {
            "description": "Error response describing why the operation failed.",
            "schema": {
              "$ref": "#/definitions/CloudError"
            }
          }
        },
        "x-ms-pageable": {
          "nextLinkName": "nextLink"
        },
        "x-ms-examples": {
          "Services_ListBySubscription": {
            "$ref": "./examples/Services_ListBySubscription.json"
          }
        }
      }
    },
    "/subscriptions/{subscriptionId}/resourceGroups/{resourceGroupName}/providers/Microsoft.AppPlatform/Spring": {
      "get": {
        "tags": [
          "AppPlatform"
        ],
        "description": "Handles requests to list all resources in a resource group.",
        "operationId": "Services_List",
        "parameters": [
          {
            "$ref": "#/parameters/ApiVersionParameter"
          },
          {
            "$ref": "#/parameters/SubscriptionIdParameter"
          },
          {
            "$ref": "#/parameters/ResourceGroupNameParameter"
          }
        ],
        "responses": {
          "200": {
            "description": "Success. The response describes the list of Services in the resource group.",
            "schema": {
              "$ref": "#/definitions/ServiceResourceList"
            }
          },
          "default": {
            "description": "Error response describing why the operation failed.",
            "schema": {
              "$ref": "#/definitions/CloudError"
            }
          }
        },
        "x-ms-pageable": {
          "nextLinkName": "nextLink"
        },
        "x-ms-examples": {
          "Services_List": {
            "$ref": "./examples/Services_List.json"
          }
        }
      }
    },
    "/providers/Microsoft.AppPlatform/operations": {
      "get": {
        "tags": [
          "AppPlatform"
        ],
        "description": "Lists all of the available REST API operations of the Microsoft.AppPlatform provider.",
        "operationId": "Operations_List",
        "parameters": [
          {
            "$ref": "#/parameters/ApiVersionParameter"
          }
        ],
        "responses": {
          "200": {
            "description": "Success. The response describes the list of operations.",
            "schema": {
              "$ref": "#/definitions/AvailableOperations"
            }
          },
          "default": {
            "description": "Error response describing why the operation failed.",
            "schema": {
              "$ref": "#/definitions/CloudError"
            }
          }
        },
        "x-ms-pageable": {
          "nextLinkName": "nextLink"
        },
        "x-ms-examples": {
          "Operations_List": {
            "$ref": "./examples/Operations_List.json"
          }
        }
      }
    },
    "/subscriptions/{subscriptionId}/providers/Microsoft.AppPlatform/skus": {
      "get": {
        "tags": [
          "AppPlatform"
        ],
        "operationId": "Sku_List",
        "parameters": [
          {
            "$ref": "#/parameters/ApiVersionParameter"
          },
          {
            "$ref": "#/parameters/SubscriptionIdParameter"
          }
        ],
        "responses": {
          "200": {
            "description": "Success",
            "schema": {
              "$ref": "#/definitions/ResourceSkuCollection"
            }
          },
          "default": {
            "description": "Error response describing why the operation failed.",
            "schema": {
              "$ref": "#/definitions/CloudError"
            }
          }
        },
        "x-ms-pageable": {
          "nextLinkName": "nextLink"
        },
        "x-ms-examples": {
          "Sku_List": {
            "$ref": "./examples/Sku_List.json"
          }
        }
      }
    }
  },
  "definitions": {
    "ServiceResource": {
      "description": "Service resource",
      "type": "object",
      "allOf": [
        {
          "$ref": "#/definitions/TrackedResource"
        }
      ],
      "properties": {
        "properties": {
          "$ref": "#/definitions/ClusterResourceProperties",
          "description": "Properties of the Service resource",
          "x-ms-client-flatten": false
        },
        "sku": {
          "$ref": "#/definitions/Sku",
          "description": "Sku of the Service resource"
        }
      }
    },
    "TrackedResource": {
      "description": "The resource model definition for a ARM tracked top level resource.",
      "type": "object",
      "allOf": [
        {
          "$ref": "#/definitions/Resource"
        }
      ],
      "properties": {
        "location": {
          "description": "The GEO location of the resource.",
          "type": "string"
        },
        "tags": {
          "description": "Tags of the service which is a list of key value pairs that describe the resource.",
          "type": "object",
          "additionalProperties": {
            "type": "string"
          }
        }
      }
    },
    "Resource": {
      "description": "The core properties of ARM resources.",
      "type": "object",
      "properties": {
        "id": {
          "description": "Fully qualified resource Id for the resource.",
          "type": "string",
          "readOnly": true
        },
        "name": {
          "description": "The name of the resource.",
          "type": "string",
          "readOnly": true
        },
        "type": {
          "description": "The type of the resource.",
          "type": "string",
          "readOnly": true
        }
      },
      "x-ms-azure-resource": true
    },
    "ClusterResourceProperties": {
      "description": "Service properties payload",
      "type": "object",
      "properties": {
        "provisioningState": {
          "description": "Provisioning state of the Service",
          "enum": [
            "Creating",
            "Updating",
            "Deleting",
            "Deleted",
            "Succeeded",
            "Failed",
            "Moving",
            "Moved",
            "MoveFailed"
          ],
          "type": "string",
          "readOnly": true,
          "x-ms-enum": {
            "name": "ProvisioningState",
            "modelAsString": true
          }
        },
        "configServerProperties": {
          "$ref": "#/definitions/ConfigServerProperties",
          "description": "Config server git properties of the Service"
        },
        "trace": {
          "$ref": "#/definitions/TraceProperties",
          "description": "Trace properties of the Service"
        },
        "version": {
          "format": "int32",
          "description": "Version of the Service",
          "type": "integer",
          "readOnly": true
        },
        "serviceId": {
          "description": "ServiceInstanceEntity GUID which uniquely identifies a created resource",
          "type": "string",
          "readOnly": true
        }
      }
    },
<<<<<<< HEAD
    "ManagedIdentityProperties": {
      "description": "Managed identity properties retrieved from ARM request headers.",
      "type": "object",
      "properties": {
        "type": {
          "enum": [
            "None",
            "SystemAssigned",
            "UserAssigned",
            "SystemAssigned,UserAssigned"
          ],
          "type": "string",
          "x-ms-enum": {
            "name": "ManagedIdentityType",
            "modelAsString": true
          }
        },
        "principalId": {
          "type": "string"
        },
        "tenantId": {
          "type": "string"
=======
    "Sku": {
      "description": "Sku of Azure Spring Cloud",
      "required": [
        "name"
      ],
      "type": "object",
      "properties": {
        "name": {
          "description": "Name of the Sku",
          "type": "string"
        },
        "tier": {
          "description": "Tier of the Sku",
          "type": "string"
        },
        "capacity": {
          "format": "int32",
          "description": "Current capacity of the target resource",
          "type": "integer"
>>>>>>> 98f100da
        }
      }
    },
    "ConfigServerProperties": {
      "description": "Config server git properties payload",
      "type": "object",
      "properties": {
        "state": {
          "description": "State of the config server.",
          "enum": [
            "NotAvailable",
            "Deleted",
            "Failed",
            "Succeeded",
            "Updating"
          ],
          "type": "string",
          "readOnly": true,
          "x-ms-enum": {
            "name": "ConfigServerState",
            "modelAsString": true
          }
        },
        "error": {
          "$ref": "#/definitions/Error",
          "description": "Error when apply config server settings."
        },
        "configServer": {
          "$ref": "#/definitions/ConfigServerSettings",
          "description": "Settings of config server."
        }
      }
    },
    "TraceProperties": {
      "description": "Trace properties payload",
      "type": "object",
      "properties": {
        "state": {
          "description": "State of the trace proxy.",
          "enum": [
            "NotAvailable",
            "Failed",
            "Succeeded",
            "Updating"
          ],
          "type": "string",
          "readOnly": true,
          "x-ms-enum": {
            "name": "TraceProxyState",
            "modelAsString": true
          }
        },
        "error": {
          "$ref": "#/definitions/Error",
          "description": "Error when apply trace proxy changes."
        },
        "enabled": {
          "description": "Indicates whether enable the tracing functionality",
          "type": "boolean"
        },
        "appInsightInstrumentationKey": {
          "description": "Target application insight instrumentation key",
          "type": "string"
        }
      }
    },
    "Error": {
      "description": "The error code compose of code and message.",
      "type": "object",
      "properties": {
        "code": {
          "description": "The code of error.",
          "type": "string"
        },
        "message": {
          "description": "The message of error.",
          "type": "string"
        }
      }
    },
    "ConfigServerSettings": {
      "description": "The settings of config server.",
      "type": "object",
      "properties": {
        "gitProperty": {
          "$ref": "#/definitions/ConfigServerGitProperty",
          "description": "Property of git environment."
        }
      }
    },
    "ConfigServerGitProperty": {
      "description": "Property of git.",
      "required": [
        "uri"
      ],
      "type": "object",
      "properties": {
        "repositories": {
          "description": "Repositories of git.",
          "uniqueItems": false,
          "type": "array",
          "items": {
            "$ref": "#/definitions/GitPatternRepository"
          }
        },
        "uri": {
          "description": "URI of the repository",
          "type": "string"
        },
        "label": {
          "description": "Label of the repository",
          "type": "string"
        },
        "searchPaths": {
          "description": "Searching path of the repository",
          "uniqueItems": false,
          "type": "array",
          "items": {
            "type": "string"
          }
        },
        "username": {
          "description": "Username of git repository basic auth.",
          "type": "string"
        },
        "password": {
          "description": "Password of git repository basic auth.",
          "type": "string"
        },
        "hostKey": {
          "description": "Public sshKey of git repository.",
          "type": "string"
        },
        "hostKeyAlgorithm": {
          "description": "SshKey algorithm of git repository.",
          "type": "string"
        },
        "privateKey": {
          "description": "Private sshKey algorithm of git repository.",
          "type": "string"
        },
        "strictHostKeyChecking": {
          "description": "Strict host key checking or not.",
          "type": "boolean"
        }
      }
    },
    "GitPatternRepository": {
      "description": "Git repository property payload",
      "required": [
        "name",
        "uri"
      ],
      "type": "object",
      "properties": {
        "name": {
          "description": "Name of the repository",
          "type": "string"
        },
        "pattern": {
          "description": "Collection of pattern of the repository",
          "uniqueItems": false,
          "type": "array",
          "items": {
            "type": "string"
          }
        },
        "uri": {
          "description": "URI of the repository",
          "type": "string"
        },
        "label": {
          "description": "Label of the repository",
          "type": "string"
        },
        "searchPaths": {
          "description": "Searching path of the repository",
          "uniqueItems": false,
          "type": "array",
          "items": {
            "type": "string"
          }
        },
        "username": {
          "description": "Username of git repository basic auth.",
          "type": "string"
        },
        "password": {
          "description": "Password of git repository basic auth.",
          "type": "string"
        },
        "hostKey": {
          "description": "Public sshKey of git repository.",
          "type": "string"
        },
        "hostKeyAlgorithm": {
          "description": "SshKey algorithm of git repository.",
          "type": "string"
        },
        "privateKey": {
          "description": "Private sshKey algorithm of git repository.",
          "type": "string"
        },
        "strictHostKeyChecking": {
          "description": "Strict host key checking or not.",
          "type": "boolean"
        }
      }
    },
    "TestKeys": {
      "description": "Test keys payload",
      "type": "object",
      "properties": {
        "primaryKey": {
          "description": "Primary key",
          "type": "string"
        },
        "secondaryKey": {
          "description": "Secondary key",
          "type": "string"
        },
        "primaryTestEndpoint": {
          "description": "Primary test endpoint",
          "type": "string"
        },
        "secondaryTestEndpoint": {
          "description": "Secondary test endpoint",
          "type": "string"
        },
        "enabled": {
          "description": "Indicates whether the test endpoint feature enabled or not",
          "type": "boolean"
        }
      }
    },
    "RegenerateTestKeyRequestPayload": {
      "description": "Regenerate test key request payload",
      "required": [
        "keyType"
      ],
      "type": "object",
      "properties": {
        "keyType": {
          "description": "Type of the test key",
          "enum": [
            "Primary",
            "Secondary"
          ],
          "type": "string",
          "x-ms-enum": {
            "name": "TestKeyType",
            "modelAsString": true
          }
        }
      }
    },
    "AppResource": {
      "description": "App resource payload",
      "type": "object",
      "allOf": [
        {
          "$ref": "#/definitions/ProxyResource"
        }
      ],
      "properties": {
        "properties": {
          "$ref": "#/definitions/AppResourceProperties",
          "description": "Properties of the App resource",
          "x-ms-client-flatten": false
        },
        "identity": {
          "$ref": "#/definitions/ManagedIdentityProperties",
          "description": "The Managed Identity type of the app resource"
        },
        "location": {
          "description": "The GEO location of the application, always the same with its parent resource",
          "type": "string"
        }
      }
    },
    "ProxyResource": {
      "description": "The resource model definition for a ARM proxy resource. It will have everything other than required location and tags.",
      "type": "object",
      "allOf": [
        {
          "$ref": "#/definitions/Resource"
        }
      ],
      "properties": {}
    },
    "AppResourceProperties": {
      "description": "App resource properties payload",
      "type": "object",
      "properties": {
        "public": {
          "description": "Indicates whether the App exposes public endpoint",
          "type": "boolean"
        },
        "url": {
          "description": "URL of the App",
          "type": "string",
          "readOnly": true
        },
        "provisioningState": {
          "description": "Provisioning state of the App",
          "enum": [
            "Succeeded",
            "Failed",
            "Creating",
            "Updating"
          ],
          "type": "string",
          "readOnly": true,
          "x-ms-enum": {
            "name": "AppResourceProvisioningState",
            "modelAsString": true
          }
        },
        "activeDeploymentName": {
          "description": "Name of the active deployment of the App",
          "type": "string"
        },
        "fqdn": {
          "description": "Fully qualified dns Name.",
          "type": "string"
        },
        "httpsOnly": {
          "description": "Indicate if only https is allowed.",
          "type": "boolean"
        },
        "createdTime": {
          "format": "date-time",
          "description": "Date time when the resource is created",
          "type": "string",
          "readOnly": true
        },
        "temporaryDisk": {
          "$ref": "#/definitions/TemporaryDisk",
          "description": "Temporary disk settings"
        },
        "persistentDisk": {
          "$ref": "#/definitions/PersistentDisk",
          "description": "Persistent disk settings"
        }
      }
    },
    "TemporaryDisk": {
      "description": "Temporary disk payload",
      "type": "object",
      "properties": {
        "sizeInGB": {
          "format": "int32",
          "description": "Size of the temporary disk in GB",
          "maximum": 5.0,
          "minimum": 0.0,
          "type": "integer"
        },
        "mountPath": {
          "description": "Mount path of the temporary disk",
          "type": "string"
        }
      }
    },
    "PersistentDisk": {
      "description": "Persistent disk payload",
      "type": "object",
      "properties": {
        "sizeInGB": {
          "format": "int32",
          "description": "Size of the persistent disk in GB",
          "maximum": 50.0,
          "minimum": 0.0,
          "type": "integer"
        },
        "usedInGB": {
          "format": "int32",
          "description": "Size of the used persistent disk in GB",
          "maximum": 50.0,
          "minimum": 0.0,
          "type": "integer",
          "readOnly": true
        },
        "mountPath": {
          "description": "Mount path of the persistent disk",
          "type": "string"
        }
      }
    },
    "AppResourceCollection": {
      "description": "Object that includes an array of App resources and a possible link for next set",
      "type": "object",
      "properties": {
        "value": {
          "description": "Collection of App resources",
          "uniqueItems": false,
          "type": "array",
          "items": {
            "$ref": "#/definitions/AppResource"
          }
        },
        "nextLink": {
          "description": "URL client should use to fetch the next page (per server side paging).\r\nIt's null for now, added for future use.",
          "type": "string"
        }
      }
    },
    "ResourceUploadDefinition": {
      "description": "Resource upload definition payload",
      "type": "object",
      "properties": {
        "relativePath": {
          "description": "Source relative path",
          "type": "string"
        },
        "uploadUrl": {
          "description": "Upload URL",
          "type": "string"
        }
      }
    },
    "BindingResource": {
      "description": "Binding resource payload",
      "type": "object",
      "allOf": [
        {
          "$ref": "#/definitions/ProxyResource"
        }
      ],
      "properties": {
        "properties": {
          "$ref": "#/definitions/BindingResourceProperties",
          "description": "Properties of the Binding resource",
          "x-ms-client-flatten": false
        }
      }
    },
    "BindingResourceProperties": {
      "description": "Binding resource properties payload",
      "type": "object",
      "properties": {
        "resourceName": {
          "description": "The name of the bound resource",
          "type": "string"
        },
        "resourceType": {
          "description": "The standard Azure resource type of the bound resource",
          "type": "string"
        },
        "resourceId": {
          "description": "The Azure resource id of the bound resource",
          "type": "string"
        },
        "key": {
          "description": "The key of the bound resource",
          "type": "string"
        },
        "bindingParameters": {
          "description": "Binding parameters of the Binding resource",
          "type": "object",
          "additionalProperties": {
            "type": "object"
          }
        },
        "generatedProperties": {
          "description": "The generated Spring Boot property file for this binding. The secret will be deducted.",
          "type": "string",
          "readOnly": true
        },
        "createdAt": {
          "description": "Creation time of the Binding resource",
          "type": "string",
          "readOnly": true
        },
        "updatedAt": {
          "description": "Update time of the Binding resource",
          "type": "string",
          "readOnly": true
        }
      }
    },
    "BindingResourceCollection": {
      "description": "Object that includes an array of Binding resources and a possible link for next set",
      "type": "object",
      "properties": {
        "value": {
          "description": "Collection of Binding resources",
          "uniqueItems": false,
          "type": "array",
          "items": {
            "$ref": "#/definitions/BindingResource"
          }
        },
        "nextLink": {
          "description": "URL client should use to fetch the next page (per server side paging).\r\nIt's null for now, added for future use.",
          "type": "string"
        }
      }
    },
    "CertificateResource": {
      "description": "Certificate resource payload.",
      "type": "object",
      "allOf": [
        {
          "$ref": "#/definitions/ProxyResource"
        }
      ],
      "properties": {
        "properties": {
          "$ref": "#/definitions/CertificateProperties",
          "description": "Properties of the certificate resource payload.",
          "x-ms-client-flatten": false
        }
      }
    },
    "CertificateProperties": {
      "description": "Certificate resource payload.",
      "required": [
        "vaultUri",
        "keyVaultCertName"
      ],
      "type": "object",
      "properties": {
        "thumbprint": {
          "description": "The thumbprint of certificate.",
          "type": "string",
          "readOnly": true
        },
        "vaultUri": {
          "description": "The vault uri of user key vault.",
          "type": "string"
        },
        "keyVaultCertName": {
          "description": "The certificate name of key vault.",
          "type": "string"
        },
        "certVersion": {
          "description": "The certificate version of key vault.",
          "type": "string"
        },
        "issuer": {
          "description": "The issuer of certificate.",
          "type": "string",
          "readOnly": true
        },
        "issuedDate": {
          "description": "The issue date of certificate.",
          "type": "string",
          "readOnly": true
        },
        "expirationDate": {
          "description": "The expiration date of certificate.",
          "type": "string",
          "readOnly": true
        },
        "activateDate": {
          "description": "The activate date of certificate.",
          "type": "string",
          "readOnly": true
        },
        "subjectName": {
          "description": "The subject name of certificate.",
          "type": "string",
          "readOnly": true
        },
        "dnsNames": {
          "description": "The domain list of certificate.",
          "uniqueItems": false,
          "type": "array",
          "items": {
            "type": "string"
          },
          "readOnly": true
        }
      }
    },
    "CertificateResourceCollection": {
      "description": "Collection compose of certificate resources list and a possible link for next page.",
      "type": "object",
      "properties": {
        "value": {
          "description": "The certificate resources list.",
          "uniqueItems": false,
          "type": "array",
          "items": {
            "$ref": "#/definitions/CertificateResource"
          }
        },
        "nextLink": {
          "description": "The link to next page of certificate list.",
          "type": "string"
        }
      }
    },
    "NameAvailabilityParameters": {
      "description": "Name availability parameters payload",
      "required": [
        "type",
        "name"
      ],
      "type": "object",
      "properties": {
        "type": {
          "description": "Type of the resource to check name availability",
          "type": "string"
        },
        "name": {
          "description": "Name to be checked",
          "type": "string"
        }
      }
    },
    "NameAvailability": {
      "description": "Name availability result payload",
      "type": "object",
      "properties": {
        "nameAvailable": {
          "description": "Indicates whether the name is available",
          "type": "boolean"
        },
        "reason": {
          "description": "Reason why the name is not available",
          "type": "string"
        },
        "message": {
          "description": "Message why the name is not available",
          "type": "string"
        }
      },
      "readOnly": true
    },
    "CustomDomainResource": {
      "description": "Custom domain resource payload.",
      "type": "object",
      "allOf": [
        {
          "$ref": "#/definitions/ProxyResource"
        }
      ],
      "properties": {
        "properties": {
          "$ref": "#/definitions/CustomDomainProperties",
          "description": "Properties of the custom domain resource.",
          "x-ms-client-flatten": false
        }
      }
    },
    "CustomDomainProperties": {
      "description": "Custom domain of app resource payload.",
      "type": "object",
      "properties": {
        "thumbprint": {
          "description": "The thumbprint of bound certificate.",
          "type": "string"
        },
        "appName": {
          "description": "The app name of domain.",
          "type": "string"
        },
        "certName": {
          "description": "The bound certificate name of domain.",
          "type": "string"
        }
      }
    },
    "CustomDomainResourceCollection": {
      "description": "Collection compose of a custom domain resources list and a possible link for next page.",
      "type": "object",
      "properties": {
        "value": {
          "description": "The custom domain resources list.",
          "uniqueItems": false,
          "type": "array",
          "items": {
            "$ref": "#/definitions/CustomDomainResource"
          }
        },
        "nextLink": {
          "description": "The link to next page of custom domain list.",
          "type": "string"
        }
      }
    },
    "CustomDomainValidatePayload": {
      "description": "Custom domain validate payload.",
      "required": [
        "name"
      ],
      "type": "object",
      "properties": {
        "name": {
          "description": "Name to be validated",
          "type": "string"
        }
      }
    },
    "CustomDomainValidateResult": {
      "description": "Validation result for custom domain.",
      "type": "object",
      "properties": {
        "isValid": {
          "description": "Indicates if domain name is valid.",
          "type": "boolean"
        },
        "message": {
          "description": "Message of why domain name is invalid.",
          "type": "string"
        }
      }
    },
    "DeploymentResource": {
      "description": "Deployment resource payload",
      "type": "object",
      "allOf": [
        {
          "$ref": "#/definitions/ProxyResource"
        }
      ],
      "properties": {
        "properties": {
          "$ref": "#/definitions/DeploymentResourceProperties",
          "description": "Properties of the Deployment resource",
          "x-ms-client-flatten": false
        }
      }
    },
    "DeploymentResourceProperties": {
      "description": "Deployment resource properties payload",
      "type": "object",
      "properties": {
        "source": {
          "$ref": "#/definitions/UserSourceInfo",
          "description": "Uploaded source information of the deployment."
        },
        "appName": {
          "description": "App name of the deployment",
          "type": "string",
          "readOnly": true
        },
        "deploymentSettings": {
          "$ref": "#/definitions/DeploymentSettings",
          "description": "Deployment settings of the Deployment"
        },
        "provisioningState": {
          "description": "Provisioning state of the Deployment",
          "enum": [
            "Creating",
            "Updating",
            "Succeeded",
            "Failed"
          ],
          "type": "string",
          "readOnly": true,
          "x-ms-enum": {
            "name": "DeploymentResourceProvisioningState",
            "modelAsString": true
          }
        },
        "status": {
          "description": "Status of the Deployment",
          "enum": [
            "Unknown",
            "Stopped",
            "Running",
            "Failed",
            "Allocating",
            "Upgrading",
            "Compiling"
          ],
          "type": "string",
          "readOnly": true,
          "x-ms-enum": {
            "name": "DeploymentResourceStatus",
            "modelAsString": true
          }
        },
        "active": {
          "description": "Indicates whether the Deployment is active",
          "type": "boolean",
          "readOnly": true
        },
        "createdTime": {
          "format": "date-time",
          "description": "Date time when the resource is created",
          "type": "string",
          "readOnly": true
        },
        "instances": {
          "description": "Collection of instances belong to the Deployment",
          "uniqueItems": false,
          "type": "array",
          "items": {
            "$ref": "#/definitions/DeploymentInstance"
          },
          "readOnly": true
        }
      }
    },
    "UserSourceInfo": {
      "description": "Source information for a deployment",
      "type": "object",
      "properties": {
        "type": {
          "description": "Type of the source uploaded",
          "enum": [
            "Jar",
            "Source"
          ],
          "type": "string",
          "x-ms-enum": {
            "name": "UserSourceType",
            "modelAsString": true
          }
        },
        "relativePath": {
          "description": "Relative path of the storage which stores the source",
          "type": "string"
        },
        "version": {
          "description": "Version of the source",
          "type": "string"
        },
        "artifactSelector": {
          "description": "Selector for the artifact to be used for the deployment for multi-module projects. This should be\r\nthe relative path to the target module/project.",
          "type": "string"
        }
      }
    },
    "DeploymentSettings": {
      "description": "Deployment settings payload",
      "type": "object",
      "properties": {
        "cpu": {
          "format": "int32",
          "description": "Required CPU",
          "default": 1,
          "maximum": 4.0,
          "minimum": 1.0,
          "type": "integer"
        },
        "memoryInGB": {
          "format": "int32",
          "description": "Required Memory size in GB",
          "default": 1,
          "maximum": 8.0,
          "minimum": 1.0,
          "type": "integer"
        },
        "jvmOptions": {
          "description": "JVM parameter",
          "type": "string"
        },
        "instanceCount": {
          "format": "int32",
          "description": "Instance count",
          "default": 1,
          "maximum": 20.0,
          "minimum": 1.0,
          "type": "integer"
        },
        "environmentVariables": {
          "description": "Collection of environment variables",
          "type": "object",
          "additionalProperties": {
            "type": "string"
          }
        },
        "runtimeVersion": {
          "description": "Runtime version",
          "enum": [
            "Java_8",
            "Java_11"
          ],
          "type": "string",
          "x-ms-enum": {
            "name": "RuntimeVersion",
            "modelAsString": true
          }
        }
      }
    },
    "DeploymentInstance": {
      "description": "Deployment instance payload",
      "type": "object",
      "properties": {
        "name": {
          "description": "Name of the deployment instance",
          "type": "string",
          "readOnly": true
        },
        "status": {
          "description": "Status of the deployment instance",
          "type": "string",
          "readOnly": true
        },
        "reason": {
          "description": "Failed reason of the deployment instance",
          "type": "string",
          "readOnly": true
        },
        "discoveryStatus": {
          "description": "Discovery status of the deployment instance",
          "type": "string",
          "readOnly": true
        }
      }
    },
    "DeploymentResourceCollection": {
      "description": "Object that includes an array of App resources and a possible link for next set",
      "type": "object",
      "properties": {
        "value": {
          "description": "Collection of Deployment resources",
          "uniqueItems": false,
          "type": "array",
          "items": {
            "$ref": "#/definitions/DeploymentResource"
          }
        },
        "nextLink": {
          "description": "URL client should use to fetch the next page (per server side paging).\r\nIt's null for now, added for future use.",
          "type": "string"
        }
      }
    },
    "LogFileUrlResponse": {
      "description": "Log file URL payload",
      "required": [
        "url"
      ],
      "type": "object",
      "properties": {
        "url": {
          "description": "URL of the log file",
          "type": "string"
        }
      }
    },
    "ServiceResourceList": {
      "description": "Object that includes an array of Service resources and a possible link for next set",
      "type": "object",
      "properties": {
        "value": {
          "description": "Collection of Service resources",
          "uniqueItems": false,
          "type": "array",
          "items": {
            "$ref": "#/definitions/ServiceResource"
          }
        },
        "nextLink": {
          "description": "URL client should use to fetch the next page (per server side paging).\r\nIt's null for now, added for future use.",
          "type": "string"
        }
      }
    },
    "AvailableOperations": {
      "description": "Available operations of the service",
      "type": "object",
      "properties": {
        "value": {
          "description": "Collection of available operation details",
          "uniqueItems": false,
          "type": "array",
          "items": {
            "$ref": "#/definitions/OperationDetail"
          }
        },
        "nextLink": {
          "description": "URL client should use to fetch the next page (per server side paging).\r\nIt's null for now, added for future use.",
          "type": "string"
        }
      }
    },
    "OperationDetail": {
      "description": "Operation detail payload",
      "type": "object",
      "properties": {
        "name": {
          "description": "Name of the operation",
          "type": "string"
        },
        "isDataAction": {
          "description": "Indicates whether the operation is a data action",
          "type": "boolean"
        },
        "display": {
          "$ref": "#/definitions/OperationDisplay",
          "description": "Display of the operation"
        },
        "origin": {
          "description": "Origin of the operation",
          "type": "string"
        },
        "properties": {
          "$ref": "#/definitions/OperationProperties",
          "description": "Properties of the operation"
        }
      }
    },
    "OperationDisplay": {
      "description": "Operation display payload",
      "type": "object",
      "properties": {
        "provider": {
          "description": "Resource provider of the operation",
          "type": "string"
        },
        "resource": {
          "description": "Resource of the operation",
          "type": "string"
        },
        "operation": {
          "description": "Localized friendly name for the operation",
          "type": "string"
        },
        "description": {
          "description": "Localized friendly description for the operation",
          "type": "string"
        }
      }
    },
    "OperationProperties": {
      "description": "Extra Operation properties",
      "type": "object",
      "properties": {
        "serviceSpecification": {
          "$ref": "#/definitions/ServiceSpecification",
          "description": "Service specifications of the operation"
        }
      }
    },
    "ServiceSpecification": {
      "description": "Service specification payload",
      "type": "object",
      "properties": {
        "logSpecifications": {
          "description": "Specifications of the Log for Azure Monitoring",
          "uniqueItems": false,
          "type": "array",
          "items": {
            "$ref": "#/definitions/LogSpecification"
          }
        },
        "metricSpecifications": {
          "description": "Specifications of the Metrics for Azure Monitoring",
          "uniqueItems": false,
          "type": "array",
          "items": {
            "$ref": "#/definitions/MetricSpecification"
          }
        }
      }
    },
    "LogSpecification": {
      "description": "Specifications of the Log for Azure Monitoring",
      "type": "object",
      "properties": {
        "name": {
          "description": "Name of the log",
          "type": "string"
        },
        "displayName": {
          "description": "Localized friendly display name of the log",
          "type": "string"
        },
        "blobDuration": {
          "description": "Blob duration of the log",
          "type": "string"
        }
      }
    },
    "MetricSpecification": {
      "description": "Specifications of the Metrics for Azure Monitoring",
      "type": "object",
      "properties": {
        "name": {
          "description": "Name of the metric",
          "type": "string"
        },
        "displayName": {
          "description": "Localized friendly display name of the metric",
          "type": "string"
        },
        "displayDescription": {
          "description": "Localized friendly description of the metric",
          "type": "string"
        },
        "unit": {
          "description": "Unit that makes sense for the metric",
          "type": "string"
        },
        "category": {
          "description": "Name of the metric category that the metric belongs to. A metric can only belong to a single category.",
          "type": "string"
        },
        "aggregationType": {
          "description": "Only provide one value for this field. Valid values: Average, Minimum, Maximum, Total, Count.",
          "type": "string"
        },
        "supportedAggregationTypes": {
          "description": "Supported aggregation types",
          "uniqueItems": false,
          "type": "array",
          "items": {
            "type": "string"
          }
        },
        "supportedTimeGrainTypes": {
          "description": "Supported time grain types",
          "uniqueItems": false,
          "type": "array",
          "items": {
            "type": "string"
          }
        },
        "fillGapWithZero": {
          "description": "Optional. If set to true, then zero will be returned for time duration where no metric is emitted/published.",
          "type": "boolean"
        },
        "dimensions": {
          "description": "Dimensions of the metric",
          "uniqueItems": false,
          "type": "array",
          "items": {
            "$ref": "#/definitions/MetricDimension"
          }
        }
      }
    },
    "MetricDimension": {
      "description": "Specifications of the Dimension of metrics",
      "type": "object",
      "properties": {
        "name": {
          "description": "Name of the dimension",
          "type": "string"
        },
        "displayName": {
          "description": "Localized friendly display name of the dimension",
          "type": "string"
        }
      }
    },
    "ResourceSkuCollection": {
      "type": "object",
      "properties": {
        "value": {
          "description": "Collection of resource SKU",
          "uniqueItems": false,
          "type": "array",
          "items": {
            "$ref": "#/definitions/ResourceSku"
          }
        },
        "nextLink": {
          "description": "URL client should use to fetch the next page (per server side paging).\r\nIt's null for now, added for future use.",
          "type": "string"
        }
      }
    },
    "ResourceSku": {
      "description": "Describes an available Azure Spring Cloud SKU.",
      "type": "object",
      "properties": {
        "resourceType": {
          "description": "Gets the type of resource the SKU applies to.",
          "type": "string"
        },
        "name": {
          "description": "Gets the name of SKU.",
          "type": "string"
        },
        "tier": {
          "description": "Gets the tier of SKU.",
          "type": "string"
        },
        "capacity": {
          "$ref": "#/definitions/SkuCapacity",
          "description": "Gets the capacity of SKU."
        },
        "locations": {
          "description": "Gets the set of locations that the SKU is available.",
          "uniqueItems": false,
          "type": "array",
          "items": {
            "type": "string"
          }
        },
        "locationInfo": {
          "description": "Gets a list of locations and availability zones in those locations where the SKU is available.",
          "uniqueItems": false,
          "type": "array",
          "items": {
            "$ref": "#/definitions/ResourceSkuLocationInfo"
          }
        },
        "restrictions": {
          "description": "Gets the restrictions because of which SKU cannot be used. This is\r\nempty if there are no restrictions.",
          "uniqueItems": false,
          "type": "array",
          "items": {
            "$ref": "#/definitions/ResourceSkuRestrictions"
          }
        }
      }
    },
    "SkuCapacity": {
      "description": "The SKU capacity",
      "required": [
        "minimum"
      ],
      "type": "object",
      "properties": {
        "minimum": {
          "format": "int32",
          "description": "Gets or sets the minimum.",
          "type": "integer"
        },
        "maximum": {
          "format": "int32",
          "description": "Gets or sets the maximum.",
          "type": "integer"
        },
        "default": {
          "format": "int32",
          "description": "Gets or sets the default.",
          "type": "integer"
        },
        "scaleType": {
          "description": "Gets or sets the type of the scale.",
          "enum": [
            "None",
            "Manual",
            "Automatic"
          ],
          "type": "string",
          "x-ms-enum": {
            "name": "SkuScaleType",
            "modelAsString": true
          }
        }
      }
    },
    "ResourceSkuLocationInfo": {
      "type": "object",
      "properties": {
        "location": {
          "description": "Gets location of the SKU",
          "type": "string"
        },
        "zones": {
          "description": "Gets list of availability zones where the SKU is supported.",
          "uniqueItems": false,
          "type": "array",
          "items": {
            "type": "string"
          }
        },
        "zoneDetails": {
          "description": "Gets details of capabilities available to a SKU in specific zones.",
          "uniqueItems": false,
          "type": "array",
          "items": {
            "$ref": "#/definitions/ResourceSkuZoneDetails"
          }
        }
      }
    },
    "ResourceSkuRestrictions": {
      "type": "object",
      "properties": {
        "type": {
          "description": "Gets the type of restrictions. Possible values include: 'Location', 'Zone'",
          "enum": [
            "Location",
            "Zone"
          ],
          "type": "string",
          "x-ms-enum": {
            "name": "ResourceSkuRestrictionsType",
            "modelAsString": true
          }
        },
        "values": {
          "description": "Gets the value of restrictions. If the restriction type is set to\r\nlocation. This would be different locations where the SKU is restricted.",
          "uniqueItems": false,
          "type": "array",
          "items": {
            "type": "string"
          }
        },
        "restrictionInfo": {
          "$ref": "#/definitions/ResourceSkuRestrictionInfo",
          "description": "Gets the information about the restriction where the SKU cannot be used."
        },
        "reasonCode": {
          "description": "Gets the reason for restriction. Possible values include: 'QuotaId', 'NotAvailableForSubscription'",
          "enum": [
            "QuotaId",
            "NotAvailableForSubscription"
          ],
          "type": "string",
          "x-ms-enum": {
            "name": "ResourceSkuRestrictionsReasonCode",
            "modelAsString": true
          }
        }
      }
    },
    "ResourceSkuZoneDetails": {
      "type": "object",
      "properties": {
        "name": {
          "description": "Gets the set of zones that the SKU is available in with the\r\nspecified capabilities.",
          "uniqueItems": false,
          "type": "array",
          "items": {
            "type": "string"
          }
        },
        "capabilities": {
          "description": "Gets a list of capabilities that are available for the SKU in the\r\nspecified list of zones.",
          "uniqueItems": false,
          "type": "array",
          "items": {
            "$ref": "#/definitions/ResourceSkuCapabilities"
          }
        }
      }
    },
    "ResourceSkuRestrictionInfo": {
      "type": "object",
      "properties": {
        "locations": {
          "description": "Gets locations where the SKU is restricted",
          "uniqueItems": false,
          "type": "array",
          "items": {
            "type": "string"
          }
        },
        "zones": {
          "description": "Gets list of availability zones where the SKU is restricted.",
          "uniqueItems": false,
          "type": "array",
          "items": {
            "type": "string"
          }
        }
      }
    },
    "ResourceSkuCapabilities": {
      "type": "object",
      "properties": {
        "name": {
          "description": "Gets an invariant to describe the feature.",
          "type": "string"
        },
        "value": {
          "description": "Gets an invariant if the feature is measured by quantity.",
          "type": "string"
        }
      }
    },
    "CloudError": {
      "description": "An error response from the service.",
      "properties": {
        "error": {
          "$ref": "#/definitions/CloudErrorBody"
        }
      },
      "x-ms-external": true
    },
    "CloudErrorBody": {
      "description": "An error response from the service.",
      "properties": {
        "code": {
          "description": "An identifier for the error. Codes are invariant and are intended to be consumed programmatically.",
          "type": "string"
        },
        "message": {
          "description": "A message describing the error, intended to be suitable for display in a user interface.",
          "type": "string"
        },
        "target": {
          "description": "The target of the particular error. For example, the name of the property in error.",
          "type": "string"
        },
        "details": {
          "description": "A list of additional details about the error.",
          "type": "array",
          "items": {
            "$ref": "#/definitions/CloudErrorBody"
          }
        }
      },
      "x-ms-external": true
    }
  },
  "parameters": {
    "ApiVersionParameter": {
      "name": "api-version",
      "in": "query",
      "description": "Client Api Version.",
      "required": true,
      "type": "string",
      "enum": [
        "2019-05-01-preview"
      ]
    },
    "SubscriptionIdParameter": {
      "name": "subscriptionId",
      "in": "path",
      "description": "Gets subscription ID which uniquely identify the Microsoft Azure subscription. The subscription ID forms part of the URI for every service call.",
      "required": true,
      "type": "string"
    },
    "ResourceGroupNameParameter": {
      "name": "resourceGroupName",
      "in": "path",
      "description": "The name of the resource group that contains the resource. You can obtain this value from the Azure Resource Manager API or the portal.",
      "required": true,
      "type": "string",
      "x-ms-parameter-location": "method"
    },
    "ServiceNameParameter": {
      "name": "serviceName",
      "in": "path",
      "description": "The name of the Service resource.",
      "required": true,
      "type": "string",
      "x-ms-parameter-location": "method"
    },
    "AppNameParameter": {
      "name": "appName",
      "in": "path",
      "description": "The name of the App resource.",
      "required": true,
      "type": "string",
      "x-ms-parameter-location": "method"
    },
    "DeploymentNameParameter": {
      "name": "deploymentName",
      "in": "path",
      "description": "The name of the Deployment resource.",
      "required": true,
      "type": "string",
      "x-ms-parameter-location": "method"
    },
    "BindingNameParameter": {
      "name": "bindingName",
      "in": "path",
      "description": "The name of the Binding resource.",
      "required": true,
      "type": "string",
      "x-ms-parameter-location": "method"
    },
    "CustomDomainNameParameter": {
      "name": "domainName",
      "in": "path",
      "description": "The name of the custom domain resource.",
      "required": true,
      "type": "string",
      "x-ms-parameter-location": "method"
    },
    "CertificateNameParameter": {
      "name": "certificateName",
      "in": "path",
      "description": "The name of the certificate resource.",
      "required": true,
      "type": "string",
      "x-ms-parameter-location": "method"
    }
  },
  "securityDefinitions": {
    "azure_auth": {
      "flow": "implicit",
      "authorizationUrl": "https://login.microsoftonline.com/common/oauth2/authorize",
      "scopes": {
        "user_impersonation": "impersonate your user account"
      },
      "type": "oauth2",
      "description": "Azure Active Directory OAuth2 Flow"
    }
  },
  "security": [
    {
      "azure_auth": [
        "user_impersonation"
      ]
    }
  ]
}<|MERGE_RESOLUTION|>--- conflicted
+++ resolved
@@ -2309,7 +2309,6 @@
         }
       }
     },
-<<<<<<< HEAD
     "ManagedIdentityProperties": {
       "description": "Managed identity properties retrieved from ARM request headers.",
       "type": "object",
@@ -2332,7 +2331,9 @@
         },
         "tenantId": {
           "type": "string"
-=======
+        }
+      }
+    },
     "Sku": {
       "description": "Sku of Azure Spring Cloud",
       "required": [
@@ -2352,7 +2353,6 @@
           "format": "int32",
           "description": "Current capacity of the target resource",
           "type": "integer"
->>>>>>> 98f100da
         }
       }
     },

--- conflicted
+++ resolved
@@ -2163,64 +2163,73 @@
         }
       }
     },
-<<<<<<< HEAD
     "/providers/Microsoft.AppPlatform/runtimeVersions": {
-=======
-    "/subscriptions/{subscriptionId}/providers/Microsoft.AppPlatform/skus": {
->>>>>>> a7ca142c
       "get": {
         "tags": [
           "AppPlatform"
         ],
-<<<<<<< HEAD
         "description": "Lists all of the available runtime versions supported by Microsoft.AppPlatform provider.",
         "operationId": "RuntimeVersions_ListRuntimeVersions",
         "parameters": [
           {
             "$ref": "#/parameters/ApiVersionParameter"
-=======
-        "operationId": "Sku_List",
-        "parameters": [
-          {
-            "$ref": "#/parameters/ApiVersionParameter"
-          },
-          {
-            "$ref": "#/parameters/SubscriptionIdParameter"
->>>>>>> a7ca142c
-          }
-        ],
-        "responses": {
-          "200": {
-<<<<<<< HEAD
+          }
+        ],
+        "responses": {
+          "200": {
             "description": "Success. The response describes the details of all supported deployment runtime versions.",
             "schema": {
               "$ref": "#/definitions/AvailableRuntimeVersions"
-=======
-            "description": "Success",
-            "schema": {
-              "$ref": "#/definitions/ResourceSkuCollection"
->>>>>>> a7ca142c
-            }
-          },
-          "default": {
-            "description": "Error response describing why the operation failed.",
-            "schema": {
-              "$ref": "#/definitions/CloudError"
-            }
-          }
-        },
-<<<<<<< HEAD
+            }
+          },
+          "default": {
+            "description": "Error response describing why the operation failed.",
+            "schema": {
+              "$ref": "#/definitions/CloudError"
+            }
+          }
+        },
         "x-ms-examples": {
           "RuntimeVersions_ListRuntimeVersions": {
             "$ref": "./examples/RuntimeVersions_ListRuntimeVersions.json"
-=======
+          }
+        }
+      }
+    },
+    "/subscriptions/{subscriptionId}/providers/Microsoft.AppPlatform/skus": {
+      "get": {
+        "tags": [
+          "AppPlatform"
+        ],
+        "operationId": "Sku_List",
+        "parameters": [
+          {
+            "$ref": "#/parameters/ApiVersionParameter"
+          },
+          {
+            "$ref": "#/parameters/SubscriptionIdParameter"
+          }
+        ],
+        "responses": {
+          "200": {
+            "description": "Success",
+            "schema": {
+              "$ref": "#/definitions/ResourceSkuCollection"
+            }
+          },
+          "default": {
+            "description": "Error response describing why the operation failed.",
+            "schema": {
+              "$ref": "#/definitions/CloudError"
+            }
+          }
+        },
         "x-ms-pageable": {
           "nextLinkName": "nextLink"
         },
         "x-ms-examples": {
           "Sku_List": {
             "$ref": "./examples/Sku_List.json"
->>>>>>> a7ca142c
           }
         }
       }
@@ -3553,7 +3562,261 @@
         }
       }
     },
-<<<<<<< HEAD
+    "ResourceSkuCollection": {
+      "type": "object",
+      "properties": {
+        "value": {
+          "description": "Collection of resource SKU",
+          "uniqueItems": false,
+          "type": "array",
+          "items": {
+            "$ref": "#/definitions/ResourceSku"
+          }
+        },
+        "nextLink": {
+          "description": "URL client should use to fetch the next page (per server side paging).\r\nIt's null for now, added for future use.",
+          "type": "string"
+        }
+      }
+    },
+    "ResourceSku": {
+      "description": "Describes an available Azure Spring Cloud SKU.",
+      "type": "object",
+      "properties": {
+        "resourceType": {
+          "description": "Gets the type of resource the SKU applies to.",
+          "type": "string"
+        },
+        "name": {
+          "description": "Gets the name of SKU.",
+          "type": "string"
+        },
+        "tier": {
+          "description": "Gets the tier of SKU.",
+          "type": "string"
+        },
+        "capacity": {
+          "$ref": "#/definitions/SkuCapacity",
+          "description": "Gets the capacity of SKU."
+        },
+        "locations": {
+          "description": "Gets the set of locations that the SKU is available.",
+          "uniqueItems": false,
+          "type": "array",
+          "items": {
+            "type": "string"
+          }
+        },
+        "locationInfo": {
+          "description": "Gets a list of locations and availability zones in those locations where the SKU is available.",
+          "uniqueItems": false,
+          "type": "array",
+          "items": {
+            "$ref": "#/definitions/ResourceSkuLocationInfo"
+          }
+        },
+        "restrictions": {
+          "description": "Gets the restrictions because of which SKU cannot be used. This is\r\nempty if there are no restrictions.",
+          "uniqueItems": false,
+          "type": "array",
+          "items": {
+            "$ref": "#/definitions/ResourceSkuRestrictions"
+          }
+        }
+      }
+    },
+    "SkuCapacity": {
+      "description": "The SKU capacity",
+      "required": [
+        "minimum"
+      ],
+      "type": "object",
+      "properties": {
+        "minimum": {
+          "format": "int32",
+          "description": "Gets or sets the minimum.",
+          "type": "integer"
+        },
+        "maximum": {
+          "format": "int32",
+          "description": "Gets or sets the maximum.",
+          "type": "integer"
+        },
+        "default": {
+          "format": "int32",
+          "description": "Gets or sets the default.",
+          "type": "integer"
+        },
+        "scaleType": {
+          "description": "Gets or sets the type of the scale.",
+          "enum": [
+            "None",
+            "Manual",
+            "Automatic"
+          ],
+          "type": "string",
+          "x-ms-enum": {
+            "name": "SkuScaleType",
+            "modelAsString": true
+          }
+        }
+      }
+    },
+    "ResourceSkuLocationInfo": {
+      "type": "object",
+      "properties": {
+        "location": {
+          "description": "Gets location of the SKU",
+          "type": "string"
+        },
+        "zones": {
+          "description": "Gets list of availability zones where the SKU is supported.",
+          "uniqueItems": false,
+          "type": "array",
+          "items": {
+            "type": "string"
+          }
+        },
+        "zoneDetails": {
+          "description": "Gets details of capabilities available to a SKU in specific zones.",
+          "uniqueItems": false,
+          "type": "array",
+          "items": {
+            "$ref": "#/definitions/ResourceSkuZoneDetails"
+          }
+        }
+      }
+    },
+    "ResourceSkuRestrictions": {
+      "type": "object",
+      "properties": {
+        "type": {
+          "description": "Gets the type of restrictions. Possible values include: 'Location', 'Zone'",
+          "enum": [
+            "Location",
+            "Zone"
+          ],
+          "type": "string",
+          "x-ms-enum": {
+            "name": "ResourceSkuRestrictionsType",
+            "modelAsString": true
+          }
+        },
+        "values": {
+          "description": "Gets the value of restrictions. If the restriction type is set to\r\nlocation. This would be different locations where the SKU is restricted.",
+          "uniqueItems": false,
+          "type": "array",
+          "items": {
+            "type": "string"
+          }
+        },
+        "restrictionInfo": {
+          "$ref": "#/definitions/ResourceSkuRestrictionInfo",
+          "description": "Gets the information about the restriction where the SKU cannot be used."
+        },
+        "reasonCode": {
+          "description": "Gets the reason for restriction. Possible values include: 'QuotaId', 'NotAvailableForSubscription'",
+          "enum": [
+            "QuotaId",
+            "NotAvailableForSubscription"
+          ],
+          "type": "string",
+          "x-ms-enum": {
+            "name": "ResourceSkuRestrictionsReasonCode",
+            "modelAsString": true
+          }
+        }
+      }
+    },
+    "ResourceSkuZoneDetails": {
+      "type": "object",
+      "properties": {
+        "name": {
+          "description": "Gets the set of zones that the SKU is available in with the\r\nspecified capabilities.",
+          "uniqueItems": false,
+          "type": "array",
+          "items": {
+            "type": "string"
+          }
+        },
+        "capabilities": {
+          "description": "Gets a list of capabilities that are available for the SKU in the\r\nspecified list of zones.",
+          "uniqueItems": false,
+          "type": "array",
+          "items": {
+            "$ref": "#/definitions/ResourceSkuCapabilities"
+          }
+        }
+      }
+    },
+    "ResourceSkuRestrictionInfo": {
+      "type": "object",
+      "properties": {
+        "locations": {
+          "description": "Gets locations where the SKU is restricted",
+          "uniqueItems": false,
+          "type": "array",
+          "items": {
+            "type": "string"
+          }
+        },
+        "zones": {
+          "description": "Gets list of availability zones where the SKU is restricted.",
+          "uniqueItems": false,
+          "type": "array",
+          "items": {
+            "type": "string"
+          }
+        }
+      }
+    },
+    "ResourceSkuCapabilities": {
+      "type": "object",
+      "properties": {
+        "name": {
+          "description": "Gets an invariant to describe the feature.",
+          "type": "string"
+        },
+        "value": {
+          "description": "Gets an invariant if the feature is measured by quantity.",
+          "type": "string"
+        }
+      }
+    },
+    "CloudError": {
+      "description": "An error response from the service.",
+      "properties": {
+        "error": {
+          "$ref": "#/definitions/CloudErrorBody"
+        }
+      },
+      "x-ms-external": true
+    },
+    "CloudErrorBody": {
+      "description": "An error response from the service.",
+      "properties": {
+        "code": {
+          "description": "An identifier for the error. Codes are invariant and are intended to be consumed programmatically.",
+          "type": "string"
+        },
+        "message": {
+          "description": "A message describing the error, intended to be suitable for display in a user interface.",
+          "type": "string"
+        },
+        "target": {
+          "description": "The target of the particular error. For example, the name of the property in error.",
+          "type": "string"
+        },
+        "details": {
+          "description": "A list of additional details about the error.",
+          "type": "array",
+          "items": {
+            "$ref": "#/definitions/CloudErrorBody"
+          }
+        }
+      },
+      "x-ms-external": true
+    },
     "AvailableRuntimeVersions": {
       "type": "object",
       "properties": {
@@ -3604,262 +3867,6 @@
         }
       },
       "readOnly": true
-=======
-    "ResourceSkuCollection": {
-      "type": "object",
-      "properties": {
-        "value": {
-          "description": "Collection of resource SKU",
-          "uniqueItems": false,
-          "type": "array",
-          "items": {
-            "$ref": "#/definitions/ResourceSku"
-          }
-        },
-        "nextLink": {
-          "description": "URL client should use to fetch the next page (per server side paging).\r\nIt's null for now, added for future use.",
-          "type": "string"
-        }
-      }
-    },
-    "ResourceSku": {
-      "description": "Describes an available Azure Spring Cloud SKU.",
-      "type": "object",
-      "properties": {
-        "resourceType": {
-          "description": "Gets the type of resource the SKU applies to.",
-          "type": "string"
-        },
-        "name": {
-          "description": "Gets the name of SKU.",
-          "type": "string"
-        },
-        "tier": {
-          "description": "Gets the tier of SKU.",
-          "type": "string"
-        },
-        "capacity": {
-          "$ref": "#/definitions/SkuCapacity",
-          "description": "Gets the capacity of SKU."
-        },
-        "locations": {
-          "description": "Gets the set of locations that the SKU is available.",
-          "uniqueItems": false,
-          "type": "array",
-          "items": {
-            "type": "string"
-          }
-        },
-        "locationInfo": {
-          "description": "Gets a list of locations and availability zones in those locations where the SKU is available.",
-          "uniqueItems": false,
-          "type": "array",
-          "items": {
-            "$ref": "#/definitions/ResourceSkuLocationInfo"
-          }
-        },
-        "restrictions": {
-          "description": "Gets the restrictions because of which SKU cannot be used. This is\r\nempty if there are no restrictions.",
-          "uniqueItems": false,
-          "type": "array",
-          "items": {
-            "$ref": "#/definitions/ResourceSkuRestrictions"
-          }
-        }
-      }
-    },
-    "SkuCapacity": {
-      "description": "The SKU capacity",
-      "required": [
-        "minimum"
-      ],
-      "type": "object",
-      "properties": {
-        "minimum": {
-          "format": "int32",
-          "description": "Gets or sets the minimum.",
-          "type": "integer"
-        },
-        "maximum": {
-          "format": "int32",
-          "description": "Gets or sets the maximum.",
-          "type": "integer"
-        },
-        "default": {
-          "format": "int32",
-          "description": "Gets or sets the default.",
-          "type": "integer"
-        },
-        "scaleType": {
-          "description": "Gets or sets the type of the scale.",
-          "enum": [
-            "None",
-            "Manual",
-            "Automatic"
-          ],
-          "type": "string",
-          "x-ms-enum": {
-            "name": "SkuScaleType",
-            "modelAsString": true
-          }
-        }
-      }
-    },
-    "ResourceSkuLocationInfo": {
-      "type": "object",
-      "properties": {
-        "location": {
-          "description": "Gets location of the SKU",
-          "type": "string"
-        },
-        "zones": {
-          "description": "Gets list of availability zones where the SKU is supported.",
-          "uniqueItems": false,
-          "type": "array",
-          "items": {
-            "type": "string"
-          }
-        },
-        "zoneDetails": {
-          "description": "Gets details of capabilities available to a SKU in specific zones.",
-          "uniqueItems": false,
-          "type": "array",
-          "items": {
-            "$ref": "#/definitions/ResourceSkuZoneDetails"
-          }
-        }
-      }
-    },
-    "ResourceSkuRestrictions": {
-      "type": "object",
-      "properties": {
-        "type": {
-          "description": "Gets the type of restrictions. Possible values include: 'Location', 'Zone'",
-          "enum": [
-            "Location",
-            "Zone"
-          ],
-          "type": "string",
-          "x-ms-enum": {
-            "name": "ResourceSkuRestrictionsType",
-            "modelAsString": true
-          }
-        },
-        "values": {
-          "description": "Gets the value of restrictions. If the restriction type is set to\r\nlocation. This would be different locations where the SKU is restricted.",
-          "uniqueItems": false,
-          "type": "array",
-          "items": {
-            "type": "string"
-          }
-        },
-        "restrictionInfo": {
-          "$ref": "#/definitions/ResourceSkuRestrictionInfo",
-          "description": "Gets the information about the restriction where the SKU cannot be used."
-        },
-        "reasonCode": {
-          "description": "Gets the reason for restriction. Possible values include: 'QuotaId', 'NotAvailableForSubscription'",
-          "enum": [
-            "QuotaId",
-            "NotAvailableForSubscription"
-          ],
-          "type": "string",
-          "x-ms-enum": {
-            "name": "ResourceSkuRestrictionsReasonCode",
-            "modelAsString": true
-          }
-        }
-      }
-    },
-    "ResourceSkuZoneDetails": {
-      "type": "object",
-      "properties": {
-        "name": {
-          "description": "Gets the set of zones that the SKU is available in with the\r\nspecified capabilities.",
-          "uniqueItems": false,
-          "type": "array",
-          "items": {
-            "type": "string"
-          }
-        },
-        "capabilities": {
-          "description": "Gets a list of capabilities that are available for the SKU in the\r\nspecified list of zones.",
-          "uniqueItems": false,
-          "type": "array",
-          "items": {
-            "$ref": "#/definitions/ResourceSkuCapabilities"
-          }
-        }
-      }
-    },
-    "ResourceSkuRestrictionInfo": {
-      "type": "object",
-      "properties": {
-        "locations": {
-          "description": "Gets locations where the SKU is restricted",
-          "uniqueItems": false,
-          "type": "array",
-          "items": {
-            "type": "string"
-          }
-        },
-        "zones": {
-          "description": "Gets list of availability zones where the SKU is restricted.",
-          "uniqueItems": false,
-          "type": "array",
-          "items": {
-            "type": "string"
-          }
-        }
-      }
-    },
-    "ResourceSkuCapabilities": {
-      "type": "object",
-      "properties": {
-        "name": {
-          "description": "Gets an invariant to describe the feature.",
-          "type": "string"
-        },
-        "value": {
-          "description": "Gets an invariant if the feature is measured by quantity.",
-          "type": "string"
-        }
-      }
->>>>>>> a7ca142c
-    },
-    "CloudError": {
-      "description": "An error response from the service.",
-      "properties": {
-        "error": {
-          "$ref": "#/definitions/CloudErrorBody"
-        }
-      },
-      "x-ms-external": true
-    },
-    "CloudErrorBody": {
-      "description": "An error response from the service.",
-      "properties": {
-        "code": {
-          "description": "An identifier for the error. Codes are invariant and are intended to be consumed programmatically.",
-          "type": "string"
-        },
-        "message": {
-          "description": "A message describing the error, intended to be suitable for display in a user interface.",
-          "type": "string"
-        },
-        "target": {
-          "description": "The target of the particular error. For example, the name of the property in error.",
-          "type": "string"
-        },
-        "details": {
-          "description": "A list of additional details about the error.",
-          "type": "array",
-          "items": {
-            "$ref": "#/definitions/CloudErrorBody"
-          }
-        }
-      },
-      "x-ms-external": true
     }
   },
   "parameters": {

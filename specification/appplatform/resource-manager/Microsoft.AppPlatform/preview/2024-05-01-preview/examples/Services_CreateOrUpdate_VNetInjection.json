{
  "parameters": {
    "resource": {
      "properties": {
        "networkProfile": {
          "serviceRuntimeSubnetId": "/subscriptions/00000000-0000-0000-0000-000000000000/resourceGroups/myResourceGroup/providers/Microsoft.Network/virtualNetworks/myVirtualNetwork/subnets/serviceRuntime",
          "appSubnetId": "/subscriptions/00000000-0000-0000-0000-000000000000/resourceGroups/myResourceGroup/providers/Microsoft.Network/virtualNetworks/myVirtualNetwork/subnets/apps",
          "serviceCidr": "10.8.0.0/16,10.244.0.0/16,10.245.0.1/16",
          "serviceRuntimeNetworkResourceGroup": "my-service-runtime-network-rg",
          "appNetworkResourceGroup": "my-app-network-rg",
          "ingressConfig": {
            "readTimeoutInSeconds": 300
          }
        },
        "vnetAddons": {
          "logStreamPublicEndpoint": true,
          "dataPlanePublicEndpoint": true,
<<<<<<< HEAD
          "privateStorageAccess": "Enabled"
=======
          "privateLinkState": "Enabled",
          "privateDnsZoneId": "/subscriptions/00000000-0000-0000-0000-000000000000/resourceGroups/myResourceGroup/providers/Microsoft.Network/privateDnsZones/myPrivateDnsZone"
>>>>>>> 3bf41e88
        }
      },
      "sku": {
        "name": "S0",
        "tier": "Standard"
      },
      "identity": {
        "type": "SystemAssigned"
      },
      "location": "eastus",
      "tags": {
        "key1": "value1"
      }
    },
    "api-version": "2024-05-01-preview",
    "subscriptionId": "00000000-0000-0000-0000-000000000000",
    "resourceGroupName": "myResourceGroup",
    "serviceName": "myservice"
  },
  "responses": {
    "201": {
      "body": {
        "properties": {
          "provisioningState": "Creating",
          "networkProfile": {
            "serviceRuntimeSubnetId": "/subscriptions/00000000-0000-0000-0000-000000000000/resourceGroups/myResourceGroup/providers/Microsoft.Network/virtualNetworks/myVirtualNetwork/subnets/serviceRuntime",
            "appSubnetId": "/subscriptions/00000000-0000-0000-0000-000000000000/resourceGroups/myResourceGroup/providers/Microsoft.Network/virtualNetworks/myVirtualNetwork/subnets/apps",
            "serviceCidr": "10.8.0.0/16,10.244.0.0/16,10.245.0.1/16",
            "serviceRuntimeNetworkResourceGroup": "my-service-runtime-network-rg",
            "appNetworkResourceGroup": "my-app-network-rg",
            "outboundIPs": {
              "publicIPs": [
                "40.64.67.13"
              ]
            },
            "requiredTraffics": [
              {
                "protocol": "TCP",
                "port": 443,
                "ips": [
                  "20.62.211.25",
                  "52.188.47.226"
                ],
                "direction": "Outbound"
              },
              {
                "protocol": "UDP",
                "port": 1194,
                "ips": [
                  "20.62.211.25",
                  "52.188.47.226"
                ],
                "direction": "Outbound"
              },
              {
                "protocol": "TCP",
                "port": 9000,
                "ips": [
                  "20.62.211.25",
                  "52.188.47.226"
                ],
                "direction": "Outbound"
              }
            ]
          },
          "vnetAddons": {
            "logStreamPublicEndpoint": true,
            "dataPlanePublicEndpoint": true,
<<<<<<< HEAD
            "privateStorageAccess": "Enabled"
=======
            "privateLinkState": "Enabled",
            "privateDnsZoneId": "/subscriptions/00000000-0000-0000-0000-000000000000/resourceGroups/myResourceGroup/providers/Microsoft.Network/privateDnsZones/myPrivateDnsZone"
>>>>>>> 3bf41e88
          },
          "serviceId": "12345678abcd1234abcd12345678abcd"
        },
        "systemData": {
          "createdBy": "sample-user",
          "createdByType": "User",
          "createdAt": "2021-08-11T03:16:03.944Z",
          "lastModifiedBy": "sample-user",
          "lastModifiedByType": "User",
          "lastModifiedAt": "2021-08-11T03:17:03.944Z"
        },
        "type": "Microsoft.AppPlatform/Spring",
        "sku": {
          "name": "S0",
          "tier": "Standard"
        },
        "identity": {
          "type": "SystemAssigned",
          "principalId": "00000000-0000-0000-0000-000000000000",
          "tenantId": "00000000-0000-0000-0000-000000000000"
        },
        "location": "eastus",
        "tags": {
          "key1": "value1"
        },
        "id": "/subscriptions/00000000-0000-0000-0000-000000000000/resourceGroups/myResourceGroup/providers/Microsoft.AppPlatform/Spring/myservice",
        "name": "myservice"
      }
    },
    "200": {
      "body": {
        "properties": {
          "provisioningState": "Succeeded",
          "networkProfile": {
            "serviceRuntimeSubnetId": "/subscriptions/00000000-0000-0000-0000-000000000000/resourceGroups/myResourceGroup/providers/Microsoft.Network/virtualNetworks/myVirtualNetwork/subnets/serviceRuntime",
            "appSubnetId": "/subscriptions/00000000-0000-0000-0000-000000000000/resourceGroups/myResourceGroup/providers/Microsoft.Network/virtualNetworks/myVirtualNetwork/subnets/apps",
            "serviceCidr": "10.8.0.0/16,10.244.0.0/16,10.245.0.1/16",
            "serviceRuntimeNetworkResourceGroup": "my-service-runtime-network-rg",
            "appNetworkResourceGroup": "my-app-network-rg",
            "outboundIPs": {
              "publicIPs": [
                "40.64.67.13"
              ]
            },
            "requiredTraffics": [
              {
                "protocol": "TCP",
                "port": 443,
                "ips": [
                  "20.62.211.25",
                  "52.188.47.226"
                ],
                "direction": "Outbound"
              },
              {
                "protocol": "UDP",
                "port": 1194,
                "ips": [
                  "20.62.211.25",
                  "52.188.47.226"
                ],
                "direction": "Outbound"
              },
              {
                "protocol": "TCP",
                "port": 9000,
                "ips": [
                  "20.62.211.25",
                  "52.188.47.226"
                ],
                "direction": "Outbound"
              }
            ]
          },
          "vnetAddons": {
            "logStreamPublicEndpoint": true,
            "dataPlanePublicEndpoint": true,
<<<<<<< HEAD
            "privateStorageAccess": "Enabled"
=======
            "privateLinkState": "Enabled",
            "privateDnsZoneId": "/subscriptions/00000000-0000-0000-0000-000000000000/resourceGroups/myResourceGroup/providers/Microsoft.Network/privateDnsZones/myPrivateDnsZone"
>>>>>>> 3bf41e88
          },
          "serviceId": "12345678abcd1234abcd12345678abcd"
        },
        "systemData": {
          "createdBy": "sample-user",
          "createdByType": "User",
          "createdAt": "2021-08-11T03:16:03.944Z",
          "lastModifiedBy": "sample-user",
          "lastModifiedByType": "User",
          "lastModifiedAt": "2021-08-11T03:17:03.944Z"
        },
        "type": "Microsoft.AppPlatform/Spring",
        "sku": {
          "name": "S0",
          "tier": "Standard"
        },
        "identity": {
          "type": "SystemAssigned",
          "principalId": "00000000-0000-0000-0000-000000000000",
          "tenantId": "00000000-0000-0000-0000-000000000000"
        },
        "location": "eastus",
        "tags": {
          "key1": "value1"
        },
        "id": "/subscriptions/00000000-0000-0000-0000-000000000000/resourceGroups/myResourceGroup/providers/Microsoft.AppPlatform/Spring/myservice",
        "name": "myservice"
      }
    },
    "202": {
      "body": {
        "properties": {
          "provisioningState": "Updating",
          "networkProfile": {
            "serviceRuntimeSubnetId": "/subscriptions/00000000-0000-0000-0000-000000000000/resourceGroups/myResourceGroup/providers/Microsoft.Network/virtualNetworks/myVirtualNetwork/subnets/serviceRuntime",
            "appSubnetId": "/subscriptions/00000000-0000-0000-0000-000000000000/resourceGroups/myResourceGroup/providers/Microsoft.Network/virtualNetworks/myVirtualNetwork/subnets/apps",
            "serviceCidr": "10.8.0.0/16,10.244.0.0/16,10.245.0.1/16",
            "serviceRuntimeNetworkResourceGroup": "my-service-runtime-network-rg",
            "appNetworkResourceGroup": "my-app-network-rg",
            "outboundIPs": {
              "publicIPs": [
                "40.64.67.13"
              ]
            },
            "requiredTraffics": [
              {
                "protocol": "TCP",
                "port": 443,
                "ips": [
                  "20.62.211.25",
                  "52.188.47.226"
                ],
                "direction": "Outbound"
              },
              {
                "protocol": "UDP",
                "port": 1194,
                "ips": [
                  "20.62.211.25",
                  "52.188.47.226"
                ],
                "direction": "Outbound"
              },
              {
                "protocol": "TCP",
                "port": 9000,
                "ips": [
                  "20.62.211.25",
                  "52.188.47.226"
                ],
                "direction": "Outbound"
              }
            ]
          },
          "vnetAddons": {
            "logStreamPublicEndpoint": true,
            "dataPlanePublicEndpoint": true,
<<<<<<< HEAD
            "privateStorageAccess": "Enabled"
=======
            "privateLinkState": "Enabled",
            "privateDnsZoneId": "/subscriptions/00000000-0000-0000-0000-000000000000/resourceGroups/myResourceGroup/providers/Microsoft.Network/privateDnsZones/myPrivateDnsZone"
>>>>>>> 3bf41e88
          },
          "serviceId": "12345678abcd1234abcd12345678abcd"
        },
        "systemData": {
          "createdBy": "sample-user",
          "createdByType": "User",
          "createdAt": "2021-08-11T03:16:03.944Z",
          "lastModifiedBy": "sample-user",
          "lastModifiedByType": "User",
          "lastModifiedAt": "2021-08-11T03:17:03.944Z"
        },
        "type": "Microsoft.AppPlatform/Spring",
        "sku": {
          "name": "S0",
          "tier": "Standard"
        },
        "identity": {
          "type": "SystemAssigned",
          "principalId": "00000000-0000-0000-0000-000000000000",
          "tenantId": "00000000-0000-0000-0000-000000000000"
        },
        "location": "eastus",
        "tags": {
          "key1": "value1"
        },
        "id": "/subscriptions/00000000-0000-0000-0000-000000000000/resourceGroups/myResourceGroup/providers/Microsoft.AppPlatform/Spring/myservice",
        "name": "myservice"
      }
    }
  }
}<|MERGE_RESOLUTION|>--- conflicted
+++ resolved
@@ -15,12 +15,8 @@
         "vnetAddons": {
           "logStreamPublicEndpoint": true,
           "dataPlanePublicEndpoint": true,
-<<<<<<< HEAD
-          "privateStorageAccess": "Enabled"
-=======
-          "privateLinkState": "Enabled",
+          "privateStorageAccess": "Enabled",
           "privateDnsZoneId": "/subscriptions/00000000-0000-0000-0000-000000000000/resourceGroups/myResourceGroup/providers/Microsoft.Network/privateDnsZones/myPrivateDnsZone"
->>>>>>> 3bf41e88
         }
       },
       "sku": {
@@ -89,12 +85,8 @@
           "vnetAddons": {
             "logStreamPublicEndpoint": true,
             "dataPlanePublicEndpoint": true,
-<<<<<<< HEAD
-            "privateStorageAccess": "Enabled"
-=======
-            "privateLinkState": "Enabled",
+            "privateStorageAccess": "Enabled",
             "privateDnsZoneId": "/subscriptions/00000000-0000-0000-0000-000000000000/resourceGroups/myResourceGroup/providers/Microsoft.Network/privateDnsZones/myPrivateDnsZone"
->>>>>>> 3bf41e88
           },
           "serviceId": "12345678abcd1234abcd12345678abcd"
         },
@@ -172,12 +164,8 @@
           "vnetAddons": {
             "logStreamPublicEndpoint": true,
             "dataPlanePublicEndpoint": true,
-<<<<<<< HEAD
-            "privateStorageAccess": "Enabled"
-=======
-            "privateLinkState": "Enabled",
+            "privateStorageAccess": "Enabled",
             "privateDnsZoneId": "/subscriptions/00000000-0000-0000-0000-000000000000/resourceGroups/myResourceGroup/providers/Microsoft.Network/privateDnsZones/myPrivateDnsZone"
->>>>>>> 3bf41e88
           },
           "serviceId": "12345678abcd1234abcd12345678abcd"
         },
@@ -255,12 +243,8 @@
           "vnetAddons": {
             "logStreamPublicEndpoint": true,
             "dataPlanePublicEndpoint": true,
-<<<<<<< HEAD
-            "privateStorageAccess": "Enabled"
-=======
-            "privateLinkState": "Enabled",
+            "privateStorageAccess": "Enabled",
             "privateDnsZoneId": "/subscriptions/00000000-0000-0000-0000-000000000000/resourceGroups/myResourceGroup/providers/Microsoft.Network/privateDnsZones/myPrivateDnsZone"
->>>>>>> 3bf41e88
           },
           "serviceId": "12345678abcd1234abcd12345678abcd"
         },

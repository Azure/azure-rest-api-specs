--- conflicted
+++ resolved
@@ -59,7 +59,6 @@
     reason: start,stop,flushDNSsetting api do not have return body in async operation
 ```
 
-
 ### Tag: package-preview-2024-01
 
 These settings apply only when `--tag=package-preview-2024-01` is specified on the command line.
@@ -68,7 +67,6 @@
 input-file:
   - Microsoft.AppPlatform/preview/2024-01-01-preview/appplatform.json
 ```
-<<<<<<< HEAD
 
 ### Tag: package-2023-12
 
@@ -78,8 +76,6 @@
 input-file:
   - Microsoft.AppPlatform/stable/2023-12-01/appplatform.json
 ```
-=======
->>>>>>> d0c0ce3d
 
 ### Tag: package-preview-2023-11
 

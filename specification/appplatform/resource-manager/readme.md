# AppPlatform

> see https://aka.ms/autorest

This is the AutoRest configuration file for AppPlatform.

---

## Getting Started

To build the SDK for AppPlatform, simply [Install AutoRest](https://aka.ms/autorest/install) and in this folder, run:

> `autorest`

To see additional help and options, run:

> `autorest --help`

---

## Configuration

### Basic Information

These are the global settings for the AppPlatform API.

``` yaml
openapi-type: arm
<<<<<<< HEAD
tag: package-preview-2024-01
=======
tag: package-2023-12
>>>>>>> 91f4459f
```

### Suppression

``` yaml
directive:
  - suppress: EnumInsteadOfBoolean
    from: appplatform.json
    where: $.definitions.NameAvailability.properties.nameAvailable
    reason:  The boolean properties 'nameAvailable' is actually boolean value defined by Azure API spec
  - suppress: EnumInsteadOfBoolean
    from: appplatform.json
    where: $.definitions.Dimension.properties.toBeExportedForShoebox
    reason:  The boolean properties 'toBeExportedForShoebox' is defined by Geneva metrics
  - suppress: R3021
    from: appplatform.json
    reason:  The resource type name 'Spring' is a trademark so cannot be changed to be camel-case
  - suppress: PathResourceTypeNameCamelCase
    from: appplatform.json
    reason:  The resource type name 'Spring' is a trademark so cannot be changed to be camel-case
  - suppress: LroErrorContent
    from: appplatform.json
    reason:  Keeping it for legacy tooling. Will fix the error in next version
    #where:
    #  - $.paths["/subscriptions/{subscriptionId}/resourceGroups/{resourceGroupName}/providers/Microsoft.AppPlatform/Spring/{serviceName}/configServers/default"]
    #  - $.paths["/subscriptions/{subscriptionId}/resourceGroups/{resourceGroupName}/providers/Microsoft.AppPlatform/Spring/{serviceName}/monitoringSettings/default"]

suppressions:
  - code: LroPostReturn
    reason: start,stop,flushDNSsetting api do not have return body in async operation
```


<<<<<<< HEAD
### Tag: package-preview-2024-01

These settings apply only when `--tag=package-preview-2024-01` is specified on the command line.

```yaml $(tag) == 'package-preview-2024-01'
input-file:
  - Microsoft.AppPlatform/preview/2024-01-01-preview/appplatform.json
=======
### Tag: package-2023-12

These settings apply only when `--tag=package-2023-12` is specified on the command line.

```yaml $(tag) == 'package-2023-12'
input-file:
  - Microsoft.AppPlatform/stable/2023-12-01/appplatform.json
```
### Tag: package-2023-12

These settings apply only when `--tag=package-2023-12` is specified on the command line.

``` yaml $(tag) == 'package-2023-12'
input-file:
  - Microsoft.AppPlatform/stable/2023-12-01/appplatform.json
>>>>>>> 91f4459f
```

### Tag: package-preview-2023-11

These settings apply only when `--tag=package-preview-2023-11` is specified on the command line.

``` yaml $(tag) == 'package-preview-2023-11'
input-file:
  - Microsoft.AppPlatform/preview/2023-11-01-preview/appplatform.json
```

### Tag: package-preview-2023-09

These settings apply only when `--tag=package-preview-2023-09` is specified on the command line.

``` yaml $(tag) == 'package-preview-2023-09'
input-file:
  - Microsoft.AppPlatform/preview/2023-09-01-preview/appplatform.json
```

### Tag: package-preview-2023-07

These settings apply only when `--tag=package-preview-2023-07` is specified on the command line.

``` yaml $(tag) == 'package-preview-2023-07'
input-file:
  - Microsoft.AppPlatform/preview/2023-07-01-preview/appplatform.json
```

### Tag: package-preview-2023-05

These settings apply only when `--tag=package-preview-2023-05` is specified on the command line.

``` yaml $(tag) == 'package-preview-2023-05'
input-file:
  - Microsoft.AppPlatform/preview/2023-05-01-preview/appplatform.json
```

### Tag: package-preview-2023-03

These settings apply only when `--tag=package-preview-2023-03` is specified on the command line.

``` yaml $(tag) == 'package-preview-2023-03'
input-file:
  - Microsoft.AppPlatform/preview/2023-03-01-preview/appplatform.json
```

### Tag: package-preview-2023-01

These settings apply only when `--tag=package-preview-2023-01` is specified on the command line.

``` yaml $(tag) == 'package-preview-2023-01'
input-file:
  - Microsoft.AppPlatform/preview/2023-01-01-preview/appplatform.json
```

### Tag: package-2022-12

These settings apply only when `--tag=package-2022-12` is specified on the command line.

``` yaml $(tag) == 'package-2022-12'
input-file:
  - Microsoft.AppPlatform/stable/2022-12-01/appplatform.json
```

### Tag: package-preview-2022-11

These settings apply only when `--tag=package-preview-2022-11` is specified on the command line.

``` yaml $(tag) == 'package-preview-2022-11'
input-file:
  - Microsoft.AppPlatform/preview/2022-11-01-preview/appplatform.json
```

### Tag: package-preview-2022-09

These settings apply only when `--tag=package-preview-2022-09` is specified on the command line.

``` yaml $(tag) == 'package-preview-2022-09'
input-file:
  - Microsoft.AppPlatform/preview/2022-09-01-preview/appplatform.json
```

### Tag: package-preview-2022-05

These settings apply only when `--tag=package-preview-2022-05` is specified on the command line.

``` yaml $(tag) == 'package-preview-2022-05'
input-file:
  - Microsoft.AppPlatform/preview/2022-05-01-preview/appplatform.json
```

### Tag: package-2022-04

These settings apply only when `--tag=package-2022-04` is specified on the command line.

``` yaml $(tag) == 'package-2022-04'
input-file:
  - Microsoft.AppPlatform/stable/2022-04-01/appplatform.json
```

### Tag: package-preview-2022-03

These settings apply only when `--tag=package-preview-2022-03` is specified on the command line.

``` yaml $(tag) == 'package-preview-2022-03'
input-file:
  - Microsoft.AppPlatform/preview/2022-03-01-preview/appplatform.json
```

### Tag: package-preview-2022-01

These settings apply only when `--tag=package-preview-2022-01` is specified on the command line.

``` yaml $(tag) == 'package-preview-2022-01'
input-file:
  - Microsoft.AppPlatform/preview/2022-01-01-preview/appplatform.json
```

### Tag: package-preview-2021-09

These settings apply only when `--tag=package-preview-2021-09` is specified on the command line.

``` yaml $(tag) == 'package-preview-2021-09'
input-file:
  - Microsoft.AppPlatform/preview/2021-09-01-preview/appplatform.json
```

### Tag: package-preview-2021-06

These settings apply only when `--tag=package-preview-2021-06` is specified on the command line.

``` yaml $(tag) == 'package-preview-2021-06'
input-file:
  - Microsoft.AppPlatform/preview/2021-06-01-preview/appplatform.json
```

### Tag: package-preview-2020-11

These settings apply only when `--tag=package-preview-2020-11` is specified on the command line.

``` yaml $(tag) == 'package-preview-2020-11'
input-file:
  - Microsoft.AppPlatform/preview/2020-11-01-preview/appplatform.json
```

### Tag: package-2020-07

These settings apply only when `--tag=package-2020-07` is specified on the command line.

``` yaml $(tag) == 'package-2020-07'
input-file:
  - Microsoft.AppPlatform/stable/2020-07-01/appplatform.json
```

---

# Code Generation

## Swagger to SDK

This section describes what SDK should be generated by the automatic system.
This is not used by Autorest itself.

``` yaml $(swagger-to-sdk)
swagger-to-sdk:
  - repo: azure-powershell
  - repo: azure-sdk-for-python-track2
  - repo: azure-sdk-for-java
  - repo: azure-sdk-for-net-track2
  - repo: azure-sdk-for-node
  - repo: azure-sdk-for-js
  - repo: azure-sdk-for-go
  - repo: azure-sdk-for-ruby
    after_scripts:
      - bundle install && rake arm:regen_all_profiles['azure_mgmt_appplatform']
  - repo: azure-resource-manager-schemas
```

## Go

See configuration in [readme.go.md](./readme.go.md)

## Python

See configuration in [readme.python.md](./readme.python.md)

## Java

See configuration in [readme.java.md](./readme.java.md)

## C#

These settings apply only when `--csharp` is specified on the command line.
Please also specify `--csharp-sdks-folder=<path to "sdk" directory of your azure-sdk-for-net clone>`.

``` yaml $(csharp)
csharp:
  # last generated with AutoRest.0.17.3
  azure-arm: true
  license-header: MICROSOFT_MIT_NO_VERSION
  namespace: Microsoft.Azure.Management.AppPlatform
  output-folder: $(csharp-sdks-folder)/appplatform/Microsoft.Azure.Management.AppPlatform/src/Generated
  clear-output-folder: true
```<|MERGE_RESOLUTION|>--- conflicted
+++ resolved
@@ -26,11 +26,7 @@
 
 ``` yaml
 openapi-type: arm
-<<<<<<< HEAD
 tag: package-preview-2024-01
-=======
-tag: package-2023-12
->>>>>>> 91f4459f
 ```
 
 ### Suppression
@@ -63,8 +59,6 @@
     reason: start,stop,flushDNSsetting api do not have return body in async operation
 ```
 
-
-<<<<<<< HEAD
 ### Tag: package-preview-2024-01
 
 These settings apply only when `--tag=package-preview-2024-01` is specified on the command line.
@@ -72,7 +66,8 @@
 ```yaml $(tag) == 'package-preview-2024-01'
 input-file:
   - Microsoft.AppPlatform/preview/2024-01-01-preview/appplatform.json
-=======
+```
+
 ### Tag: package-2023-12
 
 These settings apply only when `--tag=package-2023-12` is specified on the command line.
@@ -81,6 +76,7 @@
 input-file:
   - Microsoft.AppPlatform/stable/2023-12-01/appplatform.json
 ```
+
 ### Tag: package-2023-12
 
 These settings apply only when `--tag=package-2023-12` is specified on the command line.
@@ -88,7 +84,6 @@
 ``` yaml $(tag) == 'package-2023-12'
 input-file:
   - Microsoft.AppPlatform/stable/2023-12-01/appplatform.json
->>>>>>> 91f4459f
 ```
 
 ### Tag: package-preview-2023-11

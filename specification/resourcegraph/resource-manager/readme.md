# ResourceGraph

> see https://aka.ms/autorest

This is the AutoRest configuration file for ResourceGraph.

---

## Getting Started

To build the SDK for ResourceGraph, simply [Install AutoRest](https://aka.ms/autorest/install) and in this folder, run:

> `autorest`

To see additional help and options, run:

> `autorest --help`

---

## Configuration

### Basic Information

These are the global settings for the ResourceGraph API.

``` yaml
title: ResourceGraphClient
openapi-type: arm
tag: package-preview-2020-04
```

### Validations

Run validations when `--validate` is specified on command line

``` yaml $(validate)
azure-validator: true
semantic-validator: true
model-validator: true
message-format: json
```

### Tag: package-preview-2020-04

These settings apply only when `--tag=package-preview-2020-04` is specified on the command line.

``` yaml $(tag) == 'package-preview-2020-04'
input-file:
  - Microsoft.ResourceGraph/preview/2020-04-01-preview/resourcegraph.json
```

### Tag: package-2019-04

These settings apply only when `--tag=package-2019-04` is specified on the command line.

``` yaml $(tag) == 'package-2019-04'
input-file:
  - Microsoft.ResourceGraph/stable/2019-04-01/resourcegraph.json
```

### Tag: package-2018-09-preview

These settings apply only when `--tag=package-2018-09-preview` is specified on the command line.

``` yaml $(tag) == 'package-2018-09-preview'
input-file:
  - Microsoft.ResourceGraph/preview/2018-09-01-preview/resourcegraph.json
  - Microsoft.ResourceGraph/preview/2018-09-01-preview/graphquery.json
```

# Code Generation

## Swagger to SDK

This section describes what SDK should be generated by the automatic system.
This is not used by Autorest itself.

``` yaml $(swagger-to-sdk)
swagger-to-sdk:
  - repo: azure-sdk-for-net
  - repo: azure-sdk-for-python
  - repo: azure-sdk-for-java
  - repo: azure-sdk-for-go
  - repo: azure-sdk-for-js
  - repo: azure-sdk-for-trenton
```

## C#

These settings apply only when `--csharp` is specified on the command line.
Please also specify `--csharp-sdks-folder=<path to "SDKs" directory of your azure-sdk-for-net clone>`.

``` yaml $(csharp)
csharp:
  azure-arm: true
  license-header: MICROSOFT_MIT_NO_VERSION
  namespace: Microsoft.Azure.Management.ResourceGraph
  output-folder: $(csharp-sdks-folder)/resourcegraph/Microsoft.Azure.Management.ResourceGraph/src/Generated
  clear-output-folder: true
```

## Java

See configuration in [readme.java.md](./readme.java.md)

## Go

See configuration in [readme.go.md](./readme.go.md)

## Suppression

``` yaml
directive:
  - suppress: ListInOperationName
    from: resourcegraph.json
    where: '$.paths["/providers/Microsoft.ResourceGraph/resourceChanges"].post.operationId'
    reason: |-
      1. Is this rule applicable? R1003 ListInOperationName says: "Per ARM SDK guidelines, each 'GET' operation on a resource should have "list" in the name...". However, this is POST, not GET.

      2. If the rule is applicable anyway, how should we fix it? Renaming it to ResourceChanges_List causes another warning:
              "OperationId should contain the verb: 'resourcechanges' in:'ResourceChanges_List'. Consider updating the operationId"
      Renaming it to ResourceChanges_ListResourceChanges causes yet another warning:
              "Per the Noun_Verb convention for Operation Ids, the noun 'ResourceChanges' should not appear after the underscore."
      Renaming it to ResourceChanges_Listresourcechanges seems to get rid of warnings, but the result looks very strange.
  - suppress: EnumInsteadOfBoolean
    where: $.definitions.ResourceChangesRequestParameters.properties.fetchPropertyChanges
    from: resourcegraph.json
    reason: This is a clear scenario for a boolean and will not have more than 2 values in the future.
```

## Multi-API/Profile support for AutoRest v3 generators

AutoRest V3 generators require the use of `--tag=all-api-versions` to select api files.

This block is updated by an automatic script. Edits may be lost!

``` yaml $(tag) == 'all-api-versions' /* autogenerated */
# include the azure profile definitions from the standard location
require: $(this-folder)/../../../profiles/readme.md

# all the input files across all versions
input-file:
  - $(this-folder)/Microsoft.ResourceGraph/stable/2019-04-01/resourcegraph.json
  - $(this-folder)/Microsoft.ResourceGraph/preview/2018-09-01-preview/resourcegraph.json
  - $(this-folder)/Microsoft.ResourceGraph/preview/2018-09-01-preview/graphquery.json

```

If there are files that should not be in the `all-api-versions` set,
uncomment the  `exclude-file` section below and add the file paths.

``` yaml $(tag) == 'all-api-versions'
#exclude-file: 
#  - $(this-folder)/Microsoft.Example/stable/2010-01-01/somefile.json
<<<<<<< HEAD
=======
```

## cli

These settings apply only when `--cli` is specified on the command line.

``` yaml $(cli)
cli:
  cli-name: ResourceGraph
  azure-arm: true
  license-header: MICROSOFT_MIT_NO_VERSION
  payload-flattening-threshold: 2
  namespace: azure.mgmt.ResourceGraph
  package-name: azure-mgmt-ResourceGraph
  clear-output-folder: false
```

## trenton

These settings apply only when `--trenton` is specified on the command line.

``` yaml $(trenton)
trenton:
  cli_name: ResourceGraph
  azure_arm: true
  license_header: MICROSOFT_MIT_NO_VERSION
  payload_flattening_threshold: 2
  namespace: azure.mgmt.ResourceGraph
  package_name: azure-mgmt-ResourceGraph
  clear_output_folder: false
>>>>>>> 8b2e977c
```<|MERGE_RESOLUTION|>--- conflicted
+++ resolved
@@ -153,8 +153,6 @@
 ``` yaml $(tag) == 'all-api-versions'
 #exclude-file: 
 #  - $(this-folder)/Microsoft.Example/stable/2010-01-01/somefile.json
-<<<<<<< HEAD
-=======
 ```
 
 ## cli
@@ -185,5 +183,4 @@
   namespace: azure.mgmt.ResourceGraph
   package_name: azure-mgmt-ResourceGraph
   clear_output_folder: false
->>>>>>> 8b2e977c
 ```
# Microsoft.WorkloadMonitor 
    
> see https://aka.ms/autorest

This is the AutoRest configuration file for Microsoft.WorkloadMonitor.

---
## Getting Started 
To build the SDK for Microsoft.WorkloadMonitor, simply [Install AutoRest](https://aka.ms/autorest/install) and in this folder, run:

> `autorest`

To see additional help and options, run:

> `autorest --help`
---

## Configuration



### Basic Information 
These are the global settings for the API.

``` yaml
openapi-type: arm
tag: package-2018-08-31-preview
```


### Tag: package-2018-08-31-preview

These settings apply only when `--tag=package-2018-08-31-preview` is specified on the command line.

``` yaml $(tag) == 'package-2018-08-31-preview'
input-file:
- microsoft.workloadmonitor/preview/2018-08-31-preview/Microsoft.WorkloadMonitor.json
```

``` yaml
directive:
- suppress:
    - R3026 # Create/Update/Delete operations are not exposed.
```

---
# Code Generation


## Swagger to SDK

This section describes what SDK should be generated by the automatic system.
This is not used by Autorest itself.

``` yaml $(swagger-to-sdk)
swagger-to-sdk:
<<<<<<< HEAD
=======
  - repo: azure-sdk-for-python
>>>>>>> 8767b017
  - repo: azure-sdk-for-java
  - repo: azure-sdk-for-go
  - repo: azure-sdk-for-node
```


### C#

These settings apply only when `--csharp` is specified on the command line.
Please also specify `--csharp-sdks-folder=<path to "SDKs" directory of your azure-sdk-for-net clone>`.

``` yaml $(csharp)
csharp:
  azure-arm: true
  license-header: MICROSOFT_MIT_NO_VERSION
  namespace: Microsoft.Azure.Management.WorkloadMonitor
  output-folder: $(csharp-sdks-folder)/WorkloadMonitor/Management.WorkloadMonitor/Generated
  clear-output-folder: true
```


<<<<<<< HEAD
=======
## Python

These settings apply only when `--python` is specified on the command line.
Please also specify `--python-sdks-folder=<path to the root directory of your azure-sdk-for-python clone>`.
Use `--python-mode=update` if you already have a setup.py and just want to update the code itself.

``` yaml $(python)
python-mode: create
python:
  azure-arm: true
  license-header: MICROSOFT_MIT_NO_VERSION
  payload-flattening-threshold: 2
  namespace: azure.mgmt.workloadmonitor
  package-name: azure-mgmt-workloadmonitor
  clear-output-folder: true
```
``` yaml $(python) && $(python-mode) == 'update'
python:
  no-namespace-folders: true
  output-folder: $(python-sdks-folder)/azure-mgmt-workloadmonitor/azure/mgmt/workloadmonitor
```
``` yaml $(python) && $(python-mode) == 'create'
python:
  basic-setup-py: true
  output-folder: $(python-sdks-folder)/azure-mgmt-workloadmonitor
```


>>>>>>> 8767b017
## Go

These settings apply only when `--go` is specified on the command line.

``` yaml $(go)
go:
  license-header: MICROSOFT_APACHE_NO_VERSION
  namespace: workloadmonitor
  clear-output-folder: true
```

### Go multi-api

``` yaml $(go) && $(multiapi)
batch:
  - tag: package-2018-08-31-preview
```

### Tag: package-2018-08-31-preview and go

These settings apply only when `--tag=package-2018-08-31-preview --go` is specified on the command line.
Please also specify `--go-sdk-folder=<path to the root directory of your azure-sdk-for-go clone>`.

``` yaml $(tag) == 'package-2018-08-31-preview' && $(go)
output-folder: $(go-sdk-folder)/services/preview/workloadmonitor/mgmt/2018-08-31-preview/workloadmonitor
```


## Java

These settings apply only when `--java` is specified on the command line.
Please also specify `--azure-libraries-for-java-folder=<path to the root directory of your azure-libraries-for-java clone>`.

``` yaml $(java)
azure-arm: true
fluent: true
namespace: com.microsoft.azure.management.workloadmonitor
license-header: MICROSOFT_MIT_NO_CODEGEN
payload-flattening-threshold: 1
output-folder: $(azure-libraries-for-java-folder)/azure-mgmt-workloadmonitor
```

### Java multi-api

``` yaml $(java) && $(multiapi)
batch:
  - tag: package-2018-08-31-preview
```

### Tag: package-2018-08-31-preview and java

These settings apply only when `--tag=package-2018-08-31-preview --java` is specified on the command line.
Please also specify `--azure-libraries-for-java-folder=<path to the root directory of your azure-sdk-for-java clone>`.

``` yaml $(tag) == 'package-2018-08-31-preview' && $(java) && $(multiapi)
java:
  namespace: com.microsoft.azure.management.workloadmonitor.v2018_08_31_preview
  output-folder: $(azure-libraries-for-java-folder)/workloadmonitor/resource-manager/v2018_08_31_preview
regenerate-manager: true
generate-interface: true
```<|MERGE_RESOLUTION|>--- conflicted
+++ resolved
@@ -54,10 +54,7 @@
 
 ``` yaml $(swagger-to-sdk)
 swagger-to-sdk:
-<<<<<<< HEAD
-=======
-  - repo: azure-sdk-for-python
->>>>>>> 8767b017
+
   - repo: azure-sdk-for-java
   - repo: azure-sdk-for-go
   - repo: azure-sdk-for-node
@@ -78,38 +75,6 @@
   clear-output-folder: true
 ```
 
-
-<<<<<<< HEAD
-=======
-## Python
-
-These settings apply only when `--python` is specified on the command line.
-Please also specify `--python-sdks-folder=<path to the root directory of your azure-sdk-for-python clone>`.
-Use `--python-mode=update` if you already have a setup.py and just want to update the code itself.
-
-``` yaml $(python)
-python-mode: create
-python:
-  azure-arm: true
-  license-header: MICROSOFT_MIT_NO_VERSION
-  payload-flattening-threshold: 2
-  namespace: azure.mgmt.workloadmonitor
-  package-name: azure-mgmt-workloadmonitor
-  clear-output-folder: true
-```
-``` yaml $(python) && $(python-mode) == 'update'
-python:
-  no-namespace-folders: true
-  output-folder: $(python-sdks-folder)/azure-mgmt-workloadmonitor/azure/mgmt/workloadmonitor
-```
-``` yaml $(python) && $(python-mode) == 'create'
-python:
-  basic-setup-py: true
-  output-folder: $(python-sdks-folder)/azure-mgmt-workloadmonitor
-```
-
-
->>>>>>> 8767b017
 ## Go
 
 These settings apply only when `--go` is specified on the command line.

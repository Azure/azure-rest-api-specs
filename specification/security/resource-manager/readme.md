# Security Center

> see https://aka.ms/autorest

This is the AutoRest configuration file for Security.

---

## Getting Started

To build the SDK for Security, simply [Install AutoRest](https://aka.ms/autorest/install) and in this folder, run:

> `autorest`

To see additional help and options, run:

> `autorest --help`

---

## Configuration

### Suppression

``` yaml
directive:
  - suppress: ValidFormats
    from: securityContacts.json
    where: $.definitions.SecurityContactProperties.properties.email.format
    reason: email format is allowed
  - suppress: ValidFormats
    from: automations.json
    where: $.definitions.AutomationActionLogicApp.properties.uri.format
    reason: uri format is allowed
  - suppress: PageableOperation
    from: iotSecuritySolutionAnalytics.json
    where: '$.paths["/subscriptions/{subscriptionId}/resourceGroups/{resourceGroupName}/providers/Microsoft.Security/iotSecuritySolutions/{solutionName}/analyticsModels"].get'
    reason: The list returns limited number of items
  - suppress: SECRET_PROPERTY
    from: ingestionSettings.json
    where: $.definitions.IngestionSettingToken.properties.token
    reason: Secrets are OK to return in a POST response.
  - suppress: SECRET_PROPERTY
    from: ingestionSettings.json
    where: $.definitions.IngestionConnectionString.properties.value
    reason: Secrets are OK to return in a POST response.
  - suppress: OperationsAPIImplementation
    where: $.paths
    from: settings.json
    reason: Operations API has nothing to do with current additions.
  - suppress: OperationsAPIImplementation
    where: $.paths
    from: assignments.json
    reason: Suppression of OperationsAPI as it doesn't apply to this specific file.
  - suppress: OperationsAPIImplementation
    where: $.paths
    from: standards.json
    reason: Suppression of OperationsAPI as it doesn't apply to this specific file.
```

### Basic Information

These are the global settings for the Security API.

``` yaml
title: SecurityCenter
description: API spec for Microsoft.Security (Azure Security Center) resource provider
openapi-type: arm
tag: package-preview-2021-08
```

### Composite packages

The following packages may be composed from multiple api-versions.

<<<<<<< HEAD
### Tag: package-preview-2021-08

These settings apply only when `--tag=package-preview-2021-08` is specified on the command line.

``` yaml $(tag) == 'package-preview-2021-08'
input-file:
  - Microsoft.Security/preview/2021-08-01-preview/standards.json
  - Microsoft.Security/preview/2021-08-01-preview/assignments.json

override-info:
  title: SecurityCenter
```

=======
>>>>>>> 98e17cdd
### Tag: package-composite-v1

These settings apply only when `--tag=package-composite-v1` is specified on the command line.

``` yaml $(tag) == 'package-composite-v1'
input-file:
- Microsoft.Security/preview/2021-07-01-preview/customAssessmentAutomation.json
- Microsoft.Security/preview/2021-07-01-preview/customEntityStoreAssignment.json
- Microsoft.Security/preview/2021-05-01-preview/softwareInventories.json
- Microsoft.Security/preview/2020-07-01-preview/sqlVulnerabilityAssessmentsScanOperations.json
- Microsoft.Security/preview/2020-07-01-preview/sqlVulnerabilityAssessmentsScanResultsOperations.json
- Microsoft.Security/preview/2020-07-01-preview/sqlVulnerabilityAssessmentsBaselineRuleOperations.json
- Microsoft.Security/preview/2020-01-01-preview/secureScore.json
- Microsoft.Security/preview/2020-01-01-preview/connectors.json
- Microsoft.Security/preview/2019-01-01-preview/automations.json
- Microsoft.Security/preview/2019-01-01-preview/subAssessments.json
- Microsoft.Security/preview/2019-01-01-preview/regulatoryCompliance.json
- Microsoft.Security/preview/2017-08-01-preview/pricings.json
- Microsoft.Security/preview/2017-08-01-preview/securityContacts.json
- Microsoft.Security/preview/2017-08-01-preview/workspaceSettings.json
- Microsoft.Security/preview/2017-08-01-preview/autoProvisioningSettings.json
- Microsoft.Security/preview/2017-08-01-preview/compliances.json
- Microsoft.Security/preview/2017-08-01-preview/advancedThreatProtectionSettings.json
- Microsoft.Security/preview/2017-08-01-preview/deviceSecurityGroups.json
- Microsoft.Security/preview/2017-08-01-preview/settings.json
- Microsoft.Security/preview/2017-08-01-preview/informationProtectionPolicies.json
- Microsoft.Security/preview/2015-06-01-preview/operations.json
- Microsoft.Security/preview/2015-06-01-preview/locations.json
- Microsoft.Security/preview/2015-06-01-preview/tasks.json
- Microsoft.Security/preview/2015-06-01-preview/alerts.json
- Microsoft.Security/preview/2015-06-01-preview/discoveredSecuritySolutions.json
- Microsoft.Security/preview/2015-06-01-preview/jitNetworkAccessPolicies.json
- Microsoft.Security/preview/2015-06-01-preview/applicationWhitelistings.json
- Microsoft.Security/preview/2015-06-01-preview/externalSecuritySolutions.json
- Microsoft.Security/preview/2015-06-01-preview/topologies.json
- Microsoft.Security/preview/2015-06-01-preview/allowedConnections.json
- Microsoft.Security/preview/2015-06-01-preview/adaptiveNetworkHardenings.json
- Microsoft.Security/preview/2019-01-01-preview/alertsSuppressionRules.json
- Microsoft.Security/preview/2021-01-15-preview/ingestionSettings.json

# Needed when there is more than one input file
override-info:
  title: SecurityCenter
```

### Tag: package-composite-v2

These settings apply only when `--tag=package-composite-v2` is specified on the command line.

``` yaml $(tag) == 'package-composite-v2'
input-file:
- Microsoft.Security/preview/2021-07-01-preview/customAssessmentAutomation.json
- Microsoft.Security/preview/2021-07-01-preview/customEntityStoreAssignment.json
- Microsoft.Security/preview/2021-05-01-preview/softwareInventories.json
- Microsoft.Security/preview/2020-07-01-preview/sqlVulnerabilityAssessmentsScanOperations.json
- Microsoft.Security/preview/2020-07-01-preview/sqlVulnerabilityAssessmentsScanResultsOperations.json
- Microsoft.Security/preview/2020-07-01-preview/sqlVulnerabilityAssessmentsBaselineRuleOperations.json
- Microsoft.Security/preview/2020-01-01-preview/secureScore.json
- Microsoft.Security/preview/2020-01-01-preview/connectors.json
- Microsoft.Security/preview/2019-01-01-preview/automations.json
- Microsoft.Security/preview/2019-01-01-preview/subAssessments.json
- Microsoft.Security/preview/2019-01-01-preview/regulatoryCompliance.json
- Microsoft.Security/stable/2018-06-01/pricings.json
- Microsoft.Security/preview/2017-08-01-preview/securityContacts.json
- Microsoft.Security/preview/2017-08-01-preview/workspaceSettings.json
- Microsoft.Security/preview/2017-08-01-preview/autoProvisioningSettings.json
- Microsoft.Security/preview/2017-08-01-preview/compliances.json
- Microsoft.Security/preview/2017-08-01-preview/advancedThreatProtectionSettings.json
- Microsoft.Security/preview/2017-08-01-preview/deviceSecurityGroups.json
- Microsoft.Security/preview/2017-08-01-preview/settings.json
- Microsoft.Security/preview/2017-08-01-preview/informationProtectionPolicies.json
- Microsoft.Security/preview/2017-08-01-preview/iotSecuritySolutions.json
- Microsoft.Security/preview/2017-08-01-preview/iotSecuritySolutionAnalytics.json
- Microsoft.Security/preview/2015-06-01-preview/operations.json
- Microsoft.Security/preview/2015-06-01-preview/locations.json
- Microsoft.Security/preview/2015-06-01-preview/tasks.json
- Microsoft.Security/stable/2019-01-01/alerts.json
- Microsoft.Security/preview/2015-06-01-preview/discoveredSecuritySolutions.json
- Microsoft.Security/preview/2015-06-01-preview/jitNetworkAccessPolicies.json
- Microsoft.Security/preview/2015-06-01-preview/applicationWhitelistings.json
- Microsoft.Security/preview/2015-06-01-preview/externalSecuritySolutions.json
- Microsoft.Security/preview/2015-06-01-preview/topologies.json
- Microsoft.Security/preview/2015-06-01-preview/allowedConnections.json
- Microsoft.Security/preview/2015-06-01-preview/adaptiveNetworkHardenings.json
- Microsoft.Security/preview/2019-01-01-preview/alertsSuppressionRules.json
- Microsoft.Security/preview/2021-01-15-preview/ingestionSettings.json

# Needed when there is more than one input file
override-info:
  title: SecurityCenter
```

### Tag: package-composite-v3

These settings apply only when `--tag=package-composite-v3` is specified on the command line.

``` yaml $(tag) == 'package-composite-v3'
input-file:
- Microsoft.Security/preview/2021-07-01-preview/customAssessmentAutomation.json
- Microsoft.Security/preview/2021-07-01-preview/customEntityStoreAssignment.json
- Microsoft.Security/stable/2017-08-01/complianceResults.json
- Microsoft.Security/stable/2018-06-01/pricings.json
- Microsoft.Security/stable/2019-01-01/advancedThreatProtectionSettings.json
- Microsoft.Security/stable/2019-08-01/deviceSecurityGroups.json
- Microsoft.Security/stable/2019-08-01/iotSecuritySolutions.json
- Microsoft.Security/stable/2019-08-01/iotSecuritySolutionAnalytics.json
- Microsoft.Security/preview/2015-06-01-preview/locations.json
- Microsoft.Security/preview/2015-06-01-preview/operations.json
- Microsoft.Security/preview/2015-06-01-preview/tasks.json
- Microsoft.Security/preview/2017-08-01-preview/autoProvisioningSettings.json
- Microsoft.Security/preview/2017-08-01-preview/compliances.json
- Microsoft.Security/preview/2017-08-01-preview/informationProtectionPolicies.json
- Microsoft.Security/preview/2017-08-01-preview/securityContacts.json
- Microsoft.Security/preview/2017-08-01-preview/workspaceSettings.json
- Microsoft.Security/preview/2019-01-01-preview/regulatoryCompliance.json
- Microsoft.Security/preview/2019-01-01-preview/subAssessments.json
- Microsoft.Security/preview/2019-01-01-preview/automations.json
- Microsoft.Security/preview/2019-01-01-preview/alertsSuppressionRules.json
- Microsoft.Security/stable/2020-01-01/serverVulnerabilityAssessments.json
- Microsoft.Security/stable/2021-06-01/assessmentMetadata.json
- Microsoft.Security/stable/2021-06-01/assessments.json
- Microsoft.Security/stable/2020-01-01/applicationWhitelistings.json
- Microsoft.Security/stable/2020-01-01/adaptiveNetworkHardenings.json
- Microsoft.Security/stable/2020-01-01/allowedConnections.json
- Microsoft.Security/stable/2020-01-01/topologies.json
- Microsoft.Security/stable/2020-01-01/jitNetworkAccessPolicies.json
- Microsoft.Security/stable/2020-01-01/discoveredSecuritySolutions.json
- Microsoft.Security/stable/2020-01-01/securitySolutionsReferenceData.json
- Microsoft.Security/stable/2020-01-01/externalSecuritySolutions.json
- Microsoft.Security/stable/2020-01-01/secureScore.json
- Microsoft.Security/stable/2020-01-01/SecuritySolutions.json
- Microsoft.Security/preview/2020-01-01-preview/connectors.json
- Microsoft.Security/preview/2020-07-01-preview/sqlVulnerabilityAssessmentsScanOperations.json
- Microsoft.Security/preview/2020-07-01-preview/sqlVulnerabilityAssessmentsScanResultsOperations.json
- Microsoft.Security/preview/2020-07-01-preview/sqlVulnerabilityAssessmentsBaselineRuleOperations.json
- Microsoft.Security/stable/2021-01-01/alerts.json
- Microsoft.Security/stable/2021-07-01/settings.json
- Microsoft.Security/preview/2021-01-15-preview/ingestionSettings.json
- Microsoft.Security/preview/2021-05-01-preview/softwareInventories.json

# Needed when there is more than one input file
override-info:
  title: SecurityCenter
```

### Tag: package-2015-06-preview-only

These settings apply only when `--tag=package-2015-06-preview-only` is specified on the command line. This tag is used for Ruby SDK.

``` yaml $(tag) == 'package-2015-06-preview-only'
input-file:
- Microsoft.Security/preview/2015-06-01-preview/adaptiveNetworkHardenings.json
- Microsoft.Security/preview/2015-06-01-preview/alerts.json
- Microsoft.Security/preview/2015-06-01-preview/allowedConnections.json
- Microsoft.Security/preview/2015-06-01-preview/applicationWhitelistings.json
- Microsoft.Security/preview/2015-06-01-preview/discoveredSecuritySolutions.json
- Microsoft.Security/preview/2015-06-01-preview/externalSecuritySolutions.json
- Microsoft.Security/preview/2015-06-01-preview/jitNetworkAccessPolicies.json
- Microsoft.Security/preview/2015-06-01-preview/locations.json
- Microsoft.Security/preview/2015-06-01-preview/operations.json
- Microsoft.Security/preview/2015-06-01-preview/tasks.json
- Microsoft.Security/preview/2015-06-01-preview/topologies.json

# Needed when there is more than one input file
override-info:
  title: SecurityCenter
```

### Tag: package-2017-08-preview-only

These settings apply only when `--tag=package-2017-08-preview-only` is specified on the command line. This tag is used for Ruby SDK.

``` yaml $(tag) == 'package-2017-08-preview-only'
input-file:
- Microsoft.Security/preview/2017-08-01-preview/advancedThreatProtectionSettings.json
- Microsoft.Security/preview/2017-08-01-preview/autoProvisioningSettings.json
- Microsoft.Security/preview/2017-08-01-preview/compliances.json
- Microsoft.Security/preview/2017-08-01-preview/deviceSecurityGroups.json
- Microsoft.Security/preview/2017-08-01-preview/informationProtectionPolicies.json
- Microsoft.Security/preview/2017-08-01-preview/iotSecuritySolutionAnalytics.json
- Microsoft.Security/preview/2017-08-01-preview/iotSecuritySolutions.json
- Microsoft.Security/preview/2017-08-01-preview/pricings.json
- Microsoft.Security/preview/2017-08-01-preview/securityContacts.json
- Microsoft.Security/preview/2017-08-01-preview/settings.json
- Microsoft.Security/preview/2017-08-01-preview/workspaceSettings.json

# Needed when there is more than one input file
override-info:
  title: SecurityCenter
```

### Tag: package-2019-01-preview-only

These settings apply only when `--tag=package-2019-01-preview-only` is specified on the command line. This tag is used for Ruby SDK.

``` yaml $(tag) == 'package-2019-01-preview-only'
input-file:
- Microsoft.Security/preview/2019-01-01-preview/regulatoryCompliance.json
- Microsoft.Security/preview/2019-01-01-preview/alertsSuppressionRules.json
- Microsoft.Security/preview/2019-01-01-preview/assessmentMetadata.json
- Microsoft.Security/preview/2019-01-01-preview/assessments.json

# Needed when there is more than one input file
override-info:
  title: SecurityCenter
```

### Tag: package-2020-01-preview-only

These settings apply only when `--tag=package-2020-01-preview-only` is specified on the command line. This tag is used for Ruby SDK.

``` yaml $(tag) == 'package-2020-01-preview-only'
input-file:
- Microsoft.Security/preview/2020-01-01-preview/secureScore.json
- Microsoft.Security/preview/2020-01-01-preview/connectors.json

# Needed when there is more than one input file
override-info:
  title: SecurityCenter
```

### Tag: package-2017-08-only

These settings apply only when `--tag=package-2017-08-only` is specified on the command line. This tag is used for Ruby SDK.

``` yaml $(tag) == 'package-2017-08-only'
input-file:
- Microsoft.Security/stable/2017-08-01/complianceResults.json

# Needed when there is more than one input file
override-info:
  title: SecurityCenter
```

### Tag: package-2018-06-only

These settings apply only when `--tag=package-2018-06-only` is specified on the command line. This tag is used for Ruby SDK.

``` yaml $(tag) == 'package-2018-06-only'
input-file:
- Microsoft.Security/stable/2018-06-01/pricings.json

# Needed when there is more than one input file
override-info:
  title: SecurityCenter
```

### Tag: package-2019-01-only

These settings apply only when `--tag=package-2019-01-only` is specified on the command line. This tag is used for Ruby SDK.

``` yaml $(tag) == 'package-2019-01-only'
input-file:
- Microsoft.Security/stable/2019-01-01/alerts.json
- Microsoft.Security/stable/2019-01-01/settings.json

# Needed when there is more than one input file
override-info:
  title: SecurityCenter
```

### Tag: package-2019-08-only

These settings apply only when `--tag=package-2019-08-only` is specified on the command line. This tag is used for Ruby SDK.

``` yaml $(tag) == 'package-2019-08-only'
input-file:
- Microsoft.Security/stable/2019-08-01/iotSecuritySolutionAnalytics.json
- Microsoft.Security/stable/2019-08-01/iotSecuritySolutions.json
- Microsoft.Security/stable/2019-08-01/iotAlertTypes.json
- Microsoft.Security/stable/2019-08-01/iotAlerts.json
- Microsoft.Security/stable/2019-08-01/iotRecommendationTypes.json
- Microsoft.Security/stable/2019-08-01/iotRecommendations.json

# Needed when there is more than one input file
override-info:
  title: SecurityCenter
```

### Tag: package-2020-01-preview-only

These settings apply only when `--tag=package-2020-01-preview-only` is specified on the command line. This tag is used for Ruby SDK.

``` yaml $(tag) == 'package-package-2020-01-preview-only'
input-file:
- Microsoft.Security/preview/2020-01-01-preview/secureScore.json

# Needed when there is more than one input file
override-info:
  title: SecurityCenter
```

### Tag: package-2020-01-only

These settings apply only when `--tag=package-2020-01-only` is specified on the command line. This tag is used for Ruby SDK.

``` yaml $(tag) == 'package-2020-01-only'
input-file:
- Microsoft.Security/stable/2020-01-01/adaptiveNetworkHardenings.json
- Microsoft.Security/stable/2020-01-01/allowedConnections.json
- Microsoft.Security/stable/2020-01-01/applicationWhitelistings.json
- Microsoft.Security/stable/2020-01-01/assessmentMetadata.json
- Microsoft.Security/stable/2020-01-01/assessments.json
- Microsoft.Security/stable/2020-01-01/discoveredSecuritySolutions.json
- Microsoft.Security/stable/2020-01-01/SecuritySolutions.json
- Microsoft.Security/stable/2020-01-01/securitySolutionsReferenceData.json
- Microsoft.Security/stable/2020-01-01/externalSecuritySolutions.json
- Microsoft.Security/stable/2020-01-01/jitNetworkAccessPolicies.json
- Microsoft.Security/stable/2020-01-01/serverVulnerabilityAssessments.json
- Microsoft.Security/stable/2020-01-01/topologies.json
- Microsoft.Security/stable/2020-01-01/secureScore.json
- Microsoft.Security/stable/2020-01-01/alerts.json

# Needed when there is more than one input file
override-info:
  title: SecurityCenter
```

### Tag: package-2020-07-preview-only

These settings apply only when `--tag=package-2020-07-preview-only` is specified on the command line. This tag is used for Ruby SDK.

``` yaml $(tag) == 'package-2020-07-preview-only'
input-file:
- Microsoft.Security/preview/2020-07-01-preview/sqlVulnerabilityAssessmentsScanOperations.json
- Microsoft.Security/preview/2020-07-01-preview/sqlVulnerabilityAssessmentsScanResultsOperations.json
- Microsoft.Security/preview/2020-07-01-preview/sqlVulnerabilityAssessmentsBaselineRuleOperations.json

# Needed when there is more than one input file
override-info:
  title: SecurityCenter
```

### Tag: package-2021-01-preview-only

These settings apply only when `--tag=package-2021-01-preview-only` is specified on the command line. This tag is used for Ruby SDK.

``` yaml $(tag) == 'package-2021-01-preview-only'
input-file:
- Microsoft.Security/preview/2021-01-15-preview/ingestionSettings.json
# Needed when there is more than one input file
override-info:
  title: SecurityCenter
```

### Tag: package-2021-05-preview-only

These settings apply only when `--tag=package-2021-05-preview-only` is specified on the command line. This tag is used for Ruby SDK.

``` yaml $(tag) == 'package-package-2021-05-preview-only'
input-file:
- Microsoft.Security/preview/2021-05-01-preview/softwareInventories.json

# Needed when there is more than one input file
override-info:
  title: SecurityCenter
```

### Tag: package-preview-2021-07

These settings apply only when `--tag=package-2021-07-preview-only` is specified on the command line.

```yaml $(tag) == 'package-2021-07-preview-only'
input-file:
  - Microsoft.Security/preview/2021-07-01-preview/customAssessmentAutomation.json
  - Microsoft.Security/preview/2021-07-01-preview/customEntityStoreAssignment.json
```

# Needed when there is more than one input file
override-info:
  title: SecurityCenter
```

### Tag: package-2021-06-only

These settings apply only when `--tag=package-2021-06-only` is specified on the command line. This tag is used for Ruby SDK.

``` yaml $(tag) == 'package-2021-06-only'
input-file:
- Microsoft.Security/stable/2021-06-01/settings.json
- Microsoft.Security/stable/2021-06-01/assessmentMetadata.json
- Microsoft.Security/stable/2021-06-01/assessments.json

# Needed when there is more than one input file
override-info:
  title: SecurityCenter
```

---

# Code Generation

## Swagger to SDK

This section describes what SDK should be generated by the automatic system.
This is not used by Autorest itself.

``` yaml $(swagger-to-sdk)
swagger-to-sdk:
  - repo: azure-sdk-for-net
  - repo: azure-sdk-for-go
  - repo: azure-sdk-for-python-track2
  - repo: azure-sdk-for-js
  - repo: azure-sdk-for-node
  - repo: azure-sdk-for-java
  - repo: azure-resource-manager-schemas
```

## C#

See configuration in [readme.csharp.md](./readme.csharp.md)

## Go

See configuration in [readme.go.md](./readme.go.md)

## Python

See configuration in [readme.python.md](./readme.python.md)

## Node.js

See configuration in [readme.nodejs.md](./readme.nodejs.md)

## TypeScript

See configuration in [readme.typescript.md](./readme.typescript.md)

## Ruby

See configuration in [readme.ruby.md](./readme.ruby.md)

## Java

See configuration in [readme.java.md](./readme.java.md)<|MERGE_RESOLUTION|>--- conflicted
+++ resolved
@@ -73,7 +73,6 @@
 
 The following packages may be composed from multiple api-versions.
 
-<<<<<<< HEAD
 ### Tag: package-preview-2021-08
 
 These settings apply only when `--tag=package-preview-2021-08` is specified on the command line.
@@ -87,8 +86,6 @@
   title: SecurityCenter
 ```
 
-=======
->>>>>>> 98e17cdd
 ### Tag: package-composite-v1
 
 These settings apply only when `--tag=package-composite-v1` is specified on the command line.

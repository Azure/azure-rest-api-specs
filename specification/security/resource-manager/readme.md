# Security Center

> see https://aka.ms/autorest

This is the AutoRest configuration file for Security.

---

## Getting Started

To build the SDK for Security, simply [Install AutoRest](https://aka.ms/autorest/install) and in this folder, run:

> `autorest`

To see additional help and options, run:

> `autorest --help`

---

## Configuration

### Suppression

``` yaml
directive:
  - suppress: ValidFormats
    from: securityContacts.json
    where: $.definitions.SecurityContactProperties.properties.email.format
    reason: email format is allowed
  - suppress: ValidFormats
    from: automations.json
    where: $.definitions.AutomationActionLogicApp.properties.uri.format
    reason: uri format is allowed
  - suppress: PageableOperation
    from: iotSecuritySolutionAnalytics.json
    where: '$.paths["/subscriptions/{subscriptionId}/resourceGroups/{resourceGroupName}/providers/Microsoft.Security/iotSecuritySolutions/{solutionName}/analyticsModels"].get'
    reason: The list returns limited number of items
  - suppress: SECRET_PROPERTY
    from: ingestionSettings.json
    where: $.definitions.IngestionSettingToken.properties.token
    reason: Secrets are OK to return in a POST response.
  - suppress: SECRET_PROPERTY
    from: ingestionSettings.json
    where: $.definitions.IngestionConnectionString.properties.value
    reason: Secrets are OK to return in a POST response.
  - suppress: OperationsAPIImplementation
    where: $.paths
    from: settings.json
    reason: Operations API has nothing to do with current additions.
  - suppress: OperationsAPIImplementation
    where: $.paths
    from: assignments.json
    reason: Suppression of OperationsAPI as it doesn't apply to this specific file.
  - suppress: OperationsAPIImplementation
    where: $.paths
    from: standards.json
    reason: Suppression of OperationsAPI as it doesn't apply to this specific file.
```

### Basic Information

These are the global settings for the Security API.

``` yaml
title: SecurityCenter
description: API spec for Microsoft.Security (Azure Security Center) resource provider
openapi-type: arm
tag: package-composite-v3
```

### Composite packages

The following packages may be composed from multiple api-versions.

### Tag: package-2021-11

These settings apply only when `--tag=package-2021-11` is specified on the command line.

```yaml $(tag) == 'package-2021-11'
input-file:
  - Microsoft.Security/stable/2021-11-01/alerts.json
```

### Tag: package-2022-03

These settings apply only when `--tag=package-2022-03` is specified on the command line.

```yaml $(tag) == 'package-2022-03'
input-file:
  - Microsoft.Security/stable/2022-03-01/pricings.json
```

### Tag: package-preview-2021-12

These settings apply only when `--tag=package-preview-2021-12-only` is specified on the command line.

```yaml $(tag) == 'package-preview-2021-12'
input-file:
  - Microsoft.Security/preview/2021-12-01-preview/securityConnectors.json
  - Microsoft.Security/preview/2015-06-01-preview/operations.json
```

### Tag: package-preview-2021-08

These settings apply only when `--tag=package-preview-2021-08` is specified on the command line.

``` yaml $(tag) == 'package-preview-2021-08'
input-file:
  - Microsoft.Security/preview/2021-08-01-preview/standards.json
  - Microsoft.Security/preview/2021-08-01-preview/assignments.json

override-info:
  title: SecurityCenter
```

### Tag: package-composite-v1

These settings apply only when `--tag=package-composite-v1` is specified on the command line.

``` yaml $(tag) == 'package-composite-v1'
input-file:
- Microsoft.Security/preview/2021-12-01-preview/securityConnectors.json
- Microsoft.Security/preview/2021-10-01-preview/mdeOnboardings.json
- Microsoft.Security/preview/2021-07-01-preview/customAssessmentAutomation.json
- Microsoft.Security/preview/2021-07-01-preview/customEntityStoreAssignment.json
- Microsoft.Security/preview/2021-05-01-preview/softwareInventories.json
- Microsoft.Security/preview/2020-07-01-preview/sqlVulnerabilityAssessmentsScanOperations.json
- Microsoft.Security/preview/2020-07-01-preview/sqlVulnerabilityAssessmentsScanResultsOperations.json
- Microsoft.Security/preview/2020-07-01-preview/sqlVulnerabilityAssessmentsBaselineRuleOperations.json
- Microsoft.Security/preview/2020-01-01-preview/secureScore.json
- Microsoft.Security/preview/2020-01-01-preview/connectors.json
- Microsoft.Security/preview/2019-01-01-preview/automations.json
- Microsoft.Security/preview/2019-01-01-preview/subAssessments.json
- Microsoft.Security/preview/2019-01-01-preview/regulatoryCompliance.json
- Microsoft.Security/preview/2017-08-01-preview/pricings.json
- Microsoft.Security/preview/2017-08-01-preview/securityContacts.json
- Microsoft.Security/preview/2017-08-01-preview/workspaceSettings.json
- Microsoft.Security/preview/2017-08-01-preview/autoProvisioningSettings.json
- Microsoft.Security/preview/2017-08-01-preview/compliances.json
- Microsoft.Security/preview/2017-08-01-preview/advancedThreatProtectionSettings.json
- Microsoft.Security/preview/2017-08-01-preview/deviceSecurityGroups.json
- Microsoft.Security/preview/2017-08-01-preview/settings.json
- Microsoft.Security/preview/2017-08-01-preview/informationProtectionPolicies.json
- Microsoft.Security/preview/2015-06-01-preview/operations.json
- Microsoft.Security/preview/2015-06-01-preview/locations.json
- Microsoft.Security/preview/2015-06-01-preview/tasks.json
- Microsoft.Security/preview/2015-06-01-preview/alerts.json
- Microsoft.Security/preview/2015-06-01-preview/discoveredSecuritySolutions.json
- Microsoft.Security/preview/2015-06-01-preview/jitNetworkAccessPolicies.json
- Microsoft.Security/preview/2015-06-01-preview/applicationWhitelistings.json
- Microsoft.Security/preview/2015-06-01-preview/externalSecuritySolutions.json
- Microsoft.Security/preview/2015-06-01-preview/topologies.json
- Microsoft.Security/preview/2015-06-01-preview/allowedConnections.json
- Microsoft.Security/preview/2015-06-01-preview/adaptiveNetworkHardenings.json
- Microsoft.Security/preview/2019-01-01-preview/alertsSuppressionRules.json
- Microsoft.Security/preview/2021-01-15-preview/ingestionSettings.json
- Microsoft.Security/preview/2022-01-01-preview/ServerVulnerabilityAssessmentsSettings.json

# Needed when there is more than one input file
override-info:
  title: SecurityCenter
```

### Tag: package-composite-v2

These settings apply only when `--tag=package-composite-v2` is specified on the command line.

``` yaml $(tag) == 'package-composite-v2'
input-file:
- Microsoft.Security/preview/2021-07-01-preview/securityConnectors.json
- Microsoft.Security/preview/2021-10-01-preview/mdeOnboardings.json
- Microsoft.Security/preview/2021-07-01-preview/customAssessmentAutomation.json
- Microsoft.Security/preview/2021-07-01-preview/customEntityStoreAssignment.json
- Microsoft.Security/preview/2021-05-01-preview/softwareInventories.json
- Microsoft.Security/preview/2020-07-01-preview/sqlVulnerabilityAssessmentsScanOperations.json
- Microsoft.Security/preview/2020-07-01-preview/sqlVulnerabilityAssessmentsScanResultsOperations.json
- Microsoft.Security/preview/2020-07-01-preview/sqlVulnerabilityAssessmentsBaselineRuleOperations.json
- Microsoft.Security/preview/2020-01-01-preview/secureScore.json
- Microsoft.Security/preview/2020-01-01-preview/connectors.json
- Microsoft.Security/preview/2019-01-01-preview/automations.json
- Microsoft.Security/preview/2019-01-01-preview/subAssessments.json
- Microsoft.Security/preview/2019-01-01-preview/regulatoryCompliance.json
- Microsoft.Security/stable/2018-06-01/pricings.json
- Microsoft.Security/preview/2017-08-01-preview/securityContacts.json
- Microsoft.Security/preview/2017-08-01-preview/workspaceSettings.json
- Microsoft.Security/preview/2017-08-01-preview/autoProvisioningSettings.json
- Microsoft.Security/preview/2017-08-01-preview/compliances.json
- Microsoft.Security/preview/2017-08-01-preview/advancedThreatProtectionSettings.json
- Microsoft.Security/preview/2017-08-01-preview/deviceSecurityGroups.json
- Microsoft.Security/preview/2017-08-01-preview/settings.json
- Microsoft.Security/preview/2017-08-01-preview/informationProtectionPolicies.json
- Microsoft.Security/preview/2017-08-01-preview/iotSecuritySolutions.json
- Microsoft.Security/preview/2017-08-01-preview/iotSecuritySolutionAnalytics.json
- Microsoft.Security/preview/2015-06-01-preview/operations.json
- Microsoft.Security/preview/2015-06-01-preview/locations.json
- Microsoft.Security/preview/2015-06-01-preview/tasks.json
- Microsoft.Security/stable/2019-01-01/alerts.json
- Microsoft.Security/preview/2015-06-01-preview/discoveredSecuritySolutions.json
- Microsoft.Security/preview/2015-06-01-preview/jitNetworkAccessPolicies.json
- Microsoft.Security/preview/2015-06-01-preview/applicationWhitelistings.json
- Microsoft.Security/preview/2015-06-01-preview/externalSecuritySolutions.json
- Microsoft.Security/preview/2015-06-01-preview/topologies.json
- Microsoft.Security/preview/2015-06-01-preview/allowedConnections.json
- Microsoft.Security/preview/2015-06-01-preview/adaptiveNetworkHardenings.json
- Microsoft.Security/preview/2019-01-01-preview/alertsSuppressionRules.json
- Microsoft.Security/preview/2021-01-15-preview/ingestionSettings.json
- Microsoft.Security/preview/2022-01-01-preview/ServerVulnerabilityAssessmentsSettings.json

# Needed when there is more than one input file
override-info:
  title: SecurityCenter
```

### Tag: package-composite-v3

These settings apply only when `--tag=package-composite-v3` is specified on the command line.

``` yaml $(tag) == 'package-composite-v3'
input-file:
- Microsoft.Security/preview/2021-10-01-preview/mdeOnboardings.json
- Microsoft.Security/preview/2021-07-01-preview/customAssessmentAutomation.json
- Microsoft.Security/preview/2021-07-01-preview/customEntityStoreAssignment.json
- Microsoft.Security/stable/2017-08-01/complianceResults.json
- Microsoft.Security/stable/2022-03-01/pricings.json
- Microsoft.Security/stable/2019-01-01/advancedThreatProtectionSettings.json
- Microsoft.Security/stable/2019-08-01/deviceSecurityGroups.json
- Microsoft.Security/stable/2019-08-01/iotSecuritySolutions.json
- Microsoft.Security/stable/2019-08-01/iotSecuritySolutionAnalytics.json
- Microsoft.Security/preview/2015-06-01-preview/locations.json
- Microsoft.Security/preview/2015-06-01-preview/operations.json
- Microsoft.Security/preview/2015-06-01-preview/tasks.json
- Microsoft.Security/preview/2017-08-01-preview/autoProvisioningSettings.json
- Microsoft.Security/preview/2017-08-01-preview/compliances.json
- Microsoft.Security/preview/2017-08-01-preview/informationProtectionPolicies.json
- Microsoft.Security/preview/2017-08-01-preview/securityContacts.json
- Microsoft.Security/preview/2017-08-01-preview/workspaceSettings.json
- Microsoft.Security/preview/2019-01-01-preview/regulatoryCompliance.json
- Microsoft.Security/preview/2019-01-01-preview/subAssessments.json
- Microsoft.Security/preview/2019-01-01-preview/automations.json
- Microsoft.Security/preview/2019-01-01-preview/alertsSuppressionRules.json
- Microsoft.Security/stable/2020-01-01/serverVulnerabilityAssessments.json
- Microsoft.Security/stable/2021-06-01/assessmentMetadata.json
- Microsoft.Security/stable/2021-06-01/assessments.json
- Microsoft.Security/stable/2020-01-01/applicationWhitelistings.json
- Microsoft.Security/stable/2020-01-01/adaptiveNetworkHardenings.json
- Microsoft.Security/stable/2020-01-01/allowedConnections.json
- Microsoft.Security/stable/2020-01-01/topologies.json
- Microsoft.Security/stable/2020-01-01/jitNetworkAccessPolicies.json
- Microsoft.Security/stable/2020-01-01/discoveredSecuritySolutions.json
- Microsoft.Security/stable/2020-01-01/securitySolutionsReferenceData.json
- Microsoft.Security/stable/2020-01-01/externalSecuritySolutions.json
- Microsoft.Security/stable/2020-01-01/secureScore.json
- Microsoft.Security/stable/2020-01-01/SecuritySolutions.json
- Microsoft.Security/preview/2020-01-01-preview/connectors.json
- Microsoft.Security/preview/2020-07-01-preview/sqlVulnerabilityAssessmentsScanOperations.json
- Microsoft.Security/preview/2020-07-01-preview/sqlVulnerabilityAssessmentsScanResultsOperations.json
- Microsoft.Security/preview/2020-07-01-preview/sqlVulnerabilityAssessmentsBaselineRuleOperations.json
- Microsoft.Security/stable/2021-11-01/alerts.json
- Microsoft.Security/stable/2021-07-01/settings.json
- Microsoft.Security/preview/2021-01-15-preview/ingestionSettings.json
- Microsoft.Security/preview/2021-05-01-preview/softwareInventories.json
- Microsoft.Security/preview/2021-07-01-preview/securityConnectors.json
- Microsoft.Security/preview/2022-01-01-preview/ServerVulnerabilityAssessmentsSettings.json

# Needed when there is more than one input file
override-info:
  title: SecurityCenter
```

### Tag: package-2015-06-preview-only

These settings apply only when `--tag=package-2015-06-preview-only` is specified on the command line. This tag is used for Ruby SDK.

``` yaml $(tag) == 'package-2015-06-preview-only'
input-file:
- Microsoft.Security/preview/2015-06-01-preview/adaptiveNetworkHardenings.json
- Microsoft.Security/preview/2015-06-01-preview/alerts.json
- Microsoft.Security/preview/2015-06-01-preview/allowedConnections.json
- Microsoft.Security/preview/2015-06-01-preview/applicationWhitelistings.json
- Microsoft.Security/preview/2015-06-01-preview/discoveredSecuritySolutions.json
- Microsoft.Security/preview/2015-06-01-preview/externalSecuritySolutions.json
- Microsoft.Security/preview/2015-06-01-preview/jitNetworkAccessPolicies.json
- Microsoft.Security/preview/2015-06-01-preview/locations.json
- Microsoft.Security/preview/2015-06-01-preview/operations.json
- Microsoft.Security/preview/2015-06-01-preview/tasks.json
- Microsoft.Security/preview/2015-06-01-preview/topologies.json

# Needed when there is more than one input file
override-info:
  title: SecurityCenter
```

### Tag: package-2017-08-preview-only

These settings apply only when `--tag=package-2017-08-preview-only` is specified on the command line. This tag is used for Ruby SDK.

``` yaml $(tag) == 'package-2017-08-preview-only'
input-file:
- Microsoft.Security/preview/2017-08-01-preview/advancedThreatProtectionSettings.json
- Microsoft.Security/preview/2017-08-01-preview/autoProvisioningSettings.json
- Microsoft.Security/preview/2017-08-01-preview/compliances.json
- Microsoft.Security/preview/2017-08-01-preview/deviceSecurityGroups.json
- Microsoft.Security/preview/2017-08-01-preview/informationProtectionPolicies.json
- Microsoft.Security/preview/2017-08-01-preview/iotSecuritySolutionAnalytics.json
- Microsoft.Security/preview/2017-08-01-preview/iotSecuritySolutions.json
- Microsoft.Security/preview/2017-08-01-preview/pricings.json
- Microsoft.Security/preview/2017-08-01-preview/securityContacts.json
- Microsoft.Security/preview/2017-08-01-preview/settings.json
- Microsoft.Security/preview/2017-08-01-preview/workspaceSettings.json

# Needed when there is more than one input file
override-info:
  title: SecurityCenter
```

### Tag: package-2019-01-preview-only

These settings apply only when `--tag=package-2019-01-preview-only` is specified on the command line. This tag is used for Ruby SDK.

``` yaml $(tag) == 'package-2019-01-preview-only'
input-file:
- Microsoft.Security/preview/2019-01-01-preview/regulatoryCompliance.json
- Microsoft.Security/preview/2019-01-01-preview/alertsSuppressionRules.json
- Microsoft.Security/preview/2019-01-01-preview/assessmentMetadata.json
- Microsoft.Security/preview/2019-01-01-preview/assessments.json

# Needed when there is more than one input file
override-info:
  title: SecurityCenter
```

### Tag: package-2020-01-preview-only

These settings apply only when `--tag=package-2020-01-preview-only` is specified on the command line. This tag is used for Ruby SDK.

``` yaml $(tag) == 'package-2020-01-preview-only'
input-file:
- Microsoft.Security/preview/2020-01-01-preview/secureScore.json
- Microsoft.Security/preview/2020-01-01-preview/connectors.json

# Needed when there is more than one input file
override-info:
  title: SecurityCenter
```

### Tag: package-2017-08-only

These settings apply only when `--tag=package-2017-08-only` is specified on the command line. This tag is used for Ruby SDK.

``` yaml $(tag) == 'package-2017-08-only'
input-file:
- Microsoft.Security/stable/2017-08-01/complianceResults.json

# Needed when there is more than one input file
override-info:
  title: SecurityCenter
```

### Tag: package-2018-06-only

These settings apply only when `--tag=package-2018-06-only` is specified on the command line. This tag is used for Ruby SDK.

``` yaml $(tag) == 'package-2018-06-only'
input-file:
- Microsoft.Security/stable/2018-06-01/pricings.json

# Needed when there is more than one input file
override-info:
  title: SecurityCenter
```

### Tag: package-2019-01-only

These settings apply only when `--tag=package-2019-01-only` is specified on the command line. This tag is used for Ruby SDK.

``` yaml $(tag) == 'package-2019-01-only'
input-file:
- Microsoft.Security/stable/2019-01-01/alerts.json
- Microsoft.Security/stable/2019-01-01/settings.json

# Needed when there is more than one input file
override-info:
  title: SecurityCenter
```

### Tag: package-2019-08-only

These settings apply only when `--tag=package-2019-08-only` is specified on the command line. This tag is used for Ruby SDK.

``` yaml $(tag) == 'package-2019-08-only'
input-file:
- Microsoft.Security/stable/2019-08-01/iotSecuritySolutionAnalytics.json
- Microsoft.Security/stable/2019-08-01/iotSecuritySolutions.json
- Microsoft.Security/stable/2019-08-01/iotAlertTypes.json
- Microsoft.Security/stable/2019-08-01/iotAlerts.json
- Microsoft.Security/stable/2019-08-01/iotRecommendationTypes.json
- Microsoft.Security/stable/2019-08-01/iotRecommendations.json

# Needed when there is more than one input file
override-info:
  title: SecurityCenter
```

### Tag: package-2020-01-preview-only

These settings apply only when `--tag=package-2020-01-preview-only` is specified on the command line. This tag is used for Ruby SDK.

``` yaml $(tag) == 'package-package-2020-01-preview-only'
input-file:
- Microsoft.Security/preview/2020-01-01-preview/secureScore.json

# Needed when there is more than one input file
override-info:
  title: SecurityCenter
```

### Tag: package-2020-01-only

These settings apply only when `--tag=package-2020-01-only` is specified on the command line. This tag is used for Ruby SDK.

``` yaml $(tag) == 'package-2020-01-only'
input-file:
- Microsoft.Security/stable/2020-01-01/adaptiveNetworkHardenings.json
- Microsoft.Security/stable/2020-01-01/allowedConnections.json
- Microsoft.Security/stable/2020-01-01/applicationWhitelistings.json
- Microsoft.Security/stable/2020-01-01/assessmentMetadata.json
- Microsoft.Security/stable/2020-01-01/assessments.json
- Microsoft.Security/stable/2020-01-01/discoveredSecuritySolutions.json
- Microsoft.Security/stable/2020-01-01/SecuritySolutions.json
- Microsoft.Security/stable/2020-01-01/securitySolutionsReferenceData.json
- Microsoft.Security/stable/2020-01-01/externalSecuritySolutions.json
- Microsoft.Security/stable/2020-01-01/jitNetworkAccessPolicies.json
- Microsoft.Security/stable/2020-01-01/serverVulnerabilityAssessments.json
- Microsoft.Security/stable/2020-01-01/topologies.json
- Microsoft.Security/stable/2020-01-01/secureScore.json
- Microsoft.Security/stable/2020-01-01/alerts.json

# Needed when there is more than one input file
override-info:
  title: SecurityCenter
```

### Tag: package-2020-07-preview-only

These settings apply only when `--tag=package-2020-07-preview-only` is specified on the command line. This tag is used for Ruby SDK.

``` yaml $(tag) == 'package-2020-07-preview-only'
input-file:
- Microsoft.Security/preview/2020-07-01-preview/sqlVulnerabilityAssessmentsScanOperations.json
- Microsoft.Security/preview/2020-07-01-preview/sqlVulnerabilityAssessmentsScanResultsOperations.json
- Microsoft.Security/preview/2020-07-01-preview/sqlVulnerabilityAssessmentsBaselineRuleOperations.json

# Needed when there is more than one input file
override-info:
  title: SecurityCenter
```

### Tag: package-2021-01-preview-only

These settings apply only when `--tag=package-2021-01-preview-only` is specified on the command line. This tag is used for Ruby SDK.

``` yaml $(tag) == 'package-2021-01-preview-only'
input-file:
- Microsoft.Security/preview/2021-01-15-preview/ingestionSettings.json
# Needed when there is more than one input file
override-info:
  title: SecurityCenter
```

### Tag: package-2021-01-only

These settings apply only when `--tag=package-2021-01-only` is specified on the command line. This tag is used for Ruby SDK.

``` yaml $(tag) == 'package-2021-01-only'
input-file:
- Microsoft.Security/stable/2021-01-01/alerts.json

# Needed when there is more than one input file
override-info:
  title: SecurityCenter
```

### Tag: package-2021-05-preview-only

These settings apply only when `--tag=package-2021-05-preview-only` is specified on the command line. This tag is used for Ruby SDK.

``` yaml $(tag) == 'package-package-2021-05-preview-only'
input-file:
- Microsoft.Security/preview/2021-05-01-preview/softwareInventories.json

# Needed when there is more than one input file
override-info:
  title: SecurityCenter
```

### Tag: package-preview-2021-07

These settings apply only when `--tag=package-2021-07-preview-only` is specified on the command line.

``` yaml $(tag) == 'package-2021-07-preview-only'
input-file:
  - Microsoft.Security/preview/2021-07-01-preview/customAssessmentAutomation.json
  - Microsoft.Security/preview/2021-07-01-preview/customEntityStoreAssignment.json
```

### Tag: package-preview-2021-10

These settings apply only when `--tag=package-2021-10-preview-only` is specified on the command line.

``` yaml $(tag) == 'package-2021-10-preview-only'
input-file:
  - Microsoft.Security/preview/2021-10-01-preview/mdeOnboardings.json
```

<<<<<<< HEAD
=======
# Needed when there is more than one input file

override-info:
title: SecurityCenter

``` 

>>>>>>> 49135492
### Tag: package-2021-06-only

These settings apply only when `--tag=package-2021-06-only` is specified on the command line. This tag is used for Ruby SDK.

``` yaml $(tag) == 'package-2021-06-only'
input-file:
- Microsoft.Security/stable/2021-06-01/settings.json
- Microsoft.Security/stable/2021-06-01/assessmentMetadata.json
- Microsoft.Security/stable/2021-06-01/assessments.json

# Needed when there is more than one input file
override-info:
  title: SecurityCenter
```

### Tag: package-preview-2021-07-preview-only

These settings apply only when `--tag=package-preview-2021-07-preview-only` is specified on the command line.

``` yaml $(tag) == 'package-2021-07-preview-only'
input-file:
  - Microsoft.Security/preview/2021-07-01-preview/securityConnectors.json
# Needed when there is more than one input file
override-info:
  title: SecurityCenter
```

### Tag: package-2022-01-preview-only

These settings apply only when `--tag=package-2022-01-preview-only` is specified on the command line.

```yaml $(tag) == 'package-2022-01-preview-only'
input-file:
  - Microsoft.Security/preview/2022-01-01-preview/ServerVulnerabilityAssessmentsSettings.json
``` 

---

# Code Generation

## Swagger to SDK

This section describes what SDK should be generated by the automatic system.
This is not used by Autorest itself.

``` yaml $(swagger-to-sdk)
swagger-to-sdk:
  - repo: azure-sdk-for-net
  - repo: azure-sdk-for-go
  - repo: azure-sdk-for-go-track2
  - repo: azure-sdk-for-python-track2
  - repo: azure-sdk-for-js
  - repo: azure-sdk-for-node
  - repo: azure-sdk-for-java
  - repo: azure-resource-manager-schemas
```

## C#

See configuration in [readme.csharp.md](./readme.csharp.md)

## Go

See configuration in [readme.go.md](./readme.go.md)

## Python

See configuration in [readme.python.md](./readme.python.md)

## Node.js

See configuration in [readme.nodejs.md](./readme.nodejs.md)

## TypeScript

See configuration in [readme.typescript.md](./readme.typescript.md)

## Ruby

See configuration in [readme.ruby.md](./readme.ruby.md)

## Java

See configuration in [readme.java.md](./readme.java.md)<|MERGE_RESOLUTION|>--- conflicted
+++ resolved
@@ -511,18 +511,11 @@
 ``` yaml $(tag) == 'package-2021-10-preview-only'
 input-file:
   - Microsoft.Security/preview/2021-10-01-preview/mdeOnboardings.json
-```
-
-<<<<<<< HEAD
-=======
-# Needed when there is more than one input file
-
+# Needed when there is more than one input file
 override-info:
 title: SecurityCenter
-
 ``` 
 
->>>>>>> 49135492
 ### Tag: package-2021-06-only
 
 These settings apply only when `--tag=package-2021-06-only` is specified on the command line. This tag is used for Ruby SDK.

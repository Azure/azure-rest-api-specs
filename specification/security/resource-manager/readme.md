# Security Center

> see https://aka.ms/autorest

This is the AutoRest configuration file for Security.

---

## Getting Started

To build the SDK for Security, simply [Install AutoRest](https://aka.ms/autorest/install) and in this folder, run:

> `autorest`

To see additional help and options, run:

> `autorest --help`

---

## Configuration

### Suppression

``` yaml
directive:
  - suppress: ValidFormats
    from: securityContacts.json
    where: $.definitions.SecurityContactProperties.properties.email.format
    reason: email format is allowed
  - suppress: ValidFormats
    from: automations.json
    where: $.definitions.AutomationActionLogicApp.properties.uri.format
    reason: uri format is allowed
  - suppress: PageableOperation
    from: iotSecuritySolutionAnalytics.json
    where: '$.paths["/subscriptions/{subscriptionId}/resourceGroups/{resourceGroupName}/providers/Microsoft.Security/iotSecuritySolutions/{solutionName}/analyticsModels"].get'
    reason: The list returns limited number of items
  - suppress: SECRET_PROPERTY
    from: ingestionSettings.json
    where: $.definitions.IngestionSettingToken.properties.token
    reason: Secrets are OK to return in a POST response.
  - suppress: SECRET_PROPERTY
    from: ingestionSettings.json
    where: $.definitions.IngestionConnectionString.properties.value
    reason: Secrets are OK to return in a POST response.
  - suppress: OperationsAPIImplementation
    where: $.paths
    from: settings.json
    reason: Operations API has nothing to do with current additions.
  - suppress: OperationsAPIImplementation
    where: $.paths
    from: assignments.json
    reason: Suppression of OperationsAPI as it doesn't apply to this specific file.
  - suppress: OperationsAPIImplementation
    where: $.paths
    from: standards.json
    reason: Suppression of OperationsAPI as it doesn't apply to this specific file.
  - suppress: OperationsAPIImplementation
    where: $.paths
    from: governanceRules.json
    reason: Suppression of OperationsAPI as it doesn't apply to this specific file.
  - suppress: OperationsAPIImplementation
    where: $.paths
    from: governanceAssignments.json
    reason: Suppression of OperationsAPI as it doesn't apply to this specific file.
  - suppress: OperationsAPIImplementation
    where: $.paths
    from: applications.json
    reason: Suppression of OperationsAPI as it doesn't apply to this specific file.
```

### Basic Information

These are the global settings for the Security API.

``` yaml
title: SecurityCenter
description: API spec for Microsoft.Security (Azure Security Center) resource provider
openapi-type: arm
tag: package-composite-v3
```

### Composite packages

The following packages may be composed from multiple api-versions.

<<<<<<< HEAD
### Tag: package-preview-2022-07

These settings apply only when `--tag=package-preview-2022-07` is specified on the command line.

```yaml $(tag) == 'package-preview-2022-07'
input-file:
  - Microsoft.Security/preview/2022-07-01-preview/applications.json
```

=======
>>>>>>> fda2db44
### Tag: package-2022-05

These settings apply only when `--tag=package-2022-05` is specified on the command line.

``` yaml $(tag) == 'package-2022-05'
input-file:
  - Microsoft.Security/stable/2022-05-01/settings.json
```

### Tag: package-preview-2022-05

These settings apply only when `--tag=package-preview-2022-05-only` is specified on the command line.

```yaml $(tag) == 'package-preview-2022-05'
input-file:
  - Microsoft.Security/preview/2022-05-01-preview/securityConnectors.json
```
```
### Tag: package-2021-11

These settings apply only when `--tag=package-2021-11` is specified on the command line.

``` yaml $(tag) == 'package-2021-11'
input-file:
  - Microsoft.Security/stable/2021-11-01/alerts.json
```

### Tag: package-2022-03

These settings apply only when `--tag=package-2022-03` is specified on the command line.

``` yaml $(tag) == 'package-2022-03'
input-file:
  - Microsoft.Security/stable/2022-03-01/pricings.json
```

### Tag: package-preview-2021-12

These settings apply only when `--tag=package-preview-2021-12-only` is specified on the command line.

``` yaml $(tag) == 'package-preview-2021-12'
input-file:
  - Microsoft.Security/preview/2021-12-01-preview/securityConnectors.json
  - Microsoft.Security/preview/2015-06-01-preview/operations.json
```

### Tag: package-preview-2021-08

These settings apply only when `--tag=package-preview-2021-08` is specified on the command line.

``` yaml $(tag) == 'package-preview-2021-08'
input-file:
  - Microsoft.Security/preview/2021-08-01-preview/standards.json
  - Microsoft.Security/preview/2021-08-01-preview/assignments.json

override-info:
  title: SecurityCenter
```

### Tag: package-composite-v1

These settings apply only when `--tag=package-composite-v1` is specified on the command line.

``` yaml $(tag) == 'package-composite-v1'
input-file:
- Microsoft.Security/preview/2022-05-01-preview/securityConnectors.json
- Microsoft.Security/preview/2021-10-01-preview/mdeOnboardings.json
- Microsoft.Security/preview/2021-07-01-preview/customAssessmentAutomation.json
- Microsoft.Security/preview/2021-07-01-preview/customEntityStoreAssignment.json
- Microsoft.Security/preview/2021-05-01-preview/softwareInventories.json
- Microsoft.Security/preview/2020-07-01-preview/sqlVulnerabilityAssessmentsScanOperations.json
- Microsoft.Security/preview/2020-07-01-preview/sqlVulnerabilityAssessmentsScanResultsOperations.json
- Microsoft.Security/preview/2020-07-01-preview/sqlVulnerabilityAssessmentsBaselineRuleOperations.json
- Microsoft.Security/preview/2020-01-01-preview/secureScore.json
- Microsoft.Security/preview/2020-01-01-preview/connectors.json
- Microsoft.Security/preview/2019-01-01-preview/automations.json
- Microsoft.Security/preview/2019-01-01-preview/subAssessments.json
- Microsoft.Security/preview/2019-01-01-preview/regulatoryCompliance.json
- Microsoft.Security/preview/2017-08-01-preview/pricings.json
- Microsoft.Security/preview/2017-08-01-preview/securityContacts.json
- Microsoft.Security/preview/2017-08-01-preview/workspaceSettings.json
- Microsoft.Security/preview/2017-08-01-preview/autoProvisioningSettings.json
- Microsoft.Security/preview/2017-08-01-preview/compliances.json
- Microsoft.Security/preview/2017-08-01-preview/advancedThreatProtectionSettings.json
- Microsoft.Security/preview/2017-08-01-preview/deviceSecurityGroups.json
- Microsoft.Security/preview/2017-08-01-preview/settings.json
- Microsoft.Security/preview/2017-08-01-preview/informationProtectionPolicies.json
- Microsoft.Security/preview/2015-06-01-preview/operations.json
- Microsoft.Security/preview/2015-06-01-preview/locations.json
- Microsoft.Security/preview/2015-06-01-preview/tasks.json
- Microsoft.Security/preview/2015-06-01-preview/alerts.json
- Microsoft.Security/preview/2015-06-01-preview/discoveredSecuritySolutions.json
- Microsoft.Security/preview/2015-06-01-preview/jitNetworkAccessPolicies.json
- Microsoft.Security/preview/2015-06-01-preview/applicationWhitelistings.json
- Microsoft.Security/preview/2015-06-01-preview/externalSecuritySolutions.json
- Microsoft.Security/preview/2015-06-01-preview/topologies.json
- Microsoft.Security/preview/2015-06-01-preview/allowedConnections.json
- Microsoft.Security/preview/2015-06-01-preview/adaptiveNetworkHardenings.json
- Microsoft.Security/preview/2019-01-01-preview/alertsSuppressionRules.json
- Microsoft.Security/preview/2021-01-15-preview/ingestionSettings.json

# Needed when there is more than one input file
override-info:
  title: SecurityCenter
```

### Tag: package-composite-v2

These settings apply only when `--tag=package-composite-v2` is specified on the command line.

``` yaml $(tag) == 'package-composite-v2'
input-file:
- Microsoft.Security/preview/2022-05-01-preview/securityConnectors.json
- Microsoft.Security/preview/2021-10-01-preview/mdeOnboardings.json
- Microsoft.Security/preview/2021-07-01-preview/customAssessmentAutomation.json
- Microsoft.Security/preview/2021-07-01-preview/customEntityStoreAssignment.json
- Microsoft.Security/preview/2021-05-01-preview/softwareInventories.json
- Microsoft.Security/preview/2020-07-01-preview/sqlVulnerabilityAssessmentsScanOperations.json
- Microsoft.Security/preview/2020-07-01-preview/sqlVulnerabilityAssessmentsScanResultsOperations.json
- Microsoft.Security/preview/2020-07-01-preview/sqlVulnerabilityAssessmentsBaselineRuleOperations.json
- Microsoft.Security/preview/2020-01-01-preview/secureScore.json
- Microsoft.Security/preview/2020-01-01-preview/connectors.json
- Microsoft.Security/preview/2019-01-01-preview/automations.json
- Microsoft.Security/preview/2019-01-01-preview/subAssessments.json
- Microsoft.Security/preview/2019-01-01-preview/regulatoryCompliance.json
- Microsoft.Security/stable/2018-06-01/pricings.json
- Microsoft.Security/preview/2017-08-01-preview/securityContacts.json
- Microsoft.Security/preview/2017-08-01-preview/workspaceSettings.json
- Microsoft.Security/preview/2017-08-01-preview/autoProvisioningSettings.json
- Microsoft.Security/preview/2017-08-01-preview/compliances.json
- Microsoft.Security/preview/2017-08-01-preview/advancedThreatProtectionSettings.json
- Microsoft.Security/preview/2017-08-01-preview/deviceSecurityGroups.json
- Microsoft.Security/preview/2017-08-01-preview/settings.json
- Microsoft.Security/preview/2017-08-01-preview/informationProtectionPolicies.json
- Microsoft.Security/preview/2017-08-01-preview/iotSecuritySolutions.json
- Microsoft.Security/preview/2017-08-01-preview/iotSecuritySolutionAnalytics.json
- Microsoft.Security/preview/2015-06-01-preview/operations.json
- Microsoft.Security/preview/2015-06-01-preview/locations.json
- Microsoft.Security/preview/2015-06-01-preview/tasks.json
- Microsoft.Security/stable/2019-01-01/alerts.json
- Microsoft.Security/preview/2015-06-01-preview/discoveredSecuritySolutions.json
- Microsoft.Security/preview/2015-06-01-preview/jitNetworkAccessPolicies.json
- Microsoft.Security/preview/2015-06-01-preview/applicationWhitelistings.json
- Microsoft.Security/preview/2015-06-01-preview/externalSecuritySolutions.json
- Microsoft.Security/preview/2015-06-01-preview/topologies.json
- Microsoft.Security/preview/2015-06-01-preview/allowedConnections.json
- Microsoft.Security/preview/2015-06-01-preview/adaptiveNetworkHardenings.json
- Microsoft.Security/preview/2019-01-01-preview/alertsSuppressionRules.json
- Microsoft.Security/preview/2021-01-15-preview/ingestionSettings.json

# Needed when there is more than one input file
override-info:
  title: SecurityCenter
```

### Tag: package-composite-v3

These settings apply only when `--tag=package-composite-v3` is specified on the command line.

``` yaml $(tag) == 'package-composite-v3'
input-file:
- Microsoft.Security/preview/2021-10-01-preview/mdeOnboardings.json
- Microsoft.Security/preview/2021-07-01-preview/customAssessmentAutomation.json
- Microsoft.Security/preview/2021-07-01-preview/customEntityStoreAssignment.json
- Microsoft.Security/stable/2017-08-01/complianceResults.json
- Microsoft.Security/stable/2022-03-01/pricings.json
- Microsoft.Security/stable/2019-01-01/advancedThreatProtectionSettings.json
- Microsoft.Security/stable/2019-08-01/deviceSecurityGroups.json
- Microsoft.Security/stable/2019-08-01/iotSecuritySolutions.json
- Microsoft.Security/stable/2019-08-01/iotSecuritySolutionAnalytics.json
- Microsoft.Security/preview/2015-06-01-preview/locations.json
- Microsoft.Security/preview/2015-06-01-preview/operations.json
- Microsoft.Security/preview/2015-06-01-preview/tasks.json
- Microsoft.Security/preview/2017-08-01-preview/autoProvisioningSettings.json
- Microsoft.Security/preview/2017-08-01-preview/compliances.json
- Microsoft.Security/preview/2017-08-01-preview/informationProtectionPolicies.json
- Microsoft.Security/preview/2017-08-01-preview/securityContacts.json
- Microsoft.Security/preview/2017-08-01-preview/workspaceSettings.json
- Microsoft.Security/preview/2019-01-01-preview/regulatoryCompliance.json
- Microsoft.Security/preview/2019-01-01-preview/subAssessments.json
- Microsoft.Security/preview/2019-01-01-preview/automations.json
- Microsoft.Security/preview/2019-01-01-preview/alertsSuppressionRules.json
- Microsoft.Security/stable/2020-01-01/serverVulnerabilityAssessments.json
- Microsoft.Security/stable/2021-06-01/assessmentMetadata.json
- Microsoft.Security/stable/2021-06-01/assessments.json
- Microsoft.Security/stable/2020-01-01/applicationWhitelistings.json
- Microsoft.Security/stable/2020-01-01/adaptiveNetworkHardenings.json
- Microsoft.Security/stable/2020-01-01/allowedConnections.json
- Microsoft.Security/stable/2020-01-01/topologies.json
- Microsoft.Security/stable/2020-01-01/jitNetworkAccessPolicies.json
- Microsoft.Security/stable/2020-01-01/discoveredSecuritySolutions.json
- Microsoft.Security/stable/2020-01-01/securitySolutionsReferenceData.json
- Microsoft.Security/stable/2020-01-01/externalSecuritySolutions.json
- Microsoft.Security/stable/2020-01-01/secureScore.json
- Microsoft.Security/stable/2020-01-01/SecuritySolutions.json
- Microsoft.Security/preview/2020-01-01-preview/connectors.json
- Microsoft.Security/preview/2020-07-01-preview/sqlVulnerabilityAssessmentsScanOperations.json
- Microsoft.Security/preview/2020-07-01-preview/sqlVulnerabilityAssessmentsScanResultsOperations.json
- Microsoft.Security/preview/2020-07-01-preview/sqlVulnerabilityAssessmentsBaselineRuleOperations.json
- Microsoft.Security/stable/2021-11-01/alerts.json
- Microsoft.Security/stable/2022-05-01/settings.json
- Microsoft.Security/preview/2021-01-15-preview/ingestionSettings.json
- Microsoft.Security/preview/2021-05-01-preview/softwareInventories.json
- Microsoft.Security/preview/2022-05-01-preview/securityConnectors.json
- Microsoft.Security/preview/2022-01-01-preview/governanceRules.json
- Microsoft.Security/preview/2022-01-01-preview/governanceAssignments.json
- Microsoft.Security/preview/2022-07-01-preview/applications.json

# Needed when there is more than one input file
override-info:
  title: SecurityCenter
```

### Tag: package-2015-06-preview-only

These settings apply only when `--tag=package-2015-06-preview-only` is specified on the command line. This tag is used for Ruby SDK.

``` yaml $(tag) == 'package-2015-06-preview-only'
input-file:
- Microsoft.Security/preview/2015-06-01-preview/adaptiveNetworkHardenings.json
- Microsoft.Security/preview/2015-06-01-preview/alerts.json
- Microsoft.Security/preview/2015-06-01-preview/allowedConnections.json
- Microsoft.Security/preview/2015-06-01-preview/applicationWhitelistings.json
- Microsoft.Security/preview/2015-06-01-preview/discoveredSecuritySolutions.json
- Microsoft.Security/preview/2015-06-01-preview/externalSecuritySolutions.json
- Microsoft.Security/preview/2015-06-01-preview/jitNetworkAccessPolicies.json
- Microsoft.Security/preview/2015-06-01-preview/locations.json
- Microsoft.Security/preview/2015-06-01-preview/operations.json
- Microsoft.Security/preview/2015-06-01-preview/tasks.json
- Microsoft.Security/preview/2015-06-01-preview/topologies.json

# Needed when there is more than one input file
override-info:
  title: SecurityCenter
```

### Tag: package-2017-08-preview-only

These settings apply only when `--tag=package-2017-08-preview-only` is specified on the command line. This tag is used for Ruby SDK.

``` yaml $(tag) == 'package-2017-08-preview-only'
input-file:
- Microsoft.Security/preview/2017-08-01-preview/advancedThreatProtectionSettings.json
- Microsoft.Security/preview/2017-08-01-preview/autoProvisioningSettings.json
- Microsoft.Security/preview/2017-08-01-preview/compliances.json
- Microsoft.Security/preview/2017-08-01-preview/deviceSecurityGroups.json
- Microsoft.Security/preview/2017-08-01-preview/informationProtectionPolicies.json
- Microsoft.Security/preview/2017-08-01-preview/iotSecuritySolutionAnalytics.json
- Microsoft.Security/preview/2017-08-01-preview/iotSecuritySolutions.json
- Microsoft.Security/preview/2017-08-01-preview/pricings.json
- Microsoft.Security/preview/2017-08-01-preview/securityContacts.json
- Microsoft.Security/preview/2017-08-01-preview/settings.json
- Microsoft.Security/preview/2017-08-01-preview/workspaceSettings.json

# Needed when there is more than one input file
override-info:
  title: SecurityCenter
```

### Tag: package-2019-01-preview-only

These settings apply only when `--tag=package-2019-01-preview-only` is specified on the command line. This tag is used for Ruby SDK.

``` yaml $(tag) == 'package-2019-01-preview-only'
input-file:
- Microsoft.Security/preview/2019-01-01-preview/regulatoryCompliance.json
- Microsoft.Security/preview/2019-01-01-preview/alertsSuppressionRules.json
- Microsoft.Security/preview/2019-01-01-preview/assessmentMetadata.json
- Microsoft.Security/preview/2019-01-01-preview/assessments.json

# Needed when there is more than one input file
override-info:
  title: SecurityCenter
```

### Tag: package-2020-01-preview-only

These settings apply only when `--tag=package-2020-01-preview-only` is specified on the command line. This tag is used for Ruby SDK.

``` yaml $(tag) == 'package-2020-01-preview-only'
input-file:
- Microsoft.Security/preview/2020-01-01-preview/secureScore.json
- Microsoft.Security/preview/2020-01-01-preview/connectors.json

# Needed when there is more than one input file
override-info:
  title: SecurityCenter
```

### Tag: package-2017-08-only

These settings apply only when `--tag=package-2017-08-only` is specified on the command line. This tag is used for Ruby SDK.

``` yaml $(tag) == 'package-2017-08-only'
input-file:
- Microsoft.Security/stable/2017-08-01/complianceResults.json

# Needed when there is more than one input file
override-info:
  title: SecurityCenter
```

### Tag: package-2018-06-only

These settings apply only when `--tag=package-2018-06-only` is specified on the command line. This tag is used for Ruby SDK.

``` yaml $(tag) == 'package-2018-06-only'
input-file:
- Microsoft.Security/stable/2018-06-01/pricings.json

# Needed when there is more than one input file
override-info:
  title: SecurityCenter
```

### Tag: package-2019-01-only

These settings apply only when `--tag=package-2019-01-only` is specified on the command line. This tag is used for Ruby SDK.

``` yaml $(tag) == 'package-2019-01-only'
input-file:
- Microsoft.Security/stable/2019-01-01/alerts.json
- Microsoft.Security/stable/2019-01-01/settings.json

# Needed when there is more than one input file
override-info:
  title: SecurityCenter
```

### Tag: package-2019-08-only

These settings apply only when `--tag=package-2019-08-only` is specified on the command line. This tag is used for Ruby SDK.

``` yaml $(tag) == 'package-2019-08-only'
input-file:
- Microsoft.Security/stable/2019-08-01/iotSecuritySolutionAnalytics.json
- Microsoft.Security/stable/2019-08-01/iotSecuritySolutions.json
- Microsoft.Security/stable/2019-08-01/iotAlertTypes.json
- Microsoft.Security/stable/2019-08-01/iotAlerts.json
- Microsoft.Security/stable/2019-08-01/iotRecommendationTypes.json
- Microsoft.Security/stable/2019-08-01/iotRecommendations.json

# Needed when there is more than one input file
override-info:
  title: SecurityCenter
```

### Tag: package-2020-01-preview-only

These settings apply only when `--tag=package-2020-01-preview-only` is specified on the command line. This tag is used for Ruby SDK.

``` yaml $(tag) == 'package-package-2020-01-preview-only'
input-file:
- Microsoft.Security/preview/2020-01-01-preview/secureScore.json

# Needed when there is more than one input file
override-info:
  title: SecurityCenter
```

### Tag: package-2020-01-only

These settings apply only when `--tag=package-2020-01-only` is specified on the command line. This tag is used for Ruby SDK.

``` yaml $(tag) == 'package-2020-01-only'
input-file:
- Microsoft.Security/stable/2020-01-01/adaptiveNetworkHardenings.json
- Microsoft.Security/stable/2020-01-01/allowedConnections.json
- Microsoft.Security/stable/2020-01-01/applicationWhitelistings.json
- Microsoft.Security/stable/2020-01-01/assessmentMetadata.json
- Microsoft.Security/stable/2020-01-01/assessments.json
- Microsoft.Security/stable/2020-01-01/discoveredSecuritySolutions.json
- Microsoft.Security/stable/2020-01-01/SecuritySolutions.json
- Microsoft.Security/stable/2020-01-01/securitySolutionsReferenceData.json
- Microsoft.Security/stable/2020-01-01/externalSecuritySolutions.json
- Microsoft.Security/stable/2020-01-01/jitNetworkAccessPolicies.json
- Microsoft.Security/stable/2020-01-01/serverVulnerabilityAssessments.json
- Microsoft.Security/stable/2020-01-01/topologies.json
- Microsoft.Security/stable/2020-01-01/secureScore.json
- Microsoft.Security/stable/2020-01-01/alerts.json

# Needed when there is more than one input file
override-info:
  title: SecurityCenter
```

### Tag: package-2020-07-preview-only

These settings apply only when `--tag=package-2020-07-preview-only` is specified on the command line. This tag is used for Ruby SDK.

``` yaml $(tag) == 'package-2020-07-preview-only'
input-file:
- Microsoft.Security/preview/2020-07-01-preview/sqlVulnerabilityAssessmentsScanOperations.json
- Microsoft.Security/preview/2020-07-01-preview/sqlVulnerabilityAssessmentsScanResultsOperations.json
- Microsoft.Security/preview/2020-07-01-preview/sqlVulnerabilityAssessmentsBaselineRuleOperations.json

# Needed when there is more than one input file
override-info:
  title: SecurityCenter
```

### Tag: package-2021-01-preview-only

These settings apply only when `--tag=package-2021-01-preview-only` is specified on the command line. This tag is used for Ruby SDK.

``` yaml $(tag) == 'package-2021-01-preview-only'
input-file:
- Microsoft.Security/preview/2021-01-15-preview/ingestionSettings.json
# Needed when there is more than one input file
override-info:
  title: SecurityCenter
```

### Tag: package-2021-01-only

These settings apply only when `--tag=package-2021-01-only` is specified on the command line. This tag is used for Ruby SDK.

``` yaml $(tag) == 'package-2021-01-only'
input-file:
- Microsoft.Security/stable/2021-01-01/alerts.json

# Needed when there is more than one input file
override-info:
  title: SecurityCenter
```

### Tag: package-2021-05-preview-only

These settings apply only when `--tag=package-2021-05-preview-only` is specified on the command line. This tag is used for Ruby SDK.

``` yaml $(tag) == 'package-package-2021-05-preview-only'
input-file:
- Microsoft.Security/preview/2021-05-01-preview/softwareInventories.json

# Needed when there is more than one input file
override-info:
  title: SecurityCenter
```

### Tag: package-preview-2021-07

These settings apply only when `--tag=package-2021-07-preview-only` is specified on the command line.

``` yaml $(tag) == 'package-2021-07-preview-only'
input-file:
  - Microsoft.Security/preview/2021-07-01-preview/customAssessmentAutomation.json
  - Microsoft.Security/preview/2021-07-01-preview/customEntityStoreAssignment.json
```

### Tag: package-preview-2021-10

These settings apply only when `--tag=package-2021-10-preview-only` is specified on the command line.

``` yaml $(tag) == 'package-2021-10-preview-only'
input-file:
  - Microsoft.Security/preview/2021-10-01-preview/mdeOnboardings.json
```

# Needed when there is more than one input file

override-info:
title: SecurityCenter

``` 

### Tag: package-2021-06-only

These settings apply only when `--tag=package-2021-06-only` is specified on the command line. This tag is used for Ruby SDK.

``` yaml $(tag) == 'package-2021-06-only'
input-file:
- Microsoft.Security/stable/2021-06-01/settings.json
- Microsoft.Security/stable/2021-06-01/assessmentMetadata.json
- Microsoft.Security/stable/2021-06-01/assessments.json

# Needed when there is more than one input file
override-info:
  title: SecurityCenter
```

### Tag: package-2021-07-only

These settings apply only when `--tag=package-2021-07-only` is specified on the command line. This tag is used for Ruby SDK.

``` yaml $(tag) == 'package-2021-07-only'
input-file:
- Microsoft.Security/stable/2021-07-01/settings.json
# Needed when there is more than one input file
override-info:
  title: SecurityCenter
```

### Tag: package-preview-2021-07-preview-only

These settings apply only when `--tag=package-preview-2021-07-preview-only` is specified on the command line.

``` yaml $(tag) == 'package-2021-07-preview-only'
input-file:
  - Microsoft.Security/preview/2021-07-01-preview/securityConnectors.json
# Needed when there is more than one input file
override-info:
  title: SecurityCenter
```

### Tag: package-preview-2022-01
These settings apply only when `--tag=package-2022-01-preview-only` is specified on the command line.
```yaml $(tag) == 'package-2022-01-preview-only'
input-file:
  - Microsoft.Security/preview/2022-01-01-preview/governanceRules.json
  - Microsoft.Security/preview/2022-01-01-preview/governanceAssignments.json  
```
# Needed when there is more than one input file
override-info:
title: SecurityCenter
``` 

---

# Code Generation

## Swagger to SDK

This section describes what SDK should be generated by the automatic system.
This is not used by Autorest itself.

``` yaml $(swagger-to-sdk)
swagger-to-sdk:
  - repo: azure-sdk-for-net
  - repo: azure-sdk-for-go
  - repo: azure-sdk-for-python-track2
  - repo: azure-sdk-for-js
  - repo: azure-sdk-for-node
  - repo: azure-sdk-for-java
  - repo: azure-resource-manager-schemas
  - repo: azure-powershell
```

## C#

See configuration in [readme.csharp.md](./readme.csharp.md)

## Go

See configuration in [readme.go.md](./readme.go.md)

## Python

See configuration in [readme.python.md](./readme.python.md)

## Node.js

See configuration in [readme.nodejs.md](./readme.nodejs.md)

## TypeScript

See configuration in [readme.typescript.md](./readme.typescript.md)

## Ruby

See configuration in [readme.ruby.md](./readme.ruby.md)

## Java

See configuration in [readme.java.md](./readme.java.md)<|MERGE_RESOLUTION|>--- conflicted
+++ resolved
@@ -85,7 +85,6 @@
 
 The following packages may be composed from multiple api-versions.
 
-<<<<<<< HEAD
 ### Tag: package-preview-2022-07
 
 These settings apply only when `--tag=package-preview-2022-07` is specified on the command line.
@@ -95,8 +94,6 @@
   - Microsoft.Security/preview/2022-07-01-preview/applications.json
 ```
 
-=======
->>>>>>> fda2db44
 ### Tag: package-2022-05
 
 These settings apply only when `--tag=package-2022-05` is specified on the command line.

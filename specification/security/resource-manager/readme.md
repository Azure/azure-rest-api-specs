--- conflicted
+++ resolved
@@ -101,16 +101,6 @@
 The following packages may be composed from multiple api-versions.
 
 
-<<<<<<< HEAD
-### Tag: package-preview-2023-08
-
-These settings apply only when `--tag=package-preview-2023-08` is specified on the command line.
-
-```yaml $(tag) == 'package-preview-2023-08'
-input-file:
-  - Microsoft.Security/preview/2023-08-01-preview/pricings.json
-```
-=======
 ### Tag: package-preview-2023-09
 
 These settings apply only when `--tag=package-preview-2023-09` is specified on the command line.
@@ -132,7 +122,15 @@
     reason: False positive. This check flags the the API which doesn't actually return collection but a singleton.
 ```
 
->>>>>>> eaaa0d77
+### Tag: package-preview-2023-08
+
+These settings apply only when `--tag=package-preview-2023-08` is specified on the command line.
+
+```yaml $(tag) == 'package-preview-2023-08'
+input-file:
+  - Microsoft.Security/preview/2023-08-01-preview/pricings.json
+```
+
 ### Tag: package-preview-2023-05
 
 These settings apply only when `--tag=package-preview-2023-05` is specified on the command line.

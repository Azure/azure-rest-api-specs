--- conflicted
+++ resolved
@@ -86,7 +86,14 @@
 The following packages may be composed from multiple api-versions.
 
 
-<<<<<<< HEAD
+### Tag: package-2023-11-15
+
+These settings apply only when `--tag=package-2023-11-15` is specified on the command line.
+
+``` yaml $(tag) == 'package-2023-11-15'
+input-file:
+  - Microsoft.Security/stable/2023-11-15/apiCollections.json
+```
 ### Tag: package-preview-2023-10
 
 These settings apply only when `--tag=package-preview-2023-10` is specified on the command line.
@@ -95,7 +102,7 @@
 input-file:
   - Microsoft.Security/preview/2023-10-01-preview/securityConnectors.json
 ```
-=======
+
 ### Tag: package-2023-11-15
 
 These settings apply only when `--tag=package-2023-11-15` is specified on the command line.
@@ -105,7 +112,14 @@
   - Microsoft.Security/stable/2023-11-15/apiCollections.json
 ```
 
->>>>>>> e6d90862
+### Tag: package-preview-2023-10
+
+These settings apply only when `--tag=package-preview-2023-10` is specified on the command line.
+
+```yaml $(tag) == 'package-preview-2023-10'
+input-file:
+  - Microsoft.Security/preview/2023-10-01-preview/securityConnectors.json
+```
 ### Tag: package-preview-2023-09
 
 These settings apply only when `--tag=package-preview-2023-09` is specified on the command line.

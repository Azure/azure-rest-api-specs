# Security Center

> see https://aka.ms/autorest

This is the AutoRest configuration file for Security.

---

## Getting Started

To build the SDK for Security, simply [Install AutoRest](https://aka.ms/autorest/install) and in this folder, run:

> `autorest`

To see additional help and options, run:

> `autorest --help`

---

## Configuration

### Suppression

``` yaml
directive:
  - suppress: ValidFormats
    from: securityContacts.json
    where: $.definitions.SecurityContactProperties.properties.email.format
    reason: email format is allowed
  - suppress: ValidFormats
    from: automations.json
    where: $.definitions.AutomationActionLogicApp.properties.uri.format
    reason: uri format is allowed
  - suppress: PageableOperation
    from: iotSecuritySolutionAnalytics.json
    where: '$.paths["/subscriptions/{subscriptionId}/resourceGroups/{resourceGroupName}/providers/Microsoft.Security/iotSecuritySolutions/{solutionName}/analyticsModels"].get'
    reason: The list returns limited number of items
  - suppress: SECRET_PROPERTY
    from: ingestionSettings.json
    where: $.definitions.IngestionSettingToken.properties.token
    reason: Secrets are OK to return in a POST response.
  - suppress: SECRET_PROPERTY
    from: ingestionSettings.json
    where: $.definitions.IngestionConnectionString.properties.value
    reason: Secrets are OK to return in a POST response.
  - suppress: OperationsAPIImplementation
    where: $.paths
    from: settings.json
    reason: Operations API has nothing to do with current additions.
  - suppress: OperationsAPIImplementation
    where: $.paths
    from: assignments.json
    reason: Suppression of OperationsAPI as it doesn't apply to this specific file.
  - suppress: OperationsAPIImplementation
    where: $.paths
    from: standards.json
    reason: Suppression of OperationsAPI as it doesn't apply to this specific file.
  - suppress: OperationsAPIImplementation
    where: $.paths
    from: governanceRules.json
    reason: Suppression of OperationsAPI as it doesn't apply to this specific file.
  - suppress: OperationsAPIImplementation
    where: $.paths
    from: governanceAssignments.json
    reason: Suppression of OperationsAPI as it doesn't apply to this specific file.
  - suppress: OperationsAPIImplementation
    where: $.paths
    from: applications.json
    reason: Suppression of OperationsAPI as it doesn't apply to this specific file.
```

### Basic Information

These are the global settings for the Security API.

``` yaml
title: SecurityCenter
description: API spec for Microsoft.Security (Azure Security Center) resource provider
openapi-type: arm
tag: package-composite-v3
```

### Composite packages

The following packages may be composed from multiple api-versions.


<<<<<<< HEAD
### Tag: package-2023-11-15

These settings apply only when `--tag=package-2023-11-15` is specified on the command line.

``` yaml $(tag) == 'package-2023-11-15'
input-file:
  - Microsoft.Security/stable/2023-11-15/apiCollections.json
```


=======
### Tag: package-preview-2023-09

These settings apply only when `--tag=package-preview-2023-09` is specified on the command line.

```yaml $(tag) == 'package-preview-2023-09'
input-file:
  - Microsoft.Security/preview/2023-09-01-preview/securityConnectorsDevOps.json
suppressions:
  - code: LroLocationHeader
    from: securityConnectorsDevOps.json
    reason: False positive. Per ResourceProvider specification SecurityConnectors DevOps uses Azure-AsyncOperation header instead of Location header
  - code: ResourceNameRestriction
    from: securityConnectorsDevOps.json
    reason: SecurityConnectors DevOps collects data from thirdparty providers which do not always specify name patterns
  - code: GetCollectionOnlyHasValueAndNextLink
    from: securityConnectorsDevOps.json
    where:
      - $.paths["/subscriptions/{subscriptionId}/resourceGroups/{resourceGroupName}/providers/Microsoft.Security/securityConnectors/{securityConnectorName}/devops/default"].get.responses["200"].schema.properties
    reason: False positive. This check flags the the API which doesn't actually return collection but a singleton.
```

>>>>>>> aa33d41d
### Tag: package-preview-2023-05

These settings apply only when `--tag=package-preview-2023-05` is specified on the command line.

```yaml $(tag) == 'package-preview-2023-05'
input-file:
  - Microsoft.Security/preview/2023-05-01-preview/healthReports.json
```
### Tag: package-preview-2023-03-only

These settings apply only when `--tag=package-preview-2023-03-only` is specified on the command line.

``` yaml $(tag) == 'package-preview-2023-03-only'
input-file:
  - Microsoft.Security/preview/2023-03-01-preview/securityConnectors.json
```

### Tag: package-preview-2023-01-only

These settings apply only when `--tag=package-preview-2023-01-only` is specified on the command line.

``` yaml $(tag) == 'package-preview-2023-01-only'
input-file:
  - Microsoft.Security/preview/2023-01-01-preview/securityOperators.json
```

### Tag: package-preview-2023-03

These settings apply only when `--tag=package-preview-2023-03` is specified on the command line.

``` yaml $(tag) == 'package-preview-2023-03'
input-file:
  - Microsoft.Security/preview/2023-03-01-preview/securityConnectors.json
  - Microsoft.Security/preview/2023-01-01-preview/securityOperators.json
```

### Tag: package-preview-2023-02-only

These settings apply only when `--tag=package-preview-2023-02-only` is specified on the command line.

``` yaml $(tag) == 'package-preview-2023-02-only'
input-file:
  - Microsoft.Security/preview/2023-02-01-preview/sqlVulnerabilityAssessmentsBaselineRuleOperations.json
  - Microsoft.Security/preview/2023-02-01-preview/sqlVulnerabilityAssessmentsScanOperations.json
  - Microsoft.Security/preview/2023-02-01-preview/sqlVulnerabilityAssessmentsScanResultsOperations.json
```

### Tag: package-preview-2023-02

These settings apply only when `--tag=package-preview-2023-02` is specified on the command line.

``` yaml $(tag) == 'package-preview-2023-02'
input-file:
  - Microsoft.Security/preview/2023-02-01-preview/sqlVulnerabilityAssessmentsBaselineRuleOperations.json
  - Microsoft.Security/preview/2023-02-01-preview/sqlVulnerabilityAssessmentsScanOperations.json
  - Microsoft.Security/preview/2023-02-01-preview/sqlVulnerabilityAssessmentsScanResultsOperations.json
  - Microsoft.Security/preview/2023-02-01-preview/healthReports.json
  - Microsoft.Security/preview/2023-02-15-preview/sensitivitySettings.json
```
### Tag: package-preview-2022-12

These settings apply only when `--tag=package-preview-2022-12` is specified on the command line.

``` yaml $(tag) == 'package-preview-2022-12'
input-file:
  - Microsoft.Security/preview/2022-12-01-preview/defenderForStorageSettings.json
```


### Tag: package-preview-2022-11

These settings apply only when `--tag=package-preview-2022-11` is specified on the command line.

``` yaml $(tag) == 'package-preview-2022-11'
input-file:
  - Microsoft.Security/preview/2022-11-20-preview/apiCollections.json
```

### Tag: package-preview-2022-08

These settings apply only when `--tag=package-preview-2022-08` is specified on the command line.

``` yaml $(tag) == 'package-preview-2022-08'
input-file:
  - Microsoft.Security/preview/2022-08-01-preview/securityConnectors.json
```

### Tag: package-preview-2022-07

These settings apply only when `--tag=package-preview-2022-07` is specified on the command line.

``` yaml $(tag) == 'package-preview-2022-07'
input-file:
  - Microsoft.Security/preview/2022-07-01-preview/applications.json
```

### Tag: package-2022-05

These settings apply only when `--tag=package-2022-05` is specified on the command line.

``` yaml $(tag) == 'package-2022-05'
input-file:
  - Microsoft.Security/stable/2022-05-01/settings.json
```

### Tag: package-preview-2022-05

These settings apply only when `--tag=package-preview-2022-05-only` is specified on the command line.

``` yaml $(tag) == 'package-preview-2022-05'
input-file:
  - Microsoft.Security/preview/2022-05-01-preview/securityConnectors.json
```

### Tag: package-2021-11

These settings apply only when `--tag=package-2021-11` is specified on the command line.

``` yaml $(tag) == 'package-2021-11'
input-file:
  - Microsoft.Security/stable/2021-11-01/alerts.json
```

### Tag: package-2022-03

These settings apply only when `--tag=package-2022-03` is specified on the command line.

``` yaml $(tag) == 'package-2022-03'
input-file:
  - Microsoft.Security/stable/2022-03-01/pricings.json
```

### Tag: package-2023-01

These settings apply only when `--tag=package-2023-01` is specified on the command line.

``` yaml $(tag) == 'package-2023-01'
input-file:
  - Microsoft.Security/stable/2023-01-01/pricings.json
```

### Tag: package-preview-2021-12

These settings apply only when `--tag=package-preview-2021-12-only` is specified on the command line.

``` yaml $(tag) == 'package-preview-2021-12'
input-file:
  - Microsoft.Security/preview/2021-12-01-preview/securityConnectors.json
  - Microsoft.Security/preview/2015-06-01-preview/operations.json
```

### Tag: package-preview-2021-08

These settings apply only when `--tag=package-preview-2021-08` is specified on the command line.

``` yaml $(tag) == 'package-preview-2021-08'
input-file:
  - Microsoft.Security/preview/2021-08-01-preview/standards.json
  - Microsoft.Security/preview/2021-08-01-preview/assignments.json

override-info:
  title: SecurityCenter
```

### Tag: package-composite-v1

These settings apply only when `--tag=package-composite-v1` is specified on the command line.

``` yaml $(tag) == 'package-composite-v1'
input-file:
- Microsoft.Security/preview/2022-08-01-preview/securityConnectors.json
- Microsoft.Security/preview/2021-10-01-preview/mdeOnboardings.json
- Microsoft.Security/preview/2021-07-01-preview/customAssessmentAutomation.json
- Microsoft.Security/preview/2021-07-01-preview/customEntityStoreAssignment.json
- Microsoft.Security/preview/2021-05-01-preview/softwareInventories.json
- Microsoft.Security/preview/2020-07-01-preview/sqlVulnerabilityAssessmentsScanOperations.json
- Microsoft.Security/preview/2020-07-01-preview/sqlVulnerabilityAssessmentsScanResultsOperations.json
- Microsoft.Security/preview/2020-07-01-preview/sqlVulnerabilityAssessmentsBaselineRuleOperations.json
- Microsoft.Security/preview/2020-01-01-preview/secureScore.json
- Microsoft.Security/preview/2020-01-01-preview/connectors.json
- Microsoft.Security/preview/2020-01-01-preview/securityContacts.json
- Microsoft.Security/preview/2019-01-01-preview/automations.json
- Microsoft.Security/preview/2019-01-01-preview/subAssessments.json
- Microsoft.Security/preview/2019-01-01-preview/regulatoryCompliance.json
- Microsoft.Security/preview/2017-08-01-preview/pricings.json
- Microsoft.Security/preview/2017-08-01-preview/workspaceSettings.json
- Microsoft.Security/preview/2017-08-01-preview/autoProvisioningSettings.json
- Microsoft.Security/preview/2017-08-01-preview/compliances.json
- Microsoft.Security/preview/2017-08-01-preview/advancedThreatProtectionSettings.json
- Microsoft.Security/preview/2017-08-01-preview/deviceSecurityGroups.json
- Microsoft.Security/preview/2017-08-01-preview/settings.json
- Microsoft.Security/preview/2017-08-01-preview/informationProtectionPolicies.json
- Microsoft.Security/preview/2015-06-01-preview/operations.json
- Microsoft.Security/preview/2015-06-01-preview/locations.json
- Microsoft.Security/preview/2015-06-01-preview/tasks.json
- Microsoft.Security/preview/2015-06-01-preview/alerts.json
- Microsoft.Security/preview/2015-06-01-preview/discoveredSecuritySolutions.json
- Microsoft.Security/preview/2015-06-01-preview/jitNetworkAccessPolicies.json
- Microsoft.Security/preview/2015-06-01-preview/applicationWhitelistings.json
- Microsoft.Security/preview/2015-06-01-preview/externalSecuritySolutions.json
- Microsoft.Security/preview/2015-06-01-preview/topologies.json
- Microsoft.Security/preview/2015-06-01-preview/allowedConnections.json
- Microsoft.Security/preview/2015-06-01-preview/adaptiveNetworkHardenings.json
- Microsoft.Security/preview/2019-01-01-preview/alertsSuppressionRules.json
- Microsoft.Security/preview/2021-01-15-preview/ingestionSettings.json

# Needed when there is more than one input file
override-info:
  title: SecurityCenter
```

### Tag: package-composite-v2

These settings apply only when `--tag=package-composite-v2` is specified on the command line.

``` yaml $(tag) == 'package-composite-v2'
input-file:
- Microsoft.Security/preview/2022-08-01-preview/securityConnectors.json
- Microsoft.Security/preview/2021-10-01-preview/mdeOnboardings.json
- Microsoft.Security/preview/2021-07-01-preview/customAssessmentAutomation.json
- Microsoft.Security/preview/2021-07-01-preview/customEntityStoreAssignment.json
- Microsoft.Security/preview/2021-05-01-preview/softwareInventories.json
- Microsoft.Security/preview/2020-07-01-preview/sqlVulnerabilityAssessmentsScanOperations.json
- Microsoft.Security/preview/2020-07-01-preview/sqlVulnerabilityAssessmentsScanResultsOperations.json
- Microsoft.Security/preview/2020-07-01-preview/sqlVulnerabilityAssessmentsBaselineRuleOperations.json
- Microsoft.Security/preview/2020-01-01-preview/secureScore.json
- Microsoft.Security/preview/2020-01-01-preview/connectors.json
- Microsoft.Security/preview/2020-01-01-preview/securityContacts.json
- Microsoft.Security/preview/2019-01-01-preview/automations.json
- Microsoft.Security/preview/2019-01-01-preview/subAssessments.json
- Microsoft.Security/preview/2019-01-01-preview/regulatoryCompliance.json
- Microsoft.Security/stable/2018-06-01/pricings.json
- Microsoft.Security/preview/2017-08-01-preview/workspaceSettings.json
- Microsoft.Security/preview/2017-08-01-preview/autoProvisioningSettings.json
- Microsoft.Security/preview/2017-08-01-preview/compliances.json
- Microsoft.Security/preview/2017-08-01-preview/advancedThreatProtectionSettings.json
- Microsoft.Security/preview/2017-08-01-preview/deviceSecurityGroups.json
- Microsoft.Security/preview/2017-08-01-preview/settings.json
- Microsoft.Security/preview/2017-08-01-preview/informationProtectionPolicies.json
- Microsoft.Security/preview/2017-08-01-preview/iotSecuritySolutions.json
- Microsoft.Security/preview/2017-08-01-preview/iotSecuritySolutionAnalytics.json
- Microsoft.Security/preview/2015-06-01-preview/operations.json
- Microsoft.Security/preview/2015-06-01-preview/locations.json
- Microsoft.Security/preview/2015-06-01-preview/tasks.json
- Microsoft.Security/stable/2019-01-01/alerts.json
- Microsoft.Security/preview/2015-06-01-preview/discoveredSecuritySolutions.json
- Microsoft.Security/preview/2015-06-01-preview/jitNetworkAccessPolicies.json
- Microsoft.Security/preview/2015-06-01-preview/applicationWhitelistings.json
- Microsoft.Security/preview/2015-06-01-preview/externalSecuritySolutions.json
- Microsoft.Security/preview/2015-06-01-preview/topologies.json
- Microsoft.Security/preview/2015-06-01-preview/allowedConnections.json
- Microsoft.Security/preview/2015-06-01-preview/adaptiveNetworkHardenings.json
- Microsoft.Security/preview/2019-01-01-preview/alertsSuppressionRules.json
- Microsoft.Security/preview/2021-01-15-preview/ingestionSettings.json

# Needed when there is more than one input file
override-info:
  title: SecurityCenter
```

### Tag: package-composite-v3

These settings apply only when `--tag=package-composite-v3` is specified on the command line.

``` yaml $(tag) == 'package-composite-v3'
input-file:
- Microsoft.Security/preview/2021-10-01-preview/mdeOnboardings.json
- Microsoft.Security/preview/2021-07-01-preview/customAssessmentAutomation.json
- Microsoft.Security/preview/2021-07-01-preview/customEntityStoreAssignment.json
- Microsoft.Security/stable/2017-08-01/complianceResults.json
- Microsoft.Security/stable/2023-01-01/pricings.json
- Microsoft.Security/stable/2019-01-01/advancedThreatProtectionSettings.json
- Microsoft.Security/stable/2019-08-01/deviceSecurityGroups.json
- Microsoft.Security/stable/2019-08-01/iotSecuritySolutions.json
- Microsoft.Security/stable/2019-08-01/iotSecuritySolutionAnalytics.json
- Microsoft.Security/preview/2015-06-01-preview/locations.json
- Microsoft.Security/preview/2015-06-01-preview/operations.json
- Microsoft.Security/preview/2015-06-01-preview/tasks.json
- Microsoft.Security/preview/2017-08-01-preview/autoProvisioningSettings.json
- Microsoft.Security/preview/2017-08-01-preview/compliances.json
- Microsoft.Security/preview/2017-08-01-preview/informationProtectionPolicies.json
- Microsoft.Security/preview/2020-01-01-preview/securityContacts.json
- Microsoft.Security/preview/2017-08-01-preview/workspaceSettings.json
- Microsoft.Security/preview/2019-01-01-preview/regulatoryCompliance.json
- Microsoft.Security/preview/2019-01-01-preview/subAssessments.json
- Microsoft.Security/preview/2019-01-01-preview/automations.json
- Microsoft.Security/preview/2019-01-01-preview/alertsSuppressionRules.json
- Microsoft.Security/stable/2020-01-01/serverVulnerabilityAssessments.json
- Microsoft.Security/stable/2021-06-01/assessmentMetadata.json
- Microsoft.Security/stable/2021-06-01/assessments.json
- Microsoft.Security/stable/2020-01-01/applicationWhitelistings.json
- Microsoft.Security/stable/2020-01-01/adaptiveNetworkHardenings.json
- Microsoft.Security/stable/2020-01-01/allowedConnections.json
- Microsoft.Security/stable/2020-01-01/topologies.json
- Microsoft.Security/stable/2020-01-01/jitNetworkAccessPolicies.json
- Microsoft.Security/stable/2020-01-01/discoveredSecuritySolutions.json
- Microsoft.Security/stable/2020-01-01/securitySolutionsReferenceData.json
- Microsoft.Security/stable/2020-01-01/externalSecuritySolutions.json
- Microsoft.Security/stable/2020-01-01/secureScore.json
- Microsoft.Security/stable/2020-01-01/SecuritySolutions.json
- Microsoft.Security/preview/2020-01-01-preview/connectors.json
- Microsoft.Security/preview/2023-02-15-preview/sensitivitySettings.json
- Microsoft.Security/stable/2022-01-01/alerts.json
- Microsoft.Security/stable/2022-05-01/settings.json
- Microsoft.Security/preview/2021-01-15-preview/ingestionSettings.json
- Microsoft.Security/preview/2021-05-01-preview/softwareInventories.json
- Microsoft.Security/preview/2022-01-01-preview/governanceRules.json
- Microsoft.Security/preview/2022-01-01-preview/governanceAssignments.json
- Microsoft.Security/preview/2022-07-01-preview/applications.json
- Microsoft.Security/stable/2023-11-15/apiCollections.json
- Microsoft.Security/preview/2023-02-01-preview/sqlVulnerabilityAssessmentsScanOperations.json
- Microsoft.Security/preview/2023-02-01-preview/sqlVulnerabilityAssessmentsScanResultsOperations.json
- Microsoft.Security/preview/2023-02-01-preview/sqlVulnerabilityAssessmentsBaselineRuleOperations.json
- Microsoft.Security/preview/2023-03-01-preview/securityConnectors.json
- Microsoft.Security/preview/2023-01-01-preview/securityOperators.json
- Microsoft.Security/stable/2023-05-01/ServerVulnerabilityAssessmentsSettings.json
- Microsoft.Security/preview/2023-05-01-preview/healthReports.json
- Microsoft.Security/preview/2022-12-01-preview/defenderForStorageSettings.json
- Microsoft.Security/preview/2023-09-01-preview/securityConnectorsDevOps.json

# Autorest suppressions
suppressions:
  - code: LroLocationHeader
    from: securityConnectorsDevOps.json
    reason: False positive. Per ResourceProvider specification SecurityConnectors DevOps uses Azure-AsyncOperation header instead of Location header
  - code: ResourceNameRestriction
    from: securityConnectorsDevOps.json
    reason: SecurityConnectors DevOps collects data from thirdparty providers which do not always specify name patterns
  - code: GetCollectionOnlyHasValueAndNextLink
    from: securityConnectorsDevOps.json
    where:
      - $.paths["/subscriptions/{subscriptionId}/resourceGroups/{resourceGroupName}/providers/Microsoft.Security/securityConnectors/{securityConnectorName}/devops/default"].get.responses["200"].schema.properties
    reason: False positive. This check flags the the API which doesn't actually return collection but a singleton.

# Needed when there is more than one input file
override-info:
  title: SecurityCenter
```

### Tag: package-dotnet-sdk

These settings apply only when `--tag=package-dotnet-sdk` is specified on the command line.

``` yaml $(tag) == 'package-dotnet-sdk'
input-file:
- Microsoft.Security/preview/2021-10-01-preview/mdeOnboardings.json
- Microsoft.Security/preview/2021-07-01-preview/customAssessmentAutomation.json
- Microsoft.Security/preview/2021-07-01-preview/customEntityStoreAssignment.json
- Microsoft.Security/stable/2017-08-01/complianceResults.json
- Microsoft.Security/stable/2022-03-01/pricings.json
- Microsoft.Security/stable/2019-01-01/advancedThreatProtectionSettings.json
- Microsoft.Security/stable/2019-08-01/deviceSecurityGroups.json
- Microsoft.Security/stable/2019-08-01/iotSecuritySolutions.json
- Microsoft.Security/stable/2019-08-01/iotSecuritySolutionAnalytics.json
- Microsoft.Security/preview/2015-06-01-preview/locations.json
- Microsoft.Security/preview/2015-06-01-preview/operations.json
- Microsoft.Security/preview/2015-06-01-preview/tasks.json
- Microsoft.Security/preview/2017-08-01-preview/autoProvisioningSettings.json
- Microsoft.Security/preview/2017-08-01-preview/compliances.json
- Microsoft.Security/preview/2017-08-01-preview/informationProtectionPolicies.json
- Microsoft.Security/preview/2020-01-01-preview/securityContacts.json
- Microsoft.Security/preview/2017-08-01-preview/workspaceSettings.json
- Microsoft.Security/preview/2019-01-01-preview/regulatoryCompliance.json
- Microsoft.Security/preview/2019-01-01-preview/subAssessments.json
- Microsoft.Security/preview/2019-01-01-preview/automations.json
- Microsoft.Security/preview/2019-01-01-preview/alertsSuppressionRules.json
- Microsoft.Security/stable/2020-01-01/serverVulnerabilityAssessments.json
- Microsoft.Security/stable/2021-06-01/assessmentMetadata.json
- Microsoft.Security/stable/2021-06-01/assessments.json
- Microsoft.Security/stable/2020-01-01/applicationWhitelistings.json
- Microsoft.Security/stable/2020-01-01/adaptiveNetworkHardenings.json
- Microsoft.Security/stable/2020-01-01/allowedConnections.json
- Microsoft.Security/stable/2020-01-01/topologies.json
- Microsoft.Security/stable/2020-01-01/jitNetworkAccessPolicies.json
- Microsoft.Security/stable/2020-01-01/discoveredSecuritySolutions.json
- Microsoft.Security/stable/2020-01-01/securitySolutionsReferenceData.json
- Microsoft.Security/stable/2020-01-01/externalSecuritySolutions.json
- Microsoft.Security/stable/2020-01-01/secureScore.json
- Microsoft.Security/stable/2020-01-01/SecuritySolutions.json
- Microsoft.Security/preview/2020-01-01-preview/connectors.json
- Microsoft.Security/stable/2022-01-01/alerts.json
- Microsoft.Security/stable/2022-05-01/settings.json
- Microsoft.Security/preview/2021-01-15-preview/ingestionSettings.json
- Microsoft.Security/preview/2021-05-01-preview/softwareInventories.json
- Microsoft.Security/preview/2022-08-01-preview/securityConnectors.json
- Microsoft.Security/preview/2022-01-01-preview/governanceRules.json
- Microsoft.Security/preview/2022-01-01-preview/governanceAssignments.json
- Microsoft.Security/preview/2022-07-01-preview/applications.json
- Microsoft.Security/preview/2023-02-01-preview/sqlVulnerabilityAssessmentsScanOperations.json
- Microsoft.Security/preview/2023-02-01-preview/sqlVulnerabilityAssessmentsScanResultsOperations.json
- Microsoft.Security/preview/2023-02-01-preview/sqlVulnerabilityAssessmentsBaselineRuleOperations.json

# Needed when there is more than one input file
override-info:
  title: SecurityCenter
```

### Tag: package-2015-06-preview-python-only

These settings apply only when `--tag=package-2015-06-preview-python-only` is specified on the command line. This tag is used for Ruby SDK.

``` yaml $(tag) == 'package-2015-06-preview-python-only'
input-file:
- Microsoft.Security/preview/2015-06-01-preview/locations.json
- Microsoft.Security/preview/2015-06-01-preview/operations.json
- Microsoft.Security/preview/2015-06-01-preview/tasks.json

# Needed when there is more than one input file
override-info:
  title: SecurityCenter
```

### Tag: package-2015-06-preview-only

These settings apply only when `--tag=package-2015-06-preview-only` is specified on the command line. This tag is used for Ruby SDK.

``` yaml $(tag) == 'package-2015-06-preview-only'
input-file:
- Microsoft.Security/preview/2015-06-01-preview/adaptiveNetworkHardenings.json
- Microsoft.Security/preview/2015-06-01-preview/alerts.json
- Microsoft.Security/preview/2015-06-01-preview/allowedConnections.json
- Microsoft.Security/preview/2015-06-01-preview/applicationWhitelistings.json
- Microsoft.Security/preview/2015-06-01-preview/discoveredSecuritySolutions.json
- Microsoft.Security/preview/2015-06-01-preview/externalSecuritySolutions.json
- Microsoft.Security/preview/2015-06-01-preview/jitNetworkAccessPolicies.json
- Microsoft.Security/preview/2015-06-01-preview/locations.json
- Microsoft.Security/preview/2015-06-01-preview/operations.json
- Microsoft.Security/preview/2015-06-01-preview/tasks.json
- Microsoft.Security/preview/2015-06-01-preview/topologies.json

# Needed when there is more than one input file
override-info:
  title: SecurityCenter
```

### Tag: package-2017-08-preview-python-only

These settings apply only when `--tag=package-2017-08-preview-python-only` is specified on the command line. This tag is used for Ruby SDK.

``` yaml $(tag) == 'package-2017-08-preview-python-only'
input-file:
- Microsoft.Security/preview/2017-08-01-preview/autoProvisioningSettings.json
- Microsoft.Security/preview/2017-08-01-preview/compliances.json
- Microsoft.Security/preview/2017-08-01-preview/informationProtectionPolicies.json
- Microsoft.Security/preview/2017-08-01-preview/securityContacts.json
- Microsoft.Security/preview/2017-08-01-preview/workspaceSettings.json

# Needed when there is more than one input file
override-info:
  title: SecurityCenter
```

### Tag: package-2017-08-preview-only

These settings apply only when `--tag=package-2017-08-preview-only` is specified on the command line. This tag is used for Ruby SDK.

``` yaml $(tag) == 'package-2017-08-preview-only'
input-file:
- Microsoft.Security/preview/2017-08-01-preview/advancedThreatProtectionSettings.json
- Microsoft.Security/preview/2017-08-01-preview/autoProvisioningSettings.json
- Microsoft.Security/preview/2017-08-01-preview/compliances.json
- Microsoft.Security/preview/2017-08-01-preview/deviceSecurityGroups.json
- Microsoft.Security/preview/2017-08-01-preview/informationProtectionPolicies.json
- Microsoft.Security/preview/2017-08-01-preview/iotSecuritySolutionAnalytics.json
- Microsoft.Security/preview/2017-08-01-preview/iotSecuritySolutions.json
- Microsoft.Security/preview/2017-08-01-preview/pricings.json
- Microsoft.Security/preview/2017-08-01-preview/securityContacts.json
- Microsoft.Security/preview/2017-08-01-preview/settings.json
- Microsoft.Security/preview/2017-08-01-preview/workspaceSettings.json

# Needed when there is more than one input file
override-info:
  title: SecurityCenter
```

### Tag: package-2019-01-preview-python-only

These settings apply only when `--tag=package-2019-01-preview-python-only` is specified on the command line. This tag is used for Ruby SDK.

``` yaml $(tag) == 'package-2019-01-preview-python-only'
input-file:
- Microsoft.Security/preview/2019-01-01-preview/regulatoryCompliance.json
- Microsoft.Security/preview/2019-01-01-preview/subAssessments.json
- Microsoft.Security/preview/2019-01-01-preview/automations.json
- Microsoft.Security/preview/2019-01-01-preview/alertsSuppressionRules.json

# Needed when there is more than one input file
override-info:
  title: SecurityCenter
```

### Tag: package-2019-01-preview-only

These settings apply only when `--tag=package-2019-01-preview-only` is specified on the command line. This tag is used for Ruby SDK.

``` yaml $(tag) == 'package-2019-01-preview-only'
input-file:
- Microsoft.Security/preview/2019-01-01-preview/regulatoryCompliance.json
- Microsoft.Security/preview/2019-01-01-preview/alertsSuppressionRules.json
- Microsoft.Security/preview/2019-01-01-preview/assessmentMetadata.json
- Microsoft.Security/preview/2019-01-01-preview/assessments.json

# Needed when there is more than one input file
override-info:
  title: SecurityCenter
```

### Tag: package-2020-01-preview-python-only

These settings apply only when `--tag=package-2020-01-preview-python-only` is specified on the command line. This tag is used for Ruby SDK.

``` yaml $(tag) == 'package-2020-01-preview-python-only'
input-file:
- Microsoft.Security/preview/2020-01-01-preview/connectors.json

# Needed when there is more than one input file
override-info:
  title: SecurityCenter
```

### Tag: package-2020-01-preview-only

These settings apply only when `--tag=package-2020-01-preview-only` is specified on the command line. This tag is used for Ruby SDK.

``` yaml $(tag) == 'package-2020-01-preview-only'
input-file:
- Microsoft.Security/preview/2020-01-01-preview/secureScore.json
- Microsoft.Security/preview/2020-01-01-preview/connectors.json

# Needed when there is more than one input file
override-info:
  title: SecurityCenter
```

### Tag: package-2017-08-only

These settings apply only when `--tag=package-2017-08-only` is specified on the command line. This tag is used for Ruby SDK.

``` yaml $(tag) == 'package-2017-08-only'
input-file:
- Microsoft.Security/stable/2017-08-01/complianceResults.json

# Needed when there is more than one input file
override-info:
  title: SecurityCenter
```

### Tag: package-2018-06-only

These settings apply only when `--tag=package-2018-06-only` is specified on the command line. This tag is used for Ruby SDK.

``` yaml $(tag) == 'package-2018-06-only'
input-file:
- Microsoft.Security/stable/2018-06-01/pricings.json

# Needed when there is more than one input file
override-info:
  title: SecurityCenter
```

### Tag: package-2019-01-python-only

These settings apply only when `--tag=package-2019-01-python-only` is specified on the command line. This tag is used for Ruby SDK.

``` yaml $(tag) == 'package-2019-01-python-only'
input-file:
- Microsoft.Security/stable/2019-01-01/advancedThreatProtectionSettings.json

# Needed when there is more than one input file
override-info:
  title: SecurityCenter
```

### Tag: package-2019-01-only

These settings apply only when `--tag=package-2019-01-only` is specified on the command line. This tag is used for Ruby SDK.

``` yaml $(tag) == 'package-2019-01-only'
input-file:
- Microsoft.Security/stable/2019-01-01/alerts.json
- Microsoft.Security/stable/2019-01-01/settings.json

# Needed when there is more than one input file
override-info:
  title: SecurityCenter
```

### Tag: package-2019-08-python-only

These settings apply only when `--tag=package-2019-08-python-only` is specified on the command line. This tag is used for Ruby SDK.

``` yaml $(tag) == 'package-2019-08-python-only'
input-file:
- Microsoft.Security/stable/2019-08-01/deviceSecurityGroups.json
- Microsoft.Security/stable/2019-08-01/iotSecuritySolutionAnalytics.json
- Microsoft.Security/stable/2019-08-01/iotSecuritySolutions.json

# Needed when there is more than one input file
override-info:
  title: SecurityCenter
```

### Tag: package-2019-08-only

These settings apply only when `--tag=package-2019-08-only` is specified on the command line. This tag is used for Ruby SDK.

``` yaml $(tag) == 'package-2019-08-only'
input-file:
- Microsoft.Security/stable/2019-08-01/iotSecuritySolutionAnalytics.json
- Microsoft.Security/stable/2019-08-01/iotSecuritySolutions.json
- Microsoft.Security/stable/2019-08-01/iotAlertTypes.json
- Microsoft.Security/stable/2019-08-01/iotAlerts.json
- Microsoft.Security/stable/2019-08-01/iotRecommendationTypes.json
- Microsoft.Security/stable/2019-08-01/iotRecommendations.json

# Needed when there is more than one input file
override-info:
  title: SecurityCenter
```

### Tag: package-2020-01-preview-only

These settings apply only when `--tag=package-2020-01-preview-only` is specified on the command line. This tag is used for Ruby SDK.

``` yaml $(tag) == 'package-2020-01-preview-only'
input-file:
- Microsoft.Security/preview/2020-01-01-preview/secureScore.json
- Microsoft.Security/preview/2020-01-01-preview/securityContacts.json

# Needed when there is more than one input file
override-info:
  title: SecurityCenter
```

### Tag: package-2020-01-python-only

These settings apply only when `--tag=package-2020-01-python-only` is specified on the command line. This tag is used for Ruby SDK.

``` yaml $(tag) == 'package-2020-01-python-only'
input-file:
- Microsoft.Security/stable/2020-01-01/serverVulnerabilityAssessments.json
- Microsoft.Security/stable/2020-01-01/assessmentMetadata.json
- Microsoft.Security/stable/2020-01-01/assessments.json
- Microsoft.Security/stable/2020-01-01/applicationWhitelistings.json
- Microsoft.Security/stable/2020-01-01/adaptiveNetworkHardenings.json
- Microsoft.Security/stable/2020-01-01/allowedConnections.json
- Microsoft.Security/stable/2020-01-01/topologies.json
- Microsoft.Security/stable/2020-01-01/jitNetworkAccessPolicies.json
- Microsoft.Security/stable/2020-01-01/discoveredSecuritySolutions.json
- Microsoft.Security/stable/2020-01-01/securitySolutionsReferenceData.json
- Microsoft.Security/stable/2020-01-01/externalSecuritySolutions.json
- Microsoft.Security/stable/2020-01-01/secureScore.json
- Microsoft.Security/stable/2020-01-01/SecuritySolutions.json

# Needed when there is more than one input file
override-info:
  title: SecurityCenter
```

### Tag: package-2020-01-only

These settings apply only when `--tag=package-2020-01-only` is specified on the command line. This tag is used for Ruby SDK.

``` yaml $(tag) == 'package-2020-01-only'
input-file:
- Microsoft.Security/stable/2020-01-01/adaptiveNetworkHardenings.json
- Microsoft.Security/stable/2020-01-01/allowedConnections.json
- Microsoft.Security/stable/2020-01-01/applicationWhitelistings.json
- Microsoft.Security/stable/2020-01-01/assessmentMetadata.json
- Microsoft.Security/stable/2020-01-01/assessments.json
- Microsoft.Security/stable/2020-01-01/discoveredSecuritySolutions.json
- Microsoft.Security/stable/2020-01-01/SecuritySolutions.json
- Microsoft.Security/stable/2020-01-01/securitySolutionsReferenceData.json
- Microsoft.Security/stable/2020-01-01/externalSecuritySolutions.json
- Microsoft.Security/stable/2020-01-01/jitNetworkAccessPolicies.json
- Microsoft.Security/stable/2020-01-01/serverVulnerabilityAssessments.json
- Microsoft.Security/stable/2020-01-01/topologies.json
- Microsoft.Security/stable/2020-01-01/secureScore.json
- Microsoft.Security/stable/2020-01-01/alerts.json

# Needed when there is more than one input file
override-info:
  title: SecurityCenter
```

### Tag: package-2020-07-preview-only

These settings apply only when `--tag=package-2020-07-preview-only` is specified on the command line. This tag is used for Ruby SDK.

``` yaml $(tag) == 'package-2020-07-preview-only'
input-file:
- Microsoft.Security/preview/2020-07-01-preview/sqlVulnerabilityAssessmentsScanOperations.json
- Microsoft.Security/preview/2020-07-01-preview/sqlVulnerabilityAssessmentsScanResultsOperations.json
- Microsoft.Security/preview/2020-07-01-preview/sqlVulnerabilityAssessmentsBaselineRuleOperations.json

# Needed when there is more than one input file
override-info:
  title: SecurityCenter
```

### Tag: package-2021-01-preview-only

These settings apply only when `--tag=package-2021-01-preview-only` is specified on the command line. This tag is used for Ruby SDK.

``` yaml $(tag) == 'package-2021-01-preview-only'
input-file:
- Microsoft.Security/preview/2021-01-15-preview/ingestionSettings.json
# Needed when there is more than one input file
override-info:
  title: SecurityCenter
```

### Tag: package-2021-01-only

These settings apply only when `--tag=package-2021-01-only` is specified on the command line. This tag is used for Ruby SDK.

``` yaml $(tag) == 'package-2021-01-only'
input-file:
- Microsoft.Security/stable/2021-01-01/alerts.json

# Needed when there is more than one input file
override-info:
  title: SecurityCenter
```

### Tag: package-2021-05-preview-only

These settings apply only when `--tag=package-2021-05-preview-only` is specified on the command line. This tag is used for Ruby SDK.

``` yaml $(tag) == 'package-2021-05-preview-only'
input-file:
- Microsoft.Security/preview/2021-05-01-preview/softwareInventories.json

# Needed when there is more than one input file
override-info:
  title: SecurityCenter
```

### Tag: package-preview-2021-07

These settings apply only when `--tag=package-2021-07-preview-only` is specified on the command line.

``` yaml $(tag) == 'package-2021-07-preview-only'
input-file:
  - Microsoft.Security/preview/2021-07-01-preview/customAssessmentAutomation.json
  - Microsoft.Security/preview/2021-07-01-preview/customEntityStoreAssignment.json
```

### Tag: package-preview-2021-10

These settings apply only when `--tag=package-2021-10-preview-only` is specified on the command line.

``` yaml $(tag) == 'package-2021-10-preview-only'
input-file:
  - Microsoft.Security/preview/2021-10-01-preview/mdeOnboardings.json

# Needed when there is more than one input file

override-info:
  title: SecurityCenter

```

### Tag: package-2021-06-only

These settings apply only when `--tag=package-2021-06-only` is specified on the command line. This tag is used for Ruby SDK.

``` yaml $(tag) == 'package-2021-06-only'
input-file:
- Microsoft.Security/stable/2021-06-01/settings.json
- Microsoft.Security/stable/2021-06-01/assessmentMetadata.json
- Microsoft.Security/stable/2021-06-01/assessments.json

# Needed when there is more than one input file
override-info:
  title: SecurityCenter
```

### Tag: package-2021-07-only

These settings apply only when `--tag=package-2021-07-only` is specified on the command line. This tag is used for Ruby SDK.

``` yaml $(tag) == 'package-2021-07-only'
input-file:
- Microsoft.Security/stable/2021-07-01/settings.json
# Needed when there is more than one input file
override-info:
  title: SecurityCenter
```

### Tag: package-preview-2021-07-preview-only

These settings apply only when `--tag=package-preview-2021-07-preview-only` is specified on the command line.

``` yaml $(tag) == 'package-2021-07-preview-only'
input-file:
  - Microsoft.Security/preview/2021-07-01-preview/securityConnectors.json
# Needed when there is more than one input file
override-info:
  title: SecurityCenter
```

### Tag: package-preview-2022-01

These settings apply only when `--tag=package-2022-01-preview-only` is specified on the command line.

``` yaml $(tag) == 'package-2022-01-preview-only'
input-file:
  - Microsoft.Security/preview/2022-01-01-preview/governanceRules.json
  - Microsoft.Security/preview/2022-01-01-preview/governanceAssignments.json

# Needed when there is more than one input file
override-info:
  title: SecurityCenter
```

### Tag: package-2022-01-only

These settings apply only when `--tag=package-2022-01-only` is specified on the command line. This tag is used for Ruby SDK.

``` yaml $(tag) == 'package-2022-01-only'
input-file:
- Microsoft.Security/stable/2022-01-01/alerts.json

# Needed when there is more than one input file
override-info:
  title: SecurityCenter
```

### Tag: package-2023-05

These settings apply only when `--tag=package-2023-05` is specified on the command line.

```yaml $(tag) == 'package-2023-05'
input-file:
  - Microsoft.Security/stable/2023-05-01/ServerVulnerabilityAssessmentsSettings.json
```

---

# Code Generation

## Swagger to SDK

This section describes what SDK should be generated by the automatic system.
This is not used by Autorest itself.

``` yaml $(swagger-to-sdk)
swagger-to-sdk:
  - repo: azure-sdk-for-net-track2
  - repo: azure-sdk-for-go
  - repo: azure-sdk-for-python-track2
  - repo: azure-sdk-for-js
  - repo: azure-sdk-for-node
  - repo: azure-sdk-for-java
  - repo: azure-resource-manager-schemas
  - repo: azure-powershell
```

## C#

See configuration in [readme.csharp.md](./readme.csharp.md)

## Go

See configuration in [readme.go.md](./readme.go.md)

## Python

See configuration in [readme.python.md](./readme.python.md)

## Node.js

See configuration in [readme.nodejs.md](./readme.nodejs.md)

## TypeScript

See configuration in [readme.typescript.md](./readme.typescript.md)

## Ruby

See configuration in [readme.ruby.md](./readme.ruby.md)

## Java

See configuration in [readme.java.md](./readme.java.md)<|MERGE_RESOLUTION|>--- conflicted
+++ resolved
@@ -86,7 +86,6 @@
 The following packages may be composed from multiple api-versions.
 
 
-<<<<<<< HEAD
 ### Tag: package-2023-11-15
 
 These settings apply only when `--tag=package-2023-11-15` is specified on the command line.
@@ -96,8 +95,6 @@
   - Microsoft.Security/stable/2023-11-15/apiCollections.json
 ```
 
-
-=======
 ### Tag: package-preview-2023-09
 
 These settings apply only when `--tag=package-preview-2023-09` is specified on the command line.
@@ -119,7 +116,6 @@
     reason: False positive. This check flags the the API which doesn't actually return collection but a singleton.
 ```
 
->>>>>>> aa33d41d
 ### Tag: package-preview-2023-05
 
 These settings apply only when `--tag=package-preview-2023-05` is specified on the command line.

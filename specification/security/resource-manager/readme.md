--- conflicted
+++ resolved
@@ -77,8 +77,15 @@
 
 The following packages may be composed from multiple api-versions.
 
-
-<<<<<<< HEAD
+### Tag: package-2022-03
+
+These settings apply only when `--tag=package-2022-03` is specified on the command line.
+
+```yaml $(tag) == 'package-2022-03'
+input-file:
+  - Microsoft.Security/stable/2022-03-01/pricings.json
+```
+
 ### Tag: package-preview-2021-12
 
 These settings apply only when `--tag=package-preview-2021-12` is specified on the command line.
@@ -86,16 +93,8 @@
 ```yaml $(tag) == 'package-preview-2021-12'
 input-file:
   - Microsoft.Security/preview/2021-12-01-preview/securityConnectors.json
-=======
-### Tag: package-2022-03
-
-These settings apply only when `--tag=package-2022-03` is specified on the command line.
-
-```yaml $(tag) == 'package-2022-03'
-input-file:
-  - Microsoft.Security/stable/2022-03-01/pricings.json
->>>>>>> 2c66a689
-```
+```
+
 ### Tag: package-preview-2021-08
 
 These settings apply only when `--tag=package-preview-2021-08` is specified on the command line.

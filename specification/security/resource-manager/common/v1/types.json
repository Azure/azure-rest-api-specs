<<<<<<< HEAD
{
  "swagger": "2.0",
  "info": {
    "version": "1.0",
    "title": "Common types"
  },
  "paths": {},
  "definitions": {
    "CloudError": {
      "x-ms-external": true,
      "type": "object",
      "description": "Error response structure.",
      "properties": {
        "error": {
          "x-ms-client-flatten": true,
          "description": "Error data",
          "$ref": "#/definitions/CloudErrorBody"
        }
      }
    },
    "CloudErrorBody": {
      "x-ms-external": true,
      "type": "object",
      "description": "Error details.",
      "properties": {
        "code": {
          "readOnly": true,
          "type": "string",
          "description": "An identifier for the error. Codes are invariant and are intended to be consumed programmatically."
        },
        "message": {
          "readOnly": true,
          "type": "string",
          "description": "A message describing the error, intended to be suitable for display in a user interface."
        }
      }
    },
    "Resource": {
      "type": "object",
      "description": "Describes an Azure resource.",
      "properties": {
        "id": {
          "readOnly": true,
          "type": "string",
          "description": "Resource Id"
        },
        "name": {
          "readOnly": true,
          "type": "string",
          "description": "Resource name"
        },
        "type": {
          "readOnly": true,
          "type": "string",
          "description": "Resource type"
        }
      },
      "x-ms-azure-resource": true
    },
    "TrackedResource": {
      "type": "object",
      "description": "Describes an Azure tracked resource.",
      "allOf": [
        {
          "$ref": "#/definitions/Resource"
        },
        {
          "$ref": "#/definitions/Location"
        },
        {
          "$ref": "#/definitions/Kind"
        },
        {
          "$ref": "#/definitions/ETag"
        },
        {
          "$ref": "#/definitions/Tags"
        }
      ]
    },
    "ETag": {
      "type": "object",      
      "description": "Entity tag is used for comparing two or more entities from the same requested resource. ETags may be returned for individual resources, and then sent via If-Match / If-None-Match headers for concurrency control. ",
      "properties": {
        "etag": {
          "type": "string",
          "description": "Entity tag is used for comparing two or more entities from the same requested resource. ETags may be returned for individual resources, and then sent via If-Match / If-None-Match headers for concurrency control. "
        }
      }
    },
    "Tags": {
      "type": "object",
      "description": "A list of key value pairs that describe the resource.",
      "properties": {
        "tags": {
          "type": "object",
          "description": "A list of key value pairs that describe the resource.",
          "additionalProperties": {
            "type": "string"
          }
        }
      }
    },
    "Kind": {
      "type": "object",
      "description": "Describes an Azure resource with kind",
      "properties": {
        "kind": {
          "type": "string",
          "description": "Kind of the resource"
        }
      }
    },
    "Location": {
      "type": "object",
      "description": "Describes an Azure resource with location",
      "properties": {
        "location": {
          "readOnly": true,
          "type": "string",
          "description": "Location where the resource is stored"
        }
      }
    },
    "AscLocationList": {
      "type": "object",
      "description": "List of locations where ASC saves your data",
      "properties": {
        "value": {
          "readOnly": true,
          "type": "array",
          "items": {
            "$ref": "#/definitions/AscLocation"
          }
        },
        "nextLink": {
          "readOnly": true,
          "type": "string",
          "description": "The URI to fetch the next page."
        }
      }
    },
    "AscLocation": {
      "type": "object",
      "description": "The ASC location of the subscription is in the \"name\" field",
      "properties": {
        "properties": {
          "x-ms-client-flatten": true,
          "$ref": "#/definitions/AscLocationProperties"
        }
      },
      "allOf": [
        {
          "$ref": "#/definitions/Resource"
        }
      ]
    },
    "AscLocationProperties": {
      "type": "object",
      "description": "An empty set of properties"
    }
  },
  "parameters": {
    "SubscriptionId": {
      "name": "subscriptionId",
      "in": "path",
      "required": true,
      "pattern": "^[0-9A-Fa-f]{8}-([0-9A-Fa-f]{4}-){3}[0-9A-Fa-f]{12}$",
      "type": "string",
      "description": "Azure subscription ID"
    },
    "ResourceGroupName": {
      "name": "resourceGroupName",
      "in": "path",
      "required": true,
      "type": "string",
      "description": "The name of the resource group within the user's subscription. The name is case insensitive.",
      "pattern": "^[-\\w\\._\\(\\)]+$",
      "minLength": 1,
      "maxLength": 90,
      "x-ms-parameter-location": "method"
    },
    "ApiVersion": {
      "name": "api-version",
      "in": "query",
      "required": true,
      "type": "string",

      "description": "API version for the operation"
    },
    "AscLocation": {
      "name": "ascLocation",
      "in": "path",
      "required": true,
      "type": "string",
      "description": "The location where ASC stores the data of the subscription. can be retrieved from Get locations",
      "x-ms-parameter-location": "client"
    },
    "ResourceId": {
      "name": "resourceId",
      "in": "path",
      "required": true,
      "type": "string",
      "description": "The identifier of the resource.",
      "x-ms-parameter-location": "method"
    },
    "Scope": {
      "name": "scope",
      "in": "path",
      "required": true,
      "type": "string",
      "description": "Scope of the query, can be subscription (/subscriptions/0b06d9ea-afe6-4779-bd59-30e5c2d9d13f) or management group (/providers/Microsoft.Management/managementGroups/mgName).",
      "x-ms-parameter-location": "method"
    },
    "ODataFilter": {
      "name": "$filter",
      "in": "query",
      "required": false,
      "type": "string",
      "description": "OData filter. Optional.",
      "x-ms-parameter-location": "method"
    },
    "ODataSelect": {
      "name": "$select",
      "in": "query",
      "required": false,
      "type": "string",
      "description": "OData select. Optional.",
      "x-ms-parameter-location": "method"
    },
    "ODataExpand": {
      "name": "$expand",
      "in": "query",
      "required": false,
      "type": "string",
      "description": "OData expand. Optional.",
      "x-ms-parameter-location": "method"
    }
  }
}
=======
{
  "swagger": "2.0",
  "info": {
    "version": "1.0",
    "title": "Common types"
  },
  "paths": {},
  "definitions": {
    "CloudError": {
      "x-ms-external": true,
      "type": "object",
      "description": "Error response structure.",
      "properties": {
        "error": {
          "x-ms-client-flatten": true,
          "description": "Error data",
          "$ref": "#/definitions/CloudErrorBody"
        }
      }
    },
    "CloudErrorBody": {
      "x-ms-external": true,
      "type": "object",
      "description": "Error details.",
      "properties": {
        "code": {
          "readOnly": true,
          "type": "string",
          "description": "An identifier for the error. Codes are invariant and are intended to be consumed programmatically."
        },
        "message": {
          "readOnly": true,
          "type": "string",
          "description": "A message describing the error, intended to be suitable for display in a user interface."
        }
      }
    },
    "Resource": {
      "type": "object",
      "description": "Describes an Azure resource.",
      "properties": {
        "id": {
          "readOnly": true,
          "type": "string",
          "description": "Resource Id"
        },
        "name": {
          "readOnly": true,
          "type": "string",
          "description": "Resource name"
        },
        "type": {
          "readOnly": true,
          "type": "string",
          "description": "Resource type"
        }
      },
      "x-ms-azure-resource": true
    },
    "Kind": {
      "type": "object",
      "description": "Describes an Azure resource with kind",
      "properties": {
        "kind": {
          "type": "string",
          "description": "Kind of the resource"
        }
      }
    },
    "Location": {
      "type": "object",
      "description": "Describes an Azure resource with location",
      "properties": {
        "location": {
          "readOnly": true,
          "type": "string",
          "description": "Location where the resource is stored"
        }
      }
    },
    "AscLocationList": {
      "type": "object",
      "description": "List of locations where ASC saves your data",
      "properties": {
        "value": {
          "readOnly": true,
          "type": "array",
          "items": {
            "$ref": "#/definitions/AscLocation"
          }
        },
        "nextLink": {
          "readOnly": true,
          "type": "string",
          "description": "The URI to fetch the next page."
        }
      }
    },
    "AscLocation": {
      "type": "object",
      "description": "The ASC location of the subscription is in the \"name\" field",
      "properties": {
        "properties": {
          "x-ms-client-flatten": true,
          "$ref": "#/definitions/AscLocationProperties"
        }
      },
      "allOf": [
        {
          "$ref": "#/definitions/Resource"
        }
      ]
    },
    "AscLocationProperties": {
      "type": "object",
      "description": "An empty set of properties"
    }
  },
  "parameters": {
    "SubscriptionId": {
      "name": "subscriptionId",
      "in": "path",
      "required": true,
      "pattern": "^[0-9A-Fa-f]{8}-([0-9A-Fa-f]{4}-){3}[0-9A-Fa-f]{12}$",
      "type": "string",
      "description": "Azure subscription ID"
    },
    "ResourceGroupName": {
      "name": "resourceGroupName",
      "in": "path",
      "required": true,
      "type": "string",
      "description": "The name of the resource group within the user's subscription. The name is case insensitive.",
      "pattern": "^[-\\w\\._\\(\\)]+$",
      "minLength": 1,
      "maxLength": 90,
      "x-ms-parameter-location": "method"
    },
    "ApiVersion": {
      "name": "api-version",
      "in": "query",
      "required": true,
      "type": "string",
      "description": "API version for the operation"
    },
    "AscLocation": {
      "name": "ascLocation",
      "in": "path",
      "required": true,
      "type": "string",
      "description": "The location where ASC stores the data of the subscription. can be retrieved from Get locations",
      "x-ms-parameter-location": "client"
    },
    "ResourceId": {
      "name": "resourceId",
      "in": "path",
      "required": true,
      "type": "string",
      "description": "The identifier of the resource.",
      "x-ms-parameter-location": "method"
    },
    "Scope": {
      "name": "scope",
      "in": "path",
      "required": true,
      "type": "string",
      "description": "Scope of the query, can be subscription (/subscriptions/0b06d9ea-afe6-4779-bd59-30e5c2d9d13f) or management group (/providers/Microsoft.Management/managementGroups/mgName).",
      "x-ms-parameter-location": "method"
    },
    "ODataFilter": {
      "name": "$filter",
      "in": "query",
      "required": false,
      "type": "string",
      "description": "OData filter. Optional.",
      "x-ms-parameter-location": "method"
    },
    "ODataSelect": {
      "name": "$select",
      "in": "query",
      "required": false,
      "type": "string",
      "description": "OData select. Optional.",
      "x-ms-parameter-location": "method"
    },
    "ODataExpand": {
      "name": "$expand",
      "in": "query",
      "required": false,
      "type": "string",
      "description": "OData expand. Optional.",
      "x-ms-parameter-location": "method"
    }
  }
}
>>>>>>> 8afd6663
<|MERGE_RESOLUTION|>--- conflicted
+++ resolved
@@ -1,438 +1,239 @@
-<<<<<<< HEAD
-{
-  "swagger": "2.0",
-  "info": {
-    "version": "1.0",
-    "title": "Common types"
-  },
-  "paths": {},
-  "definitions": {
-    "CloudError": {
-      "x-ms-external": true,
-      "type": "object",
-      "description": "Error response structure.",
-      "properties": {
-        "error": {
-          "x-ms-client-flatten": true,
-          "description": "Error data",
-          "$ref": "#/definitions/CloudErrorBody"
-        }
-      }
-    },
-    "CloudErrorBody": {
-      "x-ms-external": true,
-      "type": "object",
-      "description": "Error details.",
-      "properties": {
-        "code": {
-          "readOnly": true,
-          "type": "string",
-          "description": "An identifier for the error. Codes are invariant and are intended to be consumed programmatically."
-        },
-        "message": {
-          "readOnly": true,
-          "type": "string",
-          "description": "A message describing the error, intended to be suitable for display in a user interface."
-        }
-      }
-    },
-    "Resource": {
-      "type": "object",
-      "description": "Describes an Azure resource.",
-      "properties": {
-        "id": {
-          "readOnly": true,
-          "type": "string",
-          "description": "Resource Id"
-        },
-        "name": {
-          "readOnly": true,
-          "type": "string",
-          "description": "Resource name"
-        },
-        "type": {
-          "readOnly": true,
-          "type": "string",
-          "description": "Resource type"
-        }
-      },
-      "x-ms-azure-resource": true
-    },
-    "TrackedResource": {
-      "type": "object",
-      "description": "Describes an Azure tracked resource.",
-      "allOf": [
-        {
-          "$ref": "#/definitions/Resource"
-        },
-        {
-          "$ref": "#/definitions/Location"
-        },
-        {
-          "$ref": "#/definitions/Kind"
-        },
-        {
-          "$ref": "#/definitions/ETag"
-        },
-        {
-          "$ref": "#/definitions/Tags"
-        }
-      ]
-    },
-    "ETag": {
-      "type": "object",      
-      "description": "Entity tag is used for comparing two or more entities from the same requested resource. ETags may be returned for individual resources, and then sent via If-Match / If-None-Match headers for concurrency control. ",
-      "properties": {
-        "etag": {
-          "type": "string",
-          "description": "Entity tag is used for comparing two or more entities from the same requested resource. ETags may be returned for individual resources, and then sent via If-Match / If-None-Match headers for concurrency control. "
-        }
-      }
-    },
-    "Tags": {
-      "type": "object",
-      "description": "A list of key value pairs that describe the resource.",
-      "properties": {
-        "tags": {
-          "type": "object",
-          "description": "A list of key value pairs that describe the resource.",
-          "additionalProperties": {
-            "type": "string"
-          }
-        }
-      }
-    },
-    "Kind": {
-      "type": "object",
-      "description": "Describes an Azure resource with kind",
-      "properties": {
-        "kind": {
-          "type": "string",
-          "description": "Kind of the resource"
-        }
-      }
-    },
-    "Location": {
-      "type": "object",
-      "description": "Describes an Azure resource with location",
-      "properties": {
-        "location": {
-          "readOnly": true,
-          "type": "string",
-          "description": "Location where the resource is stored"
-        }
-      }
-    },
-    "AscLocationList": {
-      "type": "object",
-      "description": "List of locations where ASC saves your data",
-      "properties": {
-        "value": {
-          "readOnly": true,
-          "type": "array",
-          "items": {
-            "$ref": "#/definitions/AscLocation"
-          }
-        },
-        "nextLink": {
-          "readOnly": true,
-          "type": "string",
-          "description": "The URI to fetch the next page."
-        }
-      }
-    },
-    "AscLocation": {
-      "type": "object",
-      "description": "The ASC location of the subscription is in the \"name\" field",
-      "properties": {
-        "properties": {
-          "x-ms-client-flatten": true,
-          "$ref": "#/definitions/AscLocationProperties"
-        }
-      },
-      "allOf": [
-        {
-          "$ref": "#/definitions/Resource"
-        }
-      ]
-    },
-    "AscLocationProperties": {
-      "type": "object",
-      "description": "An empty set of properties"
-    }
-  },
-  "parameters": {
-    "SubscriptionId": {
-      "name": "subscriptionId",
-      "in": "path",
-      "required": true,
-      "pattern": "^[0-9A-Fa-f]{8}-([0-9A-Fa-f]{4}-){3}[0-9A-Fa-f]{12}$",
-      "type": "string",
-      "description": "Azure subscription ID"
-    },
-    "ResourceGroupName": {
-      "name": "resourceGroupName",
-      "in": "path",
-      "required": true,
-      "type": "string",
-      "description": "The name of the resource group within the user's subscription. The name is case insensitive.",
-      "pattern": "^[-\\w\\._\\(\\)]+$",
-      "minLength": 1,
-      "maxLength": 90,
-      "x-ms-parameter-location": "method"
-    },
-    "ApiVersion": {
-      "name": "api-version",
-      "in": "query",
-      "required": true,
-      "type": "string",
-
-      "description": "API version for the operation"
-    },
-    "AscLocation": {
-      "name": "ascLocation",
-      "in": "path",
-      "required": true,
-      "type": "string",
-      "description": "The location where ASC stores the data of the subscription. can be retrieved from Get locations",
-      "x-ms-parameter-location": "client"
-    },
-    "ResourceId": {
-      "name": "resourceId",
-      "in": "path",
-      "required": true,
-      "type": "string",
-      "description": "The identifier of the resource.",
-      "x-ms-parameter-location": "method"
-    },
-    "Scope": {
-      "name": "scope",
-      "in": "path",
-      "required": true,
-      "type": "string",
-      "description": "Scope of the query, can be subscription (/subscriptions/0b06d9ea-afe6-4779-bd59-30e5c2d9d13f) or management group (/providers/Microsoft.Management/managementGroups/mgName).",
-      "x-ms-parameter-location": "method"
-    },
-    "ODataFilter": {
-      "name": "$filter",
-      "in": "query",
-      "required": false,
-      "type": "string",
-      "description": "OData filter. Optional.",
-      "x-ms-parameter-location": "method"
-    },
-    "ODataSelect": {
-      "name": "$select",
-      "in": "query",
-      "required": false,
-      "type": "string",
-      "description": "OData select. Optional.",
-      "x-ms-parameter-location": "method"
-    },
-    "ODataExpand": {
-      "name": "$expand",
-      "in": "query",
-      "required": false,
-      "type": "string",
-      "description": "OData expand. Optional.",
-      "x-ms-parameter-location": "method"
-    }
-  }
-}
-=======
-{
-  "swagger": "2.0",
-  "info": {
-    "version": "1.0",
-    "title": "Common types"
-  },
-  "paths": {},
-  "definitions": {
-    "CloudError": {
-      "x-ms-external": true,
-      "type": "object",
-      "description": "Error response structure.",
-      "properties": {
-        "error": {
-          "x-ms-client-flatten": true,
-          "description": "Error data",
-          "$ref": "#/definitions/CloudErrorBody"
-        }
-      }
-    },
-    "CloudErrorBody": {
-      "x-ms-external": true,
-      "type": "object",
-      "description": "Error details.",
-      "properties": {
-        "code": {
-          "readOnly": true,
-          "type": "string",
-          "description": "An identifier for the error. Codes are invariant and are intended to be consumed programmatically."
-        },
-        "message": {
-          "readOnly": true,
-          "type": "string",
-          "description": "A message describing the error, intended to be suitable for display in a user interface."
-        }
-      }
-    },
-    "Resource": {
-      "type": "object",
-      "description": "Describes an Azure resource.",
-      "properties": {
-        "id": {
-          "readOnly": true,
-          "type": "string",
-          "description": "Resource Id"
-        },
-        "name": {
-          "readOnly": true,
-          "type": "string",
-          "description": "Resource name"
-        },
-        "type": {
-          "readOnly": true,
-          "type": "string",
-          "description": "Resource type"
-        }
-      },
-      "x-ms-azure-resource": true
-    },
-    "Kind": {
-      "type": "object",
-      "description": "Describes an Azure resource with kind",
-      "properties": {
-        "kind": {
-          "type": "string",
-          "description": "Kind of the resource"
-        }
-      }
-    },
-    "Location": {
-      "type": "object",
-      "description": "Describes an Azure resource with location",
-      "properties": {
-        "location": {
-          "readOnly": true,
-          "type": "string",
-          "description": "Location where the resource is stored"
-        }
-      }
-    },
-    "AscLocationList": {
-      "type": "object",
-      "description": "List of locations where ASC saves your data",
-      "properties": {
-        "value": {
-          "readOnly": true,
-          "type": "array",
-          "items": {
-            "$ref": "#/definitions/AscLocation"
-          }
-        },
-        "nextLink": {
-          "readOnly": true,
-          "type": "string",
-          "description": "The URI to fetch the next page."
-        }
-      }
-    },
-    "AscLocation": {
-      "type": "object",
-      "description": "The ASC location of the subscription is in the \"name\" field",
-      "properties": {
-        "properties": {
-          "x-ms-client-flatten": true,
-          "$ref": "#/definitions/AscLocationProperties"
-        }
-      },
-      "allOf": [
-        {
-          "$ref": "#/definitions/Resource"
-        }
-      ]
-    },
-    "AscLocationProperties": {
-      "type": "object",
-      "description": "An empty set of properties"
-    }
-  },
-  "parameters": {
-    "SubscriptionId": {
-      "name": "subscriptionId",
-      "in": "path",
-      "required": true,
-      "pattern": "^[0-9A-Fa-f]{8}-([0-9A-Fa-f]{4}-){3}[0-9A-Fa-f]{12}$",
-      "type": "string",
-      "description": "Azure subscription ID"
-    },
-    "ResourceGroupName": {
-      "name": "resourceGroupName",
-      "in": "path",
-      "required": true,
-      "type": "string",
-      "description": "The name of the resource group within the user's subscription. The name is case insensitive.",
-      "pattern": "^[-\\w\\._\\(\\)]+$",
-      "minLength": 1,
-      "maxLength": 90,
-      "x-ms-parameter-location": "method"
-    },
-    "ApiVersion": {
-      "name": "api-version",
-      "in": "query",
-      "required": true,
-      "type": "string",
-      "description": "API version for the operation"
-    },
-    "AscLocation": {
-      "name": "ascLocation",
-      "in": "path",
-      "required": true,
-      "type": "string",
-      "description": "The location where ASC stores the data of the subscription. can be retrieved from Get locations",
-      "x-ms-parameter-location": "client"
-    },
-    "ResourceId": {
-      "name": "resourceId",
-      "in": "path",
-      "required": true,
-      "type": "string",
-      "description": "The identifier of the resource.",
-      "x-ms-parameter-location": "method"
-    },
-    "Scope": {
-      "name": "scope",
-      "in": "path",
-      "required": true,
-      "type": "string",
-      "description": "Scope of the query, can be subscription (/subscriptions/0b06d9ea-afe6-4779-bd59-30e5c2d9d13f) or management group (/providers/Microsoft.Management/managementGroups/mgName).",
-      "x-ms-parameter-location": "method"
-    },
-    "ODataFilter": {
-      "name": "$filter",
-      "in": "query",
-      "required": false,
-      "type": "string",
-      "description": "OData filter. Optional.",
-      "x-ms-parameter-location": "method"
-    },
-    "ODataSelect": {
-      "name": "$select",
-      "in": "query",
-      "required": false,
-      "type": "string",
-      "description": "OData select. Optional.",
-      "x-ms-parameter-location": "method"
-    },
-    "ODataExpand": {
-      "name": "$expand",
-      "in": "query",
-      "required": false,
-      "type": "string",
-      "description": "OData expand. Optional.",
-      "x-ms-parameter-location": "method"
-    }
-  }
-}
->>>>>>> 8afd6663
+{
+  "swagger": "2.0",
+  "info": {
+    "version": "1.0",
+    "title": "Common types"
+  },
+  "paths": {},
+  "definitions": {
+    "CloudError": {
+      "x-ms-external": true,
+      "type": "object",
+      "description": "Error response structure.",
+      "properties": {
+        "error": {
+          "x-ms-client-flatten": true,
+          "description": "Error data",
+          "$ref": "#/definitions/CloudErrorBody"
+        }
+      }
+    },
+    "CloudErrorBody": {
+      "x-ms-external": true,
+      "type": "object",
+      "description": "Error details.",
+      "properties": {
+        "code": {
+          "readOnly": true,
+          "type": "string",
+          "description": "An identifier for the error. Codes are invariant and are intended to be consumed programmatically."
+        },
+        "message": {
+          "readOnly": true,
+          "type": "string",
+          "description": "A message describing the error, intended to be suitable for display in a user interface."
+        }
+      }
+    },
+    "Resource": {
+      "type": "object",
+      "description": "Describes an Azure resource.",
+      "properties": {
+        "id": {
+          "readOnly": true,
+          "type": "string",
+          "description": "Resource Id"
+        },
+        "name": {
+          "readOnly": true,
+          "type": "string",
+          "description": "Resource name"
+        },
+        "type": {
+          "readOnly": true,
+          "type": "string",
+          "description": "Resource type"
+        }
+      },
+      "x-ms-azure-resource": true
+    },
+    "TrackedResource": {
+      "type": "object",
+      "description": "Describes an Azure tracked resource.",
+      "allOf": [
+        {
+          "$ref": "#/definitions/Resource"
+        },
+        {
+          "$ref": "#/definitions/Location"
+        },
+        {
+          "$ref": "#/definitions/Kind"
+        },
+        {
+          "$ref": "#/definitions/ETag"
+        },
+        {
+          "$ref": "#/definitions/Tags"
+        }
+      ]
+    },
+    "ETag": {
+      "type": "object",      
+      "description": "Entity tag is used for comparing two or more entities from the same requested resource. ETags may be returned for individual resources, and then sent via If-Match / If-None-Match headers for concurrency control. ",
+      "properties": {
+        "etag": {
+          "type": "string",
+          "description": "Entity tag is used for comparing two or more entities from the same requested resource. ETags may be returned for individual resources, and then sent via If-Match / If-None-Match headers for concurrency control. "
+        }
+      }
+    },
+    "Tags": {
+      "type": "object",
+      "description": "A list of key value pairs that describe the resource.",
+      "properties": {
+        "tags": {
+          "type": "object",
+          "description": "A list of key value pairs that describe the resource.",
+          "additionalProperties": {
+            "type": "string"
+          }
+        }
+      }
+    },
+    "Kind": {
+      "type": "object",
+      "description": "Describes an Azure resource with kind",
+      "properties": {
+        "kind": {
+          "type": "string",
+          "description": "Kind of the resource"
+        }
+      }
+    },
+    "Location": {
+      "type": "object",
+      "description": "Describes an Azure resource with location",
+      "properties": {
+        "location": {
+          "readOnly": true,
+          "type": "string",
+          "description": "Location where the resource is stored"
+        }
+      }
+    },
+    "AscLocationList": {
+      "type": "object",
+      "description": "List of locations where ASC saves your data",
+      "properties": {
+        "value": {
+          "readOnly": true,
+          "type": "array",
+          "items": {
+            "$ref": "#/definitions/AscLocation"
+          }
+        },
+        "nextLink": {
+          "readOnly": true,
+          "type": "string",
+          "description": "The URI to fetch the next page."
+        }
+      }
+    },
+    "AscLocation": {
+      "type": "object",
+      "description": "The ASC location of the subscription is in the \"name\" field",
+      "properties": {
+        "properties": {
+          "x-ms-client-flatten": true,
+          "$ref": "#/definitions/AscLocationProperties"
+        }
+      },
+      "allOf": [
+        {
+          "$ref": "#/definitions/Resource"
+        }
+      ]
+    },
+    "AscLocationProperties": {
+      "type": "object",
+      "description": "An empty set of properties"
+    }
+  },
+  "parameters": {
+    "SubscriptionId": {
+      "name": "subscriptionId",
+      "in": "path",
+      "required": true,
+      "pattern": "^[0-9A-Fa-f]{8}-([0-9A-Fa-f]{4}-){3}[0-9A-Fa-f]{12}$",
+      "type": "string",
+      "description": "Azure subscription ID"
+    },
+    "ResourceGroupName": {
+      "name": "resourceGroupName",
+      "in": "path",
+      "required": true,
+      "type": "string",
+      "description": "The name of the resource group within the user's subscription. The name is case insensitive.",
+      "pattern": "^[-\\w\\._\\(\\)]+$",
+      "minLength": 1,
+      "maxLength": 90,
+      "x-ms-parameter-location": "method"
+    },
+    "ApiVersion": {
+      "name": "api-version",
+      "in": "query",
+      "required": true,
+      "type": "string",
+      "description": "API version for the operation"
+    },
+    "AscLocation": {
+      "name": "ascLocation",
+      "in": "path",
+      "required": true,
+      "type": "string",
+      "description": "The location where ASC stores the data of the subscription. can be retrieved from Get locations",
+      "x-ms-parameter-location": "client"
+    },
+    "ResourceId": {
+      "name": "resourceId",
+      "in": "path",
+      "required": true,
+      "type": "string",
+      "description": "The identifier of the resource.",
+      "x-ms-parameter-location": "method"
+    },
+    "Scope": {
+      "name": "scope",
+      "in": "path",
+      "required": true,
+      "type": "string",
+      "description": "Scope of the query, can be subscription (/subscriptions/0b06d9ea-afe6-4779-bd59-30e5c2d9d13f) or management group (/providers/Microsoft.Management/managementGroups/mgName).",
+      "x-ms-parameter-location": "method"
+    },
+    "ODataFilter": {
+      "name": "$filter",
+      "in": "query",
+      "required": false,
+      "type": "string",
+      "description": "OData filter. Optional.",
+      "x-ms-parameter-location": "method"
+    },
+    "ODataSelect": {
+      "name": "$select",
+      "in": "query",
+      "required": false,
+      "type": "string",
+      "description": "OData select. Optional.",
+      "x-ms-parameter-location": "method"
+    },
+    "ODataExpand": {
+      "name": "$expand",
+      "in": "query",
+      "required": false,
+      "type": "string",
+      "description": "OData expand. Optional.",
+      "x-ms-parameter-location": "method"
+    }
+  }
+}
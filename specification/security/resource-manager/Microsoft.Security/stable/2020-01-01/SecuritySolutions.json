{
  "swagger": "2.0",
  "info": {
    "title": "Security Center",
    "description": "API spec for Microsoft.Security (Azure Security Center) resource provider",
    "version": "2015-06-01-preview"
  },
  "host": "management.azure.com",
  "schemes": [
    "https"
  ],
  "consumes": [
    "application/json"
  ],
  "produces": [
    "application/json"
  ],
  "security": [
    {
      "azure_auth": [
        "user_impersonation"
      ]
    }
  ],
  "securityDefinitions": {
    "azure_auth": {
      "type": "oauth2",
      "authorizationUrl": "https://login.microsoftonline.com/common/oauth2/authorize",
      "flow": "implicit",
      "description": "Azure Active Directory OAuth2 Flow",
      "scopes": {
        "user_impersonation": "impersonate your user account"
      }
    }
  },
  "paths": {
    "/subscriptions/{subscriptionId}/providers/Microsoft.Security/securitySolutions": {
      "get": {
        "x-ms-examples": {
          "Get security solutions": {
            "$ref": "./examples/SecuritySolutions/GetSecuritySolutionsSubscription_example.json"
          }
        },
        "tags": [
          "SecuritySolutions"
        ],
        "description": "Gets a list of Security Solutions for the subscription.",
        "operationId": "SecuritySolutions_List",
        "parameters": [
          {
            "$ref": "../../../common/v1/types.json#/parameters/SubscriptionId"
          },
          {
            "$ref": "../../../common/v1/types.json#/parameters/ApiVersion"
          }
        ],
        "responses": {
          "200": {
            "description": "OK",
            "schema": {
              "$ref": "#/definitions/SecuritySolutionList"
            }
          },
          "default": {
            "description": "Error response describing why the operation failed.",
            "schema": {
              "$ref": "../../../common/v1/types.json#/definitions/CloudError"
            }
          }
        },
        "x-ms-pageable": {
          "nextLinkName": "nextLink"
        }
      }
    },
    "/subscriptions/{subscriptionId}/resourceGroups/{resourceGroupName}/providers/Microsoft.Security/securitySolutions/{securitySolutionName}": {
      "get": {
        "x-ms-examples": {
          "Get a security solution from a security data location": {
            "$ref": "./examples/SecuritySolutions/GetSecuritySolutionsResourceGroupLocation_example.json"
          }
        },
        "tags": [
          "SecuritySolutions"
        ],
        "description": "Gets a specific Security Solution.",
        "operationId": "SecuritySolutions_Get",
        "parameters": [
          {
            "$ref": "../../../common/v1/types.json#/parameters/SubscriptionId"
          },
          {
            "$ref": "../../../common/v1/types.json#/parameters/ResourceGroupName"
          },
          {
            "$ref": "#/parameters/SecuritySolutionName"
          },
          {
            "$ref": "../../../common/v1/types.json#/parameters/ApiVersion"
          }
        ],
        "responses": {
          "200": {
            "description": "OK",
            "schema": {
              "$ref": "#/definitions/SecuritySolution"
            }
          },
          "default": {
            "description": "Error response describing why the operation failed.",
            "schema": {
              "$ref": "../../../common/v1/types.json#/definitions/CloudError"
            }
          }
        }
      }
    }
  },
  "definitions": {
    "SecuritySolutionList": {
      "type": "object",
      "properties": {
        "value": {
          "type": "array",
          "items": {
            "$ref": "#/definitions/SecuritySolution"
          }
        },
        "nextLink": {
          "readOnly": true,
          "type": "string",
          "description": "The URI to fetch the next page."
        }
      }
    },
    "SecuritySolution": {
      "type": "object",
      "properties": {
        "properties": {
          "x-ms-client-flatten": true,
          "$ref": "#/definitions/SecuritySolutionProperties"
        }
      },
      "allOf": [
        {
          "$ref": "../../../common/v1/types.json#/definitions/Resource"
<<<<<<< HEAD

        },
        {
          "$ref": "../../../common/v1/types.json#/definitions/Location"
=======
>>>>>>> a2553e0d
        }
      ]
    },
    "SecuritySolutionProperties": {
      "type": "object",
      "properties": {
        "securityFamily": {
          "type": "string",
          "description": "The security family of the security solution",
          "enum": [
            "Waf",
            "Ngfw",
            "SaasWaf",
            "Va"
          ],
          "x-ms-enum": {
            "name": "securityFamily",
            "modelAsString": true,
            "values": [
              {
                "value": "Waf"
              },
              {
                "value": "Ngfw"
              },
              {
                "value": "SaasWaf"
              },
              {
                "value": "Va"
              }
            ]
          }
        },
        "provisioningState": {
          "type": "string",
          "description": "The security family provisioning State",
          "enum": [
            "Succeeded",
            "Failed",
            "Updating"
          ],
          "x-ms-enum": {
            "name": "provisioningState",
            "modelAsString": true,
            "values": [
              {
                "value": "Succeeded"
              },
              {
                "value": "Failed"
              },
              {
                "value": "Updating"
              }
            ]
          }
        },
        "template": {
          "type": "string",
          "description": "The security solutions' template"
        },
        "protectionStatus": {
          "type": "string",
          "description": "The security solutions' status"
        }
      },
      "required": [
        "securityFamily",
        "provisioningState",
        "template",
        "protectionStatus"
      ]
    }
  },
  "parameters": {
    "SecuritySolutionName": {
      "name": "securitySolutionName",
      "type": "string",
      "in": "path",
      "required": true,
      "description": "Name of security solution.",
      "x-ms-parameter-location": "method"
    }
  }
}

}
<|MERGE_RESOLUTION|>--- conflicted
+++ resolved
@@ -144,13 +144,6 @@
       "allOf": [
         {
           "$ref": "../../../common/v1/types.json#/definitions/Resource"
-<<<<<<< HEAD
-
-        },
-        {
-          "$ref": "../../../common/v1/types.json#/definitions/Location"
-=======
->>>>>>> a2553e0d
         }
       ]
     },
@@ -236,6 +229,4 @@
       "x-ms-parameter-location": "method"
     }
   }
-}
-
-}
+}
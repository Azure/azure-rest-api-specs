--- conflicted
+++ resolved
@@ -8,145 +8,37 @@
       "body": {
         "value": [
           {
-            "id": "/subscriptions/0ff7fc3-e762-44dd-bd96-b71116dcdc23/providers/Microsoft.Security/pricings/VirtualMachines",
+            "id": "/subscriptions/20ff7fc3-e762-44dd-bd96-b71116dcdc23/providers/Microsoft.Security/pricings/VirtualMachines",
             "name": "VirtualMachines",
             "type": "Microsoft.Security/pricings",
             "properties": {
-<<<<<<< HEAD
-                "pricingTier": "Free",
-                "freeTrialRemainingTime": "P30D"
-=======
               "pricingTier": "Standard",
               "freeTrialRemainingTime": "PT0S"
->>>>>>> 398da0c0
             }
-        },
-        {
-            "id": "/subscriptions/0ff7fc3-e762-44dd-bd96-b71116dcdc23/providers/Microsoft.Security/pricings/SqlServers",
+          },
+          {
+            "id": "/subscriptions/20ff7fc3-e762-44dd-bd96-b71116dcdc23/providers/Microsoft.Security/pricings/SqlServers",
             "name": "SqlServers",
             "type": "Microsoft.Security/pricings",
             "properties": {
-<<<<<<< HEAD
-                "pricingTier": "Free",
-                "freeTrialRemainingTime": "P30D"
-=======
               "pricingTier": "Standard",
               "freeTrialRemainingTime": "PT0S"
->>>>>>> 398da0c0
             }
-        },
-        {
-            "id": "/subscriptions/0ff7fc3-e762-44dd-bd96-b71116dcdc23/providers/Microsoft.Security/pricings/AppServices",
+          },
+          {
+            "id": "/subscriptions/20ff7fc3-e762-44dd-bd96-b71116dcdc23/providers/Microsoft.Security/pricings/AppServices",
             "name": "AppServices",
             "type": "Microsoft.Security/pricings",
             "properties": {
-<<<<<<< HEAD
-                "pricingTier": "Free",
-                "freeTrialRemainingTime": "P30D"
-=======
               "pricingTier": "Free",
               "freeTrialRemainingTime": "PT0S"
->>>>>>> 398da0c0
             }
-        },
-        {
-            "id": "/subscriptions/0ff7fc3-e762-44dd-bd96-b71116dcdc23/providers/Microsoft.Security/pricings/StorageAccounts",
+          },
+          {
+            "id": "/subscriptions/20ff7fc3-e762-44dd-bd96-b71116dcdc23/providers/Microsoft.Security/pricings/StorageAccounts",
             "name": "StorageAccounts",
             "type": "Microsoft.Security/pricings",
             "properties": {
-<<<<<<< HEAD
-                "pricingTier": "Free",
-                "freeTrialRemainingTime": "P30D"
-            }
-        },
-        {
-            "id": "/subscriptions/0ff7fc3-e762-44dd-bd96-b71116dcdc23/providers/Microsoft.Security/pricings/SqlServerVirtualMachines",
-            "name": "SqlServerVirtualMachines",
-            "type": "Microsoft.Security/pricings",
-            "properties": {
-                "pricingTier": "Free",
-                "freeTrialRemainingTime": "P30D"
-            }
-        },
-        {
-            "id": "/subscriptions/0ff7fc3-e762-44dd-bd96-b71116dcdc23/providers/Microsoft.Security/pricings/KubernetesService",
-            "name": "KubernetesService",
-            "type": "Microsoft.Security/pricings",
-            "properties": {
-                "pricingTier": "Free",
-                "freeTrialRemainingTime": "P30D",
-                "deprecated": true,
-                "replacedBy": [
-                    "Containers"
-                ]
-            }
-        },
-        {
-            "id": "/subscriptions/0ff7fc3-e762-44dd-bd96-b71116dcdc23/providers/Microsoft.Security/pricings/ContainerRegistry",
-            "name": "ContainerRegistry",
-            "type": "Microsoft.Security/pricings",
-            "properties": {
-                "pricingTier": "Free",
-                "freeTrialRemainingTime": "P30D",
-                "deprecated": true,
-                "replacedBy": [
-                    "Containers"
-                ]
-            }
-        },
-        {
-            "id": "/subscriptions/0ff7fc3-e762-44dd-bd96-b71116dcdc23/providers/Microsoft.Security/pricings/KeyVaults",
-            "name": "KeyVaults",
-            "type": "Microsoft.Security/pricings",
-            "properties": {
-                "pricingTier": "Free",
-                "freeTrialRemainingTime": "P30D"
-            }
-        },
-        {
-            "id": "/subscriptions/0ff7fc3-e762-44dd-bd96-b71116dcdc23/providers/Microsoft.Security/pricings/Dns",
-            "name": "Dns",
-            "type": "Microsoft.Security/pricings",
-            "properties": {
-                "pricingTier": "Free",
-                "freeTrialRemainingTime": "P30D"
-            }
-        },
-        {
-            "id": "/subscriptions/0ff7fc3-e762-44dd-bd96-b71116dcdc23/providers/Microsoft.Security/pricings/Arm",
-            "name": "Arm",
-            "type": "Microsoft.Security/pricings",
-            "properties": {
-                "pricingTier": "Free",
-                "freeTrialRemainingTime": "P30D"
-            }
-        },
-        {
-            "id": "/subscriptions/0ff7fc3-e762-44dd-bd96-b71116dcdc23/providers/Microsoft.Security/pricings/OpenSourceRelationalDatabases",
-            "name": "OpenSourceRelationalDatabases",
-            "type": "Microsoft.Security/pricings",
-            "properties": {
-                "pricingTier": "Free",
-                "freeTrialRemainingTime": "P30D"
-            }
-        },
-        {
-            "id": "/subscriptions/0ff7fc3-e762-44dd-bd96-b71116dcdc23/providers/Microsoft.Security/pricings/CosmosDbs",
-            "name": "CosmosDbs",
-            "type": "Microsoft.Security/pricings",
-            "properties": {
-                "pricingTier": "Free",
-                "freeTrialRemainingTime": "P30D"
-            }
-        },
-        {
-            "id": "/subscriptions/0ff7fc3-e762-44dd-bd96-b71116dcdc23/providers/Microsoft.Security/pricings/Containers",
-            "name": "Containers",
-            "type": "Microsoft.Security/pricings",
-            "properties": {
-                "pricingTier": "Free",
-                "freeTrialRemainingTime": "P30D"
-=======
               "pricingTier": "Standard",
               "freeTrialRemainingTime": "PT0S"
             }
@@ -221,9 +113,9 @@
             "properties": {
               "pricingTier": "Standard",
               "freeTrialRemainingTime": "PT0S"
->>>>>>> 398da0c0
             }
-        }]
+          }
+        ]
       }
     }
   }

{
  "swagger": "2.0",
  "info": {
    "title": "Security Center",
    "description": "API spec for Microsoft.Security (Azure Security Center) resource provider",
    "version": "2022-05-01-preview"
  },
  "host": "management.azure.com",
  "schemes": [
    "https"
  ],
  "consumes": [
    "application/json"
  ],
  "produces": [
    "application/json"
  ],
  "security": [
    {
      "azure_auth": [
        "user_impersonation"
      ]
    }
  ],
  "securityDefinitions": {
    "azure_auth": {
      "type": "oauth2",
      "authorizationUrl": "https://login.microsoftonline.com/common/oauth2/authorize",
      "flow": "implicit",
      "description": "Azure Active Directory OAuth2 Flow",
      "scopes": {
        "user_impersonation": "impersonate your user account"
      }
    }
  },
  "paths": {
    "/subscriptions/{subscriptionId}/providers/Microsoft.Security/securityConnectors": {
      "get": {
        "x-ms-examples": {
          "List all security connectors of a specified subscription": {
            "$ref": "./examples/SecurityConnectors/GetSecurityConnectorsSubscription_example.json"
          }
        },
        "tags": [
          "SecurityConnectors"
        ],
        "description": "Lists all the security connectors in the specified subscription. Use the 'nextLink' property in the response to get the next page of security connectors for the specified subscription.",
        "operationId": "SecurityConnectors_List",
        "parameters": [
          {
            "$ref": "../../../common/v1/types.json#/parameters/ApiVersion"
          },
          {
            "$ref": "../../../common/v1/types.json#/parameters/SubscriptionId"
          }
        ],
        "responses": {
          "200": {
            "description": "OK",
            "schema": {
              "$ref": "#/definitions/SecurityConnectorsList"
            }
          },
          "default": {
            "description": "Error response that describes why the operation failed.",
            "schema": {
              "$ref": "../../../common/v1/types.json#/definitions/CloudError"
            }
          }
        },
        "x-ms-pageable": {
          "nextLinkName": "nextLink"
        }
      }
    },
    "/subscriptions/{subscriptionId}/resourceGroups/{resourceGroupName}/providers/Microsoft.Security/securityConnectors": {
      "get": {
        "x-ms-examples": {
          "List all security connectors of a specified resource group": {
            "$ref": "./examples/SecurityConnectors/GetSecurityConnectorsResourceGroup_example.json"
          }
        },
        "tags": [
          "SecurityConnectors"
        ],
        "description": "Lists all the security connectors in the specified resource group. Use the 'nextLink' property in the response to get the next page of security connectors for the specified resource group.",
        "operationId": "SecurityConnectors_ListByResourceGroup",
        "parameters": [
          {
            "$ref": "../../../common/v1/types.json#/parameters/ApiVersion"
          },
          {
            "$ref": "../../../common/v1/types.json#/parameters/SubscriptionId"
          },
          {
            "$ref": "../../../common/v1/types.json#/parameters/ResourceGroupName"
          }
        ],
        "responses": {
          "200": {
            "description": "OK",
            "schema": {
              "$ref": "#/definitions/SecurityConnectorsList"
            }
          },
          "default": {
            "description": "Error response that describes why the operation failed.",
            "schema": {
              "$ref": "../../../common/v1/types.json#/definitions/CloudError"
            }
          }
        },
        "x-ms-pageable": {
          "nextLinkName": "nextLink"
        }
      }
    },
    "/subscriptions/{subscriptionId}/resourceGroups/{resourceGroupName}/providers/Microsoft.Security/securityConnectors/{securityConnectorName}": {
      "get": {
        "x-ms-examples": {
          "Retrieve a security connector": {
            "$ref": "./examples/SecurityConnectors/GetSecurityConnectorSingleResource_example.json"
          }
        },
        "tags": [
          "SecurityConnectors"
        ],
        "description": "Retrieves details of a specific security connector",
        "operationId": "SecurityConnectors_Get",
        "parameters": [
          {
            "$ref": "../../../common/v1/types.json#/parameters/ApiVersion"
          },
          {
            "$ref": "../../../common/v1/types.json#/parameters/SubscriptionId"
          },
          {
            "$ref": "../../../common/v1/types.json#/parameters/ResourceGroupName"
          },
          {
            "$ref": "#/parameters/securityConnectorName"
          }
        ],
        "responses": {
          "200": {
            "description": "OK",
            "schema": {
              "$ref": "#/definitions/SecurityConnector"
            }
          },
          "default": {
            "description": "Error response that describes why the operation failed.",
            "schema": {
              "$ref": "../../../common/v1/types.json#/definitions/CloudError"
            }
          }
        }
      },
      "put": {
        "x-ms-examples": {
          "Create or update a security connector": {
            "$ref": "./examples/SecurityConnectors/PutSecurityConnector_example.json"
          }
        },
        "tags": [
          "SecurityConnectors"
        ],
        "description": "Creates or updates a security connector. If a security connector is already created and a subsequent request is issued for the same security connector id, then it will be updated.",
        "operationId": "SecurityConnectors_CreateOrUpdate",
        "parameters": [
          {
            "$ref": "../../../common/v1/types.json#/parameters/ApiVersion"
          },
          {
            "$ref": "../../../common/v1/types.json#/parameters/SubscriptionId"
          },
          {
            "$ref": "../../../common/v1/types.json#/parameters/ResourceGroupName"
          },
          {
            "$ref": "#/parameters/securityConnectorName"
          },
          {
            "$ref": "#/parameters/securityConnectorInBody"
          }
        ],
        "responses": {
          "200": {
            "description": "OK",
            "schema": {
              "$ref": "#/definitions/SecurityConnector"
            }
          },
          "201": {
            "description": "Created",
            "schema": {
              "$ref": "#/definitions/SecurityConnector"
            }
          },
          "default": {
            "description": "Error response that describes why the operation failed.",
            "schema": {
              "$ref": "../../../common/v1/types.json#/definitions/CloudError"
            }
          }
        }
      },
      "patch": {
        "x-ms-examples": {
          "Update a security connector": {
            "$ref": "./examples/SecurityConnectors/PatchSecurityConnector_example.json"
          }
        },
        "tags": [
          "SecurityConnectors"
        ],
        "description": "Updates a security connector",
        "operationId": "SecurityConnectors_Update",
        "parameters": [
          {
            "$ref": "../../../common/v1/types.json#/parameters/ApiVersion"
          },
          {
            "$ref": "../../../common/v1/types.json#/parameters/SubscriptionId"
          },
          {
            "$ref": "../../../common/v1/types.json#/parameters/ResourceGroupName"
          },
          {
            "$ref": "#/parameters/securityConnectorName"
          },
          {
            "$ref": "#/parameters/securityConnectorInBody"
          }
        ],
        "responses": {
          "200": {
            "description": "OK",
            "schema": {
              "$ref": "#/definitions/SecurityConnector"
            }
          },
          "default": {
            "description": "Error response that describes why the operation failed.",
            "schema": {
              "$ref": "../../../common/v1/types.json#/definitions/CloudError"
            }
          }
        }
      },
      "delete": {
        "x-ms-examples": {
          "Delete a security connector": {
            "$ref": "./examples/SecurityConnectors/DeleteSecurityConnector_example.json"
          }
        },
        "tags": [
          "SecurityConnectors"
        ],
        "operationId": "SecurityConnectors_Delete",
        "description": "Deletes a security connector.",
        "parameters": [
          {
            "$ref": "../../../common/v1/types.json#/parameters/ApiVersion"
          },
          {
            "$ref": "../../../common/v1/types.json#/parameters/SubscriptionId"
          },
          {
            "$ref": "../../../common/v1/types.json#/parameters/ResourceGroupName"
          },
          {
            "$ref": "#/parameters/securityConnectorName"
          }
        ],
        "responses": {
          "200": {
            "description": "The resource was deleted successfully"
          },
          "204": {
            "description": "NoContent"
          },
          "default": {
            "description": "Error response that describes why the operation failed.",
            "schema": {
              "$ref": "../../../common/v1/types.json#/definitions/CloudError"
            }
          }
        }
      }
    }
  },
  "definitions": {
    "SecurityConnectorsList": {
      "type": "object",
      "description": "List of security connectors response.",
      "required": [
        "value"
      ],
      "properties": {
        "value": {
          "type": "array",
          "description": "The list of security connectors under the given scope.",
          "items": {
            "$ref": "#/definitions/SecurityConnector"
          }
        },
        "nextLink": {
          "readOnly": true,
          "type": "string",
          "description": "The URI to fetch the next page."
        }
      }
    },
    "SecurityConnector": {
      "type": "object",
      "description": "The security connector resource.",
      "properties": {
        "systemData": {
          "readOnly": true,
          "type": "object",
          "description": "Azure Resource Manager metadata containing createdBy and modifiedBy information.",
          "$ref": "../../../../../common-types/resource-management/v2/types.json#/definitions/systemData"
        },
        "properties": {
          "x-ms-client-flatten": true,
          "description": "Security connector data",
          "$ref": "#/definitions/SecurityConnectorProperties"
        }
      },
      "allOf": [
        {
          "$ref": "../../../common/v1/types.json#/definitions/TrackedResource"
        }
      ]
    },
    "SecurityConnectorProperties": {
      "type": "object",
      "description": "A set of properties that defines the security connector configuration.",
      "properties": {
        "hierarchyIdentifier": {
          "type": "string",
          "description": "The multi cloud resource identifier (account id in case of AWS connector, project number in case of GCP connector)."
        },
		"hierarchyIdentifierTrialEndDate": {
          "type": "string",
		  "format": "datetime",
		  "readOnly": true,
          "description": "The date on which the trial period will end, if applicable. Trial period exists for 30 days after upgrading to payed offerings."
        },
        "environmentName": {
          "type": "string",
          "description": "The multi cloud resource's cloud name.",
          "enum": [
            "Azure",
            "AWS",
            "GCP",
            "Github"
          ],
          "x-ms-enum": {
            "name": "cloudName",
            "modelAsString": true
          }
        },
        "offerings": {
          "type": "array",
          "description": "A collection of offerings for the security connector.",
          "items": {
            "$ref": "#/definitions/cloudOffering"
          },
          "x-ms-identifiers": []
        },
        "environmentData": {
          "type": "object",
          "description": "The security connector environment data.",
          "$ref": "#/definitions/EnvironmentData"
        }
      }
    },
    "EnvironmentData": {
      "type": "object",
      "description": "The security connector environment data.",
      "discriminator": "environmentType",
      "required": [
        "environmentType"
      ],
      "properties": {
        "environmentType": {
          "type": "string",
          "description": "The type of the environment data.",
          "enum": [
            "AwsAccount",
            "GcpProject",
            "GithubScope"
          ],
          "x-ms-enum": {
            "name": "environmentType",
            "modelAsString": true
          }
        }
      }
    },
    "AWSEnvironmentData": {
      "type": "object",
      "description": "The aws connector environment data",
      "x-ms-discriminator-value": "AwsAccount",
      "allOf": [
        {
          "$ref": "#/definitions/EnvironmentData"
        }
      ],
      "properties": {
        "organizationalData": {
          "type": "object",
          "description": "The AWS account's organizational data",
          "$ref": "#/definitions/AwsOrganizationalData"
        }
      }
    },
    "AwsOrganizationalData": {
      "type": "object",
      "description": "The awsOrganization data ",
      "discriminator": "organizationMembershipType",
      "required": [
        "organizationMembershipType"
      ],
      "properties": {
        "organizationMembershipType": {
          "type": "string",
          "description": "The multi cloud account's membership type in the organization",
          "enum": [
            "Member",
            "Organization"
          ],
          "x-ms-enum": {
            "name": "organizationMembershipType",
            "modelAsString": true
          }
        }
      }
    },
    "AwsOrganizationalDataMaster": {
      "type": "object",
      "description": "The awsOrganization data for the master account",
      "x-ms-discriminator-value": "Organization",
      "allOf": [
        {
          "$ref": "#/definitions/AwsOrganizationalData"
        }
      ],
      "properties": {
        "stacksetName": {
          "type": "string",
          "description": "If the multi cloud account is of membership type organization, this will be the name of the onboarding stackset"
        },
        "excludedAccountIds": {
          "type": "array",
          "description": "If the multi cloud account is of membership type organization, list of accounts excluded from offering",
          "items": {
            "type": "string",
            "description": "account IDs"
          }
        }
      }
    },
    "AwsOrganizationalDataMember": {
      "type": "object",
      "description": "The awsOrganization data for the member account",
      "x-ms-discriminator-value": "Member",
      "allOf": [
        {
          "$ref": "#/definitions/AwsOrganizationalData"
        }
      ],
      "properties": {
        "parentHierarchyId": {
          "type": "string",
          "description": "If the multi cloud account is not of membership type organization, this will be the ID of the account's parent"
        }
      }
    },
    "GcpProjectEnvironmentData": {
      "type": "object",
      "description": "The GCP project connector environment data",
      "x-ms-discriminator-value": "GcpProject",
      "allOf": [
        {
          "$ref": "#/definitions/EnvironmentData"
        }
      ],
      "properties": {
        "organizationalData": {
          "type": "object",
          "description": "The Gcp project's organizational data",
          "$ref": "#/definitions/GcpOrganizationalData"
        },
        "projectDetails": {
          "type": "object",
          "description": "The Gcp project's details",
          "$ref": "#/definitions/GcpProjectDetails"
        }
      }
    },
    "GcpProjectDetails": {
      "type": "object",
      "description": "The details about the project represented by the security connector",
      "properties": {
        "projectNumber": {
          "type": "string",
          "description": "The unique GCP Project number"
        },
        "projectId": {
          "type": "string",
          "description": "The GCP Project id"
        },
        "workloadIdentityPoolId": {
          "readOnly": true,
          "type": "string",
          "description": "The GCP workload identity federation pool id"
        }
      }
    },
    "GcpOrganizationalData": {
      "type": "object",
      "description": "The gcpOrganization data",
      "discriminator": "organizationMembershipType",
      "required": [
        "organizationMembershipType"
      ],
      "properties": {
        "organizationMembershipType": {
          "type": "string",
          "description": "The multi cloud account's membership type in the organization",
          "enum": [
            "Member",
            "Organization"
          ],
          "x-ms-enum": {
            "name": "organizationMembershipType",
            "modelAsString": true
          }
        }
      }
    },
    "GcpOrganizationalDataOrganization": {
      "type": "object",
      "description": "The gcpOrganization data for the parent account",
      "x-ms-discriminator-value": "Organization",
      "allOf": [
        {
          "$ref": "#/definitions/GcpOrganizationalData"
        }
      ],
      "properties": {
        "excludedProjectNumbers": {
          "type": "array",
          "description": "If the multi cloud account is of membership type organization, list of accounts excluded from offering",
          "items": {
            "type": "string",
            "description": "account IDs"
          }
        },
        "serviceAccountEmailAddress": {
          "type": "string",
          "description": "The service account email address which represents the organization level permissions container."
        },
        "workloadIdentityProviderId": {
          "type": "string",
          "description": "The GCP workload identity provider id which represents the permissions required to auto provision security connectors"
        }
      }
    },
    "GcpOrganizationalDataMember": {
      "type": "object",
      "description": "The gcpOrganization data for the member account",
      "x-ms-discriminator-value": "Member",
      "allOf": [
        {
          "$ref": "#/definitions/GcpOrganizationalData"
        }
      ],
      "properties": {
        "parentHierarchyId": {
          "type": "string",
          "description": "If the multi cloud account is not of membership type organization, this will be the ID of the project's parent"
        }
      }
    },
    "GithubScopeEnvironmentData": {
      "type": "object",
      "description": "The github scope connector's environment data",
      "x-ms-discriminator-value": "GithubScope",
      "allOf": [
        {
          "$ref": "#/definitions/EnvironmentData"
        }
      ],
      "properties": {}
    },
    "cloudOffering": {
      "type": "object",
      "description": "The security offering details",
      "discriminator": "offeringType",
      "required": [
        "offeringType"
      ],
      "properties": {
        "offeringType": {
          "type": "string",
          "description": "The type of the security offering.",
          "enum": [
            "CspmMonitorAws",
            "DefenderForContainersAws",
            "DefenderForServersAws",
            "DefenderForDatabasesAws",
            "InformationProtectionAws",
            "CspmMonitorGcp",
            "CspmMonitorGithub",
            "DefenderForServersGcp",
            "DefenderForContainersGcp",
            "DefenderForDatabasesGcp"
          ],
          "x-ms-enum": {
            "name": "offeringType",
            "modelAsString": true
          }
        },
        "description": {
          "type": "string",
          "description": "The offering description.",
          "readOnly": true
        }
      }
    },
    "cspmMonitorAwsOffering": {
      "type": "object",
      "description": "The CSPM monitoring for AWS offering",
      "x-ms-discriminator-value": "CspmMonitorAws",
      "allOf": [
        {
          "$ref": "#/definitions/cloudOffering"
        }
      ],
      "properties": {
        "nativeCloudConnection": {
          "type": "object",
          "description": "The native cloud connection configuration",
          "properties": {
            "cloudRoleArn": {
              "type": "string",
              "description": "The cloud role ARN in AWS for this feature"
            }
          }
        }
      }
    },
    "defenderForContainersAwsOffering": {
      "type": "object",
      "description": "The Defender for Containers AWS offering",
      "x-ms-discriminator-value": "DefenderForContainersAws",
      "allOf": [
        {
          "$ref": "#/definitions/cloudOffering"
        }
      ],
      "properties": {
        "kubernetesService": {
          "type": "object",
          "description": "The kubernetes service connection configuration",
          "properties": {
            "cloudRoleArn": {
              "type": "string",
              "description": "The cloud role ARN in AWS for this feature used for provisioning resources"
            }
          }
        },
        "kubernetesScubaReader": {
          "type": "object",
          "description": "The kubernetes to scuba connection configuration",
          "properties": {
            "cloudRoleArn": {
              "type": "string",
              "description": "The cloud role ARN in AWS for this feature used for reading data"
            }
          }
        },
        "cloudWatchToKinesis": {
          "type": "object",
          "description": "The cloudwatch to kinesis connection configuration",
          "properties": {
            "cloudRoleArn": {
              "type": "string",
              "description": "The cloud role ARN in AWS used by CloudWatch to transfer data into Kinesis"
            }
          }
        },
        "kinesisToS3": {
          "type": "object",
          "description": "The kinesis to s3 connection configuration",
          "properties": {
            "cloudRoleArn": {
              "type": "string",
              "description": "The cloud role ARN in AWS used by Kinesis to transfer data into S3"
            }
          }
        },
<<<<<<< HEAD
        "containerVulnerabilityAssessment": {
          "type": "object",
          "description": "The container vulnerability assessment configuration",
          "properties": {
            "cloudRoleArn": {
              "type": "string",
              "description": "The cloud role ARN in AWS for this feature"
            }
          }
        },
        "containerVulnerabilityAssessmentTask": {
          "type": "object",
          "description": "The container vulnerability assessment task configuration",
          "properties": {
            "cloudRoleArn": {
              "type": "string",
              "description": "The cloud role ARN in AWS for this feature"
            }
          }
        },
        "enableContainerVulnerabilityAssessment": {
          "type": "boolean",
          "description": "Enable container vulnerability assessment feature"
=======
        "autoProvisioning": {
          "type": "boolean",
          "description": "Is audit logs pipeline auto provisioning enabled"
        },
        "kubeAuditRetentionTime": {
          "type": "integer",
          "description": "The retention time of kube audit logs set on the CloudWatch log group",
        },
        "scubaExternalId": {
          "type": "string",
          "description": "The externalId used by the data reader to prevent the confused deputy attack",
>>>>>>> 66632989
        }
      }
    },
    "defenderForServersAwsOffering": {
      "type": "object",
      "description": "The Defender for Servers AWS offering",
      "x-ms-discriminator-value": "DefenderForServersAws",
      "allOf": [
        {
          "$ref": "#/definitions/cloudOffering"
        }
      ],
      "properties": {
        "defenderForServers": {
          "type": "object",
          "description": "The Defender for servers connection configuration",
          "properties": {
            "cloudRoleArn": {
              "type": "string",
              "description": "The cloud role ARN in AWS for this feature"
            }
          }
        },
        "arcAutoProvisioning": {
          "type": "object",
          "description": "The ARC autoprovisioning configuration",
          "properties": {
            "enabled": {
              "type": "boolean",
              "description": "Is arc auto provisioning enabled"
            },
            "cloudRoleArn": {
              "type": "string",
              "description": "The cloud role ARN in AWS for this feature"
            },
            "servicePrincipalSecretMetadata": {
              "type": "object",
              "description": "Metadata of Service Principal secret for autoprovisioning",
              "properties": {
                "expiryDate": {
                  "type": "string",
                  "description": "expiration date of service principal secret"
                },
                "parameterStoreRegion": {
                  "type": "string",
                  "description": "region of parameter store where secret is kept"
                },
                "parameterNameInStore": {
                  "type": "string",
                  "description": "name of secret resource in parameter store"
                }
              }
            }
          }
        },
        "vaAutoProvisioning": {
          "type": "object",
          "description": "The Vulnerability Assessment autoprovisioning configuration",
          "properties": {
            "enabled": {
              "type": "boolean",
              "description": "Is Vulnerability Assessment auto provisioning enabled"
            },
            "configuration": {
              "type": "object",
              "description": "configuration for Vulnerability Assessment autoprovisioning",
              "properties": {
                "type": {
                  "type": "string",
                  "description": "The Vulnerability Assessment solution to be provisioned. Can be either 'TVM' or 'Qualys'",
                  "enum": [
                    "Qualys",
                    "TVM"
                  ],
                  "x-ms-enum": {
                    "name": "type",
                    "modelAsString": true
                  }
                }
              }
            }
          }
        },
        "mdeAutoProvisioning": {
          "type": "object",
          "description": "The Microsoft Defender for Endpoint autoprovisioning configuration",
          "properties": {
            "enabled": {
              "type": "boolean",
              "description": "Is Microsoft Defender for Endpoint auto provisioning enabled"
            },
            "configuration": {
              "type": "object",
              "description": "configuration for Microsoft Defender for Endpoint autoprovisioning",
              "properties": {}
            }
          }
        },
        "subPlan": {
          "type": "object",
          "description": "configuration for the servers offering subPlan",
          "properties": {
            "type": {
              "type": "string",
              "description": "The available sub plans",
              "enum": [
                "P1",
                "P2"
              ],
              "x-ms-enum": {
                "name": "subPlan",
                "modelAsString": true
              }
            }
          }
        }
      }
    },
    "defenderFoDatabasesAwsOffering": {
      "type": "object",
      "description": "The Defender for Databases AWS offering",
      "x-ms-discriminator-value": "DefenderForDatabasesAws",
      "allOf": [
        {
          "$ref": "#/definitions/cloudOffering"
        }
      ],
      "properties": {
        "defenderForServers": {
          "type": "object",
          "description": "The Defender for servers connection configuration",
          "properties": {
            "cloudRoleArn": {
              "type": "string",
              "description": "The cloud role ARN in AWS for this feature"
            }
          }
        },
        "arcAutoProvisioning": {
          "type": "object",
          "description": "The ARC autoprovisioning configuration",
          "properties": {
            "enabled": {
              "type": "boolean",
              "description": "Is arc auto provisioning enabled"
            },
            "cloudRoleArn": {
              "type": "string",
              "description": "The cloud role ARN in AWS for this feature"
            },
            "servicePrincipalSecretMetadata": {
              "type": "object",
              "description": "Metadata of Service Principal secret for autoprovisioning",
              "properties": {
                "expiryDate": {
                  "type": "string",
                  "description": "expiration date of service principal secret"
                },
                "parameterStoreRegion": {
                  "type": "string",
                  "description": "region of parameter store where secret is kept"
                },
                "parameterNameInStore": {
                  "type": "string",
                  "description": "name of secret resource in parameter store"
                }
              }
            }
          }
        }
      }
    },
    "informationProtectionAwsOffering": {
      "type": "object",
      "description": "The information protection for AWS offering",
      "x-ms-discriminator-value": "InformationProtectionAws",
      "allOf": [
        {
          "$ref": "#/definitions/cloudOffering"
        }
      ],
      "properties": {
        "informationProtection": {
          "type": "object",
          "description": "The native cloud connection configuration",
          "properties": {
            "cloudRoleArn": {
              "type": "string",
              "description": "The cloud role ARN in AWS for this feature"
            }
          }
        }
      }
    },
    "cspmMonitorGcpOffering": {
      "type": "object",
      "description": "The CSPM monitoring for GCP offering",
      "x-ms-discriminator-value": "CspmMonitorGcp",
      "allOf": [
        {
          "$ref": "#/definitions/cloudOffering"
        }
      ],
      "properties": {
        "nativeCloudConnection": {
          "type": "object",
          "description": "The native cloud connection configuration",
          "properties": {
            "workloadIdentityProviderId": {
              "type": "string",
              "description": "The GCP workload identity provider id for the offering"
            },
            "serviceAccountEmailAddress": {
              "type": "string",
              "description": "The service account email address in GCP for this offering"
            }
          }
        }
      }
    },
    "defenderForServersGcpOffering": {
      "type": "object",
      "description": "The Defender for Servers GCP offering configurations",
      "x-ms-discriminator-value": "DefenderForServersGcp",
      "allOf": [
        {
          "$ref": "#/definitions/cloudOffering"
        }
      ],
      "properties": {
        "defenderForServers": {
          "type": "object",
          "description": "The Defender for servers connection configuration",
          "properties": {
            "workloadIdentityProviderId": {
              "type": "string",
              "description": "The workload identity provider id in GCP for this feature"
            },
            "serviceAccountEmailAddress": {
              "type": "string",
              "description": "The service account email address in GCP for this feature"
            }
          }
        },
        "arcAutoProvisioning": {
          "type": "object",
          "description": "The ARC autoprovisioning configuration",
          "properties": {
            "enabled": {
              "type": "boolean",
              "description": "Is arc auto provisioning enabled"
            },
            "configuration": {
              "type": "object",
              "description": "Configuration for ARC autoprovisioning",
              "properties": {
                "clientId": {
                  "type": "string",
                  "description": "The Azure service principal client id for agent onboarding"
                },
                "agentOnboardingServiceAccountNumericId": {
                  "type": "string",
                  "description": "The agent onboarding service account numeric id"
                }
              }
            }
          }
        },
        "vaAutoProvisioning": {
          "type": "object",
          "description": "The Vulnerability Assessment autoprovisioning configuration",
          "properties": {
            "enabled": {
              "type": "boolean",
              "description": "Is Vulnerability Assessment auto provisioning enabled"
            },
            "configuration": {
              "type": "object",
              "description": "configuration for Vulnerability Assessment autoprovisioning",
              "properties": {
                "type": {
                  "type": "string",
                  "description": "The Vulnerability Assessment solution to be provisioned. Can be either 'TVM' or 'Qualys'",
                  "enum": [
                    "Qualys",
                    "TVM"
                  ],
                  "x-ms-enum": {
                    "name": "type",
                    "modelAsString": true
                  }
                }
              }
            }
          }
        },
        "mdeAutoProvisioning": {
          "type": "object",
          "description": "The Microsoft Defender for Endpoint autoprovisioning configuration",
          "properties": {
            "enabled": {
              "type": "boolean",
              "description": "Is Microsoft Defender for Endpoint auto provisioning enabled"
            },
            "configuration": {
              "type": "object",
              "description": "configuration for Microsoft Defender for Endpoint autoprovisioning",
              "properties": {}
            }
          }
        },
        "subPlan": {
          "type": "object",
          "description": "configuration for the servers offering subPlan",
          "properties": {
            "type": {
              "type": "string",
              "description": "The available sub plans",
              "enum": [
                "P1",
                "P2"
              ],
              "x-ms-enum": {
                "name": "subPlan",
                "modelAsString": true
              }
            }
          }
        }
      }
    },
    "defenderForDatabasesGcpOffering": {
      "type": "object",
      "description": "The Defender for Databases GCP offering configurations",
      "x-ms-discriminator-value": "DefenderForDatabasesGcp",
      "allOf": [
        {
          "$ref": "#/definitions/cloudOffering"
        }
      ],
      "properties": {
        "arcAutoProvisioning": {
          "type": "object",
          "description": "The ARC autoprovisioning configuration",
          "properties": {
            "enabled": {
              "type": "boolean",
              "description": "Is arc auto provisioning enabled"
            },
            "configuration": {
              "type": "object",
              "description": "Configuration for ARC autoprovisioning",
              "properties": {
                "clientId": {
                  "type": "string",
                  "description": "The Azure service principal client id for agent onboarding"
                },
                "agentOnboardingServiceAccountNumericId": {
                  "type": "string",
                  "description": "The agent onboarding service account numeric id"
                }
              }
            }
          }
        }
      }
    },
    "defenderForContainersGcpOffering": {
      "type": "object",
      "description": "The containers GCP offering",
      "x-ms-discriminator-value": "DefenderForContainersGcp",
      "allOf": [
        {
          "$ref": "#/definitions/cloudOffering"
        }
      ],
      "properties": {
        "nativeCloudConnection": {
          "type": "object",
          "description": "The native cloud connection configuration",
          "properties": {
            "serviceAccountEmailAddress": {
              "type": "string",
              "description": "The service account email address in GCP for this offering"
            },
            "workloadIdentityProviderId": {
              "type": "string",
              "description": "The GCP workload identity provider id for this offering"
            }
          }
        },
        "dataPipelineNativeCloudConnection": {
          "type": "object",
          "description": "The native cloud connection configuration",
          "properties": {
            "serviceAccountEmailAddress": {
              "type": "string",
              "description": "The data collection service account email address in GCP for this offering"
            },
            "workloadIdentityProviderId": {
              "type": "string",
              "description": "The data collection GCP workload identity provider id for this offering"
            }
          }
        },
        "auditLogsAutoProvisioningFlag": {
          "type": "boolean",
          "description": "Is audit logs data collection enabled"
        },
        "defenderAgentAutoProvisioningFlag": {
          "type": "boolean",
          "description": "Is Microsoft Defender for Cloud Kubernetes agent auto provisioning enabled"
        },
        "policyAgentAutoProvisioningFlag": {
          "type": "boolean",
          "description": "Is Policy Kubernetes agent auto provisioning enabled"
        }
      }
    },
    "cspmMonitorGithubOffering": {
      "type": "object",
      "description": "The CSPM monitoring for github offering",
      "x-ms-discriminator-value": "CspmMonitorGithub",
      "allOf": [
        {
          "$ref": "#/definitions/cloudOffering"
        }
      ],
      "properties": {}
    }
  },
  "parameters": {
    "securityConnectorName": {
      "name": "securityConnectorName",
      "in": "path",
      "required": true,
      "type": "string",
      "description": "The security connector name.",
      "x-ms-parameter-location": "method"
    },
    "securityConnectorInBody": {
      "name": "securityConnector",
      "in": "body",
      "required": true,
      "description": "The security connector resource",
      "schema": {
        "$ref": "#/definitions/SecurityConnector"
      },
      "x-ms-parameter-location": "method"
    }
  }
}<|MERGE_RESOLUTION|>--- conflicted
+++ resolved
@@ -704,7 +704,6 @@
             }
           }
         },
-<<<<<<< HEAD
         "containerVulnerabilityAssessment": {
           "type": "object",
           "description": "The container vulnerability assessment configuration",
@@ -728,7 +727,7 @@
         "enableContainerVulnerabilityAssessment": {
           "type": "boolean",
           "description": "Enable container vulnerability assessment feature"
-=======
+        }
         "autoProvisioning": {
           "type": "boolean",
           "description": "Is audit logs pipeline auto provisioning enabled"
@@ -740,7 +739,6 @@
         "scubaExternalId": {
           "type": "string",
           "description": "The externalId used by the data reader to prevent the confused deputy attack",
->>>>>>> 66632989
         }
       }
     },

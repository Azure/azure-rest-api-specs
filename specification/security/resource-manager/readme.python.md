--- conflicted
+++ resolved
@@ -1,11 +1,7 @@
 ## Python
 
 These settings apply only when `--python` is specified on the command line.
-<<<<<<< HEAD
-=======
-Please also specify `--python-sdks-folder=<path to the root directory of your azure-sdk-for-python clone>`.
-Use `--python-mode=update` if you already have a setup.py and just want to update the code itself.
->>>>>>> a0411580
+
 
 ``` yaml $(python)
 azure-arm: true
@@ -21,7 +17,6 @@
 
 ```yaml $(python)
 clear-output-folder: true
-<<<<<<< HEAD
 multiapi: true
 batch:
   - tag: package-2021-07-only
@@ -185,33 +180,4 @@
 ``` yaml $(tag) == 'package-2015-06-preview-only' && $(python)
 namespace: azure.mgmt.security.v2015_06_01_preview
 output-folder: $(python-sdks-folder)/security/azure-mgmt-security/azure/mgmt/security/v2015_06_01_preview
-=======
-```
-
-``` yaml $(python)
-no-namespace-folders: true
-output-folder: $(python-sdks-folder)/security/azure-mgmt-security/azure/mgmt/security
-```
-
-```yaml $(python)
-modelerfour:
-  lenient-model-deduplication: true
-directive:
-  - from: swagger-document
-    where: $.definitions.AadConnectivityState.properties.connectivityState
-    transform: > 
-        $['x-ms-enum']['name'] = 'AadConnectivityStateEnum';
-  - from: swagger-document
-    where: $.definitions.ExternalSecuritySolutionKind.properties.kind
-    transform: > 
-        $['x-ms-enum']['name'] = 'ExternalSecuritySolutionKindEnum';
-  - from: jitNetworkAccessPolicies.json
-    where: $.definitions.JitNetworkAccessPortRule.properties.protocol
-    transform: > 
-        $['x-ms-enum']['name'] = 'protocolEnum';
-  - from: alerts.json
-    where: $.definitions.AlertSimulatorRequestProperties.properties.kind
-    transform: > 
-        $['x-ms-enum']['name'] = 'kindEnum';
->>>>>>> a0411580
 ```
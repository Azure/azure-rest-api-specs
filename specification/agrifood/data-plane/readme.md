# agfood

> see https://aka.ms/autorest

This is the AutoRest configuration file for agfood.

## Getting Started

To build the SDKs for My API, simply install AutoRest via `npm` (`npm install -g autorest`) and then run:

> `autorest readme.md`

To see additional help and options, run:

> `autorest --help`

For other options on installation see [Installing AutoRest](https://aka.ms/autorest/install) on the AutoRest github page.

---

## Configuration

### Basic Information

These are the global settings for the agfood.

```yaml
openapi-type: data-plane
<<<<<<< HEAD
tag: package-2022-11-01-preview
=======
tag: package-2021-07-31-preview
>>>>>>> da0cfefa

directive:
  - suppress: LongRunningResponseStatusCode
    reason: The validation tools do not properly recognize 202 as a supported response code.
```

### Tag: package-2021-03-31-preview

These settings apply only when `--tag=package-2021-03-31-preview` is specified on the command line.

```yaml $(tag) == 'package-2021-03-31-preview'
input-file:
  - Microsoft.AgFoodPlatform/preview/2021-03-31-preview/agfood.json
```
<<<<<<< HEAD
### Tag: package-2022-11-01-preview

These settings apply only when `--tag=package-2022-11-01-preview` is specified on the command line.

```yaml $(tag) == 'package-2022-11-01-preview'
input-file:
  - Microsoft.AgFoodPlatform/preview/2022-11-01-preview/agfood.json
=======

### Tag: package-2021-07-31-preview

These settings apply only when `--tag=package-2021-07-31-preview` is specified on the command line.

```yaml $(tag) == 'package-2021-07-31-preview'
input-file:
  - Microsoft.AgFoodPlatform/preview/2021-07-31-preview/agfood.json
```

# Code Generation

## Swagger to SDK

This section describes what SDK should be generated by the automatic system.
This is not used by Autorest itself.

```yaml $(swagger-to-sdk)
swagger-to-sdk:
  - repo: azure-sdk-for-java
>>>>>>> da0cfefa
```<|MERGE_RESOLUTION|>--- conflicted
+++ resolved
@@ -26,11 +26,8 @@
 
 ```yaml
 openapi-type: data-plane
-<<<<<<< HEAD
+
 tag: package-2022-11-01-preview
-=======
-tag: package-2021-07-31-preview
->>>>>>> da0cfefa
 
 directive:
   - suppress: LongRunningResponseStatusCode
@@ -45,15 +42,6 @@
 input-file:
   - Microsoft.AgFoodPlatform/preview/2021-03-31-preview/agfood.json
 ```
-<<<<<<< HEAD
-### Tag: package-2022-11-01-preview
-
-These settings apply only when `--tag=package-2022-11-01-preview` is specified on the command line.
-
-```yaml $(tag) == 'package-2022-11-01-preview'
-input-file:
-  - Microsoft.AgFoodPlatform/preview/2022-11-01-preview/agfood.json
-=======
 
 ### Tag: package-2021-07-31-preview
 
@@ -62,6 +50,15 @@
 ```yaml $(tag) == 'package-2021-07-31-preview'
 input-file:
   - Microsoft.AgFoodPlatform/preview/2021-07-31-preview/agfood.json
+```
+
+### Tag: package-2022-11-01-preview
+
+These settings apply only when `--tag=package-2022-11-01-preview` is specified on the command line.
+
+```yaml $(tag) == 'package-2022-11-01-preview'
+input-file:
+  - Microsoft.AgFoodPlatform/preview/2022-11-01-preview/agfood.json
 ```
 
 # Code Generation
@@ -74,5 +71,4 @@
 ```yaml $(swagger-to-sdk)
 swagger-to-sdk:
   - repo: azure-sdk-for-java
->>>>>>> da0cfefa
 ```
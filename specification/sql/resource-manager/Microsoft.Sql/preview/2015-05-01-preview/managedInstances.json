--- conflicted
+++ resolved
@@ -382,11 +382,7 @@
           "x-ms-enum":{
             "name": "ManagedInstanceProxyOverride",
             "modelAsString": true
-<<<<<<< HEAD
-		    },
-=======
-		      },
->>>>>>> 320e26d7
+		  },
           "type": "string"
         }
       }

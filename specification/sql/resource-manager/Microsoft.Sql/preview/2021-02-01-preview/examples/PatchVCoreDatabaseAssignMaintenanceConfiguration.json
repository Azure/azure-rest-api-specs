--- conflicted
+++ resolved
@@ -38,10 +38,6 @@
           "currentBackupStorageRedundancy": "Geo",
           "requestedBackupStorageRedundancy": "Geo",
           "isLedgerOn": false,
-<<<<<<< HEAD
-          "isInfraEncryptionEnabled": false,
-=======
->>>>>>> 66077cad
           "zoneRedundant": false,
           "readScale": "Enabled",
           "earliestRestoreDate": "2017-06-07T04:51:33.937Z",

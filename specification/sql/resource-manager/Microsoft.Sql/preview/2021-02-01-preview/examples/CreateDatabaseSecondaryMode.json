{
  "parameters": {
    "subscriptionId": "00000000-1111-2222-3333-444444444444",
    "resourceGroupName": "Default-SQL-SouthEastAsia",
    "serverName": "testsvr",
    "databaseName": "testdb",
    "api-version": "2021-02-01-preview",
    "parameters": {
      "location": "southeastasia",
      "sku": {
        "name": "S0",
        "tier": "Standard"
      },
      "properties": {
        "createMode": "Secondary",
        "secondaryType": "Geo",
        "sourceDatabaseId": "/subscriptions/00000000-1111-2222-3333-444444444444/resourceGroups/Default-SQL-NorthEurope/providers/Microsoft.Sql/servers/testsvr1/databases/testdb"
      }
    }
  },
  "responses": {
    "200": {
      "body": {
        "sku": {
          "name": "Standard",
          "tier": "Standard",
          "capacity": 10
        },
        "kind": "v12.0,user",
        "properties": {
          "collation": "SQL_Latin1_General_CP1_CI_AS",
          "maxSizeBytes": 268435456000,
          "status": "Online",
          "databaseId": "6c764297-577b-470f-9af4-96d3d41e2ba3",
          "currentSku": {
            "name": "Standard",
            "tier": "Standard",
            "capacity": 10
          },
          "creationDate": "2017-06-07T04:41:33.937Z",
          "currentBackupStorageRedundancy": "Geo",
          "currentServiceObjectiveName": "S0",
          "defaultSecondaryLocation": "North Europe",
          "earliestRestoreDate": "2017-06-07T04:51:33.937Z",
          "catalogCollation": "SQL_Latin1_General_CP1_CI_AS",
          "readScale": "Disabled",
          "requestedBackupStorageRedundancy": "Geo",
          "requestedServiceObjectiveName": "S0",
          "secondaryType": "Geo",
<<<<<<< HEAD
          "isLedgerOn": false,
          "isInfraEncryptionEnabled": false,
          "zoneRedundant": false
=======
          "zoneRedundant": false,
          "isLedgerOn": false
>>>>>>> 66077cad
        },
        "location": "southeastasia",
        "id": "/subscriptions/00000000-1111-2222-3333-444444444444/resourceGroups/Default-SQL-SouthEastAsia/providers/Microsoft.Sql/servers/testsvr/databases/testdb",
        "name": "testdb",
        "type": "Microsoft.Sql/servers/databases"
      }
    },
    "201": {
      "body": {
        "sku": {
          "name": "Standard",
          "tier": "Standard",
          "capacity": 10
        },
        "kind": "v12.0,user",
        "properties": {
          "collation": "SQL_Latin1_General_CP1_CI_AS",
          "maxSizeBytes": 268435456000,
          "status": "Online",
          "databaseId": "6c764297-577b-470f-9af4-96d3d41e2ba3",
          "currentSku": {
            "name": "Standard",
            "tier": "Standard",
            "capacity": 10
          },
          "creationDate": "2017-06-07T04:41:33.937Z",
          "currentBackupStorageRedundancy": "Geo",
          "currentServiceObjectiveName": "S0",
          "defaultSecondaryLocation": "North Europe",
          "earliestRestoreDate": "2017-06-07T04:51:33.937Z",
          "catalogCollation": "SQL_Latin1_General_CP1_CI_AS",
          "readScale": "Disabled",
          "requestedBackupStorageRedundancy": "Geo",
          "requestedServiceObjectiveName": "S0",
          "secondaryType": "Geo",
<<<<<<< HEAD
          "isLedgerOn": false,
          "isInfraEncryptionEnabled": false,
          "zoneRedundant": false
=======
          "zoneRedundant": false,
          "isLedgerOn": false
>>>>>>> 66077cad
        },
        "location": "southeastasia",
        "id": "/subscriptions/00000000-1111-2222-3333-444444444444/resourceGroups/Default-SQL-SouthEastAsia/providers/Microsoft.Sql/servers/testsvr/databases/testdb",
        "name": "testdb",
        "type": "Microsoft.Sql/servers/databases"
      }
    },
    "202": {}
  }
}<|MERGE_RESOLUTION|>--- conflicted
+++ resolved
@@ -47,14 +47,8 @@
           "requestedBackupStorageRedundancy": "Geo",
           "requestedServiceObjectiveName": "S0",
           "secondaryType": "Geo",
-<<<<<<< HEAD
-          "isLedgerOn": false,
-          "isInfraEncryptionEnabled": false,
-          "zoneRedundant": false
-=======
           "zoneRedundant": false,
           "isLedgerOn": false
->>>>>>> 66077cad
         },
         "location": "southeastasia",
         "id": "/subscriptions/00000000-1111-2222-3333-444444444444/resourceGroups/Default-SQL-SouthEastAsia/providers/Microsoft.Sql/servers/testsvr/databases/testdb",
@@ -90,14 +84,8 @@
           "requestedBackupStorageRedundancy": "Geo",
           "requestedServiceObjectiveName": "S0",
           "secondaryType": "Geo",
-<<<<<<< HEAD
-          "isLedgerOn": false,
-          "isInfraEncryptionEnabled": false,
-          "zoneRedundant": false
-=======
           "zoneRedundant": false,
           "isLedgerOn": false
->>>>>>> 66077cad
         },
         "location": "southeastasia",
         "id": "/subscriptions/00000000-1111-2222-3333-444444444444/resourceGroups/Default-SQL-SouthEastAsia/providers/Microsoft.Sql/servers/testsvr/databases/testdb",

{
  "parameters": {
    "subscriptionId": "00000000-1111-2222-3333-444444444444",
    "resourceGroupName": "Default-SQL-SouthEastAsia",
    "serverName": "testsvr",
    "api-version": "2021-02-01-preview"
  },
  "responses": {
    "200": {
      "body": {
        "value": [
          {
            "sku": {
              "name": "BC_Gen4",
              "tier": "BusinessCritical",
              "capacity": 2
            },
            "kind": "v12.0,user,vcore",
            "properties": {
              "collation": "SQL_Latin1_General_CP1_CI_AS",
              "maxSizeBytes": 268435456000,
              "status": "Online",
              "databaseId": "6c764297-577b-470f-9af4-96d3d41e2ba3",
              "creationDate": "2017-06-07T04:41:33.937Z",
              "currentServiceObjectiveName": "BC_Gen4_2",
              "requestedServiceObjectiveName": "BC_Gen4_2",
              "defaultSecondaryLocation": "North Europe",
              "catalogCollation": "SQL_Latin1_General_CP1_CI_AS",
              "licenseType": "LicenseIncluded",
              "maxLogSizeBytes": 104857600,
              "isInfraEncryptionEnabled": false,
              "zoneRedundant": false,
              "readScale": "Enabled",
              "earliestRestoreDate": "2017-06-07T04:51:33.937Z",
              "currentSku": {
                "name": "BC_Gen4",
                "tier": "BusinessCritical",
                "capacity": 2
              },
              "currentBackupStorageRedundancy": "Zone",
              "requestedBackupStorageRedundancy": "Zone",
              "isLedgerOn": false
            },
            "location": "southeastasia",
            "id": "/subscriptions/00000000-1111-2222-3333-444444444444/resourceGroups/Default-SQL-SouthEastAsia/providers/Microsoft.Sql/servers/testsvr/databases/testdb",
            "name": "testdb",
            "type": "Microsoft.Sql/servers/databases"
          },
          {
            "sku": {
              "name": "System0",
              "tier": "System",
              "capacity": 0
            },
            "kind": "v12.0,system",
            "properties": {
              "collation": "SQL_Latin1_General_CP1_CI_AS",
              "maxSizeBytes": 32212254720,
              "status": "Online",
              "databaseId": "e6be351f-2cc9-4604-9e52-b0b28b2710b0",
              "creationDate": "2017-06-07T04:23:42.537Z",
              "currentServiceObjectiveName": "System0",
              "requestedServiceObjectiveName": "System0",
              "defaultSecondaryLocation": "North Europe",
              "catalogCollation": "SQL_Latin1_General_CP1_CI_AS",
<<<<<<< HEAD
              "isInfraEncryptionEnabled": false,
=======
              "isLedgerOn": false,
>>>>>>> 66077cad
              "zoneRedundant": false,
              "readScale": "Disabled",
              "currentSku": {
                "name": "System0",
                "tier": "System",
                "capacity": 0
              },
              "currentBackupStorageRedundancy": "Local",
              "requestedBackupStorageRedundancy": "Local",
              "isLedgerOn": false
            },
            "location": "southeastasia",
            "id": "/subscriptions/00000000-1111-2222-3333-444444444444/resourceGroups/Default-SQL-SouthEastAsia/providers/Microsoft.Sql/servers/testsvr/databases/master",
            "name": "master",
            "type": "Microsoft.Sql/servers/databases"
          }
        ]
      }
    }
  }
}<|MERGE_RESOLUTION|>--- conflicted
+++ resolved
@@ -28,7 +28,6 @@
               "catalogCollation": "SQL_Latin1_General_CP1_CI_AS",
               "licenseType": "LicenseIncluded",
               "maxLogSizeBytes": 104857600,
-              "isInfraEncryptionEnabled": false,
               "zoneRedundant": false,
               "readScale": "Enabled",
               "earliestRestoreDate": "2017-06-07T04:51:33.937Z",
@@ -63,11 +62,7 @@
               "requestedServiceObjectiveName": "System0",
               "defaultSecondaryLocation": "North Europe",
               "catalogCollation": "SQL_Latin1_General_CP1_CI_AS",
-<<<<<<< HEAD
-              "isInfraEncryptionEnabled": false,
-=======
               "isLedgerOn": false,
->>>>>>> 66077cad
               "zoneRedundant": false,
               "readScale": "Disabled",
               "currentSku": {
@@ -76,8 +71,7 @@
                 "capacity": 0
               },
               "currentBackupStorageRedundancy": "Local",
-              "requestedBackupStorageRedundancy": "Local",
-              "isLedgerOn": false
+              "requestedBackupStorageRedundancy": "Local"
             },
             "location": "southeastasia",
             "id": "/subscriptions/00000000-1111-2222-3333-444444444444/resourceGroups/Default-SQL-SouthEastAsia/providers/Microsoft.Sql/servers/testsvr/databases/master",

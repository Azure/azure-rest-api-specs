--- conflicted
+++ resolved
@@ -256,7 +256,6 @@
         }
       }
     },
-<<<<<<< HEAD
     "/subscriptions/{subscriptionId}/resourceGroups/{resourceGroupName}/providers/Microsoft.Sql/managedInstances/{managedInstanceName}/databases/{databaseName}/schemas/{schemaName}/tables/{tableName}/columns/{columnName}/sensitivityLabels/recommended/disable": {
       "post": {
         "tags": [
@@ -377,8 +376,6 @@
         }
       }
     },
-=======
->>>>>>> d7a64449
     "/subscriptions/{subscriptionId}/resourceGroups/{resourceGroupName}/providers/Microsoft.Sql/managedInstances/{managedInstanceName}/databases/{databaseName}/currentSensitivityLabels": {
       "get": {
         "tags": [
@@ -450,18 +447,17 @@
             "$ref": "#/parameters/DatabaseNameParameter"
           },
           {
-<<<<<<< HEAD
             "name": "includeDisabledRecommendations",
             "in": "query",
             "description": "Specifies whether to include disabled recommendations or not.",
             "required": false,
             "type": "boolean"
-=======
+          },
+          {
             "name": "$skipToken",
             "in": "query",
             "required": false,
             "type": "string"
->>>>>>> d7a64449
           },
           {
             "name": "$filter",
@@ -520,14 +516,11 @@
         "informationTypeId": {
           "description": "The information type ID.",
           "type": "string"
-<<<<<<< HEAD
         },
         "isDisabled": {
           "description": "Is sensitivity recommendation disabled. Applicable for recommended sensitivity label only. Specifies whether the sensitivity recommendation on this column is disabled (dismissed) or not.",
           "type": "boolean",
           "readOnly": true
-=======
->>>>>>> d7a64449
         }
       }
     },

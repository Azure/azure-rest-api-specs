--- conflicted
+++ resolved
@@ -31,17 +31,17 @@
 
 The following packages may be composed from multiple api-versions.
 
-<<<<<<< HEAD
-### Tag: package-2025-02
-
-These settings apply only when `--tag=package-2025-02` is specified on the command line.
-
-``` yaml $(tag) == 'package-2025-02'
+### Tag: package-preview-2025-02-01-preview
+
+These settings apply only when `--tag=package-preview-2025-02-01-preview` is specified on the command line.
+
+``` yaml $(tag) == 'package-preview-2025-02-01-preview'
 input-file:
   - Microsoft.Sql/preview/2025-02-01-preview/SyncAgents.json
   - Microsoft.Sql/preview/2025-02-01-preview/SyncGroups.json
   - Microsoft.Sql/preview/2025-02-01-preview/SyncMembers.json
-=======
+```
+
 ### Tag: package-preview-2024-11-01-preview
 
 These settings apply only when `--tag=package-preview-2024-11-01-preview` is specified on the command line.
@@ -189,7 +189,6 @@
   - Microsoft.Sql/preview/2024-11-01-preview/VirtualNetworkRules.json
   - Microsoft.Sql/preview/2024-11-01-preview/WorkloadClassifiers.json
   - Microsoft.Sql/preview/2024-11-01-preview/WorkloadGroups.json
->>>>>>> ad2195ff
 ```
 
 ### Tag: package-2023-08

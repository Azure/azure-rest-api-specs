# Sql

> see https://aka.ms/autorest

This is the AutoRest configuration file for Sql.

## Getting Started

To build the SDK for Sql, simply [Install AutoRest](https://aka.ms/autorest/install) and in this folder, run:

> `autorest`

To see additional help and options, run:

> `autorest --help`

## Configuration

### Basic Information

These are the global settings for the Sql API.

``` yaml
title: SqlManagementClient
description: 'The Azure SQL Database management API provides a RESTful set of web services that interact with Azure SQL Database services to manage your databases. The API enables you to create, retrieve, update, and delete databases.'
openapi-type: arm
tag: package-composite-v5
```

### Composite packages

The following packages may be composed from multiple api-versions.

### Tag: package-composite-v5

These settings apply only when `--tag=package-composite-v5` is specified on the command line.

This section contains the "composite-v5" set of APIs, which is composed from a selection of api-versions that will remain backwards compatible with "v5" clients such as .NET SDK Microsoft.Azure.Management.Sql version 1.44.3.0-preview.

APIs must only be added to this section when the API is publicly available in at least 1 production region and at least 1 generated client has been tested end-to-end.


``` yaml $(tag) == 'package-composite-v5'
input-file:
- Microsoft.Sql/stable/2014-04-01/backups_legacy.json
- Microsoft.Sql/stable/2014-04-01/connectionPolicies.json
- Microsoft.Sql/stable/2014-04-01/dataMasking.json
- Microsoft.Sql/stable/2014-04-01/geoBackupPolicies.json
- Microsoft.Sql/stable/2014-04-01/metrics.json
- Microsoft.Sql/stable/2014-04-01/replicationLinks_legacy.json
- Microsoft.Sql/stable/2014-04-01/serverCommunicationLinks.json
- Microsoft.Sql/stable/2014-04-01/serviceObjectives.json
- Microsoft.Sql/stable/2014-04-01/sql.core_legacy.json
- Microsoft.Sql/stable/2014-04-01/usages_legacy.json
- ./Microsoft.Sql/preview/2020-11-01-preview/BlobAuditing.json
- ./Microsoft.Sql/preview/2020-11-01-preview/DatabaseAdvisors.json
- ./Microsoft.Sql/preview/2020-11-01-preview/DatabaseAutomaticTuning.json
- ./Microsoft.Sql/preview/2020-11-01-preview/DatabaseColumns.json
- ./Microsoft.Sql/preview/2020-11-01-preview/DatabaseRecommendedActions.json
- ./Microsoft.Sql/preview/2020-11-01-preview/DatabaseSchemas.json
- ./Microsoft.Sql/preview/2020-11-01-preview/DatabaseSecurityAlertPolicies.json
- ./Microsoft.Sql/preview/2020-11-01-preview/DatabaseTables.json
- ./Microsoft.Sql/preview/2020-11-01-preview/DatabaseVulnerabilityAssesmentRuleBaselines.json
- ./Microsoft.Sql/preview/2020-11-01-preview/DatabaseVulnerabilityAssessments.json
- ./Microsoft.Sql/preview/2020-11-01-preview/DatabaseVulnerabilityAssessmentScans.json
- ./Microsoft.Sql/preview/2020-11-01-preview/DataWarehouseUserActivities.json
- ./Microsoft.Sql/preview/2020-11-01-preview/DeletedServers.json
- ./Microsoft.Sql/preview/2020-11-01-preview/ElasticPoolOperations.json
- ./Microsoft.Sql/preview/2020-11-01-preview/ElasticPools.json
- ./Microsoft.Sql/preview/2020-11-01-preview/EncryptionProtectors.json
- ./Microsoft.Sql/preview/2020-11-01-preview/FailoverGroups.json
- ./Microsoft.Sql/preview/2020-11-01-preview/FirewallRules.json
- ./Microsoft.Sql/preview/2020-11-01-preview/InstanceFailoverGroups.json
- ./Microsoft.Sql/preview/2020-11-01-preview/InstancePools.json
- ./Microsoft.Sql/preview/2020-11-01-preview/JobAgents.json
- ./Microsoft.Sql/preview/2020-11-01-preview/JobCredentials.json
- ./Microsoft.Sql/preview/2020-11-01-preview/JobExecutions.json
- ./Microsoft.Sql/preview/2020-11-01-preview/Jobs.json
- ./Microsoft.Sql/preview/2020-11-01-preview/JobStepExecutions.json
- ./Microsoft.Sql/preview/2020-11-01-preview/JobSteps.json
- ./Microsoft.Sql/preview/2020-11-01-preview/JobTargetExecutions.json
- ./Microsoft.Sql/preview/2020-11-01-preview/JobTargetGroups.json
- ./Microsoft.Sql/preview/2020-11-01-preview/JobVersions.json
- ./Microsoft.Sql/preview/2020-11-01-preview/LocationCapabilities.json
- ./Microsoft.Sql/preview/2020-11-01-preview/LongTermRetentionBackups.json
- ./Microsoft.Sql/preview/2020-11-01-preview/LongTermRetentionManagedInstanceBackups.json
- ./Microsoft.Sql/preview/2020-11-01-preview/LongTermRetentionPolicies.json
- ./Microsoft.Sql/preview/2020-11-01-preview/MaintenanceWindowOptions.json
- ./Microsoft.Sql/preview/2020-11-01-preview/MaintenanceWindows.json
- ./Microsoft.Sql/preview/2020-11-01-preview/ManagedBackupShortTermRetentionPolicies.json
- ./Microsoft.Sql/preview/2020-11-01-preview/ManagedDatabaseColumns.json
- ./Microsoft.Sql/preview/2020-11-01-preview/ManagedDatabaseQueries.json
- ./Microsoft.Sql/preview/2020-11-01-preview/ManagedDatabaseRestoreDetails.json
- ./Microsoft.Sql/preview/2020-11-01-preview/ManagedDatabases.json
- ./Microsoft.Sql/preview/2020-11-01-preview/ManagedDatabaseSchemas.json
- ./Microsoft.Sql/preview/2020-11-01-preview/ManagedDatabaseSecurityAlertPolicies.json
- ./Microsoft.Sql/preview/2020-11-01-preview/ManagedDatabaseSecurityEvents.json
- ./Microsoft.Sql/preview/2020-11-01-preview/ManagedDatabaseSensitivityLabels.json
- ./Microsoft.Sql/preview/2020-11-01-preview/ManagedDatabaseTables.json
- ./Microsoft.Sql/preview/2020-11-01-preview/ManagedDatabaseTransparentDataEncryption.json
- ./Microsoft.Sql/preview/2020-11-01-preview/ManagedDatabaseVulnerabilityAssessmentRuleBaselines.json
- ./Microsoft.Sql/preview/2020-11-01-preview/ManagedDatabaseVulnerabilityAssessments.json
- ./Microsoft.Sql/preview/2020-11-01-preview/ManagedDatabaseVulnerabilityAssessmentScans.json
- ./Microsoft.Sql/preview/2020-11-01-preview/ManagedInstanceAdministrators.json
- ./Microsoft.Sql/preview/2020-11-01-preview/ManagedInstanceAzureADOnlyAuthentications.json
- ./Microsoft.Sql/preview/2020-11-01-preview/ManagedInstanceEncryptionProtectors.json
- ./Microsoft.Sql/preview/2020-11-01-preview/ManagedInstanceKeys.json
- ./Microsoft.Sql/preview/2020-11-01-preview/ManagedInstanceLongTermRetentionPolicies.json
- ./Microsoft.Sql/preview/2020-11-01-preview/ManagedInstanceOperations.json
- ./Microsoft.Sql/preview/2020-11-01-preview/ManagedInstancePrivateEndpointConnections.json
- ./Microsoft.Sql/preview/2020-11-01-preview/ManagedInstancePrivateLinkResources.json
- ./Microsoft.Sql/preview/2020-11-01-preview/ManagedInstances.json
- ./Microsoft.Sql/preview/2020-11-01-preview/ManagedInstanceTdeCertificates.json
- ./Microsoft.Sql/preview/2020-11-01-preview/ManagedInstanceVulnerabilityAssessments.json
- ./Microsoft.Sql/preview/2020-11-01-preview/ManagedRestorableDroppedDatabaseBackupShortTermRetentionPolicies.json
- ./Microsoft.Sql/preview/2020-11-01-preview/ManagedServerSecurityAlertPolicies.json
- ./Microsoft.Sql/preview/2020-11-01-preview/Operations.json
- ./Microsoft.Sql/preview/2020-11-01-preview/OperationsHealth.json
- ./Microsoft.Sql/preview/2020-11-01-preview/PrivateEndpointConnections.json
- ./Microsoft.Sql/preview/2020-11-01-preview/PrivateLinkResources.json
- ./Microsoft.Sql/preview/2020-11-01-preview/RecoverableManagedDatabases.json
- ./Microsoft.Sql/preview/2020-11-01-preview/RestorePoints.json
- ./Microsoft.Sql/preview/2020-11-01-preview/SensitivityLabels.json
- ./Microsoft.Sql/preview/2020-11-01-preview/ServerAdvisors.json
- ./Microsoft.Sql/preview/2020-11-01-preview/ServerAutomaticTuning.json
- ./Microsoft.Sql/preview/2020-11-01-preview/ServerAzureADAdministrators.json
- ./Microsoft.Sql/preview/2020-11-01-preview/ServerAzureADOnlyAuthentications.json
- ./Microsoft.Sql/preview/2020-11-01-preview/ServerDevOpsAudit.json
- ./Microsoft.Sql/preview/2020-11-01-preview/ServerDnsAliases.json
- ./Microsoft.Sql/preview/2020-11-01-preview/ServerKeys.json
- ./Microsoft.Sql/preview/2020-11-01-preview/ServerOperations.json
- ./Microsoft.Sql/preview/2020-11-01-preview/ServerSecurityAlertPolicies.json
- ./Microsoft.Sql/preview/2020-11-01-preview/ServerTrustGroups.json
- ./Microsoft.Sql/preview/2020-11-01-preview/ServerVulnerabilityAssessments.json
- ./Microsoft.Sql/preview/2020-11-01-preview/SqlAgent.json
- ./Microsoft.Sql/preview/2020-11-01-preview/SubscriptionUsages.json
- ./Microsoft.Sql/preview/2020-11-01-preview/SyncAgents.json
- ./Microsoft.Sql/preview/2020-11-01-preview/SyncGroups.json
- ./Microsoft.Sql/preview/2020-11-01-preview/SyncMembers.json
- ./Microsoft.Sql/preview/2020-11-01-preview/TdeCertificates.json
- ./Microsoft.Sql/preview/2020-11-01-preview/TimeZones.json
- ./Microsoft.Sql/preview/2020-11-01-preview/VirtualClusters.json
- ./Microsoft.Sql/preview/2020-11-01-preview/VirtualNetworkRules.json
- ./Microsoft.Sql/preview/2020-11-01-preview/WorkloadClassifiers.json
- ./Microsoft.Sql/preview/2020-11-01-preview/WorkloadGroups.json
- ./Microsoft.Sql/preview/2021-02-01-preview/BackupShortTermRetentionPolicies.json
- ./Microsoft.Sql/preview/2021-02-01-preview/Databases.json
- ./Microsoft.Sql/preview/2021-02-01-preview/DatabaseExtensions.json
- ./Microsoft.Sql/preview/2021-02-01-preview/DatabaseOperations.json
- ./Microsoft.Sql/preview/2021-02-01-preview/DatabaseUsages.json
- ./Microsoft.Sql/preview/2021-02-01-preview/LedgerDigestUploads.json
- ./Microsoft.Sql/preview/2021-02-01-preview/OutboundFirewallRules.json
- ./Microsoft.Sql/preview/2021-02-01-preview/ReplicationLinks.json
- ./Microsoft.Sql/preview/2021-02-01-preview/RestorableDroppedDatabases.json
- ./Microsoft.Sql/preview/2021-02-01-preview/RestorableDroppedManagedDatabases.json
- ./Microsoft.Sql/preview/2021-02-01-preview/Servers.json
- ./Microsoft.Sql/preview/2021-02-01-preview/Usages.json


# Needed when there is more than one input file
override-info:
  title: SqlManagementClient
```

### Tag: package-composite-v4

These settings apply only when `--tag=package-composite-v4` is specified on the command line.

This section contains the "composite-v4" set of APIs, which is composed from a selection of api-versions that will remain backwards compatible with "v4" clients such as .NET SDK Microsoft.Azure.Management.Sql version 1.44.3.0-preview.

APIs must only be added to this section when the API is publicly available in at least 1 production region and at least 1 generated client has been tested end-to-end.

Differences in v4 (compared to v3):

* Added new API for databases and elastic pools

* Failover API for elastic pools was integrated into elasticPools

``` yaml $(tag) == 'package-composite-v4'
input-file:
- Microsoft.Sql/stable/2014-04-01/backups.json
- Microsoft.Sql/stable/2014-04-01/connectionPolicies.json
- Microsoft.Sql/stable/2014-04-01/databaseSecurityAlertPolicies.json
- Microsoft.Sql/stable/2014-04-01/dataMasking.json
- Microsoft.Sql/stable/2014-04-01/firewallRules.json
- Microsoft.Sql/stable/2014-04-01/geoBackupPolicies.json
- Microsoft.Sql/stable/2014-04-01/metrics.json
- Microsoft.Sql/stable/2014-04-01/recommendedElasticPoolsDecoupled.json
- Microsoft.Sql/stable/2014-04-01/replicationLinks.json
- Microsoft.Sql/stable/2014-04-01/serverCommunicationLinks.json
- Microsoft.Sql/stable/2014-04-01/serviceObjectives.json
- Microsoft.Sql/stable/2014-04-01/sql.core.json
- Microsoft.Sql/stable/2014-04-01/usages.json
- Microsoft.Sql/preview/2015-05-01-preview/databaseAutomaticTuning.json
- Microsoft.Sql/preview/2015-05-01-preview/encryptionProtectors.json
- Microsoft.Sql/preview/2015-05-01-preview/failoverGroups.json
- Microsoft.Sql/preview/2015-05-01-preview/operations.json
- Microsoft.Sql/preview/2015-05-01-preview/serverKeys.json
- Microsoft.Sql/preview/2015-05-01-preview/syncAgents.json
- Microsoft.Sql/preview/2015-05-01-preview/usages.json
- Microsoft.Sql/preview/2015-05-01-preview/virtualclusters.json
- Microsoft.Sql/preview/2015-05-01-preview/virtualNetworkRules.json
- Microsoft.Sql/preview/2017-03-01-preview/blobAuditing.json
- Microsoft.Sql/preview/2017-03-01-preview/databaseVulnerabilityAssessmentBaselines.json
- Microsoft.Sql/preview/2017-03-01-preview/databaseVulnerabilityAssessments.json
- Microsoft.Sql/preview/2017-03-01-preview/jobs.json
- Microsoft.Sql/preview/2017-03-01-preview/ManagedBackupShortTermRetention.json
- Microsoft.Sql/preview/2017-03-01-preview/ManagedRestorableDroppedDatabaseBackupShortTermRetenion.json
- Microsoft.Sql/preview/2017-03-01-preview/serverAutomaticTuning.json
- Microsoft.Sql/preview/2017-03-01-preview/serverDnsAliases.json
- Microsoft.Sql/preview/2017-03-01-preview/serverSecurityAlertPolicies.json
- Microsoft.Sql/preview/2017-03-01-preview/restorableDroppedManagedDatabases.json
- Microsoft.Sql/preview/2017-03-01-preview/restorePoints.json
- Microsoft.Sql/preview/2017-03-01-preview/ManagedDatabaseSecurityAlertPolicies.json
- Microsoft.Sql/preview/2017-03-01-preview/ManagedServerSecurityAlertPolicy.json
- Microsoft.Sql/preview/2017-03-01-preview/SensitivityLabels.json
- Microsoft.Sql/preview/2017-03-01-preview/managedInstanceAdministrators.json
- Microsoft.Sql/preview/2017-10-01-preview/cancelOperations.json
- Microsoft.Sql/preview/2017-10-01-preview/cancelPoolOperations.json
- Microsoft.Sql/preview/2017-10-01-preview/databaseVulnerabilityAssessmentScans.json
- Microsoft.Sql/preview/2017-10-01-preview/managedDatabaseVulnerabilityAssesmentRuleBaselines.json
- Microsoft.Sql/preview/2017-10-01-preview/managedDatabaseVulnerabilityAssessmentScans.json
- Microsoft.Sql/preview/2017-10-01-preview/managedDatabaseVulnerabilityAssessments.json
- Microsoft.Sql/preview/2017-10-01-preview/instanceFailoverGroups.json
- Microsoft.Sql/preview/2017-10-01-preview/TdeCertificates.json
- Microsoft.Sql/preview/2017-10-01-preview/ManagedInstanceTdeCertificates.json
- Microsoft.Sql/preview/2017-10-01-preview/ManagedInstanceKeys.json
- Microsoft.Sql/preview/2017-10-01-preview/ManagedInstanceEncryptionProtectors.json
- Microsoft.Sql/preview/2017-10-01-preview/recoverableManagedDatabases.json
- Microsoft.Sql/preview/2017-10-01-preview/shortTermRetentionPolicies.json
- Microsoft.Sql/preview/2018-06-01-preview/ManagedInstanceVulnerabilityAssessments.json
- Microsoft.Sql/preview/2018-06-01-preview/ServerVulnerabilityAssessments.json
- Microsoft.Sql/preview/2018-06-01-preview/managedDatabaseSensitivityLabels.json
- Microsoft.Sql/preview/2018-06-01-preview/instancePools.json
- Microsoft.Sql/preview/2018-06-01-preview/usages.json
- Microsoft.Sql/preview/2018-06-01-preview/PrivateLinkResources.json
- Microsoft.Sql/preview/2019-06-01-preview/servers.json
- Microsoft.Sql/preview/2020-08-01-preview/LocationCapabilities.json
- Microsoft.Sql/preview/2018-06-01-preview/LongTermRetentionManagedInstanceBackups.json
- Microsoft.Sql/preview/2018-06-01-preview/ManagedInstanceLongTermRetentionPolicies.json
- Microsoft.Sql/preview/2019-06-01-preview/WorkloadGroups.json
- Microsoft.Sql/preview/2019-06-01-preview/WorkloadClassifiers.json
- Microsoft.Sql/preview/2019-06-01-preview/managedInstanceOperations.json
- Microsoft.Sql/preview/2019-06-01-preview/ServerAzureADAdministrators.json
- Microsoft.Sql/preview/2019-06-01-preview/syncGroups.json
- Microsoft.Sql/preview/2019-06-01-preview/syncMembers.json
- Microsoft.Sql/preview/2020-02-02-preview/ImportExport.json
- Microsoft.Sql/preview/2020-02-02-preview/ManagedDatabases.json
- Microsoft.Sql/preview/2020-02-02-preview/ManagedDatabaseRestoreDetails.json
- Microsoft.Sql/preview/2020-02-02-preview/ServerAzureADOnlyAuthentications.json
- Microsoft.Sql/preview/2020-02-02-preview/ManagedInstances.json
- Microsoft.Sql/preview/2020-02-02-preview/ManagedInstanceAzureADOnlyAuthentications.json
- Microsoft.Sql/preview/2020-02-02-preview/ServerTrustGroups.json
- Microsoft.Sql/preview/2020-08-01-preview/ElasticPools.json
- Microsoft.Sql/preview/2020-08-01-preview/ServerDevOpsAudit.json
- Microsoft.Sql/preview/2020-11-01-preview/Databases_legacy.json
- Microsoft.Sql/preview/2020-11-01-preview/LongTermRetentionBackups.json
- Microsoft.Sql/preview/2020-11-01-preview/LongTermRetentionPolicies.json
- Microsoft.Sql/preview/2020-11-01-preview/PrivateEndpointConnections.json


# Needed when there is more than one input file
override-info:
  title: SqlManagementClient
```

### Tag: package-composite-v3

These settings apply only when `--tag=package-composite-v3` is specified on the command line.

This section contains the "composite-v3" set of APIs, which is composed from a selection of api-versions that will remain backwards compatible with "v3" clients such as .NET SDK Microsoft.Azure.Management.Sql version 1.14.0-preview.

APIs must only be added to this section when the API is publicly available in at least 1 production region and at least 1 generated client has been tested end-to-end.

Differences in v3 (compared to v2):

* Decoupled database and recommended elastic pool APIs

  * `-2014-04-01/recommendedElasticPools.json`

  * `+2014-04-01/recommendedElasticPoolsDecoupled.json`

* Updated to new Sku-based API for databases and elastic pools

  * `-2014-04-01/capabilities.json`

  * `-2014-04-01/databases.json`

  * `-2014-04-01/elasticPools.json`

  * `+2017-10-01-preview/capabilities.json`

  * `+2017-10-01-preview/elasticPools.json`

  * `+2018-06-01-preview/capabilities.json`

``` yaml $(tag) == 'package-composite-v3'
input-file:
- Microsoft.Sql/stable/2014-04-01/backups.json
- Microsoft.Sql/stable/2014-04-01/connectionPolicies.json
- Microsoft.Sql/stable/2014-04-01/databaseSecurityAlertPolicies.json
- Microsoft.Sql/stable/2014-04-01/dataMasking.json
- Microsoft.Sql/stable/2014-04-01/firewallRules.json
- Microsoft.Sql/stable/2014-04-01/geoBackupPolicies.json
- Microsoft.Sql/stable/2014-04-01/metrics.json
- Microsoft.Sql/stable/2014-04-01/recommendedElasticPoolsDecoupled.json
- Microsoft.Sql/stable/2014-04-01/replicationLinks.json
- Microsoft.Sql/stable/2014-04-01/serverCommunicationLinks.json
- Microsoft.Sql/stable/2014-04-01/serviceObjectives.json
- Microsoft.Sql/stable/2014-04-01/sql.core.json
- Microsoft.Sql/stable/2014-04-01/usages.json
- Microsoft.Sql/preview/2015-05-01-preview/databaseAutomaticTuning.json
- Microsoft.Sql/preview/2015-05-01-preview/encryptionProtectors.json
- Microsoft.Sql/preview/2015-05-01-preview/failoverGroups.json
- Microsoft.Sql/preview/2015-05-01-preview/operations.json
- Microsoft.Sql/preview/2015-05-01-preview/serverKeys.json
- Microsoft.Sql/preview/2015-05-01-preview/syncAgents.json
- Microsoft.Sql/preview/2015-05-01-preview/usages.json
- Microsoft.Sql/preview/2015-05-01-preview/virtualclusters.json
- Microsoft.Sql/preview/2015-05-01-preview/virtualNetworkRules.json
- Microsoft.Sql/preview/2017-03-01-preview/blobAuditing.json
- Microsoft.Sql/preview/2017-03-01-preview/databaseVulnerabilityAssessmentBaselines.json
- Microsoft.Sql/preview/2017-03-01-preview/databaseVulnerabilityAssessments.json
- Microsoft.Sql/preview/2017-03-01-preview/jobs.json
- Microsoft.Sql/preview/2017-03-01-preview/longTermRetention.json
- Microsoft.Sql/preview/2017-03-01-preview/ManagedBackupShortTermRetention.json
- Microsoft.Sql/preview/2017-03-01-preview/ManagedRestorableDroppedDatabaseBackupShortTermRetenion.json
- Microsoft.Sql/preview/2017-03-01-preview/serverAutomaticTuning.json
- Microsoft.Sql/preview/2017-03-01-preview/serverDnsAliases.json
- Microsoft.Sql/preview/2017-03-01-preview/serverSecurityAlertPolicies.json
- Microsoft.Sql/preview/2017-03-01-preview/restorableDroppedManagedDatabases.json
- Microsoft.Sql/preview/2017-03-01-preview/restorePoints.json
- Microsoft.Sql/preview/2017-03-01-preview/ManagedDatabaseSecurityAlertPolicies.json
- Microsoft.Sql/preview/2017-03-01-preview/ManagedServerSecurityAlertPolicy.json
- Microsoft.Sql/preview/2017-03-01-preview/SensitivityLabels.json
- Microsoft.Sql/preview/2017-03-01-preview/managedInstanceAdministrators.json
- Microsoft.Sql/preview/2017-10-01-preview/cancelOperations.json
- Microsoft.Sql/preview/2017-10-01-preview/cancelPoolOperations.json
- Microsoft.Sql/preview/2017-10-01-preview/elasticPools.json
- Microsoft.Sql/preview/2017-10-01-preview/databaseVulnerabilityAssessmentScans.json
- Microsoft.Sql/preview/2017-10-01-preview/managedDatabaseVulnerabilityAssesmentRuleBaselines.json
- Microsoft.Sql/preview/2017-10-01-preview/managedDatabaseVulnerabilityAssessmentScans.json
- Microsoft.Sql/preview/2017-10-01-preview/managedDatabaseVulnerabilityAssessments.json
- Microsoft.Sql/preview/2017-10-01-preview/instanceFailoverGroups.json
- Microsoft.Sql/preview/2017-10-01-preview/TdeCertificates.json
- Microsoft.Sql/preview/2017-10-01-preview/ManagedInstanceTdeCertificates.json
- Microsoft.Sql/preview/2017-10-01-preview/ManagedInstanceKeys.json
- Microsoft.Sql/preview/2017-10-01-preview/ManagedInstanceEncryptionProtectors.json
- Microsoft.Sql/preview/2017-10-01-preview/recoverableManagedDatabases.json
- Microsoft.Sql/preview/2017-10-01-preview/shortTermRetentionPolicies.json
- Microsoft.Sql/preview/2018-06-01-preview/ManagedInstanceVulnerabilityAssessments.json
- Microsoft.Sql/preview/2018-06-01-preview/ServerVulnerabilityAssessments.json
- Microsoft.Sql/preview/2018-06-01-preview/managedDatabaseSensitivityLabels.json
- Microsoft.Sql/preview/2018-06-01-preview/instancePools.json
- Microsoft.Sql/preview/2018-06-01-preview/usages.json
- Microsoft.Sql/preview/2018-06-01-preview/FailoverElasticPools.json
- Microsoft.Sql/preview/2018-06-01-preview/PrivateLinkResources.json
- Microsoft.Sql/preview/2019-06-01-preview/databases.json
- Microsoft.Sql/preview/2019-06-01-preview/servers.json
- Microsoft.Sql/preview/2018-06-01-preview/capabilities.json
- Microsoft.Sql/preview/2018-06-01-preview/LongTermRetentionManagedInstanceBackups.json
- Microsoft.Sql/preview/2018-06-01-preview/ManagedInstanceLongTermRetentionPolicies.json
- Microsoft.Sql/preview/2019-06-01-preview/WorkloadGroups.json
- Microsoft.Sql/preview/2019-06-01-preview/WorkloadClassifiers.json
- Microsoft.Sql/preview/2019-06-01-preview/managedInstanceOperations.json
- Microsoft.Sql/preview/2019-06-01-preview/ServerAzureADAdministrators.json
- Microsoft.Sql/preview/2019-06-01-preview/syncGroups.json
- Microsoft.Sql/preview/2019-06-01-preview/syncMembers.json
- Microsoft.Sql/preview/2020-02-02-preview/ImportExport.json
- Microsoft.Sql/preview/2020-02-02-preview/ManagedDatabases.json
- Microsoft.Sql/preview/2020-02-02-preview/ServerAzureADOnlyAuthentications.json
- Microsoft.Sql/preview/2020-02-02-preview/ManagedInstances.json
- Microsoft.Sql/preview/2020-02-02-preview/ManagedInstanceAzureADOnlyAuthentications.json
- Microsoft.Sql/preview/2020-02-02-preview/ServerTrustGroups.json
- Microsoft.Sql/preview/2020-11-01-preview/PrivateEndpointConnections.json


# Needed when there is more than one input file
override-info:
  title: SqlManagementClient
```

### Tag: package-composite-v2

These settings apply only when `--tag=package-composite-v2` is specified on the command line.

This section contains the "composite-v2" set of APIs, which is composed from a selection of api-versions that will remain backwards compatible with "v2" clients such as .NET SDK Microsoft.Azure.Management.Sql version 1.13.0-preview.

APIs must only be added to this section when the API is publicly available in at least 1 production region and at least 1 generated client has been tested end-to-end.

Differences in v2 (compared to v1):

* Updated to LTRv2

  * `-201 4-04-01/backupLongTermRetentionPolicies.json`

  * `-2014-04-01/backupLongTermRetentionVaults.json`

  * `+2017-03-01-preview/longTermRetention.json`

``` yaml $(tag) == 'package-composite-v2'
input-file:
- Microsoft.Sql/stable/2014-04-01/backups.json
- Microsoft.Sql/stable/2014-04-01/capabilities.json
- Microsoft.Sql/stable/2014-04-01/connectionPolicies.json
- Microsoft.Sql/stable/2014-04-01/databases.json
- Microsoft.Sql/stable/2014-04-01/databaseSecurityAlertPolicies.json
- Microsoft.Sql/stable/2014-04-01/dataMasking.json
- Microsoft.Sql/stable/2014-04-01/elasticPools.json
- Microsoft.Sql/stable/2014-04-01/firewallRules.json
- Microsoft.Sql/stable/2014-04-01/geoBackupPolicies.json
- Microsoft.Sql/stable/2014-04-01/importExport.json
- Microsoft.Sql/stable/2014-04-01/metrics.json
- Microsoft.Sql/stable/2014-04-01/recommendedElasticPools.json
- Microsoft.Sql/stable/2014-04-01/replicationLinks.json
- Microsoft.Sql/stable/2014-04-01/serverCommunicationLinks.json
- Microsoft.Sql/stable/2014-04-01/serviceObjectives.json
- Microsoft.Sql/stable/2014-04-01/sql.core.json
- Microsoft.Sql/stable/2014-04-01/usages.json
- Microsoft.Sql/preview/2015-05-01-preview/databaseAutomaticTuning.json
- Microsoft.Sql/preview/2015-05-01-preview/encryptionProtectors.json
- Microsoft.Sql/preview/2015-05-01-preview/failoverGroups.json
- Microsoft.Sql/preview/2015-05-01-preview/operations.json
- Microsoft.Sql/preview/2015-05-01-preview/serverKeys.json
- Microsoft.Sql/preview/2015-05-01-preview/syncAgents.json
- Microsoft.Sql/preview/2015-05-01-preview/usages.json
- Microsoft.Sql/preview/2015-05-01-preview/virtualclusters.json
- Microsoft.Sql/preview/2015-05-01-preview/virtualNetworkRules.json
- Microsoft.Sql/preview/2017-03-01-preview/blobAuditing.json
- Microsoft.Sql/preview/2017-03-01-preview/databaseVulnerabilityAssessmentBaselines.json
- Microsoft.Sql/preview/2017-03-01-preview/databaseVulnerabilityAssessments.json
- Microsoft.Sql/preview/2017-03-01-preview/jobs.json
- Microsoft.Sql/preview/2017-03-01-preview/longTermRetention.json
- Microsoft.Sql/preview/2017-03-01-preview/ManagedBackupShortTermRetention.json
- Microsoft.Sql/preview/2017-03-01-preview/ManagedRestorableDroppedDatabaseBackupShortTermRetenion.json
- Microsoft.Sql/preview/2017-03-01-preview/renameDatabase.json
- Microsoft.Sql/preview/2017-03-01-preview/serverAutomaticTuning.json
- Microsoft.Sql/preview/2017-03-01-preview/serverDnsAliases.json
- Microsoft.Sql/preview/2017-03-01-preview/serverSecurityAlertPolicies.json
- Microsoft.Sql/preview/2017-03-01-preview/restorableDroppedManagedDatabases.json
- Microsoft.Sql/preview/2017-03-01-preview/restorePoints.json
- Microsoft.Sql/preview/2017-03-01-preview/ManagedDatabaseSecurityAlertPolicies.json
- Microsoft.Sql/preview/2017-03-01-preview/ManagedServerSecurityAlertPolicy.json
- Microsoft.Sql/preview/2017-03-01-preview/SensitivityLabels.json
- Microsoft.Sql/preview/2017-03-01-preview/managedInstanceAdministrators.json
- Microsoft.Sql/preview/2017-10-01-preview/cancelOperations.json
- Microsoft.Sql/preview/2017-10-01-preview/cancelPoolOperations.json
- Microsoft.Sql/preview/2017-10-01-preview/databaseVulnerabilityAssessmentScans.json
- Microsoft.Sql/preview/2017-10-01-preview/managedDatabaseVulnerabilityAssesmentRuleBaselines.json
- Microsoft.Sql/preview/2017-10-01-preview/managedDatabaseVulnerabilityAssessmentScans.json
- Microsoft.Sql/preview/2017-10-01-preview/managedDatabaseVulnerabilityAssessments.json
- Microsoft.Sql/preview/2017-10-01-preview/instanceFailoverGroups.json
- Microsoft.Sql/preview/2017-10-01-preview/shortTermRetentionPolicies.json
- Microsoft.Sql/preview/2017-10-01-preview/TdeCertificates.json
- Microsoft.Sql/preview/2017-10-01-preview/ManagedInstanceTdeCertificates.json
- Microsoft.Sql/preview/2017-10-01-preview/ManagedInstanceKeys.json
- Microsoft.Sql/preview/2017-10-01-preview/ManagedInstanceEncryptionProtectors.json
- Microsoft.Sql/preview/2017-10-01-preview/recoverableManagedDatabases.json
- Microsoft.Sql/preview/2018-06-01-preview/ManagedInstanceVulnerabilityAssessments.json
- Microsoft.Sql/preview/2018-06-01-preview/ServerVulnerabilityAssessments.json
- Microsoft.Sql/preview/2018-06-01-preview/managedDatabaseSensitivityLabels.json
- Microsoft.Sql/preview/2018-06-01-preview/instancePools.json
- Microsoft.Sql/preview/2018-06-01-preview/usages.json
- Microsoft.Sql/preview/2018-06-01-preview/FailoverDatabases.json
- Microsoft.Sql/preview/2018-06-01-preview/FailoverElasticPools.json
- Microsoft.Sql/preview/2018-06-01-preview/PrivateLinkResources.json
- Microsoft.Sql/preview/2019-06-01-preview/servers.json
- Microsoft.Sql/preview/2018-06-01-preview/LongTermRetentionManagedInstanceBackups.json
- Microsoft.Sql/preview/2018-06-01-preview/ManagedInstanceLongTermRetentionPolicies.json
- Microsoft.Sql/preview/2019-06-01-preview/WorkloadGroups.json
- Microsoft.Sql/preview/2019-06-01-preview/WorkloadClassifiers.json
- Microsoft.Sql/preview/2019-06-01-preview/ServerAzureADAdministrators.json
- Microsoft.Sql/preview/2019-06-01-preview/syncGroups.json
- Microsoft.Sql/preview/2019-06-01-preview/syncMembers.json
- Microsoft.Sql/preview/2020-02-02-preview/ManagedDatabases.json
- Microsoft.Sql/preview/2020-02-02-preview/ServerAzureADOnlyAuthentications.json
- Microsoft.Sql/preview/2020-02-02-preview/ManagedInstances.json
- Microsoft.Sql/preview/2020-02-02-preview/ManagedInstanceAzureADOnlyAuthentications.json
- Microsoft.Sql/preview/2020-02-02-preview/ServerTrustGroups.json
- Microsoft.Sql/preview/2020-11-01-preview/PrivateEndpointConnections.json

# Needed when there is more than one input file
override-info:
  title: SqlManagementClient
```

### Tag: package-composite-v1

These settings apply only when `--tag=package-composite-v1` is specified on the command line.

This section contains the "composite-v1" set of APIs, which is composed from a selection of api-versions that will remain backwards compatible with "v1" clients such as .NET SDK Microsoft.Azure.Management.Sql version 1.12.0-preview and earlier.

APIs must only be added to this section when the API is publicly available in at least 1 production region and at least 1 generated client has been tested end-to-end.

``` yaml $(tag) == 'package-composite-v1'
input-file:
- Microsoft.Sql/stable/2014-04-01/backups.json
- Microsoft.Sql/stable/2014-04-01/capabilities.json
- Microsoft.Sql/stable/2014-04-01/connectionPolicies.json
- Microsoft.Sql/stable/2014-04-01/databases.json
- Microsoft.Sql/stable/2014-04-01/databaseSecurityAlertPolicies.json
- Microsoft.Sql/stable/2014-04-01/dataMasking.json
- Microsoft.Sql/stable/2014-04-01/elasticPools.json
- Microsoft.Sql/stable/2014-04-01/firewallRules.json
- Microsoft.Sql/stable/2014-04-01/geoBackupPolicies.json
- Microsoft.Sql/stable/2014-04-01/importExport.json
- Microsoft.Sql/stable/2014-04-01/metrics.json
- Microsoft.Sql/stable/2014-04-01/recommendedElasticPools.json
- Microsoft.Sql/stable/2014-04-01/replicationLinks.json
- Microsoft.Sql/stable/2014-04-01/serverCommunicationLinks.json
- Microsoft.Sql/stable/2014-04-01/serviceObjectives.json
- Microsoft.Sql/stable/2014-04-01/sql.core.json
- Microsoft.Sql/stable/2014-04-01/usages.json
- Microsoft.Sql/preview/2015-05-01-preview/databaseAutomaticTuning.json
- Microsoft.Sql/preview/2015-05-01-preview/encryptionProtectors.json
- Microsoft.Sql/preview/2015-05-01-preview/failoverGroups.json
- Microsoft.Sql/preview/2015-05-01-preview/operations.json
- Microsoft.Sql/preview/2015-05-01-preview/serverKeys.json
- Microsoft.Sql/preview/2015-05-01-preview/syncAgents.json
- Microsoft.Sql/preview/2015-05-01-preview/usages.json
- Microsoft.Sql/preview/2015-05-01-preview/virtualclusters.json
- Microsoft.Sql/preview/2015-05-01-preview/virtualNetworkRules.json
- Microsoft.Sql/preview/2017-03-01-preview/blobAuditing.json
- Microsoft.Sql/preview/2017-03-01-preview/databaseVulnerabilityAssessmentBaselines.json
- Microsoft.Sql/preview/2017-03-01-preview/databaseVulnerabilityAssessments.json
- Microsoft.Sql/preview/2017-03-01-preview/jobs.json
- Microsoft.Sql/preview/2017-03-01-preview/ManagedBackupShortTermRetention.json
- Microsoft.Sql/preview/2017-03-01-preview/ManagedRestorableDroppedDatabaseBackupShortTermRetenion.json
- Microsoft.Sql/preview/2017-03-01-preview/renameDatabase.json
- Microsoft.Sql/preview/2017-03-01-preview/serverAutomaticTuning.json
- Microsoft.Sql/preview/2017-03-01-preview/serverDnsAliases.json
- Microsoft.Sql/preview/2017-03-01-preview/serverSecurityAlertPolicies.json
- Microsoft.Sql/preview/2017-03-01-preview/restorableDroppedManagedDatabases.json
- Microsoft.Sql/preview/2017-03-01-preview/restorePoints.json
- Microsoft.Sql/preview/2017-03-01-preview/ManagedDatabaseSecurityAlertPolicies.json
- Microsoft.Sql/preview/2017-03-01-preview/ManagedServerSecurityAlertPolicy.json
- Microsoft.Sql/preview/2017-03-01-preview/SensitivityLabels.json
- Microsoft.Sql/preview/2017-03-01-preview/managedInstanceAdministrators.json
- Microsoft.Sql/preview/2017-10-01-preview/cancelOperations.json
- Microsoft.Sql/preview/2017-10-01-preview/cancelPoolOperations.json
- Microsoft.Sql/preview/2017-10-01-preview/databaseVulnerabilityAssessmentScans.json
- Microsoft.Sql/preview/2017-10-01-preview/managedDatabaseVulnerabilityAssesmentRuleBaselines.json
- Microsoft.Sql/preview/2017-10-01-preview/managedDatabaseVulnerabilityAssessmentScans.json
- Microsoft.Sql/preview/2017-10-01-preview/managedDatabaseVulnerabilityAssessments.json
- Microsoft.Sql/preview/2017-10-01-preview/instanceFailoverGroups.json
- Microsoft.Sql/preview/2017-10-01-preview/shortTermRetentionPolicies.json
- Microsoft.Sql/preview/2017-10-01-preview/TdeCertificates.json
- Microsoft.Sql/preview/2017-10-01-preview/ManagedInstanceTdeCertificates.json
- Microsoft.Sql/preview/2017-10-01-preview/ManagedInstanceKeys.json
- Microsoft.Sql/preview/2017-10-01-preview/ManagedInstanceEncryptionProtectors.json
- Microsoft.Sql/preview/2017-10-01-preview/recoverableManagedDatabases.json
- Microsoft.Sql/preview/2018-06-01-preview/ManagedInstanceVulnerabilityAssessments.json
- Microsoft.Sql/preview/2018-06-01-preview/ServerVulnerabilityAssessments.json
- Microsoft.Sql/preview/2018-06-01-preview/managedDatabaseSensitivityLabels.json
- Microsoft.Sql/preview/2018-06-01-preview/instancePools.json
- Microsoft.Sql/preview/2018-06-01-preview/usages.json
- Microsoft.Sql/preview/2018-06-01-preview/FailoverDatabases.json
- Microsoft.Sql/preview/2018-06-01-preview/FailoverElasticPools.json
- Microsoft.Sql/preview/2018-06-01-preview/PrivateLinkResources.json
- Microsoft.Sql/preview/2019-06-01-preview/servers.json
- Microsoft.Sql/preview/2018-06-01-preview/LongTermRetentionManagedInstanceBackups.json
- Microsoft.Sql/preview/2018-06-01-preview/ManagedInstanceLongTermRetentionPolicies.json
- Microsoft.Sql/preview/2019-06-01-preview/WorkloadGroups.json
- Microsoft.Sql/preview/2019-06-01-preview/WorkloadClassifiers.json
- Microsoft.Sql/preview/2019-06-01-preview/ServerAzureADAdministrators.json
- Microsoft.Sql/preview/2019-06-01-preview/syncGroups.json
- Microsoft.Sql/preview/2019-06-01-preview/syncMembers.json
- Microsoft.Sql/preview/2020-02-02-preview/ManagedDatabases.json
- Microsoft.Sql/preview/2020-02-02-preview/ServerAzureADOnlyAuthentications.json
- Microsoft.Sql/preview/2020-02-02-preview/ManagedInstances.json
- Microsoft.Sql/preview/2020-02-02-preview/ManagedInstanceAzureADOnlyAuthentications.json
- Microsoft.Sql/preview/2020-02-02-preview/ServerTrustGroups.json
- Microsoft.Sql/preview/2020-11-01-preview/PrivateEndpointConnections.json

# Needed when there is more than one input file
override-info:
  title: SqlManagementClient
```

### Tag: package-2017-03-preview

These settings apply only when `--tag=package-2017-03-preview` is specified on the command line.

This section contains the input swagger files that are used when generating client SDKs up to and including api-version 2017-03-01-preview, except databases.json which remains at api-version 2014-04-01 in order to maintain compatibility with clients that have been previously released with this package. To prevent similar confusion moving forward, sections named like `package-20xx-xx(-preview)` will not be used after package-2017-03-preview. Instead, sections named like `package-composite-vx` will be used to compose across api-versions and `package-pure-20xx-xx(-preview)` will be used for single api-versions.

APIs must only be added to this section when the API is publicly available in at least 1 production region and at least 1 generated client has been tested end-to-end.

``` yaml $(tag) == 'package-2017-03-preview'
input-file:
- Microsoft.Sql/stable/2014-04-01/backups.json
- Microsoft.Sql/stable/2014-04-01/capabilities.json
- Microsoft.Sql/stable/2014-04-01/checkNameAvailability.json
- Microsoft.Sql/stable/2014-04-01/connectionPolicies.json
- Microsoft.Sql/stable/2014-04-01/databases.json
- Microsoft.Sql/stable/2014-04-01/databaseSecurityAlertPolicies.json
- Microsoft.Sql/stable/2014-04-01/dataMasking.json
- Microsoft.Sql/stable/2014-04-01/elasticPools.json
- Microsoft.Sql/stable/2014-04-01/firewallRules.json
- Microsoft.Sql/stable/2014-04-01/geoBackupPolicies.json
- Microsoft.Sql/stable/2014-04-01/importExport.json
- Microsoft.Sql/stable/2014-04-01/metrics.json
- Microsoft.Sql/stable/2014-04-01/replicationLinks.json
- Microsoft.Sql/stable/2014-04-01/serverAzureADAdministrators.json
- Microsoft.Sql/stable/2014-04-01/serverCommunicationLinks.json
- Microsoft.Sql/stable/2014-04-01/serviceObjectives.json
- Microsoft.Sql/stable/2014-04-01/sql.core.json
- Microsoft.Sql/stable/2014-04-01/usages.json
- Microsoft.Sql/preview/2015-05-01-preview/databaseAutomaticTuning.json
- Microsoft.Sql/preview/2015-05-01-preview/encryptionProtectors.json
- Microsoft.Sql/preview/2015-05-01-preview/failoverGroups.json
- Microsoft.Sql/preview/2015-05-01-preview/managedInstances.json
- Microsoft.Sql/preview/2015-05-01-preview/operations.json
- Microsoft.Sql/preview/2015-05-01-preview/serverKeys.json
- Microsoft.Sql/preview/2015-05-01-preview/servers.json
- Microsoft.Sql/preview/2015-05-01-preview/syncAgents.json
- Microsoft.Sql/preview/2015-05-01-preview/syncGroups.json
- Microsoft.Sql/preview/2015-05-01-preview/syncMembers.json
- Microsoft.Sql/preview/2015-05-01-preview/usages.json
- Microsoft.Sql/preview/2015-05-01-preview/virtualclusters.json
- Microsoft.Sql/preview/2017-03-01-preview/blobAuditing.json
- Microsoft.Sql/preview/2017-03-01-preview/databaseVulnerabilityAssessmentBaselines.json
- Microsoft.Sql/preview/2017-03-01-preview/databaseVulnerabilityAssessments.json
- Microsoft.Sql/preview/2015-05-01-preview/virtualNetworkRules.json
- Microsoft.Sql/preview/2017-03-01-preview/cancelOperations.json
- Microsoft.Sql/preview/2017-03-01-preview/dataWarehouseUserActivities.json
- Microsoft.Sql/preview/2017-03-01-preview/jobs.json
- Microsoft.Sql/preview/2017-03-01-preview/ManagedBackupShortTermRetention.json
- Microsoft.Sql/preview/2017-03-01-preview/managedDatabases.json
- Microsoft.Sql/preview/2017-03-01-preview/renameDatabase.json
- Microsoft.Sql/preview/2017-03-01-preview/SensitivityLabels.json
- Microsoft.Sql/preview/2017-03-01-preview/managedInstanceAdministrators.json
- Microsoft.Sql/preview/2017-03-01-preview/serverAutomaticTuning.json
- Microsoft.Sql/preview/2017-03-01-preview/serverDnsAliases.json
- Microsoft.Sql/preview/2017-03-01-preview/serverSecurityAlertPolicies.json
- Microsoft.Sql/preview/2017-03-01-preview/restorableDroppedManagedDatabases.json
- Microsoft.Sql/preview/2017-03-01-preview/restorePoints.json

# Needed when there is more than one input file
override-info:
  title: SqlManagementClient
```

### Tag: package-2015-05-preview

These settings apply only when `--tag=package-2015-05-preview` is specified on the command line.

This section contains the input swagger files that are used when generating client SDKs up to and including api-version 2015-05-01-preview.

APIs must only be added to this section when the API is publicly available in at least 1 production region and at least 1 generated client has been tested end-to-end.

``` yaml $(tag) == 'package-2015-05-preview'
input-file:
- Microsoft.Sql/stable/2014-04-01/backups.json
- Microsoft.Sql/stable/2014-04-01/restorePoints.json
- Microsoft.Sql/stable/2014-04-01/checkNameAvailability.json
- Microsoft.Sql/stable/2014-04-01/connectionPolicies.json
- Microsoft.Sql/stable/2014-04-01/databases.json
- Microsoft.Sql/stable/2014-04-01/databaseSecurityAlertPolicies.json
- Microsoft.Sql/stable/2014-04-01/dataMasking.json
- Microsoft.Sql/stable/2014-04-01/elasticPools.json
- Microsoft.Sql/stable/2014-04-01/firewallRules.json
- Microsoft.Sql/stable/2014-04-01/geoBackupPolicies.json
- Microsoft.Sql/stable/2014-04-01/importExport.json
- Microsoft.Sql/stable/2014-04-01/metrics.json
- Microsoft.Sql/stable/2014-04-01/replicationLinks.json
- Microsoft.Sql/stable/2014-04-01/serverAzureADAdministrators.json
- Microsoft.Sql/stable/2014-04-01/serverCommunicationLinks.json
- Microsoft.Sql/stable/2014-04-01/serviceObjectives.json
- Microsoft.Sql/stable/2014-04-01/sql.core.json
- Microsoft.Sql/stable/2014-04-01/usages.json
- Microsoft.Sql/stable/2015-05-01/capabilities.json
- Microsoft.Sql/preview/2015-05-01-preview/blobAuditing.json
- Microsoft.Sql/preview/2015-05-01-preview/encryptionProtectors.json
- Microsoft.Sql/preview/2015-05-01-preview/failoverGroups.json
- Microsoft.Sql/preview/2015-05-01-preview/managedInstances.json
- Microsoft.Sql/preview/2015-05-01-preview/operations.json
- Microsoft.Sql/preview/2015-05-01-preview/serverKeys.json
- Microsoft.Sql/preview/2015-05-01-preview/servers.json
- Microsoft.Sql/preview/2015-05-01-preview/syncAgents.json
- Microsoft.Sql/preview/2015-05-01-preview/syncGroups.json
- Microsoft.Sql/preview/2015-05-01-preview/syncMembers.json
- Microsoft.Sql/preview/2015-05-01-preview/usages.json
- Microsoft.Sql/preview/2015-05-01-preview/virtualclusters.json
- Microsoft.Sql/preview/2015-05-01-preview/virtualNetworkRules.json

# Needed when there is more than one input file
override-info:
  title: SqlManagementClient
```

### Tag: package-2014-04

These settings apply only when `--tag=package-2014-04` is specified on the command line.

APIs must only be added to this section when the API is publicly available in at least 1 production region and at least 1 generated client has been tested end-to-end.

``` yaml $(tag) == 'package-2014-04'
input-file:
- Microsoft.Sql/stable/2014-04-01/checkNameAvailability.json
- Microsoft.Sql/stable/2014-04-01/databases.json
- Microsoft.Sql/stable/2014-04-01/elasticPools.json
- Microsoft.Sql/stable/2014-04-01/firewallRules.json
- Microsoft.Sql/stable/2014-04-01/importExport.json
- Microsoft.Sql/stable/2014-04-01/recommendedElasticPools.json
- Microsoft.Sql/stable/2014-04-01/replicationLinks.json
- Microsoft.Sql/stable/2014-04-01/sql.core.json
- Microsoft.Sql/stable/2014-04-01/databaseSecurityAlertPolicies.json

# Needed when there is more than one input file
override-info:
  title: SqlManagementClient
```

## Pure package versions

The following packages are each composed of all apis from only one api-version.

### Tag: package-preview-2021-02

These settings apply only when `--tag=package-preview-2021-02` is specified on the command line.

```yaml $(tag) == 'package-preview-2021-02'
input-file:
 - ./Microsoft.Sql/preview/2021-02-01-preview/BackupShortTermRetentionPolicies.json
 - ./Microsoft.Sql/preview/2021-02-01-preview/BlobAuditing.json
 - ./Microsoft.Sql/preview/2021-02-01-preview/DatabaseAdvisors.json
 - ./Microsoft.Sql/preview/2021-02-01-preview/DatabaseAutomaticTuning.json
 - ./Microsoft.Sql/preview/2021-02-01-preview/DatabaseColumns.json
 - ./Microsoft.Sql/preview/2021-02-01-preview/DatabaseExtensions.json
 - ./Microsoft.Sql/preview/2021-02-01-preview/DatabaseOperations.json
 - ./Microsoft.Sql/preview/2021-02-01-preview/DatabaseRecommendedActions.json
 - ./Microsoft.Sql/preview/2021-02-01-preview/Databases.json
 - ./Microsoft.Sql/preview/2021-02-01-preview/DatabaseSchemas.json
 - ./Microsoft.Sql/preview/2021-02-01-preview/DatabaseSecurityAlertPolicies.json
 - ./Microsoft.Sql/preview/2021-02-01-preview/DatabaseTables.json
 - ./Microsoft.Sql/preview/2021-02-01-preview/DatabaseUsages.json
 - ./Microsoft.Sql/preview/2021-02-01-preview/DatabaseVulnerabilityAssessmentRuleBaselines.json
 - ./Microsoft.Sql/preview/2021-02-01-preview/DatabaseVulnerabilityAssessments.json
 - ./Microsoft.Sql/preview/2021-02-01-preview/DatabaseVulnerabilityAssessmentScans.json
 - ./Microsoft.Sql/preview/2021-02-01-preview/DataWarehouseUserActivities.json
 - ./Microsoft.Sql/preview/2021-02-01-preview/DeletedServers.json
 - ./Microsoft.Sql/preview/2021-02-01-preview/ElasticPoolOperations.json
 - ./Microsoft.Sql/preview/2021-02-01-preview/ElasticPools.json
 - ./Microsoft.Sql/preview/2021-02-01-preview/EncryptionProtectors.json
 - ./Microsoft.Sql/preview/2021-02-01-preview/FailoverGroups.json
 - ./Microsoft.Sql/preview/2021-02-01-preview/FirewallRules.json
 - ./Microsoft.Sql/preview/2021-02-01-preview/InstanceFailoverGroups.json
 - ./Microsoft.Sql/preview/2021-02-01-preview/InstancePools.json
 - ./Microsoft.Sql/preview/2021-02-01-preview/JobAgents.json
 - ./Microsoft.Sql/preview/2021-02-01-preview/JobCredentials.json
 - ./Microsoft.Sql/preview/2021-02-01-preview/JobExecutions.json
 - ./Microsoft.Sql/preview/2021-02-01-preview/Jobs.json
 - ./Microsoft.Sql/preview/2021-02-01-preview/JobStepExecutions.json
 - ./Microsoft.Sql/preview/2021-02-01-preview/JobSteps.json
 - ./Microsoft.Sql/preview/2021-02-01-preview/JobTargetExecutions.json
 - ./Microsoft.Sql/preview/2021-02-01-preview/JobTargetGroups.json
 - ./Microsoft.Sql/preview/2021-02-01-preview/JobVersions.json
 - ./Microsoft.Sql/preview/2021-02-01-preview/LedgerDigestUploads.json
 - ./Microsoft.Sql/preview/2021-02-01-preview/LocationCapabilities.json
 - ./Microsoft.Sql/preview/2021-02-01-preview/LongTermRetentionBackups.json
 - ./Microsoft.Sql/preview/2021-02-01-preview/LongTermRetentionManagedInstanceBackups.json
 - ./Microsoft.Sql/preview/2021-02-01-preview/LongTermRetentionPolicies.json
 - ./Microsoft.Sql/preview/2021-02-01-preview/MaintenanceWindowOptions.json
 - ./Microsoft.Sql/preview/2021-02-01-preview/MaintenanceWindows.json
 - ./Microsoft.Sql/preview/2021-02-01-preview/ManagedBackupShortTermRetentionPolicies.json
 - ./Microsoft.Sql/preview/2021-02-01-preview/ManagedDatabaseColumns.json
 - ./Microsoft.Sql/preview/2021-02-01-preview/ManagedDatabaseQueries.json
 - ./Microsoft.Sql/preview/2021-02-01-preview/ManagedDatabaseRestoreDetails.json
 - ./Microsoft.Sql/preview/2021-02-01-preview/ManagedDatabases.json
 - ./Microsoft.Sql/preview/2021-02-01-preview/ManagedDatabaseSchemas.json
 - ./Microsoft.Sql/preview/2021-02-01-preview/ManagedDatabaseSecurityAlertPolicies.json
 - ./Microsoft.Sql/preview/2021-02-01-preview/ManagedDatabaseSecurityEvents.json
 - ./Microsoft.Sql/preview/2021-02-01-preview/ManagedDatabaseSensitivityLabels.json
 - ./Microsoft.Sql/preview/2021-02-01-preview/ManagedDatabaseTables.json
 - ./Microsoft.Sql/preview/2021-02-01-preview/ManagedDatabaseTransparentDataEncryption.json
 - ./Microsoft.Sql/preview/2021-02-01-preview/ManagedDatabaseVulnerabilityAssessmentRuleBaselines.json
 - ./Microsoft.Sql/preview/2021-02-01-preview/ManagedDatabaseVulnerabilityAssessments.json
 - ./Microsoft.Sql/preview/2021-02-01-preview/ManagedDatabaseVulnerabilityAssessmentScans.json
 - ./Microsoft.Sql/preview/2021-02-01-preview/ManagedInstanceAdministrators.json
 - ./Microsoft.Sql/preview/2021-02-01-preview/ManagedInstanceAzureADOnlyAuthentications.json
 - ./Microsoft.Sql/preview/2021-02-01-preview/ManagedInstanceEncryptionProtectors.json
 - ./Microsoft.Sql/preview/2021-02-01-preview/ManagedInstanceKeys.json
 - ./Microsoft.Sql/preview/2021-02-01-preview/ManagedInstanceLongTermRetentionPolicies.json
 - ./Microsoft.Sql/preview/2021-02-01-preview/ManagedInstanceOperations.json
 - ./Microsoft.Sql/preview/2021-02-01-preview/ManagedInstancePrivateEndpointConnections.json
 - ./Microsoft.Sql/preview/2021-02-01-preview/ManagedInstancePrivateLinkResources.json
 - ./Microsoft.Sql/preview/2021-02-01-preview/ManagedInstances.json
 - ./Microsoft.Sql/preview/2021-02-01-preview/ManagedInstanceTdeCertificates.json
 - ./Microsoft.Sql/preview/2021-02-01-preview/ManagedInstanceVulnerabilityAssessments.json
 - ./Microsoft.Sql/preview/2021-02-01-preview/ManagedRestorableDroppedDatabaseBackupShortTermRetentionPolicies.json
 - ./Microsoft.Sql/preview/2021-02-01-preview/ManagedServerSecurityAlertPolicies.json
 - ./Microsoft.Sql/preview/2021-02-01-preview/Operations.json
 - ./Microsoft.Sql/preview/2021-02-01-preview/OperationsHealth.json
 - ./Microsoft.Sql/preview/2021-02-01-preview/OutboundFirewallRules.json
 - ./Microsoft.Sql/preview/2021-02-01-preview/PrivateEndpointConnections.json
 - ./Microsoft.Sql/preview/2021-02-01-preview/PrivateLinkResources.json
 - ./Microsoft.Sql/preview/2021-02-01-preview/RecoverableManagedDatabases.json
 - ./Microsoft.Sql/preview/2021-02-01-preview/ReplicationLinks.json
 - ./Microsoft.Sql/preview/2021-02-01-preview/RestorableDroppedDatabases.json
 - ./Microsoft.Sql/preview/2021-02-01-preview/RestorableDroppedManagedDatabases.json
 - ./Microsoft.Sql/preview/2021-02-01-preview/RestorePoints.json
 - ./Microsoft.Sql/preview/2021-02-01-preview/SensitivityLabels.json
 - ./Microsoft.Sql/preview/2021-02-01-preview/ServerAdvisors.json
 - ./Microsoft.Sql/preview/2021-02-01-preview/ServerAutomaticTuning.json
 - ./Microsoft.Sql/preview/2021-02-01-preview/ServerAzureADAdministrators.json
 - ./Microsoft.Sql/preview/2021-02-01-preview/ServerAzureADOnlyAuthentications.json
 - ./Microsoft.Sql/preview/2021-02-01-preview/ServerDevOpsAudit.json
 - ./Microsoft.Sql/preview/2021-02-01-preview/ServerDnsAliases.json
 - ./Microsoft.Sql/preview/2021-02-01-preview/ServerKeys.json
 - ./Microsoft.Sql/preview/2021-02-01-preview/ServerOperations.json
 - ./Microsoft.Sql/preview/2021-02-01-preview/Servers.json
 - ./Microsoft.Sql/preview/2021-02-01-preview/ServerSecurityAlertPolicies.json
 - ./Microsoft.Sql/preview/2021-02-01-preview/ServerTrustGroups.json
 - ./Microsoft.Sql/preview/2021-02-01-preview/ServerVulnerabilityAssessments.json
 - ./Microsoft.Sql/preview/2021-02-01-preview/SqlAgent.json
 - ./Microsoft.Sql/preview/2021-02-01-preview/SubscriptionUsages.json
 - ./Microsoft.Sql/preview/2021-02-01-preview/SyncAgents.json
 - ./Microsoft.Sql/preview/2021-02-01-preview/SyncGroups.json
 - ./Microsoft.Sql/preview/2021-02-01-preview/SyncMembers.json
 - ./Microsoft.Sql/preview/2021-02-01-preview/TdeCertificates.json
 - ./Microsoft.Sql/preview/2021-02-01-preview/TimeZones.json
 - ./Microsoft.Sql/preview/2021-02-01-preview/TransparentDataEncryptions.json
 - ./Microsoft.Sql/preview/2021-02-01-preview/Usages.json
 - ./Microsoft.Sql/preview/2021-02-01-preview/VirtualClusters.json
 - ./Microsoft.Sql/preview/2021-02-01-preview/VirtualNetworkRules.json
 - ./Microsoft.Sql/preview/2021-02-01-preview/WorkloadClassifiers.json
 - ./Microsoft.Sql/preview/2021-02-01-preview/WorkloadGroups.json

# Needed when there is more than one input file
override-info:
  title: SqlManagementClient
```

### Tag: package-preview-2020-11

These settings apply only when `--tag=package-preview-2020-11` is specified on the command line.

This section contains all input swagger files for version 2020-11-01-preview. All APIs of that version must be added this section when the API is ready for production.

APIs must only be added to this section when the API is publicly available in at least 1 production region and at least 1 generated client has been tested end-to-end.

These can be regenerated by running the following PowerShell script from this readme file's folder: `dir .\Microsoft.Sql\preview\2020-11-01-preview\ -File | Resolve-Path -Relative | % { " - $_".Replace("\", "/") }`

``` yaml $(tag) == 'package-preview-2020-11'
input-file:
  - Microsoft.Sql/preview/2020-11-01-preview/BackupShortTermRetentionPolicies.json
  - Microsoft.Sql/preview/2020-11-01-preview/BlobAuditing.json
  - Microsoft.Sql/preview/2020-11-01-preview/DataWarehouseUserActivities.json
  - Microsoft.Sql/preview/2020-11-01-preview/DatabaseAdvisors.json
  - Microsoft.Sql/preview/2020-11-01-preview/DatabaseAutomaticTuning.json
  - Microsoft.Sql/preview/2020-11-01-preview/DatabaseColumns.json
  - Microsoft.Sql/preview/2020-11-01-preview/DatabaseExtensions.json
  - Microsoft.Sql/preview/2020-11-01-preview/DatabaseOperations.json
  - Microsoft.Sql/preview/2020-11-01-preview/DatabaseRecommendedActions.json
  - Microsoft.Sql/preview/2020-11-01-preview/DatabaseSchemas.json
  - Microsoft.Sql/preview/2020-11-01-preview/DatabaseSecurityAlertPolicies.json
  - Microsoft.Sql/preview/2020-11-01-preview/DatabaseTables.json
  - Microsoft.Sql/preview/2020-11-01-preview/DatabaseUsages.json
  - Microsoft.Sql/preview/2020-11-01-preview/DatabaseVulnerabilityAssesmentRuleBaselines.json
  - Microsoft.Sql/preview/2020-11-01-preview/DatabaseVulnerabilityAssessmentScans.json
  - Microsoft.Sql/preview/2020-11-01-preview/DatabaseVulnerabilityAssessments.json
  - Microsoft.Sql/preview/2020-11-01-preview/Databases.json
  - Microsoft.Sql/preview/2020-11-01-preview/Databases_legacy.json
  - Microsoft.Sql/preview/2020-11-01-preview/DeletedServers.json
  - Microsoft.Sql/preview/2020-11-01-preview/ElasticPoolOperations.json
  - Microsoft.Sql/preview/2020-11-01-preview/ElasticPools.json
  - Microsoft.Sql/preview/2020-11-01-preview/EncryptionProtectors.json
  - Microsoft.Sql/preview/2020-11-01-preview/FailoverGroups.json
  - Microsoft.Sql/preview/2020-11-01-preview/FirewallRules.json
  - Microsoft.Sql/preview/2020-11-01-preview/InstanceFailoverGroups.json
  - Microsoft.Sql/preview/2020-11-01-preview/InstancePools.json
  - Microsoft.Sql/preview/2020-11-01-preview/JobAgents.json
  - Microsoft.Sql/preview/2020-11-01-preview/JobCredentials.json
  - Microsoft.Sql/preview/2020-11-01-preview/JobExecutions.json
  - Microsoft.Sql/preview/2020-11-01-preview/JobStepExecutions.json
  - Microsoft.Sql/preview/2020-11-01-preview/JobSteps.json
  - Microsoft.Sql/preview/2020-11-01-preview/JobTargetExecutions.json
  - Microsoft.Sql/preview/2020-11-01-preview/JobTargetGroups.json
  - Microsoft.Sql/preview/2020-11-01-preview/JobVersions.json
  - Microsoft.Sql/preview/2020-11-01-preview/Jobs.json
  - Microsoft.Sql/preview/2020-11-01-preview/LocationCapabilities.json
  - Microsoft.Sql/preview/2020-11-01-preview/LongTermRetentionBackups.json
  - Microsoft.Sql/preview/2020-11-01-preview/LongTermRetentionManagedInstanceBackups.json
  - Microsoft.Sql/preview/2020-11-01-preview/LongTermRetentionPolicies.json
  - Microsoft.Sql/preview/2020-11-01-preview/MaintenanceWindowOptions.json
  - Microsoft.Sql/preview/2020-11-01-preview/MaintenanceWindows.json
  - Microsoft.Sql/preview/2020-11-01-preview/ManagedBackupShortTermRetentionPolicies.json
  - Microsoft.Sql/preview/2020-11-01-preview/ManagedDatabaseColumns.json
  - Microsoft.Sql/preview/2020-11-01-preview/ManagedDatabaseQueries.json
  - Microsoft.Sql/preview/2020-11-01-preview/ManagedDatabaseRestoreDetails.json
  - Microsoft.Sql/preview/2020-11-01-preview/ManagedDatabaseSchemas.json
  - Microsoft.Sql/preview/2020-11-01-preview/ManagedDatabaseSecurityAlertPolicies.json
  - Microsoft.Sql/preview/2020-11-01-preview/ManagedDatabaseSecurityEvents.json
  - Microsoft.Sql/preview/2020-11-01-preview/ManagedDatabaseSensitivityLabels.json
  - Microsoft.Sql/preview/2020-11-01-preview/ManagedDatabaseTables.json
  - Microsoft.Sql/preview/2020-11-01-preview/ManagedDatabaseTransparentDataEncryption.json
  - Microsoft.Sql/preview/2020-11-01-preview/ManagedDatabaseVulnerabilityAssessmentRuleBaselines.json
  - Microsoft.Sql/preview/2020-11-01-preview/ManagedDatabaseVulnerabilityAssessmentScans.json
  - Microsoft.Sql/preview/2020-11-01-preview/ManagedDatabaseVulnerabilityAssessments.json
  - Microsoft.Sql/preview/2020-11-01-preview/ManagedDatabases.json
  - Microsoft.Sql/preview/2020-11-01-preview/ManagedInstanceAdministrators.json
  - Microsoft.Sql/preview/2020-11-01-preview/ManagedInstanceAzureADOnlyAuthentications.json
  - Microsoft.Sql/preview/2020-11-01-preview/ManagedInstanceEncryptionProtectors.json
  - Microsoft.Sql/preview/2020-11-01-preview/ManagedInstanceKeys.json
  - Microsoft.Sql/preview/2020-11-01-preview/ManagedInstanceLongTermRetentionPolicies.json
  - Microsoft.Sql/preview/2020-11-01-preview/ManagedInstanceOperations.json
  - Microsoft.Sql/preview/2020-11-01-preview/ManagedInstancePrivateEndpointConnections.json
  - Microsoft.Sql/preview/2020-11-01-preview/ManagedInstancePrivateLinkResources.json
  - Microsoft.Sql/preview/2020-11-01-preview/ManagedInstanceTdeCertificates.json
  - Microsoft.Sql/preview/2020-11-01-preview/ManagedInstanceVulnerabilityAssessments.json
  - Microsoft.Sql/preview/2020-11-01-preview/ManagedInstances.json
  - Microsoft.Sql/preview/2020-11-01-preview/ManagedRestorableDroppedDatabaseBackupShortTermRetentionPolicies.json
  - Microsoft.Sql/preview/2020-11-01-preview/ManagedServerSecurityAlertPolicies.json
  - Microsoft.Sql/preview/2020-11-01-preview/Operations.json
  - Microsoft.Sql/preview/2020-11-01-preview/OperationsHealth.json
  - Microsoft.Sql/preview/2020-11-01-preview/PrivateEndpointConnections.json
  - Microsoft.Sql/preview/2020-11-01-preview/PrivateLinkResources.json
  - Microsoft.Sql/preview/2020-11-01-preview/RecoverableManagedDatabases.json
  - Microsoft.Sql/preview/2020-11-01-preview/ReplicationLinks.json
  - Microsoft.Sql/preview/2020-11-01-preview/RestorableDroppedDatabases.json
  - Microsoft.Sql/preview/2020-11-01-preview/RestorableDroppedManagedDatabases.json
  - Microsoft.Sql/preview/2020-11-01-preview/RestorePoints.json
  - Microsoft.Sql/preview/2020-11-01-preview/SensitivityLabels.json
  - Microsoft.Sql/preview/2020-11-01-preview/ServerAdvisors.json
  - Microsoft.Sql/preview/2020-11-01-preview/ServerAutomaticTuning.json
  - Microsoft.Sql/preview/2020-11-01-preview/ServerAzureADAdministrators.json
  - Microsoft.Sql/preview/2020-11-01-preview/ServerAzureADOnlyAuthentications.json
  - Microsoft.Sql/preview/2020-11-01-preview/ServerDevOpsAudit.json
  - Microsoft.Sql/preview/2020-11-01-preview/ServerDnsAliases.json
  - Microsoft.Sql/preview/2020-11-01-preview/ServerKeys.json
  - Microsoft.Sql/preview/2020-11-01-preview/ServerOperations.json
  - Microsoft.Sql/preview/2020-11-01-preview/ServerSecurityAlertPolicies.json
  - Microsoft.Sql/preview/2020-11-01-preview/ServerTrustGroups.json
  - Microsoft.Sql/preview/2020-11-01-preview/ServerVulnerabilityAssessments.json
  - Microsoft.Sql/preview/2020-11-01-preview/Servers.json
  - Microsoft.Sql/preview/2020-11-01-preview/SqlAgent.json
  - Microsoft.Sql/preview/2020-11-01-preview/SubscriptionUsages.json
  - Microsoft.Sql/preview/2020-11-01-preview/SyncAgents.json
  - Microsoft.Sql/preview/2020-11-01-preview/SyncGroups.json
  - Microsoft.Sql/preview/2020-11-01-preview/SyncMembers.json
  - Microsoft.Sql/preview/2020-11-01-preview/TdeCertificates.json
  - Microsoft.Sql/preview/2020-11-01-preview/TimeZones.json
  - Microsoft.Sql/preview/2020-11-01-preview/TransparentDataEncryptions.json
  - Microsoft.Sql/preview/2020-11-01-preview/VirtualClusters.json
  - Microsoft.Sql/preview/2020-11-01-preview/VirtualNetworkRules.json
  - Microsoft.Sql/preview/2020-11-01-preview/WorkloadClassifiers.json
  - Microsoft.Sql/preview/2020-11-01-preview/WorkloadGroups.json

# Needed when there is more than one input file
override-info:
  title: SqlManagementClient
```

### Tag: package-pure-2020-08-preview

These settings apply only when `--tag=package-pure-2020-08-preview` is specified on the command line.

This section contains all input swagger files for version 2020-08-01-preview. All APIs of that version must be added this section when the API is ready for production.

APIs must only be added to this section when the API is publicly available in at least 1 production region and at least 1 generated client has been tested end-to-end.

These can be regenerated by running the following PowerShell script from this readme file's folder: `dir .\Microsoft.Sql\preview\2020-08-01-preview\ -File | Resolve-Path -Relative | % { " - $_".Replace("\", "/") }`

``` yaml $(tag) == 'package-pure-2020-08-preview'
input-file:
 - ./Microsoft.Sql/preview/2020-08-01-preview/BackupShortTermRetentionPolicies.json
 - ./Microsoft.Sql/preview/2020-08-01-preview/BlobAuditing.json
 - ./Microsoft.Sql/preview/2020-08-01-preview/DatabaseAdvisors.json
 - ./Microsoft.Sql/preview/2020-08-01-preview/DatabaseAutomaticTuning.json
 - ./Microsoft.Sql/preview/2020-08-01-preview/DatabaseColumns.json
 - ./Microsoft.Sql/preview/2020-08-01-preview/DatabaseExtensions.json
 - ./Microsoft.Sql/preview/2020-08-01-preview/DatabaseOperations.json
 - ./Microsoft.Sql/preview/2020-08-01-preview/DatabaseRecommendedActions.json
 - ./Microsoft.Sql/preview/2020-08-01-preview/Databases.json
 - ./Microsoft.Sql/preview/2020-08-01-preview/Databases_legacy.json
 - ./Microsoft.Sql/preview/2020-08-01-preview/DatabaseSchemas.json
 - ./Microsoft.Sql/preview/2020-08-01-preview/DatabaseSecurityAlertPolicies.json
 - ./Microsoft.Sql/preview/2020-08-01-preview/DatabaseTables.json
 - ./Microsoft.Sql/preview/2020-08-01-preview/DatabaseUsages.json
 - ./Microsoft.Sql/preview/2020-08-01-preview/DatabaseVulnerabilityAssesmentRuleBaselines.json
 - ./Microsoft.Sql/preview/2020-08-01-preview/DatabaseVulnerabilityAssessments.json
 - ./Microsoft.Sql/preview/2020-08-01-preview/DatabaseVulnerabilityAssessmentScans.json
 - ./Microsoft.Sql/preview/2020-08-01-preview/DataWarehouseUserActivities.json
 - ./Microsoft.Sql/preview/2020-08-01-preview/DeletedServers.json
 - ./Microsoft.Sql/preview/2020-08-01-preview/ElasticPoolOperations.json
 - ./Microsoft.Sql/preview/2020-08-01-preview/ElasticPools.json
 - ./Microsoft.Sql/preview/2020-08-01-preview/EncryptionProtectors.json
 - ./Microsoft.Sql/preview/2020-08-01-preview/FailoverGroups.json
 - ./Microsoft.Sql/preview/2020-08-01-preview/FirewallRules.json
 - ./Microsoft.Sql/preview/2020-08-01-preview/InstanceFailoverGroups.json
 - ./Microsoft.Sql/preview/2020-08-01-preview/InstancePools.json
 - ./Microsoft.Sql/preview/2020-08-01-preview/JobAgents.json
 - ./Microsoft.Sql/preview/2020-08-01-preview/JobCredentials.json
 - ./Microsoft.Sql/preview/2020-08-01-preview/JobExecutions.json
 - ./Microsoft.Sql/preview/2020-08-01-preview/Jobs.json
 - ./Microsoft.Sql/preview/2020-08-01-preview/JobStepExecutions.json
 - ./Microsoft.Sql/preview/2020-08-01-preview/JobSteps.json
 - ./Microsoft.Sql/preview/2020-08-01-preview/JobTargetExecutions.json
 - ./Microsoft.Sql/preview/2020-08-01-preview/JobTargetGroups.json
 - ./Microsoft.Sql/preview/2020-08-01-preview/JobVersions.json
 - ./Microsoft.Sql/preview/2020-08-01-preview/LocationCapabilities.json
 - ./Microsoft.Sql/preview/2020-08-01-preview/LongTermRetentionBackups.json
 - ./Microsoft.Sql/preview/2020-08-01-preview/LongTermRetentionManagedInstanceBackups.json
 - ./Microsoft.Sql/preview/2020-08-01-preview/LongTermRetentionPolicies.json
 - ./Microsoft.Sql/preview/2020-08-01-preview/MaintenanceWindowOptions.json
 - ./Microsoft.Sql/preview/2020-08-01-preview/MaintenanceWindows.json
 - ./Microsoft.Sql/preview/2020-08-01-preview/ManagedBackupShortTermRetentionPolicies.json
 - ./Microsoft.Sql/preview/2020-08-01-preview/ManagedDatabaseColumns.json
 - ./Microsoft.Sql/preview/2020-08-01-preview/ManagedDatabaseQueries.json
 - ./Microsoft.Sql/preview/2020-08-01-preview/ManagedDatabaseRestoreDetails.json
 - ./Microsoft.Sql/preview/2020-08-01-preview/ManagedDatabases.json
 - ./Microsoft.Sql/preview/2020-08-01-preview/ManagedDatabaseSchemas.json
 - ./Microsoft.Sql/preview/2020-08-01-preview/ManagedDatabaseSecurityAlertPolicies.json
 - ./Microsoft.Sql/preview/2020-08-01-preview/ManagedDatabaseSecurityEvents.json
 - ./Microsoft.Sql/preview/2020-08-01-preview/ManagedDatabaseSensitivityLabels.json
 - ./Microsoft.Sql/preview/2020-08-01-preview/ManagedDatabaseTables.json
 - ./Microsoft.Sql/preview/2020-08-01-preview/ManagedDatabaseTransparentDataEncryption.json
 - ./Microsoft.Sql/preview/2020-08-01-preview/ManagedDatabaseVulnerabilityAssessmentRuleBaselines.json
 - ./Microsoft.Sql/preview/2020-08-01-preview/ManagedDatabaseVulnerabilityAssessments.json
 - ./Microsoft.Sql/preview/2020-08-01-preview/ManagedDatabaseVulnerabilityAssessmentScans.json
 - ./Microsoft.Sql/preview/2020-08-01-preview/ManagedInstanceAdministrators.json
 - ./Microsoft.Sql/preview/2020-08-01-preview/ManagedInstanceAzureADOnlyAuthentications.json
 - ./Microsoft.Sql/preview/2020-08-01-preview/ManagedInstanceEncryptionProtectors.json
 - ./Microsoft.Sql/preview/2020-08-01-preview/ManagedInstanceKeys.json
 - ./Microsoft.Sql/preview/2020-08-01-preview/ManagedInstanceLongTermRetentionPolicies.json
 - ./Microsoft.Sql/preview/2020-08-01-preview/ManagedInstanceOperations.json
 - ./Microsoft.Sql/preview/2020-08-01-preview/ManagedInstancePrivateEndpointConnections.json
 - ./Microsoft.Sql/preview/2020-08-01-preview/ManagedInstancePrivateLinkResources.json
 - ./Microsoft.Sql/preview/2020-08-01-preview/ManagedInstances.json
 - ./Microsoft.Sql/preview/2020-08-01-preview/ManagedInstanceTdeCertificates.json
 - ./Microsoft.Sql/preview/2020-08-01-preview/ManagedInstanceVulnerabilityAssessments.json
 - ./Microsoft.Sql/preview/2020-08-01-preview/ManagedRestorableDroppedDatabaseBackupShortTermRetentionPolicies.json
 - ./Microsoft.Sql/preview/2020-08-01-preview/ManagedServerSecurityAlertPolicies.json
 - ./Microsoft.Sql/preview/2020-08-01-preview/Operations.json
 - ./Microsoft.Sql/preview/2020-08-01-preview/OperationsHealth.json
 - ./Microsoft.Sql/preview/2020-08-01-preview/PrivateEndpointConnections.json
 - ./Microsoft.Sql/preview/2020-08-01-preview/PrivateLinkResources.json
 - ./Microsoft.Sql/preview/2020-08-01-preview/RecoverableManagedDatabases.json
 - ./Microsoft.Sql/preview/2020-08-01-preview/ReplicationLinks.json
 - ./Microsoft.Sql/preview/2020-08-01-preview/RestorableDroppedDatabases.json
 - ./Microsoft.Sql/preview/2020-08-01-preview/RestorableDroppedManagedDatabases.json
 - ./Microsoft.Sql/preview/2020-08-01-preview/RestorePoints.json
 - ./Microsoft.Sql/preview/2020-08-01-preview/SensitivityLabels.json
 - ./Microsoft.Sql/preview/2020-08-01-preview/ServerAdvisors.json
 - ./Microsoft.Sql/preview/2020-08-01-preview/ServerAutomaticTuning.json
 - ./Microsoft.Sql/preview/2020-08-01-preview/ServerAzureADAdministrators.json
 - ./Microsoft.Sql/preview/2020-08-01-preview/ServerAzureADOnlyAuthentications.json
 - ./Microsoft.Sql/preview/2020-08-01-preview/ServerDevOpsAudit.json
 - ./Microsoft.Sql/preview/2020-08-01-preview/ServerDnsAliases.json
 - ./Microsoft.Sql/preview/2020-08-01-preview/ServerKeys.json
 - ./Microsoft.Sql/preview/2020-08-01-preview/ServerOperations.json
 - ./Microsoft.Sql/preview/2020-08-01-preview/Servers.json
 - ./Microsoft.Sql/preview/2020-08-01-preview/ServerSecurityAlertPolicies.json
 - ./Microsoft.Sql/preview/2020-08-01-preview/ServerTrustGroups.json
 - ./Microsoft.Sql/preview/2020-08-01-preview/ServerVulnerabilityAssessments.json
 - ./Microsoft.Sql/preview/2020-08-01-preview/SqlAgent.json
 - ./Microsoft.Sql/preview/2020-08-01-preview/SubscriptionUsages.json
 - ./Microsoft.Sql/preview/2020-08-01-preview/SyncAgents.json
 - ./Microsoft.Sql/preview/2020-08-01-preview/SyncGroups.json
 - ./Microsoft.Sql/preview/2020-08-01-preview/SyncMembers.json
 - ./Microsoft.Sql/preview/2020-08-01-preview/TdeCertificates.json
 - ./Microsoft.Sql/preview/2020-08-01-preview/TimeZones.json
 - ./Microsoft.Sql/preview/2020-08-01-preview/TransparentDataEncryptions.json
 - ./Microsoft.Sql/preview/2020-08-01-preview/VirtualClusters.json
 - ./Microsoft.Sql/preview/2020-08-01-preview/VirtualNetworkRules.json
 - ./Microsoft.Sql/preview/2020-08-01-preview/WorkloadClassifiers.json
 - ./Microsoft.Sql/preview/2020-08-01-preview/WorkloadGroups.json

# Needed when there is more than one input file
override-info:
  title: SqlManagementClient
```

### Tag: package-pure-2020-02-preview

These settings apply only when `--tag=package-pure-2020-02-preview` is specified on the command line.

This section contains all input swagger files for version 2020-02-02-preview. All APIs of that version must be added this section when the API is ready for production.

APIs must only be added to this section when the API is publicly available in at least 1 production region and at least 1 generated client has been tested end-to-end.

These can be regenerated by running the following PowerShell script from this readme file's folder: `dir .\Microsoft.Sql\preview\2020-02-02-preview\ -File | Resolve-Path -Relative | % { " - $_".Replace("\", "/") }`

``` yaml $(tag) == 'package-pure-2020-02-preview'
input-file:
 - ./Microsoft.Sql/preview/2020-02-02-preview/BackupShortTermRetentionPolicies.json
 - ./Microsoft.Sql/preview/2020-02-02-preview/BlobAuditing.json
 - ./Microsoft.Sql/preview/2020-02-02-preview/DatabaseAdvisors.json
 - ./Microsoft.Sql/preview/2020-02-02-preview/DatabaseAutomaticTuning.json
 - ./Microsoft.Sql/preview/2020-02-02-preview/DatabaseColumns.json
 - ./Microsoft.Sql/preview/2020-02-02-preview/DatabaseOperations.json
 - ./Microsoft.Sql/preview/2020-02-02-preview/DatabaseRecommendedActions.json
 - ./Microsoft.Sql/preview/2020-02-02-preview/Databases.json
 - ./Microsoft.Sql/preview/2020-02-02-preview/DatabaseSchemas.json
 - ./Microsoft.Sql/preview/2020-02-02-preview/DatabaseSecurityAlertPolicies.json
 - ./Microsoft.Sql/preview/2020-02-02-preview/DatabaseTables.json
 - ./Microsoft.Sql/preview/2020-02-02-preview/DatabaseUsages.json
 - ./Microsoft.Sql/preview/2020-02-02-preview/DatabaseVulnerabilityAssesmentRuleBaselines.json
 - ./Microsoft.Sql/preview/2020-02-02-preview/DatabaseVulnerabilityAssessments.json
 - ./Microsoft.Sql/preview/2020-02-02-preview/DatabaseVulnerabilityAssessmentScans.json
 - ./Microsoft.Sql/preview/2020-02-02-preview/DataWarehouseUserActivities.json
 - ./Microsoft.Sql/preview/2020-02-02-preview/DeletedServers.json
 - ./Microsoft.Sql/preview/2020-02-02-preview/ElasticPoolOperations.json
 - ./Microsoft.Sql/preview/2020-02-02-preview/ElasticPools.json
 - ./Microsoft.Sql/preview/2020-02-02-preview/EncryptionProtectors.json
 - ./Microsoft.Sql/preview/2020-02-02-preview/FailoverGroups.json
 - ./Microsoft.Sql/preview/2020-02-02-preview/FirewallRules.json
 - ./Microsoft.Sql/preview/2020-02-02-preview/ImportExport.json
 - ./Microsoft.Sql/preview/2020-02-02-preview/InstanceFailoverGroups.json
 - ./Microsoft.Sql/preview/2020-02-02-preview/InstancePools.json
 - ./Microsoft.Sql/preview/2020-02-02-preview/JobAgents.json
 - ./Microsoft.Sql/preview/2020-02-02-preview/JobCredentials.json
 - ./Microsoft.Sql/preview/2020-02-02-preview/JobExecutions.json
 - ./Microsoft.Sql/preview/2020-02-02-preview/Jobs.json
 - ./Microsoft.Sql/preview/2020-02-02-preview/JobStepExecutions.json
 - ./Microsoft.Sql/preview/2020-02-02-preview/JobSteps.json
 - ./Microsoft.Sql/preview/2020-02-02-preview/JobTargetExecutions.json
 - ./Microsoft.Sql/preview/2020-02-02-preview/JobTargetGroups.json
 - ./Microsoft.Sql/preview/2020-02-02-preview/JobVersions.json
 - ./Microsoft.Sql/preview/2020-02-02-preview/LocationCapabilities.json
 - ./Microsoft.Sql/preview/2020-02-02-preview/LongTermRetentionBackups.json
 - ./Microsoft.Sql/preview/2020-02-02-preview/LongTermRetentionManagedInstanceBackups.json
 - ./Microsoft.Sql/preview/2020-02-02-preview/LongTermRetentionPolicies.json
 - ./Microsoft.Sql/preview/2020-02-02-preview/MaintenanceWindowOptions.json
 - ./Microsoft.Sql/preview/2020-02-02-preview/MaintenanceWindows.json
 - ./Microsoft.Sql/preview/2020-02-02-preview/ManagedBackupShortTermRetentionPolicies.json
 - ./Microsoft.Sql/preview/2020-02-02-preview/ManagedDatabaseColumns.json
 - ./Microsoft.Sql/preview/2020-02-02-preview/ManagedDatabaseQueries.json
 - ./Microsoft.Sql/preview/2020-02-02-preview/ManagedDatabaseRestoreDetails.json
 - ./Microsoft.Sql/preview/2020-02-02-preview/ManagedDatabases.json
 - ./Microsoft.Sql/preview/2020-02-02-preview/ManagedDatabaseSchemas.json
 - ./Microsoft.Sql/preview/2020-02-02-preview/ManagedDatabaseSecurityAlertPolicies.json
 - ./Microsoft.Sql/preview/2020-02-02-preview/ManagedDatabaseSecurityEvents.json
 - ./Microsoft.Sql/preview/2020-02-02-preview/ManagedDatabaseSensitivityLabels.json
 - ./Microsoft.Sql/preview/2020-02-02-preview/ManagedDatabaseTables.json
 - ./Microsoft.Sql/preview/2020-02-02-preview/ManagedDatabaseTransparentDataEncryption.json
 - ./Microsoft.Sql/preview/2020-02-02-preview/ManagedDatabaseVulnerabilityAssessmentRuleBaselines.json
 - ./Microsoft.Sql/preview/2020-02-02-preview/ManagedDatabaseVulnerabilityAssessments.json
 - ./Microsoft.Sql/preview/2020-02-02-preview/ManagedDatabaseVulnerabilityAssessmentScans.json
 - ./Microsoft.Sql/preview/2020-02-02-preview/ManagedInstanceAdministrators.json
 - ./Microsoft.Sql/preview/2020-02-02-preview/ManagedInstanceAzureADOnlyAuthentications.json
 - ./Microsoft.Sql/preview/2020-02-02-preview/ManagedInstanceEncryptionProtectors.json
 - ./Microsoft.Sql/preview/2020-02-02-preview/ManagedInstanceKeys.json
 - ./Microsoft.Sql/preview/2020-02-02-preview/ManagedInstanceLongTermRetentionPolicies.json
 - ./Microsoft.Sql/preview/2020-02-02-preview/ManagedInstanceOperations.json
 - ./Microsoft.Sql/preview/2020-02-02-preview/ManagedInstancePrivateEndpointConnections.json
 - ./Microsoft.Sql/preview/2020-02-02-preview/ManagedInstancePrivateLinkResources.json
 - ./Microsoft.Sql/preview/2020-02-02-preview/ManagedInstances.json
 - ./Microsoft.Sql/preview/2020-02-02-preview/ManagedInstanceTdeCertificates.json
 - ./Microsoft.Sql/preview/2020-02-02-preview/ManagedInstanceVulnerabilityAssessments.json
 - ./Microsoft.Sql/preview/2020-02-02-preview/ManagedRestorableDroppedDatabaseBackupShortTermRetentionPolicies.json
 - ./Microsoft.Sql/preview/2020-02-02-preview/ManagedServerSecurityAlertPolicies.json
 - ./Microsoft.Sql/preview/2020-02-02-preview/Operations.json
 - ./Microsoft.Sql/preview/2020-02-02-preview/OperationsHealth.json
 - ./Microsoft.Sql/preview/2020-02-02-preview/PrivateEndpointConnections.json
 - ./Microsoft.Sql/preview/2020-02-02-preview/PrivateLinkResources.json
 - ./Microsoft.Sql/preview/2020-02-02-preview/RecoverableManagedDatabases.json
 - ./Microsoft.Sql/preview/2020-02-02-preview/ReplicationLinks.json
 - ./Microsoft.Sql/preview/2020-02-02-preview/RestorableDroppedDatabases.json
 - ./Microsoft.Sql/preview/2020-02-02-preview/RestorableDroppedManagedDatabases.json
 - ./Microsoft.Sql/preview/2020-02-02-preview/RestorePoints.json
 - ./Microsoft.Sql/preview/2020-02-02-preview/SensitivityLabels.json
 - ./Microsoft.Sql/preview/2020-02-02-preview/ServerAdvisors.json
 - ./Microsoft.Sql/preview/2020-02-02-preview/ServerAutomaticTuning.json
 - ./Microsoft.Sql/preview/2020-02-02-preview/ServerAzureADAdministrators.json
 - ./Microsoft.Sql/preview/2020-02-02-preview/ServerAzureADOnlyAuthentications.json
 - ./Microsoft.Sql/preview/2020-02-02-preview/ServerDevOpsAudit.json
 - ./Microsoft.Sql/preview/2020-02-02-preview/ServerDnsAliases.json
 - ./Microsoft.Sql/preview/2020-02-02-preview/ServerKeys.json
 - ./Microsoft.Sql/preview/2020-02-02-preview/ServerOperations.json
 - ./Microsoft.Sql/preview/2020-02-02-preview/Servers.json
 - ./Microsoft.Sql/preview/2020-02-02-preview/ServerSecurityAlertPolicies.json
 - ./Microsoft.Sql/preview/2020-02-02-preview/ServerTrustGroups.json
 - ./Microsoft.Sql/preview/2020-02-02-preview/ServerVulnerabilityAssessments.json
 - ./Microsoft.Sql/preview/2020-02-02-preview/SqlAgent.json
 - ./Microsoft.Sql/preview/2020-02-02-preview/SubscriptionUsages.json
 - ./Microsoft.Sql/preview/2020-02-02-preview/SyncAgents.json
 - ./Microsoft.Sql/preview/2020-02-02-preview/SyncGroups.json
 - ./Microsoft.Sql/preview/2020-02-02-preview/SyncMembers.json
 - ./Microsoft.Sql/preview/2020-02-02-preview/TdeCertificates.json
 - ./Microsoft.Sql/preview/2020-02-02-preview/TimeZones.json
 - ./Microsoft.Sql/preview/2020-02-02-preview/TransparentDataEncryptions.json
 - ./Microsoft.Sql/preview/2020-02-02-preview/VirtualClusters.json
 - ./Microsoft.Sql/preview/2020-02-02-preview/VirtualNetworkRules.json
 - ./Microsoft.Sql/preview/2020-02-02-preview/WorkloadClassifiers.json
 - ./Microsoft.Sql/preview/2020-02-02-preview/WorkloadGroups.json

# Needed when there is more than one input file
override-info:
  title: SqlManagementClient
```

### Tag: package-pure-2019-06-preview

These settings apply only when `--tag=package-pure-2019-06-preview` is specified on the command line.

This section contains all input swagger files for version 2019-06-01-preview. All APIs of that version must be added this section when the API is ready for production.

APIs must only be added to this section when the API is publicly available in at least 1 production region and at least 1 generated client has been tested end-to-end.

These can be regenerated by running the following PowerShell script from this readme file's folder: `dir .\Microsoft.Sql\preview\2019-06-01-preview\ -File | Resolve-Path -Relative | % { " - $_".Replace("\", "/") }`

``` yaml $(tag) == 'package-pure-2019-06-preview'
input-file:
 - ./Microsoft.Sql/preview/2019-06-01-preview/databases.json
 - ./Microsoft.Sql/preview/2019-06-01-preview/managedDatabases.json
 - ./Microsoft.Sql/preview/2019-06-01-preview/serverOperations.json
 - ./Microsoft.Sql/preview/2019-06-01-preview/servers.json
 - ./Microsoft.Sql/preview/2019-06-01-preview/WorkloadGroups.json
 - ./Microsoft.Sql/preview/2019-06-01-preview/WorkloadClassifiers.json
 - ./Microsoft.Sql/preview/2019-06-01-preview/managedInstanceOperations.json
 - ./Microsoft.Sql/preview/2019-06-01-preview/ServerAzureADAdministrators.json
 - ./Microsoft.Sql/preview/2019-06-01-preview/syncGroups.json
 - ./Microsoft.Sql/preview/2019-06-01-preview/syncMembers.json
 - ./Microsoft.Sql/preview/2019-06-01-preview/FailoverManagedInstance.json

# Needed when there is more than one input file
override-info:
  title: SqlManagementClient
```

### Tag: package-pure-2018-06-preview

These settings apply only when `--tag=package-pure-2018-06-preview` is specified on the command line.

This section contains all input swagger files for version 2018-06-01-preview. All APIs of that version must be added this section when the API is ready for production.

APIs must only be added to this section when the API is publicly available in at least 1 production region and at least 1 generated client has been tested end-to-end.

These can be regenerated by running the following PowerShell script from this readme file's folder: `dir .\Microsoft.Sql\preview\2018-06-01-preview\ -File | Resolve-Path -Relative | % { " - $_".Replace("\", "/") }`

``` yaml $(tag) == 'package-pure-2018-06-preview'
input-file:
 - ./Microsoft.Sql/preview/2018-06-01-preview/DatabaseSecurityAlertPolicies.json
 - ./Microsoft.Sql/preview/2018-06-01-preview/managedDatabaseSensitivityLabels.json
 - ./Microsoft.Sql/preview/2018-06-01-preview/ManagedInstanceVulnerabilityAssessments.json
 - ./Microsoft.Sql/preview/2018-06-01-preview/managedInstanceOperations.json
 - ./Microsoft.Sql/preview/2018-06-01-preview/ServerVulnerabilityAssessments.json
 - ./Microsoft.Sql/preview/2018-06-01-preview/instancePools.json
 - ./Microsoft.Sql/preview/2018-06-01-preview/usages.json
 - ./Microsoft.Sql/preview/2018-06-01-preview/managedInstances.json
 - ./Microsoft.Sql/preview/2018-06-01-preview/managedDatabases.json
 - ./Microsoft.Sql/preview/2018-06-01-preview/FailoverDatabases.json
 - ./Microsoft.Sql/preview/2018-06-01-preview/FailoverElasticPools.json
 - ./Microsoft.Sql/preview/2018-06-01-preview/PrivateEndpointConnections.json
 - ./Microsoft.Sql/preview/2018-06-01-preview/ServerAzureADAdministrators.json
 - ./Microsoft.Sql/preview/2018-06-01-preview/ManagedInstanceLongTermRetentionPolicies.json
 - ./Microsoft.Sql/preview/2018-06-01-preview/LongTermRetentionManagedInstanceBackups.json

# Needed when there is more than one input file
override-info:
  title: SqlManagementClient
```

### Tag: package-pure-2017-10-preview

These settings apply only when `--tag=package-pure-2017-10-preview` is specified on the command line.

This section contains all input swagger files for version 2017-10-01-preview. All APIs of that version must be added this section when the API is ready for production.

APIs must only be added to this section when the API is publicly available in at least 1 production region and at least 1 generated client has been tested end-to-end.

These can be regenerated by running the following PowerShell script from this readme file's folder: `dir .\Microsoft.Sql\preview\2017-10-01-preview\ -File | Resolve-Path -Relative | % { " - $_".Replace("\", "/") }`

``` yaml $(tag) == 'package-pure-2017-10-preview'
input-file:
 - ./Microsoft.Sql/preview/2017-10-01-preview/cancelOperations.json
 - ./Microsoft.Sql/preview/2017-10-01-preview/cancelPoolOperations.json
 - ./Microsoft.Sql/preview/2017-10-01-preview/databaseVulnerabilityAssessmentScans.json
 - ./Microsoft.Sql/preview/2017-10-01-preview/managedDatabaseVulnerabilityAssesmentRuleBaselines.json
 - ./Microsoft.Sql/preview/2017-10-01-preview/managedDatabaseVulnerabilityAssessmentScans.json
 - ./Microsoft.Sql/preview/2017-10-01-preview/managedDatabaseVulnerabilityAssessments.json
 - ./Microsoft.Sql/preview/2017-10-01-preview/capabilities.json
 - ./Microsoft.Sql/preview/2017-10-01-preview/databases.json
 - ./Microsoft.Sql/preview/2017-10-01-preview/elasticPools.json
 - ./Microsoft.Sql/preview/2017-10-01-preview/instanceFailoverGroups.json
 - ./Microsoft.Sql/preview/2017-10-01-preview/shortTermRetentionPolicies.json
 - ./Microsoft.Sql/preview/2017-10-01-preview/TdeCertificates.json
 - ./Microsoft.Sql/preview/2017-10-01-preview/ManagedInstanceTdeCertificates.json
 - ./Microsoft.Sql/preview/2017-10-01-preview/ManagedInstanceKeys.json
 - ./Microsoft.Sql/preview/2017-10-01-preview/ManagedInstanceEncryptionProtectors.json
 - ./Microsoft.Sql/preview/2017-10-01-preview/recoverableManagedDatabases.json

# Needed when there is more than one input file
override-info:
  title: SqlManagementClient
```

### Tag: package-pure-2017-03-preview

These settings apply only when `--tag=package-pure-2017-03-preview` is specified on the command line.

This section contains all input swagger files for version 2017-03-01-preview. All APIs of that version must be added this section when the API is ready for production.

APIs must only be added to this section when the API is publicly available in at least 1 production region and at least 1 generated client has been tested end-to-end.

These can be regenerated by running the following PowerShell script from this readme file's folder: `dir .\Microsoft.Sql\preview\2017-03-01-preview\ -File | Resolve-Path -Relative | % { " - $_".Replace("\", "/") }`

``` yaml $(tag) == 'package-pure-2017-03-preview'
input-file:
 - ./Microsoft.Sql/preview/2017-03-01-preview/blobAuditing.json
 - ./Microsoft.Sql/preview/2017-03-01-preview/cancelOperations.json
 - ./Microsoft.Sql/preview/2017-03-01-preview/databases.json
 - ./Microsoft.Sql/preview/2017-03-01-preview/databaseVulnerabilityAssessmentBaselines.json
 - ./Microsoft.Sql/preview/2017-03-01-preview/databaseVulnerabilityAssessments.json
 - ./Microsoft.Sql/preview/2017-03-01-preview/dataWarehouseUserActivities.json
 - ./Microsoft.Sql/preview/2017-03-01-preview/jobs.json
 - ./Microsoft.Sql/preview/2017-03-01-preview/longTermRetention.json
 - ./Microsoft.Sql/preview/2017-03-01-preview/ManagedBackupShortTermRetention.json
 - ./Microsoft.Sql/preview/2017-03-01-preview/managedDatabases.json
 - ./Microsoft.Sql/preview/2017-03-01-preview/ManagedRestorableDroppedDatabaseBackupShortTermRetenion.json
 - ./Microsoft.Sql/preview/2017-03-01-preview/renameDatabase.json
 - ./Microsoft.Sql/preview/2017-03-01-preview/restorableDroppedManagedDatabases.json
 - ./Microsoft.Sql/preview/2017-03-01-preview/restorePoints.json
 - ./Microsoft.Sql/preview/2017-03-01-preview/serverAutomaticTuning.json
 - ./Microsoft.Sql/preview/2017-03-01-preview/serverDnsAliases.json
 - ./Microsoft.Sql/preview/2017-03-01-preview/serverSecurityAlertPolicies.json
 - ./Microsoft.Sql/preview/2017-03-01-preview/ManagedDatabaseSecurityAlertPolicies.json
 - ./Microsoft.Sql/preview/2017-03-01-preview/ManagedServerSecurityAlertPolicy.json
 - ./Microsoft.Sql/preview/2017-03-01-preview/SensitivityLabels.json
 - ./Microsoft.Sql/preview/2017-03-01-preview/managedInstanceAdministrators.json

# Needed when there is more than one input file
override-info:
  title: SqlManagementClient
```

### Tag: package-pure-2015-05-preview

These settings apply only when `--tag=package-pure-2015-05-preview` is specified on the command line.

This section contains all input swagger files for version 2015-05-01-preview. All APIs of that version must be added this section when the API is ready for production.

APIs must only be added to this section when the API is publicly available in at least 1 production region and at least 1 generated client has been tested end-to-end.

These can be regenerated by running the following PowerShell script from this readme file's folder: `dir .\Microsoft.Sql\preview\2015-05-01-preview\ -File | Resolve-Path -Relative | % { " - $_".Replace("\", "/") }`

``` yaml $(tag) == 'package-pure-2015-05-preview'
input-file:
 - ./Microsoft.Sql/preview/2015-05-01-preview/advisors.json
 - ./Microsoft.Sql/preview/2015-05-01-preview/blobAuditing.json
 - ./Microsoft.Sql/preview/2015-05-01-preview/databaseAutomaticTuning.json
 - ./Microsoft.Sql/preview/2015-05-01-preview/encryptionProtectors.json
 - ./Microsoft.Sql/preview/2015-05-01-preview/failoverGroups.json
 - ./Microsoft.Sql/preview/2015-05-01-preview/firewallRules.json
 - ./Microsoft.Sql/preview/2015-05-01-preview/managedInstances.json
 - ./Microsoft.Sql/preview/2015-05-01-preview/operations.json
 - ./Microsoft.Sql/preview/2015-05-01-preview/serverKeys.json
 - ./Microsoft.Sql/preview/2015-05-01-preview/servers.json
 - ./Microsoft.Sql/preview/2015-05-01-preview/syncAgents.json
 - ./Microsoft.Sql/preview/2015-05-01-preview/syncGroups.json
 - ./Microsoft.Sql/preview/2015-05-01-preview/syncMembers.json
 - ./Microsoft.Sql/preview/2015-05-01-preview/usages.json
 - ./Microsoft.Sql/preview/2015-05-01-preview/virtualclusters.json
 - ./Microsoft.Sql/preview/2015-05-01-preview/virtualNetworkRules.json

# Needed when there is more than one input file
override-info:
  title: SqlManagementClient
```

### Tag: package-pure-2014-04

These settings apply only when `--tag=package-pure-2014-04` is specified on the command line.

This section contains all input swagger files for version 2014-04-01-preview. All APIs of that version must be added this section when the API is ready for production.

APIs must only be added to this section when the API is publicly available in at least 1 production region and at least 1 generated client has been tested end-to-end.

These can be regenerated by running the following PowerShell script from this readme file's folder: `dir .\Microsoft.Sql\stable\2014-04-01\ -File | Resolve-Path -Relative | % { " - $_".Replace("\", "/") }`

``` yaml $(tag) == 'package-pure-2014-04'
input-file:
 - ./Microsoft.Sql/stable/2014-04-01/advisors.json
 - ./Microsoft.Sql/stable/2014-04-01/backups.json
 - ./Microsoft.Sql/stable/2014-04-01/capabilities.json
 - ./Microsoft.Sql/stable/2014-04-01/checkNameAvailability.json
 - ./Microsoft.Sql/stable/2014-04-01/connectionPolicies.json
 - ./Microsoft.Sql/stable/2014-04-01/databases.json
 - ./Microsoft.Sql/stable/2014-04-01/databaseSecurityAlertPolicies.json
 - ./Microsoft.Sql/stable/2014-04-01/dataMasking.json
 - ./Microsoft.Sql/stable/2014-04-01/deprecated.json
 - ./Microsoft.Sql/stable/2014-04-01/disasterRecoveryConfigurations.json
 - ./Microsoft.Sql/stable/2014-04-01/elasticPools.json
 - ./Microsoft.Sql/stable/2014-04-01/firewallRules.json
 - ./Microsoft.Sql/stable/2014-04-01/geoBackupPolicies.json
 - ./Microsoft.Sql/stable/2014-04-01/importExport.json
 - ./Microsoft.Sql/stable/2014-04-01/metrics.json
 - ./Microsoft.Sql/stable/2014-04-01/operations.json
 - ./Microsoft.Sql/stable/2014-04-01/queries.json
 - ./Microsoft.Sql/stable/2014-04-01/recommendedElasticPools.json
 - ./Microsoft.Sql/stable/2014-04-01/replicationLinks.json
 - ./Microsoft.Sql/stable/2014-04-01/restorePoints.json
 - ./Microsoft.Sql/stable/2014-04-01/serverAzureADAdministrators.json
 - ./Microsoft.Sql/stable/2014-04-01/serverCommunicationLinks.json
 - ./Microsoft.Sql/stable/2014-04-01/servers.json
 - ./Microsoft.Sql/stable/2014-04-01/serviceObjectives.json
 - ./Microsoft.Sql/stable/2014-04-01/sql.core.json
 - ./Microsoft.Sql/stable/2014-04-01/tableAuditing.json
 - ./Microsoft.Sql/stable/2014-04-01/usages.json

# Needed when there is more than one input file
override-info:
  title: SqlManagementClient
```

## Suppression

``` yaml
directive:
  - suppress: TrackedResourcePatchOperation
    from: restorableDroppedManagedDatabases.json
    reason: dropped database shouldn't support patch
```

---

## Code Generation

### Swagger to SDK

This section describes what SDK should be generated by the automatic system.
This is not used by Autorest itself.

``` yaml $(swagger-to-sdk)
swagger-to-sdk:
  - repo: azure-sdk-for-net
  - repo: azure-sdk-for-python
  - repo: azure-sdk-for-python-track2
  - repo: azure-sdk-for-java
  - repo: azure-sdk-for-go
  - repo: azure-sdk-for-node
  - repo: azure-sdk-for-js
  - repo: azure-sdk-for-ruby
    after_scripts:
      - bundle install && rake arm:regen_all_profiles['azure_mgmt_sql']
  - repo: azure-resource-manager-schemas
    after_scripts:
      - node sdkauto_afterscript.js sql/resource-manager
```

### C#

These settings apply only when `--csharp` is specified on the command line.
Please also specify `--csharp-sdks-folder=<path to "SDKs" directory of your azure-sdk-for-net clone>`.

``` yaml $(csharp)
csharp:
  azure-arm: true
  license-header: MICROSOFT_MIT_NO_VERSION
  namespace: Microsoft.Azure.Management.Sql
  output-folder: $(csharp-sdks-folder)/sqlmanagement/Microsoft.Azure.Management.Sql/src/Generated
  clear-output-folder: true
```

### Python

See configuration in [readme.python.md](./readme.python.md)

### Go

See configuration in [readme.go.md](./readme.go.md)

### Java

See configuration in [readme.java.md](./readme.java.md)

## Validation

``` yaml
directive:
  - suppress: TrackedResourceListByImmediateParent
    reason: This warning gives many false positives for proxy resources.
  - suppress: GuidUsage
    reason: This warning gives many positives for existing APIs that cannot be changed.
  - suppress: EnumInsteadOfBoolean
    reason: This warning gives many positives for existing APIs that cannot be changed.
<<<<<<< HEAD
```

## AzureResourceSchema

See configuration in [readme.azureresourceschema.md](./readme.azureresourceschema.md)
=======
```
>>>>>>> c7616be7
<|MERGE_RESOLUTION|>--- conflicted
+++ resolved
@@ -1435,8 +1435,6 @@
     after_scripts:
       - bundle install && rake arm:regen_all_profiles['azure_mgmt_sql']
   - repo: azure-resource-manager-schemas
-    after_scripts:
-      - node sdkauto_afterscript.js sql/resource-manager
 ```
 
 ### C#
@@ -1475,12 +1473,4 @@
     reason: This warning gives many positives for existing APIs that cannot be changed.
   - suppress: EnumInsteadOfBoolean
     reason: This warning gives many positives for existing APIs that cannot be changed.
-<<<<<<< HEAD
-```
-
-## AzureResourceSchema
-
-See configuration in [readme.azureresourceschema.md](./readme.azureresourceschema.md)
-=======
-```
->>>>>>> c7616be7
+```
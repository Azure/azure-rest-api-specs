# Sql

> see https://aka.ms/autorest

This is the AutoRest configuration file for Sql.

## Getting Started

To build the SDK for Sql, simply [Install AutoRest](https://aka.ms/autorest/install) and in this folder, run:

> `autorest`

To see additional help and options, run:

> `autorest --help`

## Configuration

### Basic Information

These are the global settings for the Sql API.

``` yaml
title: SqlManagementClient
description: 'The Azure SQL Database management API provides a RESTful set of web services that interact with Azure SQL Database services to manage your databases. The API enables you to create, retrieve, update, and delete databases.'
openapi-type: arm
<<<<<<< HEAD
tag: package-preview-2023-02
=======
tag: package-preview-2023-05
>>>>>>> 81e97927
```

### Composite packages

The following packages may be composed from multiple api-versions.


<<<<<<< HEAD
=======
### Tag: package-preview-2023-05

These settings apply only when `--tag=package-preview-2023-05` is specified on the command line.

```yaml $(tag) == 'package-preview-2023-05'
input-file:
  - Microsoft.Sql/preview/2023-05-01-preview/BackupShortTermRetentionPolicies.json
  - Microsoft.Sql/preview/2023-05-01-preview/BlobAuditing.json
  - Microsoft.Sql/preview/2023-05-01-preview/DataMaskingPolicies.json
  - Microsoft.Sql/preview/2023-05-01-preview/DataMaskingRules.json
  - Microsoft.Sql/preview/2023-05-01-preview/DataWarehouseUserActivities.json
  - Microsoft.Sql/preview/2023-05-01-preview/DatabaseAdvancedThreatProtectionSettings.json
  - Microsoft.Sql/preview/2023-05-01-preview/DatabaseAdvisors.json
  - Microsoft.Sql/preview/2023-05-01-preview/DatabaseAutomaticTuning.json
  - Microsoft.Sql/preview/2023-05-01-preview/DatabaseColumns.json
  - Microsoft.Sql/preview/2023-05-01-preview/DatabaseEncryptionProtectorRevalidate.json
  - Microsoft.Sql/preview/2023-05-01-preview/DatabaseEncryptionProtectorRevert.json
  - Microsoft.Sql/preview/2023-05-01-preview/DatabaseExtensions.json
  - Microsoft.Sql/preview/2023-05-01-preview/DatabaseOperations.json
  - Microsoft.Sql/preview/2023-05-01-preview/DatabaseRecommendedActions.json
  - Microsoft.Sql/preview/2023-05-01-preview/DatabaseSchemas.json
  - Microsoft.Sql/preview/2023-05-01-preview/DatabaseSecurityAlertPolicies.json
  - Microsoft.Sql/preview/2023-05-01-preview/DatabaseSqlVulnerabilityAssessmentBaselines.json
  - Microsoft.Sql/preview/2023-05-01-preview/DatabaseSqlVulnerabilityAssessmentExecuteScan.json
  - Microsoft.Sql/preview/2023-05-01-preview/DatabaseSqlVulnerabilityAssessmentRuleBaselines.json
  - Microsoft.Sql/preview/2023-05-01-preview/DatabaseSqlVulnerabilityAssessmentScanResult.json
  - Microsoft.Sql/preview/2023-05-01-preview/DatabaseSqlVulnerabilityAssessmentScans.json
  - Microsoft.Sql/preview/2023-05-01-preview/DatabaseSqlVulnerabilityAssessmentsSettings.json
  - Microsoft.Sql/preview/2023-05-01-preview/DatabaseTables.json
  - Microsoft.Sql/preview/2023-05-01-preview/DatabaseUsages.json
  - Microsoft.Sql/preview/2023-05-01-preview/DatabaseVulnerabilityAssessmentRuleBaselines.json
  - Microsoft.Sql/preview/2023-05-01-preview/DatabaseVulnerabilityAssessmentScans.json
  - Microsoft.Sql/preview/2023-05-01-preview/DatabaseVulnerabilityAssessments.json
  - Microsoft.Sql/preview/2023-05-01-preview/Databases.json
  - Microsoft.Sql/preview/2023-05-01-preview/DeletedServers.json
  - Microsoft.Sql/preview/2023-05-01-preview/DistributedAvailabilityGroups.json
  - Microsoft.Sql/preview/2023-05-01-preview/ElasticPoolOperations.json
  - Microsoft.Sql/preview/2023-05-01-preview/ElasticPools.json
  - Microsoft.Sql/preview/2023-05-01-preview/EncryptionProtectors.json
  - Microsoft.Sql/preview/2023-05-01-preview/EndpointCertificates.json
  - Microsoft.Sql/preview/2023-05-01-preview/FailoverGroups.json
  - Microsoft.Sql/preview/2023-05-01-preview/FirewallRules.json
  - Microsoft.Sql/preview/2023-05-01-preview/GeoBackupPolicies.json
  - Microsoft.Sql/preview/2023-05-01-preview/IPv6FirewallRules.json
  - Microsoft.Sql/preview/2023-05-01-preview/InstanceFailoverGroups.json
  - Microsoft.Sql/preview/2023-05-01-preview/InstancePools.json
  - Microsoft.Sql/preview/2023-05-01-preview/JobAgents.json
  - Microsoft.Sql/preview/2023-05-01-preview/JobCredentials.json
  - Microsoft.Sql/preview/2023-05-01-preview/JobExecutions.json
  - Microsoft.Sql/preview/2023-05-01-preview/JobPrivateEndpoints.json
  - Microsoft.Sql/preview/2023-05-01-preview/JobStepExecutions.json
  - Microsoft.Sql/preview/2023-05-01-preview/JobSteps.json
  - Microsoft.Sql/preview/2023-05-01-preview/JobTargetExecutions.json
  - Microsoft.Sql/preview/2023-05-01-preview/JobTargetGroups.json
  - Microsoft.Sql/preview/2023-05-01-preview/JobVersions.json
  - Microsoft.Sql/preview/2023-05-01-preview/Jobs.json
  - Microsoft.Sql/preview/2023-05-01-preview/LedgerDigestUploads.json
  - Microsoft.Sql/preview/2023-05-01-preview/LocationCapabilities.json
  - Microsoft.Sql/preview/2023-05-01-preview/LongTermRetentionBackups.json
  - Microsoft.Sql/preview/2023-05-01-preview/LongTermRetentionManagedInstanceBackups.json
  - Microsoft.Sql/preview/2023-05-01-preview/LongTermRetentionPolicies.json
  - Microsoft.Sql/preview/2023-05-01-preview/MaintenanceWindowOptions.json
  - Microsoft.Sql/preview/2023-05-01-preview/MaintenanceWindows.json
  - Microsoft.Sql/preview/2023-05-01-preview/ManagedBackupShortTermRetentionPolicies.json
  - Microsoft.Sql/preview/2023-05-01-preview/ManagedDatabaseAdvancedThreatProtectionSettings.json
  - Microsoft.Sql/preview/2023-05-01-preview/ManagedDatabaseColumns.json
  - Microsoft.Sql/preview/2023-05-01-preview/ManagedDatabaseMoveOperations.json
  - Microsoft.Sql/preview/2023-05-01-preview/ManagedDatabaseQueries.json
  - Microsoft.Sql/preview/2023-05-01-preview/ManagedDatabaseRestoreDetails.json
  - Microsoft.Sql/preview/2023-05-01-preview/ManagedDatabaseSchemas.json
  - Microsoft.Sql/preview/2023-05-01-preview/ManagedDatabaseSecurityAlertPolicies.json
  - Microsoft.Sql/preview/2023-05-01-preview/ManagedDatabaseSecurityEvents.json
  - Microsoft.Sql/preview/2023-05-01-preview/ManagedDatabaseSensitivityLabels.json
  - Microsoft.Sql/preview/2023-05-01-preview/ManagedDatabaseTables.json
  - Microsoft.Sql/preview/2023-05-01-preview/ManagedDatabaseTransparentDataEncryption.json
  - Microsoft.Sql/preview/2023-05-01-preview/ManagedDatabaseVulnerabilityAssessmentRuleBaselines.json
  - Microsoft.Sql/preview/2023-05-01-preview/ManagedDatabaseVulnerabilityAssessmentScans.json
  - Microsoft.Sql/preview/2023-05-01-preview/ManagedDatabaseVulnerabilityAssessments.json
  - Microsoft.Sql/preview/2023-05-01-preview/ManagedDatabases.json
  - Microsoft.Sql/preview/2023-05-01-preview/ManagedInstanceAdministrators.json
  - Microsoft.Sql/preview/2023-05-01-preview/ManagedInstanceAdvancedThreatProtectionSettings.json
  - Microsoft.Sql/preview/2023-05-01-preview/ManagedInstanceAzureADOnlyAuthentications.json
  - Microsoft.Sql/preview/2023-05-01-preview/ManagedInstanceDtcs.json
  - Microsoft.Sql/preview/2023-05-01-preview/ManagedInstanceEncryptionProtectors.json
  - Microsoft.Sql/preview/2023-05-01-preview/ManagedInstanceKeys.json
  - Microsoft.Sql/preview/2023-05-01-preview/ManagedInstanceLongTermRetentionPolicies.json
  - Microsoft.Sql/preview/2023-05-01-preview/ManagedInstanceOperations.json
  - Microsoft.Sql/preview/2023-05-01-preview/ManagedInstancePrivateEndpointConnections.json
  - Microsoft.Sql/preview/2023-05-01-preview/ManagedInstancePrivateLinkResources.json
  - Microsoft.Sql/preview/2023-05-01-preview/ManagedInstanceTdeCertificates.json
  - Microsoft.Sql/preview/2023-05-01-preview/ManagedInstanceVulnerabilityAssessments.json
  - Microsoft.Sql/preview/2023-05-01-preview/ManagedInstances.json
  - Microsoft.Sql/preview/2023-05-01-preview/ManagedLedgerDigestUploads.json
  - Microsoft.Sql/preview/2023-05-01-preview/ManagedRestorableDroppedDatabaseBackupShortTermRetentionPolicies.json
  - Microsoft.Sql/preview/2023-05-01-preview/ManagedServerDnsAliases.json
  - Microsoft.Sql/preview/2023-05-01-preview/ManagedServerSecurityAlertPolicies.json
  - Microsoft.Sql/preview/2023-05-01-preview/NetworkSecurityPerimeterConfigurations.json
  - Microsoft.Sql/preview/2023-05-01-preview/Operations.json
  - Microsoft.Sql/preview/2023-05-01-preview/OutboundFirewallRules.json
  - Microsoft.Sql/preview/2023-05-01-preview/PrivateEndpointConnections.json
  - Microsoft.Sql/preview/2023-05-01-preview/PrivateLinkResources.json
  - Microsoft.Sql/preview/2023-05-01-preview/RecoverableDatabases.json
  - Microsoft.Sql/preview/2023-05-01-preview/RecoverableManagedDatabases.json
  - Microsoft.Sql/preview/2023-05-01-preview/ReplicationLinks.json
  - Microsoft.Sql/preview/2023-05-01-preview/RestorableDroppedDatabases.json
  - Microsoft.Sql/preview/2023-05-01-preview/RestorableDroppedManagedDatabases.json
  - Microsoft.Sql/preview/2023-05-01-preview/RestorePoints.json
  - Microsoft.Sql/preview/2023-05-01-preview/SensitivityLabels.json
  - Microsoft.Sql/preview/2023-05-01-preview/ServerAdvancedThreatProtectionSettings.json
  - Microsoft.Sql/preview/2023-05-01-preview/ServerAdvisors.json
  - Microsoft.Sql/preview/2023-05-01-preview/ServerAutomaticTuning.json
  - Microsoft.Sql/preview/2023-05-01-preview/ServerAzureADAdministrators.json
  - Microsoft.Sql/preview/2023-05-01-preview/ServerAzureADOnlyAuthentications.json
  - Microsoft.Sql/preview/2023-05-01-preview/ServerConfigurationOptions.json
  - Microsoft.Sql/preview/2023-05-01-preview/ServerConnectionPolicies.json
  - Microsoft.Sql/preview/2023-05-01-preview/ServerDevOpsAudit.json
  - Microsoft.Sql/preview/2023-05-01-preview/ServerDnsAliases.json
  - Microsoft.Sql/preview/2023-05-01-preview/ServerKeys.json
  - Microsoft.Sql/preview/2023-05-01-preview/ServerOperations.json
  - Microsoft.Sql/preview/2023-05-01-preview/ServerSecurityAlertPolicies.json
  - Microsoft.Sql/preview/2023-05-01-preview/ServerTrustCertificates.json
  - Microsoft.Sql/preview/2023-05-01-preview/ServerTrustGroups.json
  - Microsoft.Sql/preview/2023-05-01-preview/ServerUsages.json
  - Microsoft.Sql/preview/2023-05-01-preview/ServerVulnerabilityAssessments.json
  - Microsoft.Sql/preview/2023-05-01-preview/Servers.json
  - Microsoft.Sql/preview/2023-05-01-preview/SqlAgent.json
  - Microsoft.Sql/preview/2023-05-01-preview/SqlVulnerabilityAssessmentBaseline.json
  - Microsoft.Sql/preview/2023-05-01-preview/SqlVulnerabilityAssessmentExecuteScan.json
  - Microsoft.Sql/preview/2023-05-01-preview/SqlVulnerabilityAssessmentRuleBaseline.json
  - Microsoft.Sql/preview/2023-05-01-preview/SqlVulnerabilityAssessmentScanResult.json
  - Microsoft.Sql/preview/2023-05-01-preview/SqlVulnerabilityAssessmentScans.json
  - Microsoft.Sql/preview/2023-05-01-preview/SqlVulnerabilityAssessmentsSettings.json
  - Microsoft.Sql/preview/2023-05-01-preview/StartStopManagedInstanceSchedules.json
  - Microsoft.Sql/preview/2023-05-01-preview/SubscriptionUsages.json
  - Microsoft.Sql/preview/2023-05-01-preview/SynapseLinkWorkspaces.json
  - Microsoft.Sql/preview/2023-05-01-preview/SyncAgents.json
  - Microsoft.Sql/preview/2023-05-01-preview/SyncGroups.json
  - Microsoft.Sql/preview/2023-05-01-preview/SyncMembers.json
  - Microsoft.Sql/preview/2023-05-01-preview/TdeCertificates.json
  - Microsoft.Sql/preview/2023-05-01-preview/TimeZones.json
  - Microsoft.Sql/preview/2023-05-01-preview/TransparentDataEncryptions.json
  - Microsoft.Sql/preview/2023-05-01-preview/Usages.json
  - Microsoft.Sql/preview/2023-05-01-preview/VirtualClusters.json
  - Microsoft.Sql/preview/2023-05-01-preview/VirtualNetworkRules.json
  - Microsoft.Sql/preview/2023-05-01-preview/WorkloadClassifiers.json
  - Microsoft.Sql/preview/2023-05-01-preview/WorkloadGroups.json
```
>>>>>>> 81e97927
### Tag: package-preview-2023-02

These settings apply only when `--tag=package-preview-2023-02` is specified on the command line.

<<<<<<< HEAD
```yaml $(tag) == 'package-preview-2023-02'
=======
``` yaml $(tag) == 'package-preview-2023-02'
>>>>>>> 81e97927
input-file:
  - Microsoft.Sql/preview/2023-02-01-preview/BackupShortTermRetentionPolicies.json
  - Microsoft.Sql/preview/2023-02-01-preview/BlobAuditing.json
  - Microsoft.Sql/preview/2023-02-01-preview/DataMaskingPolicies.json
  - Microsoft.Sql/preview/2023-02-01-preview/DataMaskingRules.json
  - Microsoft.Sql/preview/2023-02-01-preview/DataWarehouseUserActivities.json
  - Microsoft.Sql/preview/2023-02-01-preview/DatabaseAdvancedThreatProtectionSettings.json
  - Microsoft.Sql/preview/2023-02-01-preview/DatabaseAdvisors.json
  - Microsoft.Sql/preview/2023-02-01-preview/DatabaseAutomaticTuning.json
  - Microsoft.Sql/preview/2023-02-01-preview/DatabaseColumns.json
  - Microsoft.Sql/preview/2023-02-01-preview/DatabaseEncryptionProtectorRevalidate.json
  - Microsoft.Sql/preview/2023-02-01-preview/DatabaseEncryptionProtectorRevert.json
  - Microsoft.Sql/preview/2023-02-01-preview/DatabaseExtensions.json
  - Microsoft.Sql/preview/2023-02-01-preview/DatabaseOperations.json
  - Microsoft.Sql/preview/2023-02-01-preview/DatabaseRecommendedActions.json
  - Microsoft.Sql/preview/2023-02-01-preview/DatabaseSchemas.json
  - Microsoft.Sql/preview/2023-02-01-preview/DatabaseSecurityAlertPolicies.json
  - Microsoft.Sql/preview/2023-02-01-preview/DatabaseSqlVulnerabilityAssessmentBaselines.json
  - Microsoft.Sql/preview/2023-02-01-preview/DatabaseSqlVulnerabilityAssessmentExecuteScan.json
  - Microsoft.Sql/preview/2023-02-01-preview/DatabaseSqlVulnerabilityAssessmentRuleBaselines.json
  - Microsoft.Sql/preview/2023-02-01-preview/DatabaseSqlVulnerabilityAssessmentScanResult.json
  - Microsoft.Sql/preview/2023-02-01-preview/DatabaseSqlVulnerabilityAssessmentScans.json
  - Microsoft.Sql/preview/2023-02-01-preview/DatabaseSqlVulnerabilityAssessmentsSettings.json
  - Microsoft.Sql/preview/2023-02-01-preview/DatabaseTables.json
  - Microsoft.Sql/preview/2023-02-01-preview/DatabaseUsages.json
  - Microsoft.Sql/preview/2023-02-01-preview/DatabaseVulnerabilityAssessmentRuleBaselines.json
  - Microsoft.Sql/preview/2023-02-01-preview/DatabaseVulnerabilityAssessmentScans.json
  - Microsoft.Sql/preview/2023-02-01-preview/DatabaseVulnerabilityAssessments.json
  - Microsoft.Sql/preview/2023-02-01-preview/Databases.json
  - Microsoft.Sql/preview/2023-02-01-preview/DeletedServers.json
  - Microsoft.Sql/preview/2023-02-01-preview/DistributedAvailabilityGroups.json
  - Microsoft.Sql/preview/2023-02-01-preview/ElasticPoolOperations.json
  - Microsoft.Sql/preview/2023-02-01-preview/ElasticPools.json
  - Microsoft.Sql/preview/2023-02-01-preview/EncryptionProtectors.json
  - Microsoft.Sql/preview/2023-02-01-preview/EndpointCertificates.json
  - Microsoft.Sql/preview/2023-02-01-preview/FailoverGroups.json
  - Microsoft.Sql/preview/2023-02-01-preview/FirewallRules.json
  - Microsoft.Sql/preview/2023-02-01-preview/GeoBackupPolicies.json
  - Microsoft.Sql/preview/2023-02-01-preview/IPv6FirewallRules.json
  - Microsoft.Sql/preview/2023-02-01-preview/InstanceFailoverGroups.json
  - Microsoft.Sql/preview/2023-02-01-preview/InstancePools.json
  - Microsoft.Sql/preview/2023-02-01-preview/JobAgents.json
  - Microsoft.Sql/preview/2023-02-01-preview/JobCredentials.json
  - Microsoft.Sql/preview/2023-02-01-preview/JobExecutions.json
  - Microsoft.Sql/preview/2023-02-01-preview/JobStepExecutions.json
  - Microsoft.Sql/preview/2023-02-01-preview/JobSteps.json
  - Microsoft.Sql/preview/2023-02-01-preview/JobTargetExecutions.json
  - Microsoft.Sql/preview/2023-02-01-preview/JobTargetGroups.json
  - Microsoft.Sql/preview/2023-02-01-preview/JobVersions.json
  - Microsoft.Sql/preview/2023-02-01-preview/Jobs.json
  - Microsoft.Sql/preview/2023-02-01-preview/LedgerDigestUploads.json
  - Microsoft.Sql/preview/2023-02-01-preview/LocationCapabilities.json
  - Microsoft.Sql/preview/2023-02-01-preview/LongTermRetentionBackups.json
  - Microsoft.Sql/preview/2023-02-01-preview/LongTermRetentionManagedInstanceBackups.json
  - Microsoft.Sql/preview/2023-02-01-preview/LongTermRetentionPolicies.json
  - Microsoft.Sql/preview/2023-02-01-preview/MaintenanceWindowOptions.json
  - Microsoft.Sql/preview/2023-02-01-preview/MaintenanceWindows.json
  - Microsoft.Sql/preview/2023-02-01-preview/ManagedBackupShortTermRetentionPolicies.json
  - Microsoft.Sql/preview/2023-02-01-preview/ManagedDatabaseAdvancedThreatProtectionSettings.json
  - Microsoft.Sql/preview/2023-02-01-preview/ManagedDatabaseColumns.json
  - Microsoft.Sql/preview/2023-02-01-preview/ManagedDatabaseMoveOperations.json
  - Microsoft.Sql/preview/2023-02-01-preview/ManagedDatabaseQueries.json
  - Microsoft.Sql/preview/2023-02-01-preview/ManagedDatabaseRestoreDetails.json
  - Microsoft.Sql/preview/2023-02-01-preview/ManagedDatabaseSchemas.json
  - Microsoft.Sql/preview/2023-02-01-preview/ManagedDatabaseSecurityAlertPolicies.json
  - Microsoft.Sql/preview/2023-02-01-preview/ManagedDatabaseSecurityEvents.json
  - Microsoft.Sql/preview/2023-02-01-preview/ManagedDatabaseSensitivityLabels.json
  - Microsoft.Sql/preview/2023-02-01-preview/ManagedDatabaseTables.json
  - Microsoft.Sql/preview/2023-02-01-preview/ManagedDatabaseTransparentDataEncryption.json
  - Microsoft.Sql/preview/2023-02-01-preview/ManagedDatabaseVulnerabilityAssessmentRuleBaselines.json
  - Microsoft.Sql/preview/2023-02-01-preview/ManagedDatabaseVulnerabilityAssessmentScans.json
  - Microsoft.Sql/preview/2023-02-01-preview/ManagedDatabaseVulnerabilityAssessments.json
  - Microsoft.Sql/preview/2023-02-01-preview/ManagedDatabases.json
  - Microsoft.Sql/preview/2023-02-01-preview/ManagedInstanceAdministrators.json
  - Microsoft.Sql/preview/2023-02-01-preview/ManagedInstanceAdvancedThreatProtectionSettings.json
  - Microsoft.Sql/preview/2023-02-01-preview/ManagedInstanceAzureADOnlyAuthentications.json
  - Microsoft.Sql/preview/2023-02-01-preview/ManagedInstanceDtcs.json
  - Microsoft.Sql/preview/2023-02-01-preview/ManagedInstanceEncryptionProtectors.json
  - Microsoft.Sql/preview/2023-02-01-preview/ManagedInstanceKeys.json
  - Microsoft.Sql/preview/2023-02-01-preview/ManagedInstanceLongTermRetentionPolicies.json
  - Microsoft.Sql/preview/2023-02-01-preview/ManagedInstanceOperations.json
  - Microsoft.Sql/preview/2023-02-01-preview/ManagedInstancePrivateEndpointConnections.json
  - Microsoft.Sql/preview/2023-02-01-preview/ManagedInstancePrivateLinkResources.json
  - Microsoft.Sql/preview/2023-02-01-preview/ManagedInstanceTdeCertificates.json
  - Microsoft.Sql/preview/2023-02-01-preview/ManagedInstanceVulnerabilityAssessments.json
  - Microsoft.Sql/preview/2023-02-01-preview/ManagedInstances.json
  - Microsoft.Sql/preview/2023-02-01-preview/ManagedLedgerDigestUploads.json
  - Microsoft.Sql/preview/2023-02-01-preview/ManagedRestorableDroppedDatabaseBackupShortTermRetentionPolicies.json
  - Microsoft.Sql/preview/2023-02-01-preview/ManagedServerDnsAliases.json
  - Microsoft.Sql/preview/2023-02-01-preview/ManagedServerSecurityAlertPolicies.json
  - Microsoft.Sql/preview/2023-02-01-preview/NetworkSecurityPerimeterConfigurations.json
  - Microsoft.Sql/preview/2023-02-01-preview/Operations.json
  - Microsoft.Sql/preview/2023-02-01-preview/OutboundFirewallRules.json
  - Microsoft.Sql/preview/2023-02-01-preview/PrivateEndpointConnections.json
  - Microsoft.Sql/preview/2023-02-01-preview/PrivateLinkResources.json
  - Microsoft.Sql/preview/2023-02-01-preview/RecoverableDatabases.json
  - Microsoft.Sql/preview/2023-02-01-preview/RecoverableManagedDatabases.json
  - Microsoft.Sql/preview/2023-02-01-preview/ReplicationLinks.json
  - Microsoft.Sql/preview/2023-02-01-preview/RestorableDroppedDatabases.json
  - Microsoft.Sql/preview/2023-02-01-preview/RestorableDroppedManagedDatabases.json
  - Microsoft.Sql/preview/2023-02-01-preview/RestorePoints.json
  - Microsoft.Sql/preview/2023-02-01-preview/SensitivityLabels.json
  - Microsoft.Sql/preview/2023-02-01-preview/ServerAdvancedThreatProtectionSettings.json
  - Microsoft.Sql/preview/2023-02-01-preview/ServerAdvisors.json
  - Microsoft.Sql/preview/2023-02-01-preview/ServerAutomaticTuning.json
  - Microsoft.Sql/preview/2023-02-01-preview/ServerAzureADAdministrators.json
  - Microsoft.Sql/preview/2023-02-01-preview/ServerAzureADOnlyAuthentications.json
  - Microsoft.Sql/preview/2023-02-01-preview/ServerConfigurationOptions.json
  - Microsoft.Sql/preview/2023-02-01-preview/ServerConnectionPolicies.json
  - Microsoft.Sql/preview/2023-02-01-preview/ServerDevOpsAudit.json
  - Microsoft.Sql/preview/2023-02-01-preview/ServerDnsAliases.json
  - Microsoft.Sql/preview/2023-02-01-preview/ServerKeys.json
  - Microsoft.Sql/preview/2023-02-01-preview/ServerOperations.json
  - Microsoft.Sql/preview/2023-02-01-preview/ServerSecurityAlertPolicies.json
  - Microsoft.Sql/preview/2023-02-01-preview/ServerTrustCertificates.json
  - Microsoft.Sql/preview/2023-02-01-preview/ServerTrustGroups.json
  - Microsoft.Sql/preview/2023-02-01-preview/ServerUsages.json
  - Microsoft.Sql/preview/2023-02-01-preview/ServerVulnerabilityAssessments.json
  - Microsoft.Sql/preview/2023-02-01-preview/Servers.json
  - Microsoft.Sql/preview/2023-02-01-preview/SqlAgent.json
  - Microsoft.Sql/preview/2023-02-01-preview/SqlVulnerabilityAssessmentBaseline.json
  - Microsoft.Sql/preview/2023-02-01-preview/SqlVulnerabilityAssessmentExecuteScan.json
  - Microsoft.Sql/preview/2023-02-01-preview/SqlVulnerabilityAssessmentRuleBaseline.json
  - Microsoft.Sql/preview/2023-02-01-preview/SqlVulnerabilityAssessmentScanResult.json
  - Microsoft.Sql/preview/2023-02-01-preview/SqlVulnerabilityAssessmentScans.json
  - Microsoft.Sql/preview/2023-02-01-preview/SqlVulnerabilityAssessmentsSettings.json
  - Microsoft.Sql/preview/2023-02-01-preview/StartStopManagedInstanceSchedules.json
  - Microsoft.Sql/preview/2023-02-01-preview/SubscriptionUsages.json
  - Microsoft.Sql/preview/2023-02-01-preview/SynapseLinkWorkspaces.json
  - Microsoft.Sql/preview/2023-02-01-preview/SyncAgents.json
  - Microsoft.Sql/preview/2023-02-01-preview/SyncGroups.json
  - Microsoft.Sql/preview/2023-02-01-preview/SyncMembers.json
  - Microsoft.Sql/preview/2023-02-01-preview/TdeCertificates.json
  - Microsoft.Sql/preview/2023-02-01-preview/TimeZones.json
  - Microsoft.Sql/preview/2023-02-01-preview/TransparentDataEncryptions.json
  - Microsoft.Sql/preview/2023-02-01-preview/Usages.json
  - Microsoft.Sql/preview/2023-02-01-preview/VirtualClusters.json
  - Microsoft.Sql/preview/2023-02-01-preview/VirtualNetworkRules.json
  - Microsoft.Sql/preview/2023-02-01-preview/WorkloadClassifiers.json
  - Microsoft.Sql/preview/2023-02-01-preview/WorkloadGroups.json
```
<<<<<<< HEAD
=======

>>>>>>> 81e97927
### Tag: package-preview-2022-11

These settings apply only when `--tag=package-preview-2022-11` is specified on the command line.

``` yaml $(tag) == 'package-preview-2022-11'
input-file:
  - Microsoft.Sql/preview/2022-11-01-preview/BackupShortTermRetentionPolicies.json
  - Microsoft.Sql/preview/2022-11-01-preview/BlobAuditing.json
  - Microsoft.Sql/preview/2022-11-01-preview/DataMaskingPolicies.json
  - Microsoft.Sql/preview/2022-11-01-preview/DataMaskingRules.json
  - Microsoft.Sql/preview/2022-11-01-preview/DataWarehouseUserActivities.json
  - Microsoft.Sql/preview/2022-11-01-preview/DatabaseAdvancedThreatProtectionSettings.json
  - Microsoft.Sql/preview/2022-11-01-preview/DatabaseAdvisors.json
  - Microsoft.Sql/preview/2022-11-01-preview/DatabaseAutomaticTuning.json
  - Microsoft.Sql/preview/2022-11-01-preview/DatabaseColumns.json
  - Microsoft.Sql/preview/2022-11-01-preview/DatabaseEncryptionProtectorRevalidate.json
  - Microsoft.Sql/preview/2022-11-01-preview/DatabaseEncryptionProtectorRevert.json
  - Microsoft.Sql/preview/2022-11-01-preview/DatabaseExtensions.json
  - Microsoft.Sql/preview/2022-11-01-preview/DatabaseOperations.json
  - Microsoft.Sql/preview/2022-11-01-preview/DatabaseRecommendedActions.json
  - Microsoft.Sql/preview/2022-11-01-preview/DatabaseSchemas.json
  - Microsoft.Sql/preview/2022-11-01-preview/DatabaseSecurityAlertPolicies.json
  - Microsoft.Sql/preview/2022-11-01-preview/DatabaseSqlVulnerabilityAssessmentBaselines.json
  - Microsoft.Sql/preview/2022-11-01-preview/DatabaseSqlVulnerabilityAssessmentExecuteScan.json
  - Microsoft.Sql/preview/2022-11-01-preview/DatabaseSqlVulnerabilityAssessmentRuleBaselines.json
  - Microsoft.Sql/preview/2022-11-01-preview/DatabaseSqlVulnerabilityAssessmentScanResult.json
  - Microsoft.Sql/preview/2022-11-01-preview/DatabaseSqlVulnerabilityAssessmentScans.json
  - Microsoft.Sql/preview/2022-11-01-preview/DatabaseSqlVulnerabilityAssessmentsSettings.json
  - Microsoft.Sql/preview/2022-11-01-preview/DatabaseTables.json
  - Microsoft.Sql/preview/2022-11-01-preview/DatabaseUsages.json
  - Microsoft.Sql/preview/2022-11-01-preview/DatabaseVulnerabilityAssessmentRuleBaselines.json
  - Microsoft.Sql/preview/2022-11-01-preview/DatabaseVulnerabilityAssessmentScans.json
  - Microsoft.Sql/preview/2022-11-01-preview/DatabaseVulnerabilityAssessments.json
  - Microsoft.Sql/preview/2022-11-01-preview/Databases.json
  - Microsoft.Sql/preview/2022-11-01-preview/DeletedServers.json
  - Microsoft.Sql/preview/2022-11-01-preview/DistributedAvailabilityGroups.json
  - Microsoft.Sql/preview/2022-11-01-preview/ElasticPoolOperations.json
  - Microsoft.Sql/preview/2022-11-01-preview/ElasticPools.json
  - Microsoft.Sql/preview/2022-11-01-preview/EncryptionProtectors.json
  - Microsoft.Sql/preview/2022-11-01-preview/EndpointCertificates.json
  - Microsoft.Sql/preview/2022-11-01-preview/FailoverGroups.json
  - Microsoft.Sql/preview/2022-11-01-preview/FirewallRules.json
  - Microsoft.Sql/preview/2022-11-01-preview/GeoBackupPolicies.json
  - Microsoft.Sql/preview/2022-11-01-preview/IPv6FirewallRules.json
  - Microsoft.Sql/preview/2022-11-01-preview/InstanceFailoverGroups.json
  - Microsoft.Sql/preview/2022-11-01-preview/InstancePools.json
  - Microsoft.Sql/preview/2022-11-01-preview/JobAgents.json
  - Microsoft.Sql/preview/2022-11-01-preview/JobCredentials.json
  - Microsoft.Sql/preview/2022-11-01-preview/JobExecutions.json
  - Microsoft.Sql/preview/2022-11-01-preview/JobStepExecutions.json
  - Microsoft.Sql/preview/2022-11-01-preview/JobSteps.json
  - Microsoft.Sql/preview/2022-11-01-preview/JobTargetExecutions.json
  - Microsoft.Sql/preview/2022-11-01-preview/JobTargetGroups.json
  - Microsoft.Sql/preview/2022-11-01-preview/JobVersions.json
  - Microsoft.Sql/preview/2022-11-01-preview/Jobs.json
  - Microsoft.Sql/preview/2022-11-01-preview/LedgerDigestUploads.json
  - Microsoft.Sql/preview/2022-11-01-preview/LocationCapabilities.json
  - Microsoft.Sql/preview/2022-11-01-preview/LongTermRetentionBackups.json
  - Microsoft.Sql/preview/2022-11-01-preview/LongTermRetentionManagedInstanceBackups.json
  - Microsoft.Sql/preview/2022-11-01-preview/LongTermRetentionPolicies.json
  - Microsoft.Sql/preview/2022-11-01-preview/MaintenanceWindowOptions.json
  - Microsoft.Sql/preview/2022-11-01-preview/MaintenanceWindows.json
  - Microsoft.Sql/preview/2022-11-01-preview/ManagedBackupShortTermRetentionPolicies.json
  - Microsoft.Sql/preview/2022-11-01-preview/ManagedDatabaseAdvancedThreatProtectionSettings.json
  - Microsoft.Sql/preview/2022-11-01-preview/ManagedDatabaseColumns.json
  - Microsoft.Sql/preview/2022-11-01-preview/ManagedDatabaseMoveOperations.json
  - Microsoft.Sql/preview/2022-11-01-preview/ManagedDatabaseQueries.json
  - Microsoft.Sql/preview/2022-11-01-preview/ManagedDatabaseRestoreDetails.json
  - Microsoft.Sql/preview/2022-11-01-preview/ManagedDatabaseSchemas.json
  - Microsoft.Sql/preview/2022-11-01-preview/ManagedDatabaseSecurityAlertPolicies.json
  - Microsoft.Sql/preview/2022-11-01-preview/ManagedDatabaseSecurityEvents.json
  - Microsoft.Sql/preview/2022-11-01-preview/ManagedDatabaseSensitivityLabels.json
  - Microsoft.Sql/preview/2022-11-01-preview/ManagedDatabaseTables.json
  - Microsoft.Sql/preview/2022-11-01-preview/ManagedDatabaseTransparentDataEncryption.json
  - Microsoft.Sql/preview/2022-11-01-preview/ManagedDatabaseVulnerabilityAssessmentRuleBaselines.json
  - Microsoft.Sql/preview/2022-11-01-preview/ManagedDatabaseVulnerabilityAssessmentScans.json
  - Microsoft.Sql/preview/2022-11-01-preview/ManagedDatabaseVulnerabilityAssessments.json
  - Microsoft.Sql/preview/2022-11-01-preview/ManagedDatabases.json
  - Microsoft.Sql/preview/2022-11-01-preview/ManagedInstanceAdministrators.json
  - Microsoft.Sql/preview/2022-11-01-preview/ManagedInstanceAdvancedThreatProtectionSettings.json
  - Microsoft.Sql/preview/2022-11-01-preview/ManagedInstanceAzureADOnlyAuthentications.json
  - Microsoft.Sql/preview/2022-11-01-preview/ManagedInstanceDtcs.json
  - Microsoft.Sql/preview/2022-11-01-preview/ManagedInstanceEncryptionProtectors.json
  - Microsoft.Sql/preview/2022-11-01-preview/ManagedInstanceKeys.json
  - Microsoft.Sql/preview/2022-11-01-preview/ManagedInstanceLongTermRetentionPolicies.json
  - Microsoft.Sql/preview/2022-11-01-preview/ManagedInstanceOperations.json
  - Microsoft.Sql/preview/2022-11-01-preview/ManagedInstancePrivateEndpointConnections.json
  - Microsoft.Sql/preview/2022-11-01-preview/ManagedInstancePrivateLinkResources.json
  - Microsoft.Sql/preview/2022-11-01-preview/ManagedInstanceTdeCertificates.json
  - Microsoft.Sql/preview/2022-11-01-preview/ManagedInstanceVulnerabilityAssessments.json
  - Microsoft.Sql/preview/2022-11-01-preview/ManagedInstances.json
  - Microsoft.Sql/preview/2022-11-01-preview/ManagedLedgerDigestUploads.json
  - Microsoft.Sql/preview/2022-11-01-preview/ManagedRestorableDroppedDatabaseBackupShortTermRetentionPolicies.json
  - Microsoft.Sql/preview/2022-11-01-preview/ManagedServerDnsAliases.json
  - Microsoft.Sql/preview/2022-11-01-preview/ManagedServerSecurityAlertPolicies.json
  - Microsoft.Sql/preview/2022-11-01-preview/NetworkSecurityPerimeterConfigurations.json
  - Microsoft.Sql/preview/2022-11-01-preview/Operations.json
  - Microsoft.Sql/preview/2022-11-01-preview/OutboundFirewallRules.json
  - Microsoft.Sql/preview/2022-11-01-preview/PrivateEndpointConnections.json
  - Microsoft.Sql/preview/2022-11-01-preview/PrivateLinkResources.json
  - Microsoft.Sql/preview/2022-11-01-preview/RecoverableDatabases.json
  - Microsoft.Sql/preview/2022-11-01-preview/RecoverableManagedDatabases.json
  - Microsoft.Sql/preview/2022-11-01-preview/ReplicationLinks.json
  - Microsoft.Sql/preview/2022-11-01-preview/RestorableDroppedDatabases.json
  - Microsoft.Sql/preview/2022-11-01-preview/RestorableDroppedManagedDatabases.json
  - Microsoft.Sql/preview/2022-11-01-preview/RestorePoints.json
  - Microsoft.Sql/preview/2022-11-01-preview/SensitivityLabels.json
  - Microsoft.Sql/preview/2022-11-01-preview/ServerAdvancedThreatProtectionSettings.json
  - Microsoft.Sql/preview/2022-11-01-preview/ServerAdvisors.json
  - Microsoft.Sql/preview/2022-11-01-preview/ServerAutomaticTuning.json
  - Microsoft.Sql/preview/2022-11-01-preview/ServerAzureADAdministrators.json
  - Microsoft.Sql/preview/2022-11-01-preview/ServerAzureADOnlyAuthentications.json
  - Microsoft.Sql/preview/2022-11-01-preview/ServerConfigurationOptions.json
  - Microsoft.Sql/preview/2022-11-01-preview/ServerConnectionPolicies.json
  - Microsoft.Sql/preview/2022-11-01-preview/ServerDevOpsAudit.json
  - Microsoft.Sql/preview/2022-11-01-preview/ServerDnsAliases.json
  - Microsoft.Sql/preview/2022-11-01-preview/ServerKeys.json
  - Microsoft.Sql/preview/2022-11-01-preview/ServerOperations.json
  - Microsoft.Sql/preview/2022-11-01-preview/ServerSecurityAlertPolicies.json
  - Microsoft.Sql/preview/2022-11-01-preview/ServerTrustCertificates.json
  - Microsoft.Sql/preview/2022-11-01-preview/ServerTrustGroups.json
  - Microsoft.Sql/preview/2022-11-01-preview/ServerUsages.json
  - Microsoft.Sql/preview/2022-11-01-preview/ServerVulnerabilityAssessments.json
  - Microsoft.Sql/preview/2022-11-01-preview/Servers.json
  - Microsoft.Sql/preview/2022-11-01-preview/SqlAgent.json
  - Microsoft.Sql/preview/2022-11-01-preview/SqlVulnerabilityAssessmentBaseline.json
  - Microsoft.Sql/preview/2022-11-01-preview/SqlVulnerabilityAssessmentExecuteScan.json
  - Microsoft.Sql/preview/2022-11-01-preview/SqlVulnerabilityAssessmentRuleBaseline.json
  - Microsoft.Sql/preview/2022-11-01-preview/SqlVulnerabilityAssessmentScanResult.json
  - Microsoft.Sql/preview/2022-11-01-preview/SqlVulnerabilityAssessmentScans.json
  - Microsoft.Sql/preview/2022-11-01-preview/SqlVulnerabilityAssessmentsSettings.json
  - Microsoft.Sql/preview/2022-11-01-preview/StartStopManagedInstanceSchedules.json
  - Microsoft.Sql/preview/2022-11-01-preview/SubscriptionUsages.json
  - Microsoft.Sql/preview/2022-11-01-preview/SynapseLinkWorkspaces.json
  - Microsoft.Sql/preview/2022-11-01-preview/SyncAgents.json
  - Microsoft.Sql/preview/2022-11-01-preview/SyncGroups.json
  - Microsoft.Sql/preview/2022-11-01-preview/SyncMembers.json
  - Microsoft.Sql/preview/2022-11-01-preview/TdeCertificates.json
  - Microsoft.Sql/preview/2022-11-01-preview/TimeZones.json
  - Microsoft.Sql/preview/2022-11-01-preview/TransparentDataEncryptions.json
  - Microsoft.Sql/preview/2022-11-01-preview/Usages.json
  - Microsoft.Sql/preview/2022-11-01-preview/VirtualClusters.json
  - Microsoft.Sql/preview/2022-11-01-preview/VirtualNetworkRules.json
  - Microsoft.Sql/preview/2022-11-01-preview/WorkloadClassifiers.json
  - Microsoft.Sql/preview/2022-11-01-preview/WorkloadGroups.json
```

### Tag: package-preview-2022-08

These settings apply only when `--tag=package-preview-2022-08` is specified on the command line.

``` yaml $(tag) == 'package-preview-2022-08'
input-file:
  - Microsoft.Sql/preview/2022-08-01-preview/BackupShortTermRetentionPolicies.json
  - Microsoft.Sql/preview/2022-08-01-preview/BlobAuditing.json
  - Microsoft.Sql/preview/2022-08-01-preview/DataMaskingPolicies.json
  - Microsoft.Sql/preview/2022-08-01-preview/DataMaskingRules.json
  - Microsoft.Sql/preview/2022-08-01-preview/DataWarehouseUserActivities.json
  - Microsoft.Sql/preview/2022-08-01-preview/DatabaseAdvancedThreatProtectionSettings.json
  - Microsoft.Sql/preview/2022-08-01-preview/DatabaseAdvisors.json
  - Microsoft.Sql/preview/2022-08-01-preview/DatabaseAutomaticTuning.json
  - Microsoft.Sql/preview/2022-08-01-preview/DatabaseColumns.json
  - Microsoft.Sql/preview/2022-08-01-preview/DatabaseEncryptionProtectorRevalidate.json
  - Microsoft.Sql/preview/2022-08-01-preview/DatabaseEncryptionProtectorRevert.json
  - Microsoft.Sql/preview/2022-08-01-preview/DatabaseExtensions.json
  - Microsoft.Sql/preview/2022-08-01-preview/DatabaseOperations.json
  - Microsoft.Sql/preview/2022-08-01-preview/DatabaseRecommendedActions.json
  - Microsoft.Sql/preview/2022-08-01-preview/DatabaseSchemas.json
  - Microsoft.Sql/preview/2022-08-01-preview/DatabaseSecurityAlertPolicies.json
  - Microsoft.Sql/preview/2022-08-01-preview/DatabaseSqlVulnerabilityAssessmentBaselines.json
  - Microsoft.Sql/preview/2022-08-01-preview/DatabaseSqlVulnerabilityAssessmentExecuteScan.json
  - Microsoft.Sql/preview/2022-08-01-preview/DatabaseSqlVulnerabilityAssessmentRuleBaselines.json
  - Microsoft.Sql/preview/2022-08-01-preview/DatabaseSqlVulnerabilityAssessmentScanResult.json
  - Microsoft.Sql/preview/2022-08-01-preview/DatabaseSqlVulnerabilityAssessmentScans.json
  - Microsoft.Sql/preview/2022-08-01-preview/DatabaseSqlVulnerabilityAssessmentsSettings.json
  - Microsoft.Sql/preview/2022-08-01-preview/DatabaseTables.json
  - Microsoft.Sql/preview/2022-08-01-preview/DatabaseUsages.json
  - Microsoft.Sql/preview/2022-08-01-preview/DatabaseVulnerabilityAssessmentRuleBaselines.json
  - Microsoft.Sql/preview/2022-08-01-preview/DatabaseVulnerabilityAssessmentScans.json
  - Microsoft.Sql/preview/2022-08-01-preview/DatabaseVulnerabilityAssessments.json
  - Microsoft.Sql/preview/2022-08-01-preview/Databases.json
  - Microsoft.Sql/preview/2022-08-01-preview/DeletedServers.json
  - Microsoft.Sql/preview/2022-08-01-preview/DistributedAvailabilityGroups.json
  - Microsoft.Sql/preview/2022-08-01-preview/ElasticPoolOperations.json
  - Microsoft.Sql/preview/2022-08-01-preview/ElasticPools.json
  - Microsoft.Sql/preview/2022-08-01-preview/EncryptionProtectors.json
  - Microsoft.Sql/preview/2022-08-01-preview/EndpointCertificates.json
  - Microsoft.Sql/preview/2022-08-01-preview/FailoverGroups.json
  - Microsoft.Sql/preview/2022-08-01-preview/FirewallRules.json
  - Microsoft.Sql/preview/2022-08-01-preview/GeoBackupPolicies.json
  - Microsoft.Sql/preview/2022-08-01-preview/IPv6FirewallRules.json
  - Microsoft.Sql/preview/2022-08-01-preview/InstanceFailoverGroups.json
  - Microsoft.Sql/preview/2022-08-01-preview/InstancePools.json
  - Microsoft.Sql/preview/2022-08-01-preview/JobAgents.json
  - Microsoft.Sql/preview/2022-08-01-preview/JobCredentials.json
  - Microsoft.Sql/preview/2022-08-01-preview/JobExecutions.json
  - Microsoft.Sql/preview/2022-08-01-preview/JobStepExecutions.json
  - Microsoft.Sql/preview/2022-08-01-preview/JobSteps.json
  - Microsoft.Sql/preview/2022-08-01-preview/JobTargetExecutions.json
  - Microsoft.Sql/preview/2022-08-01-preview/JobTargetGroups.json
  - Microsoft.Sql/preview/2022-08-01-preview/JobVersions.json
  - Microsoft.Sql/preview/2022-08-01-preview/Jobs.json
  - Microsoft.Sql/preview/2022-08-01-preview/LedgerDigestUploads.json
  - Microsoft.Sql/preview/2022-08-01-preview/LocationCapabilities.json
  - Microsoft.Sql/preview/2022-08-01-preview/LongTermRetentionBackups.json
  - Microsoft.Sql/preview/2022-08-01-preview/LongTermRetentionManagedInstanceBackups.json
  - Microsoft.Sql/preview/2022-08-01-preview/LongTermRetentionPolicies.json
  - Microsoft.Sql/preview/2022-08-01-preview/MaintenanceWindowOptions.json
  - Microsoft.Sql/preview/2022-08-01-preview/MaintenanceWindows.json
  - Microsoft.Sql/preview/2022-08-01-preview/ManagedBackupShortTermRetentionPolicies.json
  - Microsoft.Sql/preview/2022-08-01-preview/ManagedDatabaseAdvancedThreatProtectionSettings.json
  - Microsoft.Sql/preview/2022-08-01-preview/ManagedDatabaseColumns.json
  - Microsoft.Sql/preview/2022-08-01-preview/ManagedDatabaseMoveOperations.json
  - Microsoft.Sql/preview/2022-08-01-preview/ManagedDatabaseQueries.json
  - Microsoft.Sql/preview/2022-08-01-preview/ManagedDatabaseRestoreDetails.json
  - Microsoft.Sql/preview/2022-08-01-preview/ManagedDatabaseSchemas.json
  - Microsoft.Sql/preview/2022-08-01-preview/ManagedDatabaseSecurityAlertPolicies.json
  - Microsoft.Sql/preview/2022-08-01-preview/ManagedDatabaseSecurityEvents.json
  - Microsoft.Sql/preview/2022-08-01-preview/ManagedDatabaseSensitivityLabels.json
  - Microsoft.Sql/preview/2022-08-01-preview/ManagedDatabaseTables.json
  - Microsoft.Sql/preview/2022-08-01-preview/ManagedDatabaseTransparentDataEncryption.json
  - Microsoft.Sql/preview/2022-08-01-preview/ManagedDatabaseVulnerabilityAssessmentRuleBaselines.json
  - Microsoft.Sql/preview/2022-08-01-preview/ManagedDatabaseVulnerabilityAssessmentScans.json
  - Microsoft.Sql/preview/2022-08-01-preview/ManagedDatabaseVulnerabilityAssessments.json
  - Microsoft.Sql/preview/2022-08-01-preview/ManagedDatabases.json
  - Microsoft.Sql/preview/2022-08-01-preview/ManagedInstanceAdministrators.json
  - Microsoft.Sql/preview/2022-08-01-preview/ManagedInstanceAdvancedThreatProtectionSettings.json
  - Microsoft.Sql/preview/2022-08-01-preview/ManagedInstanceAzureADOnlyAuthentications.json
  - Microsoft.Sql/preview/2022-08-01-preview/ManagedInstanceDtcs.json
  - Microsoft.Sql/preview/2022-08-01-preview/ManagedInstanceEncryptionProtectors.json
  - Microsoft.Sql/preview/2022-08-01-preview/ManagedInstanceKeys.json
  - Microsoft.Sql/preview/2022-08-01-preview/ManagedInstanceLongTermRetentionPolicies.json
  - Microsoft.Sql/preview/2022-08-01-preview/ManagedInstanceOperations.json
  - Microsoft.Sql/preview/2022-08-01-preview/ManagedInstancePrivateEndpointConnections.json
  - Microsoft.Sql/preview/2022-08-01-preview/ManagedInstancePrivateLinkResources.json
  - Microsoft.Sql/preview/2022-08-01-preview/ManagedInstanceTdeCertificates.json
  - Microsoft.Sql/preview/2022-08-01-preview/ManagedInstanceVulnerabilityAssessments.json
  - Microsoft.Sql/preview/2022-08-01-preview/ManagedInstances.json
  - Microsoft.Sql/preview/2022-08-01-preview/ManagedLedgerDigestUploads.json
  - Microsoft.Sql/preview/2022-08-01-preview/ManagedRestorableDroppedDatabaseBackupShortTermRetentionPolicies.json
  - Microsoft.Sql/preview/2022-08-01-preview/ManagedServerDnsAliases.json
  - Microsoft.Sql/preview/2022-08-01-preview/ManagedServerSecurityAlertPolicies.json
  - Microsoft.Sql/preview/2022-08-01-preview/Operations.json
  - Microsoft.Sql/preview/2022-08-01-preview/OutboundFirewallRules.json
  - Microsoft.Sql/preview/2022-08-01-preview/PrivateEndpointConnections.json
  - Microsoft.Sql/preview/2022-08-01-preview/PrivateLinkResources.json
  - Microsoft.Sql/preview/2022-08-01-preview/RecoverableDatabases.json
  - Microsoft.Sql/preview/2022-08-01-preview/RecoverableManagedDatabases.json
  - Microsoft.Sql/preview/2022-08-01-preview/ReplicationLinks.json
  - Microsoft.Sql/preview/2022-08-01-preview/RestorableDroppedDatabases.json
  - Microsoft.Sql/preview/2022-08-01-preview/RestorableDroppedManagedDatabases.json
  - Microsoft.Sql/preview/2022-08-01-preview/RestorePoints.json
  - Microsoft.Sql/preview/2022-08-01-preview/SensitivityLabels.json
  - Microsoft.Sql/preview/2022-08-01-preview/ServerAdvancedThreatProtectionSettings.json
  - Microsoft.Sql/preview/2022-08-01-preview/ServerAdvisors.json
  - Microsoft.Sql/preview/2022-08-01-preview/ServerAutomaticTuning.json
  - Microsoft.Sql/preview/2022-08-01-preview/ServerAzureADAdministrators.json
  - Microsoft.Sql/preview/2022-08-01-preview/ServerAzureADOnlyAuthentications.json
  - Microsoft.Sql/preview/2022-08-01-preview/ServerConfigurationOptions.json
  - Microsoft.Sql/preview/2022-08-01-preview/ServerConnectionPolicies.json
  - Microsoft.Sql/preview/2022-08-01-preview/ServerDevOpsAudit.json
  - Microsoft.Sql/preview/2022-08-01-preview/ServerDnsAliases.json
  - Microsoft.Sql/preview/2022-08-01-preview/ServerKeys.json
  - Microsoft.Sql/preview/2022-08-01-preview/ServerOperations.json
  - Microsoft.Sql/preview/2022-08-01-preview/ServerSecurityAlertPolicies.json
  - Microsoft.Sql/preview/2022-08-01-preview/ServerTrustCertificates.json
  - Microsoft.Sql/preview/2022-08-01-preview/ServerTrustGroups.json
  - Microsoft.Sql/preview/2022-08-01-preview/ServerUsages.json
  - Microsoft.Sql/preview/2022-08-01-preview/ServerVulnerabilityAssessments.json
  - Microsoft.Sql/preview/2022-08-01-preview/Servers.json
  - Microsoft.Sql/preview/2022-08-01-preview/SqlAgent.json
  - Microsoft.Sql/preview/2022-08-01-preview/SqlVulnerabilityAssessmentBaseline.json
  - Microsoft.Sql/preview/2022-08-01-preview/SqlVulnerabilityAssessmentExecuteScan.json
  - Microsoft.Sql/preview/2022-08-01-preview/SqlVulnerabilityAssessmentRuleBaseline.json
  - Microsoft.Sql/preview/2022-08-01-preview/SqlVulnerabilityAssessmentScanResult.json
  - Microsoft.Sql/preview/2022-08-01-preview/SqlVulnerabilityAssessmentScans.json
  - Microsoft.Sql/preview/2022-08-01-preview/SqlVulnerabilityAssessmentsSettings.json
  - Microsoft.Sql/preview/2022-08-01-preview/StartStopManagedInstanceSchedules.json
  - Microsoft.Sql/preview/2022-08-01-preview/SubscriptionUsages.json
  - Microsoft.Sql/preview/2022-08-01-preview/SynapseLinkWorkspaces.json
  - Microsoft.Sql/preview/2022-08-01-preview/SyncAgents.json
  - Microsoft.Sql/preview/2022-08-01-preview/SyncGroups.json
  - Microsoft.Sql/preview/2022-08-01-preview/SyncMembers.json
  - Microsoft.Sql/preview/2022-08-01-preview/TdeCertificates.json
  - Microsoft.Sql/preview/2022-08-01-preview/TimeZones.json
  - Microsoft.Sql/preview/2022-08-01-preview/TransparentDataEncryptions.json
  - Microsoft.Sql/preview/2022-08-01-preview/Usages.json
  - Microsoft.Sql/preview/2022-08-01-preview/VirtualClusters.json
  - Microsoft.Sql/preview/2022-08-01-preview/VirtualNetworkRules.json
  - Microsoft.Sql/preview/2022-08-01-preview/WorkloadClassifiers.json
  - Microsoft.Sql/preview/2022-08-01-preview/WorkloadGroups.json
```

### Tag: package-2021-11

These settings apply only when `--tag=package-2021-11` is specified on the command line.

``` yaml $(tag) == 'package-2021-11'
input-file:
 - ./Microsoft.Sql/stable/2021-11-01/BackupShortTermRetentionPolicies.json
 - ./Microsoft.Sql/stable/2021-11-01/BlobAuditing.json
 - ./Microsoft.Sql/stable/2021-11-01/DatabaseAdvancedThreatProtectionSettings.json
 - ./Microsoft.Sql/stable/2021-11-01/DatabaseAdvisors.json
 - ./Microsoft.Sql/stable/2021-11-01/DatabaseAutomaticTuning.json
 - ./Microsoft.Sql/stable/2021-11-01/DatabaseColumns.json
 - ./Microsoft.Sql/stable/2021-11-01/DatabaseExtensions.json
 - ./Microsoft.Sql/stable/2021-11-01/DatabaseOperations.json
 - ./Microsoft.Sql/stable/2021-11-01/DatabaseRecommendedActions.json
 - ./Microsoft.Sql/stable/2021-11-01/Databases.json
 - ./Microsoft.Sql/stable/2021-11-01/DatabaseSchemas.json
 - ./Microsoft.Sql/stable/2021-11-01/DatabaseSecurityAlertPolicies.json
 - ./Microsoft.Sql/stable/2021-11-01/DatabaseTables.json
 - ./Microsoft.Sql/stable/2021-11-01/DatabaseUsages.json
 - ./Microsoft.Sql/stable/2021-11-01/DatabaseVulnerabilityAssessmentRuleBaselines.json
 - ./Microsoft.Sql/stable/2021-11-01/DatabaseVulnerabilityAssessments.json
 - ./Microsoft.Sql/stable/2021-11-01/DatabaseVulnerabilityAssessmentScans.json
 - ./Microsoft.Sql/stable/2021-11-01/DataMaskingPolicies.json
 - ./Microsoft.Sql/stable/2021-11-01/DataMaskingRules.json
 - ./Microsoft.Sql/stable/2021-11-01/DataWarehouseUserActivities.json
 - ./Microsoft.Sql/stable/2021-11-01/DeletedServers.json
 - ./Microsoft.Sql/stable/2021-11-01/DistributedAvailabilityGroups.json
 - ./Microsoft.Sql/stable/2021-11-01/ElasticPoolOperations.json
 - ./Microsoft.Sql/stable/2021-11-01/ElasticPools.json
 - ./Microsoft.Sql/stable/2021-11-01/EncryptionProtectors.json
 - ./Microsoft.Sql/stable/2021-11-01/EndpointCertificates.json
 - ./Microsoft.Sql/stable/2021-11-01/FailoverGroups.json
 - ./Microsoft.Sql/stable/2021-11-01/FirewallRules.json
 - ./Microsoft.Sql/stable/2021-11-01/GeoBackupPolicies.json
 - ./Microsoft.Sql/stable/2021-11-01/InstanceFailoverGroups.json
 - ./Microsoft.Sql/stable/2021-11-01/InstancePools.json
 - ./Microsoft.Sql/stable/2021-11-01/IPv6FirewallRules.json
 - ./Microsoft.Sql/stable/2021-11-01/JobAgents.json
 - ./Microsoft.Sql/stable/2021-11-01/JobCredentials.json
 - ./Microsoft.Sql/stable/2021-11-01/JobExecutions.json
 - ./Microsoft.Sql/stable/2021-11-01/Jobs.json
 - ./Microsoft.Sql/stable/2021-11-01/JobStepExecutions.json
 - ./Microsoft.Sql/stable/2021-11-01/JobSteps.json
 - ./Microsoft.Sql/stable/2021-11-01/JobTargetExecutions.json
 - ./Microsoft.Sql/stable/2021-11-01/JobTargetGroups.json
 - ./Microsoft.Sql/stable/2021-11-01/JobVersions.json
 - ./Microsoft.Sql/stable/2021-11-01/LedgerDigestUploads.json
 - ./Microsoft.Sql/stable/2021-11-01/LocationCapabilities.json
 - ./Microsoft.Sql/stable/2021-11-01/LongTermRetentionBackups.json
 - ./Microsoft.Sql/stable/2021-11-01/LongTermRetentionManagedInstanceBackups.json
 - ./Microsoft.Sql/stable/2021-11-01/LongTermRetentionPolicies.json
 - ./Microsoft.Sql/stable/2021-11-01/MaintenanceWindowOptions.json
 - ./Microsoft.Sql/stable/2021-11-01/MaintenanceWindows.json
 - ./Microsoft.Sql/stable/2021-11-01/ManagedBackupShortTermRetentionPolicies.json
 - ./Microsoft.Sql/stable/2021-11-01/ManagedDatabaseColumns.json
 - ./Microsoft.Sql/stable/2021-11-01/ManagedDatabaseQueries.json
 - ./Microsoft.Sql/stable/2021-11-01/ManagedDatabaseRestoreDetails.json
 - ./Microsoft.Sql/stable/2021-11-01/ManagedDatabases.json
 - ./Microsoft.Sql/stable/2021-11-01/ManagedDatabaseSchemas.json
 - ./Microsoft.Sql/stable/2021-11-01/ManagedDatabaseSecurityAlertPolicies.json
 - ./Microsoft.Sql/stable/2021-11-01/ManagedDatabaseSecurityEvents.json
 - ./Microsoft.Sql/stable/2021-11-01/ManagedDatabaseSensitivityLabels.json
 - ./Microsoft.Sql/stable/2021-11-01/ManagedDatabaseTables.json
 - ./Microsoft.Sql/stable/2021-11-01/ManagedDatabaseTransparentDataEncryption.json
 - ./Microsoft.Sql/stable/2021-11-01/ManagedDatabaseVulnerabilityAssessmentRuleBaselines.json
 - ./Microsoft.Sql/stable/2021-11-01/ManagedDatabaseVulnerabilityAssessments.json
 - ./Microsoft.Sql/stable/2021-11-01/ManagedDatabaseVulnerabilityAssessmentScans.json
 - ./Microsoft.Sql/stable/2021-11-01/ManagedInstanceAdministrators.json
 - ./Microsoft.Sql/stable/2021-11-01/ManagedInstanceAzureADOnlyAuthentications.json
 - ./Microsoft.Sql/stable/2021-11-01/ManagedInstanceEncryptionProtectors.json
 - ./Microsoft.Sql/stable/2021-11-01/ManagedInstanceKeys.json
 - ./Microsoft.Sql/stable/2021-11-01/ManagedInstanceLongTermRetentionPolicies.json
 - ./Microsoft.Sql/stable/2021-11-01/ManagedInstanceOperations.json
 - ./Microsoft.Sql/stable/2021-11-01/ManagedInstancePrivateEndpointConnections.json
 - ./Microsoft.Sql/stable/2021-11-01/ManagedInstancePrivateLinkResources.json
 - ./Microsoft.Sql/stable/2021-11-01/ManagedInstances.json
 - ./Microsoft.Sql/stable/2021-11-01/ManagedInstanceTdeCertificates.json
 - ./Microsoft.Sql/stable/2021-11-01/ManagedInstanceVulnerabilityAssessments.json
 - ./Microsoft.Sql/stable/2021-11-01/ManagedRestorableDroppedDatabaseBackupShortTermRetentionPolicies.json
 - ./Microsoft.Sql/stable/2021-11-01/ManagedServerDnsAliases.json
 - ./Microsoft.Sql/stable/2021-11-01/ManagedServerSecurityAlertPolicies.json
 - ./Microsoft.Sql/stable/2021-11-01/Operations.json
 - ./Microsoft.Sql/stable/2021-11-01/OutboundFirewallRules.json
 - ./Microsoft.Sql/stable/2021-11-01/PrivateEndpointConnections.json
 - ./Microsoft.Sql/stable/2021-11-01/PrivateLinkResources.json
 - ./Microsoft.Sql/stable/2021-11-01/RecoverableDatabases.json
 - ./Microsoft.Sql/stable/2021-11-01/RecoverableManagedDatabases.json
 - ./Microsoft.Sql/stable/2021-11-01/ReplicationLinks.json
 - ./Microsoft.Sql/stable/2021-11-01/RestorableDroppedDatabases.json
 - ./Microsoft.Sql/stable/2021-11-01/RestorableDroppedManagedDatabases.json
 - ./Microsoft.Sql/stable/2021-11-01/RestorePoints.json
 - ./Microsoft.Sql/stable/2021-11-01/SensitivityLabels.json
 - ./Microsoft.Sql/stable/2021-11-01/ServerAdvancedThreatProtectionSettings.json
 - ./Microsoft.Sql/stable/2021-11-01/ServerAdvisors.json
 - ./Microsoft.Sql/stable/2021-11-01/ServerAutomaticTuning.json
 - ./Microsoft.Sql/stable/2021-11-01/ServerAzureADAdministrators.json
 - ./Microsoft.Sql/stable/2021-11-01/ServerAzureADOnlyAuthentications.json
 - ./Microsoft.Sql/stable/2021-11-01/ServerConnectionPolicies.json
 - ./Microsoft.Sql/stable/2021-11-01/ServerDevOpsAudit.json
 - ./Microsoft.Sql/stable/2021-11-01/ServerDnsAliases.json
 - ./Microsoft.Sql/stable/2021-11-01/ServerKeys.json
 - ./Microsoft.Sql/stable/2021-11-01/ServerOperations.json
 - ./Microsoft.Sql/stable/2021-11-01/Servers.json
 - ./Microsoft.Sql/stable/2021-11-01/ServerSecurityAlertPolicies.json
 - ./Microsoft.Sql/stable/2021-11-01/ServerTrustCertificates.json
 - ./Microsoft.Sql/stable/2021-11-01/ServerTrustGroups.json
 - ./Microsoft.Sql/stable/2021-11-01/ServerUsages.json
 - ./Microsoft.Sql/stable/2021-11-01/ServerVulnerabilityAssessments.json
 - ./Microsoft.Sql/stable/2021-11-01/SqlAgent.json
 - ./Microsoft.Sql/stable/2021-11-01/SubscriptionUsages.json
 - ./Microsoft.Sql/stable/2021-11-01/SyncAgents.json
 - ./Microsoft.Sql/stable/2021-11-01/SyncGroups.json
 - ./Microsoft.Sql/stable/2021-11-01/SyncMembers.json
 - ./Microsoft.Sql/stable/2021-11-01/TdeCertificates.json
 - ./Microsoft.Sql/stable/2021-11-01/TimeZones.json
 - ./Microsoft.Sql/stable/2021-11-01/TransparentDataEncryptions.json
 - ./Microsoft.Sql/stable/2021-11-01/Usages.json
 - ./Microsoft.Sql/stable/2021-11-01/VirtualClusters.json
 - ./Microsoft.Sql/stable/2021-11-01/VirtualNetworkRules.json
 - ./Microsoft.Sql/stable/2021-11-01/WorkloadClassifiers.json
 - ./Microsoft.Sql/stable/2021-11-01/WorkloadGroups.json
```

### Tag: package-preview-2022-05

These settings apply only when `--tag=package-preview-2022-05` is specified on the command line.

``` yaml $(tag) == 'package-preview-2022-05'
input-file:
  - Microsoft.Sql/preview/2022-05-01-preview/BackupShortTermRetentionPolicies.json
  - Microsoft.Sql/preview/2022-05-01-preview/BlobAuditing.json
  - Microsoft.Sql/preview/2022-05-01-preview/DataMaskingPolicies.json
  - Microsoft.Sql/preview/2022-05-01-preview/DataMaskingRules.json
  - Microsoft.Sql/preview/2022-05-01-preview/DataWarehouseUserActivities.json
  - Microsoft.Sql/preview/2022-05-01-preview/DatabaseAdvancedThreatProtectionSettings.json
  - Microsoft.Sql/preview/2022-05-01-preview/DatabaseAdvisors.json
  - Microsoft.Sql/preview/2022-05-01-preview/DatabaseAutomaticTuning.json
  - Microsoft.Sql/preview/2022-05-01-preview/DatabaseColumns.json
  - Microsoft.Sql/preview/2022-05-01-preview/DatabaseExtensions.json
  - Microsoft.Sql/preview/2022-05-01-preview/DatabaseOperations.json
  - Microsoft.Sql/preview/2022-05-01-preview/DatabaseRecommendedActions.json
  - Microsoft.Sql/preview/2022-05-01-preview/DatabaseSchemas.json
  - Microsoft.Sql/preview/2022-05-01-preview/DatabaseSecurityAlertPolicies.json
  - Microsoft.Sql/preview/2022-05-01-preview/DatabaseSqlVulnerabilityAssessmentBaselines.json
  - Microsoft.Sql/preview/2022-05-01-preview/DatabaseSqlVulnerabilityAssessmentExecuteScan.json
  - Microsoft.Sql/preview/2022-05-01-preview/DatabaseSqlVulnerabilityAssessmentRuleBaselines.json
  - Microsoft.Sql/preview/2022-05-01-preview/DatabaseSqlVulnerabilityAssessmentScanResult.json
  - Microsoft.Sql/preview/2022-05-01-preview/DatabaseSqlVulnerabilityAssessmentScans.json
  - Microsoft.Sql/preview/2022-05-01-preview/DatabaseSqlVulnerabilityAssessmentsSettings.json
  - Microsoft.Sql/preview/2022-05-01-preview/DatabaseTables.json
  - Microsoft.Sql/preview/2022-05-01-preview/DatabaseUsages.json
  - Microsoft.Sql/preview/2022-05-01-preview/DatabaseVulnerabilityAssessmentRuleBaselines.json
  - Microsoft.Sql/preview/2022-05-01-preview/DatabaseVulnerabilityAssessmentScans.json
  - Microsoft.Sql/preview/2022-05-01-preview/DatabaseVulnerabilityAssessments.json
  - Microsoft.Sql/preview/2022-05-01-preview/Databases.json
  - Microsoft.Sql/preview/2022-05-01-preview/DeletedServers.json
  - Microsoft.Sql/preview/2022-05-01-preview/DistributedAvailabilityGroups.json
  - Microsoft.Sql/preview/2022-05-01-preview/ElasticPoolOperations.json
  - Microsoft.Sql/preview/2022-05-01-preview/ElasticPools.json
  - Microsoft.Sql/preview/2022-05-01-preview/EncryptionProtectors.json
  - Microsoft.Sql/preview/2022-05-01-preview/EndpointCertificates.json
  - Microsoft.Sql/preview/2022-05-01-preview/FailoverGroups.json
  - Microsoft.Sql/preview/2022-05-01-preview/FirewallRules.json
  - Microsoft.Sql/preview/2022-05-01-preview/GeoBackupPolicies.json
  - Microsoft.Sql/preview/2022-05-01-preview/IPv6FirewallRules.json
  - Microsoft.Sql/preview/2022-05-01-preview/InstanceFailoverGroups.json
  - Microsoft.Sql/preview/2022-05-01-preview/InstancePools.json
  - Microsoft.Sql/preview/2022-05-01-preview/JobAgents.json
  - Microsoft.Sql/preview/2022-05-01-preview/JobCredentials.json
  - Microsoft.Sql/preview/2022-05-01-preview/JobExecutions.json
  - Microsoft.Sql/preview/2022-05-01-preview/JobStepExecutions.json
  - Microsoft.Sql/preview/2022-05-01-preview/JobSteps.json
  - Microsoft.Sql/preview/2022-05-01-preview/JobTargetExecutions.json
  - Microsoft.Sql/preview/2022-05-01-preview/JobTargetGroups.json
  - Microsoft.Sql/preview/2022-05-01-preview/JobVersions.json
  - Microsoft.Sql/preview/2022-05-01-preview/Jobs.json
  - Microsoft.Sql/preview/2022-05-01-preview/LedgerDigestUploads.json
  - Microsoft.Sql/preview/2022-05-01-preview/LocationCapabilities.json
  - Microsoft.Sql/preview/2022-05-01-preview/LongTermRetentionBackups.json
  - Microsoft.Sql/preview/2022-05-01-preview/LongTermRetentionManagedInstanceBackups.json
  - Microsoft.Sql/preview/2022-05-01-preview/LongTermRetentionPolicies.json
  - Microsoft.Sql/preview/2022-05-01-preview/MaintenanceWindowOptions.json
  - Microsoft.Sql/preview/2022-05-01-preview/MaintenanceWindows.json
  - Microsoft.Sql/preview/2022-05-01-preview/ManagedBackupShortTermRetentionPolicies.json
  - Microsoft.Sql/preview/2022-05-01-preview/ManagedDatabaseAdvancedThreatProtectionSettings.json
  - Microsoft.Sql/preview/2022-05-01-preview/ManagedDatabaseColumns.json
  - Microsoft.Sql/preview/2022-05-01-preview/ManagedDatabaseMoveOperations.json
  - Microsoft.Sql/preview/2022-05-01-preview/ManagedDatabaseQueries.json
  - Microsoft.Sql/preview/2022-05-01-preview/ManagedDatabaseRestoreDetails.json
  - Microsoft.Sql/preview/2022-05-01-preview/ManagedDatabaseSchemas.json
  - Microsoft.Sql/preview/2022-05-01-preview/ManagedDatabaseSecurityAlertPolicies.json
  - Microsoft.Sql/preview/2022-05-01-preview/ManagedDatabaseSecurityEvents.json
  - Microsoft.Sql/preview/2022-05-01-preview/ManagedDatabaseSensitivityLabels.json
  - Microsoft.Sql/preview/2022-05-01-preview/ManagedDatabaseTables.json
  - Microsoft.Sql/preview/2022-05-01-preview/ManagedDatabaseTransparentDataEncryption.json
  - Microsoft.Sql/preview/2022-05-01-preview/ManagedDatabaseVulnerabilityAssessmentRuleBaselines.json
  - Microsoft.Sql/preview/2022-05-01-preview/ManagedDatabaseVulnerabilityAssessmentScans.json
  - Microsoft.Sql/preview/2022-05-01-preview/ManagedDatabaseVulnerabilityAssessments.json
  - Microsoft.Sql/preview/2022-05-01-preview/ManagedDatabases.json
  - Microsoft.Sql/preview/2022-05-01-preview/ManagedInstanceAdministrators.json
  - Microsoft.Sql/preview/2022-05-01-preview/ManagedInstanceAdvancedThreatProtectionSettings.json
  - Microsoft.Sql/preview/2022-05-01-preview/ManagedInstanceAzureADOnlyAuthentications.json
  - Microsoft.Sql/preview/2022-05-01-preview/ManagedInstanceDtcs.json
  - Microsoft.Sql/preview/2022-05-01-preview/ManagedInstanceEncryptionProtectors.json
  - Microsoft.Sql/preview/2022-05-01-preview/ManagedInstanceKeys.json
  - Microsoft.Sql/preview/2022-05-01-preview/ManagedInstanceLongTermRetentionPolicies.json
  - Microsoft.Sql/preview/2022-05-01-preview/ManagedInstanceOperations.json
  - Microsoft.Sql/preview/2022-05-01-preview/ManagedInstancePrivateEndpointConnections.json
  - Microsoft.Sql/preview/2022-05-01-preview/ManagedInstancePrivateLinkResources.json
  - Microsoft.Sql/preview/2022-05-01-preview/ManagedInstanceTdeCertificates.json
  - Microsoft.Sql/preview/2022-05-01-preview/ManagedInstanceVulnerabilityAssessments.json
  - Microsoft.Sql/preview/2022-05-01-preview/ManagedInstances.json
  - Microsoft.Sql/preview/2022-05-01-preview/ManagedRestorableDroppedDatabaseBackupShortTermRetentionPolicies.json
  - Microsoft.Sql/preview/2022-05-01-preview/ManagedServerDnsAliases.json
  - Microsoft.Sql/preview/2022-05-01-preview/ManagedServerSecurityAlertPolicies.json
  - Microsoft.Sql/preview/2022-05-01-preview/Operations.json
  - Microsoft.Sql/preview/2022-05-01-preview/OutboundFirewallRules.json
  - Microsoft.Sql/preview/2022-05-01-preview/PrivateEndpointConnections.json
  - Microsoft.Sql/preview/2022-05-01-preview/PrivateLinkResources.json
  - Microsoft.Sql/preview/2022-05-01-preview/RecoverableDatabases.json
  - Microsoft.Sql/preview/2022-05-01-preview/RecoverableManagedDatabases.json
  - Microsoft.Sql/preview/2022-05-01-preview/ReplicationLinks.json
  - Microsoft.Sql/preview/2022-05-01-preview/RestorableDroppedDatabases.json
  - Microsoft.Sql/preview/2022-05-01-preview/RestorableDroppedManagedDatabases.json
  - Microsoft.Sql/preview/2022-05-01-preview/RestorePoints.json
  - Microsoft.Sql/preview/2022-05-01-preview/SensitivityLabels.json
  - Microsoft.Sql/preview/2022-05-01-preview/ServerAdvancedThreatProtectionSettings.json
  - Microsoft.Sql/preview/2022-05-01-preview/ServerAdvisors.json
  - Microsoft.Sql/preview/2022-05-01-preview/ServerAutomaticTuning.json
  - Microsoft.Sql/preview/2022-05-01-preview/ServerAzureADAdministrators.json
  - Microsoft.Sql/preview/2022-05-01-preview/ServerAzureADOnlyAuthentications.json
  - Microsoft.Sql/preview/2022-05-01-preview/ServerConnectionPolicies.json
  - Microsoft.Sql/preview/2022-05-01-preview/ServerDevOpsAudit.json
  - Microsoft.Sql/preview/2022-05-01-preview/ServerDnsAliases.json
  - Microsoft.Sql/preview/2022-05-01-preview/ServerKeys.json
  - Microsoft.Sql/preview/2022-05-01-preview/ServerOperations.json
  - Microsoft.Sql/preview/2022-05-01-preview/ServerSecurityAlertPolicies.json
  - Microsoft.Sql/preview/2022-05-01-preview/ServerTrustCertificates.json
  - Microsoft.Sql/preview/2022-05-01-preview/ServerTrustGroups.json
  - Microsoft.Sql/preview/2022-05-01-preview/ServerUsages.json
  - Microsoft.Sql/preview/2022-05-01-preview/ServerVulnerabilityAssessments.json
  - Microsoft.Sql/preview/2022-05-01-preview/Servers.json
  - Microsoft.Sql/preview/2022-05-01-preview/SqlAgent.json
  - Microsoft.Sql/preview/2022-05-01-preview/SqlVulnerabilityAssessmentBaseline.json
  - Microsoft.Sql/preview/2022-05-01-preview/SqlVulnerabilityAssessmentExecuteScan.json
  - Microsoft.Sql/preview/2022-05-01-preview/SqlVulnerabilityAssessmentRuleBaseline.json
  - Microsoft.Sql/preview/2022-05-01-preview/SqlVulnerabilityAssessmentScanResult.json
  - Microsoft.Sql/preview/2022-05-01-preview/SqlVulnerabilityAssessmentScans.json
  - Microsoft.Sql/preview/2022-05-01-preview/SqlVulnerabilityAssessmentsSettings.json
  - Microsoft.Sql/preview/2022-05-01-preview/SubscriptionUsages.json
  - Microsoft.Sql/preview/2022-05-01-preview/SynapseLinkWorkspaces.json
  - Microsoft.Sql/preview/2022-05-01-preview/SyncAgents.json
  - Microsoft.Sql/preview/2022-05-01-preview/SyncGroups.json
  - Microsoft.Sql/preview/2022-05-01-preview/SyncMembers.json
  - Microsoft.Sql/preview/2022-05-01-preview/TdeCertificates.json
  - Microsoft.Sql/preview/2022-05-01-preview/TimeZones.json
  - Microsoft.Sql/preview/2022-05-01-preview/TransparentDataEncryptions.json
  - Microsoft.Sql/preview/2022-05-01-preview/Usages.json
  - Microsoft.Sql/preview/2022-05-01-preview/VirtualClusters.json
  - Microsoft.Sql/preview/2022-05-01-preview/VirtualNetworkRules.json
  - Microsoft.Sql/preview/2022-05-01-preview/WorkloadClassifiers.json
  - Microsoft.Sql/preview/2022-05-01-preview/WorkloadGroups.json
```

### Tag: package-preview-2022-02

These settings apply only when `--tag=package-preview-2022-02` is specified on the command line.

``` yaml $(tag) == 'package-preview-2022-02'
input-file:
 - ./Microsoft.Sql/preview/2022-02-01-preview/BackupShortTermRetentionPolicies.json
 - ./Microsoft.Sql/preview/2022-02-01-preview/BlobAuditing.json
 - ./Microsoft.Sql/preview/2022-02-01-preview/DatabaseAdvancedThreatProtectionSettings.json
 - ./Microsoft.Sql/preview/2022-02-01-preview/DatabaseAdvisors.json
 - ./Microsoft.Sql/preview/2022-02-01-preview/DatabaseAutomaticTuning.json
 - ./Microsoft.Sql/preview/2022-02-01-preview/DatabaseColumns.json
 - ./Microsoft.Sql/preview/2022-02-01-preview/DatabaseExtensions.json
 - ./Microsoft.Sql/preview/2022-02-01-preview/DatabaseOperations.json
 - ./Microsoft.Sql/preview/2022-02-01-preview/DatabaseRecommendedActions.json
 - ./Microsoft.Sql/preview/2022-02-01-preview/Databases.json
 - ./Microsoft.Sql/preview/2022-02-01-preview/DatabaseSchemas.json
 - ./Microsoft.Sql/preview/2022-02-01-preview/DatabaseSecurityAlertPolicies.json
 - ./Microsoft.Sql/preview/2022-02-01-preview/DatabaseSqlVulnerabilityAssessmentBaselines.json
 - ./Microsoft.Sql/preview/2022-02-01-preview/DatabaseSqlVulnerabilityAssessmentExecuteScan.json
 - ./Microsoft.Sql/preview/2022-02-01-preview/DatabaseSqlVulnerabilityAssessmentRuleBaselines.json
 - ./Microsoft.Sql/preview/2022-02-01-preview/DatabaseSqlVulnerabilityAssessmentScanResult.json
 - ./Microsoft.Sql/preview/2022-02-01-preview/DatabaseSqlVulnerabilityAssessmentScans.json
 - ./Microsoft.Sql/preview/2022-02-01-preview/DatabaseSqlVulnerabilityAssessmentsSettings.json
 - ./Microsoft.Sql/preview/2022-02-01-preview/DatabaseTables.json
 - ./Microsoft.Sql/preview/2022-02-01-preview/DatabaseUsages.json
 - ./Microsoft.Sql/preview/2022-02-01-preview/DatabaseVulnerabilityAssessmentRuleBaselines.json
 - ./Microsoft.Sql/preview/2022-02-01-preview/DatabaseVulnerabilityAssessments.json
 - ./Microsoft.Sql/preview/2022-02-01-preview/DatabaseVulnerabilityAssessmentScans.json
 - ./Microsoft.Sql/preview/2022-02-01-preview/DataMaskingPolicies.json
 - ./Microsoft.Sql/preview/2022-02-01-preview/DataMaskingRules.json
 - ./Microsoft.Sql/preview/2022-02-01-preview/DataWarehouseUserActivities.json
 - ./Microsoft.Sql/preview/2022-02-01-preview/DeletedServers.json
 - ./Microsoft.Sql/preview/2022-02-01-preview/DistributedAvailabilityGroups.json
 - ./Microsoft.Sql/preview/2022-02-01-preview/ElasticPoolOperations.json
 - ./Microsoft.Sql/preview/2022-02-01-preview/ElasticPools.json
 - ./Microsoft.Sql/preview/2022-02-01-preview/EncryptionProtectors.json
 - ./Microsoft.Sql/preview/2022-02-01-preview/EndpointCertificates.json
 - ./Microsoft.Sql/preview/2022-02-01-preview/FailoverGroups.json
 - ./Microsoft.Sql/preview/2022-02-01-preview/FirewallRules.json
 - ./Microsoft.Sql/preview/2022-02-01-preview/GeoBackupPolicies.json
 - ./Microsoft.Sql/preview/2022-02-01-preview/InstanceFailoverGroups.json
 - ./Microsoft.Sql/preview/2022-02-01-preview/InstancePools.json
 - ./Microsoft.Sql/preview/2022-02-01-preview/IPv6FirewallRules.json
 - ./Microsoft.Sql/preview/2022-02-01-preview/JobAgents.json
 - ./Microsoft.Sql/preview/2022-02-01-preview/JobCredentials.json
 - ./Microsoft.Sql/preview/2022-02-01-preview/JobExecutions.json
 - ./Microsoft.Sql/preview/2022-02-01-preview/Jobs.json
 - ./Microsoft.Sql/preview/2022-02-01-preview/JobStepExecutions.json
 - ./Microsoft.Sql/preview/2022-02-01-preview/JobSteps.json
 - ./Microsoft.Sql/preview/2022-02-01-preview/JobTargetExecutions.json
 - ./Microsoft.Sql/preview/2022-02-01-preview/JobTargetGroups.json
 - ./Microsoft.Sql/preview/2022-02-01-preview/JobVersions.json
 - ./Microsoft.Sql/preview/2022-02-01-preview/LedgerDigestUploads.json
 - ./Microsoft.Sql/preview/2022-02-01-preview/LocationCapabilities.json
 - ./Microsoft.Sql/preview/2022-02-01-preview/LongTermRetentionBackups.json
 - ./Microsoft.Sql/preview/2022-02-01-preview/LongTermRetentionManagedInstanceBackups.json
 - ./Microsoft.Sql/preview/2022-02-01-preview/LongTermRetentionPolicies.json
 - ./Microsoft.Sql/preview/2022-02-01-preview/MaintenanceWindowOptions.json
 - ./Microsoft.Sql/preview/2022-02-01-preview/MaintenanceWindows.json
 - ./Microsoft.Sql/preview/2022-02-01-preview/ManagedBackupShortTermRetentionPolicies.json
 - ./Microsoft.Sql/preview/2022-02-01-preview/ManagedDatabaseAdvancedThreatProtectionSettings.json
 - ./Microsoft.Sql/preview/2022-02-01-preview/ManagedDatabaseColumns.json
 - ./Microsoft.Sql/preview/2022-02-01-preview/ManagedDatabaseQueries.json
 - ./Microsoft.Sql/preview/2022-02-01-preview/ManagedDatabaseRestoreDetails.json
 - ./Microsoft.Sql/preview/2022-02-01-preview/ManagedDatabases.json
 - ./Microsoft.Sql/preview/2022-02-01-preview/ManagedDatabaseSchemas.json
 - ./Microsoft.Sql/preview/2022-02-01-preview/ManagedDatabaseSecurityAlertPolicies.json
 - ./Microsoft.Sql/preview/2022-02-01-preview/ManagedDatabaseSecurityEvents.json
 - ./Microsoft.Sql/preview/2022-02-01-preview/ManagedDatabaseSensitivityLabels.json
 - ./Microsoft.Sql/preview/2022-02-01-preview/ManagedDatabaseTables.json
 - ./Microsoft.Sql/preview/2022-02-01-preview/ManagedDatabaseTransparentDataEncryption.json
 - ./Microsoft.Sql/preview/2022-02-01-preview/ManagedDatabaseVulnerabilityAssessmentRuleBaselines.json
 - ./Microsoft.Sql/preview/2022-02-01-preview/ManagedDatabaseVulnerabilityAssessments.json
 - ./Microsoft.Sql/preview/2022-02-01-preview/ManagedDatabaseVulnerabilityAssessmentScans.json
 - ./Microsoft.Sql/preview/2022-02-01-preview/ManagedInstanceAdministrators.json
 - ./Microsoft.Sql/preview/2022-02-01-preview/ManagedInstanceAdvancedThreatProtectionSettings.json
 - ./Microsoft.Sql/preview/2022-02-01-preview/ManagedInstanceAzureADOnlyAuthentications.json
 - ./Microsoft.Sql/preview/2022-02-01-preview/ManagedInstanceDtcs.json
 - ./Microsoft.Sql/preview/2022-02-01-preview/ManagedInstanceEncryptionProtectors.json
 - ./Microsoft.Sql/preview/2022-02-01-preview/ManagedInstanceKeys.json
 - ./Microsoft.Sql/preview/2022-02-01-preview/ManagedInstanceLongTermRetentionPolicies.json
 - ./Microsoft.Sql/preview/2022-02-01-preview/ManagedInstanceOperations.json
 - ./Microsoft.Sql/preview/2022-02-01-preview/ManagedInstancePrivateEndpointConnections.json
 - ./Microsoft.Sql/preview/2022-02-01-preview/ManagedInstancePrivateLinkResources.json
 - ./Microsoft.Sql/preview/2022-02-01-preview/ManagedInstances.json
 - ./Microsoft.Sql/preview/2022-02-01-preview/ManagedInstanceTdeCertificates.json
 - ./Microsoft.Sql/preview/2022-02-01-preview/ManagedInstanceVulnerabilityAssessments.json
 - ./Microsoft.Sql/preview/2022-02-01-preview/ManagedRestorableDroppedDatabaseBackupShortTermRetentionPolicies.json
 - ./Microsoft.Sql/preview/2022-02-01-preview/ManagedServerDnsAliases.json
 - ./Microsoft.Sql/preview/2022-02-01-preview/ManagedServerSecurityAlertPolicies.json
 - ./Microsoft.Sql/preview/2022-02-01-preview/Operations.json
 - ./Microsoft.Sql/preview/2022-02-01-preview/OutboundFirewallRules.json
 - ./Microsoft.Sql/preview/2022-02-01-preview/PrivateEndpointConnections.json
 - ./Microsoft.Sql/preview/2022-02-01-preview/PrivateLinkResources.json
 - ./Microsoft.Sql/preview/2022-02-01-preview/RecoverableDatabases.json
 - ./Microsoft.Sql/preview/2022-02-01-preview/RecoverableManagedDatabases.json
 - ./Microsoft.Sql/preview/2022-02-01-preview/ReplicationLinks.json
 - ./Microsoft.Sql/preview/2022-02-01-preview/RestorableDroppedDatabases.json
 - ./Microsoft.Sql/preview/2022-02-01-preview/RestorableDroppedManagedDatabases.json
 - ./Microsoft.Sql/preview/2022-02-01-preview/RestorePoints.json
 - ./Microsoft.Sql/preview/2022-02-01-preview/SensitivityLabels.json
 - ./Microsoft.Sql/preview/2022-02-01-preview/ServerAdvancedThreatProtectionSettings.json
 - ./Microsoft.Sql/preview/2022-02-01-preview/ServerAdvisors.json
 - ./Microsoft.Sql/preview/2022-02-01-preview/ServerAutomaticTuning.json
 - ./Microsoft.Sql/preview/2022-02-01-preview/ServerAzureADAdministrators.json
 - ./Microsoft.Sql/preview/2022-02-01-preview/ServerAzureADOnlyAuthentications.json
 - ./Microsoft.Sql/preview/2022-02-01-preview/ServerConnectionPolicies.json
 - ./Microsoft.Sql/preview/2022-02-01-preview/ServerDevOpsAudit.json
 - ./Microsoft.Sql/preview/2022-02-01-preview/ServerDnsAliases.json
 - ./Microsoft.Sql/preview/2022-02-01-preview/ServerKeys.json
 - ./Microsoft.Sql/preview/2022-02-01-preview/ServerOperations.json
 - ./Microsoft.Sql/preview/2022-02-01-preview/Servers.json
 - ./Microsoft.Sql/preview/2022-02-01-preview/ServerSecurityAlertPolicies.json
 - ./Microsoft.Sql/preview/2022-02-01-preview/ServerTrustCertificates.json
 - ./Microsoft.Sql/preview/2022-02-01-preview/ServerTrustGroups.json
 - ./Microsoft.Sql/preview/2022-02-01-preview/ServerUsages.json
 - ./Microsoft.Sql/preview/2022-02-01-preview/ServerVulnerabilityAssessments.json
 - ./Microsoft.Sql/preview/2022-02-01-preview/SqlAgent.json
 - ./Microsoft.Sql/preview/2022-02-01-preview/SqlVulnerabilityAssessmentBaseline.json
 - ./Microsoft.Sql/preview/2022-02-01-preview/SqlVulnerabilityAssessmentExecuteScan.json
 - ./Microsoft.Sql/preview/2022-02-01-preview/SqlVulnerabilityAssessmentRuleBaseline.json
 - ./Microsoft.Sql/preview/2022-02-01-preview/SqlVulnerabilityAssessmentScanResult.json
 - ./Microsoft.Sql/preview/2022-02-01-preview/SqlVulnerabilityAssessmentScans.json
 - ./Microsoft.Sql/preview/2022-02-01-preview/SqlVulnerabilityAssessmentsSettings.json
 - ./Microsoft.Sql/preview/2022-02-01-preview/SubscriptionUsages.json
 - ./Microsoft.Sql/preview/2022-02-01-preview/SyncAgents.json
 - ./Microsoft.Sql/preview/2022-02-01-preview/SyncGroups.json
 - ./Microsoft.Sql/preview/2022-02-01-preview/SyncMembers.json
 - ./Microsoft.Sql/preview/2022-02-01-preview/TdeCertificates.json
 - ./Microsoft.Sql/preview/2022-02-01-preview/TimeZones.json
 - ./Microsoft.Sql/preview/2022-02-01-preview/TransparentDataEncryptions.json
 - ./Microsoft.Sql/preview/2022-02-01-preview/Usages.json
 - ./Microsoft.Sql/preview/2022-02-01-preview/VirtualClusters.json
 - ./Microsoft.Sql/preview/2022-02-01-preview/VirtualNetworkRules.json
 - ./Microsoft.Sql/preview/2022-02-01-preview/WorkloadClassifiers.json
 - ./Microsoft.Sql/preview/2022-02-01-preview/WorkloadGroups.json
```

### Tag: package-preview-2021-11

These settings apply only when `--tag=package-preview-2021-11` is specified on the command line.

``` yaml $(tag) == 'package-preview-2021-11'
input-file:
 - ./Microsoft.Sql/preview/2021-11-01-preview/BackupShortTermRetentionPolicies.json
 - ./Microsoft.Sql/preview/2021-11-01-preview/BlobAuditing.json
 - ./Microsoft.Sql/preview/2021-11-01-preview/DatabaseAdvancedThreatProtectionSettings.json
 - ./Microsoft.Sql/preview/2021-11-01-preview/DatabaseAdvisors.json
 - ./Microsoft.Sql/preview/2021-11-01-preview/DatabaseAutomaticTuning.json
 - ./Microsoft.Sql/preview/2021-11-01-preview/DatabaseColumns.json
 - ./Microsoft.Sql/preview/2021-11-01-preview/DatabaseExtensions.json
 - ./Microsoft.Sql/preview/2021-11-01-preview/DatabaseOperations.json
 - ./Microsoft.Sql/preview/2021-11-01-preview/DatabaseRecommendedActions.json
 - ./Microsoft.Sql/preview/2021-11-01-preview/Databases.json
 - ./Microsoft.Sql/preview/2021-11-01-preview/DatabaseSchemas.json
 - ./Microsoft.Sql/preview/2021-11-01-preview/DatabaseSecurityAlertPolicies.json
 - ./Microsoft.Sql/preview/2021-11-01-preview/DatabaseTables.json
 - ./Microsoft.Sql/preview/2021-11-01-preview/DatabaseUsages.json
 - ./Microsoft.Sql/preview/2021-11-01-preview/DatabaseVulnerabilityAssessmentRuleBaselines.json
 - ./Microsoft.Sql/preview/2021-11-01-preview/DatabaseVulnerabilityAssessments.json
 - ./Microsoft.Sql/preview/2021-11-01-preview/DatabaseVulnerabilityAssessmentScans.json
 - ./Microsoft.Sql/preview/2021-11-01-preview/DataWarehouseUserActivities.json
 - ./Microsoft.Sql/preview/2021-11-01-preview/DeletedServers.json
 - ./Microsoft.Sql/preview/2021-11-01-preview/DistributedAvailabilityGroups.json
 - ./Microsoft.Sql/preview/2021-11-01-preview/ElasticPoolOperations.json
 - ./Microsoft.Sql/preview/2021-11-01-preview/ElasticPools.json
 - ./Microsoft.Sql/preview/2021-11-01-preview/EncryptionProtectors.json
 - ./Microsoft.Sql/preview/2021-11-01-preview/EndpointCertificates.json
 - ./Microsoft.Sql/preview/2021-11-01-preview/FailoverGroups.json
 - ./Microsoft.Sql/preview/2021-11-01-preview/FirewallRules.json
 - ./Microsoft.Sql/preview/2021-11-01-preview/InstanceFailoverGroups.json
 - ./Microsoft.Sql/preview/2021-11-01-preview/InstancePools.json
 - ./Microsoft.Sql/preview/2021-11-01-preview/IPv6FirewallRules.json
 - ./Microsoft.Sql/preview/2021-11-01-preview/JobAgents.json
 - ./Microsoft.Sql/preview/2021-11-01-preview/JobCredentials.json
 - ./Microsoft.Sql/preview/2021-11-01-preview/JobExecutions.json
 - ./Microsoft.Sql/preview/2021-11-01-preview/Jobs.json
 - ./Microsoft.Sql/preview/2021-11-01-preview/JobStepExecutions.json
 - ./Microsoft.Sql/preview/2021-11-01-preview/JobSteps.json
 - ./Microsoft.Sql/preview/2021-11-01-preview/JobTargetExecutions.json
 - ./Microsoft.Sql/preview/2021-11-01-preview/JobTargetGroups.json
 - ./Microsoft.Sql/preview/2021-11-01-preview/JobVersions.json
 - ./Microsoft.Sql/preview/2021-11-01-preview/LedgerDigestUploads.json
 - ./Microsoft.Sql/preview/2021-11-01-preview/LocationCapabilities.json
 - ./Microsoft.Sql/preview/2021-11-01-preview/LongTermRetentionBackups.json
 - ./Microsoft.Sql/preview/2021-11-01-preview/LongTermRetentionManagedInstanceBackups.json
 - ./Microsoft.Sql/preview/2021-11-01-preview/LongTermRetentionPolicies.json
 - ./Microsoft.Sql/preview/2021-11-01-preview/MaintenanceWindowOptions.json
 - ./Microsoft.Sql/preview/2021-11-01-preview/MaintenanceWindows.json
 - ./Microsoft.Sql/preview/2021-11-01-preview/ManagedBackupShortTermRetentionPolicies.json
 - ./Microsoft.Sql/preview/2021-11-01-preview/ManagedDatabaseColumns.json
 - ./Microsoft.Sql/preview/2021-11-01-preview/ManagedDatabaseQueries.json
 - ./Microsoft.Sql/preview/2021-11-01-preview/ManagedDatabaseRestoreDetails.json
 - ./Microsoft.Sql/preview/2021-11-01-preview/ManagedDatabases.json
 - ./Microsoft.Sql/preview/2021-11-01-preview/ManagedDatabaseSchemas.json
 - ./Microsoft.Sql/preview/2021-11-01-preview/ManagedDatabaseSecurityAlertPolicies.json
 - ./Microsoft.Sql/preview/2021-11-01-preview/ManagedDatabaseSecurityEvents.json
 - ./Microsoft.Sql/preview/2021-11-01-preview/ManagedDatabaseSensitivityLabels.json
 - ./Microsoft.Sql/preview/2021-11-01-preview/ManagedDatabaseTables.json
 - ./Microsoft.Sql/preview/2021-11-01-preview/ManagedDatabaseTransparentDataEncryption.json
 - ./Microsoft.Sql/preview/2021-11-01-preview/ManagedDatabaseVulnerabilityAssessmentRuleBaselines.json
 - ./Microsoft.Sql/preview/2021-11-01-preview/ManagedDatabaseVulnerabilityAssessments.json
 - ./Microsoft.Sql/preview/2021-11-01-preview/ManagedDatabaseVulnerabilityAssessmentScans.json
 - ./Microsoft.Sql/preview/2021-11-01-preview/ManagedInstanceAdministrators.json
 - ./Microsoft.Sql/preview/2021-11-01-preview/ManagedInstanceAzureADOnlyAuthentications.json
 - ./Microsoft.Sql/preview/2021-11-01-preview/ManagedInstanceEncryptionProtectors.json
 - ./Microsoft.Sql/preview/2021-11-01-preview/ManagedInstanceKeys.json
 - ./Microsoft.Sql/preview/2021-11-01-preview/ManagedInstanceLongTermRetentionPolicies.json
 - ./Microsoft.Sql/preview/2021-11-01-preview/ManagedInstanceOperations.json
 - ./Microsoft.Sql/preview/2021-11-01-preview/ManagedInstancePrivateEndpointConnections.json
 - ./Microsoft.Sql/preview/2021-11-01-preview/ManagedInstancePrivateLinkResources.json
 - ./Microsoft.Sql/preview/2021-11-01-preview/ManagedInstances.json
 - ./Microsoft.Sql/preview/2021-11-01-preview/ManagedInstanceTdeCertificates.json
 - ./Microsoft.Sql/preview/2021-11-01-preview/ManagedInstanceVulnerabilityAssessments.json
 - ./Microsoft.Sql/preview/2021-11-01-preview/ManagedRestorableDroppedDatabaseBackupShortTermRetentionPolicies.json
 - ./Microsoft.Sql/preview/2021-11-01-preview/ManagedServerDnsAliases.json
 - ./Microsoft.Sql/preview/2021-11-01-preview/ManagedServerSecurityAlertPolicies.json
 - ./Microsoft.Sql/preview/2021-11-01-preview/Operations.json
 - ./Microsoft.Sql/preview/2021-11-01-preview/OutboundFirewallRules.json
 - ./Microsoft.Sql/preview/2021-11-01-preview/PrivateEndpointConnections.json
 - ./Microsoft.Sql/preview/2021-11-01-preview/PrivateLinkResources.json
 - ./Microsoft.Sql/preview/2021-11-01-preview/RecoverableManagedDatabases.json
 - ./Microsoft.Sql/preview/2021-11-01-preview/ReplicationLinks.json
 - ./Microsoft.Sql/preview/2021-11-01-preview/RestorableDroppedDatabases.json
 - ./Microsoft.Sql/preview/2021-11-01-preview/RestorableDroppedManagedDatabases.json
 - ./Microsoft.Sql/preview/2021-11-01-preview/RestorePoints.json
 - ./Microsoft.Sql/preview/2021-11-01-preview/SensitivityLabels.json
 - ./Microsoft.Sql/preview/2021-11-01-preview/ServerAdvancedThreatProtectionSettings.json
 - ./Microsoft.Sql/preview/2021-11-01-preview/ServerAdvisors.json
 - ./Microsoft.Sql/preview/2021-11-01-preview/ServerAutomaticTuning.json
 - ./Microsoft.Sql/preview/2021-11-01-preview/ServerAzureADAdministrators.json
 - ./Microsoft.Sql/preview/2021-11-01-preview/ServerAzureADOnlyAuthentications.json
 - ./Microsoft.Sql/preview/2021-11-01-preview/ServerConnectionPolicies.json
 - ./Microsoft.Sql/preview/2021-11-01-preview/ServerDevOpsAudit.json
 - ./Microsoft.Sql/preview/2021-11-01-preview/ServerDnsAliases.json
 - ./Microsoft.Sql/preview/2021-11-01-preview/ServerKeys.json
 - ./Microsoft.Sql/preview/2021-11-01-preview/ServerOperations.json
 - ./Microsoft.Sql/preview/2021-11-01-preview/Servers.json
 - ./Microsoft.Sql/preview/2021-11-01-preview/ServerSecurityAlertPolicies.json
 - ./Microsoft.Sql/preview/2021-11-01-preview/ServerTrustCertificates.json
 - ./Microsoft.Sql/preview/2021-11-01-preview/ServerTrustGroups.json
 - ./Microsoft.Sql/preview/2021-11-01-preview/ServerVulnerabilityAssessments.json
 - ./Microsoft.Sql/preview/2021-11-01-preview/SqlAgent.json
 - ./Microsoft.Sql/preview/2021-11-01-preview/SubscriptionUsages.json
 - ./Microsoft.Sql/preview/2021-11-01-preview/SyncAgents.json
 - ./Microsoft.Sql/preview/2021-11-01-preview/SyncGroups.json
 - ./Microsoft.Sql/preview/2021-11-01-preview/SyncMembers.json
 - ./Microsoft.Sql/preview/2021-11-01-preview/TdeCertificates.json
 - ./Microsoft.Sql/preview/2021-11-01-preview/TimeZones.json
 - ./Microsoft.Sql/preview/2021-11-01-preview/TransparentDataEncryptions.json
 - ./Microsoft.Sql/preview/2021-11-01-preview/Usages.json
 - ./Microsoft.Sql/preview/2021-11-01-preview/VirtualClusters.json
 - ./Microsoft.Sql/preview/2021-11-01-preview/VirtualNetworkRules.json
 - ./Microsoft.Sql/preview/2021-11-01-preview/WorkloadClassifiers.json
 - ./Microsoft.Sql/preview/2021-11-01-preview/WorkloadGroups.json
```

### Tag: package-composite-v5

These settings apply only when `--tag=package-composite-v5` is specified on the command line.

This section contains the "composite-v5" set of APIs, which is composed from a selection of api-versions that will remain backwards compatible with "v5" clients such as .NET SDK Microsoft.Azure.Management.Sql version 1.44.3.0-preview.

APIs must only be added to this section when the API is publicly available in at least 1 production region and at least 1 generated client has been tested end-to-end.

``` yaml $(tag) == 'package-composite-v5'
input-file:
- Microsoft.Sql/stable/2014-04-01/dataMasking.json
- Microsoft.Sql/stable/2014-04-01/geoBackupPolicies.json
- Microsoft.Sql/stable/2014-04-01/metrics.json
- Microsoft.Sql/stable/2014-04-01/serverCommunicationLinks.json
- Microsoft.Sql/stable/2014-04-01/serviceObjectives.json
- Microsoft.Sql/stable/2014-04-01-legacy/sql.core_legacy.json
- Microsoft.Sql/stable/2014-04-01-legacy/usages_legacy.json
- ./Microsoft.Sql/preview/2020-11-01-preview/DatabaseAdvisors.json
- ./Microsoft.Sql/preview/2020-11-01-preview/DatabaseAutomaticTuning.json
- ./Microsoft.Sql/preview/2020-11-01-preview/DatabaseColumns.json
- ./Microsoft.Sql/preview/2020-11-01-preview/DatabaseRecommendedActions.json
- ./Microsoft.Sql/preview/2020-11-01-preview/DatabaseSchemas.json
- ./Microsoft.Sql/preview/2020-11-01-preview/DatabaseSecurityAlertPolicies.json
- ./Microsoft.Sql/preview/2020-11-01-preview/DatabaseTables.json
- ./Microsoft.Sql/preview/2020-11-01-preview/DatabaseVulnerabilityAssesmentRuleBaselines.json
- ./Microsoft.Sql/preview/2020-11-01-preview/DatabaseVulnerabilityAssessments.json
- ./Microsoft.Sql/preview/2020-11-01-preview/DatabaseVulnerabilityAssessmentScans.json
- ./Microsoft.Sql/preview/2020-11-01-preview/DataWarehouseUserActivities.json
- ./Microsoft.Sql/preview/2020-11-01-preview/DeletedServers.json
- ./Microsoft.Sql/preview/2020-11-01-preview/ElasticPoolOperations.json
- ./Microsoft.Sql/preview/2020-11-01-preview/EncryptionProtectors.json
- ./Microsoft.Sql/preview/2020-11-01-preview/FirewallRules.json
- ./Microsoft.Sql/preview/2020-11-01-preview/InstancePools.json
- ./Microsoft.Sql/preview/2020-11-01-preview/JobAgents.json
- ./Microsoft.Sql/preview/2020-11-01-preview/JobCredentials.json
- ./Microsoft.Sql/preview/2020-11-01-preview/JobExecutions.json
- ./Microsoft.Sql/preview/2023-05-01-preview/JobPrivateEndpoints.json
- ./Microsoft.Sql/preview/2020-11-01-preview/Jobs.json
- ./Microsoft.Sql/preview/2020-11-01-preview/JobStepExecutions.json
- ./Microsoft.Sql/preview/2020-11-01-preview/JobSteps.json
- ./Microsoft.Sql/preview/2020-11-01-preview/JobTargetExecutions.json
- ./Microsoft.Sql/preview/2020-11-01-preview/JobTargetGroups.json
- ./Microsoft.Sql/preview/2020-11-01-preview/JobVersions.json
- ./Microsoft.Sql/preview/2020-11-01-preview/LocationCapabilities.json
- ./Microsoft.Sql/preview/2020-11-01-preview/LongTermRetentionPolicies.json
- ./Microsoft.Sql/preview/2020-11-01-preview/MaintenanceWindowOptions.json
- ./Microsoft.Sql/preview/2020-11-01-preview/MaintenanceWindows.json
- ./Microsoft.Sql/preview/2020-11-01-preview/ManagedBackupShortTermRetentionPolicies.json
- ./Microsoft.Sql/preview/2020-11-01-preview/ManagedDatabaseColumns.json
- ./Microsoft.Sql/preview/2020-11-01-preview/ManagedDatabaseQueries.json
- ./Microsoft.Sql/preview/2020-11-01-preview/ManagedDatabaseSchemas.json
- ./Microsoft.Sql/preview/2020-11-01-preview/ManagedDatabaseSecurityAlertPolicies.json
- ./Microsoft.Sql/preview/2020-11-01-preview/ManagedDatabaseSecurityEvents.json
- ./Microsoft.Sql/preview/2020-11-01-preview/ManagedDatabaseTables.json
- ./Microsoft.Sql/preview/2020-11-01-preview/ManagedDatabaseTransparentDataEncryption.json
- ./Microsoft.Sql/preview/2020-11-01-preview/ManagedDatabaseVulnerabilityAssessmentRuleBaselines.json
- ./Microsoft.Sql/preview/2020-11-01-preview/ManagedDatabaseVulnerabilityAssessments.json
- ./Microsoft.Sql/preview/2020-11-01-preview/ManagedDatabaseVulnerabilityAssessmentScans.json
- ./Microsoft.Sql/preview/2020-11-01-preview/ManagedInstanceAdministrators.json
- ./Microsoft.Sql/preview/2020-11-01-preview/ManagedInstanceAzureADOnlyAuthentications.json
- ./Microsoft.Sql/preview/2020-11-01-preview/ManagedInstanceEncryptionProtectors.json
- ./Microsoft.Sql/preview/2020-11-01-preview/ManagedInstanceKeys.json
- ./Microsoft.Sql/preview/2020-11-01-preview/ManagedInstanceLongTermRetentionPolicies.json
- ./Microsoft.Sql/preview/2020-11-01-preview/ManagedInstanceOperations.json
- ./Microsoft.Sql/preview/2020-11-01-preview/ManagedInstancePrivateEndpointConnections.json
- ./Microsoft.Sql/preview/2020-11-01-preview/ManagedInstancePrivateLinkResources.json
- ./Microsoft.Sql/preview/2020-11-01-preview/ManagedInstanceTdeCertificates.json
- ./Microsoft.Sql/preview/2020-11-01-preview/ManagedInstanceVulnerabilityAssessments.json
- ./Microsoft.Sql/preview/2020-11-01-preview/ManagedRestorableDroppedDatabaseBackupShortTermRetentionPolicies.json
- ./Microsoft.Sql/preview/2020-11-01-preview/ManagedServerSecurityAlertPolicies.json
- ./Microsoft.Sql/preview/2020-11-01-preview/Operations.json
- ./Microsoft.Sql/preview/2022-08-01-preview/PrivateEndpointConnections.json
- ./Microsoft.Sql/preview/2020-11-01-preview/PrivateLinkResources.json
- ./Microsoft.Sql/preview/2020-11-01-preview/RecoverableManagedDatabases.json
- ./Microsoft.Sql/preview/2020-11-01-preview/RestorePoints.json
- ./Microsoft.Sql/preview/2020-11-01-preview/ServerAdvisors.json
- ./Microsoft.Sql/preview/2020-11-01-preview/ServerAutomaticTuning.json
- ./Microsoft.Sql/preview/2020-11-01-preview/ServerAzureADAdministrators.json
- ./Microsoft.Sql/preview/2020-11-01-preview/ServerAzureADOnlyAuthentications.json
- ./Microsoft.Sql/preview/2022-02-01-preview/ServerDevOpsAudit.json
- ./Microsoft.Sql/preview/2020-11-01-preview/ServerDnsAliases.json
- ./Microsoft.Sql/preview/2020-11-01-preview/ServerKeys.json
- ./Microsoft.Sql/preview/2020-11-01-preview/ServerOperations.json
- ./Microsoft.Sql/preview/2020-11-01-preview/ServerSecurityAlertPolicies.json
- ./Microsoft.Sql/preview/2020-11-01-preview/ServerTrustGroups.json
- ./Microsoft.Sql/preview/2020-11-01-preview/ServerVulnerabilityAssessments.json
- ./Microsoft.Sql/preview/2020-11-01-preview/SqlAgent.json
- ./Microsoft.Sql/preview/2020-11-01-preview/SubscriptionUsages.json
- ./Microsoft.Sql/preview/2020-11-01-preview/SyncAgents.json
- ./Microsoft.Sql/preview/2020-11-01-preview/SyncGroups.json
- ./Microsoft.Sql/preview/2020-11-01-preview/SyncMembers.json
- ./Microsoft.Sql/preview/2020-11-01-preview/TdeCertificates.json
- ./Microsoft.Sql/preview/2020-11-01-preview/TimeZones.json
- ./Microsoft.Sql/preview/2020-11-01-preview/VirtualNetworkRules.json
- ./Microsoft.Sql/preview/2020-11-01-preview/WorkloadClassifiers.json
- ./Microsoft.Sql/preview/2020-11-01-preview/WorkloadGroups.json
- ./Microsoft.Sql/preview/2021-02-01-preview/BackupShortTermRetentionPolicies.json
- ./Microsoft.Sql/preview/2021-02-01-preview/DatabaseExtensions.json
- ./Microsoft.Sql/preview/2021-02-01-preview/DatabaseOperations.json
- ./Microsoft.Sql/preview/2021-02-01-preview/DatabaseUsages.json
- ./Microsoft.Sql/preview/2021-02-01-preview/LedgerDigestUploads.json
- ./Microsoft.Sql/preview/2021-02-01-preview/OutboundFirewallRules.json
- ./Microsoft.Sql/preview/2021-02-01-preview/Usages.json
- ./Microsoft.Sql/preview/2021-05-01-preview/LongTermRetentionBackups.json
- ./Microsoft.Sql/preview/2021-05-01-preview/LongTermRetentionManagedInstanceBackups.json
- ./Microsoft.Sql/preview/2021-05-01-preview/RestorableDroppedManagedDatabases.json
- ./Microsoft.Sql/preview/2021-05-01-preview/ServerConnectionPolicies.json
- ./Microsoft.Sql/preview/2021-11-01-preview/DistributedAvailabilityGroups.json
- ./Microsoft.Sql/preview/2021-11-01-preview/ServerTrustCertificates.json
- ./Microsoft.Sql/preview/2021-11-01-preview/EndpointCertificates.json
- ./Microsoft.Sql/preview/2020-11-01-preview/ManagedDatabaseSensitivityLabels.json
- ./Microsoft.Sql/preview/2020-11-01-preview/SensitivityLabels.json
- ./Microsoft.Sql/preview/2021-11-01-preview/BlobAuditing.json
- ./Microsoft.Sql/preview/2021-11-01-preview/DatabaseAdvancedThreatProtectionSettings.json
- ./Microsoft.Sql/preview/2021-11-01-preview/ServerAdvancedThreatProtectionSettings.json
- ./Microsoft.Sql/preview/2021-11-01-preview/ManagedServerDnsAliases.json
- ./Microsoft.Sql/preview/2022-02-01-preview/ManagedDatabaseAdvancedThreatProtectionSettings.json
- ./Microsoft.Sql/preview/2022-02-01-preview/ManagedInstanceAdvancedThreatProtectionSettings.json
- ./Microsoft.Sql/preview/2022-02-01-preview/ReplicationLinks.json
- ./Microsoft.Sql/preview/2022-05-01-preview/ManagedDatabaseMoveOperations.json
- ./Microsoft.Sql/preview/2022-05-01-preview/ManagedInstanceDtcs.json
- ./Microsoft.Sql/preview/2022-05-01-preview/SynapseLinkWorkspaces.json
- ./Microsoft.Sql/preview/2022-05-01-preview/VirtualClusters.json
- ./Microsoft.Sql/preview/2022-05-01-preview/InstanceFailoverGroups.json
- ./Microsoft.Sql/preview/2022-05-01-preview/ManagedDatabaseRestoreDetails.json
- ./Microsoft.Sql/preview/2022-08-01-preview/DatabaseEncryptionProtectorRevalidate.json
- ./Microsoft.Sql/preview/2022-08-01-preview/DatabaseEncryptionProtectorRevert.json
- ./Microsoft.Sql/preview/2023-02-01-preview/Databases.json
- ./Microsoft.Sql/preview/2022-08-01-preview/ElasticPools.json
- ./Microsoft.Sql/preview/2022-08-01-preview/ManagedDatabases.json
- ./Microsoft.Sql/preview/2022-08-01-preview/ManagedInstances.json
- ./Microsoft.Sql/preview/2022-08-01-preview/ManagedLedgerDigestUploads.json
- ./Microsoft.Sql/preview/2022-08-01-preview/RecoverableDatabases.json
- ./Microsoft.Sql/preview/2022-08-01-preview/RestorableDroppedDatabases.json
- ./Microsoft.Sql/preview/2022-08-01-preview/ServerConfigurationOptions.json
- ./Microsoft.Sql/preview/2022-08-01-preview/Servers.json
- ./Microsoft.Sql/preview/2022-08-01-preview/StartStopManagedInstanceSchedules.json
- ./Microsoft.Sql/preview/2022-08-01-preview/TransparentDataEncryptions.json
- ./Microsoft.Sql/preview/2022-11-01-preview/FailoverGroups.json
- ./Microsoft.Sql/preview/2022-11-01-preview/IPv6FirewallRules.json
- ./Microsoft.Sql/preview/2022-11-01-preview/SqlVulnerabilityAssessmentBaseline.json
- ./Microsoft.Sql/preview/2022-11-01-preview/SqlVulnerabilityAssessmentExecuteScan.json
- ./Microsoft.Sql/preview/2022-11-01-preview/SqlVulnerabilityAssessmentRuleBaseline.json
- ./Microsoft.Sql/preview/2022-11-01-preview/SqlVulnerabilityAssessmentScanResult.json
- ./Microsoft.Sql/preview/2022-11-01-preview/SqlVulnerabilityAssessmentScans.json
- ./Microsoft.Sql/preview/2022-11-01-preview/SqlVulnerabilityAssessmentsSettings.json
- ./Microsoft.Sql/preview/2022-11-01-preview/DatabaseSqlVulnerabilityAssessmentBaselines.json
- ./Microsoft.Sql/preview/2022-11-01-preview/DatabaseSqlVulnerabilityAssessmentExecuteScan.json
- ./Microsoft.Sql/preview/2022-11-01-preview/DatabaseSqlVulnerabilityAssessmentRuleBaselines.json
- ./Microsoft.Sql/preview/2022-11-01-preview/DatabaseSqlVulnerabilityAssessmentScanResult.json
- ./Microsoft.Sql/preview/2022-11-01-preview/DatabaseSqlVulnerabilityAssessmentScans.json
- ./Microsoft.Sql/preview/2022-11-01-preview/DatabaseSqlVulnerabilityAssessmentsSettings.json


# Needed when there is more than one input file
override-info:
  title: SqlManagementClient
```

### Tag: package-composite-v4

These settings apply only when `--tag=package-composite-v4` is specified on the command line.

This section contains the "composite-v4" set of APIs, which is composed from a selection of api-versions that will remain backwards compatible with "v4" clients such as .NET SDK Microsoft.Azure.Management.Sql version 1.44.3.0-preview.

APIs must only be added to this section when the API is publicly available in at least 1 production region and at least 1 generated client has been tested end-to-end.

Differences in v4 (compared to v3):

* Added new API for databases and elastic pools

* Failover API for elastic pools was integrated into elasticPools

``` yaml $(tag) == 'package-composite-v4'
input-file:
- Microsoft.Sql/stable/2014-04-01/backups.json
- Microsoft.Sql/stable/2014-04-01/connectionPolicies.json
- Microsoft.Sql/stable/2014-04-01/databaseSecurityAlertPolicies.json
- Microsoft.Sql/stable/2014-04-01/dataMasking.json
- Microsoft.Sql/stable/2014-04-01/firewallRules.json
- Microsoft.Sql/stable/2014-04-01/geoBackupPolicies.json
- Microsoft.Sql/stable/2014-04-01/metrics.json
- Microsoft.Sql/stable/2014-04-01/recommendedElasticPoolsDecoupled.json
- Microsoft.Sql/stable/2014-04-01/replicationLinks.json
- Microsoft.Sql/stable/2014-04-01/serverCommunicationLinks.json
- Microsoft.Sql/stable/2014-04-01/serviceObjectives.json
- Microsoft.Sql/stable/2014-04-01/sql.core.json
- Microsoft.Sql/stable/2014-04-01/usages.json
- Microsoft.Sql/preview/2015-05-01-preview/databaseAutomaticTuning.json
- Microsoft.Sql/preview/2015-05-01-preview/encryptionProtectors.json
- Microsoft.Sql/preview/2015-05-01-preview/failoverGroups.json
- Microsoft.Sql/preview/2015-05-01-preview/operations.json
- Microsoft.Sql/preview/2015-05-01-preview/serverKeys.json
- Microsoft.Sql/preview/2015-05-01-preview/syncAgents.json
- Microsoft.Sql/preview/2015-05-01-preview/usages.json
- Microsoft.Sql/preview/2015-05-01-preview/virtualclusters.json
- Microsoft.Sql/preview/2015-05-01-preview/virtualNetworkRules.json
- Microsoft.Sql/preview/2017-03-01-preview/blobAuditing.json
- Microsoft.Sql/preview/2017-03-01-preview/databaseVulnerabilityAssessmentBaselines.json
- Microsoft.Sql/preview/2017-03-01-preview/databaseVulnerabilityAssessments.json
- Microsoft.Sql/preview/2017-03-01-preview/jobs.json
- Microsoft.Sql/preview/2017-03-01-preview/ManagedBackupShortTermRetention.json
- Microsoft.Sql/preview/2017-03-01-preview/ManagedRestorableDroppedDatabaseBackupShortTermRetenion.json
- Microsoft.Sql/preview/2017-03-01-preview/serverAutomaticTuning.json
- Microsoft.Sql/preview/2017-03-01-preview/serverDnsAliases.json
- Microsoft.Sql/preview/2017-03-01-preview/serverSecurityAlertPolicies.json
- Microsoft.Sql/preview/2017-03-01-preview/restorableDroppedManagedDatabases.json
- Microsoft.Sql/preview/2017-03-01-preview/restorePoints.json
- Microsoft.Sql/preview/2017-03-01-preview/ManagedDatabaseSecurityAlertPolicies.json
- Microsoft.Sql/preview/2017-03-01-preview/ManagedServerSecurityAlertPolicy.json
- Microsoft.Sql/preview/2017-03-01-preview/SensitivityLabels.json
- Microsoft.Sql/preview/2017-03-01-preview/managedInstanceAdministrators.json
- Microsoft.Sql/preview/2017-10-01-preview/cancelOperations.json
- Microsoft.Sql/preview/2017-10-01-preview/cancelPoolOperations.json
- Microsoft.Sql/preview/2017-10-01-preview/databaseVulnerabilityAssessmentScans.json
- Microsoft.Sql/preview/2017-10-01-preview/managedDatabaseVulnerabilityAssesmentRuleBaselines.json
- Microsoft.Sql/preview/2017-10-01-preview/managedDatabaseVulnerabilityAssessmentScans.json
- Microsoft.Sql/preview/2017-10-01-preview/managedDatabaseVulnerabilityAssessments.json
- Microsoft.Sql/preview/2017-10-01-preview/instanceFailoverGroups.json
- Microsoft.Sql/preview/2017-10-01-preview/TdeCertificates.json
- Microsoft.Sql/preview/2017-10-01-preview/ManagedInstanceTdeCertificates.json
- Microsoft.Sql/preview/2017-10-01-preview/ManagedInstanceKeys.json
- Microsoft.Sql/preview/2017-10-01-preview/ManagedInstanceEncryptionProtectors.json
- Microsoft.Sql/preview/2017-10-01-preview/recoverableManagedDatabases.json
- Microsoft.Sql/preview/2017-10-01-preview/shortTermRetentionPolicies.json
- Microsoft.Sql/preview/2018-06-01-preview/ManagedInstanceVulnerabilityAssessments.json
- Microsoft.Sql/preview/2018-06-01-preview/ServerVulnerabilityAssessments.json
- Microsoft.Sql/preview/2018-06-01-preview/managedDatabaseSensitivityLabels.json
- Microsoft.Sql/preview/2018-06-01-preview/instancePools.json
- Microsoft.Sql/preview/2018-06-01-preview/usages.json
- Microsoft.Sql/preview/2018-06-01-preview/PrivateLinkResources.json
- Microsoft.Sql/preview/2019-06-01-preview/servers.json
- Microsoft.Sql/preview/2020-08-01-preview/LocationCapabilities.json
- Microsoft.Sql/preview/2018-06-01-preview/LongTermRetentionManagedInstanceBackups.json
- Microsoft.Sql/preview/2018-06-01-preview/ManagedInstanceLongTermRetentionPolicies.json
- Microsoft.Sql/preview/2019-06-01-preview/WorkloadGroups.json
- Microsoft.Sql/preview/2019-06-01-preview/WorkloadClassifiers.json
- Microsoft.Sql/preview/2019-06-01-preview/managedInstanceOperations.json
- Microsoft.Sql/preview/2019-06-01-preview/ServerAzureADAdministrators.json
- Microsoft.Sql/preview/2019-06-01-preview/syncGroups.json
- Microsoft.Sql/preview/2019-06-01-preview/syncMembers.json
- Microsoft.Sql/preview/2020-02-02-preview/ImportExport.json
- Microsoft.Sql/preview/2020-02-02-preview/ManagedDatabases.json
- Microsoft.Sql/preview/2020-02-02-preview/ManagedDatabaseRestoreDetails.json
- Microsoft.Sql/preview/2020-02-02-preview/ServerAzureADOnlyAuthentications.json
- Microsoft.Sql/preview/2020-02-02-preview/ManagedInstances.json
- Microsoft.Sql/preview/2020-02-02-preview/ManagedInstanceAzureADOnlyAuthentications.json
- Microsoft.Sql/preview/2020-02-02-preview/ServerTrustGroups.json
- Microsoft.Sql/preview/2020-08-01-preview/ElasticPools.json
- Microsoft.Sql/preview/2020-08-01-preview/ServerDevOpsAudit.json
- Microsoft.Sql/preview/2020-11-01-preview/Databases_legacy.json
- Microsoft.Sql/preview/2020-11-01-preview/LongTermRetentionBackups.json
- Microsoft.Sql/preview/2020-11-01-preview/LongTermRetentionPolicies.json
- Microsoft.Sql/preview/2020-11-01-preview/PrivateEndpointConnections.json


# Needed when there is more than one input file
override-info:
  title: SqlManagementClient
```

### Tag: package-composite-v3

These settings apply only when `--tag=package-composite-v3` is specified on the command line.

This section contains the "composite-v3" set of APIs, which is composed from a selection of api-versions that will remain backwards compatible with "v3" clients such as .NET SDK Microsoft.Azure.Management.Sql version 1.14.0-preview.

APIs must only be added to this section when the API is publicly available in at least 1 production region and at least 1 generated client has been tested end-to-end.

Differences in v3 (compared to v2):

* Decoupled database and recommended elastic pool APIs

  * `-2014-04-01/recommendedElasticPools.json`

  * `+2014-04-01/recommendedElasticPoolsDecoupled.json`

* Updated to new Sku-based API for databases and elastic pools

  * `-2014-04-01/capabilities.json`

  * `-2014-04-01/databases.json`

  * `-2014-04-01/elasticPools.json`

  * `+2017-10-01-preview/capabilities.json`

  * `+2017-10-01-preview/elasticPools.json`

  * `+2018-06-01-preview/capabilities.json`

``` yaml $(tag) == 'package-composite-v3'
input-file:
- Microsoft.Sql/stable/2014-04-01/backups.json
- Microsoft.Sql/stable/2014-04-01/connectionPolicies.json
- Microsoft.Sql/stable/2014-04-01/databaseSecurityAlertPolicies.json
- Microsoft.Sql/stable/2014-04-01/dataMasking.json
- Microsoft.Sql/stable/2014-04-01/firewallRules.json
- Microsoft.Sql/stable/2014-04-01/geoBackupPolicies.json
- Microsoft.Sql/stable/2014-04-01/metrics.json
- Microsoft.Sql/stable/2014-04-01/recommendedElasticPoolsDecoupled.json
- Microsoft.Sql/stable/2014-04-01/replicationLinks.json
- Microsoft.Sql/stable/2014-04-01/serverCommunicationLinks.json
- Microsoft.Sql/stable/2014-04-01/serviceObjectives.json
- Microsoft.Sql/stable/2014-04-01/sql.core.json
- Microsoft.Sql/stable/2014-04-01/usages.json
- Microsoft.Sql/preview/2015-05-01-preview/databaseAutomaticTuning.json
- Microsoft.Sql/preview/2015-05-01-preview/encryptionProtectors.json
- Microsoft.Sql/preview/2015-05-01-preview/failoverGroups.json
- Microsoft.Sql/preview/2015-05-01-preview/operations.json
- Microsoft.Sql/preview/2015-05-01-preview/serverKeys.json
- Microsoft.Sql/preview/2015-05-01-preview/syncAgents.json
- Microsoft.Sql/preview/2015-05-01-preview/usages.json
- Microsoft.Sql/preview/2015-05-01-preview/virtualclusters.json
- Microsoft.Sql/preview/2015-05-01-preview/virtualNetworkRules.json
- Microsoft.Sql/preview/2017-03-01-preview/blobAuditing.json
- Microsoft.Sql/preview/2017-03-01-preview/databaseVulnerabilityAssessmentBaselines.json
- Microsoft.Sql/preview/2017-03-01-preview/databaseVulnerabilityAssessments.json
- Microsoft.Sql/preview/2017-03-01-preview/jobs.json
- Microsoft.Sql/preview/2017-03-01-preview/longTermRetention.json
- Microsoft.Sql/preview/2017-03-01-preview/ManagedBackupShortTermRetention.json
- Microsoft.Sql/preview/2017-03-01-preview/ManagedRestorableDroppedDatabaseBackupShortTermRetenion.json
- Microsoft.Sql/preview/2017-03-01-preview/serverAutomaticTuning.json
- Microsoft.Sql/preview/2017-03-01-preview/serverDnsAliases.json
- Microsoft.Sql/preview/2017-03-01-preview/serverSecurityAlertPolicies.json
- Microsoft.Sql/preview/2017-03-01-preview/restorableDroppedManagedDatabases.json
- Microsoft.Sql/preview/2017-03-01-preview/restorePoints.json
- Microsoft.Sql/preview/2017-03-01-preview/ManagedDatabaseSecurityAlertPolicies.json
- Microsoft.Sql/preview/2017-03-01-preview/ManagedServerSecurityAlertPolicy.json
- Microsoft.Sql/preview/2017-03-01-preview/SensitivityLabels.json
- Microsoft.Sql/preview/2017-03-01-preview/managedInstanceAdministrators.json
- Microsoft.Sql/preview/2017-10-01-preview/cancelOperations.json
- Microsoft.Sql/preview/2017-10-01-preview/cancelPoolOperations.json
- Microsoft.Sql/preview/2017-10-01-preview/elasticPools.json
- Microsoft.Sql/preview/2017-10-01-preview/databaseVulnerabilityAssessmentScans.json
- Microsoft.Sql/preview/2017-10-01-preview/managedDatabaseVulnerabilityAssesmentRuleBaselines.json
- Microsoft.Sql/preview/2017-10-01-preview/managedDatabaseVulnerabilityAssessmentScans.json
- Microsoft.Sql/preview/2017-10-01-preview/managedDatabaseVulnerabilityAssessments.json
- Microsoft.Sql/preview/2017-10-01-preview/instanceFailoverGroups.json
- Microsoft.Sql/preview/2017-10-01-preview/TdeCertificates.json
- Microsoft.Sql/preview/2017-10-01-preview/ManagedInstanceTdeCertificates.json
- Microsoft.Sql/preview/2017-10-01-preview/ManagedInstanceKeys.json
- Microsoft.Sql/preview/2017-10-01-preview/ManagedInstanceEncryptionProtectors.json
- Microsoft.Sql/preview/2017-10-01-preview/recoverableManagedDatabases.json
- Microsoft.Sql/preview/2017-10-01-preview/shortTermRetentionPolicies.json
- Microsoft.Sql/preview/2018-06-01-preview/ManagedInstanceVulnerabilityAssessments.json
- Microsoft.Sql/preview/2018-06-01-preview/ServerVulnerabilityAssessments.json
- Microsoft.Sql/preview/2018-06-01-preview/managedDatabaseSensitivityLabels.json
- Microsoft.Sql/preview/2018-06-01-preview/instancePools.json
- Microsoft.Sql/preview/2018-06-01-preview/usages.json
- Microsoft.Sql/preview/2018-06-01-preview/FailoverElasticPools.json
- Microsoft.Sql/preview/2018-06-01-preview/PrivateLinkResources.json
- Microsoft.Sql/preview/2019-06-01-preview/databases.json
- Microsoft.Sql/preview/2019-06-01-preview/servers.json
- Microsoft.Sql/preview/2018-06-01-preview/capabilities.json
- Microsoft.Sql/preview/2018-06-01-preview/LongTermRetentionManagedInstanceBackups.json
- Microsoft.Sql/preview/2018-06-01-preview/ManagedInstanceLongTermRetentionPolicies.json
- Microsoft.Sql/preview/2019-06-01-preview/WorkloadGroups.json
- Microsoft.Sql/preview/2019-06-01-preview/WorkloadClassifiers.json
- Microsoft.Sql/preview/2019-06-01-preview/managedInstanceOperations.json
- Microsoft.Sql/preview/2019-06-01-preview/ServerAzureADAdministrators.json
- Microsoft.Sql/preview/2019-06-01-preview/syncGroups.json
- Microsoft.Sql/preview/2019-06-01-preview/syncMembers.json
- Microsoft.Sql/preview/2020-02-02-preview/ImportExport.json
- Microsoft.Sql/preview/2020-02-02-preview/ManagedDatabases.json
- Microsoft.Sql/preview/2020-02-02-preview/ServerAzureADOnlyAuthentications.json
- Microsoft.Sql/preview/2020-02-02-preview/ManagedInstances.json
- Microsoft.Sql/preview/2020-02-02-preview/ManagedInstanceAzureADOnlyAuthentications.json
- Microsoft.Sql/preview/2020-02-02-preview/ServerTrustGroups.json
- Microsoft.Sql/preview/2020-11-01-preview/PrivateEndpointConnections.json


# Needed when there is more than one input file
override-info:
  title: SqlManagementClient
```

### Tag: package-composite-v2

These settings apply only when `--tag=package-composite-v2` is specified on the command line.

This section contains the "composite-v2" set of APIs, which is composed from a selection of api-versions that will remain backwards compatible with "v2" clients such as .NET SDK Microsoft.Azure.Management.Sql version 1.13.0-preview.

APIs must only be added to this section when the API is publicly available in at least 1 production region and at least 1 generated client has been tested end-to-end.

Differences in v2 (compared to v1):

* Updated to LTRv2

  * `-201 4-04-01/backupLongTermRetentionPolicies.json`

  * `-2014-04-01/backupLongTermRetentionVaults.json`

  * `+2017-03-01-preview/longTermRetention.json`

``` yaml $(tag) == 'package-composite-v2'
input-file:
- Microsoft.Sql/stable/2014-04-01/backups.json
- Microsoft.Sql/stable/2014-04-01/capabilities.json
- Microsoft.Sql/stable/2014-04-01/connectionPolicies.json
- Microsoft.Sql/stable/2014-04-01/databases.json
- Microsoft.Sql/stable/2014-04-01/databaseSecurityAlertPolicies.json
- Microsoft.Sql/stable/2014-04-01/dataMasking.json
- Microsoft.Sql/stable/2014-04-01/elasticPools.json
- Microsoft.Sql/stable/2014-04-01/firewallRules.json
- Microsoft.Sql/stable/2014-04-01/geoBackupPolicies.json
- Microsoft.Sql/stable/2014-04-01/importExport.json
- Microsoft.Sql/stable/2014-04-01/metrics.json
- Microsoft.Sql/stable/2014-04-01/recommendedElasticPools.json
- Microsoft.Sql/stable/2014-04-01/replicationLinks.json
- Microsoft.Sql/stable/2014-04-01/serverCommunicationLinks.json
- Microsoft.Sql/stable/2014-04-01/serviceObjectives.json
- Microsoft.Sql/stable/2014-04-01/sql.core.json
- Microsoft.Sql/stable/2014-04-01/usages.json
- Microsoft.Sql/preview/2015-05-01-preview/databaseAutomaticTuning.json
- Microsoft.Sql/preview/2015-05-01-preview/encryptionProtectors.json
- Microsoft.Sql/preview/2015-05-01-preview/failoverGroups.json
- Microsoft.Sql/preview/2015-05-01-preview/operations.json
- Microsoft.Sql/preview/2015-05-01-preview/serverKeys.json
- Microsoft.Sql/preview/2015-05-01-preview/syncAgents.json
- Microsoft.Sql/preview/2015-05-01-preview/usages.json
- Microsoft.Sql/preview/2015-05-01-preview/virtualclusters.json
- Microsoft.Sql/preview/2015-05-01-preview/virtualNetworkRules.json
- Microsoft.Sql/preview/2017-03-01-preview/blobAuditing.json
- Microsoft.Sql/preview/2017-03-01-preview/databaseVulnerabilityAssessmentBaselines.json
- Microsoft.Sql/preview/2017-03-01-preview/databaseVulnerabilityAssessments.json
- Microsoft.Sql/preview/2017-03-01-preview/jobs.json
- Microsoft.Sql/preview/2017-03-01-preview/longTermRetention.json
- Microsoft.Sql/preview/2017-03-01-preview/ManagedBackupShortTermRetention.json
- Microsoft.Sql/preview/2017-03-01-preview/ManagedRestorableDroppedDatabaseBackupShortTermRetenion.json
- Microsoft.Sql/preview/2017-03-01-preview/renameDatabase.json
- Microsoft.Sql/preview/2017-03-01-preview/serverAutomaticTuning.json
- Microsoft.Sql/preview/2017-03-01-preview/serverDnsAliases.json
- Microsoft.Sql/preview/2017-03-01-preview/serverSecurityAlertPolicies.json
- Microsoft.Sql/preview/2017-03-01-preview/restorableDroppedManagedDatabases.json
- Microsoft.Sql/preview/2017-03-01-preview/restorePoints.json
- Microsoft.Sql/preview/2017-03-01-preview/ManagedDatabaseSecurityAlertPolicies.json
- Microsoft.Sql/preview/2017-03-01-preview/ManagedServerSecurityAlertPolicy.json
- Microsoft.Sql/preview/2017-03-01-preview/SensitivityLabels.json
- Microsoft.Sql/preview/2017-03-01-preview/managedInstanceAdministrators.json
- Microsoft.Sql/preview/2017-10-01-preview/cancelOperations.json
- Microsoft.Sql/preview/2017-10-01-preview/cancelPoolOperations.json
- Microsoft.Sql/preview/2017-10-01-preview/databaseVulnerabilityAssessmentScans.json
- Microsoft.Sql/preview/2017-10-01-preview/managedDatabaseVulnerabilityAssesmentRuleBaselines.json
- Microsoft.Sql/preview/2017-10-01-preview/managedDatabaseVulnerabilityAssessmentScans.json
- Microsoft.Sql/preview/2017-10-01-preview/managedDatabaseVulnerabilityAssessments.json
- Microsoft.Sql/preview/2017-10-01-preview/instanceFailoverGroups.json
- Microsoft.Sql/preview/2017-10-01-preview/shortTermRetentionPolicies.json
- Microsoft.Sql/preview/2017-10-01-preview/TdeCertificates.json
- Microsoft.Sql/preview/2017-10-01-preview/ManagedInstanceTdeCertificates.json
- Microsoft.Sql/preview/2017-10-01-preview/ManagedInstanceKeys.json
- Microsoft.Sql/preview/2017-10-01-preview/ManagedInstanceEncryptionProtectors.json
- Microsoft.Sql/preview/2017-10-01-preview/recoverableManagedDatabases.json
- Microsoft.Sql/preview/2018-06-01-preview/ManagedInstanceVulnerabilityAssessments.json
- Microsoft.Sql/preview/2018-06-01-preview/ServerVulnerabilityAssessments.json
- Microsoft.Sql/preview/2018-06-01-preview/managedDatabaseSensitivityLabels.json
- Microsoft.Sql/preview/2018-06-01-preview/instancePools.json
- Microsoft.Sql/preview/2018-06-01-preview/usages.json
- Microsoft.Sql/preview/2018-06-01-preview/FailoverDatabases.json
- Microsoft.Sql/preview/2018-06-01-preview/FailoverElasticPools.json
- Microsoft.Sql/preview/2018-06-01-preview/PrivateLinkResources.json
- Microsoft.Sql/preview/2019-06-01-preview/servers.json
- Microsoft.Sql/preview/2018-06-01-preview/LongTermRetentionManagedInstanceBackups.json
- Microsoft.Sql/preview/2018-06-01-preview/ManagedInstanceLongTermRetentionPolicies.json
- Microsoft.Sql/preview/2019-06-01-preview/WorkloadGroups.json
- Microsoft.Sql/preview/2019-06-01-preview/WorkloadClassifiers.json
- Microsoft.Sql/preview/2019-06-01-preview/ServerAzureADAdministrators.json
- Microsoft.Sql/preview/2019-06-01-preview/syncGroups.json
- Microsoft.Sql/preview/2019-06-01-preview/syncMembers.json
- Microsoft.Sql/preview/2020-02-02-preview/ManagedDatabases.json
- Microsoft.Sql/preview/2020-02-02-preview/ServerAzureADOnlyAuthentications.json
- Microsoft.Sql/preview/2020-02-02-preview/ManagedInstances.json
- Microsoft.Sql/preview/2020-02-02-preview/ManagedInstanceAzureADOnlyAuthentications.json
- Microsoft.Sql/preview/2020-02-02-preview/ServerTrustGroups.json
- Microsoft.Sql/preview/2020-11-01-preview/PrivateEndpointConnections.json

# Needed when there is more than one input file
override-info:
  title: SqlManagementClient
```

### Tag: package-composite-v1

These settings apply only when `--tag=package-composite-v1` is specified on the command line.

This section contains the "composite-v1" set of APIs, which is composed from a selection of api-versions that will remain backwards compatible with "v1" clients such as .NET SDK Microsoft.Azure.Management.Sql version 1.12.0-preview and earlier.

APIs must only be added to this section when the API is publicly available in at least 1 production region and at least 1 generated client has been tested end-to-end.

``` yaml $(tag) == 'package-composite-v1'
input-file:
- Microsoft.Sql/stable/2014-04-01/backups.json
- Microsoft.Sql/stable/2014-04-01/capabilities.json
- Microsoft.Sql/stable/2014-04-01/connectionPolicies.json
- Microsoft.Sql/stable/2014-04-01/databases.json
- Microsoft.Sql/stable/2014-04-01/databaseSecurityAlertPolicies.json
- Microsoft.Sql/stable/2014-04-01/dataMasking.json
- Microsoft.Sql/stable/2014-04-01/elasticPools.json
- Microsoft.Sql/stable/2014-04-01/firewallRules.json
- Microsoft.Sql/stable/2014-04-01/geoBackupPolicies.json
- Microsoft.Sql/stable/2014-04-01/importExport.json
- Microsoft.Sql/stable/2014-04-01/metrics.json
- Microsoft.Sql/stable/2014-04-01/recommendedElasticPools.json
- Microsoft.Sql/stable/2014-04-01/replicationLinks.json
- Microsoft.Sql/stable/2014-04-01/serverCommunicationLinks.json
- Microsoft.Sql/stable/2014-04-01/serviceObjectives.json
- Microsoft.Sql/stable/2014-04-01/sql.core.json
- Microsoft.Sql/stable/2014-04-01/usages.json
- Microsoft.Sql/preview/2015-05-01-preview/databaseAutomaticTuning.json
- Microsoft.Sql/preview/2015-05-01-preview/encryptionProtectors.json
- Microsoft.Sql/preview/2015-05-01-preview/failoverGroups.json
- Microsoft.Sql/preview/2015-05-01-preview/operations.json
- Microsoft.Sql/preview/2015-05-01-preview/serverKeys.json
- Microsoft.Sql/preview/2015-05-01-preview/syncAgents.json
- Microsoft.Sql/preview/2015-05-01-preview/usages.json
- Microsoft.Sql/preview/2015-05-01-preview/virtualclusters.json
- Microsoft.Sql/preview/2015-05-01-preview/virtualNetworkRules.json
- Microsoft.Sql/preview/2017-03-01-preview/blobAuditing.json
- Microsoft.Sql/preview/2017-03-01-preview/databaseVulnerabilityAssessmentBaselines.json
- Microsoft.Sql/preview/2017-03-01-preview/databaseVulnerabilityAssessments.json
- Microsoft.Sql/preview/2017-03-01-preview/jobs.json
- Microsoft.Sql/preview/2017-03-01-preview/ManagedBackupShortTermRetention.json
- Microsoft.Sql/preview/2017-03-01-preview/ManagedRestorableDroppedDatabaseBackupShortTermRetenion.json
- Microsoft.Sql/preview/2017-03-01-preview/renameDatabase.json
- Microsoft.Sql/preview/2017-03-01-preview/serverAutomaticTuning.json
- Microsoft.Sql/preview/2017-03-01-preview/serverDnsAliases.json
- Microsoft.Sql/preview/2017-03-01-preview/serverSecurityAlertPolicies.json
- Microsoft.Sql/preview/2017-03-01-preview/restorableDroppedManagedDatabases.json
- Microsoft.Sql/preview/2017-03-01-preview/restorePoints.json
- Microsoft.Sql/preview/2017-03-01-preview/ManagedDatabaseSecurityAlertPolicies.json
- Microsoft.Sql/preview/2017-03-01-preview/ManagedServerSecurityAlertPolicy.json
- Microsoft.Sql/preview/2017-03-01-preview/SensitivityLabels.json
- Microsoft.Sql/preview/2017-03-01-preview/managedInstanceAdministrators.json
- Microsoft.Sql/preview/2017-10-01-preview/cancelOperations.json
- Microsoft.Sql/preview/2017-10-01-preview/cancelPoolOperations.json
- Microsoft.Sql/preview/2017-10-01-preview/databaseVulnerabilityAssessmentScans.json
- Microsoft.Sql/preview/2017-10-01-preview/managedDatabaseVulnerabilityAssesmentRuleBaselines.json
- Microsoft.Sql/preview/2017-10-01-preview/managedDatabaseVulnerabilityAssessmentScans.json
- Microsoft.Sql/preview/2017-10-01-preview/managedDatabaseVulnerabilityAssessments.json
- Microsoft.Sql/preview/2017-10-01-preview/instanceFailoverGroups.json
- Microsoft.Sql/preview/2017-10-01-preview/shortTermRetentionPolicies.json
- Microsoft.Sql/preview/2017-10-01-preview/TdeCertificates.json
- Microsoft.Sql/preview/2017-10-01-preview/ManagedInstanceTdeCertificates.json
- Microsoft.Sql/preview/2017-10-01-preview/ManagedInstanceKeys.json
- Microsoft.Sql/preview/2017-10-01-preview/ManagedInstanceEncryptionProtectors.json
- Microsoft.Sql/preview/2017-10-01-preview/recoverableManagedDatabases.json
- Microsoft.Sql/preview/2018-06-01-preview/ManagedInstanceVulnerabilityAssessments.json
- Microsoft.Sql/preview/2018-06-01-preview/ServerVulnerabilityAssessments.json
- Microsoft.Sql/preview/2018-06-01-preview/managedDatabaseSensitivityLabels.json
- Microsoft.Sql/preview/2018-06-01-preview/instancePools.json
- Microsoft.Sql/preview/2018-06-01-preview/usages.json
- Microsoft.Sql/preview/2018-06-01-preview/FailoverDatabases.json
- Microsoft.Sql/preview/2018-06-01-preview/FailoverElasticPools.json
- Microsoft.Sql/preview/2018-06-01-preview/PrivateLinkResources.json
- Microsoft.Sql/preview/2019-06-01-preview/servers.json
- Microsoft.Sql/preview/2018-06-01-preview/LongTermRetentionManagedInstanceBackups.json
- Microsoft.Sql/preview/2018-06-01-preview/ManagedInstanceLongTermRetentionPolicies.json
- Microsoft.Sql/preview/2019-06-01-preview/WorkloadGroups.json
- Microsoft.Sql/preview/2019-06-01-preview/WorkloadClassifiers.json
- Microsoft.Sql/preview/2019-06-01-preview/ServerAzureADAdministrators.json
- Microsoft.Sql/preview/2019-06-01-preview/syncGroups.json
- Microsoft.Sql/preview/2019-06-01-preview/syncMembers.json
- Microsoft.Sql/preview/2020-02-02-preview/ManagedDatabases.json
- Microsoft.Sql/preview/2020-02-02-preview/ServerAzureADOnlyAuthentications.json
- Microsoft.Sql/preview/2020-02-02-preview/ManagedInstances.json
- Microsoft.Sql/preview/2020-02-02-preview/ManagedInstanceAzureADOnlyAuthentications.json
- Microsoft.Sql/preview/2020-02-02-preview/ServerTrustGroups.json
- Microsoft.Sql/preview/2020-11-01-preview/PrivateEndpointConnections.json

# Needed when there is more than one input file
override-info:
  title: SqlManagementClient
```

### Tag: package-2017-03-preview

These settings apply only when `--tag=package-2017-03-preview` is specified on the command line.

This section contains the input swagger files that are used when generating client SDKs up to and including api-version 2017-03-01-preview, except databases.json which remains at api-version 2014-04-01 in order to maintain compatibility with clients that have been previously released with this package. To prevent similar confusion moving forward, sections named like `package-20xx-xx(-preview)` will not be used after package-2017-03-preview. Instead, sections named like `package-composite-vx` will be used to compose across api-versions and `package-pure-20xx-xx(-preview)` will be used for single api-versions.

APIs must only be added to this section when the API is publicly available in at least 1 production region and at least 1 generated client has been tested end-to-end.

``` yaml $(tag) == 'package-2017-03-preview'
input-file:
- Microsoft.Sql/stable/2014-04-01/backups.json
- Microsoft.Sql/stable/2014-04-01/capabilities.json
- Microsoft.Sql/stable/2014-04-01/checkNameAvailability.json
- Microsoft.Sql/stable/2014-04-01/connectionPolicies.json
- Microsoft.Sql/stable/2014-04-01/databases.json
- Microsoft.Sql/stable/2014-04-01/databaseSecurityAlertPolicies.json
- Microsoft.Sql/stable/2014-04-01/dataMasking.json
- Microsoft.Sql/stable/2014-04-01/elasticPools.json
- Microsoft.Sql/stable/2014-04-01/firewallRules.json
- Microsoft.Sql/stable/2014-04-01/geoBackupPolicies.json
- Microsoft.Sql/stable/2014-04-01/importExport.json
- Microsoft.Sql/stable/2014-04-01/metrics.json
- Microsoft.Sql/stable/2014-04-01/replicationLinks.json
- Microsoft.Sql/stable/2014-04-01/serverAzureADAdministrators.json
- Microsoft.Sql/stable/2014-04-01/serverCommunicationLinks.json
- Microsoft.Sql/stable/2014-04-01/serviceObjectives.json
- Microsoft.Sql/stable/2014-04-01/sql.core.json
- Microsoft.Sql/stable/2014-04-01/usages.json
- Microsoft.Sql/preview/2015-05-01-preview/databaseAutomaticTuning.json
- Microsoft.Sql/preview/2015-05-01-preview/encryptionProtectors.json
- Microsoft.Sql/preview/2015-05-01-preview/failoverGroups.json
- Microsoft.Sql/preview/2015-05-01-preview/managedInstances.json
- Microsoft.Sql/preview/2015-05-01-preview/operations.json
- Microsoft.Sql/preview/2015-05-01-preview/serverKeys.json
- Microsoft.Sql/preview/2015-05-01-preview/servers.json
- Microsoft.Sql/preview/2015-05-01-preview/syncAgents.json
- Microsoft.Sql/preview/2015-05-01-preview/syncGroups.json
- Microsoft.Sql/preview/2015-05-01-preview/syncMembers.json
- Microsoft.Sql/preview/2015-05-01-preview/usages.json
- Microsoft.Sql/preview/2015-05-01-preview/virtualclusters.json
- Microsoft.Sql/preview/2017-03-01-preview/blobAuditing.json
- Microsoft.Sql/preview/2017-03-01-preview/databaseVulnerabilityAssessmentBaselines.json
- Microsoft.Sql/preview/2017-03-01-preview/databaseVulnerabilityAssessments.json
- Microsoft.Sql/preview/2015-05-01-preview/virtualNetworkRules.json
- Microsoft.Sql/preview/2017-03-01-preview/cancelOperations.json
- Microsoft.Sql/preview/2017-03-01-preview/dataWarehouseUserActivities.json
- Microsoft.Sql/preview/2017-03-01-preview/jobs.json
- Microsoft.Sql/preview/2017-03-01-preview/ManagedBackupShortTermRetention.json
- Microsoft.Sql/preview/2017-03-01-preview/managedDatabases.json
- Microsoft.Sql/preview/2017-03-01-preview/renameDatabase.json
- Microsoft.Sql/preview/2017-03-01-preview/SensitivityLabels.json
- Microsoft.Sql/preview/2017-03-01-preview/managedInstanceAdministrators.json
- Microsoft.Sql/preview/2017-03-01-preview/serverAutomaticTuning.json
- Microsoft.Sql/preview/2017-03-01-preview/serverDnsAliases.json
- Microsoft.Sql/preview/2017-03-01-preview/serverSecurityAlertPolicies.json
- Microsoft.Sql/preview/2017-03-01-preview/restorableDroppedManagedDatabases.json
- Microsoft.Sql/preview/2017-03-01-preview/restorePoints.json

# Needed when there is more than one input file
override-info:
  title: SqlManagementClient
```

### Tag: package-2015-05-preview

These settings apply only when `--tag=package-2015-05-preview` is specified on the command line.

This section contains the input swagger files that are used when generating client SDKs up to and including api-version 2015-05-01-preview.

APIs must only be added to this section when the API is publicly available in at least 1 production region and at least 1 generated client has been tested end-to-end.

``` yaml $(tag) == 'package-2015-05-preview'
input-file:
- Microsoft.Sql/stable/2014-04-01/backups.json
- Microsoft.Sql/stable/2014-04-01/restorePoints.json
- Microsoft.Sql/stable/2014-04-01/checkNameAvailability.json
- Microsoft.Sql/stable/2014-04-01/connectionPolicies.json
- Microsoft.Sql/stable/2014-04-01/databases.json
- Microsoft.Sql/stable/2014-04-01/databaseSecurityAlertPolicies.json
- Microsoft.Sql/stable/2014-04-01/dataMasking.json
- Microsoft.Sql/stable/2014-04-01/elasticPools.json
- Microsoft.Sql/stable/2014-04-01/firewallRules.json
- Microsoft.Sql/stable/2014-04-01/geoBackupPolicies.json
- Microsoft.Sql/stable/2014-04-01/importExport.json
- Microsoft.Sql/stable/2014-04-01/metrics.json
- Microsoft.Sql/stable/2014-04-01/replicationLinks.json
- Microsoft.Sql/stable/2014-04-01/serverAzureADAdministrators.json
- Microsoft.Sql/stable/2014-04-01/serverCommunicationLinks.json
- Microsoft.Sql/stable/2014-04-01/serviceObjectives.json
- Microsoft.Sql/stable/2014-04-01/sql.core.json
- Microsoft.Sql/stable/2014-04-01/usages.json
- Microsoft.Sql/stable/2015-05-01/capabilities.json
- Microsoft.Sql/preview/2015-05-01-preview/blobAuditing.json
- Microsoft.Sql/preview/2015-05-01-preview/encryptionProtectors.json
- Microsoft.Sql/preview/2015-05-01-preview/failoverGroups.json
- Microsoft.Sql/preview/2015-05-01-preview/managedInstances.json
- Microsoft.Sql/preview/2015-05-01-preview/operations.json
- Microsoft.Sql/preview/2015-05-01-preview/serverKeys.json
- Microsoft.Sql/preview/2015-05-01-preview/servers.json
- Microsoft.Sql/preview/2015-05-01-preview/syncAgents.json
- Microsoft.Sql/preview/2015-05-01-preview/syncGroups.json
- Microsoft.Sql/preview/2015-05-01-preview/syncMembers.json
- Microsoft.Sql/preview/2015-05-01-preview/usages.json
- Microsoft.Sql/preview/2015-05-01-preview/virtualclusters.json
- Microsoft.Sql/preview/2015-05-01-preview/virtualNetworkRules.json

# Needed when there is more than one input file
override-info:
  title: SqlManagementClient
```

### Tag: package-2014-04

These settings apply only when `--tag=package-2014-04` is specified on the command line.

APIs must only be added to this section when the API is publicly available in at least 1 production region and at least 1 generated client has been tested end-to-end.

``` yaml $(tag) == 'package-2014-04'
input-file:
- Microsoft.Sql/stable/2014-04-01/checkNameAvailability.json
- Microsoft.Sql/stable/2014-04-01/databases.json
- Microsoft.Sql/stable/2014-04-01/elasticPools.json
- Microsoft.Sql/stable/2014-04-01/firewallRules.json
- Microsoft.Sql/stable/2014-04-01/importExport.json
- Microsoft.Sql/stable/2014-04-01/recommendedElasticPools.json
- Microsoft.Sql/stable/2014-04-01/replicationLinks.json
- Microsoft.Sql/stable/2014-04-01/sql.core.json
- Microsoft.Sql/stable/2014-04-01/databaseSecurityAlertPolicies.json

# Needed when there is more than one input file
override-info:
  title: SqlManagementClient
```

## Pure package versions

The following packages are each composed of all apis from only one api-version.

### Tag: package-preview-2021-08

These settings apply only when `--tag=package-preview-2021-08` is specified on the command line.

``` yaml $(tag) == 'package-preview-2021-08'
input-file:
- ./Microsoft.Sql/preview/2021-08-01-preview/BackupShortTermRetentionPolicies.json
- ./Microsoft.Sql/preview/2021-08-01-preview/BlobAuditing.json
- ./Microsoft.Sql/preview/2021-08-01-preview/DatabaseAdvisors.json
- ./Microsoft.Sql/preview/2021-08-01-preview/DatabaseAutomaticTuning.json
- ./Microsoft.Sql/preview/2021-08-01-preview/DatabaseColumns.json
- ./Microsoft.Sql/preview/2021-08-01-preview/DatabaseExtensions.json
- ./Microsoft.Sql/preview/2021-08-01-preview/DatabaseOperations.json
- ./Microsoft.Sql/preview/2021-08-01-preview/DatabaseRecommendedActions.json
- ./Microsoft.Sql/preview/2021-08-01-preview/Databases.json
- ./Microsoft.Sql/preview/2021-08-01-preview/DatabaseSchemas.json
- ./Microsoft.Sql/preview/2021-08-01-preview/DatabaseSecurityAlertPolicies.json
- ./Microsoft.Sql/preview/2021-08-01-preview/DatabaseTables.json
- ./Microsoft.Sql/preview/2021-08-01-preview/DatabaseUsages.json
- ./Microsoft.Sql/preview/2021-08-01-preview/DatabaseVulnerabilityAssessmentRuleBaselines.json
- ./Microsoft.Sql/preview/2021-08-01-preview/DatabaseVulnerabilityAssessments.json
- ./Microsoft.Sql/preview/2021-08-01-preview/DatabaseVulnerabilityAssessmentScans.json
- ./Microsoft.Sql/preview/2021-08-01-preview/DataWarehouseUserActivities.json
- ./Microsoft.Sql/preview/2021-08-01-preview/DeletedServers.json
- ./Microsoft.Sql/preview/2021-08-01-preview/DistributedAvailabilityGroups.json
- ./Microsoft.Sql/preview/2021-08-01-preview/ElasticPoolOperations.json
- ./Microsoft.Sql/preview/2021-08-01-preview/ElasticPools.json
- ./Microsoft.Sql/preview/2021-08-01-preview/EncryptionProtectors.json
- ./Microsoft.Sql/preview/2021-08-01-preview/FailoverGroups.json
- ./Microsoft.Sql/preview/2021-08-01-preview/FirewallRules.json
- ./Microsoft.Sql/preview/2021-08-01-preview/InstanceFailoverGroups.json
- ./Microsoft.Sql/preview/2021-08-01-preview/InstancePools.json
- ./Microsoft.Sql/preview/2021-08-01-preview/IPv6FirewallRules.json
- ./Microsoft.Sql/preview/2021-08-01-preview/JobAgents.json
- ./Microsoft.Sql/preview/2021-08-01-preview/JobCredentials.json
- ./Microsoft.Sql/preview/2021-08-01-preview/JobExecutions.json
- ./Microsoft.Sql/preview/2021-08-01-preview/Jobs.json
- ./Microsoft.Sql/preview/2021-08-01-preview/JobStepExecutions.json
- ./Microsoft.Sql/preview/2021-08-01-preview/JobSteps.json
- ./Microsoft.Sql/preview/2021-08-01-preview/JobTargetExecutions.json
- ./Microsoft.Sql/preview/2021-08-01-preview/JobTargetGroups.json
- ./Microsoft.Sql/preview/2021-08-01-preview/JobVersions.json
- ./Microsoft.Sql/preview/2021-08-01-preview/LedgerDigestUploads.json
- ./Microsoft.Sql/preview/2021-08-01-preview/LocationCapabilities.json
- ./Microsoft.Sql/preview/2021-08-01-preview/LongTermRetentionBackups.json
- ./Microsoft.Sql/preview/2021-08-01-preview/LongTermRetentionManagedInstanceBackups.json
- ./Microsoft.Sql/preview/2021-08-01-preview/LongTermRetentionPolicies.json
- ./Microsoft.Sql/preview/2021-08-01-preview/MaintenanceWindowOptions.json
- ./Microsoft.Sql/preview/2021-08-01-preview/MaintenanceWindows.json
- ./Microsoft.Sql/preview/2021-08-01-preview/ManagedBackupShortTermRetentionPolicies.json
- ./Microsoft.Sql/preview/2021-08-01-preview/ManagedDatabaseColumns.json
- ./Microsoft.Sql/preview/2021-08-01-preview/ManagedDatabaseQueries.json
- ./Microsoft.Sql/preview/2021-08-01-preview/ManagedDatabaseRestoreDetails.json
- ./Microsoft.Sql/preview/2021-08-01-preview/ManagedDatabases.json
- ./Microsoft.Sql/preview/2021-08-01-preview/ManagedDatabaseSchemas.json
- ./Microsoft.Sql/preview/2021-08-01-preview/ManagedDatabaseSecurityAlertPolicies.json
- ./Microsoft.Sql/preview/2021-08-01-preview/ManagedDatabaseSecurityEvents.json
- ./Microsoft.Sql/preview/2021-08-01-preview/ManagedDatabaseSensitivityLabels.json
- ./Microsoft.Sql/preview/2021-08-01-preview/ManagedDatabaseTables.json
- ./Microsoft.Sql/preview/2021-08-01-preview/ManagedDatabaseTransparentDataEncryption.json
- ./Microsoft.Sql/preview/2021-08-01-preview/ManagedDatabaseVulnerabilityAssessmentRuleBaselines.json
- ./Microsoft.Sql/preview/2021-08-01-preview/ManagedDatabaseVulnerabilityAssessments.json
- ./Microsoft.Sql/preview/2021-08-01-preview/ManagedDatabaseVulnerabilityAssessmentScans.json
- ./Microsoft.Sql/preview/2021-08-01-preview/ManagedInstanceAdministrators.json
- ./Microsoft.Sql/preview/2021-08-01-preview/ManagedInstanceAzureADOnlyAuthentications.json
- ./Microsoft.Sql/preview/2021-08-01-preview/ManagedInstanceEncryptionProtectors.json
- ./Microsoft.Sql/preview/2021-08-01-preview/ManagedInstanceKeys.json
- ./Microsoft.Sql/preview/2021-08-01-preview/ManagedInstanceLongTermRetentionPolicies.json
- ./Microsoft.Sql/preview/2021-08-01-preview/ManagedInstanceOperations.json
- ./Microsoft.Sql/preview/2021-08-01-preview/ManagedInstancePrivateEndpointConnections.json
- ./Microsoft.Sql/preview/2021-08-01-preview/ManagedInstancePrivateLinkResources.json
- ./Microsoft.Sql/preview/2021-08-01-preview/ManagedInstances.json
- ./Microsoft.Sql/preview/2021-08-01-preview/ManagedInstanceTdeCertificates.json
- ./Microsoft.Sql/preview/2021-08-01-preview/ManagedInstanceVulnerabilityAssessments.json
- ./Microsoft.Sql/preview/2021-08-01-preview/ManagedRestorableDroppedDatabaseBackupShortTermRetentionPolicies.json
- ./Microsoft.Sql/preview/2021-08-01-preview/ManagedServerSecurityAlertPolicies.json
- ./Microsoft.Sql/preview/2021-08-01-preview/Operations.json
- ./Microsoft.Sql/preview/2021-08-01-preview/OutboundFirewallRules.json
- ./Microsoft.Sql/preview/2021-08-01-preview/PrivateEndpointConnections.json
- ./Microsoft.Sql/preview/2021-08-01-preview/PrivateLinkResources.json
- ./Microsoft.Sql/preview/2021-08-01-preview/RecoverableManagedDatabases.json
- ./Microsoft.Sql/preview/2021-08-01-preview/ReplicationLinks.json
- ./Microsoft.Sql/preview/2021-08-01-preview/RestorableDroppedDatabases.json
- ./Microsoft.Sql/preview/2021-08-01-preview/RestorableDroppedManagedDatabases.json
- ./Microsoft.Sql/preview/2021-08-01-preview/RestorePoints.json
- ./Microsoft.Sql/preview/2021-08-01-preview/SensitivityLabels.json
- ./Microsoft.Sql/preview/2021-08-01-preview/ServerAdvisors.json
- ./Microsoft.Sql/preview/2021-08-01-preview/ServerAutomaticTuning.json
- ./Microsoft.Sql/preview/2021-08-01-preview/ServerAzureADAdministrators.json
- ./Microsoft.Sql/preview/2021-08-01-preview/ServerAzureADOnlyAuthentications.json
- ./Microsoft.Sql/preview/2021-08-01-preview/ServerConnectionPolicies.json
- ./Microsoft.Sql/preview/2021-08-01-preview/ServerDevOpsAudit.json
- ./Microsoft.Sql/preview/2021-08-01-preview/ServerDnsAliases.json
- ./Microsoft.Sql/preview/2021-08-01-preview/ServerKeys.json
- ./Microsoft.Sql/preview/2021-08-01-preview/ServerOperations.json
- ./Microsoft.Sql/preview/2021-08-01-preview/Servers.json
- ./Microsoft.Sql/preview/2021-08-01-preview/ServerSecurityAlertPolicies.json
- ./Microsoft.Sql/preview/2021-08-01-preview/ServerTrustCertificates.json
- ./Microsoft.Sql/preview/2021-08-01-preview/ServerTrustGroups.json
- ./Microsoft.Sql/preview/2021-08-01-preview/ServerVulnerabilityAssessments.json
- ./Microsoft.Sql/preview/2021-08-01-preview/SqlAgent.json
- ./Microsoft.Sql/preview/2021-08-01-preview/SubscriptionUsages.json
- ./Microsoft.Sql/preview/2021-08-01-preview/SyncAgents.json
- ./Microsoft.Sql/preview/2021-08-01-preview/SyncGroups.json
- ./Microsoft.Sql/preview/2021-08-01-preview/SyncMembers.json
- ./Microsoft.Sql/preview/2021-08-01-preview/TdeCertificates.json
- ./Microsoft.Sql/preview/2021-08-01-preview/TimeZones.json
- ./Microsoft.Sql/preview/2021-08-01-preview/TransparentDataEncryptions.json
- ./Microsoft.Sql/preview/2021-08-01-preview/Usages.json
- ./Microsoft.Sql/preview/2021-08-01-preview/VirtualClusters.json
- ./Microsoft.Sql/preview/2021-08-01-preview/VirtualNetworkRules.json
- ./Microsoft.Sql/preview/2021-08-01-preview/WorkloadClassifiers.json
- ./Microsoft.Sql/preview/2021-08-01-preview/WorkloadGroups.json

# Needed when there is more than one input file
override-info:
  title: SqlManagementClient
```

### Tag: package-preview-2021-05

These settings apply only when `--tag=package-preview-2021-05` is specified on the command line.

``` yaml $(tag) == 'package-preview-2021-05'
input-file:
 - ./Microsoft.Sql/preview/2021-05-01-preview/BackupShortTermRetentionPolicies.json
 - ./Microsoft.Sql/preview/2021-05-01-preview/BlobAuditing.json
 - ./Microsoft.Sql/preview/2021-05-01-preview/DatabaseAdvisors.json
 - ./Microsoft.Sql/preview/2021-05-01-preview/DatabaseAutomaticTuning.json
 - ./Microsoft.Sql/preview/2021-05-01-preview/DatabaseColumns.json
 - ./Microsoft.Sql/preview/2021-05-01-preview/DatabaseExtensions.json
 - ./Microsoft.Sql/preview/2021-05-01-preview/DatabaseOperations.json
 - ./Microsoft.Sql/preview/2021-05-01-preview/DatabaseRecommendedActions.json
 - ./Microsoft.Sql/preview/2021-05-01-preview/Databases.json
 - ./Microsoft.Sql/preview/2021-05-01-preview/DatabaseSchemas.json
 - ./Microsoft.Sql/preview/2021-05-01-preview/DatabaseSecurityAlertPolicies.json
 - ./Microsoft.Sql/preview/2021-05-01-preview/DatabaseTables.json
 - ./Microsoft.Sql/preview/2021-05-01-preview/DatabaseUsages.json
 - ./Microsoft.Sql/preview/2021-05-01-preview/DatabaseVulnerabilityAssessmentRuleBaselines.json
 - ./Microsoft.Sql/preview/2021-05-01-preview/DatabaseVulnerabilityAssessments.json
 - ./Microsoft.Sql/preview/2021-05-01-preview/DatabaseVulnerabilityAssessmentScans.json
 - ./Microsoft.Sql/preview/2021-05-01-preview/DataWarehouseUserActivities.json
 - ./Microsoft.Sql/preview/2021-05-01-preview/DeletedServers.json
 - ./Microsoft.Sql/preview/2021-05-01-preview/DistributedAvailabilityGroups.json
 - ./Microsoft.Sql/preview/2021-05-01-preview/ElasticPoolOperations.json
 - ./Microsoft.Sql/preview/2021-05-01-preview/ElasticPools.json
 - ./Microsoft.Sql/preview/2021-05-01-preview/EncryptionProtectors.json
 - ./Microsoft.Sql/preview/2021-05-01-preview/FailoverGroups.json
 - ./Microsoft.Sql/preview/2021-05-01-preview/FirewallRules.json
 - ./Microsoft.Sql/preview/2021-05-01-preview/InstanceFailoverGroups.json
 - ./Microsoft.Sql/preview/2021-05-01-preview/InstancePools.json
 - ./Microsoft.Sql/preview/2021-05-01-preview/JobAgents.json
 - ./Microsoft.Sql/preview/2021-05-01-preview/JobCredentials.json
 - ./Microsoft.Sql/preview/2021-05-01-preview/JobExecutions.json
 - ./Microsoft.Sql/preview/2021-05-01-preview/Jobs.json
 - ./Microsoft.Sql/preview/2021-05-01-preview/JobStepExecutions.json
 - ./Microsoft.Sql/preview/2021-05-01-preview/JobSteps.json
 - ./Microsoft.Sql/preview/2021-05-01-preview/JobTargetExecutions.json
 - ./Microsoft.Sql/preview/2021-05-01-preview/JobTargetGroups.json
 - ./Microsoft.Sql/preview/2021-05-01-preview/JobVersions.json
 - ./Microsoft.Sql/preview/2021-05-01-preview/LedgerDigestUploads.json
 - ./Microsoft.Sql/preview/2021-05-01-preview/LocationCapabilities.json
 - ./Microsoft.Sql/preview/2021-05-01-preview/LongTermRetentionBackups.json
 - ./Microsoft.Sql/preview/2021-05-01-preview/LongTermRetentionManagedInstanceBackups.json
 - ./Microsoft.Sql/preview/2021-05-01-preview/LongTermRetentionPolicies.json
 - ./Microsoft.Sql/preview/2021-05-01-preview/MaintenanceWindowOptions.json
 - ./Microsoft.Sql/preview/2021-05-01-preview/MaintenanceWindows.json
 - ./Microsoft.Sql/preview/2021-05-01-preview/ManagedBackupShortTermRetentionPolicies.json
 - ./Microsoft.Sql/preview/2021-05-01-preview/ManagedDatabaseColumns.json
 - ./Microsoft.Sql/preview/2021-05-01-preview/ManagedDatabaseQueries.json
 - ./Microsoft.Sql/preview/2021-05-01-preview/ManagedDatabaseRestoreDetails.json
 - ./Microsoft.Sql/preview/2021-05-01-preview/ManagedDatabases.json
 - ./Microsoft.Sql/preview/2021-05-01-preview/ManagedDatabaseSchemas.json
 - ./Microsoft.Sql/preview/2021-05-01-preview/ManagedDatabaseSecurityAlertPolicies.json
 - ./Microsoft.Sql/preview/2021-05-01-preview/ManagedDatabaseSecurityEvents.json
 - ./Microsoft.Sql/preview/2021-05-01-preview/ManagedDatabaseSensitivityLabels.json
 - ./Microsoft.Sql/preview/2021-05-01-preview/ManagedDatabaseTables.json
 - ./Microsoft.Sql/preview/2021-05-01-preview/ManagedDatabaseTransparentDataEncryption.json
 - ./Microsoft.Sql/preview/2021-05-01-preview/ManagedDatabaseVulnerabilityAssessmentRuleBaselines.json
 - ./Microsoft.Sql/preview/2021-05-01-preview/ManagedDatabaseVulnerabilityAssessments.json
 - ./Microsoft.Sql/preview/2021-05-01-preview/ManagedDatabaseVulnerabilityAssessmentScans.json
 - ./Microsoft.Sql/preview/2021-05-01-preview/ManagedInstanceAdministrators.json
 - ./Microsoft.Sql/preview/2021-05-01-preview/ManagedInstanceAzureADOnlyAuthentications.json
 - ./Microsoft.Sql/preview/2021-05-01-preview/ManagedInstanceEncryptionProtectors.json
 - ./Microsoft.Sql/preview/2021-05-01-preview/ManagedInstanceKeys.json
 - ./Microsoft.Sql/preview/2021-05-01-preview/ManagedInstanceLongTermRetentionPolicies.json
 - ./Microsoft.Sql/preview/2021-05-01-preview/ManagedInstanceOperations.json
 - ./Microsoft.Sql/preview/2021-05-01-preview/ManagedInstancePrivateEndpointConnections.json
 - ./Microsoft.Sql/preview/2021-05-01-preview/ManagedInstancePrivateLinkResources.json
 - ./Microsoft.Sql/preview/2021-05-01-preview/ManagedInstances.json
 - ./Microsoft.Sql/preview/2021-05-01-preview/ManagedInstanceTdeCertificates.json
 - ./Microsoft.Sql/preview/2021-05-01-preview/ManagedInstanceVulnerabilityAssessments.json
 - ./Microsoft.Sql/preview/2021-05-01-preview/ManagedRestorableDroppedDatabaseBackupShortTermRetentionPolicies.json
 - ./Microsoft.Sql/preview/2021-05-01-preview/ManagedServerSecurityAlertPolicies.json
 - ./Microsoft.Sql/preview/2021-05-01-preview/Operations.json
 - ./Microsoft.Sql/preview/2021-05-01-preview/OutboundFirewallRules.json
 - ./Microsoft.Sql/preview/2021-05-01-preview/PrivateEndpointConnections.json
 - ./Microsoft.Sql/preview/2021-05-01-preview/PrivateLinkResources.json
 - ./Microsoft.Sql/preview/2021-05-01-preview/RecoverableManagedDatabases.json
 - ./Microsoft.Sql/preview/2021-05-01-preview/ReplicationLinks.json
 - ./Microsoft.Sql/preview/2021-05-01-preview/RestorableDroppedDatabases.json
 - ./Microsoft.Sql/preview/2021-05-01-preview/RestorableDroppedManagedDatabases.json
 - ./Microsoft.Sql/preview/2021-05-01-preview/RestorePoints.json
 - ./Microsoft.Sql/preview/2021-05-01-preview/SensitivityLabels.json
 - ./Microsoft.Sql/preview/2021-05-01-preview/ServerAdvisors.json
 - ./Microsoft.Sql/preview/2021-05-01-preview/ServerAutomaticTuning.json
 - ./Microsoft.Sql/preview/2021-05-01-preview/ServerAzureADAdministrators.json
 - ./Microsoft.Sql/preview/2021-05-01-preview/ServerAzureADOnlyAuthentications.json
 - ./Microsoft.Sql/preview/2021-05-01-preview/ServerConnectionPolicies.json
 - ./Microsoft.Sql/preview/2021-05-01-preview/ServerDevOpsAudit.json
 - ./Microsoft.Sql/preview/2021-05-01-preview/ServerDnsAliases.json
 - ./Microsoft.Sql/preview/2021-05-01-preview/ServerKeys.json
 - ./Microsoft.Sql/preview/2021-05-01-preview/ServerOperations.json
 - ./Microsoft.Sql/preview/2021-05-01-preview/Servers.json
 - ./Microsoft.Sql/preview/2021-05-01-preview/ServerSecurityAlertPolicies.json
 - ./Microsoft.Sql/preview/2021-05-01-preview/ServerTrustCertificates.json
 - ./Microsoft.Sql/preview/2021-05-01-preview/ServerTrustGroups.json
 - ./Microsoft.Sql/preview/2021-05-01-preview/ServerVulnerabilityAssessments.json
 - ./Microsoft.Sql/preview/2021-05-01-preview/SqlAgent.json
 - ./Microsoft.Sql/preview/2021-05-01-preview/SubscriptionUsages.json
 - ./Microsoft.Sql/preview/2021-05-01-preview/SyncAgents.json
 - ./Microsoft.Sql/preview/2021-05-01-preview/SyncGroups.json
 - ./Microsoft.Sql/preview/2021-05-01-preview/SyncMembers.json
 - ./Microsoft.Sql/preview/2021-05-01-preview/TdeCertificates.json
 - ./Microsoft.Sql/preview/2021-05-01-preview/TimeZones.json
 - ./Microsoft.Sql/preview/2021-05-01-preview/TransparentDataEncryptions.json
 - ./Microsoft.Sql/preview/2021-05-01-preview/Usages.json
 - ./Microsoft.Sql/preview/2021-05-01-preview/VirtualClusters.json
 - ./Microsoft.Sql/preview/2021-05-01-preview/VirtualNetworkRules.json
 - ./Microsoft.Sql/preview/2021-05-01-preview/WorkloadClassifiers.json
 - ./Microsoft.Sql/preview/2021-05-01-preview/WorkloadGroups.json

# Needed when there is more than one input file
override-info:
  title: SqlManagementClient
```

### Tag: package-preview-2021-02

These settings apply only when `--tag=package-preview-2021-02` is specified on the command line.

``` yaml $(tag) == 'package-preview-2021-02'
input-file:
 - ./Microsoft.Sql/preview/2021-02-01-preview/BackupShortTermRetentionPolicies.json
 - ./Microsoft.Sql/preview/2021-02-01-preview/BlobAuditing.json
 - ./Microsoft.Sql/preview/2021-02-01-preview/DatabaseAdvisors.json
 - ./Microsoft.Sql/preview/2021-02-01-preview/DatabaseAutomaticTuning.json
 - ./Microsoft.Sql/preview/2021-02-01-preview/DatabaseColumns.json
 - ./Microsoft.Sql/preview/2021-02-01-preview/DatabaseExtensions.json
 - ./Microsoft.Sql/preview/2021-02-01-preview/DatabaseOperations.json
 - ./Microsoft.Sql/preview/2021-02-01-preview/DatabaseRecommendedActions.json
 - ./Microsoft.Sql/preview/2021-02-01-preview/Databases.json
 - ./Microsoft.Sql/preview/2021-02-01-preview/DatabaseSchemas.json
 - ./Microsoft.Sql/preview/2021-02-01-preview/DatabaseSecurityAlertPolicies.json
 - ./Microsoft.Sql/preview/2021-02-01-preview/DatabaseTables.json
 - ./Microsoft.Sql/preview/2021-02-01-preview/DatabaseUsages.json
 - ./Microsoft.Sql/preview/2021-02-01-preview/DatabaseVulnerabilityAssessmentRuleBaselines.json
 - ./Microsoft.Sql/preview/2021-02-01-preview/DatabaseVulnerabilityAssessments.json
 - ./Microsoft.Sql/preview/2021-02-01-preview/DatabaseVulnerabilityAssessmentScans.json
 - ./Microsoft.Sql/preview/2021-02-01-preview/DataWarehouseUserActivities.json
 - ./Microsoft.Sql/preview/2021-02-01-preview/DeletedServers.json
 - ./Microsoft.Sql/preview/2021-02-01-preview/ElasticPoolOperations.json
 - ./Microsoft.Sql/preview/2021-02-01-preview/ElasticPools.json
 - ./Microsoft.Sql/preview/2021-02-01-preview/EncryptionProtectors.json
 - ./Microsoft.Sql/preview/2021-02-01-preview/FailoverGroups.json
 - ./Microsoft.Sql/preview/2021-02-01-preview/FirewallRules.json
 - ./Microsoft.Sql/preview/2021-02-01-preview/InstanceFailoverGroups.json
 - ./Microsoft.Sql/preview/2021-02-01-preview/InstancePools.json
 - ./Microsoft.Sql/preview/2021-02-01-preview/JobAgents.json
 - ./Microsoft.Sql/preview/2021-02-01-preview/JobCredentials.json
 - ./Microsoft.Sql/preview/2021-02-01-preview/JobExecutions.json
 - ./Microsoft.Sql/preview/2021-02-01-preview/Jobs.json
 - ./Microsoft.Sql/preview/2021-02-01-preview/JobStepExecutions.json
 - ./Microsoft.Sql/preview/2021-02-01-preview/JobSteps.json
 - ./Microsoft.Sql/preview/2021-02-01-preview/JobTargetExecutions.json
 - ./Microsoft.Sql/preview/2021-02-01-preview/JobTargetGroups.json
 - ./Microsoft.Sql/preview/2021-02-01-preview/JobVersions.json
 - ./Microsoft.Sql/preview/2021-02-01-preview/LedgerDigestUploads.json
 - ./Microsoft.Sql/preview/2021-02-01-preview/LocationCapabilities.json
 - ./Microsoft.Sql/preview/2021-02-01-preview/LongTermRetentionBackups.json
 - ./Microsoft.Sql/preview/2021-02-01-preview/LongTermRetentionManagedInstanceBackups.json
 - ./Microsoft.Sql/preview/2021-02-01-preview/LongTermRetentionPolicies.json
 - ./Microsoft.Sql/preview/2021-02-01-preview/MaintenanceWindowOptions.json
 - ./Microsoft.Sql/preview/2021-02-01-preview/MaintenanceWindows.json
 - ./Microsoft.Sql/preview/2021-02-01-preview/ManagedBackupShortTermRetentionPolicies.json
 - ./Microsoft.Sql/preview/2021-02-01-preview/ManagedDatabaseColumns.json
 - ./Microsoft.Sql/preview/2021-02-01-preview/ManagedDatabaseQueries.json
 - ./Microsoft.Sql/preview/2021-02-01-preview/ManagedDatabaseRestoreDetails.json
 - ./Microsoft.Sql/preview/2021-02-01-preview/ManagedDatabases.json
 - ./Microsoft.Sql/preview/2021-02-01-preview/ManagedDatabaseSchemas.json
 - ./Microsoft.Sql/preview/2021-02-01-preview/ManagedDatabaseSecurityAlertPolicies.json
 - ./Microsoft.Sql/preview/2021-02-01-preview/ManagedDatabaseSecurityEvents.json
 - ./Microsoft.Sql/preview/2021-02-01-preview/ManagedDatabaseSensitivityLabels.json
 - ./Microsoft.Sql/preview/2021-02-01-preview/ManagedDatabaseTables.json
 - ./Microsoft.Sql/preview/2021-02-01-preview/ManagedDatabaseTransparentDataEncryption.json
 - ./Microsoft.Sql/preview/2021-02-01-preview/ManagedDatabaseVulnerabilityAssessmentRuleBaselines.json
 - ./Microsoft.Sql/preview/2021-02-01-preview/ManagedDatabaseVulnerabilityAssessments.json
 - ./Microsoft.Sql/preview/2021-02-01-preview/ManagedDatabaseVulnerabilityAssessmentScans.json
 - ./Microsoft.Sql/preview/2021-02-01-preview/ManagedInstanceAdministrators.json
 - ./Microsoft.Sql/preview/2021-02-01-preview/ManagedInstanceAzureADOnlyAuthentications.json
 - ./Microsoft.Sql/preview/2021-02-01-preview/ManagedInstanceEncryptionProtectors.json
 - ./Microsoft.Sql/preview/2021-02-01-preview/ManagedInstanceKeys.json
 - ./Microsoft.Sql/preview/2021-02-01-preview/ManagedInstanceLongTermRetentionPolicies.json
 - ./Microsoft.Sql/preview/2021-02-01-preview/ManagedInstanceOperations.json
 - ./Microsoft.Sql/preview/2021-02-01-preview/ManagedInstancePrivateEndpointConnections.json
 - ./Microsoft.Sql/preview/2021-02-01-preview/ManagedInstancePrivateLinkResources.json
 - ./Microsoft.Sql/preview/2021-02-01-preview/ManagedInstances.json
 - ./Microsoft.Sql/preview/2021-02-01-preview/ManagedInstanceTdeCertificates.json
 - ./Microsoft.Sql/preview/2021-02-01-preview/ManagedInstanceVulnerabilityAssessments.json
 - ./Microsoft.Sql/preview/2021-02-01-preview/ManagedRestorableDroppedDatabaseBackupShortTermRetentionPolicies.json
 - ./Microsoft.Sql/preview/2021-02-01-preview/ManagedServerSecurityAlertPolicies.json
 - ./Microsoft.Sql/preview/2021-02-01-preview/Operations.json
 - ./Microsoft.Sql/preview/2021-02-01-preview/OutboundFirewallRules.json
 - ./Microsoft.Sql/preview/2021-02-01-preview/PrivateEndpointConnections.json
 - ./Microsoft.Sql/preview/2021-02-01-preview/PrivateLinkResources.json
 - ./Microsoft.Sql/preview/2021-02-01-preview/RecoverableManagedDatabases.json
 - ./Microsoft.Sql/preview/2021-02-01-preview/ReplicationLinks.json
 - ./Microsoft.Sql/preview/2021-02-01-preview/RestorableDroppedDatabases.json
 - ./Microsoft.Sql/preview/2021-02-01-preview/RestorableDroppedManagedDatabases.json
 - ./Microsoft.Sql/preview/2021-02-01-preview/RestorePoints.json
 - ./Microsoft.Sql/preview/2021-02-01-preview/SensitivityLabels.json
 - ./Microsoft.Sql/preview/2021-02-01-preview/ServerAdvisors.json
 - ./Microsoft.Sql/preview/2021-02-01-preview/ServerAutomaticTuning.json
 - ./Microsoft.Sql/preview/2021-02-01-preview/ServerAzureADAdministrators.json
 - ./Microsoft.Sql/preview/2021-02-01-preview/ServerAzureADOnlyAuthentications.json
 - ./Microsoft.Sql/preview/2021-02-01-preview/ServerDevOpsAudit.json
 - ./Microsoft.Sql/preview/2021-02-01-preview/ServerDnsAliases.json
 - ./Microsoft.Sql/preview/2021-02-01-preview/ServerKeys.json
 - ./Microsoft.Sql/preview/2021-02-01-preview/ServerOperations.json
 - ./Microsoft.Sql/preview/2021-02-01-preview/Servers.json
 - ./Microsoft.Sql/preview/2021-02-01-preview/ServerSecurityAlertPolicies.json
 - ./Microsoft.Sql/preview/2021-02-01-preview/ServerTrustGroups.json
 - ./Microsoft.Sql/preview/2021-02-01-preview/ServerVulnerabilityAssessments.json
 - ./Microsoft.Sql/preview/2021-02-01-preview/SqlAgent.json
 - ./Microsoft.Sql/preview/2021-02-01-preview/SubscriptionUsages.json
 - ./Microsoft.Sql/preview/2021-02-01-preview/SyncAgents.json
 - ./Microsoft.Sql/preview/2021-02-01-preview/SyncGroups.json
 - ./Microsoft.Sql/preview/2021-02-01-preview/SyncMembers.json
 - ./Microsoft.Sql/preview/2021-02-01-preview/TdeCertificates.json
 - ./Microsoft.Sql/preview/2021-02-01-preview/TimeZones.json
 - ./Microsoft.Sql/preview/2021-02-01-preview/TransparentDataEncryptions.json
 - ./Microsoft.Sql/preview/2021-02-01-preview/Usages.json
 - ./Microsoft.Sql/preview/2021-02-01-preview/VirtualClusters.json
 - ./Microsoft.Sql/preview/2021-02-01-preview/VirtualNetworkRules.json
 - ./Microsoft.Sql/preview/2021-02-01-preview/WorkloadClassifiers.json
 - ./Microsoft.Sql/preview/2021-02-01-preview/WorkloadGroups.json

# Needed when there is more than one input file
override-info:
  title: SqlManagementClient
```

### Tag: package-preview-2020-11

These settings apply only when `--tag=package-preview-2020-11` is specified on the command line.

This section contains all input swagger files for version 2020-11-01-preview. All APIs of that version must be added this section when the API is ready for production.

APIs must only be added to this section when the API is publicly available in at least 1 production region and at least 1 generated client has been tested end-to-end.

These can be regenerated by running the following PowerShell script from this readme file's folder: `dir .\Microsoft.Sql\preview\2020-11-01-preview\ -File | Resolve-Path -Relative | % { " - $_".Replace("\", "/") }`

``` yaml $(tag) == 'package-preview-2020-11'
input-file:
  - Microsoft.Sql/preview/2020-11-01-preview/BackupShortTermRetentionPolicies.json
  - Microsoft.Sql/preview/2020-11-01-preview/BlobAuditing.json
  - Microsoft.Sql/preview/2020-11-01-preview/DataWarehouseUserActivities.json
  - Microsoft.Sql/preview/2020-11-01-preview/DatabaseAdvisors.json
  - Microsoft.Sql/preview/2020-11-01-preview/DatabaseAutomaticTuning.json
  - Microsoft.Sql/preview/2020-11-01-preview/DatabaseColumns.json
  - Microsoft.Sql/preview/2020-11-01-preview/DatabaseExtensions.json
  - Microsoft.Sql/preview/2020-11-01-preview/DatabaseOperations.json
  - Microsoft.Sql/preview/2020-11-01-preview/DatabaseRecommendedActions.json
  - Microsoft.Sql/preview/2020-11-01-preview/DatabaseSchemas.json
  - Microsoft.Sql/preview/2020-11-01-preview/DatabaseSecurityAlertPolicies.json
  - Microsoft.Sql/preview/2020-11-01-preview/DatabaseTables.json
  - Microsoft.Sql/preview/2020-11-01-preview/DatabaseUsages.json
  - Microsoft.Sql/preview/2020-11-01-preview/DatabaseVulnerabilityAssesmentRuleBaselines.json
  - Microsoft.Sql/preview/2020-11-01-preview/DatabaseVulnerabilityAssessmentScans.json
  - Microsoft.Sql/preview/2020-11-01-preview/DatabaseVulnerabilityAssessments.json
  - Microsoft.Sql/preview/2020-11-01-preview/Databases.json
  - Microsoft.Sql/preview/2020-11-01-preview/Databases_legacy.json
  - Microsoft.Sql/preview/2020-11-01-preview/DeletedServers.json
  - Microsoft.Sql/preview/2020-11-01-preview/ElasticPoolOperations.json
  - Microsoft.Sql/preview/2020-11-01-preview/ElasticPools.json
  - Microsoft.Sql/preview/2020-11-01-preview/EncryptionProtectors.json
  - Microsoft.Sql/preview/2020-11-01-preview/FailoverGroups.json
  - Microsoft.Sql/preview/2020-11-01-preview/FirewallRules.json
  - Microsoft.Sql/preview/2020-11-01-preview/InstanceFailoverGroups.json
  - Microsoft.Sql/preview/2020-11-01-preview/InstancePools.json
  - Microsoft.Sql/preview/2020-11-01-preview/JobAgents.json
  - Microsoft.Sql/preview/2020-11-01-preview/JobCredentials.json
  - Microsoft.Sql/preview/2020-11-01-preview/JobExecutions.json
  - Microsoft.Sql/preview/2020-11-01-preview/JobStepExecutions.json
  - Microsoft.Sql/preview/2020-11-01-preview/JobSteps.json
  - Microsoft.Sql/preview/2020-11-01-preview/JobTargetExecutions.json
  - Microsoft.Sql/preview/2020-11-01-preview/JobTargetGroups.json
  - Microsoft.Sql/preview/2020-11-01-preview/JobVersions.json
  - Microsoft.Sql/preview/2020-11-01-preview/Jobs.json
  - Microsoft.Sql/preview/2020-11-01-preview/LocationCapabilities.json
  - Microsoft.Sql/preview/2020-11-01-preview/LongTermRetentionBackups.json
  - Microsoft.Sql/preview/2020-11-01-preview/LongTermRetentionManagedInstanceBackups.json
  - Microsoft.Sql/preview/2020-11-01-preview/LongTermRetentionPolicies.json
  - Microsoft.Sql/preview/2020-11-01-preview/MaintenanceWindowOptions.json
  - Microsoft.Sql/preview/2020-11-01-preview/MaintenanceWindows.json
  - Microsoft.Sql/preview/2020-11-01-preview/ManagedBackupShortTermRetentionPolicies.json
  - Microsoft.Sql/preview/2020-11-01-preview/ManagedDatabaseColumns.json
  - Microsoft.Sql/preview/2020-11-01-preview/ManagedDatabaseQueries.json
  - Microsoft.Sql/preview/2020-11-01-preview/ManagedDatabaseRestoreDetails.json
  - Microsoft.Sql/preview/2020-11-01-preview/ManagedDatabaseSchemas.json
  - Microsoft.Sql/preview/2020-11-01-preview/ManagedDatabaseSecurityAlertPolicies.json
  - Microsoft.Sql/preview/2020-11-01-preview/ManagedDatabaseSecurityEvents.json
  - Microsoft.Sql/preview/2020-11-01-preview/ManagedDatabaseSensitivityLabels.json
  - Microsoft.Sql/preview/2020-11-01-preview/ManagedDatabaseTables.json
  - Microsoft.Sql/preview/2020-11-01-preview/ManagedDatabaseTransparentDataEncryption.json
  - Microsoft.Sql/preview/2020-11-01-preview/ManagedDatabaseVulnerabilityAssessmentRuleBaselines.json
  - Microsoft.Sql/preview/2020-11-01-preview/ManagedDatabaseVulnerabilityAssessmentScans.json
  - Microsoft.Sql/preview/2020-11-01-preview/ManagedDatabaseVulnerabilityAssessments.json
  - Microsoft.Sql/preview/2020-11-01-preview/ManagedDatabases.json
  - Microsoft.Sql/preview/2020-11-01-preview/ManagedInstanceAdministrators.json
  - Microsoft.Sql/preview/2020-11-01-preview/ManagedInstanceAzureADOnlyAuthentications.json
  - Microsoft.Sql/preview/2020-11-01-preview/ManagedInstanceEncryptionProtectors.json
  - Microsoft.Sql/preview/2020-11-01-preview/ManagedInstanceKeys.json
  - Microsoft.Sql/preview/2020-11-01-preview/ManagedInstanceLongTermRetentionPolicies.json
  - Microsoft.Sql/preview/2020-11-01-preview/ManagedInstanceOperations.json
  - Microsoft.Sql/preview/2020-11-01-preview/ManagedInstancePrivateEndpointConnections.json
  - Microsoft.Sql/preview/2020-11-01-preview/ManagedInstancePrivateLinkResources.json
  - Microsoft.Sql/preview/2020-11-01-preview/ManagedInstanceTdeCertificates.json
  - Microsoft.Sql/preview/2020-11-01-preview/ManagedInstanceVulnerabilityAssessments.json
  - Microsoft.Sql/preview/2020-11-01-preview/ManagedInstances.json
  - Microsoft.Sql/preview/2020-11-01-preview/ManagedRestorableDroppedDatabaseBackupShortTermRetentionPolicies.json
  - Microsoft.Sql/preview/2020-11-01-preview/ManagedServerSecurityAlertPolicies.json
  - Microsoft.Sql/preview/2020-11-01-preview/Operations.json
  - Microsoft.Sql/preview/2020-11-01-preview/PrivateEndpointConnections.json
  - Microsoft.Sql/preview/2020-11-01-preview/PrivateLinkResources.json
  - Microsoft.Sql/preview/2020-11-01-preview/RecoverableManagedDatabases.json
  - Microsoft.Sql/preview/2020-11-01-preview/ReplicationLinks.json
  - Microsoft.Sql/preview/2020-11-01-preview/RestorableDroppedDatabases.json
  - Microsoft.Sql/preview/2020-11-01-preview/RestorableDroppedManagedDatabases.json
  - Microsoft.Sql/preview/2020-11-01-preview/RestorePoints.json
  - Microsoft.Sql/preview/2020-11-01-preview/SensitivityLabels.json
  - Microsoft.Sql/preview/2020-11-01-preview/ServerAdvisors.json
  - Microsoft.Sql/preview/2020-11-01-preview/ServerAutomaticTuning.json
  - Microsoft.Sql/preview/2020-11-01-preview/ServerAzureADAdministrators.json
  - Microsoft.Sql/preview/2020-11-01-preview/ServerAzureADOnlyAuthentications.json
  - Microsoft.Sql/preview/2020-11-01-preview/ServerDevOpsAudit.json
  - Microsoft.Sql/preview/2020-11-01-preview/ServerDnsAliases.json
  - Microsoft.Sql/preview/2020-11-01-preview/ServerKeys.json
  - Microsoft.Sql/preview/2020-11-01-preview/ServerOperations.json
  - Microsoft.Sql/preview/2020-11-01-preview/ServerSecurityAlertPolicies.json
  - Microsoft.Sql/preview/2020-11-01-preview/ServerTrustGroups.json
  - Microsoft.Sql/preview/2020-11-01-preview/ServerVulnerabilityAssessments.json
  - Microsoft.Sql/preview/2020-11-01-preview/Servers.json
  - Microsoft.Sql/preview/2020-11-01-preview/SqlAgent.json
  - Microsoft.Sql/preview/2020-11-01-preview/SubscriptionUsages.json
  - Microsoft.Sql/preview/2020-11-01-preview/SyncAgents.json
  - Microsoft.Sql/preview/2020-11-01-preview/SyncGroups.json
  - Microsoft.Sql/preview/2020-11-01-preview/SyncMembers.json
  - Microsoft.Sql/preview/2020-11-01-preview/TdeCertificates.json
  - Microsoft.Sql/preview/2020-11-01-preview/TimeZones.json
  - Microsoft.Sql/preview/2020-11-01-preview/TransparentDataEncryptions.json
  - Microsoft.Sql/preview/2020-11-01-preview/VirtualClusters.json
  - Microsoft.Sql/preview/2020-11-01-preview/VirtualNetworkRules.json
  - Microsoft.Sql/preview/2020-11-01-preview/WorkloadClassifiers.json
  - Microsoft.Sql/preview/2020-11-01-preview/WorkloadGroups.json

# Needed when there is more than one input file
override-info:
  title: SqlManagementClient
```

### Tag: package-pure-2020-08-preview

These settings apply only when `--tag=package-pure-2020-08-preview` is specified on the command line.

This section contains all input swagger files for version 2020-08-01-preview. All APIs of that version must be added this section when the API is ready for production.

APIs must only be added to this section when the API is publicly available in at least 1 production region and at least 1 generated client has been tested end-to-end.

These can be regenerated by running the following PowerShell script from this readme file's folder: `dir .\Microsoft.Sql\preview\2020-08-01-preview\ -File | Resolve-Path -Relative | % { " - $_".Replace("\", "/") }`

``` yaml $(tag) == 'package-pure-2020-08-preview'
input-file:
 - ./Microsoft.Sql/preview/2020-08-01-preview/BackupShortTermRetentionPolicies.json
 - ./Microsoft.Sql/preview/2020-08-01-preview/BlobAuditing.json
 - ./Microsoft.Sql/preview/2020-08-01-preview/DatabaseAdvisors.json
 - ./Microsoft.Sql/preview/2020-08-01-preview/DatabaseAutomaticTuning.json
 - ./Microsoft.Sql/preview/2020-08-01-preview/DatabaseColumns.json
 - ./Microsoft.Sql/preview/2020-08-01-preview/DatabaseExtensions.json
 - ./Microsoft.Sql/preview/2020-08-01-preview/DatabaseOperations.json
 - ./Microsoft.Sql/preview/2020-08-01-preview/DatabaseRecommendedActions.json
 - ./Microsoft.Sql/preview/2020-08-01-preview/Databases.json
 - ./Microsoft.Sql/preview/2020-08-01-preview/Databases_legacy.json
 - ./Microsoft.Sql/preview/2020-08-01-preview/DatabaseSchemas.json
 - ./Microsoft.Sql/preview/2020-08-01-preview/DatabaseSecurityAlertPolicies.json
 - ./Microsoft.Sql/preview/2020-08-01-preview/DatabaseTables.json
 - ./Microsoft.Sql/preview/2020-08-01-preview/DatabaseUsages.json
 - ./Microsoft.Sql/preview/2020-08-01-preview/DatabaseVulnerabilityAssesmentRuleBaselines.json
 - ./Microsoft.Sql/preview/2020-08-01-preview/DatabaseVulnerabilityAssessments.json
 - ./Microsoft.Sql/preview/2020-08-01-preview/DatabaseVulnerabilityAssessmentScans.json
 - ./Microsoft.Sql/preview/2020-08-01-preview/DataWarehouseUserActivities.json
 - ./Microsoft.Sql/preview/2020-08-01-preview/DeletedServers.json
 - ./Microsoft.Sql/preview/2020-08-01-preview/ElasticPoolOperations.json
 - ./Microsoft.Sql/preview/2020-08-01-preview/ElasticPools.json
 - ./Microsoft.Sql/preview/2020-08-01-preview/EncryptionProtectors.json
 - ./Microsoft.Sql/preview/2020-08-01-preview/FailoverGroups.json
 - ./Microsoft.Sql/preview/2020-08-01-preview/FirewallRules.json
 - ./Microsoft.Sql/preview/2020-08-01-preview/InstanceFailoverGroups.json
 - ./Microsoft.Sql/preview/2020-08-01-preview/InstancePools.json
 - ./Microsoft.Sql/preview/2020-08-01-preview/JobAgents.json
 - ./Microsoft.Sql/preview/2020-08-01-preview/JobCredentials.json
 - ./Microsoft.Sql/preview/2020-08-01-preview/JobExecutions.json
 - ./Microsoft.Sql/preview/2020-08-01-preview/Jobs.json
 - ./Microsoft.Sql/preview/2020-08-01-preview/JobStepExecutions.json
 - ./Microsoft.Sql/preview/2020-08-01-preview/JobSteps.json
 - ./Microsoft.Sql/preview/2020-08-01-preview/JobTargetExecutions.json
 - ./Microsoft.Sql/preview/2020-08-01-preview/JobTargetGroups.json
 - ./Microsoft.Sql/preview/2020-08-01-preview/JobVersions.json
 - ./Microsoft.Sql/preview/2020-08-01-preview/LocationCapabilities.json
 - ./Microsoft.Sql/preview/2020-08-01-preview/LongTermRetentionBackups.json
 - ./Microsoft.Sql/preview/2020-08-01-preview/LongTermRetentionManagedInstanceBackups.json
 - ./Microsoft.Sql/preview/2020-08-01-preview/LongTermRetentionPolicies.json
 - ./Microsoft.Sql/preview/2020-08-01-preview/MaintenanceWindowOptions.json
 - ./Microsoft.Sql/preview/2020-08-01-preview/MaintenanceWindows.json
 - ./Microsoft.Sql/preview/2020-08-01-preview/ManagedBackupShortTermRetentionPolicies.json
 - ./Microsoft.Sql/preview/2020-08-01-preview/ManagedDatabaseColumns.json
 - ./Microsoft.Sql/preview/2020-08-01-preview/ManagedDatabaseQueries.json
 - ./Microsoft.Sql/preview/2020-08-01-preview/ManagedDatabaseRestoreDetails.json
 - ./Microsoft.Sql/preview/2020-08-01-preview/ManagedDatabases.json
 - ./Microsoft.Sql/preview/2020-08-01-preview/ManagedDatabaseSchemas.json
 - ./Microsoft.Sql/preview/2020-08-01-preview/ManagedDatabaseSecurityAlertPolicies.json
 - ./Microsoft.Sql/preview/2020-08-01-preview/ManagedDatabaseSecurityEvents.json
 - ./Microsoft.Sql/preview/2020-08-01-preview/ManagedDatabaseSensitivityLabels.json
 - ./Microsoft.Sql/preview/2020-08-01-preview/ManagedDatabaseTables.json
 - ./Microsoft.Sql/preview/2020-08-01-preview/ManagedDatabaseTransparentDataEncryption.json
 - ./Microsoft.Sql/preview/2020-08-01-preview/ManagedDatabaseVulnerabilityAssessmentRuleBaselines.json
 - ./Microsoft.Sql/preview/2020-08-01-preview/ManagedDatabaseVulnerabilityAssessments.json
 - ./Microsoft.Sql/preview/2020-08-01-preview/ManagedDatabaseVulnerabilityAssessmentScans.json
 - ./Microsoft.Sql/preview/2020-08-01-preview/ManagedInstanceAdministrators.json
 - ./Microsoft.Sql/preview/2020-08-01-preview/ManagedInstanceAzureADOnlyAuthentications.json
 - ./Microsoft.Sql/preview/2020-08-01-preview/ManagedInstanceEncryptionProtectors.json
 - ./Microsoft.Sql/preview/2020-08-01-preview/ManagedInstanceKeys.json
 - ./Microsoft.Sql/preview/2020-08-01-preview/ManagedInstanceLongTermRetentionPolicies.json
 - ./Microsoft.Sql/preview/2020-08-01-preview/ManagedInstanceOperations.json
 - ./Microsoft.Sql/preview/2020-08-01-preview/ManagedInstancePrivateEndpointConnections.json
 - ./Microsoft.Sql/preview/2020-08-01-preview/ManagedInstancePrivateLinkResources.json
 - ./Microsoft.Sql/preview/2020-08-01-preview/ManagedInstances.json
 - ./Microsoft.Sql/preview/2020-08-01-preview/ManagedInstanceTdeCertificates.json
 - ./Microsoft.Sql/preview/2020-08-01-preview/ManagedInstanceVulnerabilityAssessments.json
 - ./Microsoft.Sql/preview/2020-08-01-preview/ManagedRestorableDroppedDatabaseBackupShortTermRetentionPolicies.json
 - ./Microsoft.Sql/preview/2020-08-01-preview/ManagedServerSecurityAlertPolicies.json
 - ./Microsoft.Sql/preview/2020-08-01-preview/Operations.json
 - ./Microsoft.Sql/preview/2020-08-01-preview/PrivateEndpointConnections.json
 - ./Microsoft.Sql/preview/2020-08-01-preview/PrivateLinkResources.json
 - ./Microsoft.Sql/preview/2020-08-01-preview/RecoverableManagedDatabases.json
 - ./Microsoft.Sql/preview/2020-08-01-preview/ReplicationLinks.json
 - ./Microsoft.Sql/preview/2020-08-01-preview/RestorableDroppedDatabases.json
 - ./Microsoft.Sql/preview/2020-08-01-preview/RestorableDroppedManagedDatabases.json
 - ./Microsoft.Sql/preview/2020-08-01-preview/RestorePoints.json
 - ./Microsoft.Sql/preview/2020-08-01-preview/SensitivityLabels.json
 - ./Microsoft.Sql/preview/2020-08-01-preview/ServerAdvisors.json
 - ./Microsoft.Sql/preview/2020-08-01-preview/ServerAutomaticTuning.json
 - ./Microsoft.Sql/preview/2020-08-01-preview/ServerAzureADAdministrators.json
 - ./Microsoft.Sql/preview/2020-08-01-preview/ServerAzureADOnlyAuthentications.json
 - ./Microsoft.Sql/preview/2020-08-01-preview/ServerDevOpsAudit.json
 - ./Microsoft.Sql/preview/2020-08-01-preview/ServerDnsAliases.json
 - ./Microsoft.Sql/preview/2020-08-01-preview/ServerKeys.json
 - ./Microsoft.Sql/preview/2020-08-01-preview/ServerOperations.json
 - ./Microsoft.Sql/preview/2020-08-01-preview/Servers.json
 - ./Microsoft.Sql/preview/2020-08-01-preview/ServerSecurityAlertPolicies.json
 - ./Microsoft.Sql/preview/2020-08-01-preview/ServerTrustGroups.json
 - ./Microsoft.Sql/preview/2020-08-01-preview/ServerVulnerabilityAssessments.json
 - ./Microsoft.Sql/preview/2020-08-01-preview/SqlAgent.json
 - ./Microsoft.Sql/preview/2020-08-01-preview/SubscriptionUsages.json
 - ./Microsoft.Sql/preview/2020-08-01-preview/SyncAgents.json
 - ./Microsoft.Sql/preview/2020-08-01-preview/SyncGroups.json
 - ./Microsoft.Sql/preview/2020-08-01-preview/SyncMembers.json
 - ./Microsoft.Sql/preview/2020-08-01-preview/TdeCertificates.json
 - ./Microsoft.Sql/preview/2020-08-01-preview/TimeZones.json
 - ./Microsoft.Sql/preview/2020-08-01-preview/TransparentDataEncryptions.json
 - ./Microsoft.Sql/preview/2020-08-01-preview/VirtualClusters.json
 - ./Microsoft.Sql/preview/2020-08-01-preview/VirtualNetworkRules.json
 - ./Microsoft.Sql/preview/2020-08-01-preview/WorkloadClassifiers.json
 - ./Microsoft.Sql/preview/2020-08-01-preview/WorkloadGroups.json

# Needed when there is more than one input file
override-info:
  title: SqlManagementClient
```

### Tag: package-pure-2020-02-preview

These settings apply only when `--tag=package-pure-2020-02-preview` is specified on the command line.

This section contains all input swagger files for version 2020-02-02-preview. All APIs of that version must be added this section when the API is ready for production.

APIs must only be added to this section when the API is publicly available in at least 1 production region and at least 1 generated client has been tested end-to-end.

These can be regenerated by running the following PowerShell script from this readme file's folder: `dir .\Microsoft.Sql\preview\2020-02-02-preview\ -File | Resolve-Path -Relative | % { " - $_".Replace("\", "/") }`

``` yaml $(tag) == 'package-pure-2020-02-preview'
input-file:
 - ./Microsoft.Sql/preview/2020-02-02-preview/BackupShortTermRetentionPolicies.json
 - ./Microsoft.Sql/preview/2020-02-02-preview/BlobAuditing.json
 - ./Microsoft.Sql/preview/2020-02-02-preview/DatabaseAdvisors.json
 - ./Microsoft.Sql/preview/2020-02-02-preview/DatabaseAutomaticTuning.json
 - ./Microsoft.Sql/preview/2020-02-02-preview/DatabaseColumns.json
 - ./Microsoft.Sql/preview/2020-02-02-preview/DatabaseOperations.json
 - ./Microsoft.Sql/preview/2020-02-02-preview/DatabaseRecommendedActions.json
 - ./Microsoft.Sql/preview/2020-02-02-preview/Databases.json
 - ./Microsoft.Sql/preview/2020-02-02-preview/DatabaseSchemas.json
 - ./Microsoft.Sql/preview/2020-02-02-preview/DatabaseSecurityAlertPolicies.json
 - ./Microsoft.Sql/preview/2020-02-02-preview/DatabaseTables.json
 - ./Microsoft.Sql/preview/2020-02-02-preview/DatabaseUsages.json
 - ./Microsoft.Sql/preview/2020-02-02-preview/DatabaseVulnerabilityAssesmentRuleBaselines.json
 - ./Microsoft.Sql/preview/2020-02-02-preview/DatabaseVulnerabilityAssessments.json
 - ./Microsoft.Sql/preview/2020-02-02-preview/DatabaseVulnerabilityAssessmentScans.json
 - ./Microsoft.Sql/preview/2020-02-02-preview/DataWarehouseUserActivities.json
 - ./Microsoft.Sql/preview/2020-02-02-preview/DeletedServers.json
 - ./Microsoft.Sql/preview/2020-02-02-preview/ElasticPoolOperations.json
 - ./Microsoft.Sql/preview/2020-02-02-preview/ElasticPools.json
 - ./Microsoft.Sql/preview/2020-02-02-preview/EncryptionProtectors.json
 - ./Microsoft.Sql/preview/2020-02-02-preview/FailoverGroups.json
 - ./Microsoft.Sql/preview/2020-02-02-preview/FirewallRules.json
 - ./Microsoft.Sql/preview/2020-02-02-preview/ImportExport.json
 - ./Microsoft.Sql/preview/2020-02-02-preview/InstanceFailoverGroups.json
 - ./Microsoft.Sql/preview/2020-02-02-preview/InstancePools.json
 - ./Microsoft.Sql/preview/2020-02-02-preview/JobAgents.json
 - ./Microsoft.Sql/preview/2020-02-02-preview/JobCredentials.json
 - ./Microsoft.Sql/preview/2020-02-02-preview/JobExecutions.json
 - ./Microsoft.Sql/preview/2020-02-02-preview/Jobs.json
 - ./Microsoft.Sql/preview/2020-02-02-preview/JobStepExecutions.json
 - ./Microsoft.Sql/preview/2020-02-02-preview/JobSteps.json
 - ./Microsoft.Sql/preview/2020-02-02-preview/JobTargetExecutions.json
 - ./Microsoft.Sql/preview/2020-02-02-preview/JobTargetGroups.json
 - ./Microsoft.Sql/preview/2020-02-02-preview/JobVersions.json
 - ./Microsoft.Sql/preview/2020-02-02-preview/LocationCapabilities.json
 - ./Microsoft.Sql/preview/2020-02-02-preview/LongTermRetentionBackups.json
 - ./Microsoft.Sql/preview/2020-02-02-preview/LongTermRetentionManagedInstanceBackups.json
 - ./Microsoft.Sql/preview/2020-02-02-preview/LongTermRetentionPolicies.json
 - ./Microsoft.Sql/preview/2020-02-02-preview/MaintenanceWindowOptions.json
 - ./Microsoft.Sql/preview/2020-02-02-preview/MaintenanceWindows.json
 - ./Microsoft.Sql/preview/2020-02-02-preview/ManagedBackupShortTermRetentionPolicies.json
 - ./Microsoft.Sql/preview/2020-02-02-preview/ManagedDatabaseColumns.json
 - ./Microsoft.Sql/preview/2020-02-02-preview/ManagedDatabaseQueries.json
 - ./Microsoft.Sql/preview/2020-02-02-preview/ManagedDatabaseRestoreDetails.json
 - ./Microsoft.Sql/preview/2020-02-02-preview/ManagedDatabases.json
 - ./Microsoft.Sql/preview/2020-02-02-preview/ManagedDatabaseSchemas.json
 - ./Microsoft.Sql/preview/2020-02-02-preview/ManagedDatabaseSecurityAlertPolicies.json
 - ./Microsoft.Sql/preview/2020-02-02-preview/ManagedDatabaseSecurityEvents.json
 - ./Microsoft.Sql/preview/2020-02-02-preview/ManagedDatabaseSensitivityLabels.json
 - ./Microsoft.Sql/preview/2020-02-02-preview/ManagedDatabaseTables.json
 - ./Microsoft.Sql/preview/2020-02-02-preview/ManagedDatabaseTransparentDataEncryption.json
 - ./Microsoft.Sql/preview/2020-02-02-preview/ManagedDatabaseVulnerabilityAssessmentRuleBaselines.json
 - ./Microsoft.Sql/preview/2020-02-02-preview/ManagedDatabaseVulnerabilityAssessments.json
 - ./Microsoft.Sql/preview/2020-02-02-preview/ManagedDatabaseVulnerabilityAssessmentScans.json
 - ./Microsoft.Sql/preview/2020-02-02-preview/ManagedInstanceAdministrators.json
 - ./Microsoft.Sql/preview/2020-02-02-preview/ManagedInstanceAzureADOnlyAuthentications.json
 - ./Microsoft.Sql/preview/2020-02-02-preview/ManagedInstanceEncryptionProtectors.json
 - ./Microsoft.Sql/preview/2020-02-02-preview/ManagedInstanceKeys.json
 - ./Microsoft.Sql/preview/2020-02-02-preview/ManagedInstanceLongTermRetentionPolicies.json
 - ./Microsoft.Sql/preview/2020-02-02-preview/ManagedInstanceOperations.json
 - ./Microsoft.Sql/preview/2020-02-02-preview/ManagedInstancePrivateEndpointConnections.json
 - ./Microsoft.Sql/preview/2020-02-02-preview/ManagedInstancePrivateLinkResources.json
 - ./Microsoft.Sql/preview/2020-02-02-preview/ManagedInstances.json
 - ./Microsoft.Sql/preview/2020-02-02-preview/ManagedInstanceTdeCertificates.json
 - ./Microsoft.Sql/preview/2020-02-02-preview/ManagedInstanceVulnerabilityAssessments.json
 - ./Microsoft.Sql/preview/2020-02-02-preview/ManagedRestorableDroppedDatabaseBackupShortTermRetentionPolicies.json
 - ./Microsoft.Sql/preview/2020-02-02-preview/ManagedServerSecurityAlertPolicies.json
 - ./Microsoft.Sql/preview/2020-02-02-preview/Operations.json
 - ./Microsoft.Sql/preview/2020-02-02-preview/PrivateEndpointConnections.json
 - ./Microsoft.Sql/preview/2020-02-02-preview/PrivateLinkResources.json
 - ./Microsoft.Sql/preview/2020-02-02-preview/RecoverableManagedDatabases.json
 - ./Microsoft.Sql/preview/2020-02-02-preview/ReplicationLinks.json
 - ./Microsoft.Sql/preview/2020-02-02-preview/RestorableDroppedDatabases.json
 - ./Microsoft.Sql/preview/2020-02-02-preview/RestorableDroppedManagedDatabases.json
 - ./Microsoft.Sql/preview/2020-02-02-preview/RestorePoints.json
 - ./Microsoft.Sql/preview/2020-02-02-preview/SensitivityLabels.json
 - ./Microsoft.Sql/preview/2020-02-02-preview/ServerAdvisors.json
 - ./Microsoft.Sql/preview/2020-02-02-preview/ServerAutomaticTuning.json
 - ./Microsoft.Sql/preview/2020-02-02-preview/ServerAzureADAdministrators.json
 - ./Microsoft.Sql/preview/2020-02-02-preview/ServerAzureADOnlyAuthentications.json
 - ./Microsoft.Sql/preview/2020-02-02-preview/ServerDevOpsAudit.json
 - ./Microsoft.Sql/preview/2020-02-02-preview/ServerDnsAliases.json
 - ./Microsoft.Sql/preview/2020-02-02-preview/ServerKeys.json
 - ./Microsoft.Sql/preview/2020-02-02-preview/ServerOperations.json
 - ./Microsoft.Sql/preview/2020-02-02-preview/Servers.json
 - ./Microsoft.Sql/preview/2020-02-02-preview/ServerSecurityAlertPolicies.json
 - ./Microsoft.Sql/preview/2020-02-02-preview/ServerTrustGroups.json
 - ./Microsoft.Sql/preview/2020-02-02-preview/ServerVulnerabilityAssessments.json
 - ./Microsoft.Sql/preview/2020-02-02-preview/SqlAgent.json
 - ./Microsoft.Sql/preview/2020-02-02-preview/SubscriptionUsages.json
 - ./Microsoft.Sql/preview/2020-02-02-preview/SyncAgents.json
 - ./Microsoft.Sql/preview/2020-02-02-preview/SyncGroups.json
 - ./Microsoft.Sql/preview/2020-02-02-preview/SyncMembers.json
 - ./Microsoft.Sql/preview/2020-02-02-preview/TdeCertificates.json
 - ./Microsoft.Sql/preview/2020-02-02-preview/TimeZones.json
 - ./Microsoft.Sql/preview/2020-02-02-preview/TransparentDataEncryptions.json
 - ./Microsoft.Sql/preview/2020-02-02-preview/VirtualClusters.json
 - ./Microsoft.Sql/preview/2020-02-02-preview/VirtualNetworkRules.json
 - ./Microsoft.Sql/preview/2020-02-02-preview/WorkloadClassifiers.json
 - ./Microsoft.Sql/preview/2020-02-02-preview/WorkloadGroups.json

# Needed when there is more than one input file
override-info:
  title: SqlManagementClient
```

### Tag: package-pure-2019-06-preview

These settings apply only when `--tag=package-pure-2019-06-preview` is specified on the command line.

This section contains all input swagger files for version 2019-06-01-preview. All APIs of that version must be added this section when the API is ready for production.

APIs must only be added to this section when the API is publicly available in at least 1 production region and at least 1 generated client has been tested end-to-end.

These can be regenerated by running the following PowerShell script from this readme file's folder: `dir .\Microsoft.Sql\preview\2019-06-01-preview\ -File | Resolve-Path -Relative | % { " - $_".Replace("\", "/") }`

``` yaml $(tag) == 'package-pure-2019-06-preview'
input-file:
 - ./Microsoft.Sql/preview/2019-06-01-preview/databases.json
 - ./Microsoft.Sql/preview/2019-06-01-preview/managedDatabases.json
 - ./Microsoft.Sql/preview/2019-06-01-preview/serverOperations.json
 - ./Microsoft.Sql/preview/2019-06-01-preview/servers.json
 - ./Microsoft.Sql/preview/2019-06-01-preview/WorkloadGroups.json
 - ./Microsoft.Sql/preview/2019-06-01-preview/WorkloadClassifiers.json
 - ./Microsoft.Sql/preview/2019-06-01-preview/managedInstanceOperations.json
 - ./Microsoft.Sql/preview/2019-06-01-preview/ServerAzureADAdministrators.json
 - ./Microsoft.Sql/preview/2019-06-01-preview/syncGroups.json
 - ./Microsoft.Sql/preview/2019-06-01-preview/syncMembers.json
 - ./Microsoft.Sql/preview/2019-06-01-preview/FailoverManagedInstance.json

# Needed when there is more than one input file
override-info:
  title: SqlManagementClient
```

### Tag: package-pure-2018-06-preview

These settings apply only when `--tag=package-pure-2018-06-preview` is specified on the command line.

This section contains all input swagger files for version 2018-06-01-preview. All APIs of that version must be added this section when the API is ready for production.

APIs must only be added to this section when the API is publicly available in at least 1 production region and at least 1 generated client has been tested end-to-end.

These can be regenerated by running the following PowerShell script from this readme file's folder: `dir .\Microsoft.Sql\preview\2018-06-01-preview\ -File | Resolve-Path -Relative | % { " - $_".Replace("\", "/") }`

``` yaml $(tag) == 'package-pure-2018-06-preview'
input-file:
 - ./Microsoft.Sql/preview/2018-06-01-preview/DatabaseSecurityAlertPolicies.json
 - ./Microsoft.Sql/preview/2018-06-01-preview/managedDatabaseSensitivityLabels.json
 - ./Microsoft.Sql/preview/2018-06-01-preview/ManagedInstanceVulnerabilityAssessments.json
 - ./Microsoft.Sql/preview/2018-06-01-preview/managedInstanceOperations.json
 - ./Microsoft.Sql/preview/2018-06-01-preview/ServerVulnerabilityAssessments.json
 - ./Microsoft.Sql/preview/2018-06-01-preview/instancePools.json
 - ./Microsoft.Sql/preview/2018-06-01-preview/usages.json
 - ./Microsoft.Sql/preview/2018-06-01-preview/managedInstances.json
 - ./Microsoft.Sql/preview/2018-06-01-preview/managedDatabases.json
 - ./Microsoft.Sql/preview/2018-06-01-preview/FailoverDatabases.json
 - ./Microsoft.Sql/preview/2018-06-01-preview/FailoverElasticPools.json
 - ./Microsoft.Sql/preview/2018-06-01-preview/PrivateEndpointConnections.json
 - ./Microsoft.Sql/preview/2018-06-01-preview/ServerAzureADAdministrators.json
 - ./Microsoft.Sql/preview/2018-06-01-preview/ManagedInstanceLongTermRetentionPolicies.json
 - ./Microsoft.Sql/preview/2018-06-01-preview/LongTermRetentionManagedInstanceBackups.json

# Needed when there is more than one input file
override-info:
  title: SqlManagementClient
```

### Tag: package-pure-2017-10-preview

These settings apply only when `--tag=package-pure-2017-10-preview` is specified on the command line.

This section contains all input swagger files for version 2017-10-01-preview. All APIs of that version must be added this section when the API is ready for production.

APIs must only be added to this section when the API is publicly available in at least 1 production region and at least 1 generated client has been tested end-to-end.

These can be regenerated by running the following PowerShell script from this readme file's folder: `dir .\Microsoft.Sql\preview\2017-10-01-preview\ -File | Resolve-Path -Relative | % { " - $_".Replace("\", "/") }`

``` yaml $(tag) == 'package-pure-2017-10-preview'
input-file:
 - ./Microsoft.Sql/preview/2017-10-01-preview/cancelOperations.json
 - ./Microsoft.Sql/preview/2017-10-01-preview/cancelPoolOperations.json
 - ./Microsoft.Sql/preview/2017-10-01-preview/databaseVulnerabilityAssessmentScans.json
 - ./Microsoft.Sql/preview/2017-10-01-preview/managedDatabaseVulnerabilityAssesmentRuleBaselines.json
 - ./Microsoft.Sql/preview/2017-10-01-preview/managedDatabaseVulnerabilityAssessmentScans.json
 - ./Microsoft.Sql/preview/2017-10-01-preview/managedDatabaseVulnerabilityAssessments.json
 - ./Microsoft.Sql/preview/2017-10-01-preview/capabilities.json
 - ./Microsoft.Sql/preview/2017-10-01-preview/databases.json
 - ./Microsoft.Sql/preview/2017-10-01-preview/elasticPools.json
 - ./Microsoft.Sql/preview/2017-10-01-preview/instanceFailoverGroups.json
 - ./Microsoft.Sql/preview/2017-10-01-preview/shortTermRetentionPolicies.json
 - ./Microsoft.Sql/preview/2017-10-01-preview/TdeCertificates.json
 - ./Microsoft.Sql/preview/2017-10-01-preview/ManagedInstanceTdeCertificates.json
 - ./Microsoft.Sql/preview/2017-10-01-preview/ManagedInstanceKeys.json
 - ./Microsoft.Sql/preview/2017-10-01-preview/ManagedInstanceEncryptionProtectors.json
 - ./Microsoft.Sql/preview/2017-10-01-preview/recoverableManagedDatabases.json

# Needed when there is more than one input file
override-info:
  title: SqlManagementClient
```

### Tag: package-pure-2017-03-preview

These settings apply only when `--tag=package-pure-2017-03-preview` is specified on the command line.

This section contains all input swagger files for version 2017-03-01-preview. All APIs of that version must be added this section when the API is ready for production.

APIs must only be added to this section when the API is publicly available in at least 1 production region and at least 1 generated client has been tested end-to-end.

These can be regenerated by running the following PowerShell script from this readme file's folder: `dir .\Microsoft.Sql\preview\2017-03-01-preview\ -File | Resolve-Path -Relative | % { " - $_".Replace("\", "/") }`

``` yaml $(tag) == 'package-pure-2017-03-preview'
input-file:
 - ./Microsoft.Sql/preview/2017-03-01-preview/blobAuditing.json
 - ./Microsoft.Sql/preview/2017-03-01-preview/cancelOperations.json
 - ./Microsoft.Sql/preview/2017-03-01-preview/databases.json
 - ./Microsoft.Sql/preview/2017-03-01-preview/databaseVulnerabilityAssessmentBaselines.json
 - ./Microsoft.Sql/preview/2017-03-01-preview/databaseVulnerabilityAssessments.json
 - ./Microsoft.Sql/preview/2017-03-01-preview/dataWarehouseUserActivities.json
 - ./Microsoft.Sql/preview/2017-03-01-preview/jobs.json
 - ./Microsoft.Sql/preview/2017-03-01-preview/longTermRetention.json
 - ./Microsoft.Sql/preview/2017-03-01-preview/ManagedBackupShortTermRetention.json
 - ./Microsoft.Sql/preview/2017-03-01-preview/managedDatabases.json
 - ./Microsoft.Sql/preview/2017-03-01-preview/ManagedRestorableDroppedDatabaseBackupShortTermRetenion.json
 - ./Microsoft.Sql/preview/2017-03-01-preview/renameDatabase.json
 - ./Microsoft.Sql/preview/2017-03-01-preview/restorableDroppedManagedDatabases.json
 - ./Microsoft.Sql/preview/2017-03-01-preview/restorePoints.json
 - ./Microsoft.Sql/preview/2017-03-01-preview/serverAutomaticTuning.json
 - ./Microsoft.Sql/preview/2017-03-01-preview/serverDnsAliases.json
 - ./Microsoft.Sql/preview/2017-03-01-preview/serverSecurityAlertPolicies.json
 - ./Microsoft.Sql/preview/2017-03-01-preview/ManagedDatabaseSecurityAlertPolicies.json
 - ./Microsoft.Sql/preview/2017-03-01-preview/ManagedServerSecurityAlertPolicy.json
 - ./Microsoft.Sql/preview/2017-03-01-preview/SensitivityLabels.json
 - ./Microsoft.Sql/preview/2017-03-01-preview/managedInstanceAdministrators.json

# Needed when there is more than one input file
override-info:
  title: SqlManagementClient
```

### Tag: package-pure-2015-05-preview

These settings apply only when `--tag=package-pure-2015-05-preview` is specified on the command line.

This section contains all input swagger files for version 2015-05-01-preview. All APIs of that version must be added this section when the API is ready for production.

APIs must only be added to this section when the API is publicly available in at least 1 production region and at least 1 generated client has been tested end-to-end.

These can be regenerated by running the following PowerShell script from this readme file's folder: `dir .\Microsoft.Sql\preview\2015-05-01-preview\ -File | Resolve-Path -Relative | % { " - $_".Replace("\", "/") }`

``` yaml $(tag) == 'package-pure-2015-05-preview'
input-file:
 - ./Microsoft.Sql/preview/2015-05-01-preview/advisors.json
 - ./Microsoft.Sql/preview/2015-05-01-preview/blobAuditing.json
 - ./Microsoft.Sql/preview/2015-05-01-preview/databaseAutomaticTuning.json
 - ./Microsoft.Sql/preview/2015-05-01-preview/encryptionProtectors.json
 - ./Microsoft.Sql/preview/2015-05-01-preview/failoverGroups.json
 - ./Microsoft.Sql/preview/2015-05-01-preview/firewallRules.json
 - ./Microsoft.Sql/preview/2015-05-01-preview/managedInstances.json
 - ./Microsoft.Sql/preview/2015-05-01-preview/operations.json
 - ./Microsoft.Sql/preview/2015-05-01-preview/serverKeys.json
 - ./Microsoft.Sql/preview/2015-05-01-preview/servers.json
 - ./Microsoft.Sql/preview/2015-05-01-preview/syncAgents.json
 - ./Microsoft.Sql/preview/2015-05-01-preview/syncGroups.json
 - ./Microsoft.Sql/preview/2015-05-01-preview/syncMembers.json
 - ./Microsoft.Sql/preview/2015-05-01-preview/usages.json
 - ./Microsoft.Sql/preview/2015-05-01-preview/virtualclusters.json
 - ./Microsoft.Sql/preview/2015-05-01-preview/virtualNetworkRules.json

# Needed when there is more than one input file
override-info:
  title: SqlManagementClient
```

### Tag: package-pure-2014-04

These settings apply only when `--tag=package-pure-2014-04` is specified on the command line.

This section contains all input swagger files for version 2014-04-01-preview. All APIs of that version must be added this section when the API is ready for production.

APIs must only be added to this section when the API is publicly available in at least 1 production region and at least 1 generated client has been tested end-to-end.

These can be regenerated by running the following PowerShell script from this readme file's folder: `dir .\Microsoft.Sql\stable\2014-04-01\ -File | Resolve-Path -Relative | % { " - $_".Replace("\", "/") }`

``` yaml $(tag) == 'package-pure-2014-04'
input-file:
 - ./Microsoft.Sql/stable/2014-04-01/advisors.json
 - ./Microsoft.Sql/stable/2014-04-01/backups.json
 - ./Microsoft.Sql/stable/2014-04-01/capabilities.json
 - ./Microsoft.Sql/stable/2014-04-01/checkNameAvailability.json
 - ./Microsoft.Sql/stable/2014-04-01/connectionPolicies.json
 - ./Microsoft.Sql/stable/2014-04-01/databases.json
 - ./Microsoft.Sql/stable/2014-04-01/databaseSecurityAlertPolicies.json
 - ./Microsoft.Sql/stable/2014-04-01/dataMasking.json
 - ./Microsoft.Sql/stable/2014-04-01/deprecated.json
 - ./Microsoft.Sql/stable/2014-04-01/disasterRecoveryConfigurations.json
 - ./Microsoft.Sql/stable/2014-04-01/elasticPools.json
 - ./Microsoft.Sql/stable/2014-04-01/firewallRules.json
 - ./Microsoft.Sql/stable/2014-04-01/geoBackupPolicies.json
 - ./Microsoft.Sql/stable/2014-04-01/importExport.json
 - ./Microsoft.Sql/stable/2014-04-01/metrics.json
 - ./Microsoft.Sql/stable/2014-04-01/operations.json
 - ./Microsoft.Sql/stable/2014-04-01/queries.json
 - ./Microsoft.Sql/stable/2014-04-01/recommendedElasticPools.json
 - ./Microsoft.Sql/stable/2014-04-01/replicationLinks.json
 - ./Microsoft.Sql/stable/2014-04-01/restorePoints.json
 - ./Microsoft.Sql/stable/2014-04-01/serverAzureADAdministrators.json
 - ./Microsoft.Sql/stable/2014-04-01/serverCommunicationLinks.json
 - ./Microsoft.Sql/stable/2014-04-01/servers.json
 - ./Microsoft.Sql/stable/2014-04-01/serviceObjectives.json
 - ./Microsoft.Sql/stable/2014-04-01/sql.core.json
 - ./Microsoft.Sql/stable/2014-04-01/tableAuditing.json
 - ./Microsoft.Sql/stable/2014-04-01/usages.json

# Needed when there is more than one input file
override-info:
  title: SqlManagementClient
```

## Suppression

``` yaml
directive:
  - suppress: TrackedResourcePatchOperation
    from: restorableDroppedManagedDatabases.json
    reason: dropped database shouldn't support patch
```

---

## Code Generation

### Swagger to SDK

This section describes what SDK should be generated by the automatic system.
This is not used by Autorest itself.

``` yaml $(swagger-to-sdk)
swagger-to-sdk:
  - repo: azure-sdk-for-python-track2
  - repo: azure-sdk-for-net-track2
  - repo: azure-sdk-for-java
  - repo: azure-sdk-for-go
  - repo: azure-sdk-for-node
  - repo: azure-sdk-for-js
  - repo: azure-sdk-for-ruby
    after_scripts:
      - bundle install && rake arm:regen_all_profiles['azure_mgmt_sql']
  - repo: azure-resource-manager-schemas
  - repo: azure-powershell
```

### C#

These settings apply only when `--csharp` is specified on the command line.
Please also specify `--csharp-sdks-folder=<path to "SDKs" directory of your azure-sdk-for-net clone>`.

``` yaml $(csharp)
csharp:
  azure-arm: true
  license-header: MICROSOFT_MIT_NO_VERSION
  namespace: Microsoft.Azure.Management.Sql
  output-folder: $(csharp-sdks-folder)/sqlmanagement/Microsoft.Azure.Management.Sql/src/Generated
  clear-output-folder: true
```

### Python

See configuration in [readme.python.md](./readme.python.md)

### Go

See configuration in [readme.go.md](./readme.go.md)

### Java

See configuration in [readme.java.md](./readme.java.md)

## Validation

``` yaml
directive:
  - suppress: TrackedResourceListByImmediateParent
    reason: This warning gives many false positives for proxy resources.
  - suppress: GuidUsage
    reason: This warning gives many positives for existing APIs that cannot be changed.
  - suppress: EnumInsteadOfBoolean
    reason: This warning gives many positives for existing APIs that cannot be changed.
```<|MERGE_RESOLUTION|>--- conflicted
+++ resolved
@@ -24,11 +24,7 @@
 title: SqlManagementClient
 description: 'The Azure SQL Database management API provides a RESTful set of web services that interact with Azure SQL Database services to manage your databases. The API enables you to create, retrieve, update, and delete databases.'
 openapi-type: arm
-<<<<<<< HEAD
-tag: package-preview-2023-02
-=======
 tag: package-preview-2023-05
->>>>>>> 81e97927
 ```
 
 ### Composite packages
@@ -36,8 +32,6 @@
 The following packages may be composed from multiple api-versions.
 
 
-<<<<<<< HEAD
-=======
 ### Tag: package-preview-2023-05
 
 These settings apply only when `--tag=package-preview-2023-05` is specified on the command line.
@@ -185,16 +179,11 @@
   - Microsoft.Sql/preview/2023-05-01-preview/WorkloadClassifiers.json
   - Microsoft.Sql/preview/2023-05-01-preview/WorkloadGroups.json
 ```
->>>>>>> 81e97927
 ### Tag: package-preview-2023-02
 
 These settings apply only when `--tag=package-preview-2023-02` is specified on the command line.
 
-<<<<<<< HEAD
-```yaml $(tag) == 'package-preview-2023-02'
-=======
 ``` yaml $(tag) == 'package-preview-2023-02'
->>>>>>> 81e97927
 input-file:
   - Microsoft.Sql/preview/2023-02-01-preview/BackupShortTermRetentionPolicies.json
   - Microsoft.Sql/preview/2023-02-01-preview/BlobAuditing.json
@@ -336,10 +325,7 @@
   - Microsoft.Sql/preview/2023-02-01-preview/WorkloadClassifiers.json
   - Microsoft.Sql/preview/2023-02-01-preview/WorkloadGroups.json
 ```
-<<<<<<< HEAD
-=======
-
->>>>>>> 81e97927
+
 ### Tag: package-preview-2022-11
 
 These settings apply only when `--tag=package-preview-2022-11` is specified on the command line.

# Sql

> see https://aka.ms/autorest

This is the AutoRest configuration file for Sql.

## Getting Started

To build the SDK for Sql, simply [Install AutoRest](https://aka.ms/autorest/install) and in this folder, run:

> `autorest`

To see additional help and options, run:

> `autorest --help`

## Configuration

### Basic Information

These are the global settings for the Sql API.

``` yaml
title: SqlManagementClient
description: 'The Azure SQL Database management API provides a RESTful set of web services that interact with Azure SQL Database services to manage your databases. The API enables you to create, retrieve, update, and delete databases.'
openapi-type: arm
tag: package-composite-v4
```

### Composite packages

The following packages may be composed from multiple api-versions.

<<<<<<< HEAD
### Tag: package-composite-v5

These settings apply only when `--tag=package-composite-v5` is specified on the command line.

This section contains the "composite-v5" set of APIs, which is composed from a selection of api-versions that will remain backwards compatible with "v5" clients such as .NET SDK Microsoft.Azure.Management.Sql version 1.44.3.0-preview.

APIs must only be added to this section when the API is publicly available in at least 1 production region and at least 1 generated client has been tested end-to-end.


``` yaml $(tag) == 'package-composite-v5'
input-file:
- Microsoft.Sql/stable/2014-04-01/backups_legacy.json
- Microsoft.Sql/stable/2014-04-01/dataMasking.json
- Microsoft.Sql/stable/2014-04-01/geoBackupPolicies.json
- Microsoft.Sql/stable/2014-04-01/metrics.json
- Microsoft.Sql/stable/2014-04-01/recommendedElasticPoolsDecoupled.json
- Microsoft.Sql/stable/2014-04-01/replicationLinks_legacy.json
- Microsoft.Sql/stable/2014-04-01/serverCommunicationLinks.json
- Microsoft.Sql/stable/2014-04-01/serviceObjectives.json
- Microsoft.Sql/stable/2014-04-01/sql.core_legacy.json
- Microsoft.Sql/stable/2014-04-01/usages_legacy.json
- ./Microsoft.Sql/preview/2020-08-01-preview/BackupShortTermRetentionPolicies.json
- ./Microsoft.Sql/preview/2020-08-01-preview/BlobAuditing.json
- ./Microsoft.Sql/preview/2020-08-01-preview/DatabaseAdvisors.json
- ./Microsoft.Sql/preview/2020-08-01-preview/DatabaseAutomaticTuning.json
- ./Microsoft.Sql/preview/2020-08-01-preview/DatabaseColumns.json
- ./Microsoft.Sql/preview/2020-08-01-preview/DatabaseExtensions.json
- ./Microsoft.Sql/preview/2020-08-01-preview/DatabaseOperations.json
- ./Microsoft.Sql/preview/2020-08-01-preview/DatabaseRecommendedActions.json
- ./Microsoft.Sql/preview/2020-08-01-preview/Databases.json
- ./Microsoft.Sql/preview/2020-08-01-preview/DatabaseSchemas.json
- ./Microsoft.Sql/preview/2020-08-01-preview/DatabaseSecurityAlertPolicies.json
- ./Microsoft.Sql/preview/2020-08-01-preview/DatabaseTables.json
- ./Microsoft.Sql/preview/2020-08-01-preview/DatabaseUsages.json
- ./Microsoft.Sql/preview/2020-08-01-preview/DatabaseVulnerabilityAssesmentRuleBaselines.json
- ./Microsoft.Sql/preview/2020-08-01-preview/DatabaseVulnerabilityAssessments.json
- ./Microsoft.Sql/preview/2020-08-01-preview/DatabaseVulnerabilityAssessmentScans.json
- ./Microsoft.Sql/preview/2020-08-01-preview/DataWarehouseUserActivities.json
- ./Microsoft.Sql/preview/2020-08-01-preview/DeletedServers.json
- ./Microsoft.Sql/preview/2020-08-01-preview/ElasticPoolOperations.json
- ./Microsoft.Sql/preview/2020-08-01-preview/ElasticPools.json
- ./Microsoft.Sql/preview/2020-08-01-preview/EncryptionProtectors.json
- ./Microsoft.Sql/preview/2020-08-01-preview/FailoverGroups.json
- ./Microsoft.Sql/preview/2020-08-01-preview/FirewallRules.json
- ./Microsoft.Sql/preview/2020-08-01-preview/InstanceFailoverGroups.json
- ./Microsoft.Sql/preview/2020-08-01-preview/InstancePools.json
- ./Microsoft.Sql/preview/2020-08-01-preview/JobAgents.json
- ./Microsoft.Sql/preview/2020-08-01-preview/JobCredentials.json
- ./Microsoft.Sql/preview/2020-08-01-preview/JobExecutions.json
- ./Microsoft.Sql/preview/2020-08-01-preview/Jobs.json
- ./Microsoft.Sql/preview/2020-08-01-preview/JobStepExecutions.json
- ./Microsoft.Sql/preview/2020-08-01-preview/JobSteps.json
- ./Microsoft.Sql/preview/2020-08-01-preview/JobTargetExecutions.json
- ./Microsoft.Sql/preview/2020-08-01-preview/JobTargetGroups.json
- ./Microsoft.Sql/preview/2020-08-01-preview/JobVersions.json
- ./Microsoft.Sql/preview/2020-08-01-preview/LocationCapabilities.json
- ./Microsoft.Sql/preview/2020-08-01-preview/LongTermRetentionBackups.json
- ./Microsoft.Sql/preview/2020-08-01-preview/LongTermRetentionManagedInstanceBackups.json
- ./Microsoft.Sql/preview/2020-08-01-preview/LongTermRetentionPolicies.json
- ./Microsoft.Sql/preview/2020-08-01-preview/MaintenanceWindowOptions.json
- ./Microsoft.Sql/preview/2020-08-01-preview/MaintenanceWindows.json
- ./Microsoft.Sql/preview/2020-08-01-preview/ManagedBackupShortTermRetentionPolicies.json
- ./Microsoft.Sql/preview/2020-08-01-preview/ManagedDatabaseColumns.json
- ./Microsoft.Sql/preview/2020-08-01-preview/ManagedDatabaseQueries.json
- ./Microsoft.Sql/preview/2020-08-01-preview/ManagedDatabaseRestoreDetails.json
- ./Microsoft.Sql/preview/2020-08-01-preview/ManagedDatabases.json
- ./Microsoft.Sql/preview/2020-08-01-preview/ManagedDatabaseSchemas.json
- ./Microsoft.Sql/preview/2020-08-01-preview/ManagedDatabaseSecurityAlertPolicies.json
- ./Microsoft.Sql/preview/2020-08-01-preview/ManagedDatabaseSecurityEvents.json
- ./Microsoft.Sql/preview/2020-08-01-preview/ManagedDatabaseSensitivityLabels.json
- ./Microsoft.Sql/preview/2020-08-01-preview/ManagedDatabaseTables.json
- ./Microsoft.Sql/preview/2020-08-01-preview/ManagedDatabaseTransparentDataEncryption.json
- ./Microsoft.Sql/preview/2020-08-01-preview/ManagedDatabaseVulnerabilityAssessmentRuleBaselines.json
- ./Microsoft.Sql/preview/2020-08-01-preview/ManagedDatabaseVulnerabilityAssessments.json
- ./Microsoft.Sql/preview/2020-08-01-preview/ManagedDatabaseVulnerabilityAssessmentScans.json
- ./Microsoft.Sql/preview/2020-08-01-preview/ManagedInstanceAdministrators.json
- ./Microsoft.Sql/preview/2020-08-01-preview/ManagedInstanceAzureADOnlyAuthentications.json
- ./Microsoft.Sql/preview/2020-08-01-preview/ManagedInstanceEncryptionProtectors.json
- ./Microsoft.Sql/preview/2020-08-01-preview/ManagedInstanceKeys.json
- ./Microsoft.Sql/preview/2020-08-01-preview/ManagedInstanceLongTermRetentionPolicies.json
- ./Microsoft.Sql/preview/2020-08-01-preview/ManagedInstanceOperations.json
- ./Microsoft.Sql/preview/2020-08-01-preview/ManagedInstancePrivateEndpointConnections.json
- ./Microsoft.Sql/preview/2020-08-01-preview/ManagedInstancePrivateLinkResources.json
- ./Microsoft.Sql/preview/2020-08-01-preview/ManagedInstances.json
- ./Microsoft.Sql/preview/2020-08-01-preview/ManagedInstanceTdeCertificates.json
- ./Microsoft.Sql/preview/2020-08-01-preview/ManagedInstanceVulnerabilityAssessments.json
- ./Microsoft.Sql/preview/2020-08-01-preview/ManagedRestorableDroppedDatabaseBackupShortTermRetentionPolicies.json
- ./Microsoft.Sql/preview/2020-08-01-preview/ManagedServerSecurityAlertPolicies.json
- ./Microsoft.Sql/preview/2020-08-01-preview/Operations.json
- ./Microsoft.Sql/preview/2020-08-01-preview/OperationsHealth.json
- ./Microsoft.Sql/preview/2020-08-01-preview/PrivateEndpointConnections.json
- ./Microsoft.Sql/preview/2020-08-01-preview/PrivateLinkResources.json
- ./Microsoft.Sql/preview/2020-08-01-preview/RecoverableManagedDatabases.json
- ./Microsoft.Sql/preview/2020-08-01-preview/ReplicationLinks.json
- ./Microsoft.Sql/preview/2020-08-01-preview/RestorableDroppedDatabases.json
- ./Microsoft.Sql/preview/2020-08-01-preview/RestorableDroppedManagedDatabases.json
- ./Microsoft.Sql/preview/2020-08-01-preview/RestorePoints.json
- ./Microsoft.Sql/preview/2020-08-01-preview/SensitivityLabels.json
- ./Microsoft.Sql/preview/2020-08-01-preview/ServerAdvisors.json
- ./Microsoft.Sql/preview/2020-08-01-preview/ServerAutomaticTuning.json
- ./Microsoft.Sql/preview/2020-08-01-preview/ServerAzureADAdministrators.json
- ./Microsoft.Sql/preview/2020-08-01-preview/ServerAzureADOnlyAuthentications.json
- ./Microsoft.Sql/preview/2020-08-01-preview/ServerDnsAliases.json
- ./Microsoft.Sql/preview/2020-08-01-preview/ServerKeys.json
- ./Microsoft.Sql/preview/2020-08-01-preview/ServerOperations.json
- ./Microsoft.Sql/preview/2020-08-01-preview/Servers.json
- ./Microsoft.Sql/preview/2020-08-01-preview/ServerSecurityAlertPolicies.json
- ./Microsoft.Sql/preview/2020-08-01-preview/ServerTrustGroups.json
- ./Microsoft.Sql/preview/2020-08-01-preview/ServerVulnerabilityAssessments.json
- ./Microsoft.Sql/preview/2020-08-01-preview/SqlAgent.json
- ./Microsoft.Sql/preview/2020-08-01-preview/SubscriptionUsages.json
- ./Microsoft.Sql/preview/2020-08-01-preview/SyncAgents.json
- ./Microsoft.Sql/preview/2020-08-01-preview/SyncGroups.json
- ./Microsoft.Sql/preview/2020-08-01-preview/SyncMembers.json
- ./Microsoft.Sql/preview/2020-08-01-preview/TdeCertificates.json
- ./Microsoft.Sql/preview/2020-08-01-preview/TimeZones.json
- ./Microsoft.Sql/preview/2020-08-01-preview/TransparentDataEncryptions.json
- ./Microsoft.Sql/preview/2020-08-01-preview/VirtualClusters.json
- ./Microsoft.Sql/preview/2020-08-01-preview/VirtualNetworkRules.json
- ./Microsoft.Sql/preview/2020-08-01-preview/WorkloadClassifiers.json
- ./Microsoft.Sql/preview/2020-08-01-preview/WorkloadGroups.json


# Needed when there is more than one input file
override-info:
  title: SqlManagementClient
```
=======
>>>>>>> 83a54687

### Tag: package-composite-v4

These settings apply only when `--tag=package-composite-v4` is specified on the command line.

This section contains the "composite-v4" set of APIs, which is composed from a selection of api-versions that will remain backwards compatible with "v4" clients such as .NET SDK Microsoft.Azure.Management.Sql version 1.44.3.0-preview.

APIs must only be added to this section when the API is publicly available in at least 1 production region and at least 1 generated client has been tested end-to-end.

Differences in v4 (compared to v3):

* Added new API for databases and elastic pools

* Failover API for elastic pools was integrated into elasticPools

``` yaml $(tag) == 'package-composite-v4'
input-file:
- Microsoft.Sql/stable/2014-04-01/backups.json
- Microsoft.Sql/stable/2014-04-01/connectionPolicies.json
- Microsoft.Sql/stable/2014-04-01/databaseSecurityAlertPolicies.json
- Microsoft.Sql/stable/2014-04-01/dataMasking.json
- Microsoft.Sql/stable/2014-04-01/firewallRules.json
- Microsoft.Sql/stable/2014-04-01/geoBackupPolicies.json
- Microsoft.Sql/stable/2014-04-01/metrics.json
- Microsoft.Sql/stable/2014-04-01/recommendedElasticPoolsDecoupled.json
- Microsoft.Sql/stable/2014-04-01/replicationLinks.json
- Microsoft.Sql/stable/2014-04-01/serverCommunicationLinks.json
- Microsoft.Sql/stable/2014-04-01/serviceObjectives.json
- Microsoft.Sql/stable/2014-04-01/sql.core.json
- Microsoft.Sql/stable/2014-04-01/usages.json
- Microsoft.Sql/preview/2015-05-01-preview/databaseAutomaticTuning.json
- Microsoft.Sql/preview/2015-05-01-preview/encryptionProtectors.json
- Microsoft.Sql/preview/2015-05-01-preview/failoverGroups.json
- Microsoft.Sql/preview/2015-05-01-preview/operations.json
- Microsoft.Sql/preview/2015-05-01-preview/serverKeys.json
- Microsoft.Sql/preview/2015-05-01-preview/syncAgents.json
- Microsoft.Sql/preview/2015-05-01-preview/usages.json
- Microsoft.Sql/preview/2015-05-01-preview/virtualclusters.json
- Microsoft.Sql/preview/2015-05-01-preview/virtualNetworkRules.json
- Microsoft.Sql/preview/2017-03-01-preview/blobAuditing.json
- Microsoft.Sql/preview/2017-03-01-preview/databaseVulnerabilityAssessmentBaselines.json
- Microsoft.Sql/preview/2017-03-01-preview/databaseVulnerabilityAssessments.json
- Microsoft.Sql/preview/2017-03-01-preview/jobs.json
- Microsoft.Sql/preview/2017-03-01-preview/ManagedBackupShortTermRetention.json
- Microsoft.Sql/preview/2017-03-01-preview/ManagedRestorableDroppedDatabaseBackupShortTermRetenion.json
- Microsoft.Sql/preview/2017-03-01-preview/serverAutomaticTuning.json
- Microsoft.Sql/preview/2017-03-01-preview/serverDnsAliases.json
- Microsoft.Sql/preview/2017-03-01-preview/serverSecurityAlertPolicies.json
- Microsoft.Sql/preview/2017-03-01-preview/restorableDroppedManagedDatabases.json
- Microsoft.Sql/preview/2017-03-01-preview/restorePoints.json
- Microsoft.Sql/preview/2017-03-01-preview/ManagedDatabaseSecurityAlertPolicies.json
- Microsoft.Sql/preview/2017-03-01-preview/ManagedServerSecurityAlertPolicy.json
- Microsoft.Sql/preview/2017-03-01-preview/SensitivityLabels.json
- Microsoft.Sql/preview/2017-03-01-preview/managedInstanceAdministrators.json
- Microsoft.Sql/preview/2017-10-01-preview/cancelOperations.json
- Microsoft.Sql/preview/2017-10-01-preview/cancelPoolOperations.json
- Microsoft.Sql/preview/2017-10-01-preview/databaseVulnerabilityAssessmentScans.json
- Microsoft.Sql/preview/2017-10-01-preview/managedDatabaseVulnerabilityAssesmentRuleBaselines.json
- Microsoft.Sql/preview/2017-10-01-preview/managedDatabaseVulnerabilityAssessmentScans.json
- Microsoft.Sql/preview/2017-10-01-preview/managedDatabaseVulnerabilityAssessments.json
- Microsoft.Sql/preview/2017-10-01-preview/instanceFailoverGroups.json
- Microsoft.Sql/preview/2017-10-01-preview/TdeCertificates.json
- Microsoft.Sql/preview/2017-10-01-preview/ManagedInstanceTdeCertificates.json
- Microsoft.Sql/preview/2017-10-01-preview/ManagedInstanceKeys.json
- Microsoft.Sql/preview/2017-10-01-preview/ManagedInstanceEncryptionProtectors.json
- Microsoft.Sql/preview/2017-10-01-preview/recoverableManagedDatabases.json
- Microsoft.Sql/preview/2017-10-01-preview/shortTermRetentionPolicies.json
- Microsoft.Sql/preview/2018-06-01-preview/ManagedInstanceVulnerabilityAssessments.json
- Microsoft.Sql/preview/2018-06-01-preview/ServerVulnerabilityAssessments.json
- Microsoft.Sql/preview/2018-06-01-preview/managedDatabaseSensitivityLabels.json
- Microsoft.Sql/preview/2018-06-01-preview/instancePools.json
- Microsoft.Sql/preview/2018-06-01-preview/usages.json
- Microsoft.Sql/preview/2018-06-01-preview/PrivateLinkResources.json
- Microsoft.Sql/preview/2019-06-01-preview/servers.json
- Microsoft.Sql/preview/2020-08-01-preview/LocationCapabilities.json
- Microsoft.Sql/preview/2018-06-01-preview/LongTermRetentionManagedInstanceBackups.json
- Microsoft.Sql/preview/2018-06-01-preview/ManagedInstanceLongTermRetentionPolicies.json
- Microsoft.Sql/preview/2019-06-01-preview/WorkloadGroups.json
- Microsoft.Sql/preview/2019-06-01-preview/WorkloadClassifiers.json
- Microsoft.Sql/preview/2019-06-01-preview/managedInstanceOperations.json
- Microsoft.Sql/preview/2019-06-01-preview/ServerAzureADAdministrators.json
- Microsoft.Sql/preview/2019-06-01-preview/syncGroups.json
- Microsoft.Sql/preview/2019-06-01-preview/syncMembers.json
- Microsoft.Sql/preview/2020-02-02-preview/ImportExport.json
- Microsoft.Sql/preview/2020-02-02-preview/ManagedDatabases.json
- Microsoft.Sql/preview/2020-02-02-preview/ManagedDatabaseRestoreDetails.json
- Microsoft.Sql/preview/2020-02-02-preview/ServerAzureADOnlyAuthentications.json
- Microsoft.Sql/preview/2020-02-02-preview/ManagedInstances.json
- Microsoft.Sql/preview/2020-02-02-preview/ManagedInstanceAzureADOnlyAuthentications.json
- Microsoft.Sql/preview/2020-02-02-preview/ServerTrustGroups.json
- Microsoft.Sql/preview/2020-08-01-preview/ElasticPools.json
- Microsoft.Sql/preview/2020-08-01-preview/ServerDevOpsAudit.json
- Microsoft.Sql/preview/2020-11-01-preview/Databases_legacy.json 
- Microsoft.Sql/preview/2020-11-01-preview/LongTermRetentionBackups.json
- Microsoft.Sql/preview/2020-11-01-preview/LongTermRetentionPolicies.json
- Microsoft.Sql/preview/2020-11-01-preview/PrivateEndpointConnections.json


# Needed when there is more than one input file
override-info:
  title: SqlManagementClient
```

### Tag: package-composite-v3

These settings apply only when `--tag=package-composite-v3` is specified on the command line.

This section contains the "composite-v3" set of APIs, which is composed from a selection of api-versions that will remain backwards compatible with "v3" clients such as .NET SDK Microsoft.Azure.Management.Sql version 1.14.0-preview.

APIs must only be added to this section when the API is publicly available in at least 1 production region and at least 1 generated client has been tested end-to-end.

Differences in v3 (compared to v2):

* Decoupled database and recommended elastic pool APIs

  * `-2014-04-01/recommendedElasticPools.json`

  * `+2014-04-01/recommendedElasticPoolsDecoupled.json`

* Updated to new Sku-based API for databases and elastic pools

  * `-2014-04-01/capabilities.json`

  * `-2014-04-01/databases.json`

  * `-2014-04-01/elasticPools.json`

  * `+2017-10-01-preview/capabilities.json`

  * `+2017-10-01-preview/elasticPools.json`

  * `+2018-06-01-preview/capabilities.json`

``` yaml $(tag) == 'package-composite-v3'
input-file:
- Microsoft.Sql/stable/2014-04-01/backups.json
- Microsoft.Sql/stable/2014-04-01/connectionPolicies.json
- Microsoft.Sql/stable/2014-04-01/databaseSecurityAlertPolicies.json
- Microsoft.Sql/stable/2014-04-01/dataMasking.json
- Microsoft.Sql/stable/2014-04-01/firewallRules.json
- Microsoft.Sql/stable/2014-04-01/geoBackupPolicies.json
- Microsoft.Sql/stable/2014-04-01/metrics.json
- Microsoft.Sql/stable/2014-04-01/recommendedElasticPoolsDecoupled.json
- Microsoft.Sql/stable/2014-04-01/replicationLinks.json
- Microsoft.Sql/stable/2014-04-01/serverCommunicationLinks.json
- Microsoft.Sql/stable/2014-04-01/serviceObjectives.json
- Microsoft.Sql/stable/2014-04-01/sql.core.json
- Microsoft.Sql/stable/2014-04-01/usages.json
- Microsoft.Sql/preview/2015-05-01-preview/databaseAutomaticTuning.json
- Microsoft.Sql/preview/2015-05-01-preview/encryptionProtectors.json
- Microsoft.Sql/preview/2015-05-01-preview/failoverGroups.json
- Microsoft.Sql/preview/2015-05-01-preview/operations.json
- Microsoft.Sql/preview/2015-05-01-preview/serverKeys.json
- Microsoft.Sql/preview/2015-05-01-preview/syncAgents.json
- Microsoft.Sql/preview/2015-05-01-preview/usages.json
- Microsoft.Sql/preview/2015-05-01-preview/virtualclusters.json
- Microsoft.Sql/preview/2015-05-01-preview/virtualNetworkRules.json
- Microsoft.Sql/preview/2017-03-01-preview/blobAuditing.json
- Microsoft.Sql/preview/2017-03-01-preview/databaseVulnerabilityAssessmentBaselines.json
- Microsoft.Sql/preview/2017-03-01-preview/databaseVulnerabilityAssessments.json
- Microsoft.Sql/preview/2017-03-01-preview/jobs.json
- Microsoft.Sql/preview/2017-03-01-preview/longTermRetention.json
- Microsoft.Sql/preview/2017-03-01-preview/ManagedBackupShortTermRetention.json
- Microsoft.Sql/preview/2017-03-01-preview/ManagedRestorableDroppedDatabaseBackupShortTermRetenion.json
- Microsoft.Sql/preview/2017-03-01-preview/serverAutomaticTuning.json
- Microsoft.Sql/preview/2017-03-01-preview/serverDnsAliases.json
- Microsoft.Sql/preview/2017-03-01-preview/serverSecurityAlertPolicies.json
- Microsoft.Sql/preview/2017-03-01-preview/restorableDroppedManagedDatabases.json
- Microsoft.Sql/preview/2017-03-01-preview/restorePoints.json
- Microsoft.Sql/preview/2017-03-01-preview/ManagedDatabaseSecurityAlertPolicies.json
- Microsoft.Sql/preview/2017-03-01-preview/ManagedServerSecurityAlertPolicy.json
- Microsoft.Sql/preview/2017-03-01-preview/SensitivityLabels.json
- Microsoft.Sql/preview/2017-03-01-preview/managedInstanceAdministrators.json
- Microsoft.Sql/preview/2017-10-01-preview/cancelOperations.json
- Microsoft.Sql/preview/2017-10-01-preview/cancelPoolOperations.json
- Microsoft.Sql/preview/2017-10-01-preview/elasticPools.json
- Microsoft.Sql/preview/2017-10-01-preview/databaseVulnerabilityAssessmentScans.json
- Microsoft.Sql/preview/2017-10-01-preview/managedDatabaseVulnerabilityAssesmentRuleBaselines.json
- Microsoft.Sql/preview/2017-10-01-preview/managedDatabaseVulnerabilityAssessmentScans.json
- Microsoft.Sql/preview/2017-10-01-preview/managedDatabaseVulnerabilityAssessments.json
- Microsoft.Sql/preview/2017-10-01-preview/instanceFailoverGroups.json
- Microsoft.Sql/preview/2017-10-01-preview/TdeCertificates.json
- Microsoft.Sql/preview/2017-10-01-preview/ManagedInstanceTdeCertificates.json
- Microsoft.Sql/preview/2017-10-01-preview/ManagedInstanceKeys.json
- Microsoft.Sql/preview/2017-10-01-preview/ManagedInstanceEncryptionProtectors.json
- Microsoft.Sql/preview/2017-10-01-preview/recoverableManagedDatabases.json
- Microsoft.Sql/preview/2017-10-01-preview/shortTermRetentionPolicies.json
- Microsoft.Sql/preview/2018-06-01-preview/ManagedInstanceVulnerabilityAssessments.json
- Microsoft.Sql/preview/2018-06-01-preview/ServerVulnerabilityAssessments.json
- Microsoft.Sql/preview/2018-06-01-preview/managedDatabaseSensitivityLabels.json
- Microsoft.Sql/preview/2018-06-01-preview/instancePools.json
- Microsoft.Sql/preview/2018-06-01-preview/usages.json
- Microsoft.Sql/preview/2018-06-01-preview/FailoverElasticPools.json
- Microsoft.Sql/preview/2018-06-01-preview/PrivateEndpointConnections.json
- Microsoft.Sql/preview/2018-06-01-preview/PrivateLinkResources.json
- Microsoft.Sql/preview/2019-06-01-preview/databases.json
- Microsoft.Sql/preview/2019-06-01-preview/servers.json
- Microsoft.Sql/preview/2018-06-01-preview/capabilities.json
- Microsoft.Sql/preview/2018-06-01-preview/LongTermRetentionManagedInstanceBackups.json
- Microsoft.Sql/preview/2018-06-01-preview/ManagedInstanceLongTermRetentionPolicies.json
- Microsoft.Sql/preview/2019-06-01-preview/WorkloadGroups.json
- Microsoft.Sql/preview/2019-06-01-preview/WorkloadClassifiers.json
- Microsoft.Sql/preview/2019-06-01-preview/managedInstanceOperations.json
- Microsoft.Sql/preview/2019-06-01-preview/ServerAzureADAdministrators.json
- Microsoft.Sql/preview/2019-06-01-preview/syncGroups.json
- Microsoft.Sql/preview/2019-06-01-preview/syncMembers.json
- Microsoft.Sql/preview/2020-02-02-preview/ImportExport.json
- Microsoft.Sql/preview/2020-02-02-preview/ManagedDatabases.json
- Microsoft.Sql/preview/2020-02-02-preview/ServerAzureADOnlyAuthentications.json
- Microsoft.Sql/preview/2020-02-02-preview/ManagedInstances.json
- Microsoft.Sql/preview/2020-02-02-preview/ManagedInstanceAzureADOnlyAuthentications.json
- Microsoft.Sql/preview/2020-02-02-preview/ServerTrustGroups.json


# Needed when there is more than one input file
override-info:
  title: SqlManagementClient
```

### Tag: package-composite-v2

These settings apply only when `--tag=package-composite-v2` is specified on the command line.

This section contains the "composite-v2" set of APIs, which is composed from a selection of api-versions that will remain backwards compatible with "v2" clients such as .NET SDK Microsoft.Azure.Management.Sql version 1.13.0-preview.

APIs must only be added to this section when the API is publicly available in at least 1 production region and at least 1 generated client has been tested end-to-end.

Differences in v2 (compared to v1):

* Updated to LTRv2

  * `-201 4-04-01/backupLongTermRetentionPolicies.json`

  * `-2014-04-01/backupLongTermRetentionVaults.json`

  * `+2017-03-01-preview/longTermRetention.json`

``` yaml $(tag) == 'package-composite-v2'
input-file:
- Microsoft.Sql/stable/2014-04-01/backups.json
- Microsoft.Sql/stable/2014-04-01/capabilities.json
- Microsoft.Sql/stable/2014-04-01/connectionPolicies.json
- Microsoft.Sql/stable/2014-04-01/databases.json
- Microsoft.Sql/stable/2014-04-01/databaseSecurityAlertPolicies.json
- Microsoft.Sql/stable/2014-04-01/dataMasking.json
- Microsoft.Sql/stable/2014-04-01/elasticPools.json
- Microsoft.Sql/stable/2014-04-01/firewallRules.json
- Microsoft.Sql/stable/2014-04-01/geoBackupPolicies.json
- Microsoft.Sql/stable/2014-04-01/importExport.json
- Microsoft.Sql/stable/2014-04-01/metrics.json
- Microsoft.Sql/stable/2014-04-01/recommendedElasticPools.json
- Microsoft.Sql/stable/2014-04-01/replicationLinks.json
- Microsoft.Sql/stable/2014-04-01/serverCommunicationLinks.json
- Microsoft.Sql/stable/2014-04-01/serviceObjectives.json
- Microsoft.Sql/stable/2014-04-01/sql.core.json
- Microsoft.Sql/stable/2014-04-01/usages.json
- Microsoft.Sql/preview/2015-05-01-preview/databaseAutomaticTuning.json
- Microsoft.Sql/preview/2015-05-01-preview/encryptionProtectors.json
- Microsoft.Sql/preview/2015-05-01-preview/failoverGroups.json
- Microsoft.Sql/preview/2015-05-01-preview/operations.json
- Microsoft.Sql/preview/2015-05-01-preview/serverKeys.json
- Microsoft.Sql/preview/2015-05-01-preview/syncAgents.json
- Microsoft.Sql/preview/2015-05-01-preview/usages.json
- Microsoft.Sql/preview/2015-05-01-preview/virtualclusters.json
- Microsoft.Sql/preview/2015-05-01-preview/virtualNetworkRules.json
- Microsoft.Sql/preview/2017-03-01-preview/blobAuditing.json
- Microsoft.Sql/preview/2017-03-01-preview/databaseVulnerabilityAssessmentBaselines.json
- Microsoft.Sql/preview/2017-03-01-preview/databaseVulnerabilityAssessments.json
- Microsoft.Sql/preview/2017-03-01-preview/jobs.json
- Microsoft.Sql/preview/2017-03-01-preview/longTermRetention.json
- Microsoft.Sql/preview/2017-03-01-preview/ManagedBackupShortTermRetention.json
- Microsoft.Sql/preview/2017-03-01-preview/ManagedRestorableDroppedDatabaseBackupShortTermRetenion.json
- Microsoft.Sql/preview/2017-03-01-preview/renameDatabase.json
- Microsoft.Sql/preview/2017-03-01-preview/serverAutomaticTuning.json
- Microsoft.Sql/preview/2017-03-01-preview/serverDnsAliases.json
- Microsoft.Sql/preview/2017-03-01-preview/serverSecurityAlertPolicies.json
- Microsoft.Sql/preview/2017-03-01-preview/restorableDroppedManagedDatabases.json
- Microsoft.Sql/preview/2017-03-01-preview/restorePoints.json
- Microsoft.Sql/preview/2017-03-01-preview/ManagedDatabaseSecurityAlertPolicies.json
- Microsoft.Sql/preview/2017-03-01-preview/ManagedServerSecurityAlertPolicy.json
- Microsoft.Sql/preview/2017-03-01-preview/SensitivityLabels.json
- Microsoft.Sql/preview/2017-03-01-preview/managedInstanceAdministrators.json
- Microsoft.Sql/preview/2017-10-01-preview/cancelOperations.json
- Microsoft.Sql/preview/2017-10-01-preview/cancelPoolOperations.json
- Microsoft.Sql/preview/2017-10-01-preview/databaseVulnerabilityAssessmentScans.json
- Microsoft.Sql/preview/2017-10-01-preview/managedDatabaseVulnerabilityAssesmentRuleBaselines.json
- Microsoft.Sql/preview/2017-10-01-preview/managedDatabaseVulnerabilityAssessmentScans.json
- Microsoft.Sql/preview/2017-10-01-preview/managedDatabaseVulnerabilityAssessments.json
- Microsoft.Sql/preview/2017-10-01-preview/instanceFailoverGroups.json
- Microsoft.Sql/preview/2017-10-01-preview/shortTermRetentionPolicies.json
- Microsoft.Sql/preview/2017-10-01-preview/TdeCertificates.json
- Microsoft.Sql/preview/2017-10-01-preview/ManagedInstanceTdeCertificates.json
- Microsoft.Sql/preview/2017-10-01-preview/ManagedInstanceKeys.json
- Microsoft.Sql/preview/2017-10-01-preview/ManagedInstanceEncryptionProtectors.json
- Microsoft.Sql/preview/2017-10-01-preview/recoverableManagedDatabases.json
- Microsoft.Sql/preview/2018-06-01-preview/ManagedInstanceVulnerabilityAssessments.json
- Microsoft.Sql/preview/2018-06-01-preview/ServerVulnerabilityAssessments.json
- Microsoft.Sql/preview/2018-06-01-preview/managedDatabaseSensitivityLabels.json
- Microsoft.Sql/preview/2018-06-01-preview/instancePools.json
- Microsoft.Sql/preview/2018-06-01-preview/usages.json
- Microsoft.Sql/preview/2018-06-01-preview/FailoverDatabases.json
- Microsoft.Sql/preview/2018-06-01-preview/FailoverElasticPools.json
- Microsoft.Sql/preview/2018-06-01-preview/PrivateEndpointConnections.json
- Microsoft.Sql/preview/2018-06-01-preview/PrivateLinkResources.json
- Microsoft.Sql/preview/2019-06-01-preview/servers.json
- Microsoft.Sql/preview/2018-06-01-preview/LongTermRetentionManagedInstanceBackups.json
- Microsoft.Sql/preview/2018-06-01-preview/ManagedInstanceLongTermRetentionPolicies.json
- Microsoft.Sql/preview/2019-06-01-preview/WorkloadGroups.json
- Microsoft.Sql/preview/2019-06-01-preview/WorkloadClassifiers.json
- Microsoft.Sql/preview/2019-06-01-preview/ServerAzureADAdministrators.json
- Microsoft.Sql/preview/2019-06-01-preview/syncGroups.json
- Microsoft.Sql/preview/2019-06-01-preview/syncMembers.json
- Microsoft.Sql/preview/2020-02-02-preview/ManagedDatabases.json
- Microsoft.Sql/preview/2020-02-02-preview/ServerAzureADOnlyAuthentications.json
- Microsoft.Sql/preview/2020-02-02-preview/ManagedInstances.json
- Microsoft.Sql/preview/2020-02-02-preview/ManagedInstanceAzureADOnlyAuthentications.json
- Microsoft.Sql/preview/2020-02-02-preview/ServerTrustGroups.json

# Needed when there is more than one input file
override-info:
  title: SqlManagementClient
```

### Tag: package-composite-v1

These settings apply only when `--tag=package-composite-v1` is specified on the command line.

This section contains the "composite-v1" set of APIs, which is composed from a selection of api-versions that will remain backwards compatible with "v1" clients such as .NET SDK Microsoft.Azure.Management.Sql version 1.12.0-preview and earlier.

APIs must only be added to this section when the API is publicly available in at least 1 production region and at least 1 generated client has been tested end-to-end.

``` yaml $(tag) == 'package-composite-v1'
input-file:
- Microsoft.Sql/stable/2014-04-01/backups.json
- Microsoft.Sql/stable/2014-04-01/capabilities.json
- Microsoft.Sql/stable/2014-04-01/connectionPolicies.json
- Microsoft.Sql/stable/2014-04-01/databases.json
- Microsoft.Sql/stable/2014-04-01/databaseSecurityAlertPolicies.json
- Microsoft.Sql/stable/2014-04-01/dataMasking.json
- Microsoft.Sql/stable/2014-04-01/elasticPools.json
- Microsoft.Sql/stable/2014-04-01/firewallRules.json
- Microsoft.Sql/stable/2014-04-01/geoBackupPolicies.json
- Microsoft.Sql/stable/2014-04-01/importExport.json
- Microsoft.Sql/stable/2014-04-01/metrics.json
- Microsoft.Sql/stable/2014-04-01/recommendedElasticPools.json
- Microsoft.Sql/stable/2014-04-01/replicationLinks.json
- Microsoft.Sql/stable/2014-04-01/serverCommunicationLinks.json
- Microsoft.Sql/stable/2014-04-01/serviceObjectives.json
- Microsoft.Sql/stable/2014-04-01/sql.core.json
- Microsoft.Sql/stable/2014-04-01/usages.json
- Microsoft.Sql/preview/2015-05-01-preview/databaseAutomaticTuning.json
- Microsoft.Sql/preview/2015-05-01-preview/encryptionProtectors.json
- Microsoft.Sql/preview/2015-05-01-preview/failoverGroups.json
- Microsoft.Sql/preview/2015-05-01-preview/operations.json
- Microsoft.Sql/preview/2015-05-01-preview/serverKeys.json
- Microsoft.Sql/preview/2015-05-01-preview/syncAgents.json
- Microsoft.Sql/preview/2015-05-01-preview/usages.json
- Microsoft.Sql/preview/2015-05-01-preview/virtualclusters.json
- Microsoft.Sql/preview/2015-05-01-preview/virtualNetworkRules.json
- Microsoft.Sql/preview/2017-03-01-preview/blobAuditing.json
- Microsoft.Sql/preview/2017-03-01-preview/databaseVulnerabilityAssessmentBaselines.json
- Microsoft.Sql/preview/2017-03-01-preview/databaseVulnerabilityAssessments.json
- Microsoft.Sql/preview/2017-03-01-preview/jobs.json
- Microsoft.Sql/preview/2017-03-01-preview/ManagedBackupShortTermRetention.json
- Microsoft.Sql/preview/2017-03-01-preview/ManagedRestorableDroppedDatabaseBackupShortTermRetenion.json
- Microsoft.Sql/preview/2017-03-01-preview/renameDatabase.json
- Microsoft.Sql/preview/2017-03-01-preview/serverAutomaticTuning.json
- Microsoft.Sql/preview/2017-03-01-preview/serverDnsAliases.json
- Microsoft.Sql/preview/2017-03-01-preview/serverSecurityAlertPolicies.json
- Microsoft.Sql/preview/2017-03-01-preview/restorableDroppedManagedDatabases.json
- Microsoft.Sql/preview/2017-03-01-preview/restorePoints.json
- Microsoft.Sql/preview/2017-03-01-preview/ManagedDatabaseSecurityAlertPolicies.json
- Microsoft.Sql/preview/2017-03-01-preview/ManagedServerSecurityAlertPolicy.json
- Microsoft.Sql/preview/2017-03-01-preview/SensitivityLabels.json
- Microsoft.Sql/preview/2017-03-01-preview/managedInstanceAdministrators.json
- Microsoft.Sql/preview/2017-10-01-preview/cancelOperations.json
- Microsoft.Sql/preview/2017-10-01-preview/cancelPoolOperations.json
- Microsoft.Sql/preview/2017-10-01-preview/databaseVulnerabilityAssessmentScans.json
- Microsoft.Sql/preview/2017-10-01-preview/managedDatabaseVulnerabilityAssesmentRuleBaselines.json
- Microsoft.Sql/preview/2017-10-01-preview/managedDatabaseVulnerabilityAssessmentScans.json
- Microsoft.Sql/preview/2017-10-01-preview/managedDatabaseVulnerabilityAssessments.json
- Microsoft.Sql/preview/2017-10-01-preview/instanceFailoverGroups.json
- Microsoft.Sql/preview/2017-10-01-preview/shortTermRetentionPolicies.json
- Microsoft.Sql/preview/2017-10-01-preview/TdeCertificates.json
- Microsoft.Sql/preview/2017-10-01-preview/ManagedInstanceTdeCertificates.json
- Microsoft.Sql/preview/2017-10-01-preview/ManagedInstanceKeys.json
- Microsoft.Sql/preview/2017-10-01-preview/ManagedInstanceEncryptionProtectors.json
- Microsoft.Sql/preview/2017-10-01-preview/recoverableManagedDatabases.json
- Microsoft.Sql/preview/2018-06-01-preview/ManagedInstanceVulnerabilityAssessments.json
- Microsoft.Sql/preview/2018-06-01-preview/ServerVulnerabilityAssessments.json
- Microsoft.Sql/preview/2018-06-01-preview/managedDatabaseSensitivityLabels.json
- Microsoft.Sql/preview/2018-06-01-preview/instancePools.json
- Microsoft.Sql/preview/2018-06-01-preview/usages.json
- Microsoft.Sql/preview/2018-06-01-preview/FailoverDatabases.json
- Microsoft.Sql/preview/2018-06-01-preview/FailoverElasticPools.json
- Microsoft.Sql/preview/2018-06-01-preview/PrivateEndpointConnections.json
- Microsoft.Sql/preview/2018-06-01-preview/PrivateLinkResources.json
- Microsoft.Sql/preview/2019-06-01-preview/servers.json
- Microsoft.Sql/preview/2018-06-01-preview/LongTermRetentionManagedInstanceBackups.json
- Microsoft.Sql/preview/2018-06-01-preview/ManagedInstanceLongTermRetentionPolicies.json
- Microsoft.Sql/preview/2019-06-01-preview/WorkloadGroups.json
- Microsoft.Sql/preview/2019-06-01-preview/WorkloadClassifiers.json
- Microsoft.Sql/preview/2019-06-01-preview/ServerAzureADAdministrators.json
- Microsoft.Sql/preview/2019-06-01-preview/syncGroups.json
- Microsoft.Sql/preview/2019-06-01-preview/syncMembers.json
- Microsoft.Sql/preview/2020-02-02-preview/ManagedDatabases.json
- Microsoft.Sql/preview/2020-02-02-preview/ServerAzureADOnlyAuthentications.json
- Microsoft.Sql/preview/2020-02-02-preview/ManagedInstances.json
- Microsoft.Sql/preview/2020-02-02-preview/ManagedInstanceAzureADOnlyAuthentications.json
- Microsoft.Sql/preview/2020-02-02-preview/ServerTrustGroups.json

# Needed when there is more than one input file
override-info:
  title: SqlManagementClient
```

### Tag: package-2017-03-preview

These settings apply only when `--tag=package-2017-03-preview` is specified on the command line.

This section contains the input swagger files that are used when generating client SDKs up to and including api-version 2017-03-01-preview, except databases.json which remains at api-version 2014-04-01 in order to maintain compatibility with clients that have been previously released with this package. To prevent similar confusion moving forward, sections named like `package-20xx-xx(-preview)` will not be used after package-2017-03-preview. Instead, sections named like `package-composite-vx` will be used to compose across api-versions and `package-pure-20xx-xx(-preview)` will be used for single api-versions.

APIs must only be added to this section when the API is publicly available in at least 1 production region and at least 1 generated client has been tested end-to-end.

``` yaml $(tag) == 'package-2017-03-preview'
input-file:
- Microsoft.Sql/stable/2014-04-01/backups.json
- Microsoft.Sql/stable/2014-04-01/capabilities.json
- Microsoft.Sql/stable/2014-04-01/checkNameAvailability.json
- Microsoft.Sql/stable/2014-04-01/connectionPolicies.json
- Microsoft.Sql/stable/2014-04-01/databases.json
- Microsoft.Sql/stable/2014-04-01/databaseSecurityAlertPolicies.json
- Microsoft.Sql/stable/2014-04-01/dataMasking.json
- Microsoft.Sql/stable/2014-04-01/elasticPools.json
- Microsoft.Sql/stable/2014-04-01/firewallRules.json
- Microsoft.Sql/stable/2014-04-01/geoBackupPolicies.json
- Microsoft.Sql/stable/2014-04-01/importExport.json
- Microsoft.Sql/stable/2014-04-01/metrics.json
- Microsoft.Sql/stable/2014-04-01/replicationLinks.json
- Microsoft.Sql/stable/2014-04-01/serverAzureADAdministrators.json
- Microsoft.Sql/stable/2014-04-01/serverCommunicationLinks.json
- Microsoft.Sql/stable/2014-04-01/serviceObjectives.json
- Microsoft.Sql/stable/2014-04-01/sql.core.json
- Microsoft.Sql/stable/2014-04-01/usages.json
- Microsoft.Sql/preview/2015-05-01-preview/databaseAutomaticTuning.json
- Microsoft.Sql/preview/2015-05-01-preview/encryptionProtectors.json
- Microsoft.Sql/preview/2015-05-01-preview/failoverGroups.json
- Microsoft.Sql/preview/2015-05-01-preview/managedInstances.json
- Microsoft.Sql/preview/2015-05-01-preview/operations.json
- Microsoft.Sql/preview/2015-05-01-preview/serverKeys.json
- Microsoft.Sql/preview/2015-05-01-preview/servers.json
- Microsoft.Sql/preview/2015-05-01-preview/syncAgents.json
- Microsoft.Sql/preview/2015-05-01-preview/syncGroups.json
- Microsoft.Sql/preview/2015-05-01-preview/syncMembers.json
- Microsoft.Sql/preview/2015-05-01-preview/usages.json
- Microsoft.Sql/preview/2015-05-01-preview/virtualclusters.json
- Microsoft.Sql/preview/2017-03-01-preview/blobAuditing.json
- Microsoft.Sql/preview/2017-03-01-preview/databaseVulnerabilityAssessmentBaselines.json
- Microsoft.Sql/preview/2017-03-01-preview/databaseVulnerabilityAssessments.json
- Microsoft.Sql/preview/2015-05-01-preview/virtualNetworkRules.json
- Microsoft.Sql/preview/2017-03-01-preview/cancelOperations.json
- Microsoft.Sql/preview/2017-03-01-preview/dataWarehouseUserActivities.json
- Microsoft.Sql/preview/2017-03-01-preview/jobs.json
- Microsoft.Sql/preview/2017-03-01-preview/ManagedBackupShortTermRetention.json
- Microsoft.Sql/preview/2017-03-01-preview/managedDatabases.json
- Microsoft.Sql/preview/2017-03-01-preview/renameDatabase.json
- Microsoft.Sql/preview/2017-03-01-preview/SensitivityLabels.json
- Microsoft.Sql/preview/2017-03-01-preview/managedInstanceAdministrators.json
- Microsoft.Sql/preview/2017-03-01-preview/serverAutomaticTuning.json
- Microsoft.Sql/preview/2017-03-01-preview/serverDnsAliases.json
- Microsoft.Sql/preview/2017-03-01-preview/serverSecurityAlertPolicies.json
- Microsoft.Sql/preview/2017-03-01-preview/restorableDroppedManagedDatabases.json
- Microsoft.Sql/preview/2017-03-01-preview/restorePoints.json

# Needed when there is more than one input file
override-info:
  title: SqlManagementClient
```

### Tag: package-2015-05-preview

These settings apply only when `--tag=package-2015-05-preview` is specified on the command line.

This section contains the input swagger files that are used when generating client SDKs up to and including api-version 2015-05-01-preview.

APIs must only be added to this section when the API is publicly available in at least 1 production region and at least 1 generated client has been tested end-to-end.

``` yaml $(tag) == 'package-2015-05-preview'
input-file:
- Microsoft.Sql/stable/2014-04-01/backups.json
- Microsoft.Sql/stable/2014-04-01/restorePoints.json
- Microsoft.Sql/stable/2014-04-01/checkNameAvailability.json
- Microsoft.Sql/stable/2014-04-01/connectionPolicies.json
- Microsoft.Sql/stable/2014-04-01/databases.json
- Microsoft.Sql/stable/2014-04-01/databaseSecurityAlertPolicies.json
- Microsoft.Sql/stable/2014-04-01/dataMasking.json
- Microsoft.Sql/stable/2014-04-01/elasticPools.json
- Microsoft.Sql/stable/2014-04-01/firewallRules.json
- Microsoft.Sql/stable/2014-04-01/geoBackupPolicies.json
- Microsoft.Sql/stable/2014-04-01/importExport.json
- Microsoft.Sql/stable/2014-04-01/metrics.json
- Microsoft.Sql/stable/2014-04-01/replicationLinks.json
- Microsoft.Sql/stable/2014-04-01/serverAzureADAdministrators.json
- Microsoft.Sql/stable/2014-04-01/serverCommunicationLinks.json
- Microsoft.Sql/stable/2014-04-01/serviceObjectives.json
- Microsoft.Sql/stable/2014-04-01/sql.core.json
- Microsoft.Sql/stable/2014-04-01/usages.json
- Microsoft.Sql/stable/2015-05-01/capabilities.json
- Microsoft.Sql/preview/2015-05-01-preview/blobAuditing.json
- Microsoft.Sql/preview/2015-05-01-preview/encryptionProtectors.json
- Microsoft.Sql/preview/2015-05-01-preview/failoverGroups.json
- Microsoft.Sql/preview/2015-05-01-preview/managedInstances.json
- Microsoft.Sql/preview/2015-05-01-preview/operations.json
- Microsoft.Sql/preview/2015-05-01-preview/serverKeys.json
- Microsoft.Sql/preview/2015-05-01-preview/servers.json
- Microsoft.Sql/preview/2015-05-01-preview/syncAgents.json
- Microsoft.Sql/preview/2015-05-01-preview/syncGroups.json
- Microsoft.Sql/preview/2015-05-01-preview/syncMembers.json
- Microsoft.Sql/preview/2015-05-01-preview/usages.json
- Microsoft.Sql/preview/2015-05-01-preview/virtualclusters.json
- Microsoft.Sql/preview/2015-05-01-preview/virtualNetworkRules.json

# Needed when there is more than one input file
override-info:
  title: SqlManagementClient
```

### Tag: package-2014-04

These settings apply only when `--tag=package-2014-04` is specified on the command line.

APIs must only be added to this section when the API is publicly available in at least 1 production region and at least 1 generated client has been tested end-to-end.

``` yaml $(tag) == 'package-2014-04'
input-file:
- Microsoft.Sql/stable/2014-04-01/checkNameAvailability.json
- Microsoft.Sql/stable/2014-04-01/databases.json
- Microsoft.Sql/stable/2014-04-01/elasticPools.json
- Microsoft.Sql/stable/2014-04-01/firewallRules.json
- Microsoft.Sql/stable/2014-04-01/importExport.json
- Microsoft.Sql/stable/2014-04-01/recommendedElasticPools.json
- Microsoft.Sql/stable/2014-04-01/replicationLinks.json
- Microsoft.Sql/stable/2014-04-01/sql.core.json
- Microsoft.Sql/stable/2014-04-01/databaseSecurityAlertPolicies.json

# Needed when there is more than one input file
override-info:
  title: SqlManagementClient
```

## Pure package versions

The following packages are each composed of all apis from only one api-version.

### Tag: package-preview-2020-11

These settings apply only when `--tag=package-preview-2020-11` is specified on the command line.

This section contains all input swagger files for version 2020-11-01-preview. All APIs of that version must be added this section when the API is ready for production.

APIs must only be added to this section when the API is publicly available in at least 1 production region and at least 1 generated client has been tested end-to-end.

These can be regenerated by running the following PowerShell script from this readme file's folder: `dir .\Microsoft.Sql\preview\2020-11-01-preview\ -File | Resolve-Path -Relative | % { " - $_".Replace("\", "/") }`

```yaml $(tag) == 'package-preview-2020-11'
input-file:
  - Microsoft.Sql/preview/2020-11-01-preview/BackupShortTermRetentionPolicies.json
  - Microsoft.Sql/preview/2020-11-01-preview/BlobAuditing.json
  - Microsoft.Sql/preview/2020-11-01-preview/DataWarehouseUserActivities.json
  - Microsoft.Sql/preview/2020-11-01-preview/DatabaseAdvisors.json
  - Microsoft.Sql/preview/2020-11-01-preview/DatabaseAutomaticTuning.json
  - Microsoft.Sql/preview/2020-11-01-preview/DatabaseColumns.json
  - Microsoft.Sql/preview/2020-11-01-preview/DatabaseExtensions.json
  - Microsoft.Sql/preview/2020-11-01-preview/DatabaseOperations.json
  - Microsoft.Sql/preview/2020-11-01-preview/DatabaseRecommendedActions.json
  - Microsoft.Sql/preview/2020-11-01-preview/DatabaseSchemas.json
  - Microsoft.Sql/preview/2020-11-01-preview/DatabaseSecurityAlertPolicies.json
  - Microsoft.Sql/preview/2020-11-01-preview/DatabaseTables.json
  - Microsoft.Sql/preview/2020-11-01-preview/DatabaseUsages.json
  - Microsoft.Sql/preview/2020-11-01-preview/DatabaseVulnerabilityAssesmentRuleBaselines.json
  - Microsoft.Sql/preview/2020-11-01-preview/DatabaseVulnerabilityAssessmentScans.json
  - Microsoft.Sql/preview/2020-11-01-preview/DatabaseVulnerabilityAssessments.json
  - Microsoft.Sql/preview/2020-11-01-preview/Databases.json
  - Microsoft.Sql/preview/2020-11-01-preview/Databases_legacy.json
  - Microsoft.Sql/preview/2020-11-01-preview/DeletedServers.json
  - Microsoft.Sql/preview/2020-11-01-preview/ElasticPoolOperations.json
  - Microsoft.Sql/preview/2020-11-01-preview/ElasticPools.json
  - Microsoft.Sql/preview/2020-11-01-preview/EncryptionProtectors.json
  - Microsoft.Sql/preview/2020-11-01-preview/FailoverGroups.json
  - Microsoft.Sql/preview/2020-11-01-preview/FirewallRules.json
  - Microsoft.Sql/preview/2020-11-01-preview/InstanceFailoverGroups.json
  - Microsoft.Sql/preview/2020-11-01-preview/InstancePools.json
  - Microsoft.Sql/preview/2020-11-01-preview/JobAgents.json
  - Microsoft.Sql/preview/2020-11-01-preview/JobCredentials.json
  - Microsoft.Sql/preview/2020-11-01-preview/JobExecutions.json
  - Microsoft.Sql/preview/2020-11-01-preview/JobStepExecutions.json
  - Microsoft.Sql/preview/2020-11-01-preview/JobSteps.json
  - Microsoft.Sql/preview/2020-11-01-preview/JobTargetExecutions.json
  - Microsoft.Sql/preview/2020-11-01-preview/JobTargetGroups.json
  - Microsoft.Sql/preview/2020-11-01-preview/JobVersions.json
  - Microsoft.Sql/preview/2020-11-01-preview/Jobs.json
  - Microsoft.Sql/preview/2020-11-01-preview/LocationCapabilities.json
  - Microsoft.Sql/preview/2020-11-01-preview/LongTermRetentionBackups.json
  - Microsoft.Sql/preview/2020-11-01-preview/LongTermRetentionManagedInstanceBackups.json
  - Microsoft.Sql/preview/2020-11-01-preview/LongTermRetentionPolicies.json
  - Microsoft.Sql/preview/2020-11-01-preview/MaintenanceWindowOptions.json
  - Microsoft.Sql/preview/2020-11-01-preview/MaintenanceWindows.json
  - Microsoft.Sql/preview/2020-11-01-preview/ManagedBackupShortTermRetentionPolicies.json
  - Microsoft.Sql/preview/2020-11-01-preview/ManagedDatabaseColumns.json
  - Microsoft.Sql/preview/2020-11-01-preview/ManagedDatabaseQueries.json
  - Microsoft.Sql/preview/2020-11-01-preview/ManagedDatabaseRestoreDetails.json
  - Microsoft.Sql/preview/2020-11-01-preview/ManagedDatabaseSchemas.json
  - Microsoft.Sql/preview/2020-11-01-preview/ManagedDatabaseSecurityAlertPolicies.json
  - Microsoft.Sql/preview/2020-11-01-preview/ManagedDatabaseSecurityEvents.json
  - Microsoft.Sql/preview/2020-11-01-preview/ManagedDatabaseSensitivityLabels.json
  - Microsoft.Sql/preview/2020-11-01-preview/ManagedDatabaseTables.json
  - Microsoft.Sql/preview/2020-11-01-preview/ManagedDatabaseTransparentDataEncryption.json
  - Microsoft.Sql/preview/2020-11-01-preview/ManagedDatabaseVulnerabilityAssessmentRuleBaselines.json
  - Microsoft.Sql/preview/2020-11-01-preview/ManagedDatabaseVulnerabilityAssessmentScans.json
  - Microsoft.Sql/preview/2020-11-01-preview/ManagedDatabaseVulnerabilityAssessments.json
  - Microsoft.Sql/preview/2020-11-01-preview/ManagedDatabases.json
  - Microsoft.Sql/preview/2020-11-01-preview/ManagedInstanceAdministrators.json
  - Microsoft.Sql/preview/2020-11-01-preview/ManagedInstanceAzureADOnlyAuthentications.json
  - Microsoft.Sql/preview/2020-11-01-preview/ManagedInstanceEncryptionProtectors.json
  - Microsoft.Sql/preview/2020-11-01-preview/ManagedInstanceKeys.json
  - Microsoft.Sql/preview/2020-11-01-preview/ManagedInstanceLongTermRetentionPolicies.json
  - Microsoft.Sql/preview/2020-11-01-preview/ManagedInstanceOperations.json
  - Microsoft.Sql/preview/2020-11-01-preview/ManagedInstancePrivateEndpointConnections.json
  - Microsoft.Sql/preview/2020-11-01-preview/ManagedInstancePrivateLinkResources.json
  - Microsoft.Sql/preview/2020-11-01-preview/ManagedInstanceTdeCertificates.json
  - Microsoft.Sql/preview/2020-11-01-preview/ManagedInstanceVulnerabilityAssessments.json
  - Microsoft.Sql/preview/2020-11-01-preview/ManagedInstances.json
  - Microsoft.Sql/preview/2020-11-01-preview/ManagedRestorableDroppedDatabaseBackupShortTermRetentionPolicies.json
  - Microsoft.Sql/preview/2020-11-01-preview/ManagedServerSecurityAlertPolicies.json
  - Microsoft.Sql/preview/2020-11-01-preview/Operations.json
  - Microsoft.Sql/preview/2020-11-01-preview/OperationsHealth.json
  - Microsoft.Sql/preview/2020-11-01-preview/PrivateEndpointConnections.json
  - Microsoft.Sql/preview/2020-11-01-preview/PrivateLinkResources.json
  - Microsoft.Sql/preview/2020-11-01-preview/RecoverableManagedDatabases.json
  - Microsoft.Sql/preview/2020-11-01-preview/ReplicationLinks.json
  - Microsoft.Sql/preview/2020-11-01-preview/RestorableDroppedDatabases.json
  - Microsoft.Sql/preview/2020-11-01-preview/RestorableDroppedManagedDatabases.json
  - Microsoft.Sql/preview/2020-11-01-preview/RestorePoints.json
  - Microsoft.Sql/preview/2020-11-01-preview/SensitivityLabels.json
  - Microsoft.Sql/preview/2020-11-01-preview/ServerAdvisors.json
  - Microsoft.Sql/preview/2020-11-01-preview/ServerAutomaticTuning.json
  - Microsoft.Sql/preview/2020-11-01-preview/ServerAzureADAdministrators.json
  - Microsoft.Sql/preview/2020-11-01-preview/ServerAzureADOnlyAuthentications.json
  - Microsoft.Sql/preview/2020-11-01-preview/ServerDevOpsAudit.json
  - Microsoft.Sql/preview/2020-11-01-preview/ServerDnsAliases.json
  - Microsoft.Sql/preview/2020-11-01-preview/ServerKeys.json
  - Microsoft.Sql/preview/2020-11-01-preview/ServerOperations.json
  - Microsoft.Sql/preview/2020-11-01-preview/ServerSecurityAlertPolicies.json
  - Microsoft.Sql/preview/2020-11-01-preview/ServerTrustGroups.json
  - Microsoft.Sql/preview/2020-11-01-preview/ServerVulnerabilityAssessments.json
  - Microsoft.Sql/preview/2020-11-01-preview/Servers.json
  - Microsoft.Sql/preview/2020-11-01-preview/SqlAgent.json
  - Microsoft.Sql/preview/2020-11-01-preview/SubscriptionUsages.json
  - Microsoft.Sql/preview/2020-11-01-preview/SyncAgents.json
  - Microsoft.Sql/preview/2020-11-01-preview/SyncGroups.json
  - Microsoft.Sql/preview/2020-11-01-preview/SyncMembers.json
  - Microsoft.Sql/preview/2020-11-01-preview/TdeCertificates.json
  - Microsoft.Sql/preview/2020-11-01-preview/TimeZones.json
  - Microsoft.Sql/preview/2020-11-01-preview/TransparentDataEncryptions.json
  - Microsoft.Sql/preview/2020-11-01-preview/VirtualClusters.json
  - Microsoft.Sql/preview/2020-11-01-preview/VirtualNetworkRules.json
  - Microsoft.Sql/preview/2020-11-01-preview/WorkloadClassifiers.json
  - Microsoft.Sql/preview/2020-11-01-preview/WorkloadGroups.json
  
# Needed when there is more than one input file
override-info:
  title: SqlManagementClient
```

### Tag: package-pure-2020-08-preview

These settings apply only when `--tag=package-pure-2020-08-preview` is specified on the command line.

This section contains all input swagger files for version 2020-08-01-preview. All APIs of that version must be added this section when the API is ready for production.

APIs must only be added to this section when the API is publicly available in at least 1 production region and at least 1 generated client has been tested end-to-end.

These can be regenerated by running the following PowerShell script from this readme file's folder: `dir .\Microsoft.Sql\preview\2020-08-01-preview\ -File | Resolve-Path -Relative | % { " - $_".Replace("\", "/") }`

``` yaml $(tag) == 'package-pure-2020-08-preview'
input-file:
 - ./Microsoft.Sql/preview/2020-08-01-preview/BackupShortTermRetentionPolicies.json
 - ./Microsoft.Sql/preview/2020-08-01-preview/BlobAuditing.json
 - ./Microsoft.Sql/preview/2020-08-01-preview/DatabaseAdvisors.json
 - ./Microsoft.Sql/preview/2020-08-01-preview/DatabaseAutomaticTuning.json
 - ./Microsoft.Sql/preview/2020-08-01-preview/DatabaseColumns.json
 - ./Microsoft.Sql/preview/2020-08-01-preview/DatabaseExtensions.json
 - ./Microsoft.Sql/preview/2020-08-01-preview/DatabaseOperations.json
 - ./Microsoft.Sql/preview/2020-08-01-preview/DatabaseRecommendedActions.json
 - ./Microsoft.Sql/preview/2020-08-01-preview/Databases.json
 - ./Microsoft.Sql/preview/2020-08-01-preview/Databases_legacy.json
 - ./Microsoft.Sql/preview/2020-08-01-preview/DatabaseSchemas.json
 - ./Microsoft.Sql/preview/2020-08-01-preview/DatabaseSecurityAlertPolicies.json
 - ./Microsoft.Sql/preview/2020-08-01-preview/DatabaseTables.json
 - ./Microsoft.Sql/preview/2020-08-01-preview/DatabaseUsages.json
 - ./Microsoft.Sql/preview/2020-08-01-preview/DatabaseVulnerabilityAssesmentRuleBaselines.json
 - ./Microsoft.Sql/preview/2020-08-01-preview/DatabaseVulnerabilityAssessments.json
 - ./Microsoft.Sql/preview/2020-08-01-preview/DatabaseVulnerabilityAssessmentScans.json
 - ./Microsoft.Sql/preview/2020-08-01-preview/DataWarehouseUserActivities.json
 - ./Microsoft.Sql/preview/2020-08-01-preview/DeletedServers.json
 - ./Microsoft.Sql/preview/2020-08-01-preview/ElasticPoolOperations.json
 - ./Microsoft.Sql/preview/2020-08-01-preview/ElasticPools.json
 - ./Microsoft.Sql/preview/2020-08-01-preview/EncryptionProtectors.json
 - ./Microsoft.Sql/preview/2020-08-01-preview/FailoverGroups.json
 - ./Microsoft.Sql/preview/2020-08-01-preview/FirewallRules.json
 - ./Microsoft.Sql/preview/2020-08-01-preview/InstanceFailoverGroups.json
 - ./Microsoft.Sql/preview/2020-08-01-preview/InstancePools.json
 - ./Microsoft.Sql/preview/2020-08-01-preview/JobAgents.json
 - ./Microsoft.Sql/preview/2020-08-01-preview/JobCredentials.json
 - ./Microsoft.Sql/preview/2020-08-01-preview/JobExecutions.json
 - ./Microsoft.Sql/preview/2020-08-01-preview/Jobs.json
 - ./Microsoft.Sql/preview/2020-08-01-preview/JobStepExecutions.json
 - ./Microsoft.Sql/preview/2020-08-01-preview/JobSteps.json
 - ./Microsoft.Sql/preview/2020-08-01-preview/JobTargetExecutions.json
 - ./Microsoft.Sql/preview/2020-08-01-preview/JobTargetGroups.json
 - ./Microsoft.Sql/preview/2020-08-01-preview/JobVersions.json
 - ./Microsoft.Sql/preview/2020-08-01-preview/LocationCapabilities.json
 - ./Microsoft.Sql/preview/2020-08-01-preview/LongTermRetentionBackups.json
 - ./Microsoft.Sql/preview/2020-08-01-preview/LongTermRetentionManagedInstanceBackups.json
 - ./Microsoft.Sql/preview/2020-08-01-preview/LongTermRetentionPolicies.json
 - ./Microsoft.Sql/preview/2020-08-01-preview/MaintenanceWindowOptions.json
 - ./Microsoft.Sql/preview/2020-08-01-preview/MaintenanceWindows.json
 - ./Microsoft.Sql/preview/2020-08-01-preview/ManagedBackupShortTermRetentionPolicies.json
 - ./Microsoft.Sql/preview/2020-08-01-preview/ManagedDatabaseColumns.json
 - ./Microsoft.Sql/preview/2020-08-01-preview/ManagedDatabaseQueries.json
 - ./Microsoft.Sql/preview/2020-08-01-preview/ManagedDatabaseRestoreDetails.json
 - ./Microsoft.Sql/preview/2020-08-01-preview/ManagedDatabases.json
 - ./Microsoft.Sql/preview/2020-08-01-preview/ManagedDatabaseSchemas.json
 - ./Microsoft.Sql/preview/2020-08-01-preview/ManagedDatabaseSecurityAlertPolicies.json
 - ./Microsoft.Sql/preview/2020-08-01-preview/ManagedDatabaseSecurityEvents.json
 - ./Microsoft.Sql/preview/2020-08-01-preview/ManagedDatabaseSensitivityLabels.json
 - ./Microsoft.Sql/preview/2020-08-01-preview/ManagedDatabaseTables.json
 - ./Microsoft.Sql/preview/2020-08-01-preview/ManagedDatabaseTransparentDataEncryption.json
 - ./Microsoft.Sql/preview/2020-08-01-preview/ManagedDatabaseVulnerabilityAssessmentRuleBaselines.json
 - ./Microsoft.Sql/preview/2020-08-01-preview/ManagedDatabaseVulnerabilityAssessments.json
 - ./Microsoft.Sql/preview/2020-08-01-preview/ManagedDatabaseVulnerabilityAssessmentScans.json
 - ./Microsoft.Sql/preview/2020-08-01-preview/ManagedInstanceAdministrators.json
 - ./Microsoft.Sql/preview/2020-08-01-preview/ManagedInstanceAzureADOnlyAuthentications.json
 - ./Microsoft.Sql/preview/2020-08-01-preview/ManagedInstanceEncryptionProtectors.json
 - ./Microsoft.Sql/preview/2020-08-01-preview/ManagedInstanceKeys.json
 - ./Microsoft.Sql/preview/2020-08-01-preview/ManagedInstanceLongTermRetentionPolicies.json
 - ./Microsoft.Sql/preview/2020-08-01-preview/ManagedInstanceOperations.json
 - ./Microsoft.Sql/preview/2020-08-01-preview/ManagedInstancePrivateEndpointConnections.json
 - ./Microsoft.Sql/preview/2020-08-01-preview/ManagedInstancePrivateLinkResources.json
 - ./Microsoft.Sql/preview/2020-08-01-preview/ManagedInstances.json
 - ./Microsoft.Sql/preview/2020-08-01-preview/ManagedInstanceTdeCertificates.json
 - ./Microsoft.Sql/preview/2020-08-01-preview/ManagedInstanceVulnerabilityAssessments.json
 - ./Microsoft.Sql/preview/2020-08-01-preview/ManagedRestorableDroppedDatabaseBackupShortTermRetentionPolicies.json
 - ./Microsoft.Sql/preview/2020-08-01-preview/ManagedServerSecurityAlertPolicies.json
 - ./Microsoft.Sql/preview/2020-08-01-preview/Operations.json
 - ./Microsoft.Sql/preview/2020-08-01-preview/OperationsHealth.json
 - ./Microsoft.Sql/preview/2020-08-01-preview/PrivateEndpointConnections.json
 - ./Microsoft.Sql/preview/2020-08-01-preview/PrivateLinkResources.json
 - ./Microsoft.Sql/preview/2020-08-01-preview/RecoverableManagedDatabases.json
 - ./Microsoft.Sql/preview/2020-08-01-preview/ReplicationLinks.json
 - ./Microsoft.Sql/preview/2020-08-01-preview/RestorableDroppedDatabases.json
 - ./Microsoft.Sql/preview/2020-08-01-preview/RestorableDroppedManagedDatabases.json
 - ./Microsoft.Sql/preview/2020-08-01-preview/RestorePoints.json
 - ./Microsoft.Sql/preview/2020-08-01-preview/SensitivityLabels.json
 - ./Microsoft.Sql/preview/2020-08-01-preview/ServerAdvisors.json
 - ./Microsoft.Sql/preview/2020-08-01-preview/ServerAutomaticTuning.json
 - ./Microsoft.Sql/preview/2020-08-01-preview/ServerAzureADAdministrators.json
 - ./Microsoft.Sql/preview/2020-08-01-preview/ServerAzureADOnlyAuthentications.json
 - ./Microsoft.Sql/preview/2020-08-01-preview/ServerDevOpsAudit.json
 - ./Microsoft.Sql/preview/2020-08-01-preview/ServerDnsAliases.json
 - ./Microsoft.Sql/preview/2020-08-01-preview/ServerKeys.json
 - ./Microsoft.Sql/preview/2020-08-01-preview/ServerOperations.json
 - ./Microsoft.Sql/preview/2020-08-01-preview/Servers.json
 - ./Microsoft.Sql/preview/2020-08-01-preview/ServerSecurityAlertPolicies.json
 - ./Microsoft.Sql/preview/2020-08-01-preview/ServerTrustGroups.json
 - ./Microsoft.Sql/preview/2020-08-01-preview/ServerVulnerabilityAssessments.json
 - ./Microsoft.Sql/preview/2020-08-01-preview/SqlAgent.json
 - ./Microsoft.Sql/preview/2020-08-01-preview/SubscriptionUsages.json
 - ./Microsoft.Sql/preview/2020-08-01-preview/SyncAgents.json
 - ./Microsoft.Sql/preview/2020-08-01-preview/SyncGroups.json
 - ./Microsoft.Sql/preview/2020-08-01-preview/SyncMembers.json
 - ./Microsoft.Sql/preview/2020-08-01-preview/TdeCertificates.json
 - ./Microsoft.Sql/preview/2020-08-01-preview/TimeZones.json
 - ./Microsoft.Sql/preview/2020-08-01-preview/TransparentDataEncryptions.json
 - ./Microsoft.Sql/preview/2020-08-01-preview/VirtualClusters.json
 - ./Microsoft.Sql/preview/2020-08-01-preview/VirtualNetworkRules.json
 - ./Microsoft.Sql/preview/2020-08-01-preview/WorkloadClassifiers.json
 - ./Microsoft.Sql/preview/2020-08-01-preview/WorkloadGroups.json

# Needed when there is more than one input file
override-info:
  title: SqlManagementClient
```

### Tag: package-pure-2020-02-preview

These settings apply only when `--tag=package-pure-2020-02-preview` is specified on the command line.

This section contains all input swagger files for version 2020-02-02-preview. All APIs of that version must be added this section when the API is ready for production.

APIs must only be added to this section when the API is publicly available in at least 1 production region and at least 1 generated client has been tested end-to-end.

These can be regenerated by running the following PowerShell script from this readme file's folder: `dir .\Microsoft.Sql\preview\2020-02-02-preview\ -File | Resolve-Path -Relative | % { " - $_".Replace("\", "/") }`

``` yaml $(tag) == 'package-pure-2020-02-preview'
input-file:
 - ./Microsoft.Sql/preview/2020-02-02-preview/BackupShortTermRetentionPolicies.json
 - ./Microsoft.Sql/preview/2020-02-02-preview/BlobAuditing.json
 - ./Microsoft.Sql/preview/2020-02-02-preview/DatabaseAdvisors.json
 - ./Microsoft.Sql/preview/2020-02-02-preview/DatabaseAutomaticTuning.json
 - ./Microsoft.Sql/preview/2020-02-02-preview/DatabaseColumns.json
 - ./Microsoft.Sql/preview/2020-02-02-preview/DatabaseOperations.json
 - ./Microsoft.Sql/preview/2020-02-02-preview/DatabaseRecommendedActions.json
 - ./Microsoft.Sql/preview/2020-02-02-preview/Databases.json
 - ./Microsoft.Sql/preview/2020-02-02-preview/DatabaseSchemas.json
 - ./Microsoft.Sql/preview/2020-02-02-preview/DatabaseSecurityAlertPolicies.json
 - ./Microsoft.Sql/preview/2020-02-02-preview/DatabaseTables.json
 - ./Microsoft.Sql/preview/2020-02-02-preview/DatabaseUsages.json
 - ./Microsoft.Sql/preview/2020-02-02-preview/DatabaseVulnerabilityAssesmentRuleBaselines.json
 - ./Microsoft.Sql/preview/2020-02-02-preview/DatabaseVulnerabilityAssessments.json
 - ./Microsoft.Sql/preview/2020-02-02-preview/DatabaseVulnerabilityAssessmentScans.json
 - ./Microsoft.Sql/preview/2020-02-02-preview/DataWarehouseUserActivities.json
 - ./Microsoft.Sql/preview/2020-02-02-preview/DeletedServers.json
 - ./Microsoft.Sql/preview/2020-02-02-preview/ElasticPoolOperations.json
 - ./Microsoft.Sql/preview/2020-02-02-preview/ElasticPools.json
 - ./Microsoft.Sql/preview/2020-02-02-preview/EncryptionProtectors.json
 - ./Microsoft.Sql/preview/2020-02-02-preview/FailoverGroups.json
 - ./Microsoft.Sql/preview/2020-02-02-preview/FirewallRules.json
 - ./Microsoft.Sql/preview/2020-02-02-preview/ImportExport.json
 - ./Microsoft.Sql/preview/2020-02-02-preview/InstanceFailoverGroups.json
 - ./Microsoft.Sql/preview/2020-02-02-preview/InstancePools.json
 - ./Microsoft.Sql/preview/2020-02-02-preview/JobAgents.json
 - ./Microsoft.Sql/preview/2020-02-02-preview/JobCredentials.json
 - ./Microsoft.Sql/preview/2020-02-02-preview/JobExecutions.json
 - ./Microsoft.Sql/preview/2020-02-02-preview/Jobs.json
 - ./Microsoft.Sql/preview/2020-02-02-preview/JobStepExecutions.json
 - ./Microsoft.Sql/preview/2020-02-02-preview/JobSteps.json
 - ./Microsoft.Sql/preview/2020-02-02-preview/JobTargetExecutions.json
 - ./Microsoft.Sql/preview/2020-02-02-preview/JobTargetGroups.json
 - ./Microsoft.Sql/preview/2020-02-02-preview/JobVersions.json
 - ./Microsoft.Sql/preview/2020-02-02-preview/LocationCapabilities.json
 - ./Microsoft.Sql/preview/2020-02-02-preview/LongTermRetentionBackups.json
 - ./Microsoft.Sql/preview/2020-02-02-preview/LongTermRetentionManagedInstanceBackups.json
 - ./Microsoft.Sql/preview/2020-02-02-preview/LongTermRetentionPolicies.json
 - ./Microsoft.Sql/preview/2020-02-02-preview/MaintenanceWindowOptions.json
 - ./Microsoft.Sql/preview/2020-02-02-preview/MaintenanceWindows.json
 - ./Microsoft.Sql/preview/2020-02-02-preview/ManagedBackupShortTermRetentionPolicies.json
 - ./Microsoft.Sql/preview/2020-02-02-preview/ManagedDatabaseColumns.json
 - ./Microsoft.Sql/preview/2020-02-02-preview/ManagedDatabaseQueries.json
 - ./Microsoft.Sql/preview/2020-02-02-preview/ManagedDatabaseRestoreDetails.json
 - ./Microsoft.Sql/preview/2020-02-02-preview/ManagedDatabases.json
 - ./Microsoft.Sql/preview/2020-02-02-preview/ManagedDatabaseSchemas.json
 - ./Microsoft.Sql/preview/2020-02-02-preview/ManagedDatabaseSecurityAlertPolicies.json
 - ./Microsoft.Sql/preview/2020-02-02-preview/ManagedDatabaseSecurityEvents.json
 - ./Microsoft.Sql/preview/2020-02-02-preview/ManagedDatabaseSensitivityLabels.json
 - ./Microsoft.Sql/preview/2020-02-02-preview/ManagedDatabaseTables.json
 - ./Microsoft.Sql/preview/2020-02-02-preview/ManagedDatabaseTransparentDataEncryption.json
 - ./Microsoft.Sql/preview/2020-02-02-preview/ManagedDatabaseVulnerabilityAssessmentRuleBaselines.json
 - ./Microsoft.Sql/preview/2020-02-02-preview/ManagedDatabaseVulnerabilityAssessments.json
 - ./Microsoft.Sql/preview/2020-02-02-preview/ManagedDatabaseVulnerabilityAssessmentScans.json
 - ./Microsoft.Sql/preview/2020-02-02-preview/ManagedInstanceAdministrators.json
 - ./Microsoft.Sql/preview/2020-02-02-preview/ManagedInstanceAzureADOnlyAuthentications.json
 - ./Microsoft.Sql/preview/2020-02-02-preview/ManagedInstanceEncryptionProtectors.json
 - ./Microsoft.Sql/preview/2020-02-02-preview/ManagedInstanceKeys.json
 - ./Microsoft.Sql/preview/2020-02-02-preview/ManagedInstanceLongTermRetentionPolicies.json
 - ./Microsoft.Sql/preview/2020-02-02-preview/ManagedInstanceOperations.json
 - ./Microsoft.Sql/preview/2020-02-02-preview/ManagedInstancePrivateEndpointConnections.json
 - ./Microsoft.Sql/preview/2020-02-02-preview/ManagedInstancePrivateLinkResources.json
 - ./Microsoft.Sql/preview/2020-02-02-preview/ManagedInstances.json
 - ./Microsoft.Sql/preview/2020-02-02-preview/ManagedInstanceTdeCertificates.json
 - ./Microsoft.Sql/preview/2020-02-02-preview/ManagedInstanceVulnerabilityAssessments.json
 - ./Microsoft.Sql/preview/2020-02-02-preview/ManagedRestorableDroppedDatabaseBackupShortTermRetentionPolicies.json
 - ./Microsoft.Sql/preview/2020-02-02-preview/ManagedServerSecurityAlertPolicies.json
 - ./Microsoft.Sql/preview/2020-02-02-preview/Operations.json
 - ./Microsoft.Sql/preview/2020-02-02-preview/OperationsHealth.json
 - ./Microsoft.Sql/preview/2020-02-02-preview/PrivateEndpointConnections.json
 - ./Microsoft.Sql/preview/2020-02-02-preview/PrivateLinkResources.json
 - ./Microsoft.Sql/preview/2020-02-02-preview/RecoverableManagedDatabases.json
 - ./Microsoft.Sql/preview/2020-02-02-preview/ReplicationLinks.json
 - ./Microsoft.Sql/preview/2020-02-02-preview/RestorableDroppedDatabases.json
 - ./Microsoft.Sql/preview/2020-02-02-preview/RestorableDroppedManagedDatabases.json
 - ./Microsoft.Sql/preview/2020-02-02-preview/RestorePoints.json
 - ./Microsoft.Sql/preview/2020-02-02-preview/SensitivityLabels.json
 - ./Microsoft.Sql/preview/2020-02-02-preview/ServerAdvisors.json
 - ./Microsoft.Sql/preview/2020-02-02-preview/ServerAutomaticTuning.json
 - ./Microsoft.Sql/preview/2020-02-02-preview/ServerAzureADAdministrators.json
 - ./Microsoft.Sql/preview/2020-02-02-preview/ServerAzureADOnlyAuthentications.json
 - ./Microsoft.Sql/preview/2020-02-02-preview/ServerDevOpsAudit.json
 - ./Microsoft.Sql/preview/2020-02-02-preview/ServerDnsAliases.json
 - ./Microsoft.Sql/preview/2020-02-02-preview/ServerKeys.json
 - ./Microsoft.Sql/preview/2020-02-02-preview/ServerOperations.json
 - ./Microsoft.Sql/preview/2020-02-02-preview/Servers.json
 - ./Microsoft.Sql/preview/2020-02-02-preview/ServerSecurityAlertPolicies.json
 - ./Microsoft.Sql/preview/2020-02-02-preview/ServerTrustGroups.json
 - ./Microsoft.Sql/preview/2020-02-02-preview/ServerVulnerabilityAssessments.json
 - ./Microsoft.Sql/preview/2020-02-02-preview/SqlAgent.json
 - ./Microsoft.Sql/preview/2020-02-02-preview/SubscriptionUsages.json
 - ./Microsoft.Sql/preview/2020-02-02-preview/SyncAgents.json
 - ./Microsoft.Sql/preview/2020-02-02-preview/SyncGroups.json
 - ./Microsoft.Sql/preview/2020-02-02-preview/SyncMembers.json
 - ./Microsoft.Sql/preview/2020-02-02-preview/TdeCertificates.json
 - ./Microsoft.Sql/preview/2020-02-02-preview/TimeZones.json
 - ./Microsoft.Sql/preview/2020-02-02-preview/TransparentDataEncryptions.json
 - ./Microsoft.Sql/preview/2020-02-02-preview/VirtualClusters.json
 - ./Microsoft.Sql/preview/2020-02-02-preview/VirtualNetworkRules.json
 - ./Microsoft.Sql/preview/2020-02-02-preview/WorkloadClassifiers.json
 - ./Microsoft.Sql/preview/2020-02-02-preview/WorkloadGroups.json

# Needed when there is more than one input file
override-info:
  title: SqlManagementClient
```

### Tag: package-pure-2019-06-preview

These settings apply only when `--tag=package-pure-2019-06-preview` is specified on the command line.

This section contains all input swagger files for version 2019-06-01-preview. All APIs of that version must be added this section when the API is ready for production.

APIs must only be added to this section when the API is publicly available in at least 1 production region and at least 1 generated client has been tested end-to-end.

These can be regenerated by running the following PowerShell script from this readme file's folder: `dir .\Microsoft.Sql\preview\2019-06-01-preview\ -File | Resolve-Path -Relative | % { " - $_".Replace("\", "/") }`

``` yaml $(tag) == 'package-pure-2019-06-preview'
input-file:
 - ./Microsoft.Sql/preview/2019-06-01-preview/databases.json
 - ./Microsoft.Sql/preview/2019-06-01-preview/managedDatabases.json
 - ./Microsoft.Sql/preview/2019-06-01-preview/serverOperations.json
 - ./Microsoft.Sql/preview/2019-06-01-preview/servers.json
 - ./Microsoft.Sql/preview/2019-06-01-preview/WorkloadGroups.json
 - ./Microsoft.Sql/preview/2019-06-01-preview/WorkloadClassifiers.json
 - ./Microsoft.Sql/preview/2019-06-01-preview/managedInstanceOperations.json
 - ./Microsoft.Sql/preview/2019-06-01-preview/ServerAzureADAdministrators.json
 - ./Microsoft.Sql/preview/2019-06-01-preview/syncGroups.json
 - ./Microsoft.Sql/preview/2019-06-01-preview/syncMembers.json
 - ./Microsoft.Sql/preview/2019-06-01-preview/FailoverManagedInstance.json

# Needed when there is more than one input file
override-info:
  title: SqlManagementClient
```

### Tag: package-pure-2018-06-preview

These settings apply only when `--tag=package-pure-2018-06-preview` is specified on the command line.

This section contains all input swagger files for version 2018-06-01-preview. All APIs of that version must be added this section when the API is ready for production.

APIs must only be added to this section when the API is publicly available in at least 1 production region and at least 1 generated client has been tested end-to-end.

These can be regenerated by running the following PowerShell script from this readme file's folder: `dir .\Microsoft.Sql\preview\2018-06-01-preview\ -File | Resolve-Path -Relative | % { " - $_".Replace("\", "/") }`

``` yaml $(tag) == 'package-pure-2018-06-preview'
input-file:
 - ./Microsoft.Sql/preview/2018-06-01-preview/DatabaseSecurityAlertPolicies.json
 - ./Microsoft.Sql/preview/2018-06-01-preview/managedDatabaseSensitivityLabels.json
 - ./Microsoft.Sql/preview/2018-06-01-preview/ManagedInstanceVulnerabilityAssessments.json
 - ./Microsoft.Sql/preview/2018-06-01-preview/managedInstanceOperations.json
 - ./Microsoft.Sql/preview/2018-06-01-preview/ServerVulnerabilityAssessments.json
 - ./Microsoft.Sql/preview/2018-06-01-preview/instancePools.json
 - ./Microsoft.Sql/preview/2018-06-01-preview/usages.json
 - ./Microsoft.Sql/preview/2018-06-01-preview/managedInstances.json
 - ./Microsoft.Sql/preview/2018-06-01-preview/managedDatabases.json
 - ./Microsoft.Sql/preview/2018-06-01-preview/FailoverDatabases.json
 - ./Microsoft.Sql/preview/2018-06-01-preview/FailoverElasticPools.json
 - ./Microsoft.Sql/preview/2018-06-01-preview/PrivateEndpointConnections.json
 - ./Microsoft.Sql/preview/2018-06-01-preview/ServerAzureADAdministrators.json
 - ./Microsoft.Sql/preview/2018-06-01-preview/ManagedInstanceLongTermRetentionPolicies.json
 - ./Microsoft.Sql/preview/2018-06-01-preview/LongTermRetentionManagedInstanceBackups.json

# Needed when there is more than one input file
override-info:
  title: SqlManagementClient
```

### Tag: package-pure-2017-10-preview

These settings apply only when `--tag=package-pure-2017-10-preview` is specified on the command line.

This section contains all input swagger files for version 2017-10-01-preview. All APIs of that version must be added this section when the API is ready for production.

APIs must only be added to this section when the API is publicly available in at least 1 production region and at least 1 generated client has been tested end-to-end.

These can be regenerated by running the following PowerShell script from this readme file's folder: `dir .\Microsoft.Sql\preview\2017-10-01-preview\ -File | Resolve-Path -Relative | % { " - $_".Replace("\", "/") }`

``` yaml $(tag) == 'package-pure-2017-10-preview'
input-file:
 - ./Microsoft.Sql/preview/2017-10-01-preview/cancelOperations.json
 - ./Microsoft.Sql/preview/2017-10-01-preview/cancelPoolOperations.json
 - ./Microsoft.Sql/preview/2017-10-01-preview/databaseVulnerabilityAssessmentScans.json
 - ./Microsoft.Sql/preview/2017-10-01-preview/managedDatabaseVulnerabilityAssesmentRuleBaselines.json
 - ./Microsoft.Sql/preview/2017-10-01-preview/managedDatabaseVulnerabilityAssessmentScans.json
 - ./Microsoft.Sql/preview/2017-10-01-preview/managedDatabaseVulnerabilityAssessments.json
 - ./Microsoft.Sql/preview/2017-10-01-preview/capabilities.json
 - ./Microsoft.Sql/preview/2017-10-01-preview/databases.json
 - ./Microsoft.Sql/preview/2017-10-01-preview/elasticPools.json
 - ./Microsoft.Sql/preview/2017-10-01-preview/instanceFailoverGroups.json
 - ./Microsoft.Sql/preview/2017-10-01-preview/shortTermRetentionPolicies.json
 - ./Microsoft.Sql/preview/2017-10-01-preview/TdeCertificates.json
 - ./Microsoft.Sql/preview/2017-10-01-preview/ManagedInstanceTdeCertificates.json
 - ./Microsoft.Sql/preview/2017-10-01-preview/ManagedInstanceKeys.json
 - ./Microsoft.Sql/preview/2017-10-01-preview/ManagedInstanceEncryptionProtectors.json
 - ./Microsoft.Sql/preview/2017-10-01-preview/recoverableManagedDatabases.json

# Needed when there is more than one input file
override-info:
  title: SqlManagementClient
```

### Tag: package-pure-2017-03-preview

These settings apply only when `--tag=package-pure-2017-03-preview` is specified on the command line.

This section contains all input swagger files for version 2017-03-01-preview. All APIs of that version must be added this section when the API is ready for production.

APIs must only be added to this section when the API is publicly available in at least 1 production region and at least 1 generated client has been tested end-to-end.

These can be regenerated by running the following PowerShell script from this readme file's folder: `dir .\Microsoft.Sql\preview\2017-03-01-preview\ -File | Resolve-Path -Relative | % { " - $_".Replace("\", "/") }`

``` yaml $(tag) == 'package-pure-2017-03-preview'
input-file:
 - ./Microsoft.Sql/preview/2017-03-01-preview/blobAuditing.json
 - ./Microsoft.Sql/preview/2017-03-01-preview/cancelOperations.json
 - ./Microsoft.Sql/preview/2017-03-01-preview/databases.json
 - ./Microsoft.Sql/preview/2017-03-01-preview/databaseVulnerabilityAssessmentBaselines.json
 - ./Microsoft.Sql/preview/2017-03-01-preview/databaseVulnerabilityAssessments.json
 - ./Microsoft.Sql/preview/2017-03-01-preview/dataWarehouseUserActivities.json
 - ./Microsoft.Sql/preview/2017-03-01-preview/jobs.json
 - ./Microsoft.Sql/preview/2017-03-01-preview/longTermRetention.json
 - ./Microsoft.Sql/preview/2017-03-01-preview/ManagedBackupShortTermRetention.json
 - ./Microsoft.Sql/preview/2017-03-01-preview/managedDatabases.json
 - ./Microsoft.Sql/preview/2017-03-01-preview/ManagedRestorableDroppedDatabaseBackupShortTermRetenion.json
 - ./Microsoft.Sql/preview/2017-03-01-preview/renameDatabase.json
 - ./Microsoft.Sql/preview/2017-03-01-preview/restorableDroppedManagedDatabases.json
 - ./Microsoft.Sql/preview/2017-03-01-preview/restorePoints.json
 - ./Microsoft.Sql/preview/2017-03-01-preview/serverAutomaticTuning.json
 - ./Microsoft.Sql/preview/2017-03-01-preview/serverDnsAliases.json
 - ./Microsoft.Sql/preview/2017-03-01-preview/serverSecurityAlertPolicies.json
 - ./Microsoft.Sql/preview/2017-03-01-preview/ManagedDatabaseSecurityAlertPolicies.json
 - ./Microsoft.Sql/preview/2017-03-01-preview/ManagedServerSecurityAlertPolicy.json
 - ./Microsoft.Sql/preview/2017-03-01-preview/SensitivityLabels.json
 - ./Microsoft.Sql/preview/2017-03-01-preview/managedInstanceAdministrators.json

# Needed when there is more than one input file
override-info:
  title: SqlManagementClient
```

### Tag: package-pure-2015-05-preview

These settings apply only when `--tag=package-pure-2015-05-preview` is specified on the command line.

This section contains all input swagger files for version 2015-05-01-preview. All APIs of that version must be added this section when the API is ready for production.

APIs must only be added to this section when the API is publicly available in at least 1 production region and at least 1 generated client has been tested end-to-end.

These can be regenerated by running the following PowerShell script from this readme file's folder: `dir .\Microsoft.Sql\preview\2015-05-01-preview\ -File | Resolve-Path -Relative | % { " - $_".Replace("\", "/") }`

``` yaml $(tag) == 'package-pure-2015-05-preview'
input-file:
 - ./Microsoft.Sql/preview/2015-05-01-preview/advisors.json
 - ./Microsoft.Sql/preview/2015-05-01-preview/blobAuditing.json
 - ./Microsoft.Sql/preview/2015-05-01-preview/databaseAutomaticTuning.json
 - ./Microsoft.Sql/preview/2015-05-01-preview/encryptionProtectors.json
 - ./Microsoft.Sql/preview/2015-05-01-preview/failoverGroups.json
 - ./Microsoft.Sql/preview/2015-05-01-preview/firewallRules.json
 - ./Microsoft.Sql/preview/2015-05-01-preview/managedInstances.json
 - ./Microsoft.Sql/preview/2015-05-01-preview/operations.json
 - ./Microsoft.Sql/preview/2015-05-01-preview/serverKeys.json
 - ./Microsoft.Sql/preview/2015-05-01-preview/servers.json
 - ./Microsoft.Sql/preview/2015-05-01-preview/syncAgents.json
 - ./Microsoft.Sql/preview/2015-05-01-preview/syncGroups.json
 - ./Microsoft.Sql/preview/2015-05-01-preview/syncMembers.json
 - ./Microsoft.Sql/preview/2015-05-01-preview/usages.json
 - ./Microsoft.Sql/preview/2015-05-01-preview/virtualclusters.json
 - ./Microsoft.Sql/preview/2015-05-01-preview/virtualNetworkRules.json

# Needed when there is more than one input file
override-info:
  title: SqlManagementClient
```

### Tag: package-pure-2014-04

These settings apply only when `--tag=package-pure-2014-04` is specified on the command line.

This section contains all input swagger files for version 2014-04-01-preview. All APIs of that version must be added this section when the API is ready for production.

APIs must only be added to this section when the API is publicly available in at least 1 production region and at least 1 generated client has been tested end-to-end.

These can be regenerated by running the following PowerShell script from this readme file's folder: `dir .\Microsoft.Sql\stable\2014-04-01\ -File | Resolve-Path -Relative | % { " - $_".Replace("\", "/") }`

``` yaml $(tag) == 'package-pure-2014-04'
input-file:
 - ./Microsoft.Sql/stable/2014-04-01/advisors.json
 - ./Microsoft.Sql/stable/2014-04-01/backups.json
 - ./Microsoft.Sql/stable/2014-04-01/capabilities.json
 - ./Microsoft.Sql/stable/2014-04-01/checkNameAvailability.json
 - ./Microsoft.Sql/stable/2014-04-01/connectionPolicies.json
 - ./Microsoft.Sql/stable/2014-04-01/databases.json
 - ./Microsoft.Sql/stable/2014-04-01/databaseSecurityAlertPolicies.json
 - ./Microsoft.Sql/stable/2014-04-01/dataMasking.json
 - ./Microsoft.Sql/stable/2014-04-01/deprecated.json
 - ./Microsoft.Sql/stable/2014-04-01/disasterRecoveryConfigurations.json
 - ./Microsoft.Sql/stable/2014-04-01/elasticPools.json
 - ./Microsoft.Sql/stable/2014-04-01/firewallRules.json
 - ./Microsoft.Sql/stable/2014-04-01/geoBackupPolicies.json
 - ./Microsoft.Sql/stable/2014-04-01/importExport.json
 - ./Microsoft.Sql/stable/2014-04-01/metrics.json
 - ./Microsoft.Sql/stable/2014-04-01/operations.json
 - ./Microsoft.Sql/stable/2014-04-01/queries.json
 - ./Microsoft.Sql/stable/2014-04-01/recommendedElasticPools.json
 - ./Microsoft.Sql/stable/2014-04-01/replicationLinks.json
 - ./Microsoft.Sql/stable/2014-04-01/restorePoints.json
 - ./Microsoft.Sql/stable/2014-04-01/serverAzureADAdministrators.json
 - ./Microsoft.Sql/stable/2014-04-01/serverCommunicationLinks.json
 - ./Microsoft.Sql/stable/2014-04-01/servers.json
 - ./Microsoft.Sql/stable/2014-04-01/serviceObjectives.json
 - ./Microsoft.Sql/stable/2014-04-01/sql.core.json
 - ./Microsoft.Sql/stable/2014-04-01/tableAuditing.json
 - ./Microsoft.Sql/stable/2014-04-01/usages.json

# Needed when there is more than one input file
override-info:
  title: SqlManagementClient
```

## Suppression

``` yaml
directive:
  - suppress: TrackedResourcePatchOperation
    from: restorableDroppedManagedDatabases.json
    reason: dropped database shouldn't support patch
```

---

## Code Generation

### Swagger to SDK

This section describes what SDK should be generated by the automatic system.
This is not used by Autorest itself.

``` yaml $(swagger-to-sdk)
swagger-to-sdk:
  - repo: azure-sdk-for-net
  - repo: azure-sdk-for-python
  - repo: azure-sdk-for-java
  - repo: azure-sdk-for-go
  - repo: azure-sdk-for-node
  - repo: azure-sdk-for-js
  - repo: azure-sdk-for-ruby
    after_scripts:
      - bundle install && rake arm:regen_all_profiles['azure_mgmt_sql']
  - repo: azure-resource-manager-schemas
    after_scripts:
      - node sdkauto_afterscript.js sql/resource-manager
```

### C#

These settings apply only when `--csharp` is specified on the command line.
Please also specify `--csharp-sdks-folder=<path to "SDKs" directory of your azure-sdk-for-net clone>`.

``` yaml $(csharp)
csharp:
  azure-arm: true
  license-header: MICROSOFT_MIT_NO_VERSION
  namespace: Microsoft.Azure.Management.Sql
  output-folder: $(csharp-sdks-folder)/sqlmanagement/Microsoft.Azure.Management.Sql/src/Generated
  clear-output-folder: true
```

### Python

These settings apply only when `--python` is specified on the command line.
Please also specify `--python-sdks-folder=<path to the root directory of your azure-sdk-for-python clone>`.
Use `--python-mode=update` if you already have a setup.py and just want to update the code itself.

``` yaml $(python)
python-mode: create
python:
  azure-arm: true
  license-header: MICROSOFT_MIT_NO_VERSION
  payload-flattening-threshold: 2
  namespace: azure.mgmt.sql
  package-name: azure-mgmt-sql
  package-version: 0.9.0
  clear-output-folder: true
```

``` yaml $(python) && $(python-mode) == 'update'
python:
  no-namespace-folders: true
  output-folder: $(python-sdks-folder)/sql/azure-mgmt-sql/azure/mgmt/sql
```

``` yaml $(python) && $(python-mode) == 'create'
python:
  basic-setup-py: true
  output-folder: $(python-sdks-folder)/sql/azure-mgmt-sql
```

### Go

See configuration in [readme.go.md](./readme.go.md)

### Java

See configuration in [readme.java.md](./readme.java.md)

## Validation

``` yaml
directive:
  - suppress: TrackedResourceListByImmediateParent
    reason: This warning gives many false positives for proxy resources.
  - suppress: GuidUsage
    reason: This warning gives many positives for existing APIs that cannot be changed.
  - suppress: EnumInsteadOfBoolean
    reason: This warning gives many positives for existing APIs that cannot be changed.
```

## AzureResourceSchema

See configuration in [readme.azureresourceschema.md](./readme.azureresourceschema.md)<|MERGE_RESOLUTION|>--- conflicted
+++ resolved
@@ -31,7 +31,6 @@
 
 The following packages may be composed from multiple api-versions.
 
-<<<<<<< HEAD
 ### Tag: package-composite-v5
 
 These settings apply only when `--tag=package-composite-v5` is specified on the command line.
@@ -159,8 +158,6 @@
 override-info:
   title: SqlManagementClient
 ```
-=======
->>>>>>> 83a54687
 
 ### Tag: package-composite-v4
 

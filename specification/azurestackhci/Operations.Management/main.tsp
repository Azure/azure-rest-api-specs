--- conflicted
+++ resolved
@@ -59,13 +59,12 @@
   v2025_06_01_preview: "2025-06-01-preview",
 
   /**
-<<<<<<< HEAD
+   * The 2025-09-15-preview API version.
+   */
+  v2025_09_15_preview: "2025-09-15-preview",
+
+  /**
    * The 2025-10-01 API version.
    */
   v2025_10_01: "2025-10-01",
-=======
-   * The 2025-09-15-preview API version.
-   */
-  v2025_09_15_preview: "2025-09-15-preview",
->>>>>>> 05be2560
 }
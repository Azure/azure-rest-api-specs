import "@typespec/rest";
import "@typespec/http";
import "@azure-tools/typespec-azure-core";
import "@typespec/openapi";
import "@typespec/versioning";
import "@azure-tools/typespec-azure-resource-manager";
using TypeSpec.Rest;
using TypeSpec.Http;
using Azure.Core;
using TypeSpec.OpenAPI;
using TypeSpec.Versioning;
using Azure.ResourceManager;

namespace Microsoft.AzureStackHCI;

@doc("Datasource for the gallery image when provisioning with cloud-init [NoCloud, Azure]")
union CloudInitDataSource {
  @doc("NoCloud is used as the datasource")
  NoCloud: "NoCloud",

  @doc("Azure is used as the datasource")
  Azure: "Azure",

  string,
}

@doc("The hypervisor generation of the Virtual Machine [V1, V2]")
union HyperVGeneration {
  @doc("Generation 1 (V1) hypervisor")
  V1: "V1",

  @doc("Generation 2 (V2) hypervisor")
  V2: "V2",

  string,
}

@doc("Provisioning state of the resource.")
union ProvisioningStateEnum {
  @doc("Provisioning has succeeded")
  Succeeded: "Succeeded",

  @doc("Provisioning has failed")
  Failed: "Failed",

  @doc("Provisioning is in progress")
  InProgress: "InProgress",

  @doc("Provisioning has been accepted")
  Accepted: "Accepted",

  @doc("Deletion of the resource is in progress")
  Deleting: "Deleting",

  @doc("Provisioning has been canceled")
  Canceled: "Canceled",

  string,
}

@doc("The status of the operation performed on the resource [Succeeded, Failed, InProgress]")
union Status {
  @doc("Operation succeeded")
  Succeeded: "Succeeded",

  @doc("Operation failed")
  Failed: "Failed",

  @doc("Operation is in progress")
  InProgress: "InProgress",

  string,
}

@doc("The type of extendedLocation.")
union ExtendedLocationTypes {
  @doc("Custom extended location type")
  CustomLocation: "CustomLocation",

  string,
}

@doc("IPAllocationMethod - The IP address allocation method. Possible values include: 'Static', 'Dynamic'")
union IpAllocationMethodEnum {
  @doc("Dynamic IP allocation method")
  Dynamic: "Dynamic",

  @doc("Static IP allocation method")
  Static: "Static",

  string,
}

@doc("Network protocol this rule applies to.")
union SecurityRuleProtocol {
  @doc("Transmission Control Protocol")
  Tcp: "Tcp",

  @doc("User Datagram Protocol")
  Udp: "Udp",

  @doc("Internet Control Message Protocol")
  Icmp: "Icmp",

  @doc("Wildcard rule for all protocols")
  Asterisk: "*",

  string,
}

@doc("Whether network traffic is allowed or denied.")
union SecurityRuleAccess {
  @doc("Network traffic is allowed")
  Allow: "Allow",

  @doc("Network traffic is denied")
  Deny: "Deny",

  string,
}

@doc("The direction of the rule. The direction specifies if rule will be evaluated on incoming or outgoing traffic.")
union SecurityRuleDirection {
  @doc("Rule is evaluated on incoming traffic")
  Inbound: "Inbound",

  @doc("Rule is evaluated on outgoing traffic")
  Outbound: "Outbound",

  string,
}

@doc("The format of the actual VHD file [vhd, vhdx]")
union DiskFileFormat {
  @doc("VHDX file format")
  vhdx: "vhdx",

  @doc("VHD file format")
  vhd: "vhd",

  string,
}

@doc("VM Sizes")
union VmSizeEnum {
  @doc("Default virtual machine size")
  Default: "Default",

  @doc("Standard A2 v2 virtual machine size")
  Standard_A2_v2: "Standard_A2_v2",

  @doc("Standard A4 v2 virtual machine size")
  Standard_A4_v2: "Standard_A4_v2",

  @doc("Standard D2s v3 virtual machine size")
  Standard_D2s_v3: "Standard_D2s_v3",

  @doc("Standard D4s v3 virtual machine size")
  Standard_D4s_v3: "Standard_D4s_v3",

  @doc("Standard D8s v3 virtual machine size")
  Standard_D8s_v3: "Standard_D8s_v3",

  @doc("Standard D16s v3 virtual machine size")
  Standard_D16s_v3: "Standard_D16s_v3",

  @doc("Standard D32s v3 virtual machine size")
  Standard_D32s_v3: "Standard_D32s_v3",

  @doc("Standard DS2 v2 virtual machine size")
  Standard_DS2_v2: "Standard_DS2_v2",

  @doc("Standard DS3 v2 virtual machine size")
  Standard_DS3_v2: "Standard_DS3_v2",

  @doc("Standard DS4 v2 virtual machine size")
  Standard_DS4_v2: "Standard_DS4_v2",

  @doc("Standard DS5 v2 virtual machine size")
  Standard_DS5_v2: "Standard_DS5_v2",

  @doc("Standard DS13 v2 virtual machine size")
  Standard_DS13_v2: "Standard_DS13_v2",

  @doc("Standard K8S v1 virtual machine size")
  Standard_K8S_v1: "Standard_K8S_v1",

  @doc("Standard K8S2 v1 virtual machine size")
  Standard_K8S2_v1: "Standard_K8S2_v1",

  @doc("Standard K8S3 v1 virtual machine size")
  Standard_K8S3_v1: "Standard_K8S3_v1",

  @doc("Standard K8S4 v1 virtual machine size")
  Standard_K8S4_v1: "Standard_K8S4_v1",

  @doc("Standard NK6 virtual machine size")
  Standard_NK6: "Standard_NK6",

  @doc("Standard NK12 virtual machine size")
  Standard_NK12: "Standard_NK12",

  @doc("Standard NV6 virtual machine size")
  Standard_NV6: "Standard_NV6",

  @doc("Standard NV12 virtual machine size")
  Standard_NV12: "Standard_NV12",

  @doc("Standard K8S5 v1 virtual machine size")
  Standard_K8S5_v1: "Standard_K8S5_v1",

  @doc("Custom virtual machine size")
  Custom: "Custom",

  string,
}

@added(Versions.v2024_05_01_preview)
@doc("Gpu Assignment types")
union GpuAssignmentTypeEnum {
  @doc("Attach Graphics Processing Unit (GPU) using Discrete Device Assignment (DDA)")
  GpuDDA: "GpuDDA",

  @doc("Attach Graphics Processing Unit (GPU) using GPU Partitioning")
  GpuP: "GpuP",

  string,
}

@doc("Specifies the SecurityType of the virtual machine. EnableTPM and SecureBootEnabled must be set to true for SecurityType to function.")
union SecurityTypes {
  @doc("Trusted Launch security type")
  TrustedLaunch: "TrustedLaunch",

  @doc("Confidential VM security type")
  ConfidentialVM: "ConfidentialVM",

  string,
}

@doc("The level code.")
union StatusLevelTypes {
  @doc("Informational status level")
  Info: "Info",

  @doc("Warning status level")
  Warning: "Warning",

  @doc("Error status level")
  Error: "Error",

  string,
}

@doc("The power state of the virtual machine instance")
union PowerStateEnum {
  @doc("Virtual machine deallocated")
  Deallocated: "Deallocated",

  @doc("Virtual machine deallocating")
  Deallocating: "Deallocating",

  @doc("Virtual machine running")
  Running: "Running",

  @doc("Virtual machine starting")
  Starting: "Starting",

  @doc("Virtual machine stopped")
  Stopped: "Stopped",

  @doc("Virtual machine stopping")
  Stopping: "Stopping",

  @doc("Virtual machine paused")
  Paused: "Paused",

  @doc("Virtual machine Saved,")
  Saved: "Saved",

  @doc("Power state of the virtual machine is unknown")
  Unknown: "Unknown",

  string,
}

@doc("The installation status of the hybrid machine agent installation.")
union StatusTypes {
  @doc("Installation succeeded")
  Succeeded: "Succeeded",

  @doc("Installation in progress")
  InProgress: "InProgress",

  @doc("Installation failed")
  Failed: "Failed",

  string,
}

@doc("The status of whether secure boot is enabled.")
union AttestSecureBootPropertyEnum {
  @doc("Secure boot enabled")
  Enabled: "Enabled",

  @doc("Secure boot disabled")
  Disabled: "Disabled",

  @doc("Secure boot status is unknown")
  Unknown: "Unknown",

  string,
}

@doc("The status of whether attestation certificate is validated.")
union AttestCertPropertyEnum {
  @doc("Attestation certificate is valid")
  Valid: "Valid",

  @doc("Attestation certificate is invalid")
  Invalid: "Invalid",

  @doc("Attestation certificate status is unknown")
  Unknown: "Unknown",

  string,
}

@doc("The status of whether the list of boot integrity properties is validated.")
union AttestBootIntegrityPropertyEnum {
  @doc("Boot integrity properties are valid")
  Valid: "Valid",

  @doc("Boot integrity properties are invalid")
  Invalid: "Invalid",

  @doc("Boot integrity properties status is unknown")
  Unknown: "Unknown",

  string,
}

@doc("The health status of attestation validation and parsing")
union AttestHealthStatusEnum {
  @doc("Attestation validation and parsing pending")
  Pending: "Pending",

  @doc("Attestation validation and parsing healthy")
  Healthy: "Healthy",

  @doc("Attestation validation and parsing unhealthy")
  Unhealthy: "Unhealthy",

  @doc("Attestation validation and parsing status is unknown")
  Unknown: "Unknown",

  string,
}

@added(Versions.v2024_08_01_preview)
@doc("Defines type of hardware platform from attestation token.")
union AttestHWPlatformEnum {
  @doc("AttestHWPlatform is Secure Encrypted Virtualization Secure Nested Paging (SEVSNP)")
  SEVSNP: "SEVSNP",

  @doc("AttestHWPlatform is unknown")
  Unknown: "Unknown",

  string,
}

@added(Versions.v2024_08_01_preview)
@doc("Defines type of managed disk security encryption type from attestation token.")
union AttestDiskSecurityEncryptionTypeEnum {
  @doc("Disk security encryption type is non-persisted Trusted Platform Module (TPM)")
  NonPersistedTPM: "NonPersistedTPM",

  @doc("Disk security encryption type is unknown")
  Unknown: "Unknown",

  string,
}

@doc("Defines the different types of operations for guest agent.")
union ProvisioningAction {
  @doc("Install guest agent")
  install: "install",

  @doc("Uninstall guest agent")
  uninstall: "uninstall",

  @doc("Repair guest agent")
  repair: "repair",

  string,
}

@doc("Operating system type that the gallery image uses [Windows, Linux]")
union OperatingSystemTypes {
  @doc("Windows operating system")
  Windows: "Windows",

  @doc("Linux operating system")
  Linux: "Linux",

  string,
}

@added(Versions.v2024_08_01_preview)
@doc("Encryption type of the managed disk enum.")
union SecurityEncryptionType {
  @doc("Non-persisted TPM encryption type")
  NonPersistedTPM: "NonPersistedTPM",

  string,
}

#suppress "@azure-tools/typespec-azure-core/casing-style" "IP is a short form. The casing is correct."
@doc("Type of the IP Pool [vm, vippool]")
union IPPoolTypeEnum {
  @doc("Virtual Machine IP Pool")
  vm: "vm",

  @doc("VIP Pool")
  vippool: "vippool",

  string,
}

@doc("The ARM ID for a Network Interface.")
model NetworkInterfaceArmReference {
  @doc("The ARM ID for a Network Interface.")
  id?: armResourceIdentifier<[
    {
      type: "Microsoft.AzureStackHCI/networkInterfaces";
    }
  ]>;
}
@doc("The ARM ID for a Network Interface.")
model SubnetIpConfigurationReference {
  #suppress "@azure-tools/typespec-azure-core/casing-style" "ID is already shipped. Changing the casing is a breaking change."
  @doc("The ARM ID for a Network Interface.")
  ID?: armResourceIdentifier<[
    {
      type: "Microsoft.AzureStackHCI/networkInterfaces";
    }
  ]>;
}

@doc("The ARM ID for a Network Security Group.")
model NetworkSecurityGroupArmReference {
  @doc("The ARM ID for a Network Security Group.")
  id?: armResourceIdentifier<[
    {
      type: "Microsoft.AzureStackHCI/networkSecurityGroups";
    }
  ]>;
}

@doc("The ARM ID for a Logical Network.")
model LogicalNetworkArmReference {
  @doc("The ARM ID for a Logical Network.")
  id?: armResourceIdentifier<[
    {
      type: "Microsoft.AzureStackHCI/logicalNetworks";
    },
    {
      type: "Microsoft.NetworkCloud/cloudServicesNetworks";
    },
    {
      type: "Microsoft.NetworkCloud/l2Networks";
    },
    {
      type: "Microsoft.NetworkCloud/l3Networks";
    },
    {
      type: "Microsoft.NetworkCloud/trunkedNetworks";
    }
  ]>;
}

@doc("The ARM ID for a Virtual Machine.")
model VirtualMachineArmReference {
  @doc("The ARM ID for a Virtual Machine.")
  id?: armResourceIdentifier<[
    {
      type: "Microsoft.AzureStackHCI/virtualMachineInstance";
    }
  ]>;
}

@doc("The ARM ID for a Storage Container.")
model StorageContainerArmReference {
  @doc("The ARM ID for a Storage Container.")
  id?: armResourceIdentifier<[
    {
      type: "Microsoft.AzureStackHCI/storageContainers";
    }
  ]>;
}

@doc("The ARM ID for a Gallery Image.")
model ImageArmReference {
  @doc("The ARM ID for an image resource used by the virtual machine instance.")
  @visibility(Lifecycle.Create, Lifecycle.Read)
  id?: armResourceIdentifier<[
    {
      type: "Microsoft.AzureStackHCI/galleryImages";
    },
    {
      type: "Microsoft.AzureStackHCI/marketplaceGalleryImages";
    }
  ]>;
}

@doc("The ARM ID for a Virtual Hard Disk.")
model VirtualHardDiskArmReference {
  @doc("The ARM ID for a Virtual Hard Disk.")
  id?: armResourceIdentifier<[
    {
      type: "Microsoft.AzureStackHCI/virtualHardDisks";
    }
  ]>;
}

@doc("Properties under the gallery image resource")
model GalleryImageProperties {
  @doc("Storage ContainerID of the storage container to be used for gallery image")
  containerId?: armResourceIdentifier<[
    {
      type: "Microsoft.AzureStackHCI/storageContainers";
    }
  ]>;

  @doc("location of the image the gallery image should be created from")
  @secret
  imagePath?: string;

  @doc("Operating system type that the gallery image uses [Windows, Linux]")
  osType: OperatingSystemTypes;

  @doc("Datasource for the gallery image when provisioning with cloud-init [NoCloud, Azure]")
  cloudInitDataSource?: CloudInitDataSource;

  #suppress "@azure-tools/typespec-azure-core/casing-style" "HyperV is the correct case."
  @doc("The hypervisor generation of the Virtual Machine [V1, V2]")
  hyperVGeneration?: HyperVGeneration;

  @added(Versions.v2024_08_01_preview)
  @doc("The credentials used to login to the image repository that has access to the specified image")
  vmImageRepositoryCredentials?: VmImageRepositoryCredentials;

  @doc("This is the gallery image definition identifier.")
  identifier?: GalleryImageIdentifier;

  @doc("Specifies information about the gallery image version that you want to create or update.")
  version?: GalleryImageVersion;

  @doc("Provisioning state of the gallery image.")
  @visibility(Lifecycle.Read)
  provisioningState?: ProvisioningStateEnum;

  @doc("The observed state of gallery images")
  @visibility(Lifecycle.Read)
  status?: GalleryImageStatus;

  @added(Versions.v2024_05_01_preview)
  @doc("Resource ID of the source virtual machine from whose OS disk the gallery image is created.")
  sourceVirtualMachineId?: armResourceIdentifier<[
    {
      type: "Microsoft.AzureStackHCI/virtualMachineInstance";
    }
  ]>;
}

@added(Versions.v2024_08_01_preview)
@doc("The credentials used to login to the image repository that has access to the specified image")
model VmImageRepositoryCredentials {
  @doc("Username for accessing image repository")
  username: string;

  @doc("Password for accessing image repository")
  @secret
  password: string;
}

@doc("This is the gallery image definition identifier.")
model GalleryImageIdentifier {
  @doc("The name of the gallery image definition publisher.")
  publisher: string;

  @doc("The name of the gallery image definition offer.")
  offer: string;

  @doc("The name of the gallery image definition SKU.")
  sku: string;
}

@doc("Specifies information about the gallery image version that you want to create or update.")
model GalleryImageVersion {
  @doc("This is the version of the gallery image.")
  name?: string;

  #suppress "deprecated" "Legacy flattening"
  @doc("Describes the properties of a gallery image version.")
  @Azure.ClientGenerator.Core.flattenProperty
  properties?: GalleryImageVersionProperties;
}

@doc("Describes the properties of a gallery image version.")
model GalleryImageVersionProperties {
  @doc("This is the storage profile of a Gallery Image Version.")
  storageProfile: GalleryImageVersionStorageProfile;
}

@doc("This is the storage profile of a Gallery Image Version.")
model GalleryImageVersionStorageProfile {
  @doc("This is the OS disk image.")
  osDiskImage?: GalleryOSDiskImage;
}

@doc("This is the disk image base class.")
model GalleryDiskImage {
  #suppress "@azure-tools/typespec-azure-core/casing-style" "MB is a short form."
  @doc("This property indicates the size of the VHD to be created.")
  @visibility(Lifecycle.Read)
  sizeInMB?: int64;
}

#suppress "@azure-tools/typespec-azure-core/casing-style" "OS is a short form. GalleryOSDiskImage is the correct case."
@doc("This is the OS disk image.")
model GalleryOSDiskImage {
  ...GalleryDiskImage;
  // Add additional properties specific to GalleryOSDiskImage if needed
}

@doc("The observed state of gallery images")
model GalleryImageStatus {
  @doc("GalleryImage provisioning error code")
  errorCode?: string;

  @doc("Descriptive error message")
  errorMessage?: string;

  @doc("provisioning status of the gallery image")
  provisioningStatus?: GalleryImageStatusProvisioningStatus;

  @doc("The download status of the gallery image")
  downloadStatus?: GalleryImageStatusDownloadStatus;

  @doc("The progress of the operation in percentage")
  progressPercentage?: int64;
}

@doc("The status of the operation performed on the gallery image")
model GalleryImageStatusProvisioningStatus {
  @doc("The ID of the operation performed on the gallery image")
  operationId?: string;

  @doc("The status of the operation performed on the gallery image [Succeeded, Failed, InProgress]")
  status?: Status;
}

@doc("The download status of the gallery image")
model GalleryImageStatusDownloadStatus {
  #suppress "@azure-tools/typespec-azure-core/casing-style" "MB should be referenced as MB."
  @doc("The downloaded sized of the image in MB")
  downloadSizeInMB?: int64;
}

@doc("The complex type of the extended location.")
model ExtendedLocation {
  @doc("The name of the extended location.")
  name?: string;

  @doc("The type of the extended location.")
  type?: ExtendedLocationTypes;
}

@doc("The gallery images resource patch definition.")
model GalleryImagesUpdateRequest {
  #suppress "@azure-tools/typespec-azure-resource-manager/arm-no-record" "existing API"
  @doc("Resource tags")
  tags?: Record<string>;
}

@doc("Properties under the logical network resource")
model LogicalNetworkProperties {
  @doc("DhcpOptions contains an array of DNS servers available to VMs deployed in the logical network. Standard DHCP option for a subnet overrides logical network DHCP options.")
  dhcpOptions?: LogicalNetworkPropertiesDhcpOptions;

  @doc("Subnet - list of subnets under the logical network")
  @OpenAPI.extension("x-ms-identifiers", #[])
  subnets?: Subnet[];

  @doc("Provisioning state of the logical network.")
  @visibility(Lifecycle.Read)
  provisioningState?: ProvisioningStateEnum;

  @doc("name of the network switch to be used for VMs")
  vmSwitchName?: string;

  @doc("The observed state of logical networks")
  @visibility(Lifecycle.Read)
  status?: LogicalNetworkStatus;
}

@doc("DhcpOptions contains an array of DNS servers available to VMs deployed in the logical network. Standard DHCP option for a subnet overrides logical network DHCP options.")
model LogicalNetworkPropertiesDhcpOptions {
  @doc("The list of DNS servers IP addresses.")
  dnsServers?: string[];
}

@doc("Properties of the subnet.")
model Subnet {
  #suppress "deprecated" "Legacy flattening"
  @doc("Properties of the subnet.")
  @Azure.ClientGenerator.Core.flattenProperty
  properties?: SubnetProperties;

  @doc("Name - The name of the resource that is unique within a resource group. This name can be used to access the resource.")
  @pattern("^[a-zA-Z0-9]$|^[a-zA-Z0-9][-._a-zA-Z0-9]{0,78}[_a-zA-Z0-9]$")
  name?: string;
}

@doc("Properties of the subnet.")
model SubnetProperties {
  @doc("The address prefix for the subnet: Cidr for this subnet - IPv4, IPv6.")
  addressPrefix?: string;

  @doc("List of address prefixes for the subnet.")
  addressPrefixes?: string[];

  @doc("IPAllocationMethod - The IP address allocation method. Possible values include: 'Static', 'Dynamic'")
  ipAllocationMethod?: IpAllocationMethodEnum;

  @doc("IPConfigurationReferences - list of IPConfigurationReferences")
  @extension("x-ms-identifiers", #[])
  ipConfigurationReferences?: SubnetIpConfigurationReference[];

  @doc("NetworkSecurityGroup - Network Security Group attached to the logical network.")
  networkSecurityGroup?: NetworkSecurityGroupArmReference;

  @doc("Route table resource.")
  routeTable?: RouteTable;

  @doc("network associated pool of IP Addresses")
  @extension("x-ms-identifiers", #[])
  ipPools?: IPPool[];

  @doc("Vlan to use for the subnet")
  vlan?: int32;
}

@doc("Route table resource.")
model RouteTable {
  @doc("A unique read-only string that changes whenever the resource is updated.")
  @visibility(Lifecycle.Read)
  etag?: string;

  @doc("Resource name.")
  @visibility(Lifecycle.Read)
  name?: string;

  @doc("Resource type.")
  @visibility(Lifecycle.Read)
  type?: string;

  #suppress "deprecated" "LEGACY flattening"
  @doc("Properties of the route table.")
  @Azure.ClientGenerator.Core.flattenProperty
  properties?: RouteTableProperties;
}

@doc("RouteTablePropertiesFormat - Route Table resource.")
model RouteTableProperties {
  @doc("Collection of routes contained within a route table.")
  @extension("x-ms-identifiers", #[])
  routes?: Route[];
}

@doc("Route - Route resource.")
model Route {
  #suppress "deprecated" "Legacy flattened property"
  @doc("Properties of the route.")
  @Azure.ClientGenerator.Core.flattenProperty
  properties?: RouteProperties;

  @doc("Name - name of the subnet")
  @pattern("^[a-zA-Z0-9]$|^[a-zA-Z0-9][-._a-zA-Z0-9]{0,78}[_a-zA-Z0-9]$")
  name?: string;
}

@doc("RoutePropertiesFormat - Route resource.")
model RouteProperties {
  @doc("The destination CIDR to which the route applies.")
  addressPrefix?: string;

  @doc("The IP address packets should be forwarded to. Next hop values are only allowed in routes where the next hop type is VirtualAppliance.")
  nextHopIpAddress?: string;
}

#suppress "@azure-tools/typespec-azure-core/casing-style" "IP is a short form. The casing is correct."
@doc("Describes IPPool")
model IPPool {
  @doc("Name of the IP-Pool")
  name?: string;

  #suppress "@azure-tools/typespec-azure-core/casing-style" "IP is a short form. The casing is correct."
  @doc("Type of the IP Pool [vm, vippool]")
  ipPoolType?: IPPoolTypeEnum;

  @doc("Start of the IP address pool")
  start?: string;

  @doc("End of the IP address pool")
  end?: string;

  #suppress "@azure-tools/typespec-azure-core/casing-style" "IP is a short form. The casing is correct."
  @doc("IPPool info")
  info?: IPPoolInfo;
}

#suppress "@azure-tools/typespec-azure-core/casing-style" "IP is a short form. The casing is correct."
@doc("IP Pool info")
model IPPoolInfo {
  @doc("Number of IP addresses allocated from the IP Pool")
  @visibility(Lifecycle.Read)
  used?: string;

  @doc("Number of IP addresses available in the IP Pool")
  @visibility(Lifecycle.Read)
  available?: string;
}

@doc("Network Security Group resource.")
model NetworkSecurityGroupProperties {
  @doc("A collection of references to network interfaces that are currently using this NSG.")
<<<<<<< HEAD
  @visibility(Lifecycle.Read)
  @extension("x-ms-identifiers", [])
=======
  @visibility("read")
  @extension("x-ms-identifiers", #[])
>>>>>>> 8e015e1d
  networkInterfaces?: NetworkInterfaceArmReference[];

  @doc("A collection of references to logical networks that are currently using this NSG")
  @visibility(Lifecycle.Read)
  subnets?: LogicalNetworkArmReference[];

  @doc("The provisioning state of the network security group resource.")
  @visibility(Lifecycle.Read)
  provisioningState?: ProvisioningStateEnum;

  @doc("The observed state of Network Security Group")
  @visibility(Lifecycle.Read)
  @added(Versions.v2025_02_01_preview)
  status?: NetworkSecurityGroupStatus;
}

@added(Versions.v2025_02_01_preview)
@doc("The observed state of network security group")
model NetworkSecurityGroupStatus {
  @doc("NetworkSecurityGroup provisioning error code")
  errorCode?: string;

  @doc("Descriptive error message")
  errorMessage?: string;

  @doc("network security group provisioning status")
  provisioningStatus?: NetworkSecurityGroupStatusProvisioningStatus;
}

@added(Versions.v2025_02_01_preview)
@doc("network security group provisioning status")
model NetworkSecurityGroupStatusProvisioningStatus {
  @doc("The ID of the operation performed on the network security group")
  operationId?: string;

  @doc("The status of the operation performed on the network security group [Succeeded, Failed, InProgress]")
  status?: Status;
}

@doc("Security rule resource.")
model SecurityRuleProperties {
  @doc("A description for this rule. Restricted to 140 chars.")
  description?: string;

  @doc("Network protocol this rule applies to.")
  protocol: SecurityRuleProtocol;

  @doc("The CIDR or source IP ranges.")
  sourceAddressPrefixes?: string[];

  @doc("The destination address prefixes. CIDR or destination IP ranges.")
  destinationAddressPrefixes?: string[];

  @doc("The source port ranges. Integer or range between 0 and 65535. Asterisk '*' can also be used to match all ports.")
  sourcePortRanges?: string[];

  @doc("The destination port ranges. Integer or range between 0 and 65535. Asterisk '*' can also be used to match all ports.")
  destinationPortRanges?: string[];

  @doc("The network traffic is allowed or denied.")
  access: SecurityRuleAccess;

  @doc("The priority of the rule. The value can be between 100 and 4096. The priority number must be unique for each rule in the collection. The lower the priority number, the higher the priority of the rule.")
  priority: int32;

  @doc("The direction of the rule. The direction specifies if rule will be evaluated on incoming or outgoing traffic.")
  direction: SecurityRuleDirection;

  @doc("Provisioning state of the SR")
  @visibility(Lifecycle.Read)
  provisioningState?: ProvisioningStateEnum;
}

@doc("Properties under the network interface resource")
model NetworkInterfaceProperties {
  @doc("IPConfigurations - A list of IPConfigurations of the network interface.")
  @extension("x-ms-identifiers", #[])
  ipConfigurations?: IPConfiguration[];

  @doc("MacAddress - The MAC address of the network interface.")
  macAddress?: string;

  @doc("DNS Settings for the interface")
  dnsSettings?: InterfaceDNSSettings;

  @added(Versions.v2025_02_01_preview)
  @doc("Boolean indicating whether this is a existing local network interface or if one should be created.")
  createFromLocal?: boolean = false;

  @doc("Provisioning state of the network interface.")
  @visibility(Lifecycle.Read)
  provisioningState?: ProvisioningStateEnum;

  @doc("The observed state of network interfaces")
  @visibility(Lifecycle.Read)
  status?: NetworkInterfaceStatus;

  @doc("NetworkSecurityGroup - Network Security Group attached to the network interface.")
  networkSecurityGroup?: NetworkSecurityGroupArmReference;
}

#suppress "@azure-tools/typespec-azure-core/casing-style" "IP is a short form. The casing is correct."
@doc("InterfaceIPConfiguration IPConfiguration in a network interface.")
model IPConfiguration {
  @doc("Name - The name of the resource that is unique within a resource group. This name can be used to access the resource.")
  @visibility(Lifecycle.Read, Lifecycle.Create)
  @pattern("^[a-zA-Z0-9]$|^[a-zA-Z0-9][-._a-zA-Z0-9]{0,78}[_a-zA-Z0-9]$")
  name?: string;

  #suppress "@azure-tools/typespec-azure-core/casing-style" "IP is a short form. The casing is correct."
  @doc("InterfaceIPConfigurationPropertiesFormat properties of IP configuration.")
  properties?: IPConfigurationProperties;
}

#suppress "@azure-tools/typespec-azure-core/casing-style" "IP is a short form. The casing is correct."
@doc("InterfaceIPConfigurationPropertiesFormat properties of IP configuration.")
model IPConfigurationProperties {
  @doc("Gateway for network interface")
  @visibility(Lifecycle.Read)
  gateway?: string;

  #suppress "@azure-tools/typespec-azure-core/casing-style" "IP is a short form. The casing is correct."
  @doc("prefixLength for network interface")
  @visibility(Lifecycle.Read)
  prefixLength?: string;

  #suppress "@azure-tools/typespec-azure-core/casing-style" "IP is a short form. The casing is correct."
  @doc("PrivateIPAddress - Private IP address of the IP configuration.")
  privateIPAddress?: string;

  #suppress "@azure-tools/typespec-azure-core/casing-style" "IP is a short form. The casing is correct."
  @doc("Subnet - Name of Subnet bound to the IP configuration.")
  subnet?: LogicalNetworkArmReference;
}

#suppress "@azure-tools/typespec-azure-core/casing-style" "DNS is a short form. The casing is correct."
@doc("DNS Settings of the interface")
model InterfaceDNSSettings {
  @doc("List of DNS server IP Addresses for the interface")
  dnsServers?: string[];
}

@doc("The observed state of network interfaces")
model NetworkInterfaceStatus {
  @doc("NetworkInterface provisioning error code")
  errorCode?: string;

  @doc("Descriptive error message")
  errorMessage?: string;

  @doc("Network interface provisioning status")
  provisioningStatus?: NetworkInterfaceStatusProvisioningStatus;
}

@doc("Network interface provisioning status")
model NetworkInterfaceStatusProvisioningStatus {
  @doc("The ID of the operation performed on the network interface")
  operationId?: string;

  @doc("The status of the operation performed on the network interface [Succeeded, Failed, InProgress]")
  status?: Status;
}

@doc("The observed state of logical networks")
model LogicalNetworkStatus {
  @doc("LogicalNetwork provisioning error code")
  errorCode?: string;

  @doc("Descriptive error message")
  errorMessage?: string;

  @doc("Logical network provisioning status")
  provisioningStatus?: LogicalNetworkStatusProvisioningStatus;
}

@doc("Describes the status of the provisioning.")
model LogicalNetworkStatusProvisioningStatus {
  @doc("The ID of the operation performed on the logical network")
  operationId?: string;

  @doc("The status of the operation performed on the logical network [Succeeded, Failed, InProgress]")
  status?: Status;
}

@doc("The logical network resource patch definition.")
model LogicalNetworksUpdateRequest {
  #suppress "@azure-tools/typespec-azure-resource-manager/arm-no-record" "existing API"
  @doc("Resource tags")
  tags?: Record<string>;
}

@doc("Properties under the marketplace gallery image resource")
model MarketplaceGalleryImageProperties {
  @doc("Storage ContainerID of the storage container to be used for marketplace gallery image")
  containerId?: armResourceIdentifier<[
    {
      type: "Microsoft.AzureStackHCI/storageContainers";
    }
  ]>;

  @doc("Operating system type that the gallery image uses [Windows, Linux]")
  osType: OperatingSystemTypes;

  @doc("Datasource for the gallery image when provisioning with cloud-init [NoCloud, Azure]")
  cloudInitDataSource?: CloudInitDataSource;

  #suppress "@azure-tools/typespec-azure-core/casing-style" "HyperV is the correct case."
  @doc("The hypervisor generation of the Virtual Machine [V1, V2]")
  hyperVGeneration?: HyperVGeneration;

  @doc("This is the gallery image definition identifier.")
  identifier?: GalleryImageIdentifier;

  @doc("Specifies information about the gallery image version that you want to create or update.")
  version?: GalleryImageVersion;

  @doc("Provisioning state of the marketplace gallery image.")
  @visibility(Lifecycle.Read)
  provisioningState?: ProvisioningStateEnum;

  @doc("The observed state of marketplace gallery images")
  @visibility(Lifecycle.Read)
  status?: MarketplaceGalleryImageStatus;
}

@doc("The observed state of marketplace gallery images")
model MarketplaceGalleryImageStatus {
  @doc("MarketplaceGalleryImage provisioning error code")
  errorCode?: string;

  @doc("Descriptive error message")
  errorMessage?: string;

  @doc("Provisioning status of marketplace gallery image")
  provisioningStatus?: MarketplaceGalleryImageStatusProvisioningStatus;

  @doc("The download status of the gallery image")
  downloadStatus?: MarketplaceGalleryImageStatusDownloadStatus;

  @doc("The progress of the operation in percentage")
  progressPercentage?: int64;
}

@doc("Marketplace GalleryImage provisioning status")
model MarketplaceGalleryImageStatusProvisioningStatus {
  @doc("The ID of the operation performed on the gallery image")
  operationId?: string;

  @doc("The status of the operation performed on the gallery image [Succeeded, Failed, InProgress]")
  status?: Status;
}

@doc("The download status of the gallery image")
model MarketplaceGalleryImageStatusDownloadStatus {
  #suppress "@azure-tools/typespec-azure-core/casing-style" "MB is a short form."
  @doc("The downloaded sized of the image in MB")
  downloadSizeInMB?: int64;
}

@doc("The marketplace gallery image resource patch definition.")
model MarketplaceGalleryImagesUpdateRequest {
  #suppress "@azure-tools/typespec-azure-resource-manager/arm-no-record" "existing API"
  @doc("Resource tags")
  tags?: Record<string>;
}

@doc("The network interface resource patch definition.")
model NetworkInterfacesUpdateRequest {
  #suppress "@azure-tools/typespec-azure-resource-manager/arm-no-record" "existing API"
  @doc("Resource tags")
  tags?: Record<string>;

  @added(Versions.v2025_02_01_preview)
  @doc("Defines the resource properties for the update.")
  properties?: NetworkInterfacesUpdateProperties;
}

@added(Versions.v2025_02_01_preview)
@doc("Defines the resource properties for the update.")
model NetworkInterfacesUpdateProperties {
  @doc("NetworkSecurityGroup - Network Security Group attached to the network interface.")
  networkSecurityGroup?: NetworkSecurityGroupArmReference;

  @doc("DNS Settings for the interface")
  dnsSettings?: InterfaceDNSSettings;
}

@doc("Tags object for patch operations.")
model TagsObject {
  #suppress "@azure-tools/typespec-azure-resource-manager/arm-no-record" "existing API"
  @doc("Resource tags.")
  tags?: Record<string>;
}

@doc("Properties under the storage container resource")
model StorageContainerProperties {
  @doc("Path of the storage container on the disk")
  path: string;

  @doc("Provisioning state of the storage container.")
  @visibility(Lifecycle.Read)
  provisioningState?: ProvisioningStateEnum;

  @doc("The observed state of storage containers")
  @visibility(Lifecycle.Read)
  status?: StorageContainerStatus;
}

@doc("The observed state of storage containers")
model StorageContainerStatus {
  @doc("StorageContainer provisioning error code")
  errorCode?: string;

  @doc("Descriptive error message")
  errorMessage?: string;

  #suppress "@azure-tools/typespec-azure-core/casing-style" "MB is a short form."
  @doc("Amount of space available on the disk in MB")
  availableSizeMB?: int64;

  #suppress "@azure-tools/typespec-azure-core/casing-style" "MB is a short form."
  @doc("Total size of the disk in MB")
  containerSizeMB?: int64;

  @doc("Storage container's provisioning status")
  provisioningStatus?: StorageContainerStatusProvisioningStatus;
}

@doc("Storage container provisioning status")
model StorageContainerStatusProvisioningStatus {
  @doc("The ID of the operation performed on the storage container")
  operationId?: string;

  @doc("The status of the operation performed on the storage container [Succeeded, Failed, InProgress]")
  status?: Status;
}

@doc("The storage container resource patch definition.")
model StorageContainersUpdateRequest {
  #suppress "@azure-tools/typespec-azure-resource-manager/arm-no-record" "existing API"
  @doc("Resource tags")
  tags?: Record<string>;
}

@doc("Properties under the virtual hard disk resource")
model VirtualHardDiskProperties {
  @doc("Block size in bytes")
  blockSizeBytes?: int32;

  #suppress "@azure-tools/typespec-azure-core/casing-style" "GB is a short form."
  @doc("Size of the disk in GB")
  diskSizeGB?: int64;

  @doc("Boolean for enabling dynamic sizing on the virtual hard disk")
  dynamic?: boolean;

  @doc("Logical sector in bytes")
  logicalSectorBytes?: int32;

  @doc("Physical sector in bytes")
  physicalSectorBytes?: int32;

  @added(Versions.v2024_05_01_preview)
  @doc("URL for downloading or accessing the virtual hard disk. This URL points to a secure link from where the VHD can be downloaded or accessed directly.")
  @secret
  downloadUrl?: string;

  #suppress "@azure-tools/typespec-azure-core/casing-style" "HyperV is the correct case."
  @doc("The hypervisor generation of the Virtual Machine [V1, V2]")
  hyperVGeneration?: HyperVGeneration;

  @doc("The format of the actual VHD file [vhd, vhdx]")
  diskFileFormat?: DiskFileFormat;

  @added(Versions.v2025_02_01_preview)
  @doc("Boolean indicating whether it is an existing local hard disk or if one should be created.")
  createFromLocal?: boolean = false;

  @doc("Provisioning state of the virtual hard disk.")
  @visibility(Lifecycle.Read)
  provisioningState?: ProvisioningStateEnum;

  @doc("Storage ContainerID of the storage container to be used for VHD")
  containerId?: armResourceIdentifier<[
    {
      type: "Microsoft.AzureStackHCI/storageContainers";
    }
  ]>;

  @doc("The observed state of virtual hard disks")
  @visibility(Lifecycle.Read)
  status?: VirtualHardDiskStatus;
}

@doc("The observed state of virtual hard disks")
model VirtualHardDiskStatus {
  @doc("VirtualHardDisk provisioning error code")
  errorCode?: string;

  @doc("Descriptive error message")
  errorMessage?: string;

  @doc("Provisioning status of the vhd")
  provisioningStatus?: VirtualHardDiskStatusProvisioningStatus;

  @added(Versions.v2024_05_01_preview)
  @doc("The download status of the virtual hard disk")
  downloadStatus?: VirtualHardDiskDownloadStatus;

  @added(Versions.v2024_05_01_preview)
  @doc("The upload status of the virtual hard disk")
  uploadStatus?: VirtualHardDiskUploadStatus;
}

@doc("VHD Status provisioning status")
model VirtualHardDiskStatusProvisioningStatus {
  @doc("The ID of the operation performed on the virtual hard disk")
  operationId?: string;

  @doc("The status of the operation performed on the virtual hard disk [Succeeded, Failed, InProgress]")
  status?: Status;
}

@added(Versions.v2024_05_01_preview)
@doc("The download status of the virtual hard disk")
model VirtualHardDiskDownloadStatus {
  #suppress "@azure-tools/typespec-azure-core/casing-style" "MB should be referenced as MB."
  @doc("The downloaded sized of the virtual hard disk in MB")
  downloadedSizeInMB?: int64;

  @added(Versions.v2024_10_01_preview)
  @doc("The status of Uploading virtual hard disk [Succeeded, Failed, InProgress]")
  status?: Status;

  @added(Versions.v2024_10_01_preview)
  @doc("The progress of the operation in percentage")
  @minValue(0)
  @maxValue(100)
  progressPercentage?: int64;
}

@added(Versions.v2024_05_01_preview)
@doc("The upload status of the virtual hard disk")
model VirtualHardDiskUploadStatus {
  #suppress "@azure-tools/typespec-azure-core/casing-style" "MB should be referenced as MB."
  @doc("The uploaded sized of the virtual hard disk in MB")
  uploadedSizeInMB?: int64;

  @doc("The status of Uploading virtual hard disk [Succeeded, Failed, InProgress]")
  status?: Status;

  @added(Versions.v2024_10_01_preview)
  @doc("The progress of the operation in percentage")
  @minValue(0)
  @maxValue(100)
  progressPercentage?: int64;

  @added(Versions.v2024_10_01_preview)
  @doc("VirtualHardDisk upload error code")
  errorCode?: string;

  @added(Versions.v2024_10_01_preview)
  @doc("Descriptive upload error message")
  errorMessage?: string;
}

@doc("The virtual hard disk resource patch definition.")
model VirtualHardDisksUpdateRequest {
  #suppress "@azure-tools/typespec-azure-resource-manager/arm-no-record" "existing API"
  @doc("Resource tags")
  tags?: Record<string>;

  @added(Versions.v2025_02_01_preview)
  @doc("Defines the resource properties for the update.")
  properties?: VirtualHardDisksUpdateProperties;
}

@added(Versions.v2025_02_01_preview)
@doc("Defines the resource properties for the update.")
model VirtualHardDisksUpdateProperties {
  #suppress "@azure-tools/typespec-azure-core/casing-style" "GB is a short form."
  @doc("Size of the disk in GB")
  diskSizeGB?: int64;
}

@added(Versions.v2024_05_01_preview)
@doc("Request for uploading virtual hard disk.")
model VirtualHardDiskUploadRequest {
  @doc("The Azure managed disk SAS URL to upload the virtual hard disk to.")
  @secret
  azureManagedDiskUploadUrl: string;
}

@added(Versions.v2024_05_01_preview)
@doc("Response for uploading virtual hard disk.")
model VirtualHardDiskUploadResponse {
  @doc("The ARM ID for a Virtual Hard Disk.")
  virtualHardDiskId?: armResourceIdentifier<[
    {
      type: "Microsoft.AzureStackHCI/virtualHardDisks";
    }
  ]>;

  @doc("The upload status of the virtual hard disk")
  uploadStatus?: VirtualHardDiskUploadStatus;
}

@doc("Properties under the virtual machine instance resource")
model VirtualMachineInstanceProperties {
  @doc("HardwareProfile - Specifies the hardware settings for the virtual machine instance.")
  hardwareProfile?: VirtualMachineInstancePropertiesHardwareProfile;

  @doc("NetworkProfile - describes the network configuration the virtual machine instance")
  networkProfile?: VirtualMachineInstancePropertiesNetworkProfile;

  @doc("OsProfile - describes the configuration of the operating system and sets login data")
  osProfile?: VirtualMachineInstancePropertiesOsProfile;

  @doc("SecurityProfile - Specifies the security settings for the virtual machine instance.")
  securityProfile?: VirtualMachineInstancePropertiesSecurityProfile;

  @doc("StorageProfile - contains information about the disks and storage information for the virtual machine instance")
  storageProfile?: VirtualMachineInstancePropertiesStorageProfile;

  @doc("HTTP Proxy configuration for the VM.")
  httpProxyConfig?: HttpProxyConfiguration;

  @added(Versions.v2025_02_01_preview)
  @doc("Boolean indicating whether this is an existing local virtual machine or if one should be created.")
  createFromLocal?: boolean = false;

  @doc("Provisioning state of the virtual machine instance.")
  @visibility(Lifecycle.Read)
  provisioningState?: ProvisioningStateEnum;

  @doc("The virtual machine instance view.")
  @visibility(Lifecycle.Read)
  instanceView?: VirtualMachineInstanceView;

  @doc("The observed state of virtual machine instances")
  @visibility(Lifecycle.Read)
  status?: VirtualMachineInstanceStatus;

  @doc("Guest agent install status.")
  guestAgentInstallStatus?: GuestAgentInstallStatus;

  @doc("Unique identifier for the vm resource.")
  @visibility(Lifecycle.Read)
  vmId?: string;

  @doc("Unique identifier defined by ARC to identify the guest of the VM.")
  resourceUid?: string;
}

@doc("HardwareProfile - Specifies the hardware settings for the virtual machine instance.")
model VirtualMachineInstancePropertiesHardwareProfile {
  @doc("Enum of VM Sizes")
  vmSize?: VmSizeEnum = VmSizeEnum.Default;

  @doc("number of processors for the virtual machine instance")
  processors?: int32;

  #suppress "@azure-tools/typespec-azure-core/casing-style" "MB is a short form."
  @doc("RAM in MB for the virtual machine instance")
  memoryMB?: int64;

  @doc("Dynamic memory config")
  dynamicMemoryConfig?: VirtualMachineInstancePropertiesHardwareProfileDynamicMemoryConfig;

  #suppress "@azure-tools/typespec-azure-core/casing-style" "GPU is a short form. It is the correct case."
  @added(Versions.v2024_05_01_preview)
  @doc("virtualMachineGPUs - list of gpus to be attached to the virtual machine instance")
  @extension("x-ms-identifiers", #[])
  virtualMachineGPUs?: VirtualMachineInstancePropertiesHardwareProfileVirtualMachineGPU[];
}

@doc("Dynamic memory config")
model VirtualMachineInstancePropertiesHardwareProfileDynamicMemoryConfig {
  #suppress "@azure-tools/typespec-azure-core/casing-style" "MB is a short form."
  @doc("Maximum memory in MB")
  maximumMemoryMB?: int64;

  #suppress "@azure-tools/typespec-azure-core/casing-style" "MB is a short form."
  @doc("Minimum memory in MB")
  minimumMemoryMB?: int64;

  @doc("Defines the amount of extra memory that should be reserved for a virtual machine instance at runtime, as a percentage of the total memory that the virtual machine instance is thought to need. This only applies to virtual systems with dynamic memory enabled. This property can be in the range of 5 to 2000.")
  targetMemoryBuffer?: int32;
}

#suppress "@azure-tools/typespec-azure-core/casing-style" "GPU is a short form. It is the correct case."
@added(Versions.v2024_05_01_preview)
@doc("GPU properties - describes the GPU configuration.")
model VirtualMachineInstancePropertiesHardwareProfileVirtualMachineGPU {
  @doc("GPU assignment type")
  assignmentType: GpuAssignmentTypeEnum;

  #suppress "@azure-tools/typespec-azure-core/casing-style" "MB is a short form."
  @doc("Size of gpu partition in MB for GPU-P")
  partitionSizeMB?: int64;

  @doc("Name of the GPU")
  gpuName?: string;
}

@doc("NetworkProfile - describes the network configuration the virtual machine instance")
model VirtualMachineInstancePropertiesNetworkProfile {
  @doc("NetworkInterfaces - list of network interfaces to be attached to the virtual machine instance")
  @extension("x-ms-identifiers", #[])
  networkInterfaces?: NetworkInterfaceArmReference[];
}

@doc("OsProfile - describes the configuration of the operating system and sets login data")
model VirtualMachineInstancePropertiesOsProfile {
  @doc("AdminPassword - admin password")
  @visibility(Lifecycle.Create)
  @secret
  adminPassword?: string;

  @doc("AdminUsername - admin username")
  adminUsername?: string;

  @doc("ComputerName - name of the compute")
  computerName?: string;

  @doc("LinuxConfiguration - linux specific configuration values for the virtual machine instance")
  linuxConfiguration?: VirtualMachineInstancePropertiesOsProfileLinuxConfiguration;

  @doc("Windows Configuration for the virtual machine instance")
  windowsConfiguration?: VirtualMachineInstancePropertiesOsProfileWindowsConfiguration;
}

@doc("LinuxConfiguration - linux specific configuration values for the virtual machine instance")
model VirtualMachineInstancePropertiesOsProfileLinuxConfiguration {
  @doc("DisablePasswordAuthentication - whether password authentication should be disabled")
  disablePasswordAuthentication?: boolean;

  @doc("Specifies the ssh key configuration for a Linux OS.")
  ssh?: SshConfiguration;

  #suppress "@azure-tools/typespec-azure-core/casing-style" "VM is a short form. It is the correct case"
  @doc("Used to indicate whether Arc for Servers agent onboarding should be triggered during the virtual machine instance creation process.")
  provisionVMAgent?: boolean = true;

  #suppress "@azure-tools/typespec-azure-core/casing-style" "VM is a short form. It is the correct case"
  @doc("Used to indicate whether the VM Config Agent should be installed during the virtual machine creation process.")
  provisionVMConfigAgent?: boolean = true;
}

@doc("SSH configuration for Linux based VMs running on Azure")
model SshConfiguration {
  @doc("The list of SSH public keys used to authenticate with linux based VMs.")
  @extension("x-ms-identifiers", #["path"])
  publicKeys?: SshPublicKey[];
}

@doc("Contains information about SSH certificate public key and the path on the Linux VM where the public key is placed.")
model SshPublicKey {
  @doc("Specifies the full path on the created VM where ssh public key is stored. If the file already exists, the specified key is appended to the file. Example: /home/user/.ssh/authorized_keys")
  path?: string;

  @doc("SSH public key certificate used to authenticate with the VM through ssh. The key needs to be at least 2048-bit and in ssh-rsa format. <br><br> For creating ssh keys, see [Create SSH keys on Linux and Mac for Linux VMs in Azure]https://learn.microsoft.com/azure/virtual-machines/linux/create-ssh-keys-detailed).")
  keyData?: string;
}

@doc("Windows Configuration for the virtual machine instance")
model VirtualMachineInstancePropertiesOsProfileWindowsConfiguration {
  @doc("Whether to EnableAutomaticUpdates on the machine")
  enableAutomaticUpdates?: boolean;

  @doc("Specifies the ssh key configuration for Windows OS.")
  ssh?: SshConfiguration;

  @doc("TimeZone for the virtual machine instance")
  timeZone?: string;

  #suppress "@azure-tools/typespec-azure-core/casing-style" "VM is a short form. It is the correct case"
  @doc("Used to indicate whether Arc for Servers agent onboarding should be triggered during the virtual machine instance creation process.")
  provisionVMAgent?: boolean = true;

  #suppress "@azure-tools/typespec-azure-core/casing-style" "VM is a short form. It is the correct case"
  @doc("Used to indicate whether the VM Config Agent should be installed during the virtual machine creation process.")
  provisionVMConfigAgent?: boolean = true;
}

@doc("SecurityProfile - Specifies the security settings for the virtual machine instance.")
model VirtualMachineInstancePropertiesSecurityProfile {
  #suppress "@azure-tools/typespec-azure-core/casing-style" "TPM is a short form. It is the correct case"
  @doc("Enable TPM flag")
  enableTPM?: boolean = false;

  @doc("Uefi settings of the virtual machine instance")
  uefiSettings?: VirtualMachineInstancePropertiesSecurityProfileUefiSettings;

  @doc("Specifies the SecurityType of the virtual machine. EnableTPM and SecureBootEnabled must be set to true for SecurityType to function.")
  securityType?: SecurityTypes;
}

@doc("Uefi settings - Specifies whether secure boot should be enabled on the virtual machine instance.")
model VirtualMachineInstancePropertiesSecurityProfileUefiSettings {
  @doc("Specifies whether secure boot should be enabled on the virtual machine instance.")
  secureBootEnabled?: boolean = false;
}

@doc("StorageProfile - contains information about the disks and storage information for the virtual machine instance")
model VirtualMachineInstancePropertiesStorageProfile {
  @doc("adds data disks to the virtual machine instance")
  dataDisks?: VirtualHardDiskArmReference[];

  @doc("Which Image to use for the virtual machine instance")
  @visibility(Lifecycle.Read, Lifecycle.Create)
  imageReference?: ImageArmReference;

  @doc("VHD to attach as OS disk")
  osDisk?: VirtualMachineInstancePropertiesStorageProfileOsDisk;

  @doc("Id of the storage container that hosts the VM configuration file")
  vmConfigStoragePathId?: armResourceIdentifier<[
    {
      type: "Microsoft.AzureStackHCI/storageContainers";
    }
  ]>;
}

@doc("VHD to attach as OS disk")
model VirtualMachineInstancePropertiesStorageProfileOsDisk
  is VirtualHardDiskArmReference {
  @doc("This property allows you to specify the type of the OS that is included in the disk if creating a VM from user-image or a specialized VHD. Possible values are: Windows, Linux.")
  osType?: OperatingSystemTypes;

  @added(Versions.v2024_08_01_preview)
  @doc("The managed disk parameters.")
  managedDisk?: VirtualMachineInstanceManagedDiskParameters;
}

@added(Versions.v2024_08_01_preview)
@doc("The parameters of a managed disk.")
model VirtualMachineInstanceManagedDiskParameters {
  @doc("Specifies the security profile for the managed disk.")
  securityProfile?: VMDiskSecurityProfile;
}

#suppress "@azure-tools/typespec-azure-core/casing-style" "VM is a short form. It is the correct case."
@added(Versions.v2024_08_01_preview)
@doc("Specifies the security profile settings for the managed disk. NOTE: It can only be set for Confidential VMs")
model VMDiskSecurityProfile {
  @doc("Specifies the EncryptionType of the managed disk. It is set to NonPersistedTPM for not persisting firmware state in the VMGuestState blob. NOTE: It can be set for only Confidential VMs.")
  securityEncryptionType?: SecurityEncryptionType;
}

@doc("HTTP Proxy configuration for the VM.")
model HttpProxyConfiguration {
  @doc("The HTTP proxy server endpoint to use.")
  @secret
  httpProxy?: string;

  @doc("The HTTPS proxy server endpoint to use.")
  @secret
  httpsProxy?: string;

  @doc("The endpoints that should not go through proxy.")
  noProxy?: string[];

  @doc("Alternative CA cert to use for connecting to proxy servers.")
  trustedCa?: string;
}

@doc("The instance view of a virtual machine.")
model VirtualMachineInstanceView {
  @doc("The VM Config Agent running on the virtual machine.")
  vmAgent?: VirtualMachineConfigAgentInstanceView;
}

@doc("The instance view of the VM Config Agent running on the virtual machine.")
model VirtualMachineConfigAgentInstanceView {
  @doc("The VM Config Agent full version.")
  vmConfigAgentVersion?: string;

  @doc("The resource status information.")
  @extension("x-ms-identifiers", #[])
  statuses?: InstanceViewStatus[];
}

@doc("Instance view status.")
model InstanceViewStatus {
  @doc("The status code.")
  code?: string;

  @doc("The level code.")
  level?: StatusLevelTypes;

  @doc("The short localizable label for the status.")
  displayStatus?: string;

  @doc("The detailed status message, including for alerts and error messages.")
  message?: string;

  @doc("The time of the status.")
  // FIXME: (utcDateTime) Please double check that this is the correct type for your scenario.
  time?: utcDateTime;
}

@doc("The observed state of virtual machine instances")
model VirtualMachineInstanceStatus {
  @doc("VirtualMachine provisioning error code")
  errorCode?: string;

  @doc("Descriptive error message")
  errorMessage?: string;

  @doc("The power state of the virtual machine instance")
  powerState?: PowerStateEnum;

  @doc("Provisioning status of the virtual machine instance")
  provisioningStatus?: VirtualMachineInstanceStatusProvisioningStatus;
}

@doc("Virtual machine instance provisioning status.")
model VirtualMachineInstanceStatusProvisioningStatus {
  @doc("The ID of the operation performed on the virtual machine instance")
  operationId?: string;

  @doc("The status of the operation performed on the virtual machine instance [Succeeded, Failed, InProgress]")
  status?: Status;
}

@doc("Defines the status of a guest agent installation.")
model GuestAgentInstallStatus {
  @doc("Specifies the VM's unique SMBIOS ID.")
  @visibility(Lifecycle.Read)
  vmUuid?: string;

  @doc("The installation status of the hybrid machine agent installation.")
  @visibility(Lifecycle.Read)
  status?: StatusTypes;

  @doc("The time of the last status change.")
  @visibility(Lifecycle.Read)
  // FIXME: (utcDateTime) Please double check that this is the correct type for your scenario.
  lastStatusChange?: utcDateTime;

  @doc("The hybrid machine agent full version.")
  @visibility(Lifecycle.Read)
  agentVersion?: string;

  @doc("Details about the error state.")
  @visibility(Lifecycle.Read)
  errorDetails?: Azure.ResourceManager.Foundations.ErrorDetail[];
}

@doc("Identity for the resource.")
model Identity {
  @doc("The principal ID of resource identity. The value must be an UUID.")
  @visibility(Lifecycle.Read)
  principalId?: string;

  @doc("The tenant ID of resource. The value must be an UUID.")
  @visibility(Lifecycle.Read)
  tenantId?: string;

  @doc("The identity type.")
  type?: "SystemAssigned";
}

@doc("The virtual machine instance resource patch definition.")
model VirtualMachineInstanceUpdateRequest {
  @doc("Defines the resource properties for the update.")
  properties?: VirtualMachineInstanceUpdateProperties;

  @doc("Identity for the resource.")
  identity?: Identity;
}

@doc("Defines the resource properties for the update.")
model VirtualMachineInstanceUpdateProperties {
  @doc("HardwareProfile - Specifies the hardware settings for the virtual machine instance.")
  hardwareProfile?: HardwareProfileUpdate;

  @doc("StorageProfile - Specifies the storage settings for the virtual machine instance.")
  storageProfile?: StorageProfileUpdate;

  @doc("NetworkProfile - describes the network update configuration the virtual machine instance")
  networkProfile?: NetworkProfileUpdate;

  @doc("OsProfile - describes the update configuration of the operating system")
  osProfile?: OsProfileUpdate;
}

@doc("HardwareProfile - Specifies the hardware settings for the virtual machine instance.")
model HardwareProfileUpdate {
  @doc("VM Size Enum")
  vmSize?: VmSizeEnum;

  @doc("number of processors for the virtual machine instance")
  processors?: int32;

  #suppress "@azure-tools/typespec-azure-core/casing-style" "MB is a short form."
  @doc("RAM in MB for the virtual machine instance")
  memoryMB?: int64;

  #suppress "@azure-tools/typespec-azure-core/casing-style" "GPU is a short form. It is the correct case."
  @added(Versions.v2024_05_01_preview)
  @doc("virtualMachineGPUs - updated list of GPUs on the virtual machine instance")
  @extension("x-ms-identifiers", #[])
  virtualMachineGPUs?: VirtualMachineInstancePropertiesHardwareProfileVirtualMachineGPU[];
}

@doc("Storage profile update")
model StorageProfileUpdate {
  @doc("adds data disks to the virtual machine instance for the update call")
  dataDisks?: VirtualHardDiskArmReference[];
}

@doc("NetworkProfile - describes the network update configuration the virtual machine instance")
model NetworkProfileUpdate {
  @doc("NetworkInterfaces - list of network interfaces to be attached to the virtual machine instance")
  @extension("x-ms-identifiers", #[])
  networkInterfaces?: NetworkInterfaceArmReference[];
}

@doc("OsProfile - describes the update configuration of the operating system")
model OsProfileUpdate {
  @doc("ComputerName - name of the computer")
  computerName?: string;

  @doc("Linux configuration properties")
  linuxConfiguration?: OsProfileUpdateLinuxConfiguration;

  @doc("Windows configuration properties")
  windowsConfiguration?: OsProfileUpdateWindowsConfiguration;
}

@doc("OSProfile update linux configuration")
model OsProfileUpdateLinuxConfiguration {
  #suppress "@azure-tools/typespec-azure-core/casing-style" "VM is a short form. It is the correct case"
  @doc("Used to indicate whether Arc for Servers agent onboarding should be triggered during the virtual machine instance creation process.")
  provisionVMAgent?: boolean;

  #suppress "@azure-tools/typespec-azure-core/casing-style" "VM is a short form. It is the correct case"
  @doc("Used to indicate whether the VM Config Agent should be installed during the virtual machine creation process.")
  provisionVMConfigAgent?: boolean;
}

@doc("OSProfile update windows configuration")
model OsProfileUpdateWindowsConfiguration {
  #suppress "@azure-tools/typespec-azure-core/casing-style" "VM is a short form. It is the correct case"
  @doc("Used to indicate whether Arc for Servers agent onboarding should be triggered during the virtual machine instance creation process.")
  provisionVMAgent?: boolean;

  #suppress "@azure-tools/typespec-azure-core/casing-style" "VM is a short form. It is the correct case"
  @doc("Used to indicate whether the VM Config Agent should be installed during the virtual machine creation process.")
  provisionVMConfigAgent?: boolean;
}

@doc("Defines the resource properties.")
model HybridIdentityMetadataProperties {
  @doc("The unique identifier for the resource.")
  resourceUid?: string;

  @doc("The Public Key.")
  publicKey?: string;

  @doc("Identity for the resource.")
  @visibility(Lifecycle.Read)
  identity?: Identity;

  @doc("Provisioning state of the virtual machine instance.")
  @visibility(Lifecycle.Read)
  provisioningState?: ProvisioningStateEnum;
}

@doc("Defines the attestation status properties")
model AttestationStatusProperties {
  @doc("The status of whether secure boot is enabled.")
  @visibility(Lifecycle.Read)
  attestSecureBootEnabled?: AttestSecureBootPropertyEnum = AttestSecureBootPropertyEnum.Unknown;

  @doc("The status of whether attestation certificate is validated.")
  @visibility(Lifecycle.Read)
  attestationCertValidated?: AttestCertPropertyEnum = AttestCertPropertyEnum.Unknown;

  @doc("The status of whether the list of boot integrity properties is validated.")
  @visibility(Lifecycle.Read)
  bootIntegrityValidated?: AttestBootIntegrityPropertyEnum = AttestBootIntegrityPropertyEnum.Unknown;

  @doc("kernel version string for Linux VM.")
  @visibility(Lifecycle.Read)
  linuxKernelVersion?: string;

  @doc("The health status of attestation validation and parsing")
  @visibility(Lifecycle.Read)
  healthStatus?: AttestHealthStatusEnum = AttestHealthStatusEnum.Unknown;

  @doc("The time stamp of the last time attestation token is validated by relying party service.")
  @visibility(Lifecycle.Read)
  timestamp?: string;

  @doc("The error message of attestation validation and parsing")
  @visibility(Lifecycle.Read)
  errorMessage?: string;

  @doc("Provisioning state of the virtual machine instance.")
  @visibility(Lifecycle.Read)
  provisioningState?: ProvisioningStateEnum;

  @doc("The hardware platform information from attestation token. This only applies to Confidential VM.")
  @visibility(Lifecycle.Read)
  @added(Versions.v2024_08_01_preview)
  attestHardwarePlatform?: AttestHWPlatformEnum;

  @added(Versions.v2024_08_01_preview)
  @doc("The managed disk security encryption type from attestation token. This only applies to Confidential VM.")
  @visibility(Lifecycle.Read)
  attestDiskSecurityEncryptionType?: AttestDiskSecurityEncryptionTypeEnum;
}

@doc("Defines the resource properties.")
model GuestAgentProperties {
  @doc("Username / Password Credentials to provision guest agent.")
  credentials?: GuestCredential;

  @doc("The guest agent provisioning action.")
  provisioningAction?: ProvisioningAction;

  @doc("The guest agent status.")
  @visibility(Lifecycle.Read)
  status?: string;

  @doc("Provisioning state of the virtual machine instance.")
  @visibility(Lifecycle.Read)
  provisioningState?: ProvisioningStateEnum;
}

@doc("Username / Password Credentials to connect to guest.")
model GuestCredential {
  @doc("The username to connect with the guest.")
  username?: string;

  @doc("The password to connect with the guest.")
  @visibility(Lifecycle.Create, Lifecycle.Update)
  @secret
  password?: string;
}<|MERGE_RESOLUTION|>--- conflicted
+++ resolved
@@ -836,13 +836,8 @@
 @doc("Network Security Group resource.")
 model NetworkSecurityGroupProperties {
   @doc("A collection of references to network interfaces that are currently using this NSG.")
-<<<<<<< HEAD
-  @visibility(Lifecycle.Read)
-  @extension("x-ms-identifiers", [])
-=======
-  @visibility("read")
+  @visibility(Lifecycle.Read)
   @extension("x-ms-identifiers", #[])
->>>>>>> 8e015e1d
   networkInterfaces?: NetworkInterfaceArmReference[];
 
   @doc("A collection of references to logical networks that are currently using this NSG")

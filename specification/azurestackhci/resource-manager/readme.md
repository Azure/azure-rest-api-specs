--- conflicted
+++ resolved
@@ -94,8 +94,6 @@
     after_scripts:
       - bundle install && rake arm:regen_all_profiles['azure_mgmt_azurestackhci']
   - repo: azure-resource-manager-schemas
-    after_scripts:
-      - node sdkauto_afterscript.js azurestackhci/resource-manager
 ```
 
 ## Go
@@ -120,12 +118,4 @@
 
 ## CSharp
 
-<<<<<<< HEAD
-See configuration in [readme.csharp.md](./readme.csharp.md)
-
-## AzureResourceSchema
-
-See configuration in [readme.azureresourceschema.md](./readme.azureresourceschema.md)
-=======
-See configuration in [readme.csharp.md](./readme.csharp.md)
->>>>>>> c7616be7
+See configuration in [readme.csharp.md](./readme.csharp.md)
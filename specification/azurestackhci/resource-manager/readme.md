# azurestackhci

> see https://aka.ms/autorest

This is the AutoRest configuration file for azurestackhci.

## Getting Started

To build the SDKs for My API, simply install AutoRest via `npm` (`npm install -g autorest`) and then run:

> `autorest readme.md`

To see additional help and options, run:

> `autorest --help`

For other options on installation see [Installing AutoRest](https://aka.ms/autorest/install) on the AutoRest github page.

---

## Configuration

### Basic Information

These are the global settings for the azurestackhci.

``` yaml
title: AzureStackHCIClient
description: Azure Stack HCI management service
openapi-type: arm
openapi-subtype: rpaas
<<<<<<< HEAD
tag: package-preview-2023-12
=======
tag: package-2024-01
>>>>>>> e12b8744
```

## Suppression

``` yaml
directive:
  - suppress: R3020
    from:
      - arcSettings.json
      - clusters.json
      - extensions.json
      - galleryImages.json
      - logicalNetworks.json
      - marketplaceGalleryImages.json
      - networkInterfaces.json
      - operations.json
      - storageContainers.json
      - virtualHardDisks.json
      - virtualMachines.json
      - virtualMachineInstances.json
      - virtualNetworks.json
      - offers.json
      - publishers.json
      - skus.json
      - updates.json
      - updateRuns.json
      - updateSummaries.json
      - deploymentSettings.json
      - edgeDevices.json
      - securitySettings.json
    reason: Microsoft.AzureStackHCI is the correct name for our RP.
suppressions:
  - code: PathResourceProviderNamePascalCase
    reason: Microsoft.AzureStackHCI was chosen over Microsoft.AzureStackHci or Microsoft.AzureStackHyperConvergedInfrastructure
    from:
      - arcSettings.json
      - clusters.json
      - extensions.json
      - galleryImages.json
      - logicalNetworks.json
      - marketplaceGalleryImages.json
      - networkInterfaces.json
      - operations.json
      - storageContainers.json
      - virtualHardDisks.json
      - virtualMachines.json
      - virtualMachineInstances.json
      - virtualNetworks.json
      - offers.json
      - publishers.json
      - skus.json
      - updates.json
      - updateRuns.json
      - updateSummaries.json
      - deploymentSettings.json
      - edgeDevices.json
      - securitySettings.json

  - code: ResourceNameRestriction
    reason: ClusterName didn't have a pattern initially, adding the constraint now will cause a breaking change
    from: clusters.json
    where:
      - $.paths["/subscriptions/{subscriptionId}/resourceGroups/{resourceGroupName}/providers/Microsoft.AzureStackHCI/clusters/{clusterName}/addNodes"]

  - code: ResourceNameRestriction
    reason: ClusterName didn't have a pattern initially, adding the constraint now will cause a breaking change
    from: deploymentSettings.json
    where:
      - $.paths["/subscriptions/{subscriptionId}/resourceGroups/{resourceGroupName}/providers/Microsoft.AzureStackHCI/clusters/{clusterName}/deploymentSettings"]
      - $.paths["/subscriptions/{subscriptionId}/resourceGroups/{resourceGroupName}/providers/Microsoft.AzureStackHCI/clusters/{clusterName}/deploymentSettings/{deploymentSettingsName}"]
      - $.paths["/subscriptions/{subscriptionId}/resourceGroups/{resourceGroupName}/providers/Microsoft.AzureStackHCI/clusters/{clusterName}/deploymentSettings/{deploymentSettingsName}/deploy"]

  - code: DefinitionsPropertiesNamesCamelCase
    reason: We have a dependency on other team which is already using these values, changing it will break backward compatibility
    from: deploymentSettings.json
    where:
      - $.definitions.QosPolicyOverrides.properties.priorityValue8021Action_Cluster
      - $.definitions.QosPolicyOverrides.properties.priorityValue8021Action_SMB
      - $.definitions.QosPolicyOverrides.properties.bandwidthPercentage_SMB

  - code: TopLevelResourcesListBySubscription
    reason: It is reporting issue for proxy extension resource which doesn't have use case to ListBySubscription as this resource will always tied to one parent resource only. Additionally, there is a 1:1 relationship between HybridCompute Machines and AzureStackHCI VirtualMachineInstances.
```

<<<<<<< HEAD
### Tag: package-2023-12-01

These settings apply only when `--tag=package-2023-12-01` is specified on the command line.

```yaml $(tag) == 'package-2023-12-01'
input-file:
  - Microsoft.AzureStackHCI/preview/2023-12-01-preview/arcSettings.json
  - Microsoft.AzureStackHCI/preview/2023-12-01-preview/clusters.json
  - Microsoft.AzureStackHCI/preview/2023-12-01-preview/deploymentSettings.json
  - Microsoft.AzureStackHCI/preview/2023-12-01-preview/edgeDevices.json
  - Microsoft.AzureStackHCI/preview/2023-12-01-preview/extensions.json
  - Microsoft.AzureStackHCI/preview/2023-12-01-preview/offers.json
  - Microsoft.AzureStackHCI/preview/2023-12-01-preview/operations.json
  - Microsoft.AzureStackHCI/preview/2023-12-01-preview/publishers.json
  - Microsoft.AzureStackHCI/preview/2023-12-01-preview/skus.json
  - Microsoft.AzureStackHCI/preview/2023-12-01-preview/updateRuns.json
  - Microsoft.AzureStackHCI/preview/2023-12-01-preview/updateSummaries.json
  - Microsoft.AzureStackHCI/preview/2023-12-01-preview/updates.json
  - Microsoft.AzureStackHCI/preview/2023-12-01-preview/securitySettings.json
=======
### Tag: package-2024-01

These settings apply only when `--tag=package-2024-01` is specified on the command line.

```yaml $(tag) == 'package-2024-01'
input-file:
  - Microsoft.AzureStackHCI/stable/2024-01-01/common.json
  - Microsoft.AzureStackHCI/stable/2024-01-01/galleryImages.json
  - Microsoft.AzureStackHCI/stable/2024-01-01/logicalNetworks.json
  - Microsoft.AzureStackHCI/stable/2024-01-01/marketplaceGalleryImages.json
  - Microsoft.AzureStackHCI/stable/2024-01-01/networkInterfaces.json
  - Microsoft.AzureStackHCI/stable/2024-01-01/storageContainers.json
  - Microsoft.AzureStackHCI/stable/2024-01-01/virtualHardDisks.json
  - Microsoft.AzureStackHCI/stable/2024-01-01/virtualMachineInstances.json
  - Microsoft.AzureStackHCI/stable/2024-01-01/arcSettings.json
  - Microsoft.AzureStackHCI/stable/2024-01-01/clusters.json
  - Microsoft.AzureStackHCI/stable/2024-01-01/extensions.json
  - Microsoft.AzureStackHCI/stable/2024-01-01/offers.json
  - Microsoft.AzureStackHCI/stable/2024-01-01/operations.json
  - Microsoft.AzureStackHCI/stable/2024-01-01/publishers.json
  - Microsoft.AzureStackHCI/stable/2024-01-01/skus.json
  - Microsoft.AzureStackHCI/stable/2024-01-01/updateRuns.json
  - Microsoft.AzureStackHCI/stable/2024-01-01/updateSummaries.json
  - Microsoft.AzureStackHCI/stable/2024-01-01/updates.json
>>>>>>> e12b8744
```

### Tag: package-preview-2023-11

These settings apply only when `--tag=package-preview-2023-11` is specified on the command line.

```yaml $(tag) == 'package-preview-2023-11'
input-file:
  - Microsoft.AzureStackHCI/preview/2023-11-01-preview/arcSettings.json
  - Microsoft.AzureStackHCI/preview/2023-11-01-preview/clusters.json
  - Microsoft.AzureStackHCI/preview/2023-11-01-preview/deploymentSettings.json
  - Microsoft.AzureStackHCI/preview/2023-11-01-preview/edgeDevices.json
  - Microsoft.AzureStackHCI/preview/2023-11-01-preview/extensions.json
  - Microsoft.AzureStackHCI/preview/2023-11-01-preview/offers.json
  - Microsoft.AzureStackHCI/preview/2023-11-01-preview/operations.json
  - Microsoft.AzureStackHCI/preview/2023-11-01-preview/publishers.json
  - Microsoft.AzureStackHCI/preview/2023-11-01-preview/securitySettings.json
  - Microsoft.AzureStackHCI/preview/2023-11-01-preview/skus.json
  - Microsoft.AzureStackHCI/preview/2023-11-01-preview/updateRuns.json
  - Microsoft.AzureStackHCI/preview/2023-11-01-preview/updateSummaries.json
  - Microsoft.AzureStackHCI/preview/2023-11-01-preview/updates.json
```

### Tag: package-2023-09

These settings apply only when `--tag=package-preview-2023-09` is specified on the command line.

``` yaml $(tag) == 'package-preview-2023-09'
input-file:
  - Microsoft.AzureStackHCI/preview/2023-09-01-preview/common.json
  - Microsoft.AzureStackHCI/preview/2023-09-01-preview/galleryImages.json
  - Microsoft.AzureStackHCI/preview/2023-09-01-preview/logicalNetworks.json
  - Microsoft.AzureStackHCI/preview/2023-09-01-preview/marketplaceGalleryImages.json
  - Microsoft.AzureStackHCI/preview/2023-09-01-preview/networkInterfaces.json
  - Microsoft.AzureStackHCI/preview/2023-09-01-preview/storageContainers.json
  - Microsoft.AzureStackHCI/preview/2023-09-01-preview/virtualHardDisks.json
  - Microsoft.AzureStackHCI/preview/2023-09-01-preview/virtualMachineInstances.json
```

### Tag: package-2023-08

These settings apply only when `--tag=package-2023-08` is specified on the command line.

``` yaml $(tag) == 'package-2023-08'
input-file:
  - Microsoft.AzureStackHCI/stable/2023-08-01/arcSettings.json
  - Microsoft.AzureStackHCI/stable/2023-08-01/clusters.json
  - Microsoft.AzureStackHCI/stable/2023-08-01/extensions.json
  - Microsoft.AzureStackHCI/stable/2023-08-01/offers.json
  - Microsoft.AzureStackHCI/stable/2023-08-01/operations.json
  - Microsoft.AzureStackHCI/stable/2023-08-01/publishers.json
  - Microsoft.AzureStackHCI/stable/2023-08-01/skus.json
  - Microsoft.AzureStackHCI/stable/2023-08-01/updateRuns.json
  - Microsoft.AzureStackHCI/stable/2023-08-01/updateSummaries.json
  - Microsoft.AzureStackHCI/stable/2023-08-01/updates.json
```

### Tag: package-preview-2023-08-01

These settings apply only when `--tag=package-preview-2023-08-01` is specified on the command line.

``` yaml $(tag) == 'package-preview-2023-08-01'
input-file:
  - Microsoft.AzureStackHCI/preview/2023-08-01-preview/arcSettings.json
  - Microsoft.AzureStackHCI/preview/2023-08-01-preview/clusters.json
  - Microsoft.AzureStackHCI/preview/2023-08-01-preview/extensions.json
  - Microsoft.AzureStackHCI/preview/2023-08-01-preview/offers.json
  - Microsoft.AzureStackHCI/preview/2023-08-01-preview/operations.json
  - Microsoft.AzureStackHCI/preview/2023-08-01-preview/publishers.json
  - Microsoft.AzureStackHCI/preview/2023-08-01-preview/skus.json
  - Microsoft.AzureStackHCI/preview/2023-08-01-preview/updateRuns.json
  - Microsoft.AzureStackHCI/preview/2023-08-01-preview/updateSummaries.json
  - Microsoft.AzureStackHCI/preview/2023-08-01-preview/updates.json
  - Microsoft.AzureStackHCI/preview/2023-08-01-preview/deploymentSettings.json
  - Microsoft.AzureStackHCI/preview/2023-08-01-preview/edgeDevices.json
```

### Tag: package-preview-2023-07-01

These settings apply only when `--tag=package-preview-2023-07-01` is specified on the command line.

```yaml $(tag) == 'package-preview-2023-07-01'
input-file:
  - Microsoft.AzureStackHCI/preview/2023-07-01-preview/galleryImages.json
  - Microsoft.AzureStackHCI/preview/2023-07-01-preview/marketplaceGalleryImages.json
  - Microsoft.AzureStackHCI/preview/2023-07-01-preview/networkInterfaces.json
  - Microsoft.AzureStackHCI/preview/2023-07-01-preview/storageContainers.json
  - Microsoft.AzureStackHCI/preview/2023-07-01-preview/virtualHardDisks.json
  - Microsoft.AzureStackHCI/preview/2023-07-01-preview/virtualMachineInstances.json
  - Microsoft.AzureStackHCI/preview/2023-07-01-preview/virtualNetworks.json
```

### Tag: package-2023-06

These settings apply only when `--tag=package-2023-06` is specified on the command line.

```yaml $(tag) == 'package-2023-06'
input-file:
  - Microsoft.AzureStackHCI/stable/2023-06-01/arcSettings.json
  - Microsoft.AzureStackHCI/stable/2023-06-01/clusters.json
  - Microsoft.AzureStackHCI/stable/2023-06-01/extensions.json
  - Microsoft.AzureStackHCI/stable/2023-06-01/offers.json
  - Microsoft.AzureStackHCI/stable/2023-06-01/operations.json
  - Microsoft.AzureStackHCI/stable/2023-06-01/publishers.json
  - Microsoft.AzureStackHCI/stable/2023-06-01/skus.json
  - Microsoft.AzureStackHCI/stable/2023-06-01/updateRuns.json
  - Microsoft.AzureStackHCI/stable/2023-06-01/updateSummaries.json
  - Microsoft.AzureStackHCI/stable/2023-06-01/updates.json
```

### Tag: package-2023-03

These settings apply only when `--tag=package-2023-03` is specified on the command line.

``` yaml $(tag) == 'package-2023-03'
input-file:
  - Microsoft.AzureStackHCI/stable/2023-03-01/arcSettings.json
  - Microsoft.AzureStackHCI/stable/2023-03-01/clusters.json
  - Microsoft.AzureStackHCI/stable/2023-03-01/extensions.json
  - Microsoft.AzureStackHCI/stable/2023-03-01/offers.json
  - Microsoft.AzureStackHCI/stable/2023-03-01/operations.json
  - Microsoft.AzureStackHCI/stable/2023-03-01/publishers.json
  - Microsoft.AzureStackHCI/stable/2023-03-01/skus.json
  - Microsoft.AzureStackHCI/stable/2023-03-01/updateRuns.json
  - Microsoft.AzureStackHCI/stable/2023-03-01/updateSummaries.json
  - Microsoft.AzureStackHCI/stable/2023-03-01/updates.json
```

### Tag: package-2023-02

These settings apply only when `--tag=package-2023-02` is specified on the command line.

``` yaml $(tag) == 'package-2023-02'
input-file:
  - Microsoft.AzureStackHCI/stable/2023-02-01/arcSettings.json
  - Microsoft.AzureStackHCI/stable/2023-02-01/clusters.json
  - Microsoft.AzureStackHCI/stable/2023-02-01/extensions.json
  - Microsoft.AzureStackHCI/stable/2023-02-01/offers.json
  - Microsoft.AzureStackHCI/stable/2023-02-01/operations.json
  - Microsoft.AzureStackHCI/stable/2023-02-01/publishers.json
  - Microsoft.AzureStackHCI/stable/2023-02-01/skus.json
  - Microsoft.AzureStackHCI/stable/2023-02-01/updateRuns.json
  - Microsoft.AzureStackHCI/stable/2023-02-01/updateSummaries.json
  - Microsoft.AzureStackHCI/stable/2023-02-01/updates.json
```

### Tag: package-preview-2022-12-15

These settings apply only when `--tag=package-preview-2022-12-15` is specified on the command line.

``` yaml $(tag) == 'package-preview-2022-12-15'
input-file:
  - Microsoft.AzureStackHCI/preview/2022-12-15-preview/arcSettings.json
  - Microsoft.AzureStackHCI/preview/2022-12-15-preview/clusters.json
  - Microsoft.AzureStackHCI/preview/2022-12-15-preview/common.json
  - Microsoft.AzureStackHCI/preview/2022-12-15-preview/extensions.json
  - Microsoft.AzureStackHCI/preview/2022-12-15-preview/galleryImages.json
  - Microsoft.AzureStackHCI/preview/2022-12-15-preview/marketplaceGalleryImages.json
  - Microsoft.AzureStackHCI/preview/2022-12-15-preview/networkInterfaces.json
  - Microsoft.AzureStackHCI/preview/2022-12-15-preview/offers.json
  - Microsoft.AzureStackHCI/preview/2022-12-15-preview/operations.json
  - Microsoft.AzureStackHCI/preview/2022-12-15-preview/publishers.json
  - Microsoft.AzureStackHCI/preview/2022-12-15-preview/skus.json
  - Microsoft.AzureStackHCI/preview/2022-12-15-preview/storageContainers.json
  - Microsoft.AzureStackHCI/preview/2022-12-15-preview/updateRuns.json
  - Microsoft.AzureStackHCI/preview/2022-12-15-preview/updateSummaries.json
  - Microsoft.AzureStackHCI/preview/2022-12-15-preview/updates.json
  - Microsoft.AzureStackHCI/preview/2022-12-15-preview/virtualHardDisks.json
  - Microsoft.AzureStackHCI/preview/2022-12-15-preview/virtualMachines.json
  - Microsoft.AzureStackHCI/preview/2022-12-15-preview/virtualNetworks.json
```

### Tag: package-2022-12

These settings apply only when `--tag=package-2022-12` is specified on the command line.

``` yaml $(tag) == 'package-2022-12'
input-file:
  - Microsoft.AzureStackHCI/stable/2022-12-01/arcSettings.json
  - Microsoft.AzureStackHCI/stable/2022-12-01/clusters.json
  - Microsoft.AzureStackHCI/stable/2022-12-01/extensions.json
  - Microsoft.AzureStackHCI/stable/2022-12-01/offers.json
  - Microsoft.AzureStackHCI/stable/2022-12-01/operations.json
  - Microsoft.AzureStackHCI/stable/2022-12-01/publishers.json
  - Microsoft.AzureStackHCI/stable/2022-12-01/skus.json
  - Microsoft.AzureStackHCI/stable/2022-12-01/updateRuns.json
  - Microsoft.AzureStackHCI/stable/2022-12-01/updateSummaries.json
  - Microsoft.AzureStackHCI/stable/2022-12-01/updates.json
```

### Tag: package-preview-2022-12

These settings apply only when `--tag=package-preview-2022-12` is specified on the command line.

``` yaml $(tag) == 'package-preview-2022-12'
input-file:
  - Microsoft.AzureStackHCI/preview/2022-12-01-preview/arcSettings.json
  - Microsoft.AzureStackHCI/preview/2022-12-01-preview/clusters.json
  - Microsoft.AzureStackHCI/preview/2022-12-01-preview/extensions.json
  - Microsoft.AzureStackHCI/preview/2022-12-01-preview/offers.json
  - Microsoft.AzureStackHCI/preview/2022-12-01-preview/operations.json
  - Microsoft.AzureStackHCI/preview/2022-12-01-preview/publishers.json
  - Microsoft.AzureStackHCI/preview/2022-12-01-preview/skus.json
  - Microsoft.AzureStackHCI/preview/2022-12-01-preview/updateRuns.json
  - Microsoft.AzureStackHCI/preview/2022-12-01-preview/updateSummaries.json
  - Microsoft.AzureStackHCI/preview/2022-12-01-preview/updates.json
```

### Tag: package-preview-2022-11

These settings apply only when `--tag=package-preview-2022-11` is specified on the command line.

``` yaml $(tag) == 'package-preview-2022-11'
input-file:
  - Microsoft.AzureStackHCI/preview/2022-11-01-preview/arcSettings.json
  - Microsoft.AzureStackHCI/preview/2022-11-01-preview/clusters.json
  - Microsoft.AzureStackHCI/preview/2022-11-01-preview/extensions.json
  - Microsoft.AzureStackHCI/preview/2022-11-01-preview/operations.json
  - Microsoft.AzureStackHCI/preview/2022-11-01-preview/offers.json
  - Microsoft.AzureStackHCI/preview/2022-11-01-preview/skus.json
  - Microsoft.AzureStackHCI/preview/2022-11-01-preview/publishers.json
  - Microsoft.AzureStackHCI/preview/2022-11-01-preview/updateRuns.json
  - Microsoft.AzureStackHCI/preview/2022-11-01-preview/updateSummaries.json
  - Microsoft.AzureStackHCI/preview/2022-11-01-preview/updates.json
```

### Tag: package-preview-2022-08

These settings apply only when `--tag=package-preview-2022-08` is specified on the command line.

``` yaml $(tag) == 'package-preview-2022-08'
input-file:
  - Microsoft.AzureStackHCI/preview/2022-08-01-preview/arcSettings.json
  - Microsoft.AzureStackHCI/preview/2022-08-01-preview/clusters.json
  - Microsoft.AzureStackHCI/preview/2022-08-01-preview/extensions.json
  - Microsoft.AzureStackHCI/preview/2022-08-01-preview/operations.json
  - Microsoft.AzureStackHCI/preview/2022-08-01-preview/updates.json
  - Microsoft.AzureStackHCI/preview/2022-08-01-preview/updateRuns.json
  - Microsoft.AzureStackHCI/preview/2022-08-01-preview/updateSummaries.json
```

### Tag: package-2022-05

These settings apply only when `--tag=package-2022-05` is specified on the command line.

``` yaml $(tag) == 'package-2022-05'
input-file:
  - Microsoft.AzureStackHCI/stable/2022-05-01/arcSettings.json
  - Microsoft.AzureStackHCI/stable/2022-05-01/clusters.json
  - Microsoft.AzureStackHCI/stable/2022-05-01/extensions.json
  - Microsoft.AzureStackHCI/stable/2022-05-01/operations.json
```

### Tag: package-preview-2022-04

These settings apply only when `--tag=package-preview-2022-04` is specified on the command line.

``` yaml $(tag) == 'package-preview-2022-04'
input-file:
  - Microsoft.AzureStackHCI/preview/2022-04-01-preview/arcSettings.json
  - Microsoft.AzureStackHCI/preview/2022-04-01-preview/clusters.json
  - Microsoft.AzureStackHCI/preview/2022-04-01-preview/extensions.json
  - Microsoft.AzureStackHCI/preview/2022-04-01-preview/operations.json
  - Microsoft.AzureStackHCI/preview/2022-04-01-preview/offers.json
  - Microsoft.AzureStackHCI/preview/2022-04-01-preview/skus.json
  - Microsoft.AzureStackHCI/preview/2022-04-01-preview/publishers.json
```

### Tag: package-2022-03

These settings apply only when `--tag=package-2022-03` is specified on the command line.

``` yaml $(tag) == 'package-2022-03'
input-file:
  - Microsoft.AzureStackHCI/stable/2022-03-01/arcSettings.json
  - Microsoft.AzureStackHCI/stable/2022-03-01/clusters.json
  - Microsoft.AzureStackHCI/stable/2022-03-01/extensions.json
  - Microsoft.AzureStackHCI/stable/2022-03-01/operations.json
```

### Tag: package-preview-2021-09

These settings apply only when `--tag=package-preview-2021-09` is specified on the command line.

``` yaml $(tag) == 'package-preview-2021-09'
input-file:
  - Microsoft.AzureStackHCI/preview/2021-09-01-preview/arcSettings.json
  - Microsoft.AzureStackHCI/preview/2021-09-01-preview/clusters.json
  - Microsoft.AzureStackHCI/preview/2021-09-01-preview/extensions.json
  - Microsoft.AzureStackHCI/preview/2021-09-01-preview/galleryImages.json
  - Microsoft.AzureStackHCI/preview/2021-09-01-preview/marketplaceGalleryImages.json
  - Microsoft.AzureStackHCI/preview/2021-09-01-preview/networkInterfaces.json
  - Microsoft.AzureStackHCI/preview/2021-09-01-preview/operations.json
  - Microsoft.AzureStackHCI/preview/2021-09-01-preview/storageContainers.json
  - Microsoft.AzureStackHCI/preview/2021-09-01-preview/virtualHardDisks.json
  - Microsoft.AzureStackHCI/preview/2021-09-01-preview/virtualMachines.json
  - Microsoft.AzureStackHCI/preview/2021-09-01-preview/virtualNetworks.json
```

### Tag: package-2021-09

These settings apply only when `--tag=package-2021-09` is specified on the command line.

``` yaml $(tag) == 'package-2021-09'
input-file:
  - Microsoft.AzureStackHCI/stable/2021-09-01/arcSettings.json
  - Microsoft.AzureStackHCI/stable/2021-09-01/clusters.json
  - Microsoft.AzureStackHCI/stable/2021-09-01/extensions.json
  - Microsoft.AzureStackHCI/stable/2021-09-01/operations.json
```

### Tag: package-preview-2021-07

These settings apply only when `--tag=package-preview-2021-07` is specified on the command line.

``` yaml $(tag) == 'package-preview-2021-07'
input-file:
  - Microsoft.AzureStackHCI/preview/2021-07-01-preview/arcSettings.json
  - Microsoft.AzureStackHCI/preview/2021-07-01-preview/clusters.json
  - Microsoft.AzureStackHCI/preview/2021-07-01-preview/extensions.json
  - Microsoft.AzureStackHCI/preview/2021-07-01-preview/galleryImages.json
  - Microsoft.AzureStackHCI/preview/2021-07-01-preview/networkInterfaces.json
  - Microsoft.AzureStackHCI/preview/2021-07-01-preview/operations.json
  - Microsoft.AzureStackHCI/preview/2021-07-01-preview/storageContainers.json
  - Microsoft.AzureStackHCI/preview/2021-07-01-preview/virtualHardDisks.json
  - Microsoft.AzureStackHCI/preview/2021-07-01-preview/virtualMachines.json
  - Microsoft.AzureStackHCI/preview/2021-07-01-preview/virtualNetworks.json
```

### Tag: package-preview-2021-01

These settings apply only when `--tag=package-preview-2021-01` is specified on the command line.

``` yaml $(tag) == 'package-preview-2021-01'
input-file:
  - Microsoft.AzureStackHCI/preview/2021-01-01-preview/arcSettings.json
  - Microsoft.AzureStackHCI/preview/2021-01-01-preview/clusters.json
  - Microsoft.AzureStackHCI/preview/2021-01-01-preview/extensions.json
  - Microsoft.AzureStackHCI/preview/2021-01-01-preview/galleryImages.json
  - Microsoft.AzureStackHCI/preview/2021-01-01-preview/networkInterfaces.json
  - Microsoft.AzureStackHCI/preview/2021-01-01-preview/operations.json
  - Microsoft.AzureStackHCI/preview/2021-01-01-preview/storageContainers.json
  - Microsoft.AzureStackHCI/preview/2021-01-01-preview/virtualHardDisks.json
  - Microsoft.AzureStackHCI/preview/2021-01-01-preview/virtualMachines.json
  - Microsoft.AzureStackHCI/preview/2021-01-01-preview/virtualNetworks.json
```

### Tag: package-2020-11-01-preview

These settings apply only when `--tag=package-2020-11-01-preview` is specified on the command line.

``` yaml $(tag) == 'package-2020-11-01-preview'
input-file:
  - Microsoft.AzureStackHCI/preview/2020-11-01-preview/galleryImages.json
  - Microsoft.AzureStackHCI/preview/2020-11-01-preview/networkInterfaces.json
  - Microsoft.AzureStackHCI/preview/2020-11-01-preview/operations.json
  - Microsoft.AzureStackHCI/preview/2020-11-01-preview/virtualHardDisks.json
  - Microsoft.AzureStackHCI/preview/2020-11-01-preview/virtualMachines.json
  - Microsoft.AzureStackHCI/preview/2020-11-01-preview/virtualNetworks.json
  - Microsoft.AzureStackHCI/preview/2020-11-01-preview/storageContainers.json
  - Microsoft.AzureStackHCI/preview/2020-11-01-preview/azurestackhci.json
```

### Tag: package-2020-03-01-preview

These settings apply only when `--tag=package-2020-03-01-preview` is specified on the command line.

``` yaml $(tag) == 'package-2020-03-01-preview'
input-file:
  - Microsoft.AzureStackHCI/preview/2020-03-01-preview/azurestackhci.json
```

---

# Code Generation

## Swagger to SDK

This section describes what SDK should be generated by the automatic system.
This is not used by Autorest itself.

``` yaml $(swagger-to-sdk)
swagger-to-sdk:
  - repo: azure-sdk-for-python-track2
  - repo: azure-sdk-for-java
  - repo: azure-sdk-for-go
  - repo: azure-sdk-for-js
  - repo: azure-sdk-for-ruby
    after_scripts:
      - bundle install && rake arm:regen_all_profiles['azure_mgmt_azurestackhci']
  - repo: azure-resource-manager-schemas
    after_scripts:
      - node sdkauto_afterscript.js azurestackhci/resource-manager
  - repo: azure-powershell
```

## Go

See configuration in [readme.go.md](./readme.go.md)

## Java

See configuration in [readme.java.md](./readme.java.md)

## Python

See configuration in [readme.python.md](./readme.python.md)

## Ruby

See configuration in [readme.ruby.md](./readme.ruby.md)

## TypeScript

See configuration in [readme.typescript.md](./readme.typescript.md)

## CSharp

See configuration in [readme.csharp.md](./readme.csharp.md)

## AzureResourceSchema

See configuration in [readme.azureresourceschema.md](./readme.azureresourceschema.md)<|MERGE_RESOLUTION|>--- conflicted
+++ resolved
@@ -29,11 +29,7 @@
 description: Azure Stack HCI management service
 openapi-type: arm
 openapi-subtype: rpaas
-<<<<<<< HEAD
 tag: package-preview-2023-12
-=======
-tag: package-2024-01
->>>>>>> e12b8744
 ```
 
 ## Suppression
@@ -118,7 +114,6 @@
     reason: It is reporting issue for proxy extension resource which doesn't have use case to ListBySubscription as this resource will always tied to one parent resource only. Additionally, there is a 1:1 relationship between HybridCompute Machines and AzureStackHCI VirtualMachineInstances.
 ```
 
-<<<<<<< HEAD
 ### Tag: package-2023-12-01
 
 These settings apply only when `--tag=package-2023-12-01` is specified on the command line.
@@ -138,7 +133,7 @@
   - Microsoft.AzureStackHCI/preview/2023-12-01-preview/updateSummaries.json
   - Microsoft.AzureStackHCI/preview/2023-12-01-preview/updates.json
   - Microsoft.AzureStackHCI/preview/2023-12-01-preview/securitySettings.json
-=======
+
 ### Tag: package-2024-01
 
 These settings apply only when `--tag=package-2024-01` is specified on the command line.
@@ -163,7 +158,6 @@
   - Microsoft.AzureStackHCI/stable/2024-01-01/updateRuns.json
   - Microsoft.AzureStackHCI/stable/2024-01-01/updateSummaries.json
   - Microsoft.AzureStackHCI/stable/2024-01-01/updates.json
->>>>>>> e12b8744
 ```
 
 ### Tag: package-preview-2023-11

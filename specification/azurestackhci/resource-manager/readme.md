# azurestackhci

> see https://aka.ms/autorest

This is the AutoRest configuration file for azurestackhci.

## Getting Started

To build the SDKs for My API, simply install AutoRest via `npm` (`npm install -g autorest`) and then run:

> `autorest readme.md`

To see additional help and options, run:

> `autorest --help`

For other options on installation see [Installing AutoRest](https://aka.ms/autorest/install) on the AutoRest github page.

---

## Configuration

### Basic Information

These are the global settings for the azurestackhci.

``` yaml
title: AzureStackHCIClient
description: Azure Stack HCI management service
openapi-type: arm
openapi-subtype: rpaas
<<<<<<< HEAD
tag: package-2023-09
=======
tag: package-2023-06
>>>>>>> b66b5740
```

## Suppression

``` yaml
directive:
  - suppress: R3020
    from:
      - arcSettings.json
      - clusters.json
      - extensions.json
      - galleryImages.json
      - marketplaceGalleryImages.json
      - networkInterfaces.json
      - operations.json
      - storageContainers.json
      - virtualHardDisks.json
      - virtualMachines.json
      - virtualMachineInstances.json
      - virtualNetworks.json
      - offers.json
      - publishers.json
      - skus.json
      - updates.json
      - updateRuns.json
      - updateSummaries.json
    reason: Microsoft.AzureStackHCI is the correct name for our RP.
suppressions:
  - code: PathResourceProviderNamePascalCase
    reason: We had already gone to production with "HCI" in our namespace, so changing it to "Hci" now would be disruptive.
  - code: GetCollectionOnlyHasValueAndNextLink
    reason: The linter is mistakenly thinking that paths for a singular resource that is always named default, like "/{resourceUri}/providers/Microsoft.AzureStackHCI/virtualMachineInstances/default," is for a collection of resources.
    from: virtualMachineInstances.json
  - code: TopLevelResourcesListBySubscription
    reason: It is reporting issue for proxy extension resource which doesn't have use case to ListBySubscription as this resource will always tied to one parent resource only. Additionally, there is a 1:1 relationship between HybridCompute Machines and AzureStackHCI VirtualMachineInstances.
```


### Tag: package-2023-09

These settings apply only when `--tag=package-2023-09` is specified on the command line.

```yaml $(tag) == 'package-2023-09'
input-file:
  - Microsoft.AzureStackHCI/stable/2023-09-01/common.json
  - Microsoft.AzureStackHCI/stable/2023-09-01/galleryImages.json
  - Microsoft.AzureStackHCI/stable/2023-09-01/logicalNetworks.json
  - Microsoft.AzureStackHCI/stable/2023-09-01/marketplaceGalleryImages.json
  - Microsoft.AzureStackHCI/stable/2023-09-01/networkInterfaces.json
  - Microsoft.AzureStackHCI/stable/2023-09-01/storageContainers.json
  - Microsoft.AzureStackHCI/stable/2023-09-01/virtualHardDisks.json
  - Microsoft.AzureStackHCI/stable/2023-09-01/virtualMachineInstances.json
```
### Tag: package-preview-2023-07

These settings apply only when `--tag=package-preview-2023-07` is specified on the command line.

``` yaml $(tag) == 'package-preview-2023-07'
input-file:
  - Microsoft.AzureStackHCI/preview/2023-07-01-preview/galleryImages.json
  - Microsoft.AzureStackHCI/preview/2023-07-01-preview/marketplaceGalleryImages.json
  - Microsoft.AzureStackHCI/preview/2023-07-01-preview/networkInterfaces.json
  - Microsoft.AzureStackHCI/preview/2023-07-01-preview/storageContainers.json
  - Microsoft.AzureStackHCI/preview/2023-07-01-preview/virtualHardDisks.json
  - Microsoft.AzureStackHCI/preview/2023-07-01-preview/virtualMachineInstances.json
  - Microsoft.AzureStackHCI/preview/2023-07-01-preview/virtualNetworks.json
```

### Tag: package-2023-06

These settings apply only when `--tag=package-2023-06` is specified on the command line.

```yaml $(tag) == 'package-2023-06'
input-file:
  - Microsoft.AzureStackHCI/stable/2023-06-01/arcSettings.json
  - Microsoft.AzureStackHCI/stable/2023-06-01/clusters.json
  - Microsoft.AzureStackHCI/stable/2023-06-01/extensions.json
  - Microsoft.AzureStackHCI/stable/2023-06-01/offers.json
  - Microsoft.AzureStackHCI/stable/2023-06-01/operations.json
  - Microsoft.AzureStackHCI/stable/2023-06-01/publishers.json
  - Microsoft.AzureStackHCI/stable/2023-06-01/skus.json
  - Microsoft.AzureStackHCI/stable/2023-06-01/updateRuns.json
  - Microsoft.AzureStackHCI/stable/2023-06-01/updateSummaries.json
  - Microsoft.AzureStackHCI/stable/2023-06-01/updates.json
```
### Tag: package-2023-03

These settings apply only when `--tag=package-2023-03` is specified on the command line.

``` yaml $(tag) == 'package-2023-03'
input-file:
  - Microsoft.AzureStackHCI/stable/2023-03-01/arcSettings.json
  - Microsoft.AzureStackHCI/stable/2023-03-01/clusters.json
  - Microsoft.AzureStackHCI/stable/2023-03-01/extensions.json
  - Microsoft.AzureStackHCI/stable/2023-03-01/offers.json
  - Microsoft.AzureStackHCI/stable/2023-03-01/operations.json
  - Microsoft.AzureStackHCI/stable/2023-03-01/publishers.json
  - Microsoft.AzureStackHCI/stable/2023-03-01/skus.json
  - Microsoft.AzureStackHCI/stable/2023-03-01/updateRuns.json
  - Microsoft.AzureStackHCI/stable/2023-03-01/updateSummaries.json
  - Microsoft.AzureStackHCI/stable/2023-03-01/updates.json
```

### Tag: package-2023-02

These settings apply only when `--tag=package-2023-02` is specified on the command line.

``` yaml $(tag) == 'package-2023-02'
input-file:
  - Microsoft.AzureStackHCI/stable/2023-02-01/arcSettings.json
  - Microsoft.AzureStackHCI/stable/2023-02-01/clusters.json
  - Microsoft.AzureStackHCI/stable/2023-02-01/extensions.json
  - Microsoft.AzureStackHCI/stable/2023-02-01/offers.json
  - Microsoft.AzureStackHCI/stable/2023-02-01/operations.json
  - Microsoft.AzureStackHCI/stable/2023-02-01/publishers.json
  - Microsoft.AzureStackHCI/stable/2023-02-01/skus.json
  - Microsoft.AzureStackHCI/stable/2023-02-01/updateRuns.json
  - Microsoft.AzureStackHCI/stable/2023-02-01/updateSummaries.json
  - Microsoft.AzureStackHCI/stable/2023-02-01/updates.json
```

### Tag: package-preview-2022-12-15

These settings apply only when `--tag=package-preview-2022-12-15` is specified on the command line.

``` yaml $(tag) == 'package-preview-2022-12-15'
input-file:
  - Microsoft.AzureStackHCI/preview/2022-12-15-preview/arcSettings.json
  - Microsoft.AzureStackHCI/preview/2022-12-15-preview/clusters.json
  - Microsoft.AzureStackHCI/preview/2022-12-15-preview/common.json
  - Microsoft.AzureStackHCI/preview/2022-12-15-preview/extensions.json
  - Microsoft.AzureStackHCI/preview/2022-12-15-preview/galleryImages.json
  - Microsoft.AzureStackHCI/preview/2022-12-15-preview/marketplaceGalleryImages.json
  - Microsoft.AzureStackHCI/preview/2022-12-15-preview/networkInterfaces.json
  - Microsoft.AzureStackHCI/preview/2022-12-15-preview/offers.json
  - Microsoft.AzureStackHCI/preview/2022-12-15-preview/operations.json
  - Microsoft.AzureStackHCI/preview/2022-12-15-preview/publishers.json
  - Microsoft.AzureStackHCI/preview/2022-12-15-preview/skus.json
  - Microsoft.AzureStackHCI/preview/2022-12-15-preview/storageContainers.json
  - Microsoft.AzureStackHCI/preview/2022-12-15-preview/updateRuns.json
  - Microsoft.AzureStackHCI/preview/2022-12-15-preview/updateSummaries.json
  - Microsoft.AzureStackHCI/preview/2022-12-15-preview/updates.json
  - Microsoft.AzureStackHCI/preview/2022-12-15-preview/virtualHardDisks.json
  - Microsoft.AzureStackHCI/preview/2022-12-15-preview/virtualMachines.json
  - Microsoft.AzureStackHCI/preview/2022-12-15-preview/virtualNetworks.json
```

### Tag: package-2022-12

These settings apply only when `--tag=package-2022-12` is specified on the command line.

``` yaml $(tag) == 'package-2022-12'
input-file:
  - Microsoft.AzureStackHCI/stable/2022-12-01/arcSettings.json
  - Microsoft.AzureStackHCI/stable/2022-12-01/clusters.json
  - Microsoft.AzureStackHCI/stable/2022-12-01/extensions.json
  - Microsoft.AzureStackHCI/stable/2022-12-01/offers.json
  - Microsoft.AzureStackHCI/stable/2022-12-01/operations.json
  - Microsoft.AzureStackHCI/stable/2022-12-01/publishers.json
  - Microsoft.AzureStackHCI/stable/2022-12-01/skus.json
  - Microsoft.AzureStackHCI/stable/2022-12-01/updateRuns.json
  - Microsoft.AzureStackHCI/stable/2022-12-01/updateSummaries.json
  - Microsoft.AzureStackHCI/stable/2022-12-01/updates.json
```

### Tag: package-preview-2022-10

These settings apply only when `--tag=package-2022-10` is specified on the command line.

``` yaml $(tag) == 'package-2022-10'
input-file:
  - Microsoft.AzureStackHCI/stable/2022-10-01/arcSettings.json
  - Microsoft.AzureStackHCI/stable/2022-10-01/clusters.json
  - Microsoft.AzureStackHCI/stable/2022-10-01/extensions.json
  - Microsoft.AzureStackHCI/stable/2022-10-01/operations.json
  - Microsoft.AzureStackHCI/stable/2022-10-01/offers.json
  - Microsoft.AzureStackHCI/stable/2022-10-01/publishers.json
  - Microsoft.AzureStackHCI/stable/2022-10-01/skus.json
  - Microsoft.AzureStackHCI/stable/2022-10-01/updateRuns.json
  - Microsoft.AzureStackHCI/stable/2022-10-01/updateSummaries.json
  - Microsoft.AzureStackHCI/stable/2022-10-01/updates.json
```

### Tag: package-2022-09

These settings apply only when `--tag=package-2022-09` is specified on the command line.

``` yaml $(tag) == 'package-2022-09'
input-file:
  - Microsoft.AzureStackHCI/stable/2022-09-01/arcSettings.json
  - Microsoft.AzureStackHCI/stable/2022-09-01/clusters.json
  - Microsoft.AzureStackHCI/stable/2022-09-01/extensions.json
  - Microsoft.AzureStackHCI/stable/2022-09-01/operations.json
```

### Tag: package-2022-05

These settings apply only when `--tag=package-2022-05` is specified on the command line.

``` yaml $(tag) == 'package-2022-05'
input-file:
  - Microsoft.AzureStackHCI/stable/2022-05-01/arcSettings.json
  - Microsoft.AzureStackHCI/stable/2022-05-01/clusters.json
  - Microsoft.AzureStackHCI/stable/2022-05-01/extensions.json
  - Microsoft.AzureStackHCI/stable/2022-05-01/operations.json
```

### Tag: package-2022-03

These settings apply only when `--tag=package-2022-03` is specified on the command line.

``` yaml $(tag) == 'package-2022-03'
input-file:
  - Microsoft.AzureStackHCI/stable/2022-03-01/arcSettings.json
  - Microsoft.AzureStackHCI/stable/2022-03-01/clusters.json
  - Microsoft.AzureStackHCI/stable/2022-03-01/extensions.json
  - Microsoft.AzureStackHCI/stable/2022-03-01/operations.json
```

### Tag: package-2022-01

These settings apply only when `--tag=package-2022-01` is specified on the command line.

``` yaml $(tag) == 'package-2022-01'
input-file:
  - Microsoft.AzureStackHCI/stable/2022-01-01/arcSettings.json
  - Microsoft.AzureStackHCI/stable/2022-01-01/clusters.json
  - Microsoft.AzureStackHCI/stable/2022-01-01/extensions.json
  - Microsoft.AzureStackHCI/stable/2022-01-01/operations.json
```

### Tag: package-preview-2021-09

These settings apply only when `--tag=package-preview-2021-09` is specified on the command line.

``` yaml $(tag) == 'package-preview-2021-09'
input-file:
  - Microsoft.AzureStackHCI/preview/2021-09-01-preview/arcSettings.json
  - Microsoft.AzureStackHCI/preview/2021-09-01-preview/clusters.json
  - Microsoft.AzureStackHCI/preview/2021-09-01-preview/extensions.json
  - Microsoft.AzureStackHCI/preview/2021-09-01-preview/galleryImages.json
  - Microsoft.AzureStackHCI/preview/2021-09-01-preview/marketplaceGalleryImages.json
  - Microsoft.AzureStackHCI/preview/2021-09-01-preview/networkInterfaces.json
  - Microsoft.AzureStackHCI/preview/2021-09-01-preview/operations.json
  - Microsoft.AzureStackHCI/preview/2021-09-01-preview/storageContainers.json
  - Microsoft.AzureStackHCI/preview/2021-09-01-preview/virtualHardDisks.json
  - Microsoft.AzureStackHCI/preview/2021-09-01-preview/virtualMachines.json
  - Microsoft.AzureStackHCI/preview/2021-09-01-preview/virtualNetworks.json
```

### Tag: package-2021-09

These settings apply only when `--tag=package-2021-09` is specified on the command line.

``` yaml $(tag) == 'package-2021-09'
input-file:
  - Microsoft.AzureStackHCI/stable/2021-09-01/arcSettings.json
  - Microsoft.AzureStackHCI/stable/2021-09-01/clusters.json
  - Microsoft.AzureStackHCI/stable/2021-09-01/extensions.json
  - Microsoft.AzureStackHCI/stable/2021-09-01/operations.json
```

### Tag: package-preview-2021-07

These settings apply only when `--tag=package-preview-2021-07` is specified on the command line.

``` yaml $(tag) == 'package-preview-2021-07'
input-file:
  - Microsoft.AzureStackHCI/preview/2021-07-01-preview/galleryImages.json
  - Microsoft.AzureStackHCI/preview/2021-07-01-preview/networkInterfaces.json
  - Microsoft.AzureStackHCI/preview/2021-07-01-preview/virtualHardDisks.json
  - Microsoft.AzureStackHCI/preview/2021-07-01-preview/virtualMachines.json
  - Microsoft.AzureStackHCI/preview/2021-07-01-preview/virtualNetworks.json
  - Microsoft.AzureStackHCI/preview/2021-07-01-preview/operations.json
```

### Tag: package-preview-2021-01

These settings apply only when `--tag=package-preview-2021-01` is specified on the command line.

``` yaml $(tag) == 'package-preview-2021-01'
input-file:
  - Microsoft.AzureStackHCI/preview/2021-01-01-preview/arcSettings.json
  - Microsoft.AzureStackHCI/preview/2021-01-01-preview/clusters.json
  - Microsoft.AzureStackHCI/preview/2021-01-01-preview/extensions.json
  - Microsoft.AzureStackHCI/preview/2021-01-01-preview/operations.json
```

### Tag: package-2020-10-01

These settings apply only when `--tag=package-2020-10-01` is specified on the command line.

``` yaml $(tag) == 'package-2020-10-01'
input-file:
  - Microsoft.AzureStackHCI/stable/2020-10-01/azurestackhci.json
```

### Tag: package-2020-03-01-preview

These settings apply only when `--tag=package-2020-03-01-preview` is specified on the command line.

``` yaml $(tag) == 'package-2020-03-01-preview'
input-file:
  - Microsoft.AzureStackHCI/preview/2020-03-01-preview/azurestackhci.json
```

---

# Code Generation

## Swagger to SDK

This section describes what SDK should be generated by the automatic system.
This is not used by Autorest itself.

``` yaml $(swagger-to-sdk)
swagger-to-sdk:
  - repo: azure-sdk-for-python-track2
  - repo: azure-sdk-for-java
  - repo: azure-sdk-for-go
  - repo: azure-sdk-for-js
  - repo: azure-sdk-for-ruby
    after_scripts:
      - bundle install && rake arm:regen_all_profiles['azure_mgmt_azurestackhci']
  - repo: azure-resource-manager-schemas
    after_scripts:
      - node sdkauto_afterscript.js azurestackhci/resource-manager
  - repo: azure-powershell
```

## Go

See configuration in [readme.go.md](./readme.go.md)

## Java

See configuration in [readme.java.md](./readme.java.md)

## Python

See configuration in [readme.python.md](./readme.python.md)

## Ruby

See configuration in [readme.ruby.md](./readme.ruby.md)

## TypeScript

See configuration in [readme.typescript.md](./readme.typescript.md)

## CSharp

See configuration in [readme.csharp.md](./readme.csharp.md)

## AzureResourceSchema

See configuration in [readme.azureresourceschema.md](./readme.azureresourceschema.md)<|MERGE_RESOLUTION|>--- conflicted
+++ resolved
@@ -29,11 +29,7 @@
 description: Azure Stack HCI management service
 openapi-type: arm
 openapi-subtype: rpaas
-<<<<<<< HEAD
 tag: package-2023-09
-=======
-tag: package-2023-06
->>>>>>> b66b5740
 ```
 
 ## Suppression

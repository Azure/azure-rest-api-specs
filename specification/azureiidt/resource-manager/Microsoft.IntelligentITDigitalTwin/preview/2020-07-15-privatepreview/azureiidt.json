{
  "swagger": "2.0",
  "info": {
    "title": "IIDTManagementClient",
    "description": "Intelligent IT Digital Twin (IIDT) uses our proprietary discovery tool for corporate on-prem infrastructure and provisions its light-weight twin in Azure.",
    "version": "2020-07-15-privatepreview"
  },
  "host": "management.azure.com",
  "schemes": [
    "https"
  ],
  "consumes": [
    "application/json"
  ],
  "produces": [
    "application/json"
  ],
  "security": [
    {
      "azure_auth": [
        "user_impersonation"
      ]
    }
  ],
  "securityDefinitions": {
    "azure_auth": {
      "type": "oauth2",
      "authorizationUrl": "https://login.microsoftonline.com/common/oauth2/authorize",
      "flow": "implicit",
      "description": "Azure Active Directory OAuth2 Flow",
      "scopes": {
        "user_impersonation": "impersonate your user account"
      }
    }
  },
  "paths": {
    "/subscriptions/{subscriptionId}/resourceGroups/{resourceGroupName}/providers/Microsoft.IntelligentITDigitalTwin/digitalTwins/{iidtName}": {
      "put": {
        "tags": [
          "ITDigitalTwins"
        ],
        "operationId": "ITDigitalTwins_CreateOrUpdate",
        "description": "The operation to create or update a IT Digital Twins.",
        "parameters": [
          {
            "name": "resourceGroupName",
            "in": "path",
            "required": true,
            "type": "string",
            "description": "The name of the resource group."
          },
          {
            "name": "iidtName",
            "in": "path",
            "required": true,
            "type": "string",
            "description": "The name of the it digital twin."
          },
          {
            "name": "parameters",
            "in": "body",
            "required": true,
            "schema": {
              "$ref": "#/definitions/ITDigitalTwin"
            },
            "description": "Parameters supplied to the Create it digital twin operation."
          },
          {
            "$ref": "#/parameters/ApiVersionParameter"
          },
          {
            "$ref": "#/parameters/SubscriptionIdParameter"
          }
        ],
        "responses": {
          "200": {
            "description": "OK",
            "schema": {
              "$ref": "#/definitions/ITDigitalTwin"
            }
          },
          "default": {
            "description": "Error response describing why the operation failed.",
            "schema": {
              "$ref": "#/definitions/ErrorResponse"
            }
          }
        },
        "x-ms-examples": {
          "Create an IT Digital Twin.": {
            "$ref": "./examples/CreateAITDigitalTwin.json"
          }
        }
      },
      "patch": {
        "tags": [
          "ITDigitalTwins"
        ],
        "operationId": "ITDigitalTwins_Update",
        "description": "The operation to update a it digital twins.",
        "parameters": [
          {
            "name": "resourceGroupName",
            "in": "path",
            "required": true,
            "type": "string",
            "description": "The name of the resource group."
          },
          {
            "name": "iidtName",
            "in": "path",
            "required": true,
            "type": "string",
            "description": "The name of the it digital twin."
          },
          {
            "name": "parameters",
            "in": "body",
            "required": true,
            "schema": {
              "$ref": "#/definitions/ITDigitalTwin"
            },
            "description": "Parameters supplied to the Update IT Digital Twin operation."
          },
          {
            "$ref": "#/parameters/ApiVersionParameter"
          },
          {
            "$ref": "#/parameters/SubscriptionIdParameter"
          }
        ],
        "responses": {
          "200": {
            "description": "OK",
            "schema": {
              "$ref": "#/definitions/ITDigitalTwin"
            }
          },
          "default": {
            "description": "Error response describing why the operation failed.",
            "schema": {
              "$ref": "#/definitions/ErrorResponse"
            }
          }
        },
        "x-ms-examples": {
          "Update an IT Digital Twin": {
            "$ref": "./examples/UpdateAITDigitalTwin.json"
          }
        }
      },
      "delete": {
        "tags": [
          "ITDigitalTwins"
        ],
        "operationId": "ITDigitalTwins_Delete",
        "description": "The operation to delete a it digital twin.",
        "parameters": [
          {
            "name": "resourceGroupName",
            "in": "path",
            "required": true,
            "type": "string",
            "description": "The name of the resource group."
          },
          {
            "name": "iidtName",
            "in": "path",
            "required": true,
            "type": "string",
            "description": "The name of the it digital twin."
          },
          {
            "$ref": "#/parameters/ApiVersionParameter"
          },
          {
            "$ref": "#/parameters/SubscriptionIdParameter"
          }
        ],
        "responses": {
          "200": {
            "description": "OK"
          },
          "204": {
            "description": "No Content"
          },
          "default": {
            "description": "Error response describing why the operation failed.",
            "schema": {
              "$ref": "#/definitions/ErrorResponse"
            }
          }
        },
        "x-ms-examples": {
          "Delete an IT Digital Twin.": {
            "$ref": "./examples/DeleteAITDigitalTwin.json"
          }
        }
      },
      "get": {
        "tags": [
          "ITDigitalTwins"
        ],
        "operationId": "ITDigitalTwins_Get",
        "description": "Retrieves information about the model view or the instance view of a it digital twin.",
        "parameters": [
          {
            "name": "resourceGroupName",
            "in": "path",
            "required": true,
            "type": "string",
            "description": "The name of the resource group."
          },
          {
            "name": "iidtName",
            "in": "path",
            "required": true,
            "type": "string",
            "description": "The name of the it digital twin."
          },
          {
            "$ref": "#/parameters/ApiVersionParameter"
          },
          {
            "$ref": "#/parameters/SubscriptionIdParameter"
          }
        ],
        "responses": {
          "200": {
            "description": "OK",
            "schema": {
              "$ref": "#/definitions/ITDigitalTwin"
            }
          },
          "default": {
            "description": "Error response describing why the operation failed.",
            "schema": {
              "$ref": "#/definitions/ErrorResponse"
            }
          }
        },
        "x-ms-examples": {
          "Get an IT Digital Twin.": {
            "$ref": "./examples/GetAITDigitalTwin.json"
          }
        }
      }
    },
    "/subscriptions/{subscriptionId}/resourceGroups/{resourceGroupName}/providers/Microsoft.IntelligentITDigitalTwin/digitalTwins": {
      "get": {
        "tags": [
          "ITDigitalTwins"
        ],
        "operationId": "ITDigitalTwins_List",
        "description": "Lists all of the IT Digital Twins in the specified resource group.",
        "parameters": [
          {
            "name": "resourceGroupName",
            "in": "path",
            "required": true,
            "type": "string",
            "description": "The name of the resource group."
          },
          {
            "$ref": "#/parameters/ApiVersionParameter"
          },
          {
            "$ref": "#/parameters/SubscriptionIdParameter"
          }
        ],
        "responses": {
          "200": {
            "description": "OK",
            "schema": {
              "$ref": "#/definitions/ITDigitalTwinListResult"
            }
          },
          "default": {
            "description": "Error response describing why the operation failed.",
            "schema": {
              "$ref": "#/definitions/ErrorResponse"
            }
          }
        },
        "x-ms-pageable": {
          "nextLinkName": "nextLink"
        },
        "x-ms-examples": {
          "List all it digital twins in a resource group.": {
            "$ref": "./examples/ListByResourceGroupITDigitalTwins.json"
          }
        }
      }
    },
    "/subscriptions/{subscriptionId}/providers/Microsoft.IntelligentITDigitalTwin/digitalTwins": {
      "get": {
        "tags": [
          "ITDigitalTwins"
        ],
        "operationId": "ITDigitalTwins_ListAll",
        "description": "Lists all of the IT Digital Twins in the specified subscription id.",
        "parameters": [
          {
            "$ref": "#/parameters/ApiVersionParameter"
          },
          {
            "$ref": "#/parameters/SubscriptionIdParameter"
          }
        ],
        "responses": {
          "200": {
            "description": "OK",
            "schema": {
              "$ref": "#/definitions/ITDigitalTwinListResult"
            }
          },
          "default": {
            "description": "Error response describing why the operation failed.",
            "schema": {
              "$ref": "#/definitions/ErrorResponse"
            }
          }
        },
        "x-ms-pageable": {
          "nextLinkName": "nextLink"
        },
        "x-ms-examples": {
          "List all it digital twins in a subscription.": {
            "$ref": "./examples/ListSubscriptionITDigitalTwins.json"
          }
        }
      }
    },
    "/providers/Microsoft.IntelligentITDigitalTwin/operations": {
      "get": {
        "tags": [
          "Operations"
        ],
        "description": "Lists all of the available RP operations.",
        "operationId": "Operations_ListAll",
        "parameters": [
          {
            "$ref": "#/parameters/ApiVersionParameter"
          }
        ],
        "responses": {
          "200": {
            "description": "OK. The request has succeeded.",
            "schema": {
              "$ref": "#/definitions/OperationListResult"
            }
          },
          "default": {
            "description": "Resource Provider error response describing why the operation failed.",
            "schema": {
              "$ref": "#/definitions/ErrorResponse"
            }
          }
        },
        "x-ms-pageable": {
          "nextLinkName": "nextLink"
        },
        "x-ms-examples": {
          "List all it digital twins in a subscription.": {
            "$ref": "./examples/ListOperations.json"
          }
        }
      }
    }
  },
  "definitions": {
    "Resource": {
      "description": "The Resource model definition.",
      "properties": {
        "id": {
          "readOnly": true,
          "type": "string",
          "description": "Resource Id"
        },
        "name": {
          "readOnly": true,
          "type": "string",
          "description": "Resource name"
        },
        "type": {
          "readOnly": true,
          "type": "string",
          "description": "Resource type"
        },
        "location": {
          "type": "string",
          "description": "Resource location"
        },
        "tags": {
          "type": "object",
          "additionalProperties": {
            "type": "string"
          },
          "description": "Resource tags"
        }
      },
      "x-ms-azure-resource": true
    },
    "ITDigitalTwinProperties": {
      "properties": {
        "iidtName": {
          "type": "string",
          "description": "Unique identifier of this IIDT"
        },
        "createdTime": {
          "description": "Time when this IIDT instance was created.",
          "readOnly": true,
          "type": "string",
          "format": "date-time"
        },
        "lastUpdatedTime": {
          "description": "Time when this IIDT instance was last updated.",
          "readOnly": true,
          "type": "string",
          "format": "date-time"
        },
        "provisioningState": {
          "description": "The provisioning state.",
          "enum": [
            "Succeeded",
            "Created",
            "Configured",
            "Deployed",
            "Failed"
          ],
          "type": "string",
          "readOnly": true,
          "x-ms-enum": {
            "name": "provisioningState",
            "modelAsString": true
          }
        },
        "adlsId": {
          "description": "Link to the ADLS account.",
          "type": "string"
        },
        "configuration": {
          "description": "configuration for the digital twin project.",
          "type": "string"
        },
        "enterprise": {
          "title": "Enterprise",
          "description": "Enterprise environment for testing",
          "x-ms-client-flatten": true,
          "$ref": "#/definitions/Enterprise"
        },
        "currentStatus": {
          "description": "Overall status",
          "enum": [
            "Created",
            "Started",
            "Succeeded",
            "Failed"
          ],
          "type": "string",
          "x-ms-enum": {
            "name": "currentStatus",
            "modelAsString": true
          }
        },
        "domainName": {
          "description": "Domain name of the enterprise environment.",
          "type": "string"
        },
        "isManaged": {
          "description": "Customer concent to allow services maintain enterprise credentials.",
<<<<<<< HEAD
          "type": "boolean"
=======
          "enum": [
            "True",
            "False"
          ],
          "type": "string",
          "x-ms-enum": {
            "name": "isManaged",
            "modelAsString": true
          }
>>>>>>> e524ed28
        }
      },
      "description": "Describes the properties of a IT Digital Twin."
    },
    "ITDigitalTwin": {
      "properties": {
        "properties": {
          "title": "Digital Twin Properties",
          "description": "List the properties of IT Digital Twin",
          "x-ms-client-flatten": true,
          "$ref": "#/definitions/ITDigitalTwinProperties"
        }
      },
      "allOf": [
        {
          "$ref": "#/definitions/Resource"
        }
      ],
      "description": "Describes a IT Digital Twin."
    },
    "ITDigitalTwinListResult": {
      "properties": {
        "value": {
          "type": "array",
          "readOnly": true,
          "items": {
            "$ref": "#/definitions/ITDigitalTwin"
          },
          "description": "The list of it digital twins."
        },
        "nextLink": {
          "type": "string",
          "description": "The uri to fetch the next page of it digital twin."
        }
      },
      "description": "The List IT DIgital Twins."
    },
    "ErrorResponse": {
      "description": "Error response.",
      "properties": {
        "error": {
          "$ref": "#/definitions/ErrorDefinition",
          "description": "The error details."
        }
      }
    },
    "ErrorDefinition": {
      "description": "Error definition.",
      "properties": {
        "code": {
          "description": "Service specific error code which serves as the substatus for the HTTP error code.",
          "type": "string",
          "readOnly": true
        },
        "message": {
          "description": "Description of the error.",
          "type": "string",
          "readOnly": true
        },
        "details": {
          "description": "Internal error details.",
          "type": "array",
          "items": {
            "$ref": "#/definitions/ErrorDefinition"
          },
          "readOnly": true
        }
      }
    },
    "Operation": {
      "description": "REST API operation",
      "properties": {
        "name": {
          "description": "Operation name: {provider}/{resource}/{operation}",
          "type": "string"
        },
        "display": {
          "description": "The object that represents the operation.",
          "type": "string"
        }
      }
    },
    "OperationListResult": {
      "description": "Result of the request to list Resource Provider operations. It contains a list of operations and a URL link to get the next set of results.",
      "properties": {
        "value": {
          "type": "array",
          "items": {
            "$ref": "#/definitions/Operation"
          },
          "description": "List of Resource Provider operations supported by the Resource Provider resource provider."
        },
        "nextLink": {
          "type": "string",
          "description": "URL to get the next set of operation list results if there are any."
        }
      }
    },
    "Computer": {
      "properties": {
        "id": {
          "description": "Resource ID of the computer",
          "type": "string",
          "x-nullable": true
        },
        "name": {
          "description": "Name of the computer",
          "type": "string",
          "x-nullable": true
        },
        "role": {
<<<<<<< HEAD
          "description": "Role of a machine, including VMs on Azure and local test machine on-prem",
=======
          "description": "Role of a machine, including VM on Azure and local test machine on-prem",
>>>>>>> e524ed28
          "enum": [
            "SCCM",
            "AD",
            "CS",
            "DNS",
            "TestMachine"
          ],
          "type": "string",
          "x-ms-enum": {
            "name": "role",
            "modelAsString": true
          }
        }
<<<<<<< HEAD

=======
>>>>>>> e524ed28
      },
      "description": "Meta data for the test result."
    },
    "Enterprise": {
      "properties": {
        "computerList": {
          "type": "array",
          "items": {
            "$ref": "#/definitions/Computer"
          },
<<<<<<< HEAD
          "description": "List of computers on Azure and local test machines on-prem"
=======
          "description": "List of computers on Azure and test machines on-prem"
>>>>>>> e524ed28
        },
        "adminUserName": {
          "description": "Admin user name for accessing the enterprise",
          "type": "string",
          "x-nullable": true
        },
        "adminPassword": {
          "x-ms-secret": true,
          "description": "Admin password for accessing the enterprise",
          "type": "string",
          "x-nullable": true
        }
      },
<<<<<<< HEAD
      "description": "Meta data for the test result."
=======
      "description": "Enterprise is a testing environment which has several virtual machines on the cloud and several testing machines on-prem."
>>>>>>> e524ed28
    }
  },
  "parameters": {
    "SubscriptionIdParameter": {
      "name": "subscriptionId",
      "in": "path",
      "required": true,
      "type": "string",
      "description": "Subscription credentials which uniquely identify Microsoft Azure subscription. The subscription ID forms part of the URI for every service call."
    },
    "ApiVersionParameter": {
      "name": "api-version",
      "in": "query",
      "required": true,
      "type": "string",
      "description": "Client Api Version."
    }
  }
}<|MERGE_RESOLUTION|>--- conflicted
+++ resolved
@@ -469,9 +469,6 @@
         },
         "isManaged": {
           "description": "Customer concent to allow services maintain enterprise credentials.",
-<<<<<<< HEAD
-          "type": "boolean"
-=======
           "enum": [
             "True",
             "False"
@@ -481,7 +478,6 @@
             "name": "isManaged",
             "modelAsString": true
           }
->>>>>>> e524ed28
         }
       },
       "description": "Describes the properties of a IT Digital Twin."
@@ -593,11 +589,7 @@
           "x-nullable": true
         },
         "role": {
-<<<<<<< HEAD
-          "description": "Role of a machine, including VMs on Azure and local test machine on-prem",
-=======
           "description": "Role of a machine, including VM on Azure and local test machine on-prem",
->>>>>>> e524ed28
           "enum": [
             "SCCM",
             "AD",
@@ -611,10 +603,6 @@
             "modelAsString": true
           }
         }
-<<<<<<< HEAD
-
-=======
->>>>>>> e524ed28
       },
       "description": "Meta data for the test result."
     },
@@ -625,11 +613,7 @@
           "items": {
             "$ref": "#/definitions/Computer"
           },
-<<<<<<< HEAD
-          "description": "List of computers on Azure and local test machines on-prem"
-=======
           "description": "List of computers on Azure and test machines on-prem"
->>>>>>> e524ed28
         },
         "adminUserName": {
           "description": "Admin user name for accessing the enterprise",
@@ -643,11 +627,7 @@
           "x-nullable": true
         }
       },
-<<<<<<< HEAD
-      "description": "Meta data for the test result."
-=======
       "description": "Enterprise is a testing environment which has several virtual machines on the cloud and several testing machines on-prem."
->>>>>>> e524ed28
     }
   },
   "parameters": {

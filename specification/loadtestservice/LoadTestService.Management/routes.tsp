--- conflicted
+++ resolved
@@ -86,17 +86,14 @@
 @armResourceOperations
 interface Quotas {
   @doc("Get the available quota for a quota bucket per region per subscription.")
+  @doc("Get the available quota for a quota bucket per region per subscription.")
   get is ArmResourceRead<QuotaResource>;
 
   @doc("List quotas for a given subscription Id.")
   listBySubscription is ArmListBySubscription<QuotaResource>;
 
   @doc("Check Quota Availability on quota bucket per region per subscription.")
-<<<<<<< HEAD
-  checkAvailability is ArmResourceActionSync<QuotaResource, QuotaBucketRequest, CheckQuotaAvailabilityResponse>;
-=======
   checkAvailability is ArmResourceActionSyncCustom<QuotaResource, QuotaBucketRequest, CheckQuotaAvailabilityResponse>;
->>>>>>> 10724969
 
   // @TypeSpec.Rest.autoRoute
   // @armProviderNameValue
